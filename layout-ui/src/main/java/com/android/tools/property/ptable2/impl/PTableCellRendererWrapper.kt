/*
 * Copyright (C) 2018 The Android Open Source Project
 *
 * Licensed under the Apache License, Version 2.0 (the "License");
 * you may not use this file except in compliance with the License.
 * You may obtain a copy of the License at
 *
 *      http://www.apache.org/licenses/LICENSE-2.0
 *
 * Unless required by applicable law or agreed to in writing, software
 * distributed under the License is distributed on an "AS IS" BASIS,
 * WITHOUT WARRANTIES OR CONDITIONS OF ANY KIND, either express or implied.
 * See the License for the specific language governing permissions and
 * limitations under the License.
 */
package com.android.tools.property.ptable2.impl

import com.android.tools.property.ptable2.DefaultPTableCellRenderer
import com.android.tools.property.ptable2.PTableCellRenderer
import com.android.tools.property.ptable2.PTableColumn
import com.android.tools.property.ptable2.PTableItem
import java.awt.Component
import javax.swing.JTable
import javax.swing.table.TableCellRenderer

/**
 * A [TableCellRenderer] that delegates to a [PTableCellRenderer].
 *
 * A thin wrapper around a [TableCellRenderer] that can be used in a [JTable].
 * By default a [DefaultPTableCellRenderer] is used, but it can be overridden with
 * a different implementation by setting the [renderer]
 */
class PTableCellRendererWrapper: TableCellRenderer {
  var renderer: PTableCellRenderer = DefaultPTableCellRenderer()

  override fun getTableCellRendererComponent(table: JTable, value: Any?, isSelected: Boolean, withFocus: Boolean,
                                             row: Int, column: Int): Component? {
    // PTable shows focus for the entire row. Not per cell.
    val rowIsLead = table.selectionModel.leadSelectionIndex == row
    val hasFocus = (table.hasFocus() || table.editingRow == row) && rowIsLead
    val pTable = table as PTableImpl
    val model = pTable.model
    val item = value as PTableItem
    val isExpanded = pTable.isExpandedItem(row, column)
<<<<<<< HEAD
    val component = renderer.getEditorComponent(pTable, item, PTableColumn.fromColumn(column), model.depth(item), isSelected, hasFocus, isExpanded)
    if (pTable.rendererShouldUpdateCellHeight && component is PTableVariableHeightCellEditor && component.isCustomHeight) {
      val wantedHeight = component.preferredSize.height
      if (wantedHeight != table.getRowHeight(row)) {
        table.setRowHeight(row, wantedHeight)
      }
    }
    return component
=======
    return renderer.getEditorComponent(pTable, item, PTableColumn.fromColumn(column), model.depth(item), isSelected, hasFocus, isExpanded)
>>>>>>> e624679c
  }
}<|MERGE_RESOLUTION|>--- conflicted
+++ resolved
@@ -42,17 +42,6 @@
     val model = pTable.model
     val item = value as PTableItem
     val isExpanded = pTable.isExpandedItem(row, column)
-<<<<<<< HEAD
-    val component = renderer.getEditorComponent(pTable, item, PTableColumn.fromColumn(column), model.depth(item), isSelected, hasFocus, isExpanded)
-    if (pTable.rendererShouldUpdateCellHeight && component is PTableVariableHeightCellEditor && component.isCustomHeight) {
-      val wantedHeight = component.preferredSize.height
-      if (wantedHeight != table.getRowHeight(row)) {
-        table.setRowHeight(row, wantedHeight)
-      }
-    }
-    return component
-=======
     return renderer.getEditorComponent(pTable, item, PTableColumn.fromColumn(column), model.depth(item), isSelected, hasFocus, isExpanded)
->>>>>>> e624679c
   }
 }