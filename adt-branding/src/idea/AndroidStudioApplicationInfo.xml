<!--
  ~ Copyright 2000-2013 JetBrains s.r.o.
  ~
  ~ Licensed under the Apache License, Version 2.0 (the "License");
  ~ you may not use this file except in compliance with the License.
  ~ You may obtain a copy of the License at
  ~
  ~ http://www.apache.org/licenses/LICENSE-2.0
  ~
  ~ Unless required by applicable law or agreed to in writing, software
  ~ distributed under the License is distributed on an "AS IS" BASIS,
  ~ WITHOUT WARRANTIES OR CONDITIONS OF ANY KIND, either express or implied.
  ~ See the License for the specific language governing permissions and
  ~ limitations under the License.
  -->
<component>
<<<<<<< HEAD
  <version major="1" minor="4" micro="0" patch="0" full="{0}.{1}" eap="true" />
=======
  <version major="1" minor="3" micro="0" patch="9" full="{0}.{1} RC 4" eap="false" />
>>>>>>> 524a01ea
  <company name="Google" url="http://developer.android.com"/>
  <build number="__BUILD_NUMBER__" date="__BUILD_DATE__" apiVersion="141.1532.4"/>
  <install-over minbuild="0.1" maxbuild="999.999999" version="0"/>
  <logo url="/artwork/studio_splash.png" textcolor="cccccc" progressColor="90c653" progressY="238" progressTailIcon="/community_progress_tail.png"/>
  <about url="/artwork/studio_about.png" foreground="cccccc"/>
  <icon size128="/artwork/icon_AS_128.png" size32="/artwork/icon_AS.png" size16="/artwork/icon_AS_small.png" size32opaque="/artwork/icon_AS_white.png" size12="/artwork/toolWindowProject_AS.png" ico="artwork/androidstudio.ico"/>
  <package code="__PACKAGE_CODE__"/>
  <names product="Studio" fullname="Android Studio" script="studio"/> <!-- fullname is used by NPW to show default folder for projects as -->

  <welcome-screen logo-url="/artwork/welcome.png"
                  caption-url="/welcomeCaption_community.png"
                  slogan-url="/developSlogan_community.png"/>

  <editor background-url="/artwork/studio_logo_background.png"/>

  <plugins url="http://plugins.jetbrains.com"/>
  <update-urls check="https://dl.google.com/android/studio/patches/updates.xml"
               patches="https://dl.google.com/android/studio/patches/"/>

  <help file="ideahelp.jar" root="idea"/>
  <documentation url="http://tools.android.com/welcome-to-android-studio"/>
  <feedback eap-url="https://code.google.com/p/android/issues/entry?template=Android Studio bug&amp;comment=Build: $VERSION, __BUILD_NUMBER__, __BUILD_DATE__, $DESCR &#10;&#10;IMPORTANT: Please read http://tools.android.com/filing-bugs carefully and supply all required information.&amp;status=New"
        release-url="https://code.google.com/p/android/issues/entry?template=Android Studio bug&amp;comment=Build: $VERSION, __BUILD_NUMBER__, __BUILD_DATE__, $DESCR &#10;&#10;IMPORTANT: Please read http://tools.android.com/filing-bugs carefully and supply all required information.&amp;status=New"/>
  <whatsnew url="http://tools.android.com/recent"/>
  <keymap win="https://www.jetbrains.com/idea/docs/IntelliJIDEA_ReferenceCard.pdf"
          mac="https://www.jetbrains.com/idea/docs/IntelliJIDEA_ReferenceCard_Mac.pdf"/>

  <!--
  Temporarily disabled: There is a bug in IDEA which prevents having a single plugins page extension.
  <plugins-page category="VCS Integration" title="Select VCS Integration Plugins"/>
  -->

  <statistics settings="https://dl.google.com/android/studio/stats/stat-assistant.xml"
              service="https://dl.google.com/android/studio/stats/upload"
              service-key="android-studio" />

</component><|MERGE_RESOLUTION|>--- conflicted
+++ resolved
@@ -14,11 +14,7 @@
   ~ limitations under the License.
   -->
 <component>
-<<<<<<< HEAD
-  <version major="1" minor="4" micro="0" patch="0" full="{0}.{1}" eap="true" />
-=======
-  <version major="1" minor="3" micro="0" patch="9" full="{0}.{1} RC 4" eap="false" />
->>>>>>> 524a01ea
+  <version major="1" minor="4" micro="0" patch="0" full="{0}.{1} Preview" eap="true" />
   <company name="Google" url="http://developer.android.com"/>
   <build number="__BUILD_NUMBER__" date="__BUILD_DATE__" apiVersion="141.1532.4"/>
   <install-over minbuild="0.1" maxbuild="999.999999" version="0"/>
