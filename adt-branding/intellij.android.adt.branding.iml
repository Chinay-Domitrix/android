<?xml version="1.0" encoding="UTF-8"?>
<module type="JAVA_MODULE" version="4">
  <component name="NewModuleRootManager" inherit-compiler-output="true">
    <exclude-output />
    <content url="file://$MODULE_DIR$">
      <sourceFolder url="file://$MODULE_DIR$/src" isTestSource="false" />
      <sourceFolder url="file://$MODULE_DIR$/testSrc" isTestSource="true" />
    </content>
    <orderEntry type="inheritedJdk" />
    <orderEntry type="sourceFolder" forTests="false" />
    <orderEntry type="library" name="jetbrains-annotations-java5" level="project" />
    <orderEntry type="module" module-name="intellij.platform.util" />
    <orderEntry type="module" module-name="intellij.platform.ide" />
    <orderEntry type="module" module-name="intellij.platform.lang.impl" />
    <orderEntry type="module" module-name="intellij.java.ui" />
    <orderEntry type="module" module-name="intellij.xml.impl" />
<<<<<<< HEAD
    <orderEntry type="library" scope="TEST" name="mockito" level="project" />
    <orderEntry type="library" scope="TEST" name="truth" level="project" />
    <orderEntry type="library" scope="TEST" name="Guava" level="project" />
    <orderEntry type="module" module-name="intellij.java.testFramework" scope="TEST" />
=======
    <orderEntry type="library" scope="TEST" name="JUnit4" level="project" />
    <orderEntry type="library" scope="TEST" name="commons-imaging" level="project" />
    <orderEntry type="module" module-name="android.sdktools.testutils" scope="TEST" />
    <orderEntry type="library" scope="TEST" name="truth" level="project" />
    <orderEntry type="library" scope="TEST" name="mockito" level="project" />
    <orderEntry type="module" module-name="intellij.java.testFramework" scope="TEST" />
    <orderEntry type="library" scope="TEST" name="Guava" level="project" />
>>>>>>> c50c8b87
  </component>
</module><|MERGE_RESOLUTION|>--- conflicted
+++ resolved
@@ -14,12 +14,6 @@
     <orderEntry type="module" module-name="intellij.platform.lang.impl" />
     <orderEntry type="module" module-name="intellij.java.ui" />
     <orderEntry type="module" module-name="intellij.xml.impl" />
-<<<<<<< HEAD
-    <orderEntry type="library" scope="TEST" name="mockito" level="project" />
-    <orderEntry type="library" scope="TEST" name="truth" level="project" />
-    <orderEntry type="library" scope="TEST" name="Guava" level="project" />
-    <orderEntry type="module" module-name="intellij.java.testFramework" scope="TEST" />
-=======
     <orderEntry type="library" scope="TEST" name="JUnit4" level="project" />
     <orderEntry type="library" scope="TEST" name="commons-imaging" level="project" />
     <orderEntry type="module" module-name="android.sdktools.testutils" scope="TEST" />
@@ -27,6 +21,5 @@
     <orderEntry type="library" scope="TEST" name="mockito" level="project" />
     <orderEntry type="module" module-name="intellij.java.testFramework" scope="TEST" />
     <orderEntry type="library" scope="TEST" name="Guava" level="project" />
->>>>>>> c50c8b87
   </component>
 </module>