package com.android.tools.idea.tests.gui.framework.fixture;

import com.android.tools.idea.tests.gui.framework.GuiTests;
import com.android.tools.idea.tests.gui.framework.matcher.Matchers;
import com.intellij.util.ui.AnimatedIcon;
import org.fest.swing.core.GenericTypeMatcher;
import org.fest.swing.core.Robot;
import org.fest.swing.edt.GuiTask;
import org.fest.swing.fixture.ContainerFixture;
import org.fest.swing.fixture.JTextComponentFixture;
import org.fest.swing.timing.Wait;
import org.jetbrains.annotations.NotNull;

import javax.swing.*;
import java.io.File;

import static com.android.tools.idea.tests.gui.framework.GuiTests.waitUntilGone;
import static com.android.tools.idea.tests.gui.framework.GuiTests.waitUntilShowing;

public class SelectPathFixture implements ContainerFixture<JDialog> {

  private final JDialog myDialog;
  private final Robot myRobot;
  private final IdeFrameFixture myIdeFrameFixture;

  private static final GenericTypeMatcher<JDialog> MATCHER = Matchers.byTitle(JDialog.class, "Select Path");

  @NotNull
  public static SelectPathFixture find(@NotNull IdeFrameFixture ideFrameFixture) {
    JDialog dialog = waitUntilShowing(ideFrameFixture.robot(), MATCHER);

    // After the dialog is shown, it will display a loading icon. Everything typed while loading is lost, when the loading is done.
    GenericTypeMatcher<AnimatedIcon> animatedIconMatcher = new GenericTypeMatcher<AnimatedIcon>(AnimatedIcon.class) {
      @Override
      protected boolean isMatching(@NotNull AnimatedIcon component) {
        return component.isRunning();
      }
    };

    waitUntilShowing(ideFrameFixture.robot(), dialog, animatedIconMatcher);
<<<<<<< HEAD
    waitUntilGone(ideFrameFixture.robot(), dialog, animatedIconMatcher, 30);
=======
    waitUntilGone(ideFrameFixture.robot(), dialog, animatedIconMatcher, 60);
>>>>>>> abbea60e

    return new SelectPathFixture(ideFrameFixture, dialog);
  }

  private SelectPathFixture(@NotNull IdeFrameFixture ideFrameFixture, @NotNull JDialog dialog) {
    myIdeFrameFixture = ideFrameFixture;
    myRobot = ideFrameFixture.robot();
    myDialog = dialog;
  }

  @NotNull
  @Override
  public JDialog target() {
    return myDialog;
  }

  @NotNull
  @Override
  public Robot robot() {
    return myRobot;
  }

  @NotNull
  public SelectPathFixture selectPath(@NotNull File path) {
    new JTextComponentFixture(myRobot, myRobot.finder().findByType(myDialog, JTextField.class, true)).enterText(path.getPath());
    return this;
  }

  @NotNull
  public IdeFrameFixture clickOK() {
    JButton button = GuiTests.waitUntilShowingAndEnabled(myRobot, myDialog, Matchers.byText(JButton.class, "OK"));
<<<<<<< HEAD
    // Click the "OK" button pragmatically to eliminate the flakiness due to a possible click miss.
    GuiTask.execute(() -> button.doClick());
=======
    // Click the "OK" button programmatically to eliminate the flakiness due to a possible click miss.
    GuiTask.execute(button::doClick);
>>>>>>> abbea60e
    Wait.seconds(5).expecting("dialog to disappear").until(() -> !target().isShowing());
    return myIdeFrameFixture;
  }
}<|MERGE_RESOLUTION|>--- conflicted
+++ resolved
@@ -38,11 +38,7 @@
     };
 
     waitUntilShowing(ideFrameFixture.robot(), dialog, animatedIconMatcher);
-<<<<<<< HEAD
-    waitUntilGone(ideFrameFixture.robot(), dialog, animatedIconMatcher, 30);
-=======
     waitUntilGone(ideFrameFixture.robot(), dialog, animatedIconMatcher, 60);
->>>>>>> abbea60e
 
     return new SelectPathFixture(ideFrameFixture, dialog);
   }
@@ -74,13 +70,8 @@
   @NotNull
   public IdeFrameFixture clickOK() {
     JButton button = GuiTests.waitUntilShowingAndEnabled(myRobot, myDialog, Matchers.byText(JButton.class, "OK"));
-<<<<<<< HEAD
-    // Click the "OK" button pragmatically to eliminate the flakiness due to a possible click miss.
-    GuiTask.execute(() -> button.doClick());
-=======
     // Click the "OK" button programmatically to eliminate the flakiness due to a possible click miss.
     GuiTask.execute(button::doClick);
->>>>>>> abbea60e
     Wait.seconds(5).expecting("dialog to disappear").until(() -> !target().isShowing());
     return myIdeFrameFixture;
   }
