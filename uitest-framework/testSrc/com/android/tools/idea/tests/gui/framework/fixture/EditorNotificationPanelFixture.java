--- conflicted
+++ resolved
@@ -40,11 +40,7 @@
     return myIdeFrameFixture;
   }
 
-<<<<<<< HEAD
-  public IdeFrameFixture performActionWithoutWaitingForDisappearance(@NotNull final String label) {
-=======
   public IdeFrameFixture performActionWithoutWaitingForDisappearance(@Nullable final String label) {
->>>>>>> abbea60e
     checkState(target().isShowing(), "cannot click link on hidden notification");
     HyperlinkLabel link = robot().finder().find(target(), new GenericTypeMatcher<HyperlinkLabel>(HyperlinkLabel.class) {
       @Override
