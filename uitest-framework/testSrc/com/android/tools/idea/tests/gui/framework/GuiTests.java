/*
 * Copyright (C) 2014 The Android Open Source Project
 *
 * Licensed under the Apache License, Version 2.0 (the "License");
 * you may not use this file except in compliance with the License.
 * You may obtain a copy of the License at
 *
 *      http://www.apache.org/licenses/LICENSE-2.0
 *
 * Unless required by applicable law or agreed to in writing, software
 * distributed under the License is distributed on an "AS IS" BASIS,
 * WITHOUT WARRANTIES OR CONDITIONS OF ANY KIND, either express or implied.
 * See the License for the specific language governing permissions and
 * limitations under the License.
 */
package com.android.tools.idea.tests.gui.framework;

import com.android.testutils.TestUtils;
import com.android.tools.idea.gradle.project.GradleExperimentalSettings;
import com.android.tools.idea.sdk.IdeSdks;
import com.android.tools.idea.tests.gui.framework.matcher.FluentMatcher;
import com.android.tools.idea.tests.gui.framework.matcher.Matchers;
import com.android.tools.idea.ui.GuiTestingService;
import com.google.common.collect.ImmutableList;
import com.google.common.collect.Lists;
import com.intellij.diagnostic.AbstractMessage;
import com.intellij.diagnostic.MessagePool;
import com.intellij.ide.RecentProjectsManager;
import com.intellij.ide.util.PropertiesComponent;
import com.intellij.openapi.Disposable;
import com.intellij.openapi.application.ApplicationManager;
import com.intellij.openapi.application.PathManager;
import com.intellij.openapi.application.ex.PathManagerEx;
import com.intellij.openapi.diagnostic.Attachment;
import com.intellij.openapi.diagnostic.FrequentEventDetector;
import com.intellij.openapi.progress.impl.CoreProgressManager;
import com.intellij.openapi.project.DumbService;
import com.intellij.openapi.project.Project;
import com.intellij.openapi.project.ProjectManager;
import com.intellij.openapi.util.Disposer;
import com.intellij.openapi.util.io.FileUtilRt;
import com.intellij.openapi.vfs.LocalFileSystem;
import com.intellij.testGuiFramework.launcher.GuiTestOptions;
import com.intellij.ui.components.JBList;
import com.intellij.ui.popup.PopupFactoryImpl;
import com.intellij.ui.popup.list.ListPopupModel;
import com.intellij.util.containers.ConcurrentLongObjectMap;
import com.intellij.util.net.HttpConfigurable;
import org.fest.swing.core.ComponentFinder;
import org.fest.swing.core.GenericTypeMatcher;
import org.fest.swing.core.Robot;
import org.fest.swing.edt.GuiQuery;
import org.fest.swing.edt.GuiTask;
import org.fest.swing.fixture.*;
import org.fest.swing.timing.Wait;
import org.jetbrains.annotations.Contract;
import org.jetbrains.annotations.NotNull;
import org.jetbrains.annotations.Nullable;
import org.junit.AssumptionViolatedException;

import javax.annotation.Nonnull;
import javax.swing.*;
import java.awt.*;
import java.io.File;
import java.io.IOException;
import java.lang.reflect.Field;
import java.util.ArrayList;
import java.util.Collection;
import java.util.Collections;
import java.util.List;
import java.util.concurrent.atomic.AtomicBoolean;
import java.util.concurrent.atomic.AtomicReference;
import java.util.function.Predicate;

import static com.google.common.base.Joiner.on;
import static com.google.common.base.Strings.isNullOrEmpty;
import static com.google.common.io.Files.createTempDir;
import static com.google.common.truth.Truth.assertThat;
import static com.intellij.openapi.util.io.FileUtil.*;
import static com.intellij.openapi.util.text.StringUtil.isNotEmpty;
import static com.intellij.util.containers.ContainerUtil.getFirstItem;
import static org.junit.Assert.assertTrue;
import static org.junit.Assert.fail;

public final class GuiTests {

  public static final String GUI_TESTS_RUNNING_IN_SUITE_PROPERTY = "gui.tests.running.in.suite";

  /**
   * Environment variable set by users to point to sources
   */
  private static final String AOSP_SOURCE_PATH = "AOSP_SOURCE_PATH";
  /**
   * Older environment variable pointing to the sdk dir inside AOSP; checked for compatibility
   */
  private static final String ADT_SDK_SOURCE_PATH = "ADT_SDK_SOURCE_PATH";
  /**
   * AOSP-relative path to directory containing GUI test data
   */
  private static final String RELATIVE_DATA_PATH = "tools/adt/idea/android-uitests/testData".replace('/', File.separatorChar);

  private static final File TMP_PROJECT_ROOT = createTempProjectCreationDir();

  @NotNull
  public static List<Error> fatalErrorsFromIde() {
    List<AbstractMessage> errorMessages = MessagePool.getInstance().getFatalErrors(true, true);
    List<Error> errors = new ArrayList<>(errorMessages.size());
    for (AbstractMessage errorMessage : errorMessages) {
      StringBuilder messageBuilder = new StringBuilder(errorMessage.getMessage() != null ? errorMessage.getMessage() : "");
      String additionalInfo = errorMessage.getAdditionalInfo();
      if (isNotEmpty(additionalInfo)) {
        messageBuilder.append(System.getProperty("line.separator")).append("Additional Info: ").append(additionalInfo);
      }

      for (Attachment attachment : errorMessage.getAllAttachments()) {
        messageBuilder.append(System.getProperty("line.separator")).append("Path: ").append(attachment.getPath()).
          append(System.getProperty("line.separator")).append("Text: ").append(attachment.getDisplayText());
      }

      Error error = new Error(messageBuilder.toString(), errorMessage.getThrowable());
      errors.add(error);
    }
    return Collections.unmodifiableList(errors);
  }

  static void setIdeSettings() {
    GradleExperimentalSettings.getInstance().SKIP_SOURCE_GEN_ON_PROJECT_SYNC = false;

    // Clear HTTP proxy settings, in case a test changed them.
    HttpConfigurable ideSettings = HttpConfigurable.getInstance();
    ideSettings.USE_HTTP_PROXY = false;
    ideSettings.PROXY_HOST = "";
    ideSettings.PROXY_PORT = 80;

    GuiTestingService.getInstance().setGuiTestingMode(true);
    GuiTestingService.GuiTestSuiteState state = GuiTestingService.getInstance().getGuiTestSuiteState();
    state.setSkipSdkMerge(false);

    // Clear saved Wizard settings to its initial defaults
    PropertiesComponent.getInstance().setValue("SAVED_PROJECT_KOTLIN_SUPPORT", false); // New Project "Include Kotlin Support"
    PropertiesComponent.getInstance().setValue("SAVED_RENDER_LANGUAGE", "Java"); // New Activity "Source Language"

    Disposable project = ProjectManager.getInstance().getDefaultProject();
    Disposable pigsFly = new Disposable() {
      @Override
      public void dispose() {}
    };
    Disposer.register(project, pigsFly);
    FrequentEventDetector.disableUntil(pigsFly);  // i.e., never re-enable it

    // TODO: setUpDefaultGeneralSettings();
  }

  private static File getAndroidSdk() {
    String androidHome = System.getenv("ANDROID_HOME");
    if (androidHome == null) {
      throw new RuntimeException("Must set ANDROID_HOME environment variable when running in standalone mode");
    }
    return new File(androidHome);
  }

  public static void setUpSdks() {
    File androidSdkPath = GuiTestOptions.INSTANCE.isStandaloneMode() ? getAndroidSdk() : TestUtils.getSdk();

    GuiTask.execute(
      () -> {
        IdeSdks ideSdks = IdeSdks.getInstance();
        File currentAndroidSdkPath = ideSdks.getAndroidSdkPath();
        if (!filesEqual(androidSdkPath, currentAndroidSdkPath)) {
          ApplicationManager.getApplication().runWriteAction(
            () -> {
              System.out.println(String.format("Setting Android SDK: '%1$s'", androidSdkPath.getPath()));
              ideSdks.setAndroidSdkPath(androidSdkPath, null);

              ideSdks.setUseEmbeddedJdk();
              System.out.println(String.format("Setting JDK: '%1$s'", ideSdks.getJdkPath()));

              System.out.println();
            });
        }
      });
  }

  public static void refreshFiles() {
    ApplicationManager.getApplication().invokeAndWait(() -> LocalFileSystem.getInstance().refresh(false));
  }

  /**
   * @return the path of the installation of a supported Gradle version. The path of the installation is specified via the system property
   * 'supported.gradle.home.path'. If the system property is not found, the test invoking this method will be skipped.
   */
  @NotNull
  public static File getGradleHomePathOrSkipTest() {
    return getFilePathPropertyOrSkipTest("supported.gradle.home.path", "the path of a local Gradle 2.2.1 distribution", true);
  }

  /**
   * @return the path of the installation of a Gradle version that is no longer supported by the IDE. The path of the installation is
   * specified via the system property 'unsupported.gradle.home.path'. If the system property is not found, the test invoking this method
   * will be skipped.
   */
  @NotNull
  public static File getUnsupportedGradleHomeOrSkipTest() {
    return getGradleHomeFromSystemPropertyOrSkipTest("unsupported.gradle.home.path", "2.1");
  }

  /**
   * Returns the Gradle installation directory whose path is specified in the given system property. If the expected system property is not
   * found, the test invoking this method will be skipped.
   *
   * @param propertyName  the name of the system property.
   * @param gradleVersion the version of the Gradle installation. This is used in the message displayed when the expected system property is
   *                      not found.
   * @return the Gradle installation directory whose path is specified in the given system property.
   */
  @NotNull
  public static File getGradleHomeFromSystemPropertyOrSkipTest(@NotNull String propertyName, @NotNull String gradleVersion) {
    String description = "the path of a Gradle " + gradleVersion + " distribution";
    return getFilePathPropertyOrSkipTest(propertyName, description, true);
  }

  /**
   * Returns a file whose path is specified in the given system property. If the expected system property is not found, the test invoking \
   * this method will be skipped.
   *
   * @param propertyName the name of the system property.
   * @param description  the description of the path to get. This is used in the message displayed when the expected system property is not
   *                     found.
   * @param isDirectory  indicates whether the file is a directory.
   * @return a file whose path is specified in the given system property.
   */
  @NotNull
  public static File getFilePathPropertyOrSkipTest(@NotNull String propertyName, @NotNull String description, boolean isDirectory) {
    String pathValue = System.getProperty(propertyName);
    File path = null;
    if (!isNullOrEmpty(pathValue)) {
      File tempPath = new File(pathValue);
      if (isDirectory && tempPath.isDirectory() || !isDirectory && tempPath.isFile()) {
        path = tempPath;
      }
    }

    if (path == null) {
      skipTest("Please specify " + description + ", using system property '" + propertyName + "'");
    }
    return path;
  }

  /**
   * Skips a test (the test will be marked as "skipped"). This method has the same effect as the {@code Ignore} annotation, with the
   * advantage of allowing tests to be skipped conditionally.
   */
  @Contract("_ -> fail")
  public static void skipTest(@NotNull String message) {
    throw new AssumptionViolatedException(message);
  }

  public static void setUpDefaultProjectCreationLocationPath(@Nullable String testDirectory) {
    FileUtilRt.delete(getProjectCreationDirPath(null));
    refreshFiles();
    String lastProjectLocation = getProjectCreationDirPath(testDirectory).getPath();
    RecentProjectsManager.getInstance().setLastProjectCreationLocation(lastProjectLocation);
  }

  static ImmutableList<Window> windowsShowing() {
    ImmutableList.Builder<Window> listBuilder = ImmutableList.builder();
    for (Window window : Window.getWindows()) {
      if (window.isShowing()) {
        listBuilder.add(window);
      }
    }
    return listBuilder.build();
  }

  @NotNull
  public static File getConfigDirPath() throws IOException {
    File dirPath = new File(getGuiTestRootDirPath(), "config");
    ensureExists(dirPath);
    return dirPath;
  }

  @NotNull
  public static File getSystemDirPath() throws IOException {
    File dirPath = new File(getGuiTestRootDirPath(), "system");
    ensureExists(dirPath);
    return dirPath;
  }

  @NotNull
  public static File getFailedTestScreenshotDirPath() throws IOException {
    File dirPath = new File(getGuiTestRootDirPath(), "failures");
    ensureExists(dirPath);
    return dirPath;
  }

  @NotNull
  public static File getGuiTestRootDirPath() throws IOException {
    String guiTestRootDirPathProperty = System.getProperty("gui.tests.root.dir.path");
    if (isNotEmpty(guiTestRootDirPathProperty)) {
      File rootDirPath = new File(guiTestRootDirPathProperty);
      if (rootDirPath.isDirectory()) {
        return rootDirPath;
      }
    }
    String homeDirPath = toSystemDependentName(PathManager.getHomePath());
    assertThat(homeDirPath).isNotEmpty();
    File rootDirPath = new File(homeDirPath, join("androidStudio", "gui-tests"));
    ensureExists(rootDirPath);
    return rootDirPath;
  }


  @NotNull
  public static File getProjectCreationDirPath(@Nullable String testDirectory) {
    return testDirectory != null ? new File(TMP_PROJECT_ROOT, testDirectory) : TMP_PROJECT_ROOT;
  }

  @NotNull
  public static File createTempProjectCreationDir() {
    try {
      // The temporary location might contain symlinks, such as /var@ -> /private/var on MacOS.
      // EditorFixture seems to require a canonical path when opening the file.
      return createTempDir().getCanonicalFile();
    }
    catch (IOException ex) {
      throw new IllegalStateException(ex);
    }
  }

  @NotNull
  public static File getTestProjectsRootDirPath() {
    String testDataPath;
    // The release build directory structure is different; testData is in a different location.
    if (GuiTestOptions.INSTANCE.isRunningOnRelease()) {
      testDataPath = PathManagerEx.findFileUnderCommunityHome("plugins/uitest-framework").getPath();
    } else {
      testDataPath = PathManager.getHomePath() + "/../adt/idea/android-uitests";
    }
    testDataPath = toCanonicalPath(toSystemDependentName(testDataPath));
    return new File(testDataPath, "testData");
  }

  private GuiTests() {
  }

  /**
   * Waits until an IDE popup is shown and returns it.
   */
  public static JBList waitForPopup(@NotNull Robot robot) {
    return waitUntilFound(robot, null, new GenericTypeMatcher<JBList>(JBList.class) {
      @Override
      protected boolean isMatching(@NotNull JBList list) {
        ListModel model = list.getModel();
        return model instanceof ListPopupModel;
      }
    });
  }

  /**
   * Clicks an IntelliJ/Studio popup menu item with the given label prefix
   *
   * @param labelPrefix the target menu item label prefix
   * @param component   a component in the same window that the popup menu is associated with
   * @param robot       the robot to drive it with
   */
  public static void clickPopupMenuItem(@NotNull String labelPrefix, @NotNull Component component, @NotNull Robot robot) {
    clickPopupMenuItemMatching(s -> s.startsWith(labelPrefix), component, robot);
  }

  public static void clickPopupMenuItemMatching(@NotNull Predicate<String> predicate, @NotNull Component component, @NotNull Robot robot) {
    JPopupMenu menu = GuiQuery.get(robot::findActivePopupMenu);
    if (menu != null) {
      new JPopupMenuFixture(robot, menu).menuItem(new GenericTypeMatcher<JMenuItem>(JMenuItem.class) {
        @Override
        protected boolean isMatching(@Nonnull JMenuItem component) {
          return predicate.test(component.getText());
        }
      }).click();
      return;
    }

    // IntelliJ doesn't seem to use a normal JPopupMenu, so this won't work:
    //    JPopupMenu menu = myRobot.findActivePopupMenu();
    // Instead, it uses a JList (technically a JBList), which is placed somewhere
    // under the root pane.

    Container root = GuiQuery.getNonNull(() -> (Container)SwingUtilities.getRoot(component));
    // First find the JBList which holds the popup. There could be other JBLists in the hierarchy,
    // so limit it to one that is actually used as a popup, as identified by its model being a ListPopupModel:
    JBList list = waitUntilShowing(robot, root, new GenericTypeMatcher<JBList>(JBList.class) {
      @Override
      protected boolean isMatching(@NotNull JBList list) {
        ListModel model = list.getModel();
        return model instanceof ListPopupModel;
      }
    });

    // We can't use the normal JListFixture method to click by label since the ListModel items are
    // ActionItems whose toString does not reflect the text, so search through the model items instead:
    ListPopupModel model = (ListPopupModel)list.getModel();
    java.util.List<String> items = Lists.newArrayList();
    for (int i = 0; i < model.getSize(); i++) {
      Object elementAt = model.getElementAt(i);
      String s;
      if (elementAt instanceof PopupFactoryImpl.ActionItem) {
        s = ((PopupFactoryImpl.ActionItem)elementAt).getText();
      }
      else { // For example package private class IntentionActionWithTextCaching used in quickfix popups
        s = elementAt.toString();
      }

      if (predicate.test(s)) {
        new JListFixture(robot, list).clickItem(i);
        return;
      }
      items.add(s);
    }

    if (items.isEmpty()) {
      fail("Could not find any menu items in popup");
    }
    fail("Did not find the correct menu item among " + on(", ").join(items));
  }

  public static void findAndClickOkButton(@NotNull ContainerFixture<? extends Container> container) {
    findAndClickButton(container, "OK");
  }

  public static void findAndClickCancelButton(@NotNull ContainerFixture<? extends Container> container) {
    findAndClickButton(container, "Cancel");
  }

  public static void findAndClickButton(@NotNull ContainerFixture<? extends Container> container, @NotNull String text) {
    Robot robot = container.robot();
    new JButtonFixture(robot, GuiTests.waitUntilShowingAndEnabled(robot, container.target(), Matchers.byText(JButton.class, text))).click();
  }

  public static void findAndClickLabel(@NotNull ContainerFixture<? extends Container> container, @NotNull String text) {
    Robot robot = container.robot();
    new JLabelFixture(robot, GuiTests.waitUntilShowingAndEnabled(robot, container.target(), Matchers.byText(JLabel.class, text))).click();
  }

  /**
   * Returns a full path to the GUI data directory in the user's AOSP source tree, if known, or null
   */
  @Nullable
  public static File getTestDataDir() {
    File aosp = getAospSourceDir();
    return aosp != null ? new File(aosp, RELATIVE_DATA_PATH) : null;
  }

  /**
   * @return a full path to the user's AOSP source tree (e.g. the directory expected to contain tools/adt/idea etc including the GUI tests.
   */
  @Nullable
  public static File getAospSourceDir() {
    // If running tests from the IDE, we can find the AOSP directly without user environment variable help
    File home = new File(PathManager.getHomePath());
    if (home.exists()) {
      File parentFile = home.getParentFile();
      if (parentFile != null && "tools".equals(parentFile.getName())) {
        return parentFile.getParentFile();
      }
    }

    String aosp = System.getenv(AOSP_SOURCE_PATH);
    if (aosp == null) {
      String sdk = System.getenv(ADT_SDK_SOURCE_PATH);
      if (sdk != null) {
        aosp = sdk + File.separator + "..";
      }
    }
    if (aosp != null) {
      File dir = new File(aosp);
      assertTrue(dir.getPath() + " (pointed to by " + AOSP_SOURCE_PATH + " or " + ADT_SDK_SOURCE_PATH + " does not exist", dir.exists());
      return dir;
    }

    return null;
  }

  /**
   * Waits for a single AWT or Swing {@link Component} showing and matched by {@code matcher}.
   */
  @NotNull
  public static <T extends Component> T waitUntilShowing(@NotNull Robot robot, @NotNull GenericTypeMatcher<T> matcher) {
    return waitUntilShowing(robot, null, matcher);
  }

  /**
   * Waits for a single AWT or Swing {@link Component} showing and matched by {@code matcher} under {@code root}.
   */
  @NotNull
  public static <T extends Component> T waitUntilShowing(@NotNull Robot robot,
                                                         @Nullable Container root,
                                                         @NotNull GenericTypeMatcher<T> matcher) {
    return waitUntilFound(robot, root, FluentMatcher.wrap(matcher).andIsShowing());
  }

  /**
   * Waits for a single AWT or Swing {@link Component} showing and matched by {@code matcher} under {@code root}
   * up to {@code secondsToWait} seconds.
   */
  @NotNull
  public static <T extends Component> T waitUntilShowing(@NotNull Robot robot,
                                                         @Nullable Container root,
                                                         @NotNull GenericTypeMatcher<T> matcher,
                                                         long secondsToWait) {
    return waitUntilFound(robot, root, FluentMatcher.wrap(matcher).andIsShowing(), secondsToWait);
}

  /**
   * Waits for a single AWT or Swing {@link Component} showing, enabled and matched by {@code matcher} under {@code root}.
   */
  @NotNull
  public static <T extends Component> T waitUntilShowingAndEnabled(
    @NotNull Robot robot, @Nullable Container root, @NotNull GenericTypeMatcher<T> matcher) {
    return waitUntilShowing(robot, root, FluentMatcher.wrap(matcher).andIsEnabled());
  }

  /**
   * Waits for a single AWT or Swing {@link Component} showing, enabled and matched by {@code matcher} under {@code root}.
   */
  @NotNull
  public static <T extends Component> T waitUntilShowingAndEnabled(
    @NotNull Robot robot, @Nullable Container root, @NotNull GenericTypeMatcher<T> matcher, long secondsToWait) {
    return waitUntilShowing(robot, root, FluentMatcher.wrap(matcher).andIsEnabled(), secondsToWait);
  }

  /**
   * Waits for a single AWT or Swing {@link Component} matched by {@code matcher}.
   */
  @NotNull
  public static <T extends Component> T waitUntilFound(@NotNull Robot robot, @NotNull GenericTypeMatcher<T> matcher) {
    return waitUntilFound(robot, null, matcher);
  }

  /**
   * Waits for a single AWT or Swing {@link Component} matched by {@code matcher} under {@code root}.
   */
  @NotNull
  public static <T extends Component> T waitUntilFound(@NotNull Robot robot,
                                                       @Nullable Container root,
                                                       @NotNull GenericTypeMatcher<T> matcher) {
    return waitUntilFound(robot, root, matcher, 10);
  }

  /**
   * Waits for a single AWT or Swing {@link Component} matched by {@code matcher} under {@code root}.
   */
  @NotNull
  public static <T extends Component> T waitUntilFound(@NotNull Robot robot,
                                                       @Nullable Container root,
                                                       @NotNull GenericTypeMatcher<T> matcher,
                                                       long secondsToWait) {
    AtomicReference<T> reference = new AtomicReference<>();
    String typeName = matcher.supportedType().getSimpleName();
    // Since the condition may have been already satisfied in the middle of processing before the UI reaches its
    // final state we need to for an idle queue before probing the UI state.
    robot.waitForIdle();
    Wait.seconds(secondsToWait).expecting("matching " + typeName)
      .until(() -> {
        ComponentFinder finder = robot.finder();
        Collection<T> allFound = root != null ? finder.findAll(root, matcher) : finder.findAll(matcher);
        boolean found = allFound.size() == 1;
        if (found) {
          reference.set(getFirstItem(allFound));
        }
        else if (allFound.size() > 1) {
          // Only allow a single component to be found, otherwise you can get some really confusing
          // test failures; the matcher should pick a specific enough instance
          fail("Found more than one " + matcher.supportedType().getSimpleName() + " which matches the criteria: " + allFound);
        }
        return found;
      });

    return reference.get();
  }

  /**
   * Waits until no components match the given criteria under the given root
   * Usage of this method is discouraged. Please use the version with default timeout, unless you really need greater values.
   */
  public static <T extends Component> void waitUntilGone(@NotNull Robot robot,
                                                         @NotNull Container root,
                                                         @NotNull GenericTypeMatcher<T> matcher,
                                                         int seconds) {
    String typeName = matcher.supportedType().getSimpleName();
    Wait.seconds(seconds).expecting("absence of matching " + typeName).until(() -> robot.finder().findAll(root, matcher).isEmpty());
  }

  /**
   * Waits until no components match the given criteria under the given root
   */
  public static <T extends Component> void waitUntilGone(@NotNull Robot robot,
                                                         @NotNull Container root,
                                                         @NotNull GenericTypeMatcher<T> matcher) {
    waitUntilGone(robot, root, matcher, 1);
  }

  public static void waitForBackgroundTasks(Robot robot) {
    waitForBackgroundTasks(robot, null);
  }

  public static void waitForBackgroundTasks(Robot robot, @Nullable Wait wait) {
    if (wait == null) {
      // A 90-second default limit is high, but the first test in the suite may need it.
      wait = Wait.seconds(90);
    }

    wait
      .expecting("background tasks to finish")
      .until(() -> {
        robot.waitForIdle();
        return noProgressIndicator();
      });
  }

  private static boolean noProgressIndicator() {
    try {
      Field field = CoreProgressManager.class.getDeclaredField("currentIndicators");
      field.setAccessible(true);
      return ((ConcurrentLongObjectMap)field.get(null)).isEmpty();
    }
    catch (NoSuchFieldException | IllegalAccessException ex) {
      throw new RuntimeException("Failure retrieving CoreProgressManager.currentIndicators", ex);
    }
  }

  public static void waitForProjectIndexingToFinish(@NotNull Project project, @NotNull Wait indexing) {
    AtomicBoolean isProjectIndexed = new AtomicBoolean();
    DumbService.getInstance(project).smartInvokeLater(() -> isProjectIndexed.set(true));

    indexing.expecting("Project indexing to finish")
      .until(isProjectIndexed::get);
  }

<<<<<<< HEAD
  private static class MyProjectManagerListener extends ProjectManagerAdapter {
    boolean myActive;
    boolean myNotified;

    @Override
    public void projectOpened(@NotNull Project project) {
      myNotified = true;
    }
=======
  public static void waitForProjectIndexingToFinish(@NotNull Project project) {
    // Bazel wipes all Android Studio Caches between tests and all JDK and Android SDK libraries are re-indexed (about 50K files)
    // Usually this take 20-30 secs, but depends heavily on the machine and its load
    waitForProjectIndexingToFinish(project, Wait.seconds(120));
>>>>>>> 2cd46877
  }
}<|MERGE_RESOLUTION|>--- conflicted
+++ resolved
@@ -635,20 +635,9 @@
       .until(isProjectIndexed::get);
   }
 
-<<<<<<< HEAD
-  private static class MyProjectManagerListener extends ProjectManagerAdapter {
-    boolean myActive;
-    boolean myNotified;
-
-    @Override
-    public void projectOpened(@NotNull Project project) {
-      myNotified = true;
-    }
-=======
   public static void waitForProjectIndexingToFinish(@NotNull Project project) {
     // Bazel wipes all Android Studio Caches between tests and all JDK and Android SDK libraries are re-indexed (about 50K files)
     // Usually this take 20-30 secs, but depends heavily on the machine and its load
     waitForProjectIndexingToFinish(project, Wait.seconds(120));
->>>>>>> 2cd46877
   }
 }