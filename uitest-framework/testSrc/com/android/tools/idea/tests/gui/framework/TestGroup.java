--- conflicted
+++ resolved
@@ -25,12 +25,8 @@
   THEME,
   EDITING,
   QA,
-<<<<<<< HEAD
-  QA_UNRELIABLE,
-=======
   QA_UNRELIABLE(/* per-test forked execution */ true),
   SANITY,
->>>>>>> abbea60e
   UNRELIABLE,
   /** Assigned implicitly where group is unspecified; not intended to be specified explicitly. */
   DEFAULT;
