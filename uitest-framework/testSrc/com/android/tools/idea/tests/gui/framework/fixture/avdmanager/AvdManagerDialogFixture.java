--- conflicted
+++ resolved
@@ -38,8 +38,6 @@
 import javax.swing.JButton;
 import javax.swing.JFrame;
 import javax.swing.JPanel;
-import java.awt.event.WindowEvent;
-
 import java.awt.event.WindowEvent;
 
 import static org.fest.swing.core.MouseButton.RIGHT_BUTTON;
@@ -97,22 +95,12 @@
     TableView tableView = robot().finder().findByType(target(), TableView.class, true);
     JTableFixture tableFixture = new JTableFixture(robot(), tableView);
     JTableCellFixture cell = tableFixture.cell(name);
-<<<<<<< HEAD
-    final TableCell actionCell = TableCell.row(cell.row()).column(8);
-=======
     TableCell actionCell = TableCell.row(cell.row()).column(8);
->>>>>>> 9e819fa1
 
     JTableCellFixture actionCellFixture = tableFixture.cell(actionCell);
 
     GuiTask.execute(() -> tableView.editCellAt(actionCell.row, actionCell.column));
 
-<<<<<<< HEAD
-    JPanel actionPanel = (JPanel)actionCellFixture.editor();
-    HyperlinkLabel editButtonLabel = robot().finder().find(actionPanel, Matchers.byTooltip(HyperlinkLabel.class, "Edit this AVD"));
-    robot().click(editButtonLabel);
-    return AvdEditWizardFixture.find(robot());
-=======
     // Hack: sometimes the action hyperlinks in the action cell do not return true
     // when isShowing() is called, even when the action links are clearly visible.
     // This rare bug prevents the Robot from finding and clicking on the element.
@@ -124,7 +112,6 @@
       new JTableLocation().pointAt(tableView, actionCell.row, actionCell.column));
 
     return (JPanel)actionCellFixture.editor();
->>>>>>> 9e819fa1
   }
 
   @NotNull
