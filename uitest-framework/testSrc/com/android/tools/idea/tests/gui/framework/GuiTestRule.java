/*
 * Copyright (C) 2014 The Android Open Source Project
 *
 * Licensed under the Apache License, Version 2.0 (the "License");
 * you may not use this file except in compliance with the License.
 * You may obtain a copy of the License at
 *
 *      http://www.apache.org/licenses/LICENSE-2.0
 *
 * Unless required by applicable law or agreed to in writing, software
 * distributed under the License is distributed on an "AS IS" BASIS,
 * WITHOUT WARRANTIES OR CONDITIONS OF ANY KIND, either express or implied.
 * See the License for the specific language governing permissions and
 * limitations under the License.
 */
package com.android.tools.idea.tests.gui.framework;

import static com.android.tools.idea.testing.FileSubject.file;
import static com.android.tools.idea.tests.gui.framework.GuiTests.refreshFiles;
import static com.android.tools.idea.tests.gui.framework.fixture.IdeFrameFixture.actAndWaitForGradleProjectSyncToFinish;
import static com.google.common.io.Files.asCharSource;
import static com.google.common.truth.Truth.assertAbout;
import static com.intellij.openapi.util.io.FileUtil.sanitizeFileName;
import static org.fest.reflect.core.Reflection.field;
import static org.fest.reflect.core.Reflection.method;
import static org.fest.reflect.core.Reflection.type;

import com.android.SdkConstants;
import com.android.testutils.TestUtils;
import com.android.tools.idea.bleak.Bleak;
import com.android.tools.idea.gradle.util.EmbeddedDistributionPaths;
import com.android.tools.idea.gradle.util.GradleWrapper;
import com.android.tools.idea.gradle.util.LocalProperties;
import com.android.tools.idea.sdk.IdeSdks;
import com.android.tools.idea.testing.AndroidGradleTests;
import com.android.tools.idea.tests.gui.framework.aspects.AspectsAgentLogger;
import com.android.tools.idea.tests.gui.framework.fixture.IdeFrameFixture;
import com.android.tools.idea.tests.gui.framework.fixture.WelcomeFrameFixture;
import com.android.tools.idea.tests.gui.framework.matcher.Matchers;
import com.google.common.collect.ImmutableList;
import com.intellij.ide.GeneralSettings;
import com.intellij.ide.impl.ProjectUtil;
import com.intellij.openapi.application.ApplicationManager;
import com.intellij.openapi.project.Project;
import com.intellij.openapi.project.ProjectManager;
import com.intellij.openapi.util.io.FileUtil;
import com.intellij.openapi.util.io.FileUtilRt;
import com.intellij.openapi.util.text.StringUtil;
import com.intellij.openapi.wm.impl.IdeFrameImpl;
import com.intellij.testGuiFramework.impl.GuiTestThread;
import com.intellij.testGuiFramework.remote.transport.RestartIdeMessage;
import java.awt.Component;
import java.awt.Container;
import java.awt.Dialog;
import java.awt.Frame;
import java.awt.KeyboardFocusManager;
import java.awt.Toolkit;
import java.awt.Window;
import java.awt.event.KeyEvent;
import java.beans.PropertyChangeListener;
import java.io.File;
import java.io.IOException;
<<<<<<< HEAD
import java.nio.charset.StandardCharsets;
=======
import java.nio.file.Path;
>>>>>>> b5f40ffd
import java.util.ArrayList;
import java.util.Collection;
import java.util.Hashtable;
import java.util.List;
import java.util.concurrent.TimeUnit;
import javax.swing.JPopupMenu;
import javax.swing.SwingUtilities;
import org.fest.swing.core.Robot;
import org.fest.swing.exception.WaitTimedOutError;
import org.fest.swing.timing.Wait;
import org.jdom.Document;
import org.jdom.Element;
import org.jdom.input.SAXBuilder;
import org.jdom.xpath.XPath;
import org.jetbrains.annotations.NotNull;
import org.jetbrains.annotations.Nullable;
import org.junit.rules.RuleChain;
import org.junit.rules.TestRule;
import org.junit.rules.Timeout;
import org.junit.runner.Description;
import org.junit.runners.model.MultipleFailureException;
import org.junit.runners.model.Statement;

public class GuiTestRule implements TestRule {
<<<<<<< HEAD
  public static final Wait DEFAULT_IMPORT_AND_SYNC_WAIT = Wait.seconds(60);
=======
  public static final Wait DEFAULT_IMPORT_AND_SYNC_WAIT = Wait.seconds(480);
>>>>>>> b5f40ffd

  /** Hack to solve focus issue when running with no window manager */
  private static final boolean HAS_EXTERNAL_WINDOW_MANAGER = Toolkit.getDefaultToolkit().isFrameStateSupported(Frame.MAXIMIZED_BOTH);

  private IdeFrameFixture myIdeFrameFixture;
  @Nullable private String myTestDirectory;
  private boolean mySetNdkPath = false;

  private final RobotTestRule myRobotTestRule = new RobotTestRule();
  private final LeakCheck myLeakCheck = new LeakCheck();

  /* By nesting a pair of timeouts (one around just the test, one around the entire rule chain), we ensure that Rule code executing
   * before/after the test gets a chance to run, while preventing the whole rule chain from running forever.
   */
  private static final int DEFAULT_TEST_TIMEOUT_MINUTES = 3;
  private Timeout myInnerTimeout = new DebugFriendlyTimeout(DEFAULT_TEST_TIMEOUT_MINUTES, TimeUnit.MINUTES).withThreadDumpOnTimeout();
  private Timeout myOuterTimeout = new DebugFriendlyTimeout(DEFAULT_TEST_TIMEOUT_MINUTES + 2, TimeUnit.MINUTES);

  private final PropertyChangeListener myGlobalFocusListener = e -> {
    Object oldValue = e.getOldValue();
    if ("permanentFocusOwner".equals(e.getPropertyName()) && oldValue instanceof Component && e.getNewValue() == null) {
      Window parentWindow = oldValue instanceof Window ? (Window)oldValue : SwingUtilities.getWindowAncestor((Component)oldValue);
      if (parentWindow instanceof Dialog && ((Dialog)parentWindow).isModal()) {
        Container parent = parentWindow.getParent();
        if (parent != null && parent.isVisible()) {
          parent.requestFocus();
        }
      }
    }
  };

  @NotNull
  public GuiTestRule withLeakCheck() {
    myLeakCheck.setEnabled(true);
    return this;
  }

  @NotNull
  public GuiTestRule settingNdkPath() {
    mySetNdkPath = true;
    return this;
  }

  @NotNull
  @Override
  public Statement apply(final Statement base, final Description description) {
    RuleChain chain = RuleChain.emptyRuleChain()
      .around(new AspectsAgentLogger())
      .around(new LogStartAndStop())
      .around(myRobotTestRule)
      .around(myOuterTimeout) // Rules should be inside this timeout when possible
      .around(new IdeControl(myRobotTestRule::getRobot))
      .around(new BlockReloading())
      .around(new BazelUndeclaredOutputs())
      .around(myLeakCheck)
      .around(new IdeHandling())
      .around(new ScreenshotOnFailure(myRobotTestRule::getRobot))
      .around(myInnerTimeout);

    // Perf logging currently writes data to the Bazel-specific TEST_UNDECLARED_OUTPUTS_DIR. Skipp logging if running outside of Bazel.
    if (TestUtils.runningFromBazel()) {
      chain = chain.around(new GuiPerfLogger(description));
    }

    return chain.apply(base, description);
  }

  private class IdeHandling implements TestRule {
    @NotNull
    @Override
    public Statement apply(final Statement base, final Description description) {
      return new Statement() {
        @Override
        public void evaluate() throws Throwable {
          restartIdeIfLostProgressIndicators();
          AnalyticsTestUtils.dismissConsentDialogIfShowing(robot());
          if (!TestUtils.runningFromBazel()) {
            restartIdeIfWelcomeFrameNotShowing();
          }
          setUp(description.getMethodName());
          List<Throwable> errors = new ArrayList<>();
          try {
            base.evaluate();
          } catch (MultipleFailureException e) {
            errors.addAll(e.getFailures());
          } catch (Throwable e) {
            errors.add(e);
          } finally {
            try {
              boolean hasTestPassed = errors.isEmpty();
              errors.addAll(tearDown());  // shouldn't throw, but called inside a try-finally for defense in depth
              if (hasTestPassed && !errors.isEmpty()) { // If we get a problem during tearDown, take a snapshot.
                new ScreenshotOnFailure(myRobotTestRule::getRobot).failed(errors.get(0), description);
              }
            } finally {
              //noinspection ThrowFromFinallyBlock; assertEmpty is intended to throw here
              MultipleFailureException.assertEmpty(errors);
            }
          }
        }
      };
    }
  }

  private void restartIdeIfWelcomeFrameNotShowing() {
    boolean welcomeFrameNotShowing = false;
    try {
      WelcomeFrameFixture.find(robot());
    } catch (WaitTimedOutError e) {
      welcomeFrameNotShowing = true;
    }
    if (welcomeFrameNotShowing || GuiTests.windowsShowing().size() != 1) {
      GuiTestThread.Companion.getClient().send(new RestartIdeMessage());
    }
  }

  private void restartIdeIfLostProgressIndicators() {
    String indicators = GuiTests.progressIndicators();
    if (!indicators.isEmpty()) {
      System.out.println("Restarting IDEA due to lost progress indicators: " + indicators);
      GuiTestThread.Companion.getClient().send(new RestartIdeMessage());
    }
  }

  private void setUp(@Nullable String methodName) {
    myTestDirectory = methodName != null ? sanitizeFileName(methodName) : null;
    GeneralSettings.getInstance().setReopenLastProject(false);
    GeneralSettings.getInstance().setShowTipsOnStartup(false);
    GuiTests.setUpDefaultProjectCreationLocationPath(myTestDirectory);
    GuiTests.setIdeSettings();
    GuiTests.setUpSdks();

    if (!HAS_EXTERNAL_WINDOW_MANAGER) {
      KeyboardFocusManager.getCurrentKeyboardFocusManager().addPropertyChangeListener(myGlobalFocusListener);
    }
  }

  private static ImmutableList<Throwable> thrownFromRunning(Runnable r) {
    try {
      r.run();
      return ImmutableList.of();
    }
    catch (Throwable e) {
      return ImmutableList.of(e);
    }
  }

  protected void tearDownProject() {
    if (!robot().finder().findAll(Matchers.byType(IdeFrameImpl.class).andIsShowing()).isEmpty()) {
      ideFrame().closeProject();
    }
    myIdeFrameFixture = null;
  }

  private ImmutableList<Throwable> tearDown() {
    ImmutableList.Builder<Throwable> errors = ImmutableList.builder();
    errors.addAll(thrownFromRunning(this::waitForBackgroundTasks));
    errors.addAll(checkForPopupMenus());
    errors.addAll(checkForModalDialogs());
    errors.addAll(thrownFromRunning(this::tearDownProject));
    if (!HAS_EXTERNAL_WINDOW_MANAGER) {
      KeyboardFocusManager.getCurrentKeyboardFocusManager().removePropertyChangeListener(myGlobalFocusListener);
    }
    errors.addAll(GuiTests.fatalErrorsFromIde());
    fixMemLeaks();
    return errors.build();
  }

  private List<AssertionError> checkForModalDialogs() {
    List<AssertionError> errors = new ArrayList<>();
    // We close all modal dialogs left over, because they block the AWT thread and could trigger a deadlock in the next test.
    Dialog modalDialog;
    while ((modalDialog = getActiveModalDialog()) != null) {
      errors.add(new AssertionError(
        String.format(
          "Modal dialog %s: %s with title '%s'",
          modalDialog.isShowing() ? "showing" : "not showing",
          modalDialog.getClass().getName(),
          modalDialog.getTitle())));
      if (!modalDialog.isShowing()) break; // this assumes when the active dialog is not showing, none are showing
      robot().close(modalDialog);
    }
    return errors;
  }

  private List<AssertionError> checkForPopupMenus() {
    List<AssertionError> errors = new ArrayList<>();

    // Close all opened popup menu items (File > New > etc) before continuing.
    Collection<JPopupMenu> popupMenus = robot().finder().findAll(Matchers.byType(JPopupMenu.class).andIsShowing());
    if (!popupMenus.isEmpty()) {
      errors.add(new AssertionError(String.format("%d Popup Menus left open", popupMenus.size())));
      for (int i = 0; i <= popupMenus.size(); i++) {
        robot().pressAndReleaseKey(KeyEvent.VK_ESCAPE);
      }
    }
    return errors;
  }

  // Note: this works with a cooperating window manager that returns focus properly. It does not work on bare Xvfb.
  private static Dialog getActiveModalDialog() {
    Window activeWindow = KeyboardFocusManager.getCurrentKeyboardFocusManager().getActiveWindow();
    if (activeWindow instanceof Dialog) {
      Dialog dialog = (Dialog)activeWindow;
      if (dialog.getModalityType() == Dialog.ModalityType.APPLICATION_MODAL && dialog.isDisplayable()) {
        return dialog;
      }
    }
    return null;
  }

  private void fixMemLeaks() {
    myIdeFrameFixture = null;

    // Work-around for https://youtrack.jetbrains.com/issue/IDEA-153492
    Class<?> keyboardManagerType = type("javax.swing.KeyboardManager").load();
    Object manager = method("getCurrentManager").withReturnType(Object.class).in(keyboardManagerType).invoke();
    field("componentKeyStrokeMap").ofType(Hashtable.class).in(manager).get().clear();
    field("containerMap").ofType(Hashtable.class).in(manager).get().clear();
  }

  @NotNull
  public Project openProjectAndWaitForIndexingToFinish(@NotNull String projectDirName) throws Exception {
    File projectDir = copyProjectBeforeOpening(projectDirName);
    ApplicationManager.getApplication().invokeAndWait(() -> ProjectUtil.openOrImport(projectDir.getAbsolutePath(), null, true));
    Wait.seconds(5).expecting("Project to be open").until(() -> ProjectManager.getInstance().getOpenProjects().length == 1);

    Project project = ProjectManager.getInstance().getOpenProjects()[0];
    GuiTests.waitForProjectIndexingToFinish(project);
    ideFrame().updateToolbars();
    return project;
  }

  @NotNull
  public IdeFrameFixture importSimpleApplication() throws IOException {
    return importProjectAndWaitForProjectSyncToFinish("SimpleApplication");
  }

  @NotNull
  public IdeFrameFixture importMultiModule() throws IOException {
    return importProjectAndWaitForProjectSyncToFinish("MultiModule");
  }


  @NotNull
<<<<<<< HEAD
  public IdeFrameFixture importProjectAndWaitForProjectSyncToFinish(@NotNull String projectDirName,
                                                                    @Nullable String gradleVersion,
                                                                    @Nullable String gradlePluginVersion,
                                                                    @Nullable String kotlinVersion,
                                                                    @NotNull Wait waitForSync) throws IOException {
    File projectDir = setUpProject(projectDirName, gradleVersion, gradlePluginVersion, kotlinVersion);
=======
  public IdeFrameFixture importProjectWithSharedIndexAndWaitForProjectSyncToFinish(@NotNull String projectDirName,
                                                                    @Nullable String gradleVersion,
                                                                    @Nullable String gradlePluginVersion,
                                                                    @Nullable String kotlinVersion,
                                                                    @Nullable String ndkVersion,
                                                                    @NotNull Wait waitForSync) throws IOException {
    File projectDir = setUpSharedIndexProject(projectDirName, gradleVersion, gradlePluginVersion, kotlinVersion, ndkVersion);
>>>>>>> b5f40ffd
    return openProjectAndWaitForProjectSyncToFinish(projectDir, waitForSync);
  }

  @NotNull
<<<<<<< HEAD
  public IdeFrameFixture importProjectAndWaitForProjectSyncToFinish(@NotNull String projectDirName, @NotNull Wait waitForSync) throws IOException {
    return importProjectAndWaitForProjectSyncToFinish(projectDirName, null, null, null, waitForSync);
  }

  @NotNull
  public IdeFrameFixture importProjectAndWaitForProjectSyncToFinish(@NotNull String projectDirName) throws IOException {
    return importProjectAndWaitForProjectSyncToFinish(projectDirName, null, null, null, DEFAULT_IMPORT_AND_SYNC_WAIT);
=======
  public IdeFrameFixture importProjectAndWaitForProjectSyncToFinish(@NotNull String projectDirName,
                                                                    @Nullable String gradleVersion,
                                                                    @Nullable String gradlePluginVersion,
                                                                    @Nullable String kotlinVersion,
                                                                    @Nullable String ndkVersion,
                                                                    @NotNull Wait waitForSync) throws IOException {
    File projectDir = setUpProject(projectDirName, gradleVersion, gradlePluginVersion, kotlinVersion, ndkVersion);
    return openProjectAndWaitForProjectSyncToFinish(projectDir, waitForSync);
>>>>>>> b5f40ffd
  }

  @NotNull
  public IdeFrameFixture importProjectWithSharedIndexAndWaitForProjectSyncToFinish(@NotNull String projectDirName, @NotNull Wait waitForSync) throws IOException {
    return importProjectWithSharedIndexAndWaitForProjectSyncToFinish(projectDirName, null, null, null, null, waitForSync);
  }

  @NotNull
  public IdeFrameFixture importProjectAndWaitForProjectSyncToFinish(@NotNull String projectDirName, @NotNull Wait waitForSync) throws IOException {
    return importProjectAndWaitForProjectSyncToFinish(projectDirName, null, null, null, null, waitForSync);
  }

  @NotNull
  public IdeFrameFixture importProjectAndWaitForProjectSyncToFinish(@NotNull String projectDirName) throws IOException {
    return importProjectAndWaitForProjectSyncToFinish(projectDirName, null, null, null, null, DEFAULT_IMPORT_AND_SYNC_WAIT);
  }

  @NotNull
  public IdeFrameFixture openProjectAndWaitForProjectSyncToFinish(@NotNull File projectDir) {
    return openProjectAndWaitForProjectSyncToFinish(projectDir, DEFAULT_IMPORT_AND_SYNC_WAIT);
  }

  @NotNull
  public IdeFrameFixture openProjectAndWaitForProjectSyncToFinish(@NotNull File projectDir, @NotNull Wait waitForSync) {
    ApplicationManager.getApplication().invokeAndWait(() -> ProjectUtil.openOrImport(projectDir.getAbsolutePath(), null, true));
    Wait.seconds(5).expecting("Project to be open").until(() -> ProjectManager.getInstance().getOpenProjects().length != 0);
    return actAndWaitForGradleProjectSyncToFinish(waitForSync, () -> ideFrame());
  }

  /**
   * Sets up a project before using it in a UI test. This method uses the project with prebuilt indices
   * <ul>
   * <li>Makes a copy of the project in testData/guiTests/newProjects (deletes any existing copy of the project first.) This copy is
   * the one the test will use.</li>
   * <li>Creates a Gradle wrapper for the test project.</li>
   * <li>Updates the version of the Android Gradle plug-in used by the project, if applicable</li>
   * <li>Creates a local.properties file pointing to the Android SDK path specified by the system property (or environment variable)
   * 'ANDROID_SDK_ROOT'</li>
   * <li>Copies over missing files to the .idea directory (if the project will be opened, instead of imported.)</li>
   * <li>Deletes .idea directory, .iml files and build directories, if the project will be imported.</li>
   * <p/>
   * </ul>
   *
   * @param projectDirName             the name of the project's root directory. Tests are located in testData/guiTests.
   * @param gradleVersion              optional Gradle version to use or null to use the default.
   * @param gradlePluginVersion              optional Gradle Plugin version to use or null to use the default.
   * @param kotlinVersion              optional Kotlin version to use or null to use the default.
   * @throws IOException if an unexpected I/O error occurs.
   */
  @NotNull
<<<<<<< HEAD
  public File setUpProject(@NotNull String projectDirName,
                           @Nullable String gradleVersion,
                           @Nullable String gradlePluginVersion,
                           @Nullable String kotlinVersion) throws IOException {
=======
  public File setUpSharedIndexProject(@NotNull String projectDirName,
                           @Nullable String gradleVersion,
                           @Nullable String gradlePluginVersion,
                           @Nullable String kotlinVersion,
                           @Nullable String ndkVersion) throws IOException {
>>>>>>> b5f40ffd
    File projectPath = copyProjectBeforeOpening(projectDirName);
    // If the index.zip does not exist, or if the plugin is not installed, this step does not affect the test
    System.setProperty("STUDIO_PREBUILT_INDEX", projectPath.toPath().resolve("index.zip").toAbsolutePath().toString());
    createGradleWrapper(projectPath, SdkConstants.GRADLE_LATEST_VERSION);
    updateGradleVersions(projectPath, gradleVersion, gradlePluginVersion, kotlinVersion, ndkVersion);
    updateLocalProperties(projectPath);
    cleanUpProjectForImport(projectPath);
    refreshFiles();
    return projectPath;
  }

  /**
   * Sets up a project before using it in a UI test:
   * <ul>
   * <li>Makes a copy of the project in testData/guiTests/newProjects (deletes any existing copy of the project first.) This copy is
   * the one the test will use.</li>
   * <li>Creates a Gradle wrapper for the test project.</li>
   * <li>Updates the version of the Android Gradle plug-in used by the project, if applicable</li>
   * <li>Creates a local.properties file pointing to the Android SDK path specified by the system property (or environment variable)
   * 'ANDROID_SDK_ROOT'</li>
   * <li>Copies over missing files to the .idea directory (if the project will be opened, instead of imported.)</li>
   * <li>Deletes .idea directory, .iml files and build directories, if the project will be imported.</li>
   * <p/>
   * </ul>
   *
   * @param projectDirName             the name of the project's root directory. Tests are located in testData/guiTests.
   * @param gradleVersion              optional Gradle version to use or null to use the default.
   * @param gradlePluginVersion              optional Gradle Plugin version to use or null to use the default.
   * @param kotlinVersion              optional Kotlin version to use or null to use the default.
   * @throws IOException if an unexpected I/O error occurs.
   */
  @NotNull
  public File setUpProject(@NotNull String projectDirName,
                           @Nullable String gradleVersion,
                           @Nullable String gradlePluginVersion,
                           @Nullable String kotlinVersion,
                           @Nullable String ndkVersion) throws IOException {
    File projectPath = copyProjectBeforeOpening(projectDirName);
    createGradleWrapper(projectPath, SdkConstants.GRADLE_LATEST_VERSION);
<<<<<<< HEAD
    updateGradleVersions(projectPath, gradleVersion, gradlePluginVersion, kotlinVersion);
=======
    updateGradleVersions(projectPath, gradleVersion, gradlePluginVersion, kotlinVersion, ndkVersion);
>>>>>>> b5f40ffd
    updateLocalProperties(projectPath);
    cleanUpProjectForImport(projectPath);
    refreshFiles();
    return projectPath;
  }

  /**
   * Sets up a project before using it in a UI test:
   * <ul>
   * <li>Makes a copy of the project in testData/guiTests/newProjects (deletes any existing copy of the project first.) This copy is
   * the one the test will use.</li>
   * <li>Creates a Gradle wrapper for the test project.</li>
   * <li>Updates the version of the Android Gradle plug-in used by the project, if applicable</li>
   * <li>Creates a local.properties file pointing to the Android SDK path specified by the system property (or environment variable)
   * 'ANDROID_SDK_ROOT'</li>
   * <li>Copies over missing files to the .idea directory (if the project will be opened, instead of imported.)</li>
   * <li>Deletes .idea directory, .iml files and build directories, if the project will be imported.</li>
   * <p/>
   * </ul>
   *
   * @param projectDirName             the name of the project's root directory. Tests are located in testData/guiTests.
   * @throws IOException if an unexpected I/O error occurs.
   */
  @NotNull
  public File setUpProject(@NotNull String projectDirName) throws IOException {
<<<<<<< HEAD
    return setUpProject(projectDirName, null, null, null);
=======
    return setUpProject(projectDirName, null, null, null, null);
>>>>>>> b5f40ffd
  }

  @NotNull
  public File copyProjectBeforeOpening(@NotNull String projectDirName) throws IOException {
    File masterProjectPath = getMasterProjectDirPath(projectDirName);

    File projectPath = getTestProjectDirPath(projectDirName);
    if (projectPath.isDirectory()) {
      FileUtilRt.delete(projectPath);
    }
    FileUtil.copyDir(masterProjectPath, projectPath);
    return projectPath;
  }

  protected boolean createGradleWrapper(@NotNull File projectDirPath, @NotNull String gradleVersion) throws IOException {
    GradleWrapper wrapper = GradleWrapper.create(projectDirPath, gradleVersion, null);
    File path = EmbeddedDistributionPaths.getInstance().findEmbeddedGradleDistributionFile(gradleVersion);
    assertAbout(file()).that(path).named("Gradle distribution path").isFile();
    wrapper.updateDistributionUrl(path);
    return wrapper != null;
  }

  protected void updateLocalProperties(File projectPath) throws IOException {
    LocalProperties localProperties = new LocalProperties(projectPath);
    localProperties.setAndroidSdkPath(IdeSdks.getInstance().getAndroidSdkPath());
    if (mySetNdkPath) {
      localProperties.setAndroidNdkPath(TestUtils.getNdk().toFile());
    }
    localProperties.save();
  }

  protected void updateGradleVersions(@NotNull File projectPath) throws IOException {
<<<<<<< HEAD
    AndroidGradleTests.updateToolingVersionsAndPaths(projectPath, null, null, null);
=======
    AndroidGradleTests.updateToolingVersionsAndPaths(projectPath, null, null, null, null);
>>>>>>> b5f40ffd
  }

  protected void updateGradleVersions(@NotNull File projectPath,
                                      @Nullable String gradleVersion,
                                      @Nullable String gradlePluginVersion,
<<<<<<< HEAD
                                      @Nullable String kotlinVersion) throws IOException {
    AndroidGradleTests.updateToolingVersionsAndPaths(projectPath, gradleVersion, gradlePluginVersion, kotlinVersion);
=======
                                      @Nullable String kotlinVersion,
                                      @Nullable String ndkVersion
                                      ) throws IOException {
    AndroidGradleTests.updateToolingVersionsAndPaths(projectPath, gradleVersion, gradlePluginVersion, kotlinVersion, ndkVersion);
>>>>>>> b5f40ffd
  }

  @NotNull
  protected File getMasterProjectDirPath(@NotNull String projectDirName) {
    return new File(GuiTests.getTestProjectsRootDirPath(), projectDirName);
  }

  @NotNull
  protected File getTestProjectDirPath(@NotNull String projectDirName) {
    return new File(GuiTests.getProjectCreationDirPath(myTestDirectory), projectDirName);
  }

  public void cleanUpProjectForImport(@NotNull File projectPath) {
    File dotIdeaFolderPath = new File(projectPath, Project.DIRECTORY_STORE_FOLDER);
    if (dotIdeaFolderPath.isDirectory()) {
      File modulesXmlFilePath = new File(dotIdeaFolderPath, "modules.xml");
      if (modulesXmlFilePath.isFile()) {
        SAXBuilder saxBuilder = new SAXBuilder();
        try {
          Document document = saxBuilder.build(modulesXmlFilePath);
          XPath xpath = XPath.newInstance("//*[@fileurl]");
          //noinspection unchecked
          List<Element> modules = (List<Element>)xpath.selectNodes(document);
          int urlPrefixSize = "file://$PROJECT_DIR$/".length();
          for (Element module : modules) {
            String fileUrl = module.getAttributeValue("fileurl");
            if (!StringUtil.isEmpty(fileUrl)) {
              String relativePath = FileUtilRt.toSystemDependentName(fileUrl.substring(urlPrefixSize));
              File imlFilePath = new File(projectPath, relativePath);
              if (imlFilePath.isFile()) {
                FileUtilRt.delete(imlFilePath);
              }
              // It is likely that each module has a "build" folder. Delete it as well.
              File buildFilePath = new File(imlFilePath.getParentFile(), "build");
              if (buildFilePath.isDirectory()) {
                FileUtilRt.delete(buildFilePath);
              }
            }
          }
        }
        catch (Throwable ignored) {
          // if something goes wrong, just ignore. Most likely it won't affect project import in any way.
        }
      }
      FileUtilRt.delete(dotIdeaFolderPath);
    }
  }

  public void waitForBackgroundTasks() {
    GuiTests.waitForBackgroundTasks(robot());
  }

  public Robot robot() {
    return myRobotTestRule.getRobot();
  }

  @NotNull
  public File getProjectPath() {
    return ideFrame().getProjectPath();
  }

  @NotNull
  public File getProjectPath(@NotNull String child) {
    return new File(ideFrame().getProjectPath(), child);
  }

  @NotNull
  public String getProjectFileText(@NotNull String fileRelPath) {
    try {
      return asCharSource(getProjectPath(fileRelPath), StandardCharsets.UTF_8).read();
    } catch (IOException e) {
      throw new RuntimeException(e);
    }
  }

  @NotNull
  public WelcomeFrameFixture welcomeFrame() {
    return WelcomeFrameFixture.find(robot());
  }

  @NotNull
  public IdeFrameFixture ideFrame() {
    if (myIdeFrameFixture == null || myIdeFrameFixture.isClosed()) {
      myIdeFrameFixture = IdeFrameFixture.find(robot());
      myIdeFrameFixture.requestFocusIfLost();
    }
    return myIdeFrameFixture;
  }

  @NotNull
  public GuiTestRule withTimeout(long timeout, @NotNull TimeUnit timeUnits) {
    myInnerTimeout = new DebugFriendlyTimeout(timeout, timeUnits).withThreadDumpOnTimeout();
    myOuterTimeout = new DebugFriendlyTimeout(timeUnits.toSeconds(timeout) + 120, TimeUnit.SECONDS);
    return this;
  }

  public void runWithBleak(Runnable scenario) {
    Bleak.runWithBleak(UiTestBleakOptions.INSTANCE.getDefaults(), scenario);
  }
}<|MERGE_RESOLUTION|>--- conflicted
+++ resolved
@@ -18,6 +18,7 @@
 import static com.android.tools.idea.testing.FileSubject.file;
 import static com.android.tools.idea.tests.gui.framework.GuiTests.refreshFiles;
 import static com.android.tools.idea.tests.gui.framework.fixture.IdeFrameFixture.actAndWaitForGradleProjectSyncToFinish;
+import static com.google.common.base.Charsets.UTF_8;
 import static com.google.common.io.Files.asCharSource;
 import static com.google.common.truth.Truth.assertAbout;
 import static com.intellij.openapi.util.io.FileUtil.sanitizeFileName;
@@ -60,11 +61,6 @@
 import java.beans.PropertyChangeListener;
 import java.io.File;
 import java.io.IOException;
-<<<<<<< HEAD
-import java.nio.charset.StandardCharsets;
-=======
-import java.nio.file.Path;
->>>>>>> b5f40ffd
 import java.util.ArrayList;
 import java.util.Collection;
 import java.util.Hashtable;
@@ -89,11 +85,7 @@
 import org.junit.runners.model.Statement;
 
 public class GuiTestRule implements TestRule {
-<<<<<<< HEAD
-  public static final Wait DEFAULT_IMPORT_AND_SYNC_WAIT = Wait.seconds(60);
-=======
   public static final Wait DEFAULT_IMPORT_AND_SYNC_WAIT = Wait.seconds(480);
->>>>>>> b5f40ffd
 
   /** Hack to solve focus issue when running with no window manager */
   private static final boolean HAS_EXTERNAL_WINDOW_MANAGER = Toolkit.getDefaultToolkit().isFrameStateSupported(Frame.MAXIMIZED_BOTH);
@@ -339,14 +331,6 @@
 
 
   @NotNull
-<<<<<<< HEAD
-  public IdeFrameFixture importProjectAndWaitForProjectSyncToFinish(@NotNull String projectDirName,
-                                                                    @Nullable String gradleVersion,
-                                                                    @Nullable String gradlePluginVersion,
-                                                                    @Nullable String kotlinVersion,
-                                                                    @NotNull Wait waitForSync) throws IOException {
-    File projectDir = setUpProject(projectDirName, gradleVersion, gradlePluginVersion, kotlinVersion);
-=======
   public IdeFrameFixture importProjectWithSharedIndexAndWaitForProjectSyncToFinish(@NotNull String projectDirName,
                                                                     @Nullable String gradleVersion,
                                                                     @Nullable String gradlePluginVersion,
@@ -354,20 +338,10 @@
                                                                     @Nullable String ndkVersion,
                                                                     @NotNull Wait waitForSync) throws IOException {
     File projectDir = setUpSharedIndexProject(projectDirName, gradleVersion, gradlePluginVersion, kotlinVersion, ndkVersion);
->>>>>>> b5f40ffd
     return openProjectAndWaitForProjectSyncToFinish(projectDir, waitForSync);
   }
 
   @NotNull
-<<<<<<< HEAD
-  public IdeFrameFixture importProjectAndWaitForProjectSyncToFinish(@NotNull String projectDirName, @NotNull Wait waitForSync) throws IOException {
-    return importProjectAndWaitForProjectSyncToFinish(projectDirName, null, null, null, waitForSync);
-  }
-
-  @NotNull
-  public IdeFrameFixture importProjectAndWaitForProjectSyncToFinish(@NotNull String projectDirName) throws IOException {
-    return importProjectAndWaitForProjectSyncToFinish(projectDirName, null, null, null, DEFAULT_IMPORT_AND_SYNC_WAIT);
-=======
   public IdeFrameFixture importProjectAndWaitForProjectSyncToFinish(@NotNull String projectDirName,
                                                                     @Nullable String gradleVersion,
                                                                     @Nullable String gradlePluginVersion,
@@ -376,7 +350,6 @@
                                                                     @NotNull Wait waitForSync) throws IOException {
     File projectDir = setUpProject(projectDirName, gradleVersion, gradlePluginVersion, kotlinVersion, ndkVersion);
     return openProjectAndWaitForProjectSyncToFinish(projectDir, waitForSync);
->>>>>>> b5f40ffd
   }
 
   @NotNull
@@ -427,18 +400,11 @@
    * @throws IOException if an unexpected I/O error occurs.
    */
   @NotNull
-<<<<<<< HEAD
-  public File setUpProject(@NotNull String projectDirName,
-                           @Nullable String gradleVersion,
-                           @Nullable String gradlePluginVersion,
-                           @Nullable String kotlinVersion) throws IOException {
-=======
   public File setUpSharedIndexProject(@NotNull String projectDirName,
                            @Nullable String gradleVersion,
                            @Nullable String gradlePluginVersion,
                            @Nullable String kotlinVersion,
                            @Nullable String ndkVersion) throws IOException {
->>>>>>> b5f40ffd
     File projectPath = copyProjectBeforeOpening(projectDirName);
     // If the index.zip does not exist, or if the plugin is not installed, this step does not affect the test
     System.setProperty("STUDIO_PREBUILT_INDEX", projectPath.toPath().resolve("index.zip").toAbsolutePath().toString());
@@ -478,11 +444,7 @@
                            @Nullable String ndkVersion) throws IOException {
     File projectPath = copyProjectBeforeOpening(projectDirName);
     createGradleWrapper(projectPath, SdkConstants.GRADLE_LATEST_VERSION);
-<<<<<<< HEAD
-    updateGradleVersions(projectPath, gradleVersion, gradlePluginVersion, kotlinVersion);
-=======
     updateGradleVersions(projectPath, gradleVersion, gradlePluginVersion, kotlinVersion, ndkVersion);
->>>>>>> b5f40ffd
     updateLocalProperties(projectPath);
     cleanUpProjectForImport(projectPath);
     refreshFiles();
@@ -508,11 +470,7 @@
    */
   @NotNull
   public File setUpProject(@NotNull String projectDirName) throws IOException {
-<<<<<<< HEAD
-    return setUpProject(projectDirName, null, null, null);
-=======
     return setUpProject(projectDirName, null, null, null, null);
->>>>>>> b5f40ffd
   }
 
   @NotNull
@@ -545,25 +503,16 @@
   }
 
   protected void updateGradleVersions(@NotNull File projectPath) throws IOException {
-<<<<<<< HEAD
-    AndroidGradleTests.updateToolingVersionsAndPaths(projectPath, null, null, null);
-=======
     AndroidGradleTests.updateToolingVersionsAndPaths(projectPath, null, null, null, null);
->>>>>>> b5f40ffd
   }
 
   protected void updateGradleVersions(@NotNull File projectPath,
                                       @Nullable String gradleVersion,
                                       @Nullable String gradlePluginVersion,
-<<<<<<< HEAD
-                                      @Nullable String kotlinVersion) throws IOException {
-    AndroidGradleTests.updateToolingVersionsAndPaths(projectPath, gradleVersion, gradlePluginVersion, kotlinVersion);
-=======
                                       @Nullable String kotlinVersion,
                                       @Nullable String ndkVersion
                                       ) throws IOException {
     AndroidGradleTests.updateToolingVersionsAndPaths(projectPath, gradleVersion, gradlePluginVersion, kotlinVersion, ndkVersion);
->>>>>>> b5f40ffd
   }
 
   @NotNull
@@ -591,7 +540,7 @@
           for (Element module : modules) {
             String fileUrl = module.getAttributeValue("fileurl");
             if (!StringUtil.isEmpty(fileUrl)) {
-              String relativePath = FileUtilRt.toSystemDependentName(fileUrl.substring(urlPrefixSize));
+              String relativePath = FileUtil.toSystemDependentName(fileUrl.substring(urlPrefixSize));
               File imlFilePath = new File(projectPath, relativePath);
               if (imlFilePath.isFile()) {
                 FileUtilRt.delete(imlFilePath);
@@ -633,7 +582,7 @@
   @NotNull
   public String getProjectFileText(@NotNull String fileRelPath) {
     try {
-      return asCharSource(getProjectPath(fileRelPath), StandardCharsets.UTF_8).read();
+      return asCharSource(getProjectPath(fileRelPath), UTF_8).read();
     } catch (IOException e) {
       throw new RuntimeException(e);
     }
