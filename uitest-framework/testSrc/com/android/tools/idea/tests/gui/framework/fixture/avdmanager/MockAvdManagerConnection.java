/*
 * Copyright (C) 2016 The Android Open Source Project
 *
 * Licensed under the Apache License, Version 2.0 (the "License");
 * you may not use this file except in compliance with the License.
 * You may obtain a copy of the License at
 *
 *      http://www.apache.org/licenses/LICENSE-2.0
 *
 * Unless required by applicable law or agreed to in writing, software
 * distributed under the License is distributed on an "AS IS" BASIS,
 * WITHOUT WARRANTIES OR CONDITIONS OF ANY KIND, either express or implied.
 * See the License for the specific language governing permissions and
 * limitations under the License.
 */
package com.android.tools.idea.tests.gui.framework.fixture.avdmanager;

import static com.intellij.rt.execution.testFrameworks.ProcessBuilder.isWindows;

import com.android.SdkConstants;
import com.android.ddmlib.AndroidDebugBridge;
import com.android.ddmlib.EmulatorConsole;
import com.android.ddmlib.IDevice;
import com.android.sdklib.internal.avd.AvdInfo;
import com.android.sdklib.repository.AndroidSdkHandler;
import com.android.tools.idea.avdmanager.AvdManagerConnection;
import com.android.tools.idea.avdmanager.emulatorcommand.EmulatorCommandBuilderFactory;
import com.google.common.util.concurrent.MoreExecutors;
import com.intellij.execution.configurations.GeneralCommandLine;
import com.intellij.openapi.diagnostic.Logger;
import com.intellij.openapi.project.Project;
import java.io.File;
import java.nio.file.Path;
import java.util.ArrayList;
import java.util.Arrays;
import java.util.Collection;
import java.util.List;
import java.util.concurrent.TimeUnit;
import org.fest.swing.exception.WaitTimedOutError;
import org.fest.swing.timing.Wait;
import org.jetbrains.annotations.NotNull;
import org.jetbrains.annotations.Nullable;

public class MockAvdManagerConnection extends AvdManagerConnection {

  @NotNull
  private static Logger getLogger() {
    return Logger.getInstance(MockAvdManagerConnection.class);
  }

  @NotNull private final AndroidSdkHandler mySdkHandler;

  public MockAvdManagerConnection(@NotNull AndroidSdkHandler handler, @NotNull Path avdHomeFolder) {
    super(handler, avdHomeFolder, MoreExecutors.newDirectExecutorService());
    mySdkHandler = handler;
  }

  public static void inject() {
    setConnectionFactory(MockAvdManagerConnection::new);
  }

<<<<<<< HEAD
  @Override
  protected void addParameters(@Nullable Project project,
                               @NotNull AvdInfo info,
                               boolean forceColdBoot,
                               @NotNull GeneralCommandLine commandLine) {
    super.addParameters(project, info, forceColdBoot, commandLine);
    commandLine.addParameters("-qt-hide-window");
  }

=======
>>>>>>> cdc83e4e
  @NotNull
  private String getAdbBinary() {
    return mySdkHandler.getLocation().resolve(SdkConstants.OS_SDK_PLATFORM_TOOLS_FOLDER).resolve(SdkConstants.FN_ADB).toString();
  }

  public void killEmulator() {
    try {
      AndroidDebugBridge.initIfNeeded(false);
      AndroidDebugBridge adb = AndroidDebugBridge.createBridge(getAdbBinary(), false);

      Collection<IDevice> emulatorDevices = new ArrayList<>();
      assert adb != null;
      for (IDevice device : adb.getDevices()) {
        EmulatorConsole emulatorConsole = EmulatorConsole.getConsole(device);
        if (emulatorConsole != null) {
          emulatorConsole.kill();
          emulatorConsole.close();
          emulatorDevices.add(device);
        }
      }

      giveEmulatorsChanceToExit(emulatorDevices, adb);
      // Force kill remaining emulators that didn't exit
      killEmulatorProcesses();
    }
    finally {
      AndroidDebugBridge.terminate();
    }
  }

  public void killEmulatorProcesses() {
    // Note that pgrep matches up to 15 characters.
    exec(isWindows ? "taskkill /F /IM qemu*" : "pkill -9 qemu");
    // Kill emulator crash report dialogs left behind
    killEmulatorCrashReportProcess();
  }

  private void giveEmulatorsChanceToExit(@NotNull Collection<IDevice> emulators, @NotNull AndroidDebugBridge adb) {
    try {
      Wait.seconds(30)
        .expecting("All emulators to have terminated gracefully")
        .until(() -> {
          if (Thread.currentThread().isInterrupted()) {
            // Exit early. Continue with rest of cleanup
            return true;
          }

          List<IDevice> devices = Arrays.asList(adb.getDevices());
          for (IDevice device : emulators) {
            if (device == null || !device.isEmulator()) {
              continue;
            }

            if (devices.contains(device)) {
              return false;
            }
          }
          return true;
        });
    }
    catch (WaitTimedOutError timeout) {
      getLogger().warn("Emulators did not shut down gracefully");
    }
  }

  public void tapRunningAvd(int x, int y) {
    try {
      exec(getAdbBinary() + " shell input tap " + x + " " + y);
    }
    catch (Exception e) {
      throw new RuntimeException(e);
    }
  }

  public void tapBackButtonOnRunningAvd() {
    try {
      exec(getAdbBinary() + " shell input keyevent 4");
    }
    catch (Exception e) {
      throw new RuntimeException(e);
    }
  }

  private static void exec(@NotNull String cmd) {
    try {
      Runtime.getRuntime().exec(cmd).waitFor(10, TimeUnit.SECONDS);
    }
    catch (InterruptedException interrupted) {
      // Continue keeping the thread interrupted. Don't block on anything to cleanup
      Thread.currentThread().interrupt();
    }
    catch (Exception e) {
      throw new RuntimeException(e);
    }
  }

  private static void killEmulatorCrashReportProcess() {
    exec(isWindows ? "taskkill /F /IM  emulator64-cra*" : "pkill emulator64-cra");
  }

  @Override
  protected @NotNull GeneralCommandLine newEmulatorCommand(@Nullable Project project,
                                                           @NotNull File emulator,
                                                           @NotNull AvdInfo avd,
                                                           @NotNull EmulatorCommandBuilderFactory factory) {
    GeneralCommandLine command = super.newEmulatorCommand(project, emulator, avd, factory);
    command.addParameter("-no-window");

    return command;
  }
}<|MERGE_RESOLUTION|>--- conflicted
+++ resolved
@@ -59,18 +59,6 @@
     setConnectionFactory(MockAvdManagerConnection::new);
   }
 
-<<<<<<< HEAD
-  @Override
-  protected void addParameters(@Nullable Project project,
-                               @NotNull AvdInfo info,
-                               boolean forceColdBoot,
-                               @NotNull GeneralCommandLine commandLine) {
-    super.addParameters(project, info, forceColdBoot, commandLine);
-    commandLine.addParameters("-qt-hide-window");
-  }
-
-=======
->>>>>>> cdc83e4e
   @NotNull
   private String getAdbBinary() {
     return mySdkHandler.getLocation().resolve(SdkConstants.OS_SDK_PLATFORM_TOOLS_FOLDER).resolve(SdkConstants.FN_ADB).toString();
