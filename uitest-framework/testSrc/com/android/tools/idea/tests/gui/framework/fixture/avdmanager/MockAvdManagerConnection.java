--- conflicted
+++ resolved
@@ -24,7 +24,6 @@
 import com.android.tools.idea.avdmanager.AvdManagerConnection;
 import com.intellij.execution.configurations.GeneralCommandLine;
 import com.intellij.openapi.util.io.FileUtil;
-import com.intellij.rt.execution.testFrameworks.ProcessBuilder;
 import org.jetbrains.annotations.NotNull;
 
 import java.io.File;
@@ -48,8 +47,6 @@
   protected void addParameters(@NotNull AvdInfo info, @NotNull GeneralCommandLine commandLine) {
     super.addParameters(info, commandLine);
     commandLine.addParameters("-no-window");
-    commandLine.addParameters("-gpu");
-    commandLine.addParameters("swiftshader");
   }
 
   @NotNull
@@ -62,21 +59,6 @@
     return super.deleteAvd(avdName.replace(' ', '_'));
   }
 
-<<<<<<< HEAD
-  public void killEmulatorProcesses() {
-    try {
-      // Kill emulator crash report dialogs left behind
-      if (ProcessBuilder.isWindows) {
-        // On windows killing qemu-system-i386.exe also kills emulator64-crash-service.exe (sub process)
-        Runtime.getRuntime().exec("taskkill /F /IM qemu*").waitFor();
-      }
-      else {
-        // Note that pgrep matches up to 15 characters.
-        Runtime.getRuntime().exec("pkill -9 qemu").waitFor();
-        Runtime.getRuntime().exec("pkill -9 emulator64-cra").waitFor();
-      }
-    } catch (IOException | InterruptedException e) {
-=======
   public void killEmulator() {
     killEmulatorProcesses();
     // TODO kill the emulator gracefully. Need to kill through adb, using SIGTERM, and then using SIGKILL
@@ -92,7 +74,6 @@
     try {
       exec(getAdbBinary().getAbsolutePath() + " shell input tap " + x + " " + y);
     } catch (Exception e) {
->>>>>>> 9e819fa1
       throw new RuntimeException(e);
     }
   }
