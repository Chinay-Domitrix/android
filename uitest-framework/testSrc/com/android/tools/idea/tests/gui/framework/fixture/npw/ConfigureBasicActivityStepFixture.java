/*
 * Copyright (C) 2014 The Android Open Source Project
 *
 * Licensed under the Apache License, Version 2.0 (the "License");
 * you may not use this file except in compliance with the License.
 * You may obtain a copy of the License at
 *
 *      http://www.apache.org/licenses/LICENSE-2.0
 *
 * Unless required by applicable law or agreed to in writing, software
 * distributed under the License is distributed on an "AS IS" BASIS,
 * WITHOUT WARRANTIES OR CONDITIONS OF ANY KIND, either express or implied.
 * See the License for the specific language governing permissions and
 * limitations under the License.
 */
package com.android.tools.idea.tests.gui.framework.fixture.npw;

import com.android.tools.idea.tests.gui.framework.GuiTests;
import com.android.tools.idea.tests.gui.framework.fixture.wizard.AbstractWizardFixture;
import com.android.tools.idea.tests.gui.framework.fixture.wizard.AbstractWizardStepFixture;
import com.android.tools.idea.tests.gui.framework.matcher.Matchers;
import org.fest.swing.fixture.JCheckBoxFixture;
import org.fest.swing.fixture.JComboBoxFixture;
import org.jetbrains.annotations.NotNull;

import javax.swing.*;
import javax.swing.text.JTextComponent;
import java.awt.Rectangle;


public class ConfigureBasicActivityStepFixture<W extends AbstractWizardFixture> extends AbstractWizardStepFixture<ConfigureBasicActivityStepFixture, W> {

  /**
   * This is the list of labels used to find the right text input field.
   * There is no really good way to access this fields programmatically, as they are defined on the template files.
   * For example see: tools/base/templates/activities/BasicActivity/template.xml
   */
  public enum ActivityTextField {
    NAME("Activity Name"),
    LAYOUT("Layout Name"),
    TITLE("Title"),
    HIERARCHICAL_PARENT("Hierarchical Parent"),
    PACKAGE_NAME("Package name");

    private final String labelText;

    ActivityTextField(String labelText) {
      this.labelText = labelText;
    }

    private String getLabelText() {
      return labelText;
    }
  }

  public ConfigureBasicActivityStepFixture(@NotNull W wizard, @NotNull JRootPane target) {
    super(ConfigureBasicActivityStepFixture.class, wizard, target);
  }

  @NotNull
  public ConfigureBasicActivityStepFixture<W> selectLauncherActivity() {
    JCheckBox checkBox = robot().finder().find(target(), Matchers.byText(JCheckBox.class, "Launcher Activity"));
    Rectangle checkBoxRect = new Rectangle(
      checkBox.getX(),
      checkBox.getY(),
      checkBox.getWidth(),
      checkBox.getHeight()
    );
    checkBox.scrollRectToVisible(checkBoxRect);
    new JCheckBoxFixture(robot(), checkBox).select();
    return this;
  }

  @NotNull
  public ConfigureBasicActivityStepFixture<W> selectUseFragment() {
    JCheckBox checkBox = robot().finder().find(target(), Matchers.byText(JCheckBox.class, "Use a Fragment"));
    new JCheckBoxFixture(robot(), checkBox).select();
    return this;
  }

  @NotNull
  public ConfigureBasicActivityStepFixture<W> enterTextFieldValue(@NotNull ActivityTextField activityField, @NotNull String text) {
    JTextComponent textField = findTextFieldWithLabel(activityField.getLabelText());
    replaceText(textField, text);

    return this;
  }

  @NotNull
  public String getTextFieldValue(@NotNull ActivityTextField activityField) {
    return findTextFieldWithLabel(activityField.getLabelText()).getText();
  }

  @NotNull
  public ConfigureBasicActivityStepFixture<W> undoTextFieldValue(@NotNull ActivityTextField activityField) {
    JTextComponent textField = findTextFieldWithLabel(activityField.getLabelText());
    robot().rightClick(textField);

    JMenuItem popup = GuiTests.waitUntilShowing(robot(), null, Matchers.byText(JMenuItem.class, "Restore default value"));
    robot().click(popup);

    return this;
  }

  @NotNull
<<<<<<< HEAD
  public ConfigureBasicActivityStepFixture setTargetSourceSet(@NotNull String targetSourceSet) {
    new JComboBoxFixture(robot(), robot().finder().findByLabel(target(), "Target Source Set", JComboBox.class, true))
=======
  public ConfigureBasicActivityStepFixture<W> setTargetSourceSet(@NotNull String targetSourceSet) {
    new JComboBoxFixture(robot(), robot().finder().findByLabel(target(), "Target Source Set:", JComboBox.class, true))
>>>>>>> abbea60e
      .selectItem(targetSourceSet);
    return this;
  }

  @NotNull
<<<<<<< HEAD
  public ConfigureBasicActivityStepFixture setSourceLanguage(@NotNull String sourceLanguage) {
    new JComboBoxFixture(robot(), robot().finder().findByLabel(target(), "Source Language", JComboBox.class, true))
      .selectItem(sourceLanguage);
    return this;
  }

  @NotNull
  public IdeFrameFixture clickFinish() {
    myParent.clickFinish();
    Wait.seconds(5).expecting("dialog to disappear").until(() -> !target().isShowing());
    return myIdeFrameFixture;
=======
  public ConfigureBasicActivityStepFixture<W> setSourceLanguage(@NotNull String sourceLanguage) {
    new JComboBoxFixture(robot(), robot().finder().findByLabel(target(), "Source Language:", JComboBox.class, true))
      .selectItem(sourceLanguage);
    return this;
>>>>>>> abbea60e
  }
}<|MERGE_RESOLUTION|>--- conflicted
+++ resolved
@@ -36,11 +36,11 @@
    * For example see: tools/base/templates/activities/BasicActivity/template.xml
    */
   public enum ActivityTextField {
-    NAME("Activity Name"),
-    LAYOUT("Layout Name"),
-    TITLE("Title"),
-    HIERARCHICAL_PARENT("Hierarchical Parent"),
-    PACKAGE_NAME("Package name");
+    NAME("Activity Name:"),
+    LAYOUT("Layout Name:"),
+    TITLE("Title:"),
+    HIERARCHICAL_PARENT("Hierarchical Parent:"),
+    PACKAGE_NAME("Package name:");
 
     private final String labelText;
 
@@ -103,35 +103,16 @@
   }
 
   @NotNull
-<<<<<<< HEAD
-  public ConfigureBasicActivityStepFixture setTargetSourceSet(@NotNull String targetSourceSet) {
-    new JComboBoxFixture(robot(), robot().finder().findByLabel(target(), "Target Source Set", JComboBox.class, true))
-=======
   public ConfigureBasicActivityStepFixture<W> setTargetSourceSet(@NotNull String targetSourceSet) {
     new JComboBoxFixture(robot(), robot().finder().findByLabel(target(), "Target Source Set:", JComboBox.class, true))
->>>>>>> abbea60e
       .selectItem(targetSourceSet);
     return this;
   }
 
   @NotNull
-<<<<<<< HEAD
-  public ConfigureBasicActivityStepFixture setSourceLanguage(@NotNull String sourceLanguage) {
-    new JComboBoxFixture(robot(), robot().finder().findByLabel(target(), "Source Language", JComboBox.class, true))
-      .selectItem(sourceLanguage);
-    return this;
-  }
-
-  @NotNull
-  public IdeFrameFixture clickFinish() {
-    myParent.clickFinish();
-    Wait.seconds(5).expecting("dialog to disappear").until(() -> !target().isShowing());
-    return myIdeFrameFixture;
-=======
   public ConfigureBasicActivityStepFixture<W> setSourceLanguage(@NotNull String sourceLanguage) {
     new JComboBoxFixture(robot(), robot().finder().findByLabel(target(), "Source Language:", JComboBox.class, true))
       .selectItem(sourceLanguage);
     return this;
->>>>>>> abbea60e
   }
 }