--- conflicted
+++ resolved
@@ -19,10 +19,7 @@
 import com.android.tools.idea.tests.gui.framework.fixture.wizard.AbstractWizardStepFixture;
 import com.intellij.ui.table.TableView;
 import org.fest.swing.core.matcher.JLabelMatcher;
-<<<<<<< HEAD
-=======
 import org.fest.swing.edt.GuiQuery;
->>>>>>> 9e819fa1
 import org.fest.swing.exception.ActionFailedException;
 import org.fest.swing.fixture.JTableFixture;
 import org.fest.swing.timing.Wait;
@@ -41,11 +38,7 @@
   }
 
   @NotNull
-<<<<<<< HEAD
-  public ChooseSystemImageStepFixture selectSystemImage(@NotNull SystemImage image) {
-=======
   public ChooseSystemImageStepFixture<W> selectSystemImage(@NotNull SystemImage image) {
->>>>>>> 9e819fa1
     final TableView systemImageList = robot().finder().findByType(target(), TableView.class, true);
     JTableFixture systemImageListFixture = new JTableFixture(robot(), systemImageList);
     String[] expectedColumnValues = {
@@ -57,13 +50,6 @@
 
     Wait.seconds(5).expecting("The system image list is populated.").until(() -> {
       try {
-<<<<<<< HEAD
-        systemImageListFixture.cell(rowWithValue(image.getReleaseName(),
-                                                 image.getApiLevel(),
-                                                 image.getAbiType(),
-                                                 image.getTargetName()).column(0)).select();
-        return true;
-=======
         // Choose to click on column 1 to avoid accidentally clicking the "Download" button.
         systemImageListFixture.cell(rowWithValue(expectedColumnValues).column(1)).select();
 
@@ -79,7 +65,6 @@
           }
           return true;
         });
->>>>>>> 9e819fa1
       } catch (ActionFailedException e) {
         return false;
       }
