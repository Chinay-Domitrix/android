/*
 * Copyright (C) 2016 The Android Open Source Project
 *
 * Licensed under the Apache License, Version 2.0 (the "License");
 * you may not use this file except in compliance with the License.
 * You may obtain a copy of the License at
 *
 *      http://www.apache.org/licenses/LICENSE-2.0
 *
 * Unless required by applicable law or agreed to in writing, software
 * distributed under the License is distributed on an "AS IS" BASIS,
 * WITHOUT WARRANTIES OR CONDITIONS OF ANY KIND, either express or implied.
 * See the License for the specific language governing permissions and
 * limitations under the License.
 */
package com.android.tools.idea.tests.gui.framework.matcher;

import java.awt.Component;
import org.fest.swing.core.GenericTypeMatcher;
import org.jetbrains.annotations.NotNull;

<<<<<<< HEAD
=======
import java.awt.*;

>>>>>>> b5f40ffd
/**
 * Convenience wrapper around {@link GenericTypeMatcher} for chaining and modifying matchers.
 */
public abstract class FluentMatcher<T extends Component> extends GenericTypeMatcher<T> {
  public FluentMatcher(@NotNull Class<T> supportedType) {
    super(supportedType);
  }

  public static <T extends Component> FluentMatcher<T> wrap(GenericTypeMatcher<T> matcher) {
    return new FluentMatcher<>(matcher.supportedType()) {
      @Override
      protected boolean isMatching(@NotNull T component) {
        return matcher.matches(component);
      }
    };
  }

  public FluentMatcher<T> and(@NotNull GenericTypeMatcher<? extends T> other) {
    return new FluentMatcher<>(supportedType()) {
      @Override
      protected boolean isMatching(@NotNull T component) {
        return FluentMatcher.this.isMatching(component) && other.matches(component);
      }
    };
  }

  /**
   * By default, negate() has to return a Component-typed Matcher, since the check that the component type maches the given type is done
   * before isMatching is even called, and so it's impossible to reverse it.
   */
  public FluentMatcher<Component> negate() {
    return new FluentMatcher<>(Component.class) {
      @Override
      protected boolean isMatching(@NotNull Component component) {
        return !FluentMatcher.this.matches(component);
      }
    };
  }

  /**
   * Inverts this condition, returning a matcher of the given type.

   * @param type The type of component matched by the resulting Matcher
   * @return In effect a matcher for components of type {@code R} that {@code this} does not match (including the type check for {@code T}).
   */
  public <R extends Component> FluentMatcher<R> negate(Class<R> type) {
    return new FluentMatcher<>(type) {
      @Override
      protected boolean isMatching(@NotNull R component) {
        return !FluentMatcher.this.matches(component);
      }
    };
  }

  public FluentMatcher<T> andIsShowing() {
    return and(new GenericTypeMatcher<>(supportedType(), true) {
      @Override
      protected boolean isMatching(@NotNull T component) {
        return true;
      }
    });
  }

  public FluentMatcher<T> andIsEnabled() {
    return and(new FluentMatcher<>(supportedType()) {
      @Override
      protected boolean isMatching(@NotNull T component) {
        return component.isEnabled();
      }
    });
  }
}<|MERGE_RESOLUTION|>--- conflicted
+++ resolved
@@ -19,11 +19,6 @@
 import org.fest.swing.core.GenericTypeMatcher;
 import org.jetbrains.annotations.NotNull;
 
-<<<<<<< HEAD
-=======
-import java.awt.*;
-
->>>>>>> b5f40ffd
 /**
  * Convenience wrapper around {@link GenericTypeMatcher} for chaining and modifying matchers.
  */
@@ -33,7 +28,7 @@
   }
 
   public static <T extends Component> FluentMatcher<T> wrap(GenericTypeMatcher<T> matcher) {
-    return new FluentMatcher<>(matcher.supportedType()) {
+    return new FluentMatcher<T>(matcher.supportedType()) {
       @Override
       protected boolean isMatching(@NotNull T component) {
         return matcher.matches(component);
@@ -42,7 +37,7 @@
   }
 
   public FluentMatcher<T> and(@NotNull GenericTypeMatcher<? extends T> other) {
-    return new FluentMatcher<>(supportedType()) {
+    return new FluentMatcher<T>(supportedType()) {
       @Override
       protected boolean isMatching(@NotNull T component) {
         return FluentMatcher.this.isMatching(component) && other.matches(component);
@@ -55,7 +50,7 @@
    * before isMatching is even called, and so it's impossible to reverse it.
    */
   public FluentMatcher<Component> negate() {
-    return new FluentMatcher<>(Component.class) {
+    return new FluentMatcher<Component>(Component.class) {
       @Override
       protected boolean isMatching(@NotNull Component component) {
         return !FluentMatcher.this.matches(component);
@@ -70,7 +65,7 @@
    * @return In effect a matcher for components of type {@code R} that {@code this} does not match (including the type check for {@code T}).
    */
   public <R extends Component> FluentMatcher<R> negate(Class<R> type) {
-    return new FluentMatcher<>(type) {
+    return new FluentMatcher<R>(type) {
       @Override
       protected boolean isMatching(@NotNull R component) {
         return !FluentMatcher.this.matches(component);
@@ -79,7 +74,7 @@
   }
 
   public FluentMatcher<T> andIsShowing() {
-    return and(new GenericTypeMatcher<>(supportedType(), true) {
+    return and(new GenericTypeMatcher<T>(supportedType(), true) {
       @Override
       protected boolean isMatching(@NotNull T component) {
         return true;
@@ -88,7 +83,7 @@
   }
 
   public FluentMatcher<T> andIsEnabled() {
-    return and(new FluentMatcher<>(supportedType()) {
+    return and(new FluentMatcher<T>(supportedType()) {
       @Override
       protected boolean isMatching(@NotNull T component) {
         return component.isEnabled();
