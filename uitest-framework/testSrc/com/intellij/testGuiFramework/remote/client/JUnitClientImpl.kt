--- conflicted
+++ resolved
@@ -7,9 +7,7 @@
 import com.intellij.testGuiFramework.remote.transport.*
 import org.junit.runner.notification.Failure
 import java.io.*
-import java.net.InetAddress
-import java.net.InetSocketAddress
-import java.net.Socket
+import java.net.*
 import java.util.*
 import java.util.concurrent.BlockingQueue
 import java.util.concurrent.Executors
@@ -98,15 +96,11 @@
     }
   }
 
-<<<<<<< HEAD
   private class ShoutIntoVoidOutputStream: OutputStream() {
     override fun write(b: Int) {}
   }
 
-  inner class ClientSendThread(val connection: Socket, val objectOutputStream: ObjectOutputStream) : Thread(SEND_THREAD) {
-=======
   inner class ClientSendThread(private val connection: Socket, private val objectOutputStream: ObjectOutputStream) : Thread(SEND_THREAD) {
->>>>>>> e549e917
     override fun run() {
       try {
         while (!connection.isClosed) {
@@ -167,11 +161,7 @@
           hasCancelled = true
           myExecutor.shutdownNow()
           objectOutputStream.close()
-<<<<<<< HEAD
           System.exit(0)  // Unlike ApplicationImpl.exit, this will shut the client down even if the EDT is unresponsive.
-=======
-          (ApplicationManager.getApplication() as ApplicationEx).exit(true, true)
->>>>>>> e549e917
         }
       }
     }
