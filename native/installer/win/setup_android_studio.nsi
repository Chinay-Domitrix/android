﻿/*
 * Copyright (C) 2013 The Android Open Source Project
 *
 * Licensed under the Apache License, Version 2.0 (the "License");
 * you may not use this file except in compliance with the License.
 * You may obtain a copy of the License at
 *
 *      http://www.apache.org/licenses/LICENSE-2.0
 *
 * Unless required by applicable law or agreed to in writing, software
 * distributed under the License is distributed on an "AS IS" BASIS,
 * WITHOUT WARRANTIES OR CONDITIONS OF ANY KIND, either express or implied.
 * See the License for the specific language governing permissions and
 * limitations under the License.
 */

# This script relies on NSIS 3.0 (currently 3.0b2), with the UAC, FindProc
# and Nsis7z plugins

# IMPORTANT: to run this script, the defines DIR_SRC and DIR_SDK (if BUNDLE_SDK
# is set) must exist and point to the absolute path where those components can
# be found.
#
# This should look like the following:
#   $DIR_SRC\android-studio\
#   $DIR_SDK\android-sdk.7z
#
# DIR_SRC and DIR_SDK can be set to the same location.

# If uncommented, DRY_RUN visits every page but doesn't actually install
# anything.
#!define DRY_RUN

# If uncommented, this script will build an intermediate uninstall_builder.exe
# which generates an uninstaller when run. This extra step allows us to sign the
# uninstaller. See also: http://nsis.sourceforge.net/Signing_an_Uninstaller
# NOTE: Be sure to run uninstall_builder.exe from the same working directory
# that contains this script so the final uninstaller is put in the right
# location.
#!define UNINSTALL_BUILDER

# If uncommented, bundle the SDK with the installer. This adds ~500MB to the
# installer's size.
#!define BUNDLE_SDK

# If uncommented, bundle the Microsoft redistributables with the installer.
# This is a dependency we hope to remove, eventually, after we rebuild all tool
# exes so they statically link MSVC++ libraries instead of loading them
# dynamically.
#!define DIR_MSREDIST ..\..\..\microsoft

# If uncommented, bundle Intel HAXM with the installer.
#!define DIR_HAXM ..\..\..\intel

Unicode true

!define APP_NAME "Android Studio"
Name "${APP_NAME}"

!ifndef DRY_RUN && UNINSTALL_BUILDER
    !ifndef DIR_SRC
        !warning "DIR_SRC should be defined! This script won't work without it."
        CompileErrorOnPurpose
    !endif

    !ifdef BUNDLE_SDK
        !ifndef DIR_SDK
            !warning "DIR_SDK should be defined! This script won't work without it."
            CompileErrorOnPurpose
        !endif
    !endif
!endif

!ifndef UNINSTALL_BUILDER
# Via the UAC plugin, we start our installer as a user process, collect
# information about the current user, and then elevate to an admin installer.
# See http://nsis.sourceforge.net/UAC_plug-in for details
RequestExecutionLevel user
!else
RequestExecutionLevel admin # The uninstaller always runs in admin mode
!endif

# General Symbol Definitions
!define REGKEY "SOFTWARE\${APP_NAME}"

!define EXE_NAME_32 "studio.exe"
!define EXE_NAME_64 "studio64.exe"

!define USER_ADMIN_HANDOFF_FILE "inst_user_settings.tmp"

!define DEFAULT_STUDIO_PATH "$PROGRAMFILES\Android\Android Studio"
!define FALLBACK_STUDIO_PATH "C:\Android\Android Studio"
!define DEFAULT_SDK_PATH "$PROFILE\AppData\Local\Android\sdk"
!define FALLBACK_SDK_PATH "C:\Android\sdk"
!define ANDROID_USER_SETTINGS "$PROFILE\.android"
!define BAD_CHARS '?%*:|"<>!;'

<<<<<<< HEAD
!define VERSION_MAJOR 2021
!define VERSION_MINOR 2
=======
!define VERSION_MAJOR 2022
!define VERSION_MINOR 1
>>>>>>> b5f40ffd
!define VERSION ${VERSION_MAJOR}.${VERSION_MINOR}
!define VENDOR Android
!define COMPANY "Google LLC"
!define URL http://developer.android.com

# MUI Symbol Definitions
!define MUI_ICON "assets\studio-inst.ico"
!ifndef DRY_RUN
# Abort normally, but dry runs are for testing, and we often want to test,
# quit, and iterate in that case, so don't slow us down then.
!define MUI_ABORTWARNING
!endif
!define MUI_FINISHPAGE_NOAUTOCLOSE
!define MUI_HEADERIMAGE
!define MUI_HEADERIMAGE_BITMAP "assets\header.bmp"
!define MUI_WELCOMEFINISHPAGE_BITMAP "assets\sidebar.bmp"
!define MUI_STARTMENUPAGE_REGISTRY_ROOT HKLM
!define MUI_STARTMENUPAGE_REGISTRY_KEY "${REGKEY}"
!define MUI_STARTMENUPAGE_REGISTRY_VALUENAME StartMenuGroup
!define MUI_STARTMENUPAGE_DEFAULTFOLDER "${APP_NAME}"
!define MUI_FINISHPAGE_RUN
!define MUI_FINISHPAGE_RUN_TEXT "Start ${APP_NAME}"
!define MUI_FINISHPAGE_RUN_FUNCTION s_StartApp
!define MUI_UNICON ${MUI_ICON} # Our studio install icon is generic, so just re-use it for uninstall
!define MUI_UNFINISHPAGE_NOAUTOCLOSE

# Included files
!include UAC.nsh
!include Sections.nsh
!include MUI2.nsh
!include x64.nsh
!include LogicLib.nsh
!include WinVer.nsh
!include nsDialogs.nsh
!include StrFunc.nsh
!include FileFunc.nsh
!include StrContains.nsh
!include TimeStamp.nsh

# StrFunc.nsh requires priming the commands which actually get used later
${StrRep}
${StrStr}

# Helper defines for Sections.nsh
!define SelectSection '!insertmacro SelectSection'
!define UnselectSection '!insertmacro UnselectSection'

# Installer attributes
!ifndef UNINSTALL_BUILDER
OutFile setup.exe
!else
OutFile "uninstall_builder.exe"
SetCompress off
!endif
CRCCheck on
XPStyle on
BrandingText " " # Branding footer disabled
ShowInstDetails hide
ShowUninstDetails hide

# Right-click installer .exe -> Properties -> Details
VIProductVersion ${VERSION}.0.0
VIAddVersionKey ProductName "${APP_NAME}"
VIAddVersionKey ProductVersion "${VERSION}"
VIAddVersionKey CompanyName "${COMPANY}"
VIAddVersionKey CompanyWebsite "${URL}"
VIAddVersionKey FileVersion "${VERSION}"
VIAddVersionKey FileDescription ""
VIAddVersionKey LegalCopyright ""
ShowUninstDetails hide

# Variables
Var s_DefaultSdkPath
Var s_UserSettingsPath
Var s_SystemMemoryMB
Var s_SystemMemoryGB
Var s_InstallHaxmBat
Var s_StudioPath
Var s_SdkPath
Var s_InstallSdk # 0 (skip install) or non-zero (include install)
Var s_InstallHaxm # 0 (skip install) or non-zero (include install)
Var s_SdkReferencePath # Path where we installed the latest SDK to. Will be
                       # different from s_SdkPath if user asks to use an
                       # existing SDK.

Var s_SkipAndroidLicense # If 1, skip the license (we saw it already)
Var s_SkipIntelLicense

Var s_StartMenuGroup

# Page definitions
# Generated by CoolSoft NSIS Dialog Designer
!include PageDefns\UninstallPreviousPage.nsdinc
!include PageDefns\AndroidSdkPage.nsdinc
!include PageDefns\InstallDirsPage.nsdinc
!include PageDefns\HaxmPage.nsdinc

# ---------- Pages -------------------------------------------

Page custom fnc_UninstallPreviousPage_ShowIfNecessary func_UninstallPreviousPage_Leave

# Installer pages
!insertmacro MUI_PAGE_WELCOME

!define MUI_PAGE_CUSTOMFUNCTION_PRE s_ComponentsPagePre
!define MUI_PAGE_CUSTOMFUNCTION_LEAVE s_ComponentsPageLeave
!insertmacro MUI_PAGE_COMPONENTS

!define MUI_PAGE_CUSTOMFUNCTION_PRE s_AndroidLicensePagePre
!define MUI_PAGE_CUSTOMFUNCTION_LEAVE s_AndroidLicensePageLeave
!insertmacro MUI_PAGE_LICENSE licenses/android.txt

!define MUI_PAGE_CUSTOMFUNCTION_PRE s_IntelLicensePagePre
!define MUI_PAGE_CUSTOMFUNCTION_LEAVE s_IntelLicensePageLeave
!insertmacro MUI_PAGE_LICENSE licenses/intel.txt

Page custom fnc_AndroidSdkPage_ShowIfNecessary fnc_AndroidSdkPage_Leave

Page custom fnc_InstallDirsPage_Show fnc_InstallDirsPage_Leave

Page custom fnc_HaxmPage_ShowIfNecessary fnc_HaxmPage_Leave

!insertmacro MUI_PAGE_STARTMENU Application $s_StartMenuGroup

!insertmacro MUI_PAGE_INSTFILES

!insertmacro MUI_PAGE_FINISH

# Uninstaller pages
!insertmacro MUI_UNPAGE_COMPONENTS

!define MUI_UNCONFIRMPAGE_TEXT_TOP "Click uninstall to begin the process."
!define MUI_PAGE_CUSTOMFUNCTION_LEAVE un.s_ConfirmPageLeave
!insertmacro MUI_UNPAGE_CONFIRM

!insertmacro MUI_UNPAGE_INSTFILES

# Installer languages
!insertmacro MUI_LANGUAGE English

# ---------- Sections ----------------------------------------

# Hide a section and make sure it's unselected
!macro EXCLUDE_SECTION SECTION_ID
    # In NSIS, the way you hide a section is by clearing its text
    ${UnselectSection} ${SECTION_ID}
    SectionSetText ${SECTION_ID} ""
!macroend

# Simple macro to call before using the HAXM installer. After calling this,
# $s_InstallHaxmBat will be set.
!macro PREPARE_HAXM_INSTALLER
    !ifdef DIR_HAXM
        File ${DIR_HAXM}\intelhaxm-android.exe
        File ${DIR_HAXM}\silent_install.bat
        StrCpy $s_InstallHaxmBat "$OUTDIR\silent_install.bat"
    !endif
!macroend

# Run the HAXM installer with the following argument string.
!macro RUN_HAXM_INSTALLER ARG_STR ERROR_CODE_VAR STDOUT_VAR
    !ifdef DIR_HAXM
        # Save existing variables
        Push $0
        Push $OUTDIR
        ${GetParent} "$s_InstallHaxmBat" $0
        SetOutPath $0 # Sets $OUTDIR and the cwd

        ${If} ${RunningX64}
            ${DisableX64FSRedirection} # Ensure HAXM bat runs in 64-bit mode
        ${EndIf}

        nsExec::ExecToStack '"$s_InstallHaxmBat" ${ARG_STR}'

        # We restore $0 first, because if one of the macro args happens to also be
        # $0, restoring it second would overwrite the arg.
        # Stack (from bottom to top): $0, $OUTDIR, $STDOUT, $ERROR
        Exch 3 #                      $ERROR, $OUTDIR, $STDOUT, $0
        Pop $0
        Pop ${STDOUT_VAR}
        Pop $OUTDIR
        Pop ${ERROR_CODE_VAR}

        SetOutPath $OUTDIR
    !else
        StrCpy ${ERROR_CODE_VAR} 1
        StrCpy ${STDOUT_VAR} "Installer not bundled with HAXM"
    !endif # DIR_HAXM
!macroend

# Call this macro to see if HAXM is installable on the system. If so, OUT_VAR
# will be set to 1, 0 otherwise. This macro should only be called after
# PREPARE_HAXM_INSTALLER is called.
!macro CAN_INSTALL_HAXM OUT_VAR
    !insertmacro RUN_HAXM_INSTALLER "-c" $R0 $R1
    # Error code is 0 if you can install haxm, non-zero otherwise
    IntOp ${OUT_VAR} $R0 ! # $OUT_VAR = !$R0
!macroend

# Silently install HAXM. This macro should only be called after
# PREPARE_HAXM_INSTALLER is called.
!macro INSTALL_HAXM MEMORY_MB OUT_VAR MESSAGE
    !insertmacro RUN_HAXM_INSTALLER "-m ${MEMORY_MB}" ${OUT_VAR} ${MESSAGE}
    # RUN_HAXM_INSTALLER sets OUT_VAR to 0 on success, non-zero otherwise
    # Change OUT_VAR to 0 on failure, 1 otherwise
    IntOp ${OUT_VAR} ${OUT_VAR} ! # OUT_VAR = !OUT_VAR
!macroend

# Silently uninstall HAXM. This macro should only be called after
# PREPARE_HAXM_INSTALLER is called.
!macro UNINSTALL_HAXM
    !insertmacro RUN_HAXM_INSTALLER "-u" $R0 $R1
    # We currently don't care about the return values for this step - it either
    # worked or it didn't, and we succeed or fail silently.
!macroend

# Call this macro to see if HAXM is already installed on the system. If so,
# OUT_VAR will be set to 1, 0 otherwise. This macro should only be called after
# PREPARE_HAXM_INSTALLER is called.
!macro IS_HAXM_INSTALLED OUT_VAR
    !insertmacro RUN_HAXM_INSTALLER "-v" $R0 $R1
    # Error-code is 0 on installed, non-zero otherwise
    IntOp ${OUT_VAR} $R0 ! # $OUT_VAR = !$R0
!macroend

# Requires the user to stop Studio, if it's running, or else we should abort.
# It's expected that this macro should be used in onInit functions.
!macro STOP_STUDIO_PROCESS
    StrCpy $R2 1 # This var means continue looping. Set to 0 to escape.
    ${DoWhile} $R2 == 1
        FindProcDLL::FindProc ${EXE_NAME_32} # Sets $R0 to 1 if found
        StrCpy $R1 $R0
        FindProcDLL::FindProc ${EXE_NAME_64}

        ${If} $R0 != 1
        ${AndIf} $R1 != 1
            StrCpy $R2 0
        ${Else}
            MessageBox MB_OKCANCEL "Android Studio is currently running. \
            Please exit the application and press OK to continue with the installation."\
            IDOK tryagain IDCANCEL 0
                MessageBox MB_OK "Uninstalling Android Studio has been aborted. Please try again later."
                Abort
            tryagain:
        ${EndIf}
    ${Loop}
!macroend

# Installer sections
Section "Android Studio" SectionStudio
    SectionIn RO # Can't deselect this section

    !ifndef DRY_RUN && UNINSTALL_BUILDER

    SetOutPath $s_StudioPath
    SetOverwrite on

    File /r "${DIR_SRC}\android-studio\*"

    !endif # DRY_RUN && UNINSTALL_BUILDER
SectionEnd

!ifdef BUNDLE_SDK
Section "Android SDK" SectionSdk
    # Final size on disk: 2.2+GB. Add size until components page shows 2.3GB
    AddSize 1930000

    !ifndef DRY_RUN && UNINSTALL_BUILDER

    SetOutPath $TEMP
    SetOverwrite on

    SetCompress off
    File "${DIR_SDK}\android-sdk.7z"
    SetCompress auto

    ${If} $s_InstallSdk != 0
        StrCpy $s_SdkReferencePath "$s_SdkPath"
        StrCpy $R0 "Extracting Android SDK... %s"
    ${Else}
        StrCpy $s_SdkReferencePath "$TEMP\Android Sdk"
        # Should be rare, but perhaps a reference SDK was left over from a previous install
        RMDir /r $s_SdkReferencePath
        StrCpy $R0 "Preparing reference SDK for Android Studio first launch... %s"
    ${EndIf}

    SetOutPath "$s_SdkReferencePath"
    Nsis7z::ExtractWithDetails "$TEMP\android-sdk.7z" "$R0"
    Delete "$TEMP\android-sdk.7z"

    !endif # DRY_RUN && UNINSTALL_BUILDER
SectionEnd
!endif # BUNDLE_SDK

Section "Android Virtual Device" SectionAvd
    # Dummy section for AVD creation. We actually don't do anything here but
    # hand off the work to the Studio first run wizard. See SectionFirstRun.
    AddSize 1048576 # == 1GB. AVD creation creates a 1GB virtual device.
SectionEnd



Section "Performance (Intel® HAXM)" SectionHaxm
    !ifndef DRY_RUN && UNINSTALL_BUILDER

    !insertmacro INSTALL_HAXM "$var_HaxmPage_SelectedMB" $R0 $R1
    ${If} $R0 == 0
        ${StrContains} $0 $R1 "For details, please check the installation log"
        ${If} $0 == 1
            # Error message has log file name inside quotes
            # Find string from first quote to end
            ${StrStr} $0 $R1 '"'
            StrLen $1 $0
            # String contains two quotes plus \r\n
            IntOp $1 $1 - 4
            # Get just the filename
            StrCpy $2 $0 $1 1
            FileOpen $0 $2 r
            # If there's an error opening the file, just print out the original message
            IfErrors plainbox
            # Actual content is on second line. Skip the first line
            # TODO: support case where log is more than one line long
            FileReadUTF16LE $0 $1
            FileReadUTF16LE $0 $1
            FileClose $0
            IfErrors plainbox
            StrCpy $1 "$R1$\r$\n$\r$\n$1"
            MessageBox MB_OK $1 /SD IDOK
        ${Else}
            # If we didn't find the normal error, just print out the normal error
            Goto plainbox
        ${EndIf}
        Goto done
        plainbox:
            MessageBox MB_OK $R1 /SD IDOK
        done:
    ${Endif}

    !endif # DRY_RUN && UNINSTALL_BUILDER
SectionEnd


# MS VC Redistributable
Section -Redist SectionRedist
    !ifdef DIR_MSREDIST
    !ifndef DRY_RUN && UNINSTALL_BUILDER

    SetOutPath $TEMP

    # Always add the VS.Net 2008 and 2010 redistributable CRT installers, relative to this script
    # Note: /q:a is "almost silent with progress bar", /q is totally silent but might
    # still display an EULA & install page on some systems.
    File ${DIR_MSREDIST}\vcredist_x86_2008.exe
    ExecWait '"$TEMP\vcredist_x86_2008.exe" /q:a'
    Delete /REBOOTOK "$TEMP\vcredist_x86_2008.exe"

    ${If} ${RunningX64}
        File ${DIR_MSREDIST}\vcredist_x64_2008.exe
        ExecWait '"$TEMP\vcredist_x64_2008.exe" /q:a'
        Delete /REBOOTOK "$TEMP\vcredist_x64_2008.exe"
    ${EndIf}

    File ${DIR_MSREDIST}\vcredist_x86_2010.exe
    ExecWait '"$TEMP\vcredist_x86_2010.exe" /passive /norestart /showfinalerror'
    Delete /REBOOTOK "$TEMP\vcredist_x86_2010.exe"

    ${If} ${RunningX64}
        File ${DIR_MSREDIST}\vcredist_x64_2010.exe
        ExecWait '"$TEMP\vcredist_x64_2010.exe" /passive /norestart /showfinalerror'
        Delete /REBOOTOK "$TEMP\vcredist_x64_2010.exe"
    ${EndIf}

    !endif # DRY_RUN && UNINSTALL_BUILDER
    !endif # DIR_MSREDIST
SectionEnd

Section -Post SectionSystem
    !ifndef DRY_RUN && UNINSTALL_BUILDER

    WriteRegStr HKLM "${REGKEY}" Path $s_StudioPath
    SetOutPath $s_StudioPath

    !insertmacro MUI_STARTMENU_WRITE_BEGIN Application
    SetOutPath $SMPROGRAMS\$s_StartMenuGroup

    ${If} ${RunningX64}
        CreateShortcut "$SMPROGRAMS\$s_StartMenuGroup\${APP_NAME}.lnk" "$s_StudioPath\bin\${EXE_NAME_64}"
    ${Else}
        CreateShortcut "$SMPROGRAMS\$s_StartMenuGroup\${APP_NAME}.lnk" "$s_StudioPath\bin\${EXE_NAME_32}"
    ${EndIf}

    !insertmacro MUI_STARTMENU_WRITE_END

    WriteRegStr HKLM "SOFTWARE\Microsoft\Windows\CurrentVersion\Uninstall\${APP_NAME}" DisplayName "${APP_NAME}"
    WriteRegStr HKLM "SOFTWARE\Microsoft\Windows\CurrentVersion\Uninstall\${APP_NAME}" DisplayVersion "${VERSION}"
    WriteRegStr HKLM "SOFTWARE\Microsoft\Windows\CurrentVersion\Uninstall\${APP_NAME}" Publisher "${COMPANY}"
    WriteRegStr HKLM "SOFTWARE\Microsoft\Windows\CurrentVersion\Uninstall\${APP_NAME}" URLInfoAbout "${URL}"
    WriteRegStr HKLM "SOFTWARE\Microsoft\Windows\CurrentVersion\Uninstall\${APP_NAME}" DisplayIcon "$s_StudioPath\bin\${EXE_NAME_32}"
    WriteRegStr HKLM "SOFTWARE\Microsoft\Windows\CurrentVersion\Uninstall\${APP_NAME}" UninstallString $s_StudioPath\uninstall.exe
    WriteRegDWORD HKLM "SOFTWARE\Microsoft\Windows\CurrentVersion\Uninstall\${APP_NAME}" NoModify 1
    WriteRegDWORD HKLM "SOFTWARE\Microsoft\Windows\CurrentVersion\Uninstall\${APP_NAME}" NoRepair 1

    WriteRegStr HKLM "${REGKEY}" SdkPath "$s_SdkPath"
    WriteRegStr HKLM "${REGKEY}" UserSettingsPath "$s_UserSettingsPath"
    WriteRegStr HKLM "${REGKEY}" InstallSdk "$s_InstallSdk"
    WriteRegStr HKLM "${REGKEY}" InstallHaxm "$s_InstallHaxm"

    !endif # DRY_RUN && UNINSTALL_BUILDER
SectionEnd

Section -FirstRun SectionFirstRun
    !ifndef DRY_RUN && UNINSTALL_BUILDER

    StrCpy $R9 "false" # Set $R9 to [true|false] if Studio should create an AVD
    SectionGetFlags ${SectionAvd} $R8
    IntOp $R8 $R8 & ${SF_SELECTED}
    ${If} $R8 != 0
        StrCpy $R9 "true"
    ${EndIf}

    ${TimeStamp} $R7

    # Write out the installer->studio handoff file into the user's .android directory
    SetOutPath $PROFILE
    SetOverwrite on

    CreateDirectory "$s_UserSettingsPath\studio"
    CreateDirectory "$s_UserSettingsPath\studio\installer"
    FileOpen $R0 "$s_UserSettingsPath\studio\installer\firstrun.data" w
    # Even though NSIS is writing out UTF16LE, it doesn't provide an option to write out a BOM,
    # which means our file would open incorrectly in a lot of editors. So, we do it ourselves.
    # The BOM for UTF16LE is FFFE. http://en.wikipedia.org/wiki/Byte_order_mark
    FileWriteByte $R0 255
    FileWriteByte $R0 254
    FileWriteUTF16LE $R0 "# This file's encoding is UTF-16LE. If modified, preserve the encoding!$\r$\n"
    FileWriteUTF16LE $R0 "$\r$\n"
    FileWriteUTF16LE $R0 "# Location of the user's Android SDK$\r$\n"
    FileWriteUTF16LE $R0 "androidsdk.dir=$s_SdkPath$\r$\n"
    FileWriteUTF16LE $R0 "$\r$\n"
    FileWriteUTF16LE $R0 "# Location of a reference Android SDK that just has the latest files$\r$\n"
    FileWriteUTF16LE $R0 "androidsdk.repo=$s_SdkReferencePath$\r$\n"
    FileWriteUTF16LE $R0 "$\r$\n"
    FileWriteUTF16LE $R0 "# If true, create a default AVD with optimized settings$\r$\n"
    FileWriteUTF16LE $R0 "create.avd=$R9$\r$\n"
    FileWriteUTF16LE $R0 "$\r$\n"
    FileWriteUTF16LE $R0 "# The UTC timestamp when this installer ran$\r$\n"
    FileWriteUTF16LE $R0 "install.timestamp=$R7$\r$\n"

    FileWriteUTF16LE $R0 "$\r$\n"
    FileWriteUTF16LE $R0 "# The installed version of studio$\r$\n"
    FileOpen $R1 "$EXEDIR\version" R
    FileRead $R1 $R2
    FileClose $R1
    FileWriteUTF16LE $R0 "studio.version=$R2$\r$\n"

    FileClose $R0

    !endif # DRY_RUN && UNINSTALL_BUILDER
SectionEnd


# Uninstaller sections
Section "un.Android Studio" UNSectionStudio
    SectionIn RO # Can't deselect this section

    !ifndef DRY_RUN

    # Don't set REBOOTOK here, or else we may end up installing a new version
    # of Android Studio in this path which gets removed on reboot!
    RmDir /r $s_StudioPath

    !endif # DRY_RUN
SectionEnd

Section "un.Android SDK" UNSectionSdk
    !ifndef DRY_RUN
    RmDir /r /REBOOTOK $s_SdkPath
    !endif # DRY_RUN
SectionEnd

Section "un.Performance (Intel® HAXM)" UNSectionHaxm
    !ifndef DRY_RUN
    !insertmacro UNINSTALL_HAXM
    !endif
SectionEnd

Section -un.FirstRun UNSectionFirstRun
    !ifndef DRY_RUN
        RmDir /r /REBOOTOK "$s_UserSettingsPath\studio\installer"
        RmDir "$s_UserSettingsPath\studio" # Remove if empty
    !endif
SectionEnd

Section "un.Android User Settings" UNSectionUserSettings
    !ifndef DRY_RUN
        RmDir /r /REBOOTOK "${ANDROID_USER_SETTINGS}\"
    !endif
SectionEnd

Section -un.Post UNSectionSystem
    !ifndef DRY_RUN

    DeleteRegKey HKLM "SOFTWARE\Microsoft\Windows\CurrentVersion\Uninstall\${APP_NAME}"
    DeleteRegValue HKLM "${REGKEY}" StartMenuGroup
    DeleteRegValue HKLM "${REGKEY}" Path
    # We don't add JdkPath anymore, but left in case we uninstall an old version
    DeleteRegValue HKLM "${REGKEY}" JdkPath
    DeleteRegValue HKLM "${REGKEY}" SdkPath
    DeleteRegValue HKLM "${REGKEY}" InstallSdk
    DeleteRegValue HKLM "${REGKEY}" InstallHaxm
    DeleteRegValue HKLM "${REGKEY}" UserSettingsPath

    DeleteRegKey /IfEmpty HKLM "${REGKEY}"

    Delete /REBOOTOK "$SMPROGRAMS\$s_StartMenuGroup\${APP_NAME}.lnk"
    RmDir  /REBOOTOK "$SMPROGRAMS\$s_StartMenuGroup"

    !endif # DRY_RUN
SectionEnd

# If you add a new uninstall section, and it shouldn't be run if all we're doing
# is overwriting an existing version of Studio, then update the logic in
# un.onInit to exclude the section from running in silent mode.

!insertmacro MUI_FUNCTION_DESCRIPTION_BEGIN
  !insertmacro MUI_DESCRIPTION_TEXT ${SectionStudio} \
    "The Android developer environment to design and develop your app for \
    Android."
!ifdef BUNDLE_SDK
  !insertmacro MUI_DESCRIPTION_TEXT ${SectionSdk} \
    "The collection of Android platform APIs, tools and utilities that enables \
    you to debug, profile, and compile your app."
!endif
  !insertmacro MUI_DESCRIPTION_TEXT ${SectionAvd} \
    "A preconfigured and optimized Android Virtual Device for app testing on \
    the emulator.  (Recommended)"
  !insertmacro MUI_DESCRIPTION_TEXT ${SectionHaxm} \
    "A hardware-assisted virtualization engine (hypervisor) which speeds up \
    Android emulation on your development computer. (Recommended)"
!insertmacro MUI_FUNCTION_DESCRIPTION_END

!insertmacro MUI_UNFUNCTION_DESCRIPTION_BEGIN
  !insertmacro MUI_DESCRIPTION_TEXT ${UNSectionStudio} \
    "The Android developer environment to design and develop your app for \
    Android."
  !insertmacro MUI_DESCRIPTION_TEXT ${UNSectionSdk} \
    "The collection of Android platform APIs, tools and utilities that enables \
    you to debug, profile, and compile your app."
  !insertmacro MUI_DESCRIPTION_TEXT ${UNSectionHaxm} \
    "A hardware-assisted virtualization engine (hypervisor) which speeds up \
    Android emulation on your development computer. (Recommended)"
  !insertmacro MUI_DESCRIPTION_TEXT ${UNSectionUserSettings} \
    "A folder that contains your saved Android Virtual Devices (AVDs), Android \
    SDK caches, and, potentially, app signing keystores."
!insertmacro MUI_UNFUNCTION_DESCRIPTION_END

# ---------- Functions ---------------------------------------

# Returns 1 if PATH contains only valid chars, 0 otherwise. If INCLUDE_SPACE is 1, consider space an invalid char
Var validPath_path
Var validPath_includeSpace
Var validPath_badChars

Function fnc_ValidPath
    Pop $validPath_includeSpace
    Pop $validPath_path
    Push $R0
    StrLen $R0 $validPath_path
    StrCpy $validPath_path $validPath_path $R0 2 ; Skip c:
    ${If} $validPath_includeSpace == 0
        StrCpy $validPath_badChars '${BAD_CHARS}'
    ${Else}
        StrCpy $validPath_badChars ' ${BAD_CHARS}'
    ${EndIf}
    ${StrContainsAnyOf} $R0 $validPath_path $validPath_badChars
    Exch $R0
FunctionEnd
!macro fnc_ValidPath VAR PATH INCLUDE_SPACE
    Push `${PATH}`
    Push `${INCLUDE_SPACE}`
    call fnc_ValidPath
    Pop `${VAR}`
!macroend
!define fnc_ValidPath "!insertmacro fnc_ValidPath"


# Returns DEFAULT if it contains none of $BAD_CHARS (or space if INCLUDE_SPACE = 1) otherwise returns FALLBACK
Var defaultPath_default
Var defaultPath_fallback
Var defaultPath_includeSpace

Function fnc_DefaultPath
    Pop $defaultPath_includeSpace
    Pop $defaultPath_fallback
    Pop $defaultPath_default
    Push $R0
    ${fnc_ValidPath} $R0 $defaultPath_default $defaultPath_includeSpace
    ${If} $R0 == 0
        Push $defaultPath_default
    ${Else}
        Push $defaultPath_fallback
    ${EndIf}
    Exch
    Pop $R0
FunctionEnd
!macro fnc_DefaultPath VAR DEFAULT FALLBACK INCLUDE_SPACE
    Push `${DEFAULT}`
    Push `${FALLBACK}`
    Push `${INCLUDE_SPACE}`
    call fnc_DefaultPath
    Pop `${VAR}`
!macroend
!define fnc_DefaultPath "!insertmacro fnc_DefaultPath"


# Elevate the installer from user to admin priveleges, passing along some values
# from one process to the other via a temporarily created file.
!macro ELEVATE_PROCESS

# Hand off data from the user account to the admin account using the HKCU
# (Current User) registry
${IfNot} ${UAC_IsAdmin}
    FileOpen $R0 ${USER_ADMIN_HANDOFF_FILE} w
    ${fnc_DefaultPath} $s_DefaultSdkPath "${DEFAULT_SDK_PATH}" "${FALLBACK_SDK_PATH}" 1
    FileWriteUTF16LE $R0 $s_DefaultSdkPath
    FileWriteUTF16LE $R0 "$\r$\n"
    FileWriteUTF16LE $R0 ${ANDROID_USER_SETTINGS}
    FileClose $R0
    SetFileAttributes ${USER_ADMIN_HANDOFF_FILE} HIDDEN
${Else}
    FileOpen $R0 ${USER_ADMIN_HANDOFF_FILE} r
    FileReadUTF16LE $R0 $s_DefaultSdkPath
    FileReadUTF16LE $R0 $s_UserSettingsPath
    FileClose $R0
    Delete ${USER_ADMIN_HANDOFF_FILE}

    ${If} $s_DefaultSdkPath != ""
        # FileReadUTF16LE includes the newline (\r\n) in the read, so remove it.
        StrCpy $s_DefaultSdkPath $s_DefaultSdkPath -2
    ${EndIf}

    # Fail-safe in case values couldn't get read in for some reason
    ${If} $s_DefaultSdkPath == ""
        ${fnc_DefaultPath} $s_DefaultSdkPath "${DEFAULT_SDK_PATH}" "${FALLBACK_SDK_PATH}" 1
    ${EndIf}
    ${If} $s_UserSettingsPath == ""
        StrCpy $s_UserSettingsPath ${ANDROID_USER_SETTINGS}
    ${Endif}
${EndIf}

uac_tryagain:
!insertmacro UAC_RunElevated # See UAC.nsh for documentation on return values
${Switch} $0
${Case} 0
    ${If} $1 = 1
        # We are the user script, and we successfully elevated ourselves to the
        # admin installer, which did all the real work. (This case is hit after
        # the admin installer has finished)
        Quit
    ${ElseIf} $3 <> 0
        # We are already admin - we must be the spawned, elevated process. Continue!
        Goto uac_success
    ${ElseIf} $1 = 3
        # Somehow the user simply chose another non-admin account. Try again?
        MessageBox MB_YESNO|MB_ICONEXCLAMATION "You must choose an account with administrative privileges. Try again?" \
            /SD IDNO IDYES uac_tryagain IDNO 0
    ${EndIf}
    ${Break}
    # If here, something went wrong. Fall to the next case to show the abort message.
${Case} 1223
    MessageBox MB_ICONSTOP "The installer could not request administrative privileges and must abort."
    ${Break}
${Case} 1062
    MessageBox MB_ICONSTOP "Logon service not running, which is needed to request administrative privileges, and the installer must abort."
    ${Break}
${Default}
    MessageBox MB_ICONSTOP "Unable to elevate [error: $0]"
    ${Break}
${EndSwitch}

# Normally, we delete the handoff file right after being elevated to
# admin mode. However, if the user can't elevate to admin mode for some
# reason, we still need to clean this up.
Delete ${USER_ADMIN_HANDOFF_FILE}
Quit

uac_success:
Delete ${USER_ADMIN_HANDOFF_FILE}
SetShellVarContext all

!macroend

# Installer functions
Function .onInit

!ifdef UNINSTALL_BUILDER
    System::Call "kernel32::GetCurrentDirectory(i ${NSIS_MAX_STRLEN}, t .r0)"
    CreateDirectory "$0\uninstaller"
    WriteUninstaller "$0\uninstaller\uninstall.exe"
    MessageBox MB_OK "Uninstaller was built in $0\uninstaller" /SD IDOK
    ExecShell "open" "$0\uninstaller"
    Quit
!endif

    !insertmacro STOP_STUDIO_PROCESS

    !insertmacro ELEVATE_PROCESS

    InitPluginsDir
    # A useful property of PLUGINSDIR is that it's a temp directory that is automatically deleted
    # after the installer runs. We'll load additional dependencies into there.
    SetOutPath $PLUGINSDIR

    ${If} ${RunningX64}
        SetRegView 64
    ${EndIf}

    Call s_QuerySystemMemory
    ${If} $s_SystemMemoryGB < 1
        !insertmacro EXCLUDE_SECTION ${SectionHaxm}
    ${EndIf}

    !ifndef DRY_RUN
        !insertmacro PREPARE_HAXM_INSTALLER

        !insertmacro CAN_INSTALL_HAXM $R0
        ${If} $R0 == 0
            !insertmacro EXCLUDE_SECTION ${SectionHaxm}
        ${Endif}

    !endif # DRY_RUN

    ${fnc_DefaultPath} $s_StudioPath "${DEFAULT_STUDIO_PATH}" "${FALLBACK_STUDIO_PATH}" 0
    !ifdef BUNDLE_SDK
        StrCpy $s_SdkPath $s_DefaultSdkPath
    !endif # BUNDLE_SDK

    # HACK: NSIS always defaults to "Program Files (x86)". However, we provide
    # both 32-bit and 64-bit .exes, so we always want to install into
    # "Program Files" regardless of OS type.
    # See also: http://sourceforge.net/p/nsis/bugs/843/
    ${If} ${RunningX64}
      # "C:\Program Files (x86)\blah" -> "C:\Program Files\blah"
      ${StrRep} $s_StudioPath $s_StudioPath $PROGRAMFILES $PROGRAMFILES64
    ${EndIf}

FunctionEnd

# Uninstaller functions
Function un.onInit

    !insertmacro STOP_STUDIO_PROCESS

    InitPluginsDir # See onInit for why we use PLUGINSDIR as a temp directory
    SetOutPath $PLUGINSDIR

    ${If} ${RunningX64}
        SetRegView 64
    ${EndIf}

    StrCpy $s_StudioPath $INSTDIR # $INSTDIR is set to cwd
    ReadRegStr $s_SdkPath HKLM "${REGKEY}" SdkPath
    ReadRegStr $s_InstallSdk HKLM "${REGKEY}" InstallSdk
    ReadRegStr $s_InstallHaxm HKLM "${REGKEY}" InstallHaxm
    ReadRegStr $s_UserSettingsPath HKLM "${REGKEY}" UserSettingsPath

    # If we weren't the ones who installed the SDK in the first place, don't
    # recommend uninstalling it by default
    ${If} $s_InstallSdk != 1
        ${UnselectSection} ${UNSectionSdk}
    ${Endif}

    # If we weren't the ones who installed HAXM in the first place, don't
    # recommend uninstalling it by default.
    ${If} $s_InstallHaxm != 1
        ${UnselectSection} ${UNSectionHaxm}
    ${EndIf}

    # Don't uninstall user settings by default
    ${UnselectSection} ${UNSectionUserSettings}

    !ifndef DRY_RUN
        # Exclude sections we can't or don't need to uninstall

        IfFileExists $s_SdkPath skip_exclude_sdk_section 0
            !insertmacro EXCLUDE_SECTION ${UNSectionSdk}
        skip_exclude_sdk_section:

        IfFileExists $s_UserSettingsPath skip_exclude_settings_section 0
            !insertmacro EXCLUDE_SECTION ${UNSectionUserSettings}
        skip_exclude_settings_section:

        !insertmacro PREPARE_HAXM_INSTALLER
        !insertmacro IS_HAXM_INSTALLED $R0
        ${If} $R0 == 0
            !insertmacro EXCLUDE_SECTION ${UNSectionHaxm}
        ${Endif}
    !endif # DRY_RUN

    IfSilent 0 skip_disable_sections
        # The silent uninstaller is called by the installer when we want to
        # replace an existing version of Android Studio by removing it. So, only
        # remove Android Studio and nothing else!
        ${UnselectSection} ${UNSectionSdk}
        ${UnselectSection} ${UNSectionHaxm}
        ${UnselectSection} ${UNSectionUserSettings}
    skip_disable_sections:

    !insertmacro MUI_STARTMENU_GETFOLDER Application $s_StartMenuGroup
FunctionEnd

# Ask the system for how much memory it has available. When finished,
# the variables $s_SystemMemoryMB and $s_SystemMemoryGB will be initialized
Function s_QuerySystemMemory
    # We will need to use variables $0 through $9, so save away any existing values.
    Push $0
    Push $1
    Push $2
    Push $3
    Push $4
    Push $5
    Push $6
    Push $7
    Push $8
    Push $9

    # Call GlobalMemoryStatusEx using the System plugin.
    # For more info: http://nsis.sourceforge.net/Docs/System/System.html
    System::Alloc 64
    Pop $0
    # GlobalMemoryStatusEx requires the first parameter to be the size
    # of the whole structure. Everything else is zeroed out.
    System::Call "*$0(i 64, i 0, l 0, l 0, l 0, l 0, l 0, l 0, l 0)"
    System::Call "Kernel32::GlobalMemoryStatusEx(i r0)" # Read status into $0
    System::Call "*$0(i.r1, i.r2, l.r3, l.r4, l.r5, l.r6, l.r7, l.r8, l.r9)"
    # Machine's physical memory value (in bytes) is the third parameter. See MSDN:
    # http://msdn.microsoft.com/en-us/library/windows/desktop/aa366770(v=vs.85).aspx
    System::Int64Op $3 / 1048576 # 1024 * 1024
    Pop $s_SystemMemoryMB
    System::Int64Op $s_SystemMemoryMB / 1024
    Pop $s_SystemMemoryGB
    System::Free $0

    # Restore old values
    Pop $9
    Pop $8
    Pop $7
    Pop $6
    Pop $5
    Pop $4
    Pop $3
    Pop $2
    Pop $1
    Pop $0

FunctionEnd

# Function invoked by MUI_FINISHPAGE_RUN
Function s_StartApp
    !ifndef DRY_RUN

    # ExecShell sets the CWD using $OUTDIR, which in this context is the
    # StartMenu>Shortcuts folder.
    # We change it to where studio.exe is actually located
    # for this invocation and then restore it.

    Push $OUTDIR
    SetOutPath $s_StudioPath
    ${If} ${RunningX64}
        StrCpy $R0 "$s_StudioPath\bin\${EXE_NAME_64}"
    ${Else}
        StrCpy $R0 "$s_StudioPath\bin\${EXE_NAME_32}"
    ${EndIf}
    !insertmacro UAC_AsUser_ExecShell "" "$R0" "" "" ""
    Pop $OUTDIR

    !endif # DRY_RUN
FunctionEnd

# Check whether directory is empty: use FindFirst/FindNext,
# skipping the "." and ".." directories.
# Return 1 (true) if empty and 0 (false) if not empty.
Function s___isEmptyDir
    Exch $0                         # $0 = Get dir
    Push $1
    Push $2
    StrCpy $2 1                     # result is 1/true by default (empty)

    FindFirst  $0 $1 "$0\*.*"       # $0 <= find handle, $1 <= first match,
    ${DoWhile} $1 != ""             # Find returns "" when done
        ${If}    $1 != "."
        ${AndIf} $1 != ".."
            StrCpy $2 0             # result is false (not empty)
            ${Break}
        ${Endif}
        FindNext $0 $1
    ${Loop}

    ClearErrors
    FindClose $0
    StrCpy $0 $2                    # $0 is result (0 or 1)
    Pop  $2
    Pop  $1
    Exch $0
FunctionEnd

!macro s__IsEmptyDir VAR DIR
    Push ${DIR}
    call s___isEmptyDir
    Pop ${VAR}
!macroend

!define s_IsEmptyDir "!insertmacro s__IsEmptyDir"

!macro ConfirmUninstallPath PATH OUT_VAR
    MessageBox MB_YESNO|MB_ICONEXCLAMATION \
    "This will remove ALL of the program files under$\r$\n\
    $\r$\n\
    ${PATH}$\r$\n\
    $\r$\n\
    and cannot be undone. Are you sure you wish to continue?" \
    /SD IDYES IDYES yes IDNO no

    yes:
        StrCpy ${OUT_VAR} 1
        Goto done
    no:
        StrCpy ${OUT_VAR} 0
        Goto done

    done:
!macroend

!define ConfirmUninstallPath '!insertmacro ConfirmUninstallPath'

Function fnc_UninstallPreviousPage_ShowIfNecessary
    !ifndef DRY_RUN

    # Offer to remove a currently installed version of Studio if found
    ReadRegStr $R0 HKLM "${REGKEY}" Path
    ${If} $R0 != ""
        StrCpy $R1 "$R0\uninstall.exe"
        IfFileExists $R1 show_uninstall_page 0
    ${Endif}

    Abort # Skip uninstall page

    !else
        StrCpy $R0 "C:\Dummy Path\Android Studio"
    !endif # DRY_RUN

    show_uninstall_page:
    Push $R0
    Call fnc_UninstallPreviousPage_SetTargetPath
    Call fnc_UninstallPreviousPage_Show

FunctionEnd

Function func_UninstallPreviousPage_Leave
    !ifndef DRY_RUN

    ${NSD_GetState} $hCtl_UninstallPreviousPage_CheckUninstall $R0
    ${If} $R0 == ${BST_CHECKED}
        ${NSD_GetText} $hCtl_UninstallPreviousPage_TextPath $R1

        ${ConfirmUninstallPath} $R1 $R2

        ${If} $R2 == 0
            Abort
        ${Endif}

        StrCpy $R3 "$R1\uninstall.exe"
        # _?=... causes the uninstaller to run directly instead of in the
        # background. If we don't do this, ExecWait won't work.
        ExecWait '"$R3" /S _?=$R1'
        Delete $R3
        RmDir $R1 # Should be empty after the uninstaller is removed
    ${EndIf}

    !endif
FunctionEnd

Function fnc_AndroidSdkPage_ShowIfNecessary
    !ifndef BUNDLE_SDK
        Abort # Skip this page if this installer doesn't bundle an SDK
    !endif

    # Skip this page if the user is installing the latest SDK
    ${If} $s_InstallSdk != 0
        Abort
    ${EndIf}

    Call fnc_AndroidSdkPage_Show
FunctionEnd

Function fnc_AndroidSdkPage_InitializeControls # Called in AndroidSdkPage.nsdinc
    IfFileExists $s_SdkPath 0 skip_set_sdk_text
    ${NSD_SetText} $hCtl_AndroidSdkPage_DirRequestUseExisting_Txt $s_SdkPath

    skip_set_sdk_text:
FunctionEnd

# Test if a target directory is an Android SDK. If it is, OUT_VAR will be set to
# 1, else 0.
!macro IS_SDK SDK_DIR OUT_VAR
    StrCpy ${OUT_VAR} 0
    IfFileExists "${SDK_DIR}\tools\android.bat" valid_sdk invalid_sdk
    valid_sdk:
        StrCpy ${OUT_VAR} 1
    invalid_sdk:
!macroend

!define IS_SDK "!insertmacro IS_SDK"

Function fnc_AndroidSdkPage_Leave
    ${NSD_GetState} $hCtl_AndroidSdkPage_RadioInstallLatest $R0
    ${If} $R0 == ${BST_CHECKED}
        StrCpy $s_InstallSdk 1
    ${Else}
        StrCpy $s_InstallSdk 0
        ${NSD_GetText} $hCtl_AndroidSdkPage_DirRequestUseExisting_Txt $R0

        ${IS_SDK} $R0 $R1 # $R0 is the directory we're testing. $R1 will be set to 1 if it's vaild.
        ${If} $R1 == 0
            MessageBox MB_OK|MB_ICONEXCLAMATION "Sorry, the selected SDK path is invalid." /SD IDOK
            Abort
        ${Endif}
        StrCpy $s_SdkPath $R0
    ${EndIf}
FunctionEnd

# Given an input path, return a path that's non-empty, by appending numbers to the end.
# The path will be returned as-is if it is already empty.
#
# To use:
#   Push $pathIn
#   Call s_computeEmptyDir
#   Pop $pathOut # You can use $pathIn here again to overwrite it
Function s___computeEmptyDir
    Exch $0 # Get directory to check
    Push $1 # s_IsEmptyDir return value

    # Check whether that install directory is empty. If not, compute a new value.
    ${s_IsEmptyDir} $1 $0
    ${If} $1 == 0
        Push $R0 # Integer value which we'll append to DIR, like DIR1, DIR2, etc...
        Push $R1 # Copy of $0 (original path) plus a numeric value
        StrCpy $R0 0
        ${Do}
            IntOp $R0 $R0 + 1
            StrCpy $R1 "$0$R0"
            ${s_IsEmptyDir} $1 $R1
        ${LoopUntil} $1 != 0

        StrCpy $0 $R1
        Pop $R1
        Pop $R0
    ${Endif}

    Pop $1
    Exch $0 # Put output directory on top of the stack
FunctionEnd

!macro s__computeEmptyDir PATH
    Push ${PATH}
    Call s___computeEmptyDir
    Pop ${PATH}
!macroend

!define s_computeEmptyDir "!insertmacro s__computeEmptyDir"


# Called when entering the Components page.
Function s_ComponentsPagePre
!ifdef BUNDLE_SDK
    # Restore the SDK section selection if the user previously expressed
    # interest in installing it (and are now coming back to this page).
    # See also s_ComponentsPageLeave, which sets the flag.
    ${If} $s_InstallSdk != 0
        ${SelectSection} ${SectionSdk}
    ${Else}
        ${UnselectSection} ${SectionSdk}
    ${EndIf}
!endif # BUNDLE_SDK
FunctionEnd


# Called when leaving the Components page.
Function s_ComponentsPageLeave

!ifdef BUNDLE_SDK
    # Minor hack alert: We ALWAYS want to install this installer's SDK, either
    # to the directory the user specified, or to a temporary location that
    # Android Studio's first run experience can make use of. Therefore, even
    # if a user says they don't want to install the SDK, we have to switch the
    # flag on behind their back anyway. The $s_InstallSdk flag will modify the
    # behaviour of the SDK section.
    SectionGetFlags ${SectionSdk} $R0
    IntOp $s_InstallSdk $R0 & ${SF_SELECTED}

    ${SelectSection} ${SectionSdk}
!else
    StrCpy $s_InstallSdk 0
!endif # BUNDLE_SDK

    SectionGetFlags ${SectionHaxm} $R0
    IntOp $s_InstallHaxm  $R0 & ${SF_SELECTED}

FunctionEnd

# Called when entering the Android License page.
Function s_AndroidLicensePagePre
    !ifndef BUNDLE_SDK
        Abort
    !endif # BUNDLE_SDK

    ${If} $s_SkipAndroidLicense == 1
        Abort
    ${Endif}
FunctionEnd

# Called when leaving the Android License page.
Function s_AndroidLicensePageLeave
    StrCpy $s_SkipAndroidLicense 1
FunctionEnd

# Called when entering the Intel License page.
Function s_IntelLicensePagePre
    ${If} $s_SkipIntelLicense == 1
        Abort
    ${Endif}

    # No need to show the Intel license if we're not installing HAXM
    SectionGetFlags ${SectionHaxm} $R0
    IntOp $R0  $R0 & ${SF_SELECTED}
    ${If} $R0 == 0
        Abort
    ${EndIf}
FunctionEnd

# Called when leaving the Intel License page.
Function s_IntelLicensePageLeave
    StrCpy $s_SkipIntelLicense 1
FunctionEnd

Function fnc_InstallDirsPage_InitializeControls # Called in InstallDirsPage.nsdinc
    ${s_computeEmptyDir} $s_StudioPath
    ${NSD_SetText} $hCtl_InstallDirsPage_DirRequestStudio_Txt $s_StudioPath

    ${If} $s_InstallSdk != 0
        ${s_computeEmptyDir} $s_SdkPath
        ${NSD_SetText} $hCtl_InstallDirsPage_DirRequestSdk_Txt $s_SdkPath
    ${Else}
        ShowWindow $hCtl_InstallDirsPage_GroupSdk ${SW_HIDE}
        ShowWindow $hCtl_InstallDirsPage_LabelSdk ${SW_HIDE}
        ShowWindow $hCtl_InstallDirsPage_DirRequestSdk_Txt ${SW_HIDE}
        ShowWindow $hCtl_InstallDirsPage_DirRequestSdk_Btn ${SW_HIDE}
    ${EndIf}
FunctionEnd

Function fnc_InstallDirsPage_Leave
    ${NSD_GetText} $hCtl_InstallDirsPage_DirRequestStudio_Txt $s_StudioPath
    ${s_IsEmptyDir} $0 $s_StudioPath
    ${If} $0 == 0
        MessageBox MB_OK|MB_ICONEXCLAMATION "Please select an empty folder to install Android Studio." /SD IDOK
        Abort
    ${Endif}

    ${fnc_ValidPath} $0 $s_StudioPath 0
    ${If} $0 != 0
        MessageBox MB_OK|MB_ICONEXCLAMATION 'The install path must not contain any of ${BAD_CHARS}.' /SD IDOK
        Abort
    ${Endif}

    ${If} $s_InstallSdk != 0
        ${NSD_GetText} $hCtl_InstallDirsPage_DirRequestSdk_Txt $s_SdkPath

        ${fnc_ValidPath} $0 $s_SdkPath 1
        ${If} $0 != 0
            MessageBox MB_OK|MB_ICONEXCLAMATION 'In order for the SDK tools to work properly, the path must not \
            contain any of ${BAD_CHARS} or space.' /SD IDOK
            Abort
        ${Endif}

        ${IS_SDK} $s_SdkPath $R1 # $R1 will be set to 1 if an SDK is already there
        ${If} $R1 == 1
            StrCpy $s_InstallSdk 0
            Goto endOfBlock
        ${Endif}

        ${s_IsEmptyDir} $0 $s_SdkPath
        ${If} $0 == 0
            MessageBox MB_OK|MB_ICONEXCLAMATION "Please select an empty folder to install the Android SDK." /SD IDOK
            Abort
        ${Endif}

        ${StrContains} $R1 $s_SdkPath $s_StudioPath
        ${If} $R1 != 0
            MessageBox MB_OK|MB_ICONEXCLAMATION \
            "You are attempting to install the Android SDK inside your Android Studio installation.$\r$\n \
            $\r$\n \
            Updates to Android Studio will not work in this configuration. Please select a valid installation path."

            Abort
        ${Endif}

        # Make sure the user didn't put their SDK under Program Files
        StrCpy $R0 $PROGRAMFILES
        ${If} ${RunningX64}
            StrCpy $R0 $PROGRAMFILES64
        ${EndIf}

        ${StrContains} $R1 $s_SdkPath $R0
        ${If} $R1 != 0
            MessageBox MB_YESNO|MB_ICONQUESTION \
            "Android Studio periodically updates your SDK to make sure your files are up to date. \
            To avoid getting errors when updating, we recommend installing your SDK into a user directory with read/write access.$\r$\n \
            $\r$\n \
            Do you want to update the SDK installation path?" IDYES updateSdkPath IDNO ignoreWarning
            updateSdkPath:
                StrCpy $s_SdkPath $s_DefaultSdkPath
                ${NSD_SetText} $hCtl_InstallDirsPage_DirRequestSdk_Txt $s_SdkPath
                Abort
            ignoreWarning:
        ${Endif}

        endOfBlock:
    ${EndIf}

FunctionEnd

Function fnc_HaxmPage_ShowIfNecessary

    # Skip this page if the user deselected the HAXM component
    SectionGetFlags ${SectionHaxm} $R0
    IntOp $R0  $R0 & ${SF_SELECTED}
    ${If} $R0 == 0
        Abort
    ${EndIf}

    Call fnc_HaxmPage_Show
FunctionEnd

Function fnc_HaxmPage_InitializeControls # Called in HaxmPage.nsdinc
    Push $s_SystemMemoryMB
    Call fnc_HaxmPage_SetSystemMemory
FunctionEnd

# Called when leaving the "Confirm Uninstall" page
Function un.s_ConfirmPageLeave
    ${ConfirmUninstallPath} $s_StudioPath $R0

    ${If} $R0 == 0
        Abort
    ${Endif}
FunctionEnd<|MERGE_RESOLUTION|>--- conflicted
+++ resolved
@@ -95,13 +95,8 @@
 !define ANDROID_USER_SETTINGS "$PROFILE\.android"
 !define BAD_CHARS '?%*:|"<>!;'
 
-<<<<<<< HEAD
-!define VERSION_MAJOR 2021
-!define VERSION_MINOR 2
-=======
 !define VERSION_MAJOR 2022
 !define VERSION_MINOR 1
->>>>>>> b5f40ffd
 !define VERSION ${VERSION_MAJOR}.${VERSION_MINOR}
 !define VENDOR Android
 !define COMPANY "Google LLC"
