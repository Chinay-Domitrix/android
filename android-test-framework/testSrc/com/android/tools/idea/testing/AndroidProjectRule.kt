--- conflicted
+++ resolved
@@ -17,17 +17,11 @@
 
 import com.android.testutils.MockitoThreadLocalsCleaner
 import com.android.testutils.TestUtils
-<<<<<<< HEAD
-import com.android.tools.idea.sdk.AndroidSdks
-import com.android.tools.idea.sdk.IdeSdks
-import com.android.tools.idea.testing.AndroidProjectRule.Companion.withAndroidModels
-=======
 import com.android.tools.idea.flags.StudioFlags
 import com.android.tools.idea.sdk.AndroidSdks
 import com.android.tools.idea.sdk.IdeSdks
 import com.android.tools.idea.testing.AndroidProjectRule.Companion.withAndroidModels
 import com.android.tools.idea.testing.flags.override
->>>>>>> b5f40ffd
 import com.android.utils.FileUtils
 import com.intellij.application.options.CodeStyle
 import com.intellij.facet.Facet
@@ -37,10 +31,6 @@
 import com.intellij.openapi.Disposable
 import com.intellij.openapi.application.ApplicationManager
 import com.intellij.openapi.application.WriteAction
-<<<<<<< HEAD
-=======
-import com.intellij.openapi.application.invokeAndWaitIfNeeded
->>>>>>> b5f40ffd
 import com.intellij.openapi.application.runWriteAction
 import com.intellij.openapi.extensions.ExtensionPointName
 import com.intellij.openapi.module.Module
@@ -70,10 +60,7 @@
 import org.junit.rules.TestRule
 import org.junit.runner.Description
 import java.io.File
-<<<<<<< HEAD
-=======
 import java.time.Clock
->>>>>>> b5f40ffd
 import java.util.concurrent.TimeoutException
 
 /**
@@ -114,14 +101,11 @@
   private val projectModuleBuilders: List<ModuleModelBuilder>? = null,
 
   /**
-<<<<<<< HEAD
-=======
    * When not null and the project is initialized from an instance of [AndroidModel] is called to prepare source code.
    */
   private val prepareProjectSourcesWith: ((File) -> Unit)? = null,
 
   /**
->>>>>>> b5f40ffd
    * Name of the fixture used to create the project directory when not
    * using a light fixture.
    *
@@ -151,11 +135,7 @@
      * Returns an [AndroidProjectRule] that uses a fixture which create the
      * project in an in memory TempFileSystem
      *
-<<<<<<< HEAD
-     * @see IdeaTestFixtureFactory.createLightFixtureBuilder(String)
-=======
      * @see IdeaTestFixtureFactory.createLightFixtureBuilder
->>>>>>> b5f40ffd
      */
     @JvmStatic
     fun inMemory() = AndroidProjectRule()
@@ -201,9 +181,6 @@
      * [androidProjectBuilder].
      */
     @JvmStatic
-<<<<<<< HEAD
-    fun withAndroidModels(vararg projectModuleBuilders: ModuleModelBuilder): AndroidProjectRule = AndroidProjectRule(
-=======
     fun withAndroidModels(
       prepareProjectSources: ((dir: File) -> Unit)? = null,
       vararg projectModuleBuilders: ModuleModelBuilder
@@ -223,7 +200,6 @@
     fun withAndroidModels(
       vararg projectModuleBuilders: ModuleModelBuilder
     ): AndroidProjectRule = AndroidProjectRule(
->>>>>>> b5f40ffd
       initAndroid = false,
       lightFixture = false,
       withAndroidSdk = false,
@@ -278,7 +254,6 @@
     }
 
     userHome = System.getProperty("user.home")
-<<<<<<< HEAD
     if ("AndroidStudio" == PlatformUtils.getPlatformPrefix()) {
       // Overriding "user.home" leads to some bad situations:
       // 1. When running in IDEA from sources: some files in kotlin plugin in Test IDE are obtained from the local M2 repository (see
@@ -288,19 +263,14 @@
       // 2. IDEA downloads and setups new wrapper in each test because .gradle is new directory in different tests. This works really SLOW.
       // 3. `user.home` sometimes not restored if AndroidProjectRule fails during initialization.
 
-      val testSpecificName = UsefulTestCase.TEMP_DIR_MARKER + description.testClass.simpleName
+      val testSpecificName = UsefulTestCase.TEMP_DIR_MARKER + description.testClass.simpleName.substringAfterLast('$')
       // Reset user home directory.
       System.setProperty("user.home", FileUtils.join(FileUtil.getTempDirectory(), testSpecificName, "nonexistent_user_home"))
     }
-=======
-    val testSpecificName = UsefulTestCase.TEMP_DIR_MARKER + description.testClass.simpleName.substringAfterLast('$')
-    // Reset user home directory.
-    System.setProperty("user.home", FileUtils.join(FileUtil.getTempDirectory(), testSpecificName, "nonexistent_user_home"))
 
     // Disable antivirus checks on Windows.
     StudioFlags.ANTIVIRUS_METRICS_ENABLED.override(false, testRootDisposable)
     StudioFlags.ANTIVIRUS_NOTIFICATION_ENABLED.override(false, testRootDisposable)
->>>>>>> b5f40ffd
 
     fixture.setUp()
     // Initialize an Android manifest
@@ -346,13 +316,9 @@
         AndroidTestCase.AndroidModuleFixtureBuilder::class.java,
         AndroidTestCase.AndroidModuleFixtureBuilderImpl::class.java)
 
-<<<<<<< HEAD
-    val name = fixtureName ?: description.className.substringAfterLast('.')
-=======
     // Below "p" is just a short directory name for a project directory. We have some tests that need more than one project in a test,
     // and they rely on ability to do "../another". This temporary directory test fixture will delete all of them at tear down.
     val name = fixtureName ?: "p"
->>>>>>> b5f40ffd
     val tempDirFixture = object: AndroidTempDirTestFixture(name) {
       private val tempRoot: String =
         FileUtil.createTempDirectory("${UsefulTestCase.TEMP_DIR_MARKER}${Clock.systemUTC().millis()}", null, false).path
