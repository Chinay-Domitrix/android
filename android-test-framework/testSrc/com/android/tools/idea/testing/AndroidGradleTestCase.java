--- conflicted
+++ resolved
@@ -23,10 +23,7 @@
 import static com.android.tools.idea.Projects.getBaseDirPath;
 import static com.android.tools.idea.gradle.util.LastBuildOrSyncServiceKt.emulateStartupActivityForTest;
 import static com.android.tools.idea.testing.AndroidGradleTestUtilsKt.prepareGradleProject;
-<<<<<<< HEAD
 import static com.android.tools.idea.testing.AndroidGradleTests.shouldUseRemoteRepositories;
-=======
->>>>>>> b5f40ffd
 import static com.android.tools.idea.testing.AndroidGradleTests.waitForSourceFolderManagerToProcessUpdates;
 import static com.android.tools.idea.testing.FileSubject.file;
 import static com.android.tools.idea.testing.TestProjectPaths.SIMPLE_APPLICATION;
@@ -42,19 +39,11 @@
 import com.android.tools.idea.gradle.project.build.invoker.GradleInvocationResult;
 import com.android.tools.idea.gradle.project.model.GradleAndroidModel;
 import com.android.tools.idea.gradle.project.sync.GradleSyncInvoker;
-<<<<<<< HEAD
-import com.android.tools.idea.gradle.util.GradleBuildOutputUtil;
-=======
->>>>>>> b5f40ffd
 import com.android.tools.idea.project.AndroidProjectInfo;
 import com.android.tools.idea.testing.AndroidGradleTests.SyncIssuesPresentError;
 import com.google.common.base.Joiner;
 import com.google.common.collect.ImmutableList;
-<<<<<<< HEAD
-=======
-import com.google.common.collect.Lists;
 import com.google.common.util.concurrent.ListenableFuture;
->>>>>>> b5f40ffd
 import com.intellij.openapi.application.ApplicationManager;
 import com.intellij.openapi.diagnostic.Logger;
 import com.intellij.openapi.module.Module;
@@ -65,10 +54,6 @@
 import com.intellij.openapi.project.ex.ProjectManagerEx;
 import com.intellij.openapi.ui.TestDialog;
 import com.intellij.openapi.ui.TestDialogManager;
-<<<<<<< HEAD
-import com.intellij.openapi.util.Ref;
-=======
->>>>>>> b5f40ffd
 import com.intellij.openapi.util.io.FileUtil;
 import com.intellij.openapi.util.io.FileUtilRt;
 import com.intellij.openapi.vfs.LocalFileSystem;
@@ -78,7 +63,6 @@
 import com.intellij.psi.PsiManager;
 import com.intellij.psi.codeStyle.CodeStyleSettingsManager;
 import com.intellij.testFramework.TestApplicationManager;
-import com.intellij.testFramework.TestApplicationManagerKt;
 import com.intellij.testFramework.ThreadTracker;
 import com.intellij.testFramework.fixtures.IdeaProjectTestFixture;
 import com.intellij.testFramework.fixtures.IdeaTestFixtureFactory;
@@ -96,11 +80,7 @@
 import java.util.Collection;
 import java.util.Collections;
 import java.util.List;
-<<<<<<< HEAD
-import java.util.concurrent.CountDownLatch;
-=======
 import java.util.function.Function;
->>>>>>> b5f40ffd
 import java.util.stream.Collectors;
 import junit.framework.AssertionFailedError;
 import org.jetbrains.android.AndroidTempDirTestFixture;
@@ -176,11 +156,7 @@
       // To ensure that application IDs are loaded from the listing file as needed, we must register the required listeners.
       // This is normally done within an AndroidStartupActivity but these are not run in tests.
       // TODO(b/159600848)
-<<<<<<< HEAD
-      GradleBuildOutputUtil.emulateStartupActivityForTest(getProject());
-=======
       emulateStartupActivityForTest(getProject());
->>>>>>> b5f40ffd
     }
 
     // Use per-project code style settings so we never modify the IDE defaults.
@@ -199,11 +175,7 @@
   public void setUpFixture(IdeaProjectTestFixture projectFixture) throws Exception {
     JavaCodeInsightTestFixture fixture = JavaTestFixtureFactory.getFixtureFactory().createCodeInsightFixture(projectFixture);
     fixture.setUp();
-<<<<<<< HEAD
     fixture.setTestDataPath(TestUtils.resolveWorkspacePath(getTestDataDirectoryWorkspaceRelativePath()).toRealPath().toString());
-=======
-    fixture.setTestDataPath(TestUtils.getWorkspaceRoot().toRealPath().resolve(getTestDataDirectoryWorkspaceRelativePath()).toString());
->>>>>>> b5f40ffd
     ensureSdkManagerAvailable();
 
     Project project = fixture.getProject();
@@ -235,11 +207,7 @@
       ProjectManagerEx projectManager = ProjectManagerEx.getInstanceEx();
       Project[] openProjects = projectManager.getOpenProjects();
       if (openProjects.length > 0) {
-<<<<<<< HEAD
         TestApplicationManager.tearDownProjectAndApp(openProjects[0]);
-=======
-        TestApplicationManagerKt.tearDownProjectAndApp(openProjects[0]);
->>>>>>> b5f40ffd
       }
       myAndroidFacet = null;
     }
@@ -293,25 +261,16 @@
                                    @Nullable String chosenModuleName,
                                    @Nullable String gradleVersion,
                                    @Nullable String gradlePluginVersion) throws Exception {
-<<<<<<< HEAD
-    loadProject(relativePath, chosenModuleName, gradleVersion, gradlePluginVersion, null);
-=======
     loadProject(relativePath, chosenModuleName, gradleVersion, gradlePluginVersion, null, null);
->>>>>>> b5f40ffd
   }
 
   protected final void loadProject(@NotNull String relativePath,
                                    @Nullable String chosenModuleName,
                                    @Nullable String gradleVersion,
                                    @Nullable String gradlePluginVersion,
-<<<<<<< HEAD
-                                   @Nullable String kotlinVersion) throws Exception {
-    prepareProjectForImport(relativePath, gradleVersion, gradlePluginVersion, kotlinVersion);
-=======
                                    @Nullable String kotlinVersion,
                                    @Nullable String ndkVersion) throws Exception {
     prepareProjectForImport(relativePath, gradleVersion, gradlePluginVersion, kotlinVersion, ndkVersion);
->>>>>>> b5f40ffd
     importProject();
 
     prepareProjectForTest(getProject(), chosenModuleName);
@@ -350,31 +309,13 @@
                                       @Nullable String gradleVersion,
                                       @Nullable String gradlePluginVersion,
                                       @Nullable String kotlinVersion,
-<<<<<<< HEAD
-                                      File... localRepos) throws IOException {
-    AndroidGradleTests.defaultPatchPreparedProject(projectRoot, gradleVersion, gradlePluginVersion, kotlinVersion, localRepos);
-=======
                                       @Nullable String ndkVersion,
                                       File... localRepos) throws IOException {
     AndroidGradleTests.defaultPatchPreparedProject(projectRoot, gradleVersion, gradlePluginVersion, kotlinVersion, ndkVersion, localRepos);
->>>>>>> b5f40ffd
   }
 
   @NotNull
   protected File prepareProjectForImport(@NotNull @SystemIndependent String relativePath) throws IOException {
-<<<<<<< HEAD
-    return prepareProjectForImport(relativePath, null, null, null);
-  }
-
-  @NotNull
-  protected File prepareProjectForImport(@NotNull @SystemIndependent String relativePath, @NotNull File targetPath) throws IOException {
-    return prepareProjectForImport(relativePath, targetPath, null, null, null);
-  }
-
-  @NotNull
-  protected File prepareProjectForImport(@NotNull @SystemIndependent String relativePath, @NotNull File targetPath,
-                                         @Nullable String gradleVersion, @Nullable String gradlePluginVersion, @Nullable String kotlinVersion) throws IOException {
-=======
     return prepareProjectForImport(relativePath, null, null, null, null);
   }
 
@@ -393,36 +334,24 @@
                                          @Nullable String gradlePluginVersion,
                                          @Nullable String kotlinVersion,
                                          @Nullable String ndkVersion) throws IOException {
->>>>>>> b5f40ffd
     File projectSourceRoot = resolveTestDataPath(relativePath);
 
     prepareGradleProject(
       projectSourceRoot,
       targetPath,
-<<<<<<< HEAD
-      file -> patchPreparedProject(file, gradleVersion, gradlePluginVersion, kotlinVersion, getAdditionalRepos().toArray(new File[0])));
-=======
       file -> patchPreparedProject(file, gradleVersion, gradlePluginVersion, kotlinVersion, ndkVersion,
                                    getAdditionalRepos().toArray(new File[0])));
->>>>>>> b5f40ffd
     return targetPath;
   }
 
   @NotNull
-<<<<<<< HEAD
-  protected File prepareProjectForImport(@NotNull @SystemIndependent String relativePath, @Nullable String gradleVersion,
-                                         @Nullable String gradlePluginVersion, @Nullable String kotlinVersion) throws IOException {
-    File projectRoot = new File(FileUtilRt.toSystemDependentName(getProject().getBasePath()));
-    return prepareProjectForImport(relativePath, projectRoot, gradleVersion, gradlePluginVersion, kotlinVersion);
-=======
   protected final File prepareProjectForImport(@NotNull @SystemIndependent String relativePath,
                                          @Nullable String gradleVersion,
                                          @Nullable String gradlePluginVersion,
                                          @Nullable String kotlinVersion,
                                          @Nullable String ndkVersion) throws IOException {
-    File projectRoot = new File(toSystemDependentName(getProject().getBasePath()));
+    File projectRoot = new File(FileUtilRt.toSystemDependentName(getProject().getBasePath()));
     return prepareProjectForImport(relativePath, projectRoot, gradleVersion, gradlePluginVersion, kotlinVersion, ndkVersion);
->>>>>>> b5f40ffd
   }
 
   @NotNull
@@ -440,11 +369,7 @@
 
 
   protected void generateSources() throws InterruptedException {
-<<<<<<< HEAD
-    GradleInvocationResult result =
-=======
     GradleBuildResult result =
->>>>>>> b5f40ffd
       invokeGradle(getProject(), invoker -> invoker.generateSources(ModuleManager.getInstance(getProject()).getModules()));
     assertTrue("Generating sources failed.", result.isBuildSuccessful());
     refreshProjectFiles();
@@ -463,37 +388,17 @@
     return invokeGradle(project, gradleInvoker ->
       gradleInvoker.executeTasks(
         GradleBuildInvoker.Request.builder(project, projectDir, tasks)
-<<<<<<< HEAD
           .setCommandLineArguments(shouldUseRemoteRepositories() ? Collections.emptyList() : Collections.singletonList("--offline"))
-=======
-          .setCommandLineArguments(Lists.newArrayList("--offline"))
->>>>>>> b5f40ffd
           .build()
       ), timeoutMillis);
   }
 
   @NotNull
-<<<<<<< HEAD
-  protected static GradleInvocationResult invokeGradle(@NotNull Project project, @NotNull Consumer<GradleBuildInvoker> gradleInvocationTask)
-    throws InterruptedException {
-    return invokeGradle(project, gradleInvocationTask, null);
-  }
-
-  @NotNull
-  protected static GradleInvocationResult invokeGradle(@NotNull Project project,
-                                                       @NotNull Consumer<GradleBuildInvoker> gradleInvocationTask,
-                                                       @Nullable Long sourceFolderTimeoutMillis
-  ) throws InterruptedException {
-    Ref<GradleInvocationResult> resultRef = new Ref<>();
-    CountDownLatch latch = new CountDownLatch(1);
-    GradleBuildInvoker gradleBuildInvoker = GradleBuildInvoker.getInstance(project);
-=======
   protected static <T extends GradleBuildResult> T invokeGradle(
     @NotNull Project project,
     @NotNull Function<GradleBuildInvoker, ListenableFuture<T>> gradleInvocationTask) {
     return invokeGradle(project, gradleInvocationTask, null);
   }
->>>>>>> b5f40ffd
 
   protected static <T extends GradleBuildResult> T invokeGradle(
     @NotNull Project project,
@@ -512,11 +417,6 @@
       throw new RuntimeException(e);
     }
 
-<<<<<<< HEAD
-    latch.await(5, MINUTES);
-    GradleInvocationResult result = resultRef.get();
-=======
->>>>>>> b5f40ffd
     refreshProjectFiles();
     ApplicationManager.getApplication().invokeAndWait(() -> {
       try {
