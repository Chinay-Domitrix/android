/*
 * Copyright (C) 2016 The Android Open Source Project
 *
 * Licensed under the Apache License, Version 2.0 (the "License");
 * you may not use this file except in compliance with the License.
 * You may obtain a copy of the License at
 *
 *      http://www.apache.org/licenses/LICENSE-2.0
 *
 * Unless required by applicable law or agreed to in writing, software
 * distributed under the License is distributed on an "AS IS" BASIS,
 * WITHOUT WARRANTIES OR CONDITIONS OF ANY KIND, either express or implied.
 * See the License for the specific language governing permissions and
 * limitations under the License.
 */
package com.android.tools.idea.testing;

import com.android.tools.idea.IdeInfo;
import com.android.tools.idea.gradle.project.AndroidGradleProjectComponent;
import com.android.tools.idea.gradle.project.GradleProjectInfo;
import com.android.tools.idea.gradle.project.build.invoker.GradleBuildInvoker;
import com.android.tools.idea.gradle.project.build.invoker.GradleInvocationResult;
import com.android.tools.idea.gradle.project.importing.GradleProjectImporter;
import com.android.tools.idea.gradle.project.model.AndroidModuleModel;
import com.android.tools.idea.gradle.project.sync.GradleSyncInvoker;
import com.android.tools.idea.gradle.project.sync.GradleSyncListener;
import com.android.tools.idea.gradle.project.sync.GradleSyncState;
import com.android.tools.idea.gradle.util.GradleWrapper;
import com.android.tools.idea.gradle.util.LocalProperties;
import com.android.tools.idea.project.AndroidProjectInfo;
import com.android.tools.idea.sdk.IdeSdks;
import com.android.tools.idea.sdk.Jdks;
import com.google.common.collect.Lists;
import com.intellij.ide.highlighter.ModuleFileType;
import com.intellij.idea.IdeaTestApplication;
import com.intellij.openapi.application.ApplicationManager;
import com.intellij.openapi.application.PathManager;
import com.intellij.openapi.application.Result;
import com.intellij.openapi.application.WriteAction;
import com.intellij.openapi.diagnostic.Logger;
import com.intellij.openapi.module.EmptyModuleType;
import com.intellij.openapi.module.Module;
import com.intellij.openapi.module.ModuleManager;
import com.intellij.openapi.module.ModuleType;
import com.intellij.openapi.options.ConfigurationException;
import com.intellij.openapi.project.Project;
import com.intellij.openapi.project.ProjectManager;
import com.intellij.openapi.project.ex.ProjectManagerEx;
import com.intellij.openapi.projectRoots.Sdk;
import com.intellij.openapi.roots.ProjectRootManager;
import com.intellij.openapi.ui.Messages;
import com.intellij.openapi.ui.TestDialog;
import com.intellij.openapi.util.Ref;
import com.intellij.openapi.vfs.LocalFileSystem;
import com.intellij.openapi.vfs.VirtualFile;
import com.intellij.psi.PsiFile;
import com.intellij.psi.PsiManager;
import com.intellij.testFramework.PlatformTestCase;
import com.intellij.testFramework.ThreadTracker;
import com.intellij.testFramework.fixtures.IdeaProjectTestFixture;
import com.intellij.testFramework.fixtures.IdeaTestFixtureFactory;
import com.intellij.testFramework.fixtures.JavaTestFixtureFactory;
import com.intellij.testFramework.fixtures.TestFixtureBuilder;
import com.intellij.util.Consumer;
import org.jetbrains.android.AndroidTestBase;
import org.jetbrains.android.facet.AndroidFacet;
import org.jetbrains.annotations.NotNull;
import org.jetbrains.annotations.Nullable;

import java.io.File;
import java.io.IOException;
import java.util.concurrent.CountDownLatch;

import static com.android.SdkConstants.*;
import static com.android.testutils.TestUtils.getSdk;
import static com.android.testutils.TestUtils.getWorkspaceFile;
<<<<<<< HEAD
import static com.android.tools.idea.gradle.util.Projects.getBaseDirPath;
import static com.android.tools.idea.testing.FileSubject.file;
import static com.android.tools.idea.testing.TestProjectPaths.SIMPLE_APPLICATION;
=======
import static com.android.tools.idea.Projects.getBaseDirPath;
import static com.android.tools.idea.testing.FileSubject.file;
import static com.android.tools.idea.testing.TestProjectPaths.SIMPLE_APPLICATION;
import static com.android.tools.idea.testing.TestProjectPaths.SIMPLE_APPLICATION_PRE_3DOT0;
>>>>>>> abbea60e
import static com.google.common.truth.Truth.assertAbout;
import static com.google.common.truth.Truth.assertThat;
import static com.intellij.openapi.command.WriteCommandAction.runWriteCommandAction;
import static com.intellij.openapi.util.io.FileUtil.*;
import static com.intellij.openapi.util.text.StringUtil.isEmpty;
import static com.intellij.openapi.vfs.VfsUtil.findFileByIoFile;
import static com.intellij.openapi.vfs.VfsUtilCore.virtualToIoFile;
import static com.intellij.pom.java.LanguageLevel.JDK_1_8;
import static com.intellij.testFramework.PlatformTestCase.synchronizeTempDirVfs;
import static java.util.concurrent.TimeUnit.MINUTES;

/**
 * Base class for unit tests that operate on Gradle projects
 *
 * TODO: After converting all tests over, check to see if there are any methods we can delete or
 * reduce visibility on.
 */
public abstract class AndroidGradleTestCase extends AndroidTestBase {
  private static final Logger LOG = Logger.getInstance(AndroidGradleTestCase.class);

  protected AndroidFacet myAndroidFacet;
  protected Modules myModules;

  public AndroidGradleTestCase() {
  }

  protected boolean createDefaultProject() {
    return true;
  }

  @NotNull
  protected File getProjectFolderPath() {
    String projectFolderPath = getProject().getBasePath();
    assertNotNull(projectFolderPath);
    return new File(projectFolderPath);
  }

  @NotNull
  protected File getBuildFilePath(@NotNull String moduleName) {
    File buildFilePath = new File(getProjectFolderPath(), join(moduleName, FN_BUILD_GRADLE));
    assertAbout(file()).that(buildFilePath).isFile();
    return buildFilePath;
  }

  @Override
  public void setUp() throws Exception {
    super.setUp();

    GradleProjectImporter.ourSkipSetupFromTest = true;

    if (createDefaultProject()) {
      TestFixtureBuilder<IdeaProjectTestFixture> projectBuilder =
        IdeaTestFixtureFactory.getFixtureFactory().createFixtureBuilder(getName());
      myFixture = JavaTestFixtureFactory.getFixtureFactory().createCodeInsightFixture(projectBuilder.getFixture());
      myFixture.setUp();
      myFixture.setTestDataPath(getTestDataPath());
      ensureSdkManagerAvailable();

      Project project = getProject();
      setUpSdks(project);
      myModules = new Modules(project);
    }
    else {
      // This is necessary when we don't create a default project,
      // to ensure that the LocalFileSystemHolder is initialized.
      IdeaTestApplication.getInstance();

      ensureSdkManagerAvailable();
    }
    // Layoutlib rendering thread will be shutdown when the app is closed so do not report it as a leak
    ThreadTracker.longRunningThreadCreated(ApplicationManager.getApplication(), "Layoutlib");
  }

  protected void setUpSdks(@NotNull Project project) {
    // We seem to have two different locations where the SDK needs to be specified.
    // One is whatever is already defined in the JDK Table, and the other is the global one as defined by IdeSdks.
    // Gradle import will fail if the global one isn't set.
    File androidSdkPath = findSdkPath();

    IdeSdks ideSdks = IdeSdks.getInstance();
    runWriteCommandAction(project, () -> {
      if (IdeInfo.getInstance().isAndroidStudio()) {
        ideSdks.setUseEmbeddedJdk();
        LOG.info("Set JDK to " + ideSdks.getJdkPath());
      }

<<<<<<< HEAD
      Sdks.allowAccessToSdk(myFixture.getProjectDisposable());
=======
>>>>>>> abbea60e
      ideSdks.setAndroidSdkPath(androidSdkPath, project);
      IdeSdks.removeJdksOn(myFixture.getProjectDisposable());

      LOG.info("Set IDE Sdk Path to " + androidSdkPath);
    });

    Sdk currentJdk = ideSdks.getJdk();
    assertNotNull(currentJdk);
    assertTrue("JDK 8 is required. Found: " + currentJdk.getHomePath(), Jdks.getInstance().isApplicableJdk(currentJdk, JDK_1_8));

    // IntelliJ uses project jdk for gradle import by default, see GradleProjectSettings.myGradleJvm
    // Android Studio overrides GradleInstallationManager.getGradleJdk() using AndroidStudioGradleInstallationManager
    // so it doesn't require the Gradle JDK setting to be defined
    if (!IdeInfo.getInstance().isAndroidStudio()) {
      new WriteAction() {
        @Override
        protected void run(@NotNull Result result) {
          ProjectRootManager.getInstance(project).setProjectSdk(currentJdk);
        }
      }.execute();
    }
  }

  @NotNull
  protected File findSdkPath() {
    return getSdk();
  }

  @NotNull
  protected File findSdkPath() {
    return getSdk();
  }

  @Override
  protected void tearDown() throws Exception {
    try {
      Messages.setTestDialog(TestDialog.DEFAULT);
      if (myFixture != null) {
        try {
          Project project = myFixture.getProject();
          // Since we don't really open the project, but we manually register listeners in the gradle importer
          // by explicitly calling AndroidGradleProjectComponent#configureGradleProject, we need to counteract
          // that here, otherwise the testsuite will leak
          if (AndroidProjectInfo.getInstance(project).requiresAndroidModel()) {
            AndroidGradleProjectComponent projectComponent = AndroidGradleProjectComponent.getInstance(project);
            projectComponent.projectClosed();
          }
        }
        finally {
          try {
            myFixture.tearDown();
          }
          catch (Exception e) {
            LOG.warn("Failed to tear down " + myFixture.getClass().getSimpleName(), e);
          }
          myFixture = null;
        }
      }

      GradleProjectImporter.ourSkipSetupFromTest = false;

      ProjectManagerEx projectManager = ProjectManagerEx.getInstanceEx();
      Project[] openProjects = projectManager.getOpenProjects();
      if (openProjects.length > 0) {
        PlatformTestCase.closeAndDisposeProjectAndCheckThatNoOpenProjects(openProjects[0]);
      }
      myAndroidFacet = null;
      myModules = null;
    }
    finally {
      try {
        assertEquals(0, ProjectManager.getInstance().getOpenProjects().length);
      }
      finally {
        //noinspection ThrowFromFinallyBlock
        super.tearDown();
      }
    }
  }

  @NotNull
  protected String loadProjectAndExpectSyncError(@NotNull String relativePath) throws Exception {
    prepareProjectForImport(relativePath);
    return requestSyncAndGetExpectedFailure();
  }

  protected void loadSimpleApplication() throws Exception {
    loadProject(SIMPLE_APPLICATION);
  }

  protected void loadSimpleApplication_pre3dot0() throws Exception {
    loadProject(SIMPLE_APPLICATION_PRE_3DOT0);
  }

  protected void loadProject(@NotNull String relativePath) throws Exception {
    loadProject(relativePath, null, null);
  }

  protected void loadProject(@NotNull String relativePath, @NotNull String chosenModuleName) throws Exception {

    loadProject(relativePath, null, chosenModuleName);
  }

  protected void loadProject(@NotNull String relativePath, @Nullable GradleSyncListener listener)
    throws Exception {
    loadProject(relativePath, listener, null);
  }

  protected void loadProject(@NotNull String relativePath,
                             @Nullable GradleSyncListener listener,
                             @Nullable String chosenModuleName) throws Exception {
    prepareProjectForImport(relativePath);
    Project project = getProject();
    importProject(project.getName(), getBaseDirPath(project), listener);

    AndroidProjectInfo androidProjectInfo = AndroidProjectInfo.getInstance(project);
    assertTrue(androidProjectInfo.requiresAndroidModel());
    assertFalse(androidProjectInfo.isLegacyIdeaAndroidProject());

    ModuleManager moduleManager = ModuleManager.getInstance(project);
    Module[] modules = moduleManager.getModules();

    // if module name is specified, find it
    if (chosenModuleName != null) {
      for (Module module : modules) {
        if (chosenModuleName.equals(module.getName())) {
          myAndroidFacet = AndroidFacet.getInstance(module);
          break;
        }
      }
    }

    if (myAndroidFacet == null) {
      // then try and find a non-lib facet
      for (Module module : modules) {
        AndroidFacet androidFacet = AndroidFacet.getInstance(module);
        if (androidFacet != null && androidFacet.isAppProject()) {
          myAndroidFacet = androidFacet;
          break;
        }
      }
    }

    // then try and find ANY android facet
    if (myAndroidFacet == null) {
      for (Module module : modules) {
        myAndroidFacet = AndroidFacet.getInstance(module);
        if (myAndroidFacet != null) {
          break;
        }
      }
    }
    refreshProjectFiles();
  }

  @NotNull
  protected File prepareProjectForImport(@NotNull String relativePath) throws IOException {
    File root = new File(getTestDataPath(), toSystemDependentName(relativePath));
    if (!root.exists()) {
      root = new File(PathManager.getHomePath() + "/../../external", toSystemDependentName(relativePath));
    }
    assertTrue(root.getPath(), root.exists());

    File build = new File(root, FN_BUILD_GRADLE);
    File settings = new File(root, FN_SETTINGS_GRADLE);
    assertTrue("Couldn't find build.gradle or settings.gradle in " + root.getPath(), build.exists() || settings.exists());

    // Sync the model
    Project project = myFixture.getProject();
    File projectRoot = virtualToIoFile(project.getBaseDir());
    copyDir(root, projectRoot);

    // We need the wrapper for import to succeed
    createGradleWrapper(projectRoot);

    // Override settings just for tests (e.g. sdk.dir)
    updateLocalProperties();

    // Update dependencies to latest, and possibly repository URL too if android.mavenRepoUrl is set
    updateVersionAndDependencies(projectRoot);

<<<<<<< HEAD
    // Refresh project dir to have files under of the project.getBaseDir() visible to VFS
    synchronizeTempDirVfs(project.getBaseDir());
=======
>>>>>>> abbea60e
    return projectRoot;
  }

  protected void updateVersionAndDependencies(@NotNull File projectRoot) throws IOException {
    AndroidGradleTests.updateGradleVersions(projectRoot);
  }

  @NotNull
  protected GradleInvocationResult generateSources() throws InterruptedException {
    return invokeGradle(getProject(), GradleBuildInvoker::generateSources);
  }

  protected static GradleInvocationResult invokeGradleTasks(@NotNull Project project, @NotNull String... tasks)
    throws InterruptedException {
    assertThat(tasks).named("Gradle tasks").isNotEmpty();
    File projectDir = getBaseDirPath(project);
    return invokeGradle(project, gradleInvoker -> gradleInvoker.executeTasks(projectDir, Lists.newArrayList(tasks)));
  }

  @NotNull
  protected static GradleInvocationResult invokeGradle(@NotNull Project project, @NotNull Consumer<GradleBuildInvoker> gradleInvocationTask)
    throws InterruptedException {
    Ref<GradleInvocationResult> resultRef = new Ref<>();
    CountDownLatch latch = new CountDownLatch(1);
    GradleBuildInvoker gradleBuildInvoker = GradleBuildInvoker.getInstance(project);

    GradleBuildInvoker.AfterGradleInvocationTask task = result -> {
      resultRef.set(result);
      latch.countDown();
    };

    gradleBuildInvoker.add(task);

    try {
      gradleInvocationTask.consume(gradleBuildInvoker);
    }
    finally {
      gradleBuildInvoker.remove(task);
    }

    latch.await(5, MINUTES);
    GradleInvocationResult result = resultRef.get();
    assert result != null;
    return result;
  }

  private void updateLocalProperties() throws IOException {
    LocalProperties localProperties = new LocalProperties(getProject());
    File sdkPath = findSdkPath();
    assertAbout(file()).that(sdkPath).named("Android SDK path").isDirectory();
    localProperties.setAndroidSdkPath(sdkPath.getPath());
    localProperties.save();
  }

  protected void createGradleWrapper(@NotNull File projectRoot) throws IOException {
    createGradleWrapper(projectRoot, GRADLE_LATEST_VERSION);
  }

  protected void createGradleWrapper(@NotNull File projectRoot, @NotNull String gradleVersion) throws IOException {
    GradleWrapper wrapper = GradleWrapper.create(projectRoot);
    File path = getWorkspaceFile("tools/external/gradle/gradle-" + gradleVersion + "-bin.zip");
    assertAbout(file()).that(path).named("Gradle distribution path").isFile();
    wrapper.updateDistributionUrl(path);
  }

  protected void importProject(@NotNull String projectName,
                               @NotNull File projectRoot,
                               @Nullable GradleSyncListener listener) throws Exception {
    Ref<Throwable> throwableRef = new Ref<>();
    SyncListener syncListener = new SyncListener();

    Project project = getProject();
    GradleSyncState.subscribe(project, syncListener);

    runWriteCommandAction(project, () -> {
      try {
        // When importing project for tests we do not generate the sources as that triggers a compilation which finishes asynchronously.
        // This causes race conditions and intermittent errors. If a test needs source generation this should be handled separately.
        GradleProjectImporter.Request request = new GradleProjectImporter.Request();
        request.project = project;
        request.generateSourcesOnSuccess = false;
        GradleProjectImporter.getInstance().importProject(projectName, projectRoot, request, listener);
      }
      catch (Throwable e) {
        throwableRef.set(e);
      }
    });

    Throwable throwable = throwableRef.get();
    if (throwable != null) {
      if (throwable instanceof IOException) {
        throw (IOException)throwable;
      }
      else if (throwable instanceof ConfigurationException) {
        throw (ConfigurationException)throwable;
      }
      else {
        throw new RuntimeException(throwable);
      }
    }

    syncListener.await();
    if (syncListener.failureMessage != null && listener == null) {
      fail(syncListener.failureMessage);
    }
  }

  @NotNull
  protected AndroidModuleModel getModel() {
    AndroidModuleModel model = AndroidModuleModel.get(myAndroidFacet);
    assert model != null;
    return model;
  }

  @NotNull
  protected String getTextForFile(@NotNull String relativePath) {
    Project project = getProject();
    VirtualFile file = project.getBaseDir().findFileByRelativePath(relativePath);
    if (file != null) {
      PsiFile psiFile = PsiManager.getInstance(project).findFile(file);
      if (psiFile != null) {
        return psiFile.getText();
      }
    }

    return "";
  }

  @NotNull
  protected Module getModule(@NotNull String moduleName) {
    return myModules.getModule(moduleName);
  }

  protected void requestSyncAndWait(@NotNull GradleSyncInvoker.Request request) throws Exception {
    SyncListener syncListener = requestSync(request);
    checkStatus(syncListener);
  }

  protected void requestSyncAndWait() throws Exception {
    SyncListener syncListener = requestSync();
    checkStatus(syncListener);
  }

  private static void checkStatus(@NotNull SyncListener syncListener) {
    if (!syncListener.success) {
      String cause = syncListener.failureMessage;
      if (isEmpty(cause)) {
        cause = "<Unknown>";
      }
      fail(cause);
    }
  }

  @NotNull
  protected String requestSyncAndGetExpectedFailure() throws Exception {
    SyncListener syncListener = requestSync();
    assertFalse(syncListener.success);
    String message = syncListener.failureMessage;
    assertNotNull(message);
    return message;
  }

  @NotNull
  private SyncListener requestSync() throws Exception {
    GradleSyncInvoker.Request request = GradleSyncInvoker.Request.projectModified();
    request.generateSourcesOnSuccess = false;
    return requestSync(request);
  }

  @NotNull
  protected SyncListener requestSync(@NotNull GradleSyncInvoker.Request request) throws Exception {
    SyncListener syncListener = new SyncListener();
    refreshProjectFiles();

    Project project = getProject();
    GradleProjectInfo.getInstance(project).setImportedProject(true);
    GradleSyncInvoker.getInstance().requestProjectSync(project, request, syncListener);

    syncListener.await();
    return syncListener;
  }

  private static void refreshProjectFiles() {
    // With IJ14 code base, we run tests with NO_FS_ROOTS_ACCESS_CHECK turned on. I'm not sure if that
    // is the cause of the issue, but not all files inside a project are seen while running unit tests.
    // This explicit refresh of the entire project fix such issues (e.g. AndroidProjectViewTest).
    // This refresh must be synchronous and recursive so it is completed before continuing the test and clean everything so indexes are
    // properly updated. Apparently this solves outdated indexes and stubs problems
    LocalFileSystem.getInstance().refresh(false /* synchronous */);
  }

  @NotNull
  protected Module createModule(@NotNull String name) {
    return createModule(name, EmptyModuleType.getInstance());
  }

  @NotNull
  protected Module createModule(@NotNull String name, @NotNull ModuleType type) {
    VirtualFile projectRootFolder = getProject().getBaseDir();
    File moduleFile = new File(virtualToIoFile(projectRootFolder), name + ModuleFileType.DOT_DEFAULT_EXTENSION);
    createIfDoesntExist(moduleFile);

    VirtualFile virtualFile = LocalFileSystem.getInstance().refreshAndFindFileByIoFile(moduleFile);
    return createModule(virtualFile, type);
  }

  @NotNull
  public Module createModule(@NotNull File modulePath, @NotNull ModuleType type) {
    VirtualFile moduleFolder = findFileByIoFile(modulePath, true);
    assertNotNull(moduleFolder);
<<<<<<< HEAD
    return createModule(moduleFolder,type);
=======
    return createModule(moduleFolder, type);
>>>>>>> abbea60e
  }

  @NotNull
  private Module createModule(@NotNull VirtualFile file, @NotNull ModuleType type) {
    return new WriteAction<Module>() {
      @Override
<<<<<<< HEAD
      protected void run(@NotNull Result<Module> result) {
=======
      protected void run(@NotNull Result<Module> result) throws Throwable {
>>>>>>> abbea60e
        ModuleManager moduleManager = ModuleManager.getInstance(getProject());
        Module module = moduleManager.newModule(file.getPath(), type.getId());
        module.getModuleFile();
        result.setResult(module);
      }
    }.execute().getResultObject();
  }

  public static class SyncListener extends GradleSyncListener.Adapter {
    @NotNull private final CountDownLatch myLatch;

    boolean syncSkipped;
    boolean success;
    String failureMessage;

    SyncListener() {
      myLatch = new CountDownLatch(1);
    }

    @Override
    public void syncSkipped(@NotNull Project project) {
      syncSucceeded(project);
      syncSkipped = true;
    }

    @Override
    public void syncSucceeded(@NotNull Project project) {
      success = true;
      myLatch.countDown();
    }

    @Override
    public void syncFailed(@NotNull Project project, @NotNull String errorMessage) {
      failureMessage = errorMessage;
      myLatch.countDown();
    }

    void await() throws InterruptedException {
      myLatch.await(5, MINUTES);
    }

    public boolean isSyncSkipped() {
      return syncSkipped;
    }
  }
}<|MERGE_RESOLUTION|>--- conflicted
+++ resolved
@@ -74,16 +74,10 @@
 import static com.android.SdkConstants.*;
 import static com.android.testutils.TestUtils.getSdk;
 import static com.android.testutils.TestUtils.getWorkspaceFile;
-<<<<<<< HEAD
-import static com.android.tools.idea.gradle.util.Projects.getBaseDirPath;
-import static com.android.tools.idea.testing.FileSubject.file;
-import static com.android.tools.idea.testing.TestProjectPaths.SIMPLE_APPLICATION;
-=======
 import static com.android.tools.idea.Projects.getBaseDirPath;
 import static com.android.tools.idea.testing.FileSubject.file;
 import static com.android.tools.idea.testing.TestProjectPaths.SIMPLE_APPLICATION;
 import static com.android.tools.idea.testing.TestProjectPaths.SIMPLE_APPLICATION_PRE_3DOT0;
->>>>>>> abbea60e
 import static com.google.common.truth.Truth.assertAbout;
 import static com.google.common.truth.Truth.assertThat;
 import static com.intellij.openapi.command.WriteCommandAction.runWriteCommandAction;
@@ -170,10 +164,7 @@
         LOG.info("Set JDK to " + ideSdks.getJdkPath());
       }
 
-<<<<<<< HEAD
       Sdks.allowAccessToSdk(myFixture.getProjectDisposable());
-=======
->>>>>>> abbea60e
       ideSdks.setAndroidSdkPath(androidSdkPath, project);
       IdeSdks.removeJdksOn(myFixture.getProjectDisposable());
 
@@ -195,11 +186,6 @@
         }
       }.execute();
     }
-  }
-
-  @NotNull
-  protected File findSdkPath() {
-    return getSdk();
   }
 
   @NotNull
@@ -355,11 +341,8 @@
     // Update dependencies to latest, and possibly repository URL too if android.mavenRepoUrl is set
     updateVersionAndDependencies(projectRoot);
 
-<<<<<<< HEAD
     // Refresh project dir to have files under of the project.getBaseDir() visible to VFS
     synchronizeTempDirVfs(project.getBaseDir());
-=======
->>>>>>> abbea60e
     return projectRoot;
   }
 
@@ -570,22 +553,14 @@
   public Module createModule(@NotNull File modulePath, @NotNull ModuleType type) {
     VirtualFile moduleFolder = findFileByIoFile(modulePath, true);
     assertNotNull(moduleFolder);
-<<<<<<< HEAD
-    return createModule(moduleFolder,type);
-=======
     return createModule(moduleFolder, type);
->>>>>>> abbea60e
   }
 
   @NotNull
   private Module createModule(@NotNull VirtualFile file, @NotNull ModuleType type) {
     return new WriteAction<Module>() {
       @Override
-<<<<<<< HEAD
       protected void run(@NotNull Result<Module> result) {
-=======
-      protected void run(@NotNull Result<Module> result) throws Throwable {
->>>>>>> abbea60e
         ModuleManager moduleManager = ModuleManager.getInstance(getProject());
         Module module = moduleManager.newModule(file.getPath(), type.getId());
         module.getModuleFile();
