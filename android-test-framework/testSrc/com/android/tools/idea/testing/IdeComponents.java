/*
 * Copyright (C) 2016 The Android Open Source Project
 *
 * Licensed under the Apache License, Version 2.0 (the "License");
 * you may not use this file except in compliance with the License.
 * You may obtain a copy of the License at
 *
 *      http://www.apache.org/licenses/LICENSE-2.0
 *
 * Unless required by applicable law or agreed to in writing, software
 * distributed under the License is distributed on an "AS IS" BASIS,
 * WITHOUT WARRANTIES OR CONDITIONS OF ANY KIND, either express or implied.
 * See the License for the specific language governing permissions and
 * limitations under the License.
 */
package com.android.tools.idea.testing;

import static com.google.common.base.Preconditions.checkState;
import static org.mockito.Mockito.mock;

import com.intellij.openapi.Disposable;
import com.intellij.openapi.application.ApplicationManager;
import com.intellij.openapi.module.Module;
import com.intellij.openapi.project.Project;
import com.intellij.openapi.project.impl.ProjectImpl;
import com.intellij.openapi.util.Disposer;
<<<<<<< HEAD
import com.intellij.openapi.util.NotNullLazyKey;
=======
>>>>>>> bd07c1f4
import com.intellij.testFramework.ServiceContainerUtil;
import com.intellij.testFramework.fixtures.IdeaProjectTestFixture;
import org.jetbrains.annotations.NotNull;
import org.jetbrains.annotations.Nullable;

public final class IdeComponents {
  private Project myProject;
  private final Disposable myDisposable;

  public IdeComponents(@NotNull Project project) {
    this(project, project);
  }

  public IdeComponents(@NotNull IdeaProjectTestFixture fixture) {
    this(fixture.getProject(), fixture.getTestRootDisposable());
  }

  public IdeComponents(@Nullable Project project, @NotNull Disposable disposable) {
    if (project instanceof ProjectImpl) {
      if (((ProjectImpl)project).isLight() && disposable == project) {
        throw new AssertionError("Light (in-memory) projects are not disposed between tests, please use other IdeComponents " +
                                 "constructor when using light fixtures.");
      }
    }

    myProject = project;
    if (project != null) {
      Disposer.register(project, () -> myProject = null);
    }

    myDisposable = disposable;
  }

  @NotNull
  public <T> T mockApplicationService(@NotNull Class<T> serviceType) {
    T mock = mock(serviceType);
    ServiceContainerUtil.replaceService(ApplicationManager.getApplication(), serviceType, mock, myDisposable);
    return mock;
  }

  public <T> void replaceApplicationService(@NotNull Class<T> serviceType, @NotNull T newServiceInstance) {
    ServiceContainerUtil.replaceService(ApplicationManager.getApplication(), serviceType, newServiceInstance, myDisposable);
  }

  public <T> void replaceProjectService(@NotNull Class<T> serviceType, @NotNull T newServiceInstance) {
    ServiceContainerUtil.replaceService(myProject, serviceType, newServiceInstance, myDisposable);
  }

  public <T> void replaceModuleService(@NotNull Module module, @NotNull Class<T> serviceType, @NotNull T newServiceInstance) {
    ServiceContainerUtil.replaceService(module, serviceType, newServiceInstance, myDisposable);
  }

  @NotNull
  public <T> T mockProjectService(@NotNull Class<T> serviceType) {
    T mock = mock(serviceType);
<<<<<<< HEAD
    assertNotNull(myProject);
=======
    checkState(myProject != null);
>>>>>>> bd07c1f4
    ServiceContainerUtil.replaceService(myProject, serviceType, mock, myDisposable);
    return mock;
  }
}<|MERGE_RESOLUTION|>--- conflicted
+++ resolved
@@ -24,10 +24,6 @@
 import com.intellij.openapi.project.Project;
 import com.intellij.openapi.project.impl.ProjectImpl;
 import com.intellij.openapi.util.Disposer;
-<<<<<<< HEAD
-import com.intellij.openapi.util.NotNullLazyKey;
-=======
->>>>>>> bd07c1f4
 import com.intellij.testFramework.ServiceContainerUtil;
 import com.intellij.testFramework.fixtures.IdeaProjectTestFixture;
 import org.jetbrains.annotations.NotNull;
@@ -83,11 +79,7 @@
   @NotNull
   public <T> T mockProjectService(@NotNull Class<T> serviceType) {
     T mock = mock(serviceType);
-<<<<<<< HEAD
-    assertNotNull(myProject);
-=======
     checkState(myProject != null);
->>>>>>> bd07c1f4
     ServiceContainerUtil.replaceService(myProject, serviceType, mock, myDisposable);
     return mock;
   }
