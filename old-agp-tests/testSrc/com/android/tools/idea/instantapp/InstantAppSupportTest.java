/*
 * Copyright (C) 2016 The Android Open Source Project
 *
 * Licensed under the Apache License, Version 2.0 (the "License");
 * you may not use this file except in compliance with the License.
 * You may obtain a copy of the License at
 *
 *      http://www.apache.org/licenses/LICENSE-2.0
 *
 * Unless required by applicable law or agreed to in writing, software
 * distributed under the License is distributed on an "AS IS" BASIS,
 * WITHOUT WARRANTIES OR CONDITIONS OF ANY KIND, either express or implied.
 * See the License for the specific language governing permissions and
 * limitations under the License.
 */
package com.android.tools.idea.instantapp;

import static com.android.tools.idea.instantapp.AIAProjectStructureAssertions.assertModuleIsValidAIABaseFeature;
import static com.android.tools.idea.instantapp.AIAProjectStructureAssertions.assertModuleIsValidAIAInstantApp;
import static com.android.tools.idea.run.AndroidRunConfiguration.LAUNCH_DEEP_LINK;
import static com.android.tools.idea.testartifacts.TestConfigurationTesting.createAndroidTestConfigurationFromClass;
import static com.android.tools.idea.testing.HighlightInfos.assertFileHasNoErrors;
import static com.android.tools.idea.testing.TestProjectPaths.INSTANT_APP;
import static com.intellij.testFramework.UsefulTestCase.assertInstanceOf;
import static com.intellij.testFramework.UsefulTestCase.assertThrows;
import static org.junit.Assert.assertEquals;

import com.android.testutils.junit4.OldAgpTest;
import com.android.tools.idea.run.AndroidRunConfiguration;
import com.android.tools.idea.run.AndroidRunConfigurationType;
import com.android.tools.idea.run.activity.launch.ActivityLaunchOptionState;
import com.android.tools.idea.run.activity.launch.DeepLinkLaunch;
import com.android.tools.idea.testartifacts.instrumented.AndroidTestRunConfiguration;
import com.android.tools.idea.testing.AndroidGradleProjectRule;
import com.google.common.collect.ImmutableList;
import com.intellij.execution.RunManager;
import com.intellij.execution.configurations.RunConfiguration;
import com.intellij.execution.configurations.RuntimeConfigurationWarning;
import com.intellij.openapi.project.Project;
<<<<<<< HEAD
=======
import com.intellij.testFramework.EdtRule;
import com.intellij.testFramework.RunsInEdt;
>>>>>>> b5f40ffd
import java.io.File;
import java.util.List;
import org.jetbrains.annotations.NotNull;
import org.junit.Ignore;
import org.junit.Rule;
import org.junit.Test;
import org.junit.rules.RuleChain;

@OldAgpTest(agpVersions = "3.5.0", gradleVersions = "5.5")
<<<<<<< HEAD
public class InstantAppSupportTest extends AndroidGradleTestCase {

  @NotNull private static final String ANDROID_GRADLE_PLUGIN_VERSION = "3.5.0";
  @NotNull private static final String GRADLE_VERSION = "5.5";

  public void testLoadInstantAppProject() throws Exception {
    // Use a plugin with instant app support
    loadProject(INSTANT_APP, null, GRADLE_VERSION, ANDROID_GRADLE_PLUGIN_VERSION);
    generateSources();
=======
public class InstantAppSupportTest {

  private final AndroidGradleProjectRule projectRule = new AndroidGradleProjectRule();

  @Rule
  public final RuleChain ruleChain = RuleChain.outerRule(projectRule).around(new EdtRule());

  @NotNull private static final String ANDROID_GRADLE_PLUGIN_VERSION = "3.5.0";
  @NotNull private static final String GRADLE_VERSION = "5.5";

  @Test
  @RunsInEdt
  public void testLoadInstantAppProject() throws Exception {
    // Use a plugin with instant app support
    projectRule.loadProject(INSTANT_APP, null, GRADLE_VERSION, ANDROID_GRADLE_PLUGIN_VERSION);
    projectRule.generateSources();
>>>>>>> b5f40ffd

    assertModuleIsValidAIAInstantApp(projectRule.getModule("instant-app"), ImmutableList.of(":feature"));
    assertModuleIsValidAIABaseFeature(projectRule.getModule("feature"), ImmutableList.of());

    Project project = projectRule.getProject();
    assertFileHasNoErrors(project, new File("feature/src/main/java/com/example/instantapp/MainActivity.java"));
    assertFileHasNoErrors(project, new File("feature/src/androidTest/java/com/example/instantapp/ExampleInstrumentedTest.java"));
    assertFileHasNoErrors(project, new File("feature/src/test/java/com/example/instantapp/ExampleUnitTest.java"));
  }

  @Test
  @RunsInEdt
  @Ignore("b/203803107")
  public void testCorrectRunConfigurationsCreated() throws Exception {
    // Use a plugin with instant app support
<<<<<<< HEAD
    loadProject(INSTANT_APP, "instant-app", GRADLE_VERSION, ANDROID_GRADLE_PLUGIN_VERSION);
=======
    projectRule.loadProject(INSTANT_APP, "instant-app", GRADLE_VERSION, ANDROID_GRADLE_PLUGIN_VERSION);
>>>>>>> b5f40ffd

    // Create one run configuration
    List<RunConfiguration> configurations =
      RunManager.getInstance(projectRule.getProject()).getConfigurationsList(AndroidRunConfigurationType.getInstance().getFactory().getType());
    assertEquals(1, configurations.size());
    RunConfiguration configuration = configurations.get(0);
    assertInstanceOf(configuration, AndroidRunConfiguration.class);
    AndroidRunConfiguration runConfig = (AndroidRunConfiguration)configuration;

    // Check it is a deep link with the correct URL
    assertEquals(LAUNCH_DEEP_LINK, runConfig.MODE);
    ActivityLaunchOptionState activityLaunchOptionState = runConfig.getLaunchOptionState(LAUNCH_DEEP_LINK);
    assertInstanceOf(activityLaunchOptionState, DeepLinkLaunch.State.class);
    DeepLinkLaunch.State deepLinkLaunchState = (DeepLinkLaunch.State)activityLaunchOptionState;
    assertEquals("http://example.com/example", deepLinkLaunchState.DEEP_LINK);
  }

  @Test
  @RunsInEdt
  public void testAndroidRunConfigurationWithoutError() throws Exception {
    // Use a plugin with instant app support
<<<<<<< HEAD
    loadProject(INSTANT_APP, "feature", GRADLE_VERSION, ANDROID_GRADLE_PLUGIN_VERSION);
=======
    projectRule.loadProject(INSTANT_APP, "feature", GRADLE_VERSION, ANDROID_GRADLE_PLUGIN_VERSION);
>>>>>>> b5f40ffd
    AndroidTestRunConfiguration
      runConfiguration = createAndroidTestConfigurationFromClass(projectRule.getProject(), "com.example.instantapp.ExampleInstrumentedTest");
    runConfiguration.checkConfiguration();
  }

  @Test
  @RunsInEdt
  @Ignore("b/203803107")
  public void testRunConfigurationFailsIfWrongURL() throws Throwable {
    // Use a plugin with instant app support
<<<<<<< HEAD
    loadProject(INSTANT_APP, "instant-app", "5.5", "3.5.0");
=======
    projectRule.loadProject(INSTANT_APP, "instant-app", "5.5", "3.5.0");
>>>>>>> b5f40ffd

    // Create one run configuration
    List<RunConfiguration> configurations =
      RunManager.getInstance(projectRule.getProject()).getConfigurationsList(AndroidRunConfigurationType.getInstance().getFactory().getType());
    assertEquals(1, configurations.size());
    RunConfiguration configuration = configurations.get(0);
    assertInstanceOf(configuration, AndroidRunConfiguration.class);
    AndroidRunConfiguration runConfig = (AndroidRunConfiguration)configuration;

    runConfig.setLaunchUrl("UrlNotInTheManifest");
    assertExceptionInCheckingConfig(runConfig, "UrlNotInTheManifest");

    runConfig.setLaunchUrl("http://example.co");
    assertExceptionInCheckingConfig(runConfig, "http://example.co");

    runConfig.setLaunchUrl("http://example.com/");
    runConfig.checkConfiguration();
    // No exception

    runConfig.setLaunchUrl("http://example.com/test");
    runConfig.checkConfiguration();
    // No exception
  }

  private void assertExceptionInCheckingConfig(@NotNull AndroidRunConfiguration runConfig, @NotNull String url) throws Throwable {
    assertThrows(RuntimeConfigurationWarning.class, "URL \"" + url + "\" not defined in the manifest.", runConfig::checkConfiguration);
  }
}<|MERGE_RESOLUTION|>--- conflicted
+++ resolved
@@ -37,11 +37,8 @@
 import com.intellij.execution.configurations.RunConfiguration;
 import com.intellij.execution.configurations.RuntimeConfigurationWarning;
 import com.intellij.openapi.project.Project;
-<<<<<<< HEAD
-=======
 import com.intellij.testFramework.EdtRule;
 import com.intellij.testFramework.RunsInEdt;
->>>>>>> b5f40ffd
 import java.io.File;
 import java.util.List;
 import org.jetbrains.annotations.NotNull;
@@ -51,17 +48,6 @@
 import org.junit.rules.RuleChain;
 
 @OldAgpTest(agpVersions = "3.5.0", gradleVersions = "5.5")
-<<<<<<< HEAD
-public class InstantAppSupportTest extends AndroidGradleTestCase {
-
-  @NotNull private static final String ANDROID_GRADLE_PLUGIN_VERSION = "3.5.0";
-  @NotNull private static final String GRADLE_VERSION = "5.5";
-
-  public void testLoadInstantAppProject() throws Exception {
-    // Use a plugin with instant app support
-    loadProject(INSTANT_APP, null, GRADLE_VERSION, ANDROID_GRADLE_PLUGIN_VERSION);
-    generateSources();
-=======
 public class InstantAppSupportTest {
 
   private final AndroidGradleProjectRule projectRule = new AndroidGradleProjectRule();
@@ -78,7 +64,6 @@
     // Use a plugin with instant app support
     projectRule.loadProject(INSTANT_APP, null, GRADLE_VERSION, ANDROID_GRADLE_PLUGIN_VERSION);
     projectRule.generateSources();
->>>>>>> b5f40ffd
 
     assertModuleIsValidAIAInstantApp(projectRule.getModule("instant-app"), ImmutableList.of(":feature"));
     assertModuleIsValidAIABaseFeature(projectRule.getModule("feature"), ImmutableList.of());
@@ -94,11 +79,7 @@
   @Ignore("b/203803107")
   public void testCorrectRunConfigurationsCreated() throws Exception {
     // Use a plugin with instant app support
-<<<<<<< HEAD
-    loadProject(INSTANT_APP, "instant-app", GRADLE_VERSION, ANDROID_GRADLE_PLUGIN_VERSION);
-=======
     projectRule.loadProject(INSTANT_APP, "instant-app", GRADLE_VERSION, ANDROID_GRADLE_PLUGIN_VERSION);
->>>>>>> b5f40ffd
 
     // Create one run configuration
     List<RunConfiguration> configurations =
@@ -120,11 +101,7 @@
   @RunsInEdt
   public void testAndroidRunConfigurationWithoutError() throws Exception {
     // Use a plugin with instant app support
-<<<<<<< HEAD
-    loadProject(INSTANT_APP, "feature", GRADLE_VERSION, ANDROID_GRADLE_PLUGIN_VERSION);
-=======
     projectRule.loadProject(INSTANT_APP, "feature", GRADLE_VERSION, ANDROID_GRADLE_PLUGIN_VERSION);
->>>>>>> b5f40ffd
     AndroidTestRunConfiguration
       runConfiguration = createAndroidTestConfigurationFromClass(projectRule.getProject(), "com.example.instantapp.ExampleInstrumentedTest");
     runConfiguration.checkConfiguration();
@@ -135,11 +112,7 @@
   @Ignore("b/203803107")
   public void testRunConfigurationFailsIfWrongURL() throws Throwable {
     // Use a plugin with instant app support
-<<<<<<< HEAD
-    loadProject(INSTANT_APP, "instant-app", "5.5", "3.5.0");
-=======
     projectRule.loadProject(INSTANT_APP, "instant-app", "5.5", "3.5.0");
->>>>>>> b5f40ffd
 
     // Create one run configuration
     List<RunConfiguration> configurations =
