<?xml version="1.0" encoding="UTF-8"?>
<module type="JAVA_MODULE" version="4">
  <component name="NewModuleRootManager" inherit-compiler-output="true">
    <exclude-output />
    <content url="file://$MODULE_DIR$">
      <sourceFolder url="file://$MODULE_DIR$/src" isTestSource="false" />
      <sourceFolder url="file://$MODULE_DIR$/testSrc" isTestSource="true" />
    </content>
    <orderEntry type="inheritedJdk" />
    <orderEntry type="sourceFolder" forTests="false" />
    <orderEntry type="module" module-name="jps-builders" />
    <orderEntry type="module" module-name="jps-model-api" />
    <orderEntry type="module" module-name="jps-model-impl" />
    <orderEntry type="module" module-name="jps-model-serialization" />
    <orderEntry type="module" module-name="android-jps-plugin" />
    <orderEntry type="module" module-name="android-common" />
<<<<<<< HEAD
    <orderEntry type="module" module-name="android" />
    <orderEntry type="module-library">
      <library name="Gradle">
        <CLASSES>
          <root url="jar://$MODULE_DIR$/../../../idea/plugins/gradle/lib/gradle-tooling-api-3.2.jar!/" />
          <root url="jar://$MODULE_DIR$/../../../idea/plugins/gradle/lib/gradle-core-3.2.jar!/" />
          <root url="jar://$MODULE_DIR$/../../../idea/plugins/gradle/lib/gradle-model-core-3.2.jar!/" />
          <root url="jar://$MODULE_DIR$/../../../idea/plugins/gradle/lib/gradle-model-groovy-3.2.jar!/" />
          <root url="jar://$MODULE_DIR$/../../../idea/plugins/gradle/lib/gradle-messaging-3.2.jar!/" />
          <root url="jar://$MODULE_DIR$/../../../idea/plugins/gradle/lib/gradle-wrapper-3.2.jar!/" />
          <root url="jar://$MODULE_DIR$/../../../idea/plugins/gradle/lib/gradle-base-services-3.2.jar!/" />
          <root url="jar://$MODULE_DIR$/../../../idea/plugins/gradle/lib/gradle-base-services-groovy-3.2.jar!/" />
          <root url="jar://$MODULE_DIR$/../../../idea/plugins/gradle/lib/gradle-native-3.2.jar!/" />
          <root url="jar://$MODULE_DIR$/../../../idea/plugins/gradle/lib/gradle-resources-3.2.jar!/" />
        </CLASSES>
        <JAVADOC />
        <SOURCES>
          <root url="jar://$MODULE_DIR$/../../../idea/plugins/gradle/lib/gradle-3.2-src.zip!/gradle-3.2/subprojects/tooling-api/src/main/java" />
          <root url="jar://$MODULE_DIR$/../../../idea/plugins/gradle/lib/gradle-3.2-src.zip!/gradle-3.2/subprojects/core/src/main/java" />
          <root url="jar://$MODULE_DIR$/../../../idea/plugins/gradle/lib/gradle-3.2-src.zip!/gradle-3.2/subprojects/messaging/src/main/java" />
          <root url="jar://$MODULE_DIR$/../../../idea/plugins/gradle/lib/gradle-3.2-src.zip!/gradle-3.2/subprojects/wrapper/src/main/java" />
          <root url="jar://$MODULE_DIR$/../../../idea/plugins/gradle/lib/gradle-3.2-src.zip!/gradle-3.2/subprojects/base-services/src/main/java" />
          <root url="jar://$MODULE_DIR$/../../../idea/plugins/gradle/lib/gradle-3.2-src.zip!/gradle-3.2/subprojects/base-services-groovy/src/main/java" />
          <root url="jar://$MODULE_DIR$/../../../idea/plugins/gradle/lib/gradle-3.2-src.zip!/gradle-3.2/subprojects/native/src/main/java" />
          <root url="jar://$MODULE_DIR$/../../../idea/plugins/gradle/lib/gradle-3.2-src.zip!/gradle-3.2/subprojects/resources/src/main/java" />
        </SOURCES>
      </library>
    </orderEntry>
    <orderEntry type="module" module-name="gradle" />
=======
    <orderEntry type="library" name="Gradle" level="project" />
>>>>>>> b5f8ed65
  </component>
</module><|MERGE_RESOLUTION|>--- conflicted
+++ resolved
@@ -14,38 +14,6 @@
     <orderEntry type="module" module-name="jps-model-serialization" />
     <orderEntry type="module" module-name="android-jps-plugin" />
     <orderEntry type="module" module-name="android-common" />
-<<<<<<< HEAD
-    <orderEntry type="module" module-name="android" />
-    <orderEntry type="module-library">
-      <library name="Gradle">
-        <CLASSES>
-          <root url="jar://$MODULE_DIR$/../../../idea/plugins/gradle/lib/gradle-tooling-api-3.2.jar!/" />
-          <root url="jar://$MODULE_DIR$/../../../idea/plugins/gradle/lib/gradle-core-3.2.jar!/" />
-          <root url="jar://$MODULE_DIR$/../../../idea/plugins/gradle/lib/gradle-model-core-3.2.jar!/" />
-          <root url="jar://$MODULE_DIR$/../../../idea/plugins/gradle/lib/gradle-model-groovy-3.2.jar!/" />
-          <root url="jar://$MODULE_DIR$/../../../idea/plugins/gradle/lib/gradle-messaging-3.2.jar!/" />
-          <root url="jar://$MODULE_DIR$/../../../idea/plugins/gradle/lib/gradle-wrapper-3.2.jar!/" />
-          <root url="jar://$MODULE_DIR$/../../../idea/plugins/gradle/lib/gradle-base-services-3.2.jar!/" />
-          <root url="jar://$MODULE_DIR$/../../../idea/plugins/gradle/lib/gradle-base-services-groovy-3.2.jar!/" />
-          <root url="jar://$MODULE_DIR$/../../../idea/plugins/gradle/lib/gradle-native-3.2.jar!/" />
-          <root url="jar://$MODULE_DIR$/../../../idea/plugins/gradle/lib/gradle-resources-3.2.jar!/" />
-        </CLASSES>
-        <JAVADOC />
-        <SOURCES>
-          <root url="jar://$MODULE_DIR$/../../../idea/plugins/gradle/lib/gradle-3.2-src.zip!/gradle-3.2/subprojects/tooling-api/src/main/java" />
-          <root url="jar://$MODULE_DIR$/../../../idea/plugins/gradle/lib/gradle-3.2-src.zip!/gradle-3.2/subprojects/core/src/main/java" />
-          <root url="jar://$MODULE_DIR$/../../../idea/plugins/gradle/lib/gradle-3.2-src.zip!/gradle-3.2/subprojects/messaging/src/main/java" />
-          <root url="jar://$MODULE_DIR$/../../../idea/plugins/gradle/lib/gradle-3.2-src.zip!/gradle-3.2/subprojects/wrapper/src/main/java" />
-          <root url="jar://$MODULE_DIR$/../../../idea/plugins/gradle/lib/gradle-3.2-src.zip!/gradle-3.2/subprojects/base-services/src/main/java" />
-          <root url="jar://$MODULE_DIR$/../../../idea/plugins/gradle/lib/gradle-3.2-src.zip!/gradle-3.2/subprojects/base-services-groovy/src/main/java" />
-          <root url="jar://$MODULE_DIR$/../../../idea/plugins/gradle/lib/gradle-3.2-src.zip!/gradle-3.2/subprojects/native/src/main/java" />
-          <root url="jar://$MODULE_DIR$/../../../idea/plugins/gradle/lib/gradle-3.2-src.zip!/gradle-3.2/subprojects/resources/src/main/java" />
-        </SOURCES>
-      </library>
-    </orderEntry>
-    <orderEntry type="module" module-name="gradle" />
-=======
     <orderEntry type="library" name="Gradle" level="project" />
->>>>>>> b5f8ed65
   </component>
 </module>