/*
 * Copyright (C) 2019 The Android Open Source Project
 *
 * Licensed under the Apache License, Version 2.0 (the "License");
 * you may not use this file except in compliance with the License.
 * You may obtain a copy of the License at
 *
 *      http://www.apache.org/licenses/LICENSE-2.0
 *
 * Unless required by applicable law or agreed to in writing, software
 * distributed under the License is distributed on an "AS IS" BASIS,
 * WITHOUT WARRANTIES OR CONDITIONS OF ANY KIND, either express or implied.
 * See the License for the specific language governing permissions and
 * limitations under the License.
 */
package com.android.tools.idea.compose.preview.animation

import com.android.tools.idea.testing.AndroidProjectRule
import com.android.tools.idea.testing.addFileToProjectAndInvalidate
import com.intellij.codeInspection.InspectionProfileEntry
import com.intellij.codeInspection.LocalQuickFixOnPsiElement
import com.intellij.codeInspection.ex.QuickFixWrapper
import com.intellij.lang.annotation.HighlightSeverity
import com.intellij.openapi.application.ApplicationManager
import com.intellij.openapi.application.runWriteAction
import com.intellij.openapi.command.CommandProcessor
import org.junit.Assert.assertEquals
import org.junit.Assert.assertTrue
import org.junit.Before
import org.junit.Rule
import org.junit.Test

private const val UPDATE_TRANSITION_LABEL_NOT_SET_MESSAGE =
  "The label parameter should be set so this transition can be better inspected in the Animation Preview."

private const val ANIMATED_CONTENT_LABEL_NOT_SET_MESSAGE =
  "The label parameter should be set so this AnimatedContent can be better inspected in the Animation Preview."

private const val REMEMBER_INFINITE_TRANSITION_LABEL_NOT_SET_MESSAGE =
  "The label parameter should be set so this rememberInfiniteTransition can be better inspected in the Animation Preview."

private const val INFINITE_TRANSITION__PROPERTY_LABEL_NOT_SET_MESSAGE =
  "The label parameter should be set so this infinite transition property can be better inspected in the Animation Preview."

private const val ANIMATE_AS_STATE_LABEL_NOT_SET_MESSAGE =
  "The label parameter should be set so this animate*AsState can be better inspected in the Animation Preview."

private const val CROSSFADE_LABEL_NOT_SET_MESSAGE =
  "The label parameter should be set so this Crossfade can be better inspected in the Animation Preview."

private const val TRANSITION_PROPERTY_LABEL_NOT_SET_MESSAGE =
  "The label parameter should be set so this transition property can be better inspected in the Animation Preview."

class AnimationInspectionsTest {

  @get:Rule val projectRule: AndroidProjectRule = AndroidProjectRule.inMemory()
  private val fixture
    get() = projectRule.fixture

  @Before
  fun setUp() {
    fixture.addFileToProjectAndInvalidate(
      "src/androidx/compose/animation/core/Transition.kt",
      // language=kotlin
      """
      package androidx.compose.animation.core

      class Transition {}

      fun Transition.animateFloat(label: String = "FloatAnimation", transitionSpec: () -> Unit) {}

      fun <T> updateTransition(targetState: T, label: String? = null) {}
      """
        .trimIndent()
    )
    fixture.addFileToProjectAndInvalidate(
      "src/androidx/compose/animation/AnimatedContent.kt",
      // language=kotlin
      """
      package androidx.compose.animation

      fun <S> AnimatedContent(targetState: S, label: String = "AnimatedContent") {}
      // Extension is without label.
      fun <S> Transition.AnimatedContent(targetState: S) {}
      """
        .trimIndent()
    )

    fixture.addFileToProjectAndInvalidate(
      "src/androidx/compose/animation/core/InfiniteTransition.kt",
      // language=kotlin
      """
      package androidx.compose.animation.core

      class InfiniteTransition

      fun rememberInfiniteTransition(label: String = "rememberInfiniteTransition") {}
      fun InfiniteTransition.animateFloat(initialValue: Float, targetValue: Float, label: String = "FloatAnimation")
      fun <T> InfiniteTransition.animateValue(initialValue: T,targetValue: T,label: String = "ValueAnimation")
      """
        .trimIndent()
    )

    fixture.addFileToProjectAndInvalidate(
      "src/androidx/compose/animation/Transition.kt",
      // language=kotlin
      """
      package androidx.compose.animation

      fun Transition.animateColor(transitionSpec: () -> Unit, label: String = "ColorAnimation") {}
      fun InfiniteTransition.animateColor(initialValue: Any, targetValue: Any, label: String = "ColorAnimation") {}
      """
        .trimIndent()
    )
    fixture.addFileToProjectAndInvalidate(
      "src/androidx/compose/animation/core/AnimateAsState.kt",
      // language=kotlin
      """
      package androidx.compose.animation.core

      fun animateFloatAsState(targetValue: Float, label: String = "FloatAnimation") {}
      // In previous versions of compose label didn't existed.
      fun animateIntAsState(targetValue: Int) {}

      """
        .trimIndent()
    )
    fixture.addFileToProjectAndInvalidate(
      "src/androidx/compose/animation/SingleValueAnimation.kt",
      // language=kotlin
      """
      package androidx.compose.animation

      fun animateColorAsState(targetValue: Any, label: String = "ColorAnimation") {}
      """
        .trimIndent()
    )
    fixture.addFileToProjectAndInvalidate(
      "src/androidx/compose/animation/Crossfade.kt",
      // language=kotlin
      """
      package androidx.compose.animation

      fun <T> Crossfade(targetState: T, label: String = "Crossfade") {}
      """
        .trimIndent()
    )
    fixture.enableInspections(UpdateTransitionLabelInspection() as InspectionProfileEntry)
    fixture.enableInspections(TransitionPropertiesLabelInspection() as InspectionProfileEntry)
    fixture.enableInspections(AnimatedContentLabelInspection() as InspectionProfileEntry)
    fixture.enableInspections(InfiniteTransitionLabelInspection() as InspectionProfileEntry)
    fixture.enableInspections(InfinitePropertiesLabelInspection() as InspectionProfileEntry)
    fixture.enableInspections(AnimateAsStateLabelInspection() as InspectionProfileEntry)
    fixture.enableInspections(CrossfadeLabelInspection() as InspectionProfileEntry)
  }

  // region AnimatedContent Extension

  @Test
  fun animatedContentExtensionLabelNotSet() {
    // language=kotlin
    val fileContent =
      """
      import androidx.compose.animation.AnimatedContent
      import androidx.compose.animation.core.updateTransition

      fun MyComposable() {
        val transition = updateTransition(targetState = false)
        transition.AnimatedContent(targetState = 10)
      }
    """
        .trimIndent()

    fixture.configureByText("Test.kt", fileContent)
    assertEquals(
      UPDATE_TRANSITION_LABEL_NOT_SET_MESSAGE,
      fixture.doHighlighting(HighlightSeverity.WEAK_WARNING).single().description
    )
  }
  @Test
  fun animatedContentExtensionLabelIsNotExpected() {
    // language=kotlin
    val fileContent =
      """
      import androidx.compose.animation.AnimatedContent
      import androidx.compose.animation.core.updateTransition

      fun MyComposable() {
        val transition = updateTransition(targetState = false, "Label")
        transition.AnimatedContent(targetState = 10)
      }
    """
        .trimIndent()

    fixture.configureByText("Test.kt", fileContent)
    assertTrue(fixture.doHighlighting(HighlightSeverity.WEAK_WARNING).isEmpty())
  }
  // endregion

  // region AnimatedContent
  @Test
  fun animatedContentLabelNotSet() {
    // language=kotlin
    val fileContent =
      """
      import androidx.compose.animation.AnimatedContent

      fun MyComposable() {
        AnimatedContent(targetState = 10)
      }
    """
        .trimIndent()

    fixture.configureByText("Test.kt", fileContent)
    assertEquals(
      ANIMATED_CONTENT_LABEL_NOT_SET_MESSAGE,
      fixture.doHighlighting(HighlightSeverity.WEAK_WARNING).single().description
    )
  }

  @Test
  fun animatedContentLabelSetExplicitly() {
    // language=kotlin
    val fileContent =
      """
      import androidx.compose.animation.AnimatedContent

      fun MyComposable() {
        AnimatedContent(targetState = 10, label = "Label")
      }
    """
        .trimIndent()

    fixture.configureByText("Test.kt", fileContent)
    assertTrue(fixture.doHighlighting(HighlightSeverity.WEAK_WARNING).isEmpty())
  }

  @Test
  fun animatedContentLabelSetImplicitly() {
    // language=kotlin
    val fileContent =
      """
      import androidx.compose.animation.AnimatedContent

      fun MyComposable() {
        AnimatedContent(targetState = 10, "Label")
      }
    """
        .trimIndent()

    fixture.configureByText("Test.kt", fileContent)
    assertTrue(fixture.doHighlighting(HighlightSeverity.WEAK_WARNING).isEmpty())
  }

  @Test
  fun animatedContentSetOtherParameterImplicitly() {
    // language=kotlin
    val fileContent =
      """
      import androidx.compose.animation.AnimatedContent

      fun MyComposable() {
        AnimatedContent(targetState = 10, "Label")
      }
    """
        .trimIndent()

    fixture.configureByText("Test.kt", fileContent)
    assertTrue(fixture.doHighlighting(HighlightSeverity.WEAK_WARNING).isEmpty())
  }
  @Test
  fun testQuickFixAnimationContent() {
    // language=kotlin
    val originalFileContent =
      """
     import androidx.compose.animation.AnimatedContent

     fun MyComposable() {
       AnimatedContent(targetState = 10)
     }
    """
        .trimIndent()
    fixture.configureByText("Test.kt", originalFileContent)

    // language=kotlin
    val fileContentAfterFix =
      """
      import androidx.compose.animation.AnimatedContent

      fun MyComposable() {
        AnimatedContent(targetState = 10, label = "")
      }
    """
        .trimIndent()

    val quickFix =
      (fixture.getAllQuickFixes().single() as QuickFixWrapper).fix as LocalQuickFixOnPsiElement
    assertEquals("Add label parameter", quickFix.text)
    assertEquals("Compose preview", quickFix.familyName)

    ApplicationManager.getApplication().invokeAndWait {
      CommandProcessor.getInstance()
        .executeCommand(
          fixture.project,
          { runWriteAction { quickFix.applyFix() } },
          "Add Label Argument",
          null
        )
    }

    fixture.checkResult(fileContentAfterFix)
  }
  // endregion

  // region rememberInfiniteTransition
  @Test
  fun rememberInfiniteTransitionLabelNotSet() {
    // language=kotlin
    val fileContent =
      """
      import androidx.compose.animation.core.rememberInfiniteTransition

      fun MyComposable() {
        rememberInfiniteTransition()
      }
    """
        .trimIndent()

    fixture.configureByText("Test.kt", fileContent)
    assertEquals(
      REMEMBER_INFINITE_TRANSITION_LABEL_NOT_SET_MESSAGE,
      fixture.doHighlighting(HighlightSeverity.WEAK_WARNING).single().description
    )
  }

  @Test
  fun rememberInfiniteTransitionLabelSetExplicitly() {
    // language=kotlin
    val fileContent =
      """
      import androidx.compose.animation.core.rememberInfiniteTransition

      fun MyComposable() {
        rememberInfiniteTransition(label = "Label")
      }
    """
        .trimIndent()

    fixture.configureByText("Test.kt", fileContent)
    assertTrue(fixture.doHighlighting(HighlightSeverity.WEAK_WARNING).isEmpty())
  }

  @Test
  fun rememberInfiniteTransitionLabelSetImplicitly() {
    // language=kotlin
    val fileContent =
      """
      import androidx.compose.animation.core.rememberInfiniteTransition

      fun MyComposable() {
        rememberInfiniteTransition("Label")
      }
    """
        .trimIndent()

    fixture.configureByText("Test.kt", fileContent)
    assertTrue(fixture.doHighlighting(HighlightSeverity.WEAK_WARNING).isEmpty())
  }
  @Test
  fun testQuickFixRememberInfiniteTransition() {
    // language=kotlin
    val originalFileContent =
      """
      import androidx.compose.animation.core.rememberInfiniteTransition

      fun MyComposable() {
        rememberInfiniteTransition()
      }
    """
        .trimIndent()
    fixture.configureByText("Test.kt", originalFileContent)

    // language=kotlin
    val fileContentAfterFix =
      """
      import androidx.compose.animation.core.rememberInfiniteTransition

      fun MyComposable() {
        rememberInfiniteTransition(label = "")
      }
    """
        .trimIndent()

    val quickFix =
      (fixture.getAllQuickFixes().single() as QuickFixWrapper).fix as LocalQuickFixOnPsiElement
    assertEquals("Add label parameter", quickFix.text)
    assertEquals("Compose preview", quickFix.familyName)

    ApplicationManager.getApplication().invokeAndWait {
      CommandProcessor.getInstance()
        .executeCommand(
          fixture.project,
          { runWriteAction { quickFix.applyFix() } },
          "Add Label Argument",
          null
        )
    }

    fixture.checkResult(fileContentAfterFix)
  }
  // endregion

  // region infinite transition property
  @Test
  fun infiniteTransitionLabelNotSet() {
    // language=kotlin
    val fileContent =
      """
      import androidx.compose.animation.core.InfiniteTransition
      import androidx.compose.animation.core.animateValue

      fun MyComposable() {
        val transition = InfiniteTransition()
        transition.animateValue(initialValue = 1f, targetValue = 2f)
      }
    """
        .trimIndent()

    fixture.configureByText("Test.kt", fileContent)
    fixture.doHighlighting(HighlightSeverity.WEAK_WARNING)
    assertEquals(
      INFINITE_TRANSITION__PROPERTY_LABEL_NOT_SET_MESSAGE,
      fixture.doHighlighting(HighlightSeverity.WEAK_WARNING).single().description
    )
  }

  @Test
  fun floatInfiniteTransitionLabelNotSet() {
    // language=kotlin
    val fileContent =
      """
      import androidx.compose.animation.core.InfiniteTransition
      import androidx.compose.animation.core.animateFloat

      fun MyComposable() {
        val transition = InfiniteTransition()
        transition.animateFloat(initialValue = 1f, targetValue = 2f)
      }
    """
        .trimIndent()

    fixture.configureByText("Test.kt", fileContent)
    fixture.doHighlighting(HighlightSeverity.WEAK_WARNING)
    assertEquals(
      INFINITE_TRANSITION__PROPERTY_LABEL_NOT_SET_MESSAGE,
      fixture.doHighlighting(HighlightSeverity.WEAK_WARNING).single().description
    )
  }

  @Test
  fun colorInfiniteTransitionLabelNotSet() {
    // language=kotlin
    val fileContent =
      """
      import androidx.compose.animation.core.InfiniteTransition
      import androidx.compose.animation.animateColor

      fun MyComposable() {
        val transition = InfiniteTransition()
        transition.animateColor(10, 20)
      }
    """
        .trimIndent()

    fixture.configureByText("Test.kt", fileContent)
    fixture.doHighlighting(HighlightSeverity.WEAK_WARNING)
    assertEquals(
      INFINITE_TRANSITION__PROPERTY_LABEL_NOT_SET_MESSAGE,
      fixture.doHighlighting(HighlightSeverity.WEAK_WARNING).single().description
    )
  }

  @Test
  fun infiniteTransitionLabelSetExplicitly() {
    // language=kotlin
    val fileContent =
      """
      import androidx.compose.animation.core.InfiniteTransition
      import androidx.compose.animation.core.animateFloat

      fun MyComposable() {
        val transition = InfiniteTransition()
        transition.animateFloat(initialValue = 1f, targetValue = 2f, label = "label")
      }
    """
        .trimIndent()

    fixture.configureByText("Test.kt", fileContent)
    assertTrue(fixture.doHighlighting(HighlightSeverity.WEAK_WARNING).isEmpty())
  }

  @Test
  fun infiniteTransitionLabelSetImplicitly() {
    // language=kotlin
    val fileContent =
      """
      import androidx.compose.animation.core.InfiniteTransition
      import androidx.compose.animation.core.animateFloat

      fun MyComposable() {
        val transition = InfiniteTransition()
        transition.animateFloat(initialValue = 1f, targetValue = 2f, "label")
      }
    """
        .trimIndent()

    fixture.configureByText("Test.kt", fileContent)
    assertTrue(fixture.doHighlighting(HighlightSeverity.WEAK_WARNING).isEmpty())
  }
  @Test
  fun testQuickFixInfiniteTransition() {
    // language=kotlin
    val originalFileContent =
      """
      import androidx.compose.animation.core.InfiniteTransition
      import androidx.compose.animation.core.animateFloat

      fun MyComposable() {
        val transition = InfiniteTransition()
        transition.animateFloat(initialValue = 1f, targetValue = 2f)
      }
    """
        .trimIndent()
    fixture.configureByText("Test.kt", originalFileContent)

    // language=kotlin
    val fileContentAfterFix =
      """
      import androidx.compose.animation.core.InfiniteTransition
      import androidx.compose.animation.core.animateFloat

      fun MyComposable() {
        val transition = InfiniteTransition()
        transition.animateFloat(initialValue = 1f, targetValue = 2f, label = "")
      }
    """
        .trimIndent()

    val quickFix =
      (fixture.getAllQuickFixes().single() as QuickFixWrapper).fix as LocalQuickFixOnPsiElement
    assertEquals("Add label parameter", quickFix.text)
    assertEquals("Compose preview", quickFix.familyName)

    ApplicationManager.getApplication().invokeAndWait {
      CommandProcessor.getInstance()
        .executeCommand(
          fixture.project,
          { runWriteAction { quickFix.applyFix() } },
          "Add Label Argument",
          null
        )
    }

    fixture.checkResult(fileContentAfterFix)
  }
  // endregion

  // region animate*AsState
  @Test
  fun animateAsStateLabelNotSet() {
    // language=kotlin
    val fileContent =
      """
      import androidx.compose.animation.core.animateFloatAsState

      fun MyComposable() {
        animateFloatAsState(10f)
      }
    """
        .trimIndent()

    fixture.configureByText("Test.kt", fileContent)
    assertEquals(
      ANIMATE_AS_STATE_LABEL_NOT_SET_MESSAGE,
      fixture.doHighlighting(HighlightSeverity.WEAK_WARNING).single().description
    )
  }

  @Test
  fun animateIntAsStateLabelNotSet() {
    // language=kotlin
    val fileContent =
      """
      import androidx.compose.animation.core.animateIntAsState

      fun MyComposable() {
        animateIntAsState(10)
      }
    """
        .trimIndent()

    fixture.configureByText("Test.kt", fileContent)
    // It's expected there is no warning as animateIntAsState doesn't have a label parameter.
    assertTrue(fixture.doHighlighting(HighlightSeverity.WEAK_WARNING).isEmpty())
  }

  @Test
  fun animateColorAsStateLabelNotSet() {
    // language=kotlin
    val fileContent =
      """
      import androidx.compose.animation.animateColorAsState

      fun MyComposable() {
        animateColorAsState(10f)
      }
    """
        .trimIndent()

    fixture.configureByText("Test.kt", fileContent)
    assertEquals(
      ANIMATE_AS_STATE_LABEL_NOT_SET_MESSAGE,
      fixture.doHighlighting(HighlightSeverity.WEAK_WARNING).single().description
    )
  }

  @Test
  fun animateAsStateLabelSetExplicitly() {
    // language=kotlin
    val fileContent =
      """
       import androidx.compose.animation.core.animateFloatAsState

      fun MyComposable() {
        animateFloatAsState(targetValue = 10f, label = "Label")
      }
    """
        .trimIndent()

    fixture.configureByText("Test.kt", fileContent)
    assertTrue(fixture.doHighlighting(HighlightSeverity.WEAK_WARNING).isEmpty())
  }

  @Test
  fun animateColorAsStateLabelSetExplicitly() {
    // language=kotlin
    val fileContent =
      """
       import androidx.compose.animation.animateColorAsState

      fun MyComposable() {
        animateColorAsState(targetValue = 10f, label = "Label")
      }
    """
        .trimIndent()

    fixture.configureByText("Test.kt", fileContent)
    assertTrue(fixture.doHighlighting(HighlightSeverity.WEAK_WARNING).isEmpty())
  }

  @Test
  fun animateAsStateLabelSetImplicitly() {
    // language=kotlin
    val fileContent =
      """
      import androidx.compose.animation.core.animateFloatAsState

      fun MyComposable() {
        animateFloatAsState(targetValue = 10f, "Label")
      }
    """
        .trimIndent()

    fixture.configureByText("Test.kt", fileContent)
    assertTrue(fixture.doHighlighting(HighlightSeverity.WEAK_WARNING).isEmpty())
  }

  @Test
  fun animateAsStateSetOtherParameterImplicitly() {
    // language=kotlin
    val fileContent =
      """
    import androidx.compose.animation.core.animateFloatAsState

      fun MyComposable() {
        animateFloatAsState(targetValue = 10f, "Label")
      }
    """
        .trimIndent()

    fixture.configureByText("Test.kt", fileContent)
    assertTrue(fixture.doHighlighting(HighlightSeverity.WEAK_WARNING).isEmpty())
  }
  @Test
  fun testQuickFixAnimateAsState() {
    // language=kotlin
    val originalFileContent =
      """
    import androidx.compose.animation.core.animateFloatAsState

      fun MyComposable() {
        animateFloatAsState(targetValue = 10f)
      }
    """
        .trimIndent()
    fixture.configureByText("Test.kt", originalFileContent)

    // language=kotlin
    val fileContentAfterFix =
      """
    import androidx.compose.animation.core.animateFloatAsState

      fun MyComposable() {
        animateFloatAsState(targetValue = 10f, label = "")
      }
    """
        .trimIndent()

    val quickFix =
      (fixture.getAllQuickFixes().single() as QuickFixWrapper).fix as LocalQuickFixOnPsiElement
    assertEquals("Add label parameter", quickFix.text)
    assertEquals("Compose preview", quickFix.familyName)

    ApplicationManager.getApplication().invokeAndWait {
      CommandProcessor.getInstance()
        .executeCommand(
          fixture.project,
          { runWriteAction { quickFix.applyFix() } },
          "Add Label Argument",
          null
        )
    }

    fixture.checkResult(fileContentAfterFix)
  }
  // endregion

  // region Crossfade
  @Test
  fun crossfadeLabelNotSet() {
    // language=kotlin
    val fileContent =
      """
      import androidx.compose.animation.Crossfade

      fun MyComposable() {
        Crossfade(targetState = 10)
      }
    """
        .trimIndent()

    fixture.configureByText("Test.kt", fileContent)
    assertEquals(
      CROSSFADE_LABEL_NOT_SET_MESSAGE,
      fixture.doHighlighting(HighlightSeverity.WEAK_WARNING).single().description
    )
  }

  @Test
  fun crossfadeLabelSetExplicitly() {
    // language=kotlin
    val fileContent =
      """
      import androidx.compose.animation.Crossfade

      fun MyComposable() {
        Crossfade(targetState = 10, label = "Label")
      }
    """
        .trimIndent()

    fixture.configureByText("Test.kt", fileContent)
    assertTrue(fixture.doHighlighting(HighlightSeverity.WEAK_WARNING).isEmpty())
  }

  @Test
  fun crossfadeLabelSetImplicitly() {
    // language=kotlin
    val fileContent =
      """
      import androidx.compose.animation.Crossfade

      fun MyComposable() {
        Crossfade(targetState = 10, "Label")
      }
    """
        .trimIndent()

    fixture.configureByText("Test.kt", fileContent)
    assertTrue(fixture.doHighlighting(HighlightSeverity.WEAK_WARNING).isEmpty())
  }

  @Test
  fun crossfadeSetOtherParameterImplicitly() {
    // language=kotlin
    val fileContent =
      """
      import androidx.compose.animation.Crossfade

      fun MyComposable() {
        Crossfade(targetState = 10, "Label")
      }
    """
        .trimIndent()

    fixture.configureByText("Test.kt", fileContent)
    assertTrue(fixture.doHighlighting(HighlightSeverity.WEAK_WARNING).isEmpty())
  }
  @Test
  fun testQuickFixCrossfade() {
    // language=kotlin
    val originalFileContent =
      """
     import androidx.compose.animation.Crossfade

     fun MyComposable() {
       Crossfade(targetState = 10)
     }
    """
        .trimIndent()
    fixture.configureByText("Test.kt", originalFileContent)

    // language=kotlin
    val fileContentAfterFix =
      """
      import androidx.compose.animation.Crossfade

      fun MyComposable() {
        Crossfade(targetState = 10, label = "")
      }
    """
        .trimIndent()

    val quickFix =
      (fixture.getAllQuickFixes().single() as QuickFixWrapper).fix as LocalQuickFixOnPsiElement
    assertEquals("Add label parameter", quickFix.text)
    assertEquals("Compose preview", quickFix.familyName)

    ApplicationManager.getApplication().invokeAndWait {
      CommandProcessor.getInstance()
        .executeCommand(
          fixture.project,
          { runWriteAction { quickFix.applyFix() } },
          "Add Label Argument",
          null
        )
    }

    fixture.checkResult(fileContentAfterFix)
  }
  // endregion

  @Test
  fun testLabelNotSet() {
    // language=kotlin
    val fileContent =
      """
      import androidx.compose.animation.core.updateTransition

      fun MyComposable() {
        updateTransition(targetState = false)
      }
    """
        .trimIndent()

    fixture.configureByText("Test.kt", fileContent)
    assertEquals(
      UPDATE_TRANSITION_LABEL_NOT_SET_MESSAGE,
      fixture.doHighlighting(HighlightSeverity.WEAK_WARNING).single().description
    )
  }

  @Test
  fun testLabelSetExplicitly() {
    // language=kotlin
    val fileContent =
      """
      import androidx.compose.animation.core.updateTransition

      fun MyComposable() {
        updateTransition(targetState = false, label = "explicit label")
      }
    """
        .trimIndent()

    fixture.configureByText("Test.kt", fileContent)
    assertTrue(fixture.doHighlighting(HighlightSeverity.WEAK_WARNING).isEmpty())
  }

  @Test
  fun testLabelSetImplicitly() {
    // language=kotlin
    val fileContent =
      """
      import androidx.compose.animation.core.updateTransition

      fun MyComposable() {
        updateTransition(targetState = false, "implicit label")
      }
    """
        .trimIndent()

    fixture.configureByText("Test.kt", fileContent)
    assertTrue(fixture.doHighlighting(HighlightSeverity.WEAK_WARNING).isEmpty())
  }

  @Test
  fun testSetOtherParameterImplicitly() {
    // language=kotlin
    val fileContent =
      """
      import androidx.compose.animation.core.updateTransition

      fun MyComposable() {
        updateTransition("this is the targetState")
      }
    """
        .trimIndent()

    fixture.configureByText("Test.kt", fileContent)
    assertEquals(
      UPDATE_TRANSITION_LABEL_NOT_SET_MESSAGE,
      fixture.doHighlighting(HighlightSeverity.WEAK_WARNING).single().description
    )
  }

  @Test
  fun testAnimateFloatAnimationCorePackageLabelNotSet() {
    // language=kotlin
    val fileContent =
      """
      import androidx.compose.animation.core.animateFloat
      import androidx.compose.animation.core.Transition

      fun MyComposable() {
        val transition = Transition()
        transition.animateFloat(transitionSpec = {})
      }
    """
        .trimIndent()

    fixture.configureByText("Test.kt", fileContent)
    assertEquals(
      TRANSITION_PROPERTY_LABEL_NOT_SET_MESSAGE,
      fixture.doHighlighting(HighlightSeverity.WEAK_WARNING).single().description
    )
  }

  @Test
  fun testAnimateFloatAnimationCorePackageLabelSet() {
    // language=kotlin
    val fileContent =
      """
      import androidx.compose.animation.core.animateFloat
      import androidx.compose.animation.core.Transition

      fun MyComposable() {
        val transition = Transition()
        transition.animateFloat(transitionSpec = {}, label = "float property")
      }
    """
        .trimIndent()

    fixture.configureByText("Test.kt", fileContent)
    assertTrue(fixture.doHighlighting(HighlightSeverity.WEAK_WARNING).isEmpty())
  }

  @Test
  fun testAnimateColorAnimationPackageLabelNotSet() {
    // language=kotlin
    val fileContent =
      """
      import androidx.compose.animation.animateColor
      import androidx.compose.animation.core.Transition

      fun MyComposable() {
        val transition = Transition()
        transition.animateColor(transitionSpec = {})
      }
    """
        .trimIndent()

    fixture.configureByText("Test.kt", fileContent)
    assertEquals(
      TRANSITION_PROPERTY_LABEL_NOT_SET_MESSAGE,
      fixture.doHighlighting(HighlightSeverity.WEAK_WARNING).single().description
    )
  }

  @Test
  fun testAnimateColorAnimationPackageLabelSet() {
    // language=kotlin
    val fileContent =
      """
      import androidx.compose.animation.animateColor
      import androidx.compose.animation.core.Transition

      fun MyComposable() {
        val transition = Transition()
        transition.animateColor(transitionSpec = {}, label = "color property")
      }
    """
        .trimIndent()

    fixture.configureByText("Test.kt", fileContent)
    assertTrue(fixture.doHighlighting(HighlightSeverity.WEAK_WARNING).isEmpty())
  }

  @Test
  fun testAnimateColorCustomPackage() {
    // language=kotlin
    val fileContent =
      """
      import androidx.compose.animation.core.Transition

      fun MyComposable() {
        val transition = Transition()
        transition.animateColor(transitionSpec = {})
      }

      fun Transition.animateColor(transitionSpec: (String) -> Unit, label: String = "ColorAnimation") {
        transitionSpec(label)
      }
    """
        .trimIndent()

    fixture.configureByText("Test.kt", fileContent)
    // The animateColor method is not defined in one of the Compose animation packages, so we don't
    // show a warning.
    assertTrue(fixture.doHighlighting(HighlightSeverity.WEAK_WARNING).isEmpty())
  }

  @Test
  fun testQuickFixUpdateTransition() {
    // language=kotlin
    val originalFileContent =
      """
      import androidx.compose.animation.core.updateTransition

      fun MyComposable() {
        updateTransition(targetState = false)
      }
    """
        .trimIndent()
    fixture.configureByText("Test.kt", originalFileContent)

    // language=kotlin
    val fileContentAfterFix =
      """
      import androidx.compose.animation.core.updateTransition

      fun MyComposable() {
        updateTransition(targetState = false, label = "")
      }
    """
        .trimIndent()

<<<<<<< HEAD
    val quickFix = QuickFixWrapper.unwrap(fixture.getAllQuickFixes().single()) as LocalQuickFixOnPsiElement
=======
    val quickFix =
      (fixture.getAllQuickFixes().single() as QuickFixWrapper).fix as LocalQuickFixOnPsiElement
>>>>>>> de127946
    assertEquals("Add label parameter", quickFix.text)
    assertEquals("Compose preview", quickFix.familyName)

    ApplicationManager.getApplication().invokeAndWait {
      CommandProcessor.getInstance()
        .executeCommand(
          fixture.project,
          { runWriteAction { quickFix.applyFix() } },
          "Add Label Argument",
          null
        )
    }

    fixture.checkResult(fileContentAfterFix)
  }

  @Test
  fun testQuickFixTransitionProperty() {
    // language=kotlin
    val originalFileContent =
      """
      import androidx.compose.animation.core.animateFloat
      import androidx.compose.animation.core.Transition

      fun MyComposable() {
        val transition = Transition()
        transition.animateFloat(transitionSpec = {})
      }
    """
        .trimIndent()
    fixture.configureByText("Test.kt", originalFileContent)

    // language=kotlin
    val fileContentAfterFix =
      """
      import androidx.compose.animation.core.animateFloat
      import androidx.compose.animation.core.Transition

      fun MyComposable() {
        val transition = Transition()
        transition.animateFloat(transitionSpec = {}, label = "")
      }
    """
        .trimIndent()

<<<<<<< HEAD
    val quickFix = QuickFixWrapper.unwrap(fixture.getAllQuickFixes().single()) as LocalQuickFixOnPsiElement
=======
    val quickFix =
      (fixture.getAllQuickFixes().single() as QuickFixWrapper).fix as LocalQuickFixOnPsiElement
>>>>>>> de127946
    assertEquals("Add label parameter", quickFix.text)
    assertEquals("Compose preview", quickFix.familyName)

    ApplicationManager.getApplication().invokeAndWait {
      CommandProcessor.getInstance()
        .executeCommand(
          fixture.project,
          { runWriteAction { quickFix.applyFix() } },
          "Add Label Argument",
          null
        )
    }

    fixture.checkResult(fileContentAfterFix)
  }

  @Test
  fun testQuickFixTransitionPropertyWithOnlyLambdaParamDefined() {
    // language=kotlin
    val originalFileContent =
      """
      import androidx.compose.animation.core.animateFloat
      import androidx.compose.animation.core.Transition

      fun MyComposable() {
        val transition = Transition()
        transition.animateFloat {
          // fake spec
        }
      }
    """
        .trimIndent()
    fixture.configureByText("Test.kt", originalFileContent)

    // language=kotlin
    val fileContentAfterFix =
      """
      import androidx.compose.animation.core.animateFloat
      import androidx.compose.animation.core.Transition

      fun MyComposable() {
        val transition = Transition()
        transition.animateFloat(label = "") {
          // fake spec
        }
      }
    """
        .trimIndent()

<<<<<<< HEAD
    val quickFix = QuickFixWrapper.unwrap(fixture.getAllQuickFixes().single()) as LocalQuickFixOnPsiElement
=======
    val quickFix =
      (fixture.getAllQuickFixes().single() as QuickFixWrapper).fix as LocalQuickFixOnPsiElement
>>>>>>> de127946
    assertEquals("Add label parameter", quickFix.text)
    assertEquals("Compose preview", quickFix.familyName)

    ApplicationManager.getApplication().invokeAndWait {
      CommandProcessor.getInstance()
        .executeCommand(
          fixture.project,
          { runWriteAction { quickFix.applyFix() } },
          "Add Label Argument",
          null
        )
    }

    fixture.checkResult(fileContentAfterFix)
  }
}<|MERGE_RESOLUTION|>--- conflicted
+++ resolved
@@ -1055,12 +1055,8 @@
     """
         .trimIndent()
 
-<<<<<<< HEAD
-    val quickFix = QuickFixWrapper.unwrap(fixture.getAllQuickFixes().single()) as LocalQuickFixOnPsiElement
-=======
     val quickFix =
-      (fixture.getAllQuickFixes().single() as QuickFixWrapper).fix as LocalQuickFixOnPsiElement
->>>>>>> de127946
+      QuickFixWrapper.unwrap(fixture.getAllQuickFixes().single()) as LocalQuickFixOnPsiElement
     assertEquals("Add label parameter", quickFix.text)
     assertEquals("Compose preview", quickFix.familyName)
 
@@ -1106,12 +1102,8 @@
     """
         .trimIndent()
 
-<<<<<<< HEAD
-    val quickFix = QuickFixWrapper.unwrap(fixture.getAllQuickFixes().single()) as LocalQuickFixOnPsiElement
-=======
     val quickFix =
-      (fixture.getAllQuickFixes().single() as QuickFixWrapper).fix as LocalQuickFixOnPsiElement
->>>>>>> de127946
+      QuickFixWrapper.unwrap(fixture.getAllQuickFixes().single()) as LocalQuickFixOnPsiElement
     assertEquals("Add label parameter", quickFix.text)
     assertEquals("Compose preview", quickFix.familyName)
 
@@ -1161,12 +1153,8 @@
     """
         .trimIndent()
 
-<<<<<<< HEAD
-    val quickFix = QuickFixWrapper.unwrap(fixture.getAllQuickFixes().single()) as LocalQuickFixOnPsiElement
-=======
     val quickFix =
-      (fixture.getAllQuickFixes().single() as QuickFixWrapper).fix as LocalQuickFixOnPsiElement
->>>>>>> de127946
+      QuickFixWrapper.unwrap(fixture.getAllQuickFixes().single()) as LocalQuickFixOnPsiElement
     assertEquals("Add label parameter", quickFix.text)
     assertEquals("Compose preview", quickFix.familyName)
 
