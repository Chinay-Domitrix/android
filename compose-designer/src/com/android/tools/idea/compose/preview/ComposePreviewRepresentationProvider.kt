--- conflicted
+++ resolved
@@ -15,7 +15,6 @@
  */
 package com.android.tools.idea.compose.preview
 
-import com.android.flags.ifDisabled
 import com.android.flags.ifEnabled
 import com.android.tools.adtui.actions.DropDownAction
 import com.android.tools.idea.actions.SetColorBlindModeAction
@@ -25,8 +24,7 @@
 import com.android.tools.idea.common.model.NlComponent
 import com.android.tools.idea.common.surface.DesignSurface
 import com.android.tools.idea.common.type.DesignerTypeRegistrar
-<<<<<<< HEAD
-import com.android.tools.idea.compose.preview.actions.AnimationInteractiveSwitchAction
+import com.android.tools.idea.compose.preview.ComposePreviewBundle.message
 import com.android.tools.idea.compose.preview.actions.ComposeIssueNotificationAction
 import com.android.tools.idea.compose.preview.actions.ForceCompileAndRefreshAction
 import com.android.tools.idea.compose.preview.actions.GroupSwitchAction
@@ -34,12 +32,7 @@
 import com.android.tools.idea.compose.preview.actions.SingleFileCompileAction
 import com.android.tools.idea.compose.preview.actions.StopAnimationInspectorAction
 import com.android.tools.idea.compose.preview.actions.StopInteractivePreviewAction
-import com.android.tools.idea.compose.preview.actions.ToggleAutoBuildOnSave
 import com.android.tools.idea.compose.preview.actions.visibleOnlyInComposeStaticPreview
-=======
-import com.android.tools.idea.compose.preview.ComposePreviewBundle.message
-import com.android.tools.idea.compose.preview.actions.*
->>>>>>> 44b500f2
 import com.android.tools.idea.compose.preview.util.ComposeAdapterLightVirtualFile
 import com.android.tools.idea.compose.preview.util.FilePreviewElementFinder
 import com.android.tools.idea.compose.preview.util.PreviewElement
@@ -57,7 +50,13 @@
 import com.android.tools.idea.uibuilder.type.LayoutEditorFileType
 import com.android.tools.idea.uibuilder.visual.colorblindmode.ColorBlindMode
 import com.google.wireless.android.sdk.stats.LayoutEditorState
-import com.intellij.openapi.actionSystem.*
+import com.intellij.openapi.actionSystem.ActionGroup
+import com.intellij.openapi.actionSystem.AnActionEvent
+import com.intellij.openapi.actionSystem.CommonDataKeys
+import com.intellij.openapi.actionSystem.DataContext
+import com.intellij.openapi.actionSystem.DataKey
+import com.intellij.openapi.actionSystem.DefaultActionGroup
+import com.intellij.openapi.actionSystem.Presentation
 import com.intellij.openapi.diagnostic.Logger
 import com.intellij.openapi.fileEditor.FileEditor
 import com.intellij.openapi.fileEditor.FileEditorManager
@@ -79,7 +78,7 @@
   override fun getNorthGroup(): ActionGroup = DefaultActionGroup(
     listOfNotNull(
       StopInteractivePreviewAction(),
-      StudioFlags.COMPOSE_INTERACTIVE_ANIMATION_SWITCH.ifDisabled { StopAnimationInspectorAction() },
+      StopAnimationInspectorAction(),
       GroupSwitchAction().visibleOnlyInComposeStaticPreview(),
       ForceCompileAndRefreshAction(surface),
       SingleFileCompileAction(),
@@ -93,8 +92,6 @@
   )
 
   override fun getNorthEastGroup(): ActionGroup = DefaultActionGroup(listOfNotNull(
-    StudioFlags.COMPOSE_LIVE_EDIT_PREVIEW.ifEnabled { ToggleAutoBuildOnSave() },
-    StudioFlags.COMPOSE_INTERACTIVE_ANIMATION_SWITCH.ifEnabled { AnimationInteractiveSwitchAction() },
     ComposeIssueNotificationAction.getInstance()
   ))
 
@@ -171,32 +168,29 @@
   }
 
   init {
-    if (StudioFlags.COMPOSE_PREVIEW.get()) {
-      DesignerTypeRegistrar.register(ComposeEditorFileType)
-    }
+    DesignerTypeRegistrar.register(ComposeEditorFileType)
   }
 
   /**
    * Checks if the input [psiFile] contains compose previews and therefore can be provided with the [PreviewRepresentation] of them.
    */
   override fun accept(project: Project, psiFile: PsiFile): Boolean =
-    StudioFlags.COMPOSE_PREVIEW.get() && psiFile.virtualFile.isKotlinFileType() && (psiFile.getModuleSystem()?.usesCompose ?: false)
+    psiFile.virtualFile.isKotlinFileType() && (psiFile.getModuleSystem()?.usesCompose ?: false)
 
   /**
    * Creates a [ComposePreviewRepresentation] for the input [psiFile].
    */
   override fun createRepresentation(psiFile: PsiFile): ComposePreviewRepresentation {
     val previewProvider = object : PreviewElementProvider<PreviewElement> {
-      override val previewElements: Sequence<PreviewElement>
-        get() = if (DumbService.isDumb(psiFile.project))
+      override suspend fun previewElements(): Sequence<PreviewElement> = if (DumbService.isDumb(psiFile.project))
+        emptySequence()
+      else
+        try {
+          filePreviewElementProvider().findPreviewMethods(psiFile.project, psiFile.virtualFile).asSequence()
+        }
+        catch (_: IndexNotReadyException) {
           emptySequence()
-        else
-          try {
-            filePreviewElementProvider().findPreviewMethods(psiFile.project, psiFile.virtualFile).asSequence()
-          }
-          catch (_: IndexNotReadyException) {
-            emptySequence()
-          }
+        }
     }
     val hasPreviewMethods = filePreviewElementProvider().hasPreviewMethods(psiFile.project, psiFile.virtualFile)
     if (LOG.isDebugEnabled) {
