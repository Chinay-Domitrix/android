/*
 * Copyright (C) 2020 The Android Open Source Project
 *
 * Licensed under the Apache License, Version 2.0 (the "License");
 * you may not use this file except in compliance with the License.
 * You may obtain a copy of the License at
 *
 *      http://www.apache.org/licenses/LICENSE-2.0
 *
 * Unless required by applicable law or agreed to in writing, software
 * distributed under the License is distributed on an "AS IS" BASIS,
 * WITHOUT WARRANTIES OR CONDITIONS OF ANY KIND, either express or implied.
 * See the License for the specific language governing permissions and
 * limitations under the License.
 */
package com.android.tools.idea.compose.preview

import com.android.tools.adtui.PANNABLE_KEY
import com.android.tools.adtui.Pannable
import com.android.tools.adtui.stdui.ActionData
import com.android.tools.adtui.stdui.UrlData
import com.android.tools.adtui.workbench.WorkBench
import com.android.tools.editor.PanZoomListener
import com.android.tools.idea.actions.DESIGN_SURFACE
import com.android.tools.idea.common.editor.ActionsToolbar
import com.android.tools.idea.common.error.IssuePanelSplitter
import com.android.tools.idea.common.surface.DesignSurface
import com.android.tools.idea.common.surface.DesignSurfaceScrollPane
import com.android.tools.idea.common.surface.InteractionManager
import com.android.tools.idea.common.surface.layout.MatchParentLayoutManager
import com.android.tools.idea.compose.preview.ComposePreviewBundle.message
import com.android.tools.idea.editors.build.ProjectBuildStatusManager
import com.android.tools.idea.editors.build.ProjectStatus
import com.android.tools.idea.editors.notifications.NotificationPanel
import com.android.tools.idea.editors.shortcuts.asString
import com.android.tools.idea.editors.shortcuts.getBuildAndRefreshShortcut
import com.android.tools.idea.flags.StudioFlags
import com.android.tools.idea.projectsystem.requestBuild
import com.android.tools.idea.uibuilder.surface.NlDesignSurface
import com.intellij.ide.plugins.newui.VerticalLayout
import com.intellij.openapi.Disposable
import com.intellij.openapi.actionSystem.ActionToolbar
import com.intellij.openapi.actionSystem.AnAction
import com.intellij.openapi.actionSystem.DataProvider
import com.intellij.openapi.actionSystem.EmptyAction
import com.intellij.openapi.actionSystem.impl.ActionButtonWithText
import com.intellij.openapi.actionSystem.impl.PresentationFactory
import com.intellij.openapi.application.ApplicationManager
import com.intellij.openapi.diagnostic.Logger
import com.intellij.openapi.extensions.ExtensionPointName
import com.intellij.openapi.fileEditor.FileEditor
import com.intellij.openapi.project.DumbService
import com.intellij.openapi.project.Project
import com.intellij.openapi.util.Disposer
import com.intellij.psi.PsiFile
import com.intellij.psi.SmartPsiElementPointer
import com.intellij.ui.EditorNotifications
import com.intellij.ui.JBSplitter
import com.intellij.util.ui.JBUI
import com.intellij.util.ui.NamedColorUtil
import com.intellij.util.ui.UIUtil
import java.awt.*
import java.awt.event.AdjustmentEvent
import javax.swing.*

private const val SURFACE_SPLITTER_DIVIDER_WIDTH_PX = 5
private const val ISSUE_SPLITTER_DIVIDER_WIDTH_PX = 3
private const val COMPOSE_PREVIEW_DOC_URL = "https://d.android.com/jetpack/compose/preview"

/**
 * Interface that isolates the view of the Compose view so it can be replaced for testing.
 */
interface ComposePreviewView {
  /**
   * A list of additional (to the main) design surfaces in the preview view.
   */
  val surfaces: List<NlDesignSurface>

  val pinnedSurface: NlDesignSurface
    get() = surfaces[0]

  val mainSurface: NlDesignSurface

  /**
   * Returns the [JComponent] containing this [ComposePreviewView] that can be used to embed it other panels.
   */
  val component: JComponent

  /**
   * Allows replacing the bottom panel in the [ComposePreviewView]. Used to display the animations component.
   */
  var bottomPanel: JComponent?

  /**
   * Sets whether the panel is showed display pin toolbar
   */
  var showPinToolbar: Boolean

  /**
   * Sets whether the panel has content to display. If it does not, it will display an overlay with a message for the user.
   */
  var hasContent: Boolean

  /**
   * True if the view is displaying an overlay with a message.
   */
  val isMessageBeingDisplayed: Boolean

  /**
   * If true, the contents have been at least rendered once.
   */
  var hasRendered: Boolean

  /**
   * Method called to force an update on the notifications for the given [FileEditor].
   */
  fun updateNotifications(parentEditor: FileEditor)

  /**
   * Updates the surface visibility and displays the content or an error message depending on the build state. This method is called after
   * certain updates like a build or a preview refresh has happened.
   * Calling this method will also update the FileEditor notifications.
   */
  fun updateVisibilityAndNotifications()

  /**
   * If the content is not already visible it shows the given message.
   */
  fun updateProgress(message: String)

  /**
   * If called the pinned previews will be shown/hidden at the top.
   */
  fun setPinnedSurfaceVisibility(visible: Boolean)

  /**
   * Called when a refresh in progress was cancelled by the user.
   */
  fun onRefreshCancelledByTheUser()

  /**
   * Called when a refresh has completed.
   */
  fun onRefreshCompleted()
}

fun interface ComposePreviewViewProvider {
  fun invoke(project: Project,
             psiFilePointer: SmartPsiElementPointer<PsiFile>,
             projectBuildStatusManager: ProjectBuildStatusManager,
             dataProvider: DataProvider,
             mainDesignSurfaceBuilder: NlDesignSurface.Builder,
             designSurfaceBuilders: List<NlDesignSurface.Builder>,
             parentDisposable: Disposable,
             onPinFileAction: AnAction,
             onUnPinAction: AnAction): ComposePreviewView
}

/**
 * Creates a [JPanel] using an [OverlayLayout] containing all the given [JComponent]s.
 */
private fun createOverlayPanel(vararg components: JComponent): JPanel =
  object : JPanel() {
    // Since the overlay panel is transparent, we can not use optimized drawing or it will produce rendering artifacts.
    override fun isOptimizedDrawingEnabled(): Boolean = false
  }.apply<JPanel> {
    layout = OverlayLayout(this)
    components.forEach {
      it.alignmentX = Component.LEFT_ALIGNMENT
      it.alignmentY = Component.TOP_ALIGNMENT
      add(it)
    }
  }

private class PinnedLabelPanel(pinAction: AnAction) : JPanel() {
  private val button = ActionButtonWithText(pinAction,
                                            PresentationFactory().getPresentation(pinAction ?: EmptyAction()),
                                            "PinnedToolbar",
                                            ActionToolbar.DEFAULT_MINIMUM_BUTTON_SIZE).apply {
    foreground = NamedColorUtil.getInactiveTextColor()
    font = UIUtil.getLabelFont(UIUtil.FontSize.SMALL)
  }

  init {
    add(button)
  }

  fun update() {
    button.update()
  }

  override fun getMaximumSize(): Dimension = preferredSize
}

/**
 * [WorkBench] panel used to contain all the compose preview elements.
 *
 * This view contains all the different components that are part of the Compose Preview. If expanded, in the content area the different
 * areas look as follows:
 * ```
 * +------------------------------------------+
 * |                                          |     |             |
 * |       pinnedSurface                      |     |             |
 * |                                          |     |             |
 * |                                          |     |             |
 * +------------------------------------------+     | surfacesSplitter
 * |                                          |     |             |
 * |       mainSurface                        |     |             |  mainSplitter
 * |                                          |     |             |
 * |                                          |     |             |
 * +------------------------------------------+                   |
 * |                                          |                   |
 * |       bottomPanel (for animations Panel) |                   |
 * |                                          |                   |
 * |                                          |                   |
 * +------------------------------------------+
 * ```
 *
 * The mainSplitter top panel contains the scrollable panel and, also as overlays, the zoom controls and the label that indicates what is
 * currently pinned.
 *
 * @param project the current open project
 * @param psiFilePointer an [SmartPsiElementPointer] pointing to the file being rendered within this panel. Used to handle
 *   which notifications should be displayed.
 * @param projectBuildStatusManager [ProjectBuildStatusManager] used to detect the current build status and show/hide the correct loading
 *   message.
 * @param dataProvider the [DataProvider] to be used by the [pinnedSurface] and [mainSurface] panel.
 * @param mainDesignSurfaceBuilder a builder to create main design surface
 * @param designSurfaceBuilders a list of builders to create additional design surfaces
 * @param parentDisposable the [Disposable] to use as parent disposable for this panel.
 * @param onPinFileAction action to perform when pin file label is clicked
 * @param onUnPinAction action to perform when unpin file label is clicked
 */
internal class ComposePreviewViewImpl(private val project: Project,
                                      private val psiFilePointer: SmartPsiElementPointer<PsiFile>,
                                      private val projectBuildStatusManager: ProjectBuildStatusManager,
                                      dataProvider: DataProvider,
                                      mainDesignSurfaceBuilder: NlDesignSurface.Builder,
                                      designSurfaceBuilders: List<NlDesignSurface.Builder>,
                                      parentDisposable: Disposable,
                                      onPinFileAction: AnAction,
                                      onUnPinAction: AnAction) :
  ComposePreviewView, Pannable, DataProvider {

  private val workbench = WorkBench<DesignSurface<*>>(project, "Compose Preview", null, parentDisposable, 0)

  private val log = Logger.getInstance(ComposePreviewViewImpl::class.java)

  override val surfaces by lazy { designSurfaceBuilders.map { it.build() } }

  override val mainSurface = mainDesignSurfaceBuilder.setDelegateDataProvider { key ->
    if (PANNABLE_KEY.`is`(key)) {
      this@ComposePreviewViewImpl
    } else if (InteractionManager.CURSOR_RECEIVER.`is`(key)) {
      // TODO(b/229842640): We should actually pass the [scrollPane] here, but it does not work
      workbench
    } else dataProvider.getData(key)
  }.build().also {
    it.addPanZoomListener(object : PanZoomListener {
      override fun zoomChanged(previousScale: Double, newScale: Double) =
        this@ComposePreviewViewImpl.surfaces.stream().forEach { s -> s.setScale(newScale) }

      override fun panningChanged(adjustmentEvent: AdjustmentEvent?) {
      }
    })
  }

  override val isPannable: Boolean
    get() = mainSurface.isPannable
  override var isPanning: Boolean
    get() = mainSurface.isPanning
    set(value) {
      mainSurface.isPanning = value
      surfaces.forEach { it.isPanning = value }
    }

  override val component: JComponent = workbench

  private val pinnedPanelLabel = PinnedLabelPanel(onUnPinAction)
  private val mainSurfacePinLabel = PinnedLabelPanel(onPinFileAction)

  /**
   * Vertical splitter where the top part is a surface containing the pinned elements and the bottom the main design surface.
   */
  private val surfaceSplitter = JBSplitter(true, 0.25f, 0f, 0.5f).apply {
    dividerWidth = SURFACE_SPLITTER_DIVIDER_WIDTH_PX
    // surfaceSplitter.firstComponent will contain the pinned surface elements
    secondComponent = mainSurface
  }

  private val notificationPanel = NotificationPanel(
    ExtensionPointName.create("com.android.tools.idea.compose.preview.composeEditorNotificationProvider"))

  /**
   * Panel containing pinning button.
   */
  private val pinToolbarContainer = JPanel(FlowLayout(FlowLayout.LEFT)).apply {
    border = JBUI.Borders.empty()
    isVisible = false
    isOpaque = false
    alignmentX = Component.LEFT_ALIGNMENT
    alignmentY = Component.TOP_ALIGNMENT
  }

  private val scrollPane = DesignSurfaceScrollPane.createDefaultScrollPane(surfaceSplitter, mainSurface.background) {
  }

  override var scrollPosition: Point
    get() = scrollPane.viewport.viewPosition
    set(value) {
      val extentSize = scrollPane.viewport.extentSize
      val viewSize = scrollPane.viewport.viewSize
      val maxAvailableWidth = viewSize.width - extentSize.width
      val maxAvailableHeight = viewSize.height - extentSize.height

      value.setLocation(value.x.coerceIn(0, maxAvailableWidth), value.y.coerceIn(0, maxAvailableHeight))
      scrollPane.viewport.viewPosition = value
    }

  /**
   * True if the pinned surface is visible in the preview.
   */
  private var isPinnedSurfaceVisible = false

  /**
   * Vertical splitter where the top component is the [surfaceSplitter] and the bottom component, when visible, is an auxiliary
   * panel associated with the preview. For example, it can be an animation inspector that lists all the animations the preview has.
   */
  private val mainPanelSplitter = JBSplitter(true, 0.7f).apply {
    dividerWidth = ISSUE_SPLITTER_DIVIDER_WIDTH_PX
  }

  /**
   * [ActionData] that triggers Build and Refresh of the preview.
   */
  private val buildAndRefreshAction: ActionData
    get() {
      val actionDataText = "${message("panel.needs.build.action.text")}${getBuildAndRefreshShortcut().asString()}"
      return ActionData(actionDataText) {
        psiFilePointer.element?.virtualFile?.let { project.requestBuild(it) }
        workbench.repaint() // Repaint the workbench, otherwise the text and link will keep displaying if the mouse is hovering the link
      }
    }
<<<<<<< HEAD
  private lateinit var actionsToolbar: ActionsToolbar
=======
  private val actionsToolbar: ActionsToolbar
>>>>>>> 13cf34d7

  init {
    mainSurface.name = "Compose"

    val layeredPane = JLayeredPane().apply {
      isFocusable = true
      isOpaque = true
      layout = MatchParentLayoutManager()

      val zoomControlsLayerPane = object : JPanel(BorderLayout()) {
        override fun isOptimizedDrawingEnabled(): Boolean = false
      }.apply {
        border = JBUI.Borders.empty(UIUtil.getScrollBarWidth())
        isOpaque = false
        isFocusable = false
        add(mainSurface.actionManager.createDesignSurfaceToolbar(), BorderLayout.EAST)
      }
      this.add(zoomControlsLayerPane, JLayeredPane.DRAG_LAYER as Integer)
      this.add(scrollPane, JLayeredPane.POPUP_LAYER as Integer)
    }

    val contentPanel = JPanel(BorderLayout()).apply {
      actionsToolbar = ActionsToolbar(parentDisposable, mainSurface)
      add(actionsToolbar.toolbarComponent, BorderLayout.NORTH)

      // Panel containing notifications and the pin label
      val topPanel = JPanel(VerticalLayout(0)).apply {
        isOpaque = false
        isFocusable = false
        add(notificationPanel, VerticalLayout.FILL_HORIZONTAL)
        add(pinToolbarContainer)
      }

      add(createOverlayPanel(topPanel, layeredPane), BorderLayout.CENTER)
    }

    mainPanelSplitter.firstComponent = contentPanel

    val issueErrorSplitter = IssuePanelSplitter(psiFilePointer.virtualFile, mainSurface, mainPanelSplitter)

    workbench.init(issueErrorSplitter, mainSurface, listOf(), false)
    workbench.hideContent()
    if (projectBuildStatusManager.status == ProjectStatus.NeedsBuild) {
      log.debug("Project needs build")
      showNeedsToBuildErrorPanel()
    }
    else {
      val message = when {
        projectBuildStatusManager.isBuilding -> message("panel.building")
        DumbService.getInstance(project).isDumb -> message("panel.indexing")
        else -> message("panel.initializing")
      }
      log.debug("Show loading: $message")
      workbench.showLoading(message)
    }
    workbench.focusTraversalPolicy = LayoutFocusTraversalPolicy()
    workbench.isFocusCycleRoot = true
  }

  override fun updateProgress(message: String) = UIUtil.invokeLaterIfNeeded {
    log.debug("updateProgress: $message")
    if (workbench.isMessageVisible) {
      workbench.showLoading(message)
      workbench.hideContent()
    }
  }

  override fun setPinnedSurfaceVisibility(visible: Boolean) {
    UIUtil.invokeLaterIfNeeded {
      if (StudioFlags.COMPOSE_PIN_PREVIEW.get() && visible) {
        isPinnedSurfaceVisible = true
        surfaceSplitter.firstComponent = pinnedSurface
      }
      else {
        isPinnedSurfaceVisible = false
        surfaceSplitter.firstComponent = null
      }

      if (StudioFlags.COMPOSE_PIN_PREVIEW.get()) {
        pinToolbarContainer.removeAll()
        pinToolbarContainer.add(if (isPinnedSurfaceVisible) pinnedPanelLabel else mainSurfacePinLabel)
      }

      // The main surface label is only displayed if there is a text and the pinned surface is not already visible.
      updateVisibilityAndNotifications()
    }
  }

  private fun showModalErrorMessage(message: String, actionData: ActionData?) = UIUtil.invokeLaterIfNeeded {
    log.debug("showModelErrorMessage: $message")
    workbench.loadingStopped(message, actionData)
  }

  override fun updateNotifications(parentEditor: FileEditor) = UIUtil.invokeLaterIfNeeded {
    if (Disposer.isDisposed(workbench) || project.isDisposed || !parentEditor.isValid) return@invokeLaterIfNeeded

    notificationPanel.updateNotifications(psiFilePointer.virtualFile, parentEditor, project)
  }

  /**
   * Method called to ask all notifications to update.
   */
  private fun updateNotifications() = UIUtil.invokeLaterIfNeeded {
    actionsToolbar.updateActions()
    // Make sure all notifications are cleared-up
    if (!project.isDisposed) {
      EditorNotifications.getInstance(project).updateNotifications(psiFilePointer.virtualFile)
    }
  }

  /**
   * Shows an error message saying a successful build is needed and a link to trigger a new build.
   */
  private fun showNeedsToBuildErrorPanel() {
    showModalErrorMessage(message("panel.needs.build"), buildAndRefreshAction)
  }

  override fun onRefreshCancelledByTheUser() {
    if (!hasRendered)
      showModalErrorMessage(message("panel.refresh.cancelled"), buildAndRefreshAction)
    else
      onRefreshCompleted()
  }

  override fun onRefreshCompleted() {
    updateVisibilityAndNotifications()
  }

  /**
   * Updates the surface visibility and displays the content or an error message depending on the build state. This method is called after
   * certain updates like a build or a preview refresh has happened.
   * Calling this method will also update the FileEditor notifications.
   */
  override fun updateVisibilityAndNotifications() = UIUtil.invokeLaterIfNeeded {
    if (workbench.isMessageVisible && projectBuildStatusManager.status == ProjectStatus.NeedsBuild) {
      log.debug("Needs successful build")
      showNeedsToBuildErrorPanel()
    }
    else {
      if (hasRendered) {
        log.debug("Show content")
        workbench.hideLoading()
        if (hasContent) {
          if (workbench.showContent()) {
            // We invoke later to allow the panel to layout itself before calling zoomToFit.
            ApplicationManager.getApplication().invokeLater {
              // We zoom to fit the pinned surface to have better initial zoom level when first build is completed.
              if (isPinnedSurfaceVisible) pinnedSurface.zoomToFit()
              // We don't zoom to fit the mainSurface because it restores to the last zoom level when it opened.
              // If there is no last zoom level (e.g. it is a new file), it zooms to fit to have the initial zoom level. See
              // addComponentListener(...) in the constructor of DesignSurface.
            }
          }
        }
        else {
          workbench.hideContent()
          workbench.loadingStopped(message("panel.no.previews.defined"),
                         null,
                         UrlData(message("panel.no.previews.action"), COMPOSE_PREVIEW_DOC_URL),
                         null)
        }

        if (StudioFlags.COMPOSE_PIN_PREVIEW.get()) {
          mainSurfacePinLabel.isVisible = !isPinnedSurfaceVisible
          mainSurfacePinLabel.update()
          pinnedPanelLabel.update()
        }
      }
    }

    if (StudioFlags.COMPOSE_PIN_PREVIEW.get()) {
      // The "pin this file" action is only visible if the pin surface is not visible and if we are not in interactive nor animation preview.
      pinToolbarContainer.isVisible = showPinToolbar
    }
    else {
      pinToolbarContainer.isVisible = false
    }

    updateNotifications()
  }

  override var showPinToolbar: Boolean = true

  override var hasContent: Boolean = false

  override val isMessageBeingDisplayed: Boolean
    get() = this.workbench.isMessageVisible

  @get:Synchronized
  override var hasRendered: Boolean = false
    @Synchronized
    set(value) {
      field = value
      updateVisibilityAndNotifications()
    }

  override var bottomPanel: JComponent?
    set(value) {
      mainPanelSplitter.secondComponent = value
    }
    get() = mainPanelSplitter.secondComponent

  override fun getData(dataId: String): Any? {
    return if (DESIGN_SURFACE.`is`(dataId)) mainSurface else null
  }
}<|MERGE_RESOLUTION|>--- conflicted
+++ resolved
@@ -341,11 +341,7 @@
         workbench.repaint() // Repaint the workbench, otherwise the text and link will keep displaying if the mouse is hovering the link
       }
     }
-<<<<<<< HEAD
-  private lateinit var actionsToolbar: ActionsToolbar
-=======
   private val actionsToolbar: ActionsToolbar
->>>>>>> 13cf34d7
 
   init {
     mainSurface.name = "Compose"
