/*
 * Copyright (C) 2019 The Android Open Source Project
 *
 * Licensed under the Apache License, Version 2.0 (the "License");
 * you may not use this file except in compliance with the License.
 * You may obtain a copy of the License at
 *
 *      http://www.apache.org/licenses/LICENSE-2.0
 *
 * Unless required by applicable law or agreed to in writing, software
 * distributed under the License is distributed on an "AS IS" BASIS,
 * WITHOUT WARRANTIES OR CONDITIONS OF ANY KIND, either express or implied.
 * See the License for the specific language governing permissions and
 * limitations under the License.
 */
package com.android.tools.idea.compose.preview

import com.android.ide.common.rendering.api.Bridge
import com.android.tools.idea.modes.EssentialModeMessenger
import com.android.tools.compose.COMPOSE_VIEW_ADAPTER_FQN
import com.android.tools.idea.common.model.AccessibilityModelUpdater
import com.android.tools.idea.common.model.DefaultModelUpdater
import com.android.tools.idea.common.model.NlModel
import com.android.tools.idea.common.surface.DelegateInteractionHandler
import com.android.tools.idea.common.surface.LayoutlibInteractionHandler
import com.android.tools.idea.common.util.ControllableTicker
import com.android.tools.idea.compose.preview.ComposePreviewBundle.message
import com.android.tools.idea.compose.preview.PreviewGroup.Companion.ALL_PREVIEW_GROUP
<<<<<<< HEAD
import com.android.tools.idea.compose.preview.actions.BuildAndRefresh
import com.android.tools.idea.compose.preview.actions.PinAllPreviewElementsAction
import com.android.tools.idea.compose.preview.actions.UnpinAllPreviewElementsAction
=======
>>>>>>> de127946
import com.android.tools.idea.compose.preview.analytics.InteractivePreviewUsageTracker
import com.android.tools.idea.compose.preview.animation.ComposePreviewAnimationManager
import com.android.tools.idea.compose.preview.designinfo.hasDesignInfoProviders
import com.android.tools.idea.compose.preview.fast.FastPreviewSurface
import com.android.tools.idea.compose.preview.navigation.ComposePreviewNavigationHandler
import com.android.tools.idea.compose.preview.scene.ComposeSceneComponentProvider
<<<<<<< HEAD
import com.android.tools.idea.compose.preview.util.ComposePreviewElement
import com.android.tools.idea.compose.preview.util.ComposePreviewElementInstance
=======
>>>>>>> de127946
import com.android.tools.idea.compose.preview.util.FpsCalculator
import com.android.tools.idea.compose.preview.util.containsOffset
import com.android.tools.idea.concurrency.AndroidCoroutinesAware
import com.android.tools.idea.concurrency.AndroidDispatchers.uiThread
import com.android.tools.idea.concurrency.AndroidDispatchers.workerThread
import com.android.tools.idea.concurrency.SyntaxErrorUpdate
import com.android.tools.idea.concurrency.UniqueTaskCoroutineLauncher
import com.android.tools.idea.concurrency.conflateLatest
import com.android.tools.idea.concurrency.launchWithProgress
import com.android.tools.idea.concurrency.psiFileChangeFlow
import com.android.tools.idea.concurrency.smartModeFlow
import com.android.tools.idea.concurrency.syntaxErrorFlow
import com.android.tools.idea.concurrency.wrapCompletableDeferredCollection
import com.android.tools.idea.editors.build.ProjectBuildStatusManager
import com.android.tools.idea.editors.build.ProjectStatus
import com.android.tools.idea.editors.build.PsiCodeFileChangeDetectorService
import com.android.tools.idea.editors.build.outOfDateKtFiles
import com.android.tools.idea.editors.fast.CompilationResult
import com.android.tools.idea.editors.fast.FastPreviewManager
<<<<<<< HEAD
import com.android.tools.idea.editors.fast.FastPreviewTrackerManager
import com.android.tools.idea.editors.fast.fastCompile
=======
import com.android.tools.idea.editors.fast.requestFastPreviewRefreshAndTrack
>>>>>>> de127946
import com.android.tools.idea.editors.powersave.PreviewPowerSaveManager
import com.android.tools.idea.editors.shortcuts.getBuildAndRefreshShortcut
import com.android.tools.idea.flags.StudioFlags
import com.android.tools.idea.log.LoggerWithFixedInfo
import com.android.tools.idea.preview.NavigatingInteractionHandler
import com.android.tools.idea.preview.PreviewDisplaySettings
import com.android.tools.idea.preview.PreviewElementProvider
<<<<<<< HEAD
=======
import com.android.tools.idea.preview.actions.BuildAndRefresh
>>>>>>> de127946
import com.android.tools.idea.preview.lifecycle.PreviewLifecycleManager
import com.android.tools.idea.preview.refreshExistingPreviewElements
import com.android.tools.idea.preview.sortByDisplayAndSourcePosition
import com.android.tools.idea.preview.updatePreviewsAndRefresh
import com.android.tools.idea.projectsystem.BuildListener
import com.android.tools.idea.projectsystem.needsBuild
import com.android.tools.idea.projectsystem.setupBuildListener
import com.android.tools.idea.rendering.RenderService
import com.android.tools.idea.rendering.isErrorResult
import com.android.tools.idea.uibuilder.actions.LayoutManagerSwitcher
import com.android.tools.idea.uibuilder.editor.multirepresentation.PreferredVisibility
import com.android.tools.idea.uibuilder.editor.multirepresentation.PreviewRepresentation
import com.android.tools.idea.uibuilder.editor.multirepresentation.PreviewRepresentationState
import com.android.tools.idea.uibuilder.scene.LayoutlibSceneManager
import com.android.tools.idea.uibuilder.scene.accessibilityBasedHierarchyParser
import com.android.tools.idea.uibuilder.surface.NlDesignSurface
import com.android.tools.idea.util.toDisplayString
import com.intellij.ide.ActivityTracker
import com.intellij.ide.PowerSaveMode
import com.intellij.notification.Notification
import com.intellij.notification.NotificationType
import com.intellij.notification.Notifications
import com.intellij.openapi.Disposable
import com.intellij.openapi.actionSystem.CommonDataKeys
import com.intellij.openapi.actionSystem.DataContext
import com.intellij.openapi.actionSystem.DataProvider
import com.intellij.openapi.application.runReadAction
<<<<<<< HEAD
import com.intellij.openapi.diagnostic.logger
=======
import com.intellij.openapi.components.service
import com.intellij.openapi.diagnostic.Logger
>>>>>>> de127946
import com.intellij.openapi.editor.event.CaretEvent
import com.intellij.openapi.fileEditor.FileEditor
import com.intellij.openapi.module.ModuleManager
import com.intellij.openapi.progress.ProgressIndicator
import com.intellij.openapi.progress.impl.BackgroundableProcessIndicator
import com.intellij.openapi.project.DumbService
import com.intellij.openapi.project.Project
import com.intellij.openapi.util.Computable
import com.intellij.openapi.util.Disposer
import com.intellij.openapi.util.UserDataHolderBase
import com.intellij.openapi.util.UserDataHolderEx
import com.intellij.problems.WolfTheProblemSolver
import com.intellij.psi.PsiFile
import com.intellij.psi.SmartPointerManager
import com.intellij.ui.JBColor
import com.intellij.util.ui.UIUtil
import java.io.File
import java.time.Duration
import java.util.UUID
import java.util.concurrent.atomic.AtomicBoolean
import java.util.concurrent.atomic.AtomicInteger
import java.util.concurrent.atomic.AtomicReference
import javax.swing.JComponent
import kotlin.properties.Delegates
import kotlinx.coroutines.CancellationException
import kotlinx.coroutines.CompletableDeferred
import kotlinx.coroutines.CoroutineScope
import kotlinx.coroutines.Deferred
import kotlinx.coroutines.ExperimentalCoroutinesApi
import kotlinx.coroutines.FlowPreview
import kotlinx.coroutines.Job
import kotlinx.coroutines.async
import kotlinx.coroutines.flow.MutableSharedFlow
<<<<<<< HEAD
=======
import kotlinx.coroutines.flow.MutableStateFlow
import kotlinx.coroutines.flow.collect
>>>>>>> de127946
import kotlinx.coroutines.flow.collectLatest
import kotlinx.coroutines.flow.conflate
import kotlinx.coroutines.flow.debounce
import kotlinx.coroutines.flow.distinctUntilChanged
import kotlinx.coroutines.flow.filter
import kotlinx.coroutines.flow.map
import kotlinx.coroutines.flow.merge
import kotlinx.coroutines.flow.onEach
import kotlinx.coroutines.flow.take
import kotlinx.coroutines.launch
import kotlinx.coroutines.withContext
import org.jetbrains.android.uipreview.ModuleClassLoaderOverlays
import org.jetbrains.annotations.TestOnly
import org.jetbrains.annotations.VisibleForTesting
<<<<<<< HEAD
import org.jetbrains.kotlin.idea.base.util.module
import java.awt.Color
import java.time.Duration
import java.util.UUID
import java.util.concurrent.atomic.AtomicBoolean
import java.util.concurrent.atomic.AtomicInteger
import java.util.concurrent.atomic.AtomicReference
import javax.swing.JComponent
import kotlin.properties.Delegates
=======
import org.jetbrains.kotlin.idea.KotlinLanguage
import org.jetbrains.kotlin.idea.base.util.module
import org.jetbrains.kotlin.psi.KtFile

/** Background color for the surface while "Interactive" is enabled. */
private val INTERACTIVE_BACKGROUND_COLOR = JBColor(0xF7F8FA, 0x2B2D30)

/**
 * Default background used by the surface. This is used to restore the state after disabling the
 * interactive preview.
 */
private val DEFAULT_BACKGROUND_COLOR = JBColor(0xFFFFFF, 0x1E1F22)

/** [Notification] group ID. Must match the `groupNotification` entry of `compose-designer.xml`. */
const val PREVIEW_NOTIFICATION_GROUP_ID = "Compose Preview Notification"
>>>>>>> de127946

/**
 * [NlModel.NlModelUpdaterInterface] to be used for updating the Compose model from the Compose
 * render result, using the [View] hierarchy.
 */
private val defaultModelUpdater: NlModel.NlModelUpdaterInterface = DefaultModelUpdater()

/**
 * [NlModel.NlModelUpdaterInterface] to be used for updating the Compose model from the Compose
 * render result, using the [AccessibilityNodeInfo] hierarchy.
 */
private val accessibilityModelUpdater: NlModel.NlModelUpdaterInterface = AccessibilityModelUpdater()

/**
 * [NlModel] associated preview data
 *
 * @param project the [Project] used by the current view.
 * @param composePreviewManager [ComposePreviewManager] of the Preview.
 * @param previewElement the [ComposePreviewElement] associated to this model
 */
private class PreviewElementDataContext(
  private val project: Project,
  private val composePreviewManager: ComposePreviewManager,
  private val previewElement: ComposePreviewElementInstance
) : DataContext {
  override fun getData(dataId: String): Any? =
    when (dataId) {
      COMPOSE_PREVIEW_MANAGER.name -> composePreviewManager
      COMPOSE_PREVIEW_ELEMENT_INSTANCE.name -> previewElement
      CommonDataKeys.PROJECT.name -> project
      else -> null
    }
}

/**
 * Returns true if change of values of any [LayoutlibSceneManager] properties would require
 * necessary re-inflation. Namely, if we change [LayoutlibSceneManager.isShowingDecorations],
 * [LayoutlibSceneManager.isUsePrivateClassLoader] or if we transition from interactive to static
 * preview mode (not the other way around though) we need to re-inflate in order to update the
 * preview layout.
 */
fun LayoutlibSceneManager.changeRequiresReinflate(
  showDecorations: Boolean,
  isInteractive: Boolean,
  usePrivateClassLoader: Boolean
) =
  (showDecorations != isShowingDecorations) ||
    (interactive && !isInteractive) || // transition from interactive to static
    (usePrivateClassLoader != isUsePrivateClassLoader)

/**
 * Sets up the given [sceneManager] with the right values to work on the Compose Preview. Currently,
 * this will configure if the preview elements will be displayed with "full device size" or simply
 * containing the previewed components (shrink mode).
 *
 * @param showDecorations when true, the rendered content will be shown with the full device size
 *   specified in the device configuration and with the frame decorations.
 * @param isInteractive whether the scene displays an interactive preview.
 */
@VisibleForTesting
<<<<<<< HEAD
fun configureLayoutlibSceneManager(sceneManager: LayoutlibSceneManager,
                                   showDecorations: Boolean,
                                   isInteractive: Boolean,
                                   requestPrivateClassLoader: Boolean): LayoutlibSceneManager {
  return sceneManager.apply {
    val reinflate = changeRequiresReinflate(showDecorations, isInteractive, requestPrivateClassLoader)
=======
fun configureLayoutlibSceneManager(
  sceneManager: LayoutlibSceneManager,
  showDecorations: Boolean,
  isInteractive: Boolean,
  requestPrivateClassLoader: Boolean,
  runAtfChecks: Boolean
): LayoutlibSceneManager =
  sceneManager.apply {
    val reinflate =
      changeRequiresReinflate(showDecorations, isInteractive, requestPrivateClassLoader)
>>>>>>> de127946
    setTransparentRendering(!showDecorations)
    setShrinkRendering(!showDecorations)
    interactive = isInteractive
    isUsePrivateClassLoader = requestPrivateClassLoader
    setQuality(if (PreviewPowerSaveManager.isInPowerSaveMode) 0.5f else 0.7f)
<<<<<<< HEAD
                                       setShowDecorations(showDecorations)
                                       // The Compose Preview has its own way to track out of date files so we ask the Layoutlib Scene Manager to not
                                       // report it via the regular log.
                                       doNotReportOutOfDateUserClasses()
                                       if (reinflate) {
                                         forceReinflate()
                                       }
                                     }
                                   }
=======
    setShowDecorations(showDecorations)
    // The Compose Preview has its own way to track out of date files so we ask the Layoutlib Scene
    // Manager to not
    // report it via the regular log.
    doNotReportOutOfDateUserClasses()
    if (runAtfChecks) {
      setCustomContentHierarchyParser(accessibilityBasedHierarchyParser)
      layoutScannerConfig.isLayoutScannerEnabled = true
    } else {
      setCustomContentHierarchyParser(null)
      layoutScannerConfig.isLayoutScannerEnabled = false
    }
    if (reinflate) {
      forceReinflate()
    }
  }
>>>>>>> de127946

/** Key for the persistent group state for the Compose Preview. */
private const val SELECTED_GROUP_KEY = "selectedGroup"

/** Key for persisting the selected layout manager. */
private const val LAYOUT_KEY = "previewLayout"

/**
 * A [PreviewRepresentation] that provides a compose elements preview representation of the given
 * `psiFile`.
 *
 * A [component] is implied to display previews for all declared `@Composable` functions that also
 * use the `@Preview` (see [com.android.tools.compose.COMPOSE_PREVIEW_ANNOTATION_FQN]) annotation.
 * For every preview element a small XML is generated that allows Layoutlib to render a
 * `@Composable` functions.
 *
 * @param psiFile [PsiFile] pointing to the Kotlin source containing the code to preview.
 * @param preferredInitialVisibility preferred [PreferredVisibility] for this representation.
 * @param composePreviewViewProvider [ComposePreviewView] provider.
 */
class ComposePreviewRepresentation(
  psiFile: PsiFile,
  override val preferredInitialVisibility: PreferredVisibility,
  composePreviewViewProvider: ComposePreviewViewProvider
) :
  PreviewRepresentation,
  ComposePreviewManagerEx,
  UserDataHolderEx by UserDataHolderBase(),
  AndroidCoroutinesAware,
  FastPreviewSurface {

<<<<<<< HEAD
  companion object {
    /**
     * The refresh flow has to be shared across all instances to support viewing multiple files at the same time,
     * because changes in any of the active files could affect the Previews in any of the active representations.
     *
     * Each instance subscribes itself to the flow when it is activated, and it is automatically unsubscribed
     * when the [activationScope] is cancelled (see [onActivate], [initializeFlows] and [onDeactivate])
     */
    private val refreshFlow: MutableSharedFlow<RefreshRequest> = MutableSharedFlow(replay = 1)

    private val LOG = logger<ComposePreviewRepresentation>()
  }
=======
  /**
   * Each instance subscribes itself to the flow when it is activated, and it is automatically
   * unsubscribed when the [lifecycleManager] detects a deactivation (see [onActivate],
   * [initializeFlows] and [onDeactivate])
   */
  private val refreshFlow: MutableSharedFlow<RefreshRequest> = MutableSharedFlow(replay = 1)
>>>>>>> de127946

  /**
   * Same as [refreshFlow] but only for requests to refresh UI and notifications (without refreshing
   * the preview contents). This allows to bundle notifications and respects the
   * activation/deactivation lifecycle.
   */
<<<<<<< HEAD
  private val previewDeviceId = "Preview#${UUID.randomUUID()}"
=======
  private val refreshNotificationsAndVisibilityFlow: MutableSharedFlow<Unit> =
    MutableSharedFlow(replay = 1)

  private val log = Logger.getInstance(ComposePreviewRepresentation::class.java)
  private val isDisposed = AtomicBoolean(false)

>>>>>>> de127946
  private val project = psiFile.project
  private val module = runReadAction { psiFile.module }
  private val psiFilePointer = runReadAction { SmartPointerManager.createPointer(psiFile) }

  private val previewElementsFlow: MutableStateFlow<Set<ComposePreviewElement>> =
    MutableStateFlow(emptySet())

  private val projectBuildStatusManager =
    ProjectBuildStatusManager.create(
      this,
      psiFile,
      onReady = {
        // When the preview is opened we must trigger an initial refresh. We wait for the project to
        // be
        // smart and synced to do it.
        when (it) {
          // Do not refresh if we still need to build the project. Instead, only update the empty
          // panel and editor notifications if needed.
          ProjectStatus.NeedsBuild -> requestVisibilityAndNotificationsUpdate()
          else -> requestRefresh()
        }
      }
    )

  /** Frames per second limit for interactive preview. */
  private var fpsLimit = StudioFlags.COMPOSE_INTERACTIVE_FPS_LIMIT.get()

  /**
   * [UniqueTaskCoroutineLauncher] for ensuring that only one fast preview request is launched at a
   * time.
   */
  private val fastPreviewCompilationLauncher: UniqueTaskCoroutineLauncher by
    lazy(LazyThreadSafetyMode.SYNCHRONIZED) {
      UniqueTaskCoroutineLauncher(this, "Compilation Launcher")
    }

  /**
   * This field will be false until the preview has rendered at least once. If the preview has not
   * rendered once we do not have enough information about errors and the rendering to show the
   * preview. Once it has rendered, even with errors, we can display additional information about
   * the state of the preview.
   */
  private val hasRenderedAtLeastOnce = AtomicBoolean(false)

  init {
    val project = psiFile.project
<<<<<<< HEAD
    project.messageBus.connect((this as Disposable)).subscribe(PowerSaveMode.TOPIC, PowerSaveMode.Listener {
      fpsLimit = if (PreviewPowerSaveManager.isInPowerSaveMode) {
=======
    /* b/277124475 */
    project.messageBus
      .connect(this)
      .subscribe(
        PowerSaveMode.TOPIC,
        PowerSaveMode.Listener {
          updateFpsForCurrentMode()

          // When getting out of power save mode, request a refresh
          if (!PreviewPowerSaveManager.isInPowerSaveMode) requestRefresh()
        }
      )
    val essentialsModeMessengingService = service<EssentialModeMessenger>()
    project.messageBus
      .connect(this)
      .subscribe(
        essentialsModeMessengingService.TOPIC,
        EssentialModeMessenger.Listener {
          updateFpsForCurrentMode()
          // When getting out of Essential Highlighting mode, request a refresh
          if (!PreviewPowerSaveManager.isInPowerSaveMode) requestRefresh()
        }
      )
  }

  private fun updateFpsForCurrentMode() {
    fpsLimit =
      if (PreviewPowerSaveManager.isInPowerSaveMode) {
>>>>>>> de127946
        StudioFlags.COMPOSE_INTERACTIVE_FPS_LIMIT.get() / 3
      }
      else {
        StudioFlags.COMPOSE_INTERACTIVE_FPS_LIMIT.get()
      }
    fpsCounter.resetAndStart()
  }

  /** Whether the preview needs a full refresh or not. */
  private val invalidated = AtomicBoolean(true)

  private val previewElementProvider =
    PreviewFilters(
      object : PreviewElementProvider<ComposePreviewElement> {
        override suspend fun previewElements(): Sequence<ComposePreviewElement> =
          previewElementsFlow.value.asSequence()
      }
    )

  override var groupFilter: PreviewGroup by
    Delegates.observable(ALL_PREVIEW_GROUP) { _, oldValue, newValue ->
      if (oldValue != newValue) {
        log.debug("New group preview element selection: $newValue")
        previewElementProvider.groupNameFilter = newValue
        // Force refresh to ensure the new preview elements are picked up
        invalidate()
        requestRefresh()
      }
    }

  @Volatile override var availableGroups: Set<PreviewGroup> = emptySet()

  @Volatile private var interactiveMode = ComposePreviewManager.InteractiveMode.DISABLED
  private val navigationHandler = ComposePreviewNavigationHandler()

  private val fpsCounter = FpsCalculator { System.nanoTime() }

  override val interactivePreviewElementInstance: ComposePreviewElementInstance?
    get() = previewElementProvider.instanceFilter

  private val previewElementModelAdapter =
    object : ComposePreviewElementModelAdapter() {
      override fun createDataContext(previewElement: ComposePreviewElementInstance) =
        PreviewElementDataContext(project, this@ComposePreviewRepresentation, previewElement)

      override fun toXml(previewElement: ComposePreviewElementInstance) =
        previewElement
          .toPreviewXml()
          // Whether to paint the debug boundaries or not
          .toolsAttribute("paintBounds", showDebugBoundaries.toString())
          .toolsAttribute("findDesignInfoProviders", hasDesignInfoProviders.toString())
          .apply {
            if (animationInspection.get()) {
              // If the animation inspection is active, start the PreviewAnimationClock with the
              // current epoch time.
              toolsAttribute("animationClockStartTime", System.currentTimeMillis().toString())
            }
          }
          .buildString()
    }

  override suspend fun startInteractivePreview(instance: ComposePreviewElementInstance) {
    if (interactiveMode.isStartingOrReady()) return
    log.debug("New single preview element focus: $instance")
    requestVisibilityAndNotificationsUpdate()
    interactiveMode = ComposePreviewManager.InteractiveMode.STARTING
    // We should call this before assigning newValue to instanceIdFilter
    val quickRefresh = shouldQuickRefresh()
    val peerPreviews = previewElementProvider.previewElements().count()
    previewElementProvider.instanceFilter = instance
    sceneComponentProvider.enabled = false
    val startUpStart = System.currentTimeMillis()
    forceRefresh(quickRefresh).invokeOnCompletion {
      surface.sceneManagers.forEach { it.resetInteractiveEventsCounter() }
      // Currently it will re-create classloader and will be slower that switch from static
      InteractivePreviewUsageTracker.getInstance(surface)
        .logStartupTime((System.currentTimeMillis() - startUpStart).toInt(), peerPreviews)
      fpsCounter.resetAndStart()
      ticker.start()
      delegateInteractionHandler.delegate = interactiveInteractionHandler
      requestVisibilityAndNotificationsUpdate()

      // While in interactive mode, display a small ripple when clicking
      surface.enableMouseClickDisplay()
      surface.background = INTERACTIVE_BACKGROUND_COLOR
      interactiveMode = ComposePreviewManager.InteractiveMode.READY
      ActivityTracker.getInstance().inc()
    }
  }

  override fun stopInteractivePreview() {
    if (interactiveMode.isStoppingOrDisabled()) return

    log.debug("Stopping interactive")
    onInteractivePreviewStop()
    requestVisibilityAndNotificationsUpdate()
    onStaticPreviewStart()
    forceRefresh().invokeOnCompletion {
      interactiveMode = ComposePreviewManager.InteractiveMode.DISABLED
    }
  }

  private fun onStaticPreviewStart() {
    sceneComponentProvider.enabled = true
    surface.background = DEFAULT_BACKGROUND_COLOR
  }

  private fun onInteractivePreviewStop() {
    interactiveMode = ComposePreviewManager.InteractiveMode.STOPPING
    surface.disableMouseClickDisplay()
    delegateInteractionHandler.delegate = staticPreviewInteractionHandler
    requestVisibilityAndNotificationsUpdate()
    ticker.stop()
    previewElementProvider.clearInstanceIdFilter()
    logInteractiveSessionMetrics()
  }

  private fun pauseInteractivePreview() {
    ticker.stop()
    surface.sceneManagers.forEach { it.pauseSessionClock() }
  }

  private fun resumeInteractivePreview() {
    fpsCounter.resetAndStart()
    surface.sceneManagers.forEach { it.resumeSessionClock() }
    ticker.start()
  }

  private val animationInspection = AtomicBoolean(false)

  override var animationInspectionPreviewElementInstance: ComposePreviewElementInstance?
    set(value) {
      if (
        (!animationInspection.get() && value != null) ||
          (animationInspection.get() && value == null)
      ) {
        if (value != null) {
          log.debug("Animation Preview open for preview: $value")
          ComposePreviewAnimationManager.onAnimationInspectorOpened()
          previewElementProvider.instanceFilter = value
          animationInspection.set(true)
          sceneComponentProvider.enabled = false

          // Open the animation inspection panel
          ComposePreviewAnimationManager.createAnimationInspectorPanel(
            surface,
            this,
            psiFilePointer
          ) {
            // Close this inspection panel, making all the necessary UI changes (e.g. changing
            // background and refreshing the preview) before
            // opening a new one.
            animationInspectionPreviewElementInstance = null
            updateAnimationPanelVisibility()
          }
          updateAnimationPanelVisibility()
          surface.background = INTERACTIVE_BACKGROUND_COLOR
        } else {
          onAnimationInspectionStop()
          onStaticPreviewStart()
        }
        forceRefresh().invokeOnCompletion {
          interactiveMode = ComposePreviewManager.InteractiveMode.DISABLED
          ActivityTracker.getInstance().inc()
        }
      }
    }
    get() = if (animationInspection.get()) previewElementProvider.instanceFilter else null

  private fun onAnimationInspectionStop() {
    animationInspection.set(false)
    // Close the animation inspection panel
    ComposePreviewAnimationManager.closeCurrentInspector()
    // Swap the components back
    updateAnimationPanelVisibility()
    previewElementProvider.instanceFilter = null
  }

  private fun updateAnimationPanelVisibility() {
    if (!hasRenderedAtLeastOnce.get()) return
    composeWorkBench.bottomPanel =
      when {
        status().hasErrors || project.needsBuild -> null
        animationInspection.get() -> ComposePreviewAnimationManager.currentInspector?.component
        else -> null
      }
  }

  override val hasDesignInfoProviders: Boolean
    get() = module?.let { hasDesignInfoProviders(it) } ?: false

  override var showDebugBoundaries: Boolean = false
    set(value) {
      field = value
      invalidate()
      requestRefresh()
    }

  override val previewedFile: PsiFile?
    get() = psiFilePointer.element

  override var isInspectionTooltipEnabled: Boolean = false

  override var isFilterEnabled: Boolean = false

  override var atfChecksEnabled: Boolean = StudioFlags.NELE_ATF_FOR_COMPOSE.get()

  private val dataProvider = DataProvider {
    when (it) {
      COMPOSE_PREVIEW_MANAGER.name -> this@ComposePreviewRepresentation
      // The Compose preview NlModels do not point to the actual file but to a synthetic file
      // generated for Layoutlib. This ensures we return the right file.
      CommonDataKeys.VIRTUAL_FILE.name -> psiFilePointer.virtualFile
      CommonDataKeys.PROJECT.name -> project
      else -> null
    }
  }

  private val delegateInteractionHandler = DelegateInteractionHandler()
  private val sceneComponentProvider = ComposeSceneComponentProvider()

  private val composeWorkBench: ComposePreviewView =
    UIUtil.invokeAndWaitIfNeeded(
        Computable {
          composePreviewViewProvider.invoke(
            project,
            psiFilePointer,
            projectBuildStatusManager,
            dataProvider,
            createMainDesignSurfaceBuilder(
              project,
              navigationHandler,
              delegateInteractionHandler,
              dataProvider, // Will be overridden by the preview provider
              this,
              sceneComponentProvider
            ),
            this
          )
        }
      )
      .apply { mainSurface.background = DEFAULT_BACKGROUND_COLOR }

  @VisibleForTesting
  val staticPreviewInteractionHandler =
    ComposeNavigationInteractionHandler(
        composeWorkBench.mainSurface,
        NavigatingInteractionHandler(
          composeWorkBench.mainSurface,
          isSelectionEnabled = { StudioFlags.COMPOSE_PREVIEW_SELECTION.get() }
        )
      )
      .also { delegateInteractionHandler.delegate = it }
  private val interactiveInteractionHandler =
    LayoutlibInteractionHandler(composeWorkBench.mainSurface)

  @get:VisibleForTesting
  val surface: NlDesignSurface
    get() = composeWorkBench.mainSurface

  /** List of [ComposePreviewElement] being rendered by this editor */
  private var renderedElements: List<ComposePreviewElement> = emptyList()

  /**
   * Counts the current number of simultaneous executions of [refresh] method. Being inside the
   * [refresh] indicates that the this preview is being refreshed. Even though [requestRefresh]
   * guarantees that only at most a single refresh happens at any point in time, there might be
   * several simultaneous calls to [refresh] method and therefore we need a counter instead of
   * boolean flag.
   */
  private val refreshCallsCount = AtomicInteger(0)

  /**
   * Callback first time after the preview has loaded the initial state and it's ready to restore
   * any saved state.
   */
  private var onRestoreState: (() -> Unit)? = null

  private val ticker =
    ControllableTicker(
      {
        if (!RenderService.isBusy() && fpsCounter.getFps() <= fpsLimit) {
          fpsCounter.incrementFrameCounter()
          surface.sceneManagers.first().executeCallbacksAndRequestRender(null)
        }
      },
      Duration.ofMillis(5)
    )

  private val psiCodeFileChangeDetectorService =
    PsiCodeFileChangeDetectorService.getInstance(project)

  private val lifecycleManager =
    PreviewLifecycleManager(
      project,
      parentScope = this,
      onInitActivate = { activate(false) },
      onResumeActivate = { activate(true) },
      onDeactivate = {
        log.debug("onDeactivate")
        if (interactiveMode.isStartingOrReady()) {
          pauseInteractivePreview()
        }
        // The editor is scheduled to be deactivated, deactivate its issue model to avoid updating
        // publish the issue update event.
        surface.deactivateIssueModel()
      },
      onDelayedDeactivate = {
        stopInteractivePreview()
        log.debug("Delayed surface deactivation")
        surface.deactivate()
      }
    )

  init {
    Disposer.register(this, ticker)
  }

  override val component: JComponent
    get() = composeWorkBench.component

  private data class RefreshRequest(
    val type: Type,
    val requestSources: List<Throwable>,
    val completableDeferred: CompletableDeferred<Unit>? = null,
    val requestId: String = UUID.randomUUID().toString().substring(0, 5)
  ) {
    enum class Type {
      /**
       * Previews from the same Composable are not re-inflated. See
       * [ComposePreviewRepresentation.requestRefresh].
       */
      QUICK,

      /** Previews are inflated and rendered. */
      NORMAL,

      /**
       * Previews are not rendered or inflated. This mode is just used to trace a request to, for
       * example, ensure there are no pending requests.
       */
      TRACE
    }
  }

  private fun combineRefreshTypes(typeA: RefreshRequest.Type, typeB: RefreshRequest.Type) =
    when {
      // If they are the same type, return it.
      typeA == typeB -> typeA
      // If any of the types is TRACE, we want to retain the most complete rendering type. TRACE
      // does no work, QUICK does a bit
      // and NORMAL does all the work so we retain whichever is not TRACE.
      typeA == RefreshRequest.Type.TRACE -> typeB
      typeB == RefreshRequest.Type.TRACE -> typeA
      // Same as above, if one is QUICK and the other mode is normal, retain that one.
      typeA == RefreshRequest.Type.QUICK || typeB == RefreshRequest.Type.QUICK ->
        RefreshRequest.Type.NORMAL
      else -> throw IllegalStateException("Unexpected states $typeA and $typeB")
    }

  // region Lifecycle handling
  /**
   * Completes the initialization of the preview. This method is only called once after the first
   * [onActivate] happens.
   */
  private fun onInit() {
    log.debug("onInit")
    if (isDisposed.get()) {
      log.info("Preview was closed before the initialization completed.")
    }
    val psiFile = psiFilePointer.element
    requireNotNull(psiFile) { "PsiFile was disposed before the preview initialization completed." }

    setupBuildListener(
      project,
      object : BuildListener {
        /**
         * True if the animation inspection was open at the beginning of the build. If open, we will
         * force a refresh after the build has completed since the animations preview panel
         * refreshes only when a refresh happens.
         */
        private var animationInspectionsEnabled = false

        override fun buildSucceeded() {
          log.debug("buildSucceeded")
          module?.let {
            // When the build completes successfully, we do not need the overlay until a
            // modifications has happened.
            ModuleClassLoaderOverlays.getInstance(it).invalidateOverlayPaths()
          }

          val file = psiFilePointer.element
          if (file == null) {
            log.debug("invalid PsiFile")
            return
          }

          // If Fast Preview is enabled, prefetch the daemon for the current configuration.
          if (module != null && FastPreviewManager.getInstance(project).isEnabled) {
            FastPreviewManager.getInstance(project).preStartDaemon(module)
          }

          afterBuildComplete(isSuccessful = true)
        }

        override fun buildFailed() {
          log.debug("buildFailed")

          afterBuildComplete(isSuccessful = false)

          // This ensures the animations panel is showed again after the build completes.
          if (animationInspectionsEnabled) requestRefresh()
        }

        override fun buildCleaned() {
          log.debug("buildCleaned")

          buildFailed()
        }

        override fun buildStarted() {
          log.debug("buildStarted")
          animationInspectionsEnabled = animationInspection.get()

          composeWorkBench.updateProgress(message("panel.building"))
          afterBuildStarted()
        }
      },
      this
    )

    FastPreviewManager.getInstance(project)
      .addListener(
        this,
        object : FastPreviewManager.Companion.FastPreviewManagerListener {
          override fun onCompilationStarted(files: Collection<PsiFile>) {
            psiFilePointer.element?.let { editorFile ->
              if (files.any { it.isEquivalentTo(editorFile) }) afterBuildStarted()
            }
          }

          override fun onCompilationComplete(
            result: CompilationResult,
            files: Collection<PsiFile>
          ) {
            // Notify on any Fast Preview compilation to ensure we refresh all the previews
            // correctly.
            afterBuildComplete(result == CompilationResult.Success)
          }
        }
      )
  }

  /** Called after a project build has completed. */
  private fun afterBuildComplete(isSuccessful: Boolean) {
    if (isSuccessful) {
      invalidate()
      requestRefresh()
    } else requestVisibilityAndNotificationsUpdate()
  }

  private fun afterBuildStarted() {
    // When building, invalidate the Animation Inspector, since the animations are now obsolete and
    // new ones will be subscribed once
    // build is complete and refresh is triggered.
    ComposePreviewAnimationManager.invalidate(psiFilePointer)
    requestVisibilityAndNotificationsUpdate()
  }

  /** Initializes the flows that will listen to different events and will call [requestRefresh]. */
  @OptIn(ExperimentalCoroutinesApi::class, FlowPreview::class)
  private fun CoroutineScope.initializeFlows() {
    with(this@initializeFlows) {
      // Launch all the listeners that are bound to the current activation.

      // Flow for Preview changes
      launch(workerThread) {
        previewElementFlowForFile(psiFilePointer).collect {
          log.debug("PreviewElements updated $it")
          previewElementsFlow.value = it

          requestRefresh()
        }
      }

      // Flow to collate and process requestRefresh requests.
      launch(workerThread) {
        refreshFlow
          .conflateLatest { accumulator, value ->
            val completableDeferred =
              if (accumulator.completableDeferred == null && value.completableDeferred == null) null
              else
                wrapCompletableDeferredCollection(
                  listOfNotNull(accumulator.completableDeferred, value.completableDeferred)
                )

            // Create a new request source grouping the existing ones.
            RefreshRequest(
                // Quick refresh is only allowed if both the request in the buffer and the new one
                // had requested it.
                type = combineRefreshTypes(accumulator.type, value.type),
                requestSources = accumulator.requestSources + value.requestSources,
                completableDeferred = completableDeferred,
                // We keep the request id from the one in the buffer (the first to arrive).
                requestId = accumulator.requestId
              )
              .also { log.debug("${value.requestId} bundled into ${accumulator.requestId}") }
          }
          .distinctUntilChanged()
          .collect { refreshRequest ->
            log.debug("refreshFlow, request=$refreshRequest")
            refreshFlow
              .resetReplayCache() // Do not keep re-playing after we have received the element.

            val refreshJob = refresh(refreshRequest)
            // Link refreshJob and the completableDeferred so when one is cancelled the other one
            // is too.
            refreshRequest.completableDeferred?.let { completableDeferred ->
              refreshJob.invokeOnCompletion { throwable ->
                if (throwable != null) {
                  completableDeferred.completeExceptionally(throwable)
                } else completableDeferred.complete(Unit)
              }

              completableDeferred.invokeOnCompletion {
                // If the deferred is cancelled, cancel the refresh Job too
                if (it is CancellationException) refreshJob.cancel(it)
              }
            }
            refreshJob.join()
          }
      }

      // Flow to collate and process refreshNotificationsAndVisibilityFlow requests.
      launch(workerThread) {
        refreshNotificationsAndVisibilityFlow.conflate().collect {
          refreshNotificationsAndVisibilityFlow
            .resetReplayCache() // Do not keep re-playing after we have received the element.
          log.debug("refreshNotificationsAndVisibilityFlow, request=$it")
          composeWorkBench.updateVisibilityAndNotifications()
        }
      }

      launch(workerThread) {
        log.debug(
          "smartModeFlow setup status=${projectBuildStatusManager.status}, dumbMode=${DumbService.isDumb(project)}"
        )
        // Flow handling switch to smart mode.
        smartModeFlow(project, this@ComposePreviewRepresentation, log).collectLatest {
          log.debug(
            "smartModeFlow, status change status=${projectBuildStatusManager.status}, dumbMode=${DumbService.isDumb(project)}"
          )
          when (projectBuildStatusManager.status) {
            // Do not refresh if we still need to build the project. Instead, only update the
            // empty panel and editor notifications if needed.
            ProjectStatus.NotReady,
            ProjectStatus.NeedsBuild -> requestVisibilityAndNotificationsUpdate()
            else -> requestRefresh()
          }
        }
      }

      // Flow handling file changes and syntax error changes.
      launch(workerThread) {
        merge(
            psiFileChangeFlow(psiFilePointer.project, this@launch)
              // filter only for the file we care about
              .filter { it.language == KotlinLanguage.INSTANCE }
              .onEach {
                // Invalidate the preview to detect for changes in any annotation even in other
                // files as long as they are Kotlin.
                // We do not refresh at this point. If the change is in the preview file currently
                // opened, the change flow below will
                // detect the modification and trigger a refresh if needed.
                invalidate()
              }
              .debounce {
                // The debounce timer is smaller when running with Fast Preview so the changes are
                // more responsive to typing.
                if (FastPreviewManager.getInstance(project).isAvailable) 250L else 1000L
              },
            syntaxErrorFlow(project, this@ComposePreviewRepresentation, log, null)
              // Detect when problems disappear
              .filter { it is SyntaxErrorUpdate.Disappeared }
              .map { it.file }
              // We listen for problems disappearing so we know when we need to re-trigger a
              // Fast Preview compile.
              // We can safely ignore this events if:
              //  - No files are out of date or it's not a relevant file
              //  - Fast Preview is not active, we do not need to detect files having
              // problems removed.
              .filter {
                FastPreviewManager.getInstance(project).isAvailable &&
                  psiCodeFileChangeDetectorService.outOfDateFiles.isNotEmpty()
              }
              .filter { file ->
                // We only care about this in Kotlin files when they are out of date.
                psiCodeFileChangeDetectorService.outOfDateKtFiles
                  .map { it.virtualFile }
                  .any { it == file }
              }
          )
          .conflate()
          .collect {
            // If Fast Preview is enabled and there are Kotlin files out of date,
            // trigger a compilation. Otherwise, we will just refresh normally.
            if (
              FastPreviewManager.getInstance(project).isAvailable &&
                psiCodeFileChangeDetectorService.outOfDateKtFiles.isNotEmpty()
            ) {
              try {
                requestFastPreviewRefreshAndTrack()
                return@collect
              } catch (_: Throwable) {
                // Ignore any cancellation exceptions
              }
            }

            if (
              !PreviewPowerSaveManager.isInPowerSaveMode &&
                interactiveMode.isStoppingOrDisabled() &&
                !animationInspection.get()
            )
              requestRefresh()
          }
      }
    }
  }

  override fun onActivate() {
    lifecycleManager.activate()
  }

  private fun CoroutineScope.activate(resume: Boolean) {
    log.debug("onActivate")

    initializeFlows()

    if (!resume) {
      onInit()
    }

    surface.activate()

    if (interactiveMode.isStartingOrReady()) {
      resumeInteractivePreview()
    }

    val anyKtFilesOutOfDate = psiCodeFileChangeDetectorService.outOfDateFiles.any { it is KtFile }
    if (FastPreviewManager.getInstance(project).isAvailable && anyKtFilesOutOfDate) {
      // If any files are out of date, we force a refresh when re-activating. This allows us to
      // compile the changes if Fast Preview is enabled OR to refresh the preview elements in case
      // the annotations have changed.
      launch { requestFastPreviewRefreshAndTrack() }
    } else if (invalidated.get()) requestRefresh()
  }

  override fun onDeactivate() {
    lifecycleManager.deactivate()
  }
  // endregion

  override fun onCaretPositionChanged(event: CaretEvent, isModificationTriggered: Boolean) {
    if (PreviewPowerSaveManager.isInPowerSaveMode) return
    if (isModificationTriggered) return // We do not move the preview while the user is typing
    if (!StudioFlags.COMPOSE_PREVIEW_SCROLL_ON_CARET_MOVE.get()) return
    if (interactiveMode.isStartingOrReady()) return
    // If we have not changed line, ignore
    if (event.newPosition.line == event.oldPosition.line) return
    val offset = event.editor.logicalPositionToOffset(event.newPosition)

    lifecycleManager.executeIfActive {
      launch(uiThread) {
        val filePreviewElements = withContext(workerThread) { previewElementsFlow.value }
        // Workaround for b/238735830: The following withContext(uiThread) should not be needed but
        // the code below ends up being executed
        // in a worker thread under some circumstances so we need to prevent that from happening by
        // forcing the context switch.
        withContext(uiThread) {
          filePreviewElements
            .find { element ->
              element.previewBodyPsi?.psiRange.containsOffset(offset) ||
                element.previewElementDefinitionPsi?.psiRange.containsOffset(offset)
            }
            ?.let { selectedPreviewElement ->
              surface.models.find {
                previewElementModelAdapter.modelToElement(it) == selectedPreviewElement
              }
            }
            ?.let { surface.scrollToVisible(it, true) }
        }
      }
    }
  }

  private fun logInteractiveSessionMetrics() {
    val touchEvents = surface.sceneManagers.map { it.interactiveEventsCount }.sum()
    InteractivePreviewUsageTracker.getInstance(surface)
      .logInteractiveSession(fpsCounter.getFps(), fpsCounter.getDurationMs(), touchEvents)
  }

  override fun dispose() {
    isDisposed.set(true)
    if (interactiveMode == ComposePreviewManager.InteractiveMode.READY) {
      logInteractiveSessionMetrics()
    }
    animationInspectionPreviewElementInstance = null
  }

  private fun hasErrorsAndNeedsBuild(): Boolean =
    renderedElements.isNotEmpty() &&
      (!hasRenderedAtLeastOnce.get() ||
        surface.sceneManagers.any { it.renderResult.isErrorResult(COMPOSE_VIEW_ADAPTER_FQN) })

  private fun hasSyntaxErrors(): Boolean =
    WolfTheProblemSolver.getInstance(project).isProblemFile(psiFilePointer.virtualFile)

  /**
   * Cached previous [ComposePreviewManager.Status] used to trigger notifications if there's been a
   * change.
   */
  private val previousStatusRef: AtomicReference<ComposePreviewManager.Status?> =
    AtomicReference(null)

  override fun status(): ComposePreviewManager.Status {
    val isRefreshing =
      (refreshCallsCount.get() > 0 ||
        DumbService.isDumb(project) ||
        UIUtil.invokeAndWaitIfNeeded(Computable { projectBuildStatusManager.isBuilding }))

    // If we are refreshing, we avoid spending time checking other conditions like errors or if the
    // preview
    // is out of date.
    val newStatus =
      ComposePreviewManager.Status(
        !isRefreshing && hasErrorsAndNeedsBuild(),
        !isRefreshing && hasSyntaxErrors(),
        !isRefreshing &&
          (projectBuildStatusManager.status is ProjectStatus.OutOfDate ||
            projectBuildStatusManager.status is ProjectStatus.NeedsBuild),
        !isRefreshing &&
          (projectBuildStatusManager.status as? ProjectStatus.OutOfDate)?.areResourcesOutOfDate
            ?: false,
        isRefreshing,
        interactiveMode,
      )

    // This allows us to display notifications synchronized with any other change detection. The
    // moment we detect a difference,
    // we immediately ask the editor to refresh the notifications.
    // For example, IntelliJ will periodically update the toolbar. If one of the actions checks the
    // state and changes its UI, this will
    // allow for notifications to be refreshed at the same time.
    val previousStatus = previousStatusRef.getAndSet(newStatus)
    if (newStatus != previousStatus) {
      requestVisibilityAndNotificationsUpdate()
    }

    return newStatus
  }

  /**
   * Method called when the notifications of the [PreviewRepresentation] need to be updated. This is
   * called by the [ComposeNewPreviewNotificationProvider] when the editor needs to refresh the
   * notifications.
   */
  override fun updateNotifications(parentEditor: FileEditor) =
    composeWorkBench.updateNotifications(parentEditor)

  private fun configureLayoutlibSceneManagerForPreviewElement(
    displaySettings: PreviewDisplaySettings,
    layoutlibSceneManager: LayoutlibSceneManager
  ) =
    configureLayoutlibSceneManager(
      layoutlibSceneManager,
      showDecorations = displaySettings.showDecoration,
      isInteractive = interactiveMode.isStartingOrReady(),
      requestPrivateClassLoader = usePrivateClassLoader(),
      runAtfChecks = runAtfChecks()
    )

  private fun onAfterRender() {
    composeWorkBench.hasRendered = true
    hasRenderedAtLeastOnce.set(true)
    // Some Composables (e.g. Popup) delay their content placement and wrap them into a coroutine
    // controlled by the Compose clock. For that reason, we need to call executeCallbacksAsync()
    // once, to make sure the queued behaviors are triggered and displayed in static preview.
    surface.sceneManagers.forEach { it.executeCallbacksAsync() }
  }

  /**
   * Refresh the preview surfaces. This will retrieve all the Preview annotations and render those
   * elements. The call will block until all the given [ComposePreviewElement]s have completed
   * rendering. If [quickRefresh] is true the preview surfaces for the same [ComposePreviewElement]s
   * do not get reinflated, this allows to save time for e.g. static to animated preview transition.
   * A [ProgressIndicator] that runs while refresh is in progress is given, and this method should
   * return early if the indicator is cancelled.
   */
  private suspend fun doRefreshSync(
    filePreviewElements: List<ComposePreviewElement>,
    quickRefresh: Boolean,
    progressIndicator: ProgressIndicator
  ) {
    if (log.isDebugEnabled) log.debug("doRefresh of ${filePreviewElements.count()} elements.")
    val psiFile =
      runReadAction {
        val element = psiFilePointer.element

        return@runReadAction if (element == null || !element.isValid) {
          log.warn("doRefresh with invalid PsiFile")
          null
        } else {
          element
        }
      }
        ?: return

    // Cache available groups
    availableGroups = previewElementProvider.allAvailableGroups()

    // Restore
    onRestoreState?.invoke()
    onRestoreState = null

    if (progressIndicator.isCanceled) return // Return early if user has cancelled the refresh

    val showingPreviewElements =
      surface.updatePreviewsAndRefresh(
        !quickRefresh,
        previewElementProvider,
        log,
        psiFile,
        this,
        progressIndicator,
        this::onAfterRender,
        previewElementModelAdapter,
        if (runAtfChecks()) accessibilityModelUpdater else defaultModelUpdater,
        this::configureLayoutlibSceneManagerForPreviewElement
      )
    if (progressIndicator.isCanceled) return // Return early if user has cancelled the refresh

    if (showingPreviewElements.size >= filePreviewElements.size) {
      renderedElements = filePreviewElements
    } else {
      // Some preview elements did not result in model creations. This could be because of failed
      // PreviewElements instantiation.
      // TODO(b/160300892): Add better error handling for failed instantiations.
      log.warn("Some preview elements have failed")
    }
  }

<<<<<<< HEAD
  private fun requestRefresh(quickRefresh: Boolean = false) = launch(workerThread) {
    refreshFlow.emit(RefreshRequest(quickRefresh))
=======
  internal fun requestRefresh(
    quickRefresh: Boolean = false,
    completableDeferred: CompletableDeferred<Unit>? = null
  ) {
    if (isDisposed.get()) {
      completableDeferred?.completeExceptionally(IllegalStateException("Already disposed"))
      return
    }

    val refreshRequest =
      RefreshRequest(
        type = if (quickRefresh) RefreshRequest.Type.QUICK else RefreshRequest.Type.NORMAL,
        requestSources = listOf(Throwable()),
        completableDeferred = completableDeferred
      )
    launch(workerThread) { refreshFlow.emit(refreshRequest) }
  }

  private fun requestVisibilityAndNotificationsUpdate() {
    launch(workerThread) { refreshNotificationsAndVisibilityFlow.emit(Unit) }
    launch(uiThread) { updateAnimationPanelVisibility() }
>>>>>>> de127946
  }

  /**
   * Requests a refresh the preview surfaces. This will retrieve all the Preview annotations and
   * render those elements. The refresh will only happen if the Preview elements have changed from
   * the last render.
   */
  private fun refresh(refreshRequest: RefreshRequest): Job {
    val requestLogger = LoggerWithFixedInfo(log, mapOf("requestId" to refreshRequest.requestId))
    requestLogger.debug(
      "Refresh triggered editor=${psiFilePointer.containingFile?.name}. quickRefresh: ${refreshRequest.type}"
    )
    val refreshTriggers: List<Throwable> = refreshRequest.requestSources

    if (refreshRequest.type == RefreshRequest.Type.TRACE) {
      refreshTriggers.forEach { requestLogger.debug("Refresh trace, no work being done", it) }
      return CompletableDeferred(Unit)
    }

    val startTime = System.nanoTime()
    // Start a progress indicator so users are aware that a long task is running. Stop it by calling
    // processFinish() if returning early.
    val refreshProgressIndicator =
      BackgroundableProcessIndicator(
        project,
        message("refresh.progress.indicator.title"),
        "",
        "",
        true
      )
    if (!Disposer.tryRegister(this, refreshProgressIndicator)) {
      refreshProgressIndicator.processFinish()
      return CompletableDeferred<Unit>().also {
        it.completeExceptionally(IllegalStateException("Already disposed"))
      }
    }
    // This is not launched in the activation scope to avoid cancelling the refresh mid-way when the
    // user changes tabs.
    val refreshJob =
      launchWithProgress(refreshProgressIndicator, uiThread) {
        refreshTriggers.forEach {
          requestLogger.debug("Refresh triggered (inside launchWithProgress scope)", it)
        }

        if (DumbService.isDumb(project)) {
          requestLogger.debug("Project is in dumb mode, not able to refresh")
          return@launchWithProgress
        }

        if (projectBuildStatusManager.status == ProjectStatus.NeedsBuild) {
          // Project needs to be built before being able to refresh.
          requestLogger.debug("Project has not build, not able to refresh")
          return@launchWithProgress
        }

        if (Bridge.hasNativeCrash()) {
          composeWorkBench.onLayoutlibNativeCrash { requestRefresh() }
          return@launchWithProgress
        }

        requestVisibilityAndNotificationsUpdate()
        refreshCallsCount.incrementAndGet()

        try {
          refreshProgressIndicator.text = message("refresh.progress.indicator.finding.previews")
          val filePreviewElements =
            withContext(workerThread) {
              previewElementsFlow.value.toList().sortByDisplayAndSourcePosition()
            }

          val needsFullRefresh =
            invalidated.getAndSet(false) || renderedElements != filePreviewElements

          composeWorkBench.hasContent = filePreviewElements.isNotEmpty()
          if (!needsFullRefresh) {
            requestLogger.debug(
              "No updates on the PreviewElements, just refreshing the existing ones"
            )
            // In this case, there are no new previews. We need to make sure that the surface is
            // still correctly
            // configured and that we are showing the right size for components. For example, if the
            // user switches on/off
            // decorations, that will not generate/remove new PreviewElements but will change the
            // surface settings.
            refreshProgressIndicator.text =
              message("refresh.progress.indicator.reusing.existing.previews")
            surface.refreshExistingPreviewElements(
              refreshProgressIndicator,
              previewElementModelAdapter::modelToElement,
              this@ComposePreviewRepresentation::configureLayoutlibSceneManagerForPreviewElement
            )
          } else {
            refreshProgressIndicator.text =
              message("refresh.progress.indicator.refreshing.all.previews")
            composeWorkBench.updateProgress(message("panel.initializing"))
            doRefreshSync(
              filePreviewElements,
              refreshRequest.type == RefreshRequest.Type.QUICK,
              refreshProgressIndicator
            )
          }
        } catch (t: Throwable) {
          requestLogger.warn("Request failed", t)
        } finally {
          refreshCallsCount.decrementAndGet()
          // Force updating toolbar icons after refresh
          ActivityTracker.getInstance().inc()
        }
      }

    refreshJob.invokeOnCompletion {
      log.debug("Completed")
      Disposer.dispose(refreshProgressIndicator)
      if (it is CancellationException) {
        composeWorkBench.onRefreshCancelledByTheUser()
      } else composeWorkBench.onRefreshCompleted()

      launch(uiThread) {
        if (!composeWorkBench.isMessageBeingDisplayed) {
          // Only notify the preview refresh time if there are previews to show.
          val durationString =
            Duration.ofMillis((System.nanoTime() - startTime) / 1_000_000).toDisplayString()
          val notification =
            Notification(
              PREVIEW_NOTIFICATION_GROUP_ID,
              message("event.log.refresh.title"),
              message("event.log.refresh.total.elapsed.time", durationString),
              NotificationType.INFORMATION
            )
          Notifications.Bus.notify(notification, project)
        }
      }
    }
    return refreshJob
  }

  override fun getState(): PreviewRepresentationState {
    val selectedGroupName = previewElementProvider.groupNameFilter.name ?: ""
    val selectedLayoutName =
      PREVIEW_LAYOUT_MANAGER_OPTIONS.find {
          (surface.sceneViewLayoutManager as LayoutManagerSwitcher).isLayoutManagerSelected(
            it.layoutManager
          )
        }
        ?.displayName
        ?: ""
    return mapOf(SELECTED_GROUP_KEY to selectedGroupName, LAYOUT_KEY to selectedLayoutName)
  }

  override fun setState(state: PreviewRepresentationState) {
    val selectedGroupName = state[SELECTED_GROUP_KEY]
    val previewLayoutName = state[LAYOUT_KEY]
    onRestoreState = {
      if (!selectedGroupName.isNullOrEmpty()) {
        availableGroups.find { it.name == selectedGroupName }?.let { groupFilter = it }
      }

      PREVIEW_LAYOUT_MANAGER_OPTIONS.find { it.displayName == previewLayoutName }
        ?.let {
          (surface.sceneViewLayoutManager as LayoutManagerSwitcher).setLayoutManager(
            it.layoutManager
          )
        }
    }
  }

  /**
   * Whether the scene manager should use a private ClassLoader. Currently, that's done for
   * interactive preview and animation inspector, where it's crucial not to share the state (which
   * includes the compose framework).
   */
  private fun usePrivateClassLoader() =
    interactiveMode.isStartingOrReady() || animationInspection.get() || shouldQuickRefresh()

  /** Whether to run ATF checks on the preview. Never do it for interactive preview. */
  private fun runAtfChecks() = atfChecksEnabled && !interactiveMode.isStartingOrReady()

  override fun invalidate() {
    invalidated.set(true)
  }

  /** Returns if this representation has been invalidated. Only for use in tests. */
  @TestOnly internal fun isInvalid(): Boolean = invalidated.get()

  /**
   * Same as [requestRefresh] but does a previous [invalidate] to ensure the preview definitions are
   * re-loaded from the files.
   *
   * The return [Deferred] will complete when the refresh finalizes.
   */
  private fun forceRefresh(quickRefresh: Boolean = false): Deferred<Unit> {
    val completableDeferred = CompletableDeferred<Unit>()
    invalidate()
    requestRefresh(quickRefresh, completableDeferred)

    return completableDeferred
  }

  override fun registerShortcuts(applicableTo: JComponent) {
<<<<<<< HEAD
    BuildAndRefresh(this).registerCustomShortcutSet(getBuildAndRefreshShortcut(), applicableTo, this)
=======
    psiFilePointer.element?.let {
      BuildAndRefresh { it }
        .registerCustomShortcutSet(getBuildAndRefreshShortcut(), applicableTo, this)
    }
>>>>>>> de127946
  }

  /** We will only do quick refresh if there is a single preview. */
  private fun shouldQuickRefresh() = renderedElements.count() == 1

  /**
   * Waits for any on-going or pending refreshes to complete. It optionally accepts a runnable that
   * can be executed before the next render is executed.
   */
  suspend fun waitForAnyPendingRefresh(runnable: () -> Unit = {}) {
    if (isDisposed.get()) {
      return
    }

    val completableDeferred = CompletableDeferred<Unit>()
    completableDeferred.invokeOnCompletion { if (it == null) runnable() }
    val refreshRequest =
      RefreshRequest(
        type = RefreshRequest.Type.TRACE,
        requestSources = listOf(Throwable()),
        completableDeferred = completableDeferred
      )
    launch(workerThread) { refreshFlow.emit(refreshRequest) }
    completableDeferred.join()
  }

  private suspend fun requestFastPreviewRefreshAndTrack(): CompilationResult {
    val previewFile =
      psiFilePointer.element
        ?: return CompilationResult.RequestException(
          IllegalStateException("Preview File is no valid")
        )
    val previewFileModule =
      runReadAction { previewFile.module }
        ?: return CompilationResult.RequestException(
          IllegalStateException("Preview File does not have a valid module")
        )
    val outOfDateFiles =
      psiCodeFileChangeDetectorService.outOfDateFiles
        .filterIsInstance<KtFile>()
        .filter { modifiedFile ->
          if (modifiedFile.isEquivalentTo(previewFile)) return@filter true
          val modifiedFileModule = runReadAction { modifiedFile.module } ?: return@filter false

          // Keep the file if the file is from this module or from a module we depend on
          modifiedFileModule == previewFileModule ||
            ModuleManager.getInstance(project)
              .isModuleDependent(previewFileModule, modifiedFileModule)
        }
        .toSet()

    // Nothing to compile
    if (outOfDateFiles.isEmpty()) return CompilationResult.Success

    return requestFastPreviewRefreshAndTrack(
      this@ComposePreviewRepresentation,
      previewFileModule,
      outOfDateFiles,
      status(),
      fastPreviewCompilationLauncher
    ) { outputAbsolutePath ->
      waitForAnyPendingRefresh {
        // Wait for any pending refreshes before updating the overlay
        ModuleClassLoaderOverlays.getInstance(previewFileModule)
          .pushOverlayPath(File(outputAbsolutePath).toPath())
      }
      forceRefresh().join()
    }
  }

  override fun requestFastPreviewRefreshAsync(): Deferred<CompilationResult> =
    lifecycleManager.executeIfActive { async { requestFastPreviewRefreshAndTrack() } }
      ?: CompletableDeferred(CompilationResult.CompilationAborted())

  /** Waits for any preview to be populated. */
  @TestOnly
  suspend fun waitForAnyPreviewToBeAvailable() {
    previewElementsFlow.filter { it.isNotEmpty() }.take(1).collect()
  }
}<|MERGE_RESOLUTION|>--- conflicted
+++ resolved
@@ -26,23 +26,12 @@
 import com.android.tools.idea.common.util.ControllableTicker
 import com.android.tools.idea.compose.preview.ComposePreviewBundle.message
 import com.android.tools.idea.compose.preview.PreviewGroup.Companion.ALL_PREVIEW_GROUP
-<<<<<<< HEAD
-import com.android.tools.idea.compose.preview.actions.BuildAndRefresh
-import com.android.tools.idea.compose.preview.actions.PinAllPreviewElementsAction
-import com.android.tools.idea.compose.preview.actions.UnpinAllPreviewElementsAction
-=======
->>>>>>> de127946
 import com.android.tools.idea.compose.preview.analytics.InteractivePreviewUsageTracker
 import com.android.tools.idea.compose.preview.animation.ComposePreviewAnimationManager
 import com.android.tools.idea.compose.preview.designinfo.hasDesignInfoProviders
 import com.android.tools.idea.compose.preview.fast.FastPreviewSurface
 import com.android.tools.idea.compose.preview.navigation.ComposePreviewNavigationHandler
 import com.android.tools.idea.compose.preview.scene.ComposeSceneComponentProvider
-<<<<<<< HEAD
-import com.android.tools.idea.compose.preview.util.ComposePreviewElement
-import com.android.tools.idea.compose.preview.util.ComposePreviewElementInstance
-=======
->>>>>>> de127946
 import com.android.tools.idea.compose.preview.util.FpsCalculator
 import com.android.tools.idea.compose.preview.util.containsOffset
 import com.android.tools.idea.concurrency.AndroidCoroutinesAware
@@ -62,12 +51,7 @@
 import com.android.tools.idea.editors.build.outOfDateKtFiles
 import com.android.tools.idea.editors.fast.CompilationResult
 import com.android.tools.idea.editors.fast.FastPreviewManager
-<<<<<<< HEAD
-import com.android.tools.idea.editors.fast.FastPreviewTrackerManager
-import com.android.tools.idea.editors.fast.fastCompile
-=======
 import com.android.tools.idea.editors.fast.requestFastPreviewRefreshAndTrack
->>>>>>> de127946
 import com.android.tools.idea.editors.powersave.PreviewPowerSaveManager
 import com.android.tools.idea.editors.shortcuts.getBuildAndRefreshShortcut
 import com.android.tools.idea.flags.StudioFlags
@@ -75,10 +59,7 @@
 import com.android.tools.idea.preview.NavigatingInteractionHandler
 import com.android.tools.idea.preview.PreviewDisplaySettings
 import com.android.tools.idea.preview.PreviewElementProvider
-<<<<<<< HEAD
-=======
 import com.android.tools.idea.preview.actions.BuildAndRefresh
->>>>>>> de127946
 import com.android.tools.idea.preview.lifecycle.PreviewLifecycleManager
 import com.android.tools.idea.preview.refreshExistingPreviewElements
 import com.android.tools.idea.preview.sortByDisplayAndSourcePosition
@@ -106,12 +87,8 @@
 import com.intellij.openapi.actionSystem.DataContext
 import com.intellij.openapi.actionSystem.DataProvider
 import com.intellij.openapi.application.runReadAction
-<<<<<<< HEAD
+import com.intellij.openapi.components.service
 import com.intellij.openapi.diagnostic.logger
-=======
-import com.intellij.openapi.components.service
-import com.intellij.openapi.diagnostic.Logger
->>>>>>> de127946
 import com.intellij.openapi.editor.event.CaretEvent
 import com.intellij.openapi.fileEditor.FileEditor
 import com.intellij.openapi.module.ModuleManager
@@ -145,11 +122,8 @@
 import kotlinx.coroutines.Job
 import kotlinx.coroutines.async
 import kotlinx.coroutines.flow.MutableSharedFlow
-<<<<<<< HEAD
-=======
 import kotlinx.coroutines.flow.MutableStateFlow
 import kotlinx.coroutines.flow.collect
->>>>>>> de127946
 import kotlinx.coroutines.flow.collectLatest
 import kotlinx.coroutines.flow.conflate
 import kotlinx.coroutines.flow.debounce
@@ -164,17 +138,6 @@
 import org.jetbrains.android.uipreview.ModuleClassLoaderOverlays
 import org.jetbrains.annotations.TestOnly
 import org.jetbrains.annotations.VisibleForTesting
-<<<<<<< HEAD
-import org.jetbrains.kotlin.idea.base.util.module
-import java.awt.Color
-import java.time.Duration
-import java.util.UUID
-import java.util.concurrent.atomic.AtomicBoolean
-import java.util.concurrent.atomic.AtomicInteger
-import java.util.concurrent.atomic.AtomicReference
-import javax.swing.JComponent
-import kotlin.properties.Delegates
-=======
 import org.jetbrains.kotlin.idea.KotlinLanguage
 import org.jetbrains.kotlin.idea.base.util.module
 import org.jetbrains.kotlin.psi.KtFile
@@ -190,7 +153,6 @@
 
 /** [Notification] group ID. Must match the `groupNotification` entry of `compose-designer.xml`. */
 const val PREVIEW_NOTIFICATION_GROUP_ID = "Compose Preview Notification"
->>>>>>> de127946
 
 /**
  * [NlModel.NlModelUpdaterInterface] to be used for updating the Compose model from the Compose
@@ -251,14 +213,6 @@
  * @param isInteractive whether the scene displays an interactive preview.
  */
 @VisibleForTesting
-<<<<<<< HEAD
-fun configureLayoutlibSceneManager(sceneManager: LayoutlibSceneManager,
-                                   showDecorations: Boolean,
-                                   isInteractive: Boolean,
-                                   requestPrivateClassLoader: Boolean): LayoutlibSceneManager {
-  return sceneManager.apply {
-    val reinflate = changeRequiresReinflate(showDecorations, isInteractive, requestPrivateClassLoader)
-=======
 fun configureLayoutlibSceneManager(
   sceneManager: LayoutlibSceneManager,
   showDecorations: Boolean,
@@ -269,23 +223,11 @@
   sceneManager.apply {
     val reinflate =
       changeRequiresReinflate(showDecorations, isInteractive, requestPrivateClassLoader)
->>>>>>> de127946
     setTransparentRendering(!showDecorations)
     setShrinkRendering(!showDecorations)
     interactive = isInteractive
     isUsePrivateClassLoader = requestPrivateClassLoader
     setQuality(if (PreviewPowerSaveManager.isInPowerSaveMode) 0.5f else 0.7f)
-<<<<<<< HEAD
-                                       setShowDecorations(showDecorations)
-                                       // The Compose Preview has its own way to track out of date files so we ask the Layoutlib Scene Manager to not
-                                       // report it via the regular log.
-                                       doNotReportOutOfDateUserClasses()
-                                       if (reinflate) {
-                                         forceReinflate()
-                                       }
-                                     }
-                                   }
-=======
     setShowDecorations(showDecorations)
     // The Compose Preview has its own way to track out of date files so we ask the Layoutlib Scene
     // Manager to not
@@ -302,7 +244,6 @@
       forceReinflate()
     }
   }
->>>>>>> de127946
 
 /** Key for the persistent group state for the Compose Preview. */
 private const val SELECTED_GROUP_KEY = "selectedGroup"
@@ -334,43 +275,24 @@
   AndroidCoroutinesAware,
   FastPreviewSurface {
 
-<<<<<<< HEAD
-  companion object {
-    /**
-     * The refresh flow has to be shared across all instances to support viewing multiple files at the same time,
-     * because changes in any of the active files could affect the Previews in any of the active representations.
-     *
-     * Each instance subscribes itself to the flow when it is activated, and it is automatically unsubscribed
-     * when the [activationScope] is cancelled (see [onActivate], [initializeFlows] and [onDeactivate])
-     */
-    private val refreshFlow: MutableSharedFlow<RefreshRequest> = MutableSharedFlow(replay = 1)
-
-    private val LOG = logger<ComposePreviewRepresentation>()
-  }
-=======
   /**
    * Each instance subscribes itself to the flow when it is activated, and it is automatically
    * unsubscribed when the [lifecycleManager] detects a deactivation (see [onActivate],
    * [initializeFlows] and [onDeactivate])
    */
   private val refreshFlow: MutableSharedFlow<RefreshRequest> = MutableSharedFlow(replay = 1)
->>>>>>> de127946
 
   /**
    * Same as [refreshFlow] but only for requests to refresh UI and notifications (without refreshing
    * the preview contents). This allows to bundle notifications and respects the
    * activation/deactivation lifecycle.
    */
-<<<<<<< HEAD
-  private val previewDeviceId = "Preview#${UUID.randomUUID()}"
-=======
   private val refreshNotificationsAndVisibilityFlow: MutableSharedFlow<Unit> =
     MutableSharedFlow(replay = 1)
 
-  private val log = Logger.getInstance(ComposePreviewRepresentation::class.java)
+  private val log = logger<ComposePreviewRepresentation>()
   private val isDisposed = AtomicBoolean(false)
 
->>>>>>> de127946
   private val project = psiFile.project
   private val module = runReadAction { psiFile.module }
   private val psiFilePointer = runReadAction { SmartPointerManager.createPointer(psiFile) }
@@ -417,13 +339,9 @@
 
   init {
     val project = psiFile.project
-<<<<<<< HEAD
-    project.messageBus.connect((this as Disposable)).subscribe(PowerSaveMode.TOPIC, PowerSaveMode.Listener {
-      fpsLimit = if (PreviewPowerSaveManager.isInPowerSaveMode) {
-=======
     /* b/277124475 */
     project.messageBus
-      .connect(this)
+      .connect((this as Disposable))
       .subscribe(
         PowerSaveMode.TOPIC,
         PowerSaveMode.Listener {
@@ -435,7 +353,7 @@
       )
     val essentialsModeMessengingService = service<EssentialModeMessenger>()
     project.messageBus
-      .connect(this)
+      .connect((this as Disposable))
       .subscribe(
         essentialsModeMessengingService.TOPIC,
         EssentialModeMessenger.Listener {
@@ -449,7 +367,6 @@
   private fun updateFpsForCurrentMode() {
     fpsLimit =
       if (PreviewPowerSaveManager.isInPowerSaveMode) {
->>>>>>> de127946
         StudioFlags.COMPOSE_INTERACTIVE_FPS_LIMIT.get() / 3
       }
       else {
@@ -1301,10 +1218,6 @@
     }
   }
 
-<<<<<<< HEAD
-  private fun requestRefresh(quickRefresh: Boolean = false) = launch(workerThread) {
-    refreshFlow.emit(RefreshRequest(quickRefresh))
-=======
   internal fun requestRefresh(
     quickRefresh: Boolean = false,
     completableDeferred: CompletableDeferred<Unit>? = null
@@ -1326,7 +1239,6 @@
   private fun requestVisibilityAndNotificationsUpdate() {
     launch(workerThread) { refreshNotificationsAndVisibilityFlow.emit(Unit) }
     launch(uiThread) { updateAnimationPanelVisibility() }
->>>>>>> de127946
   }
 
   /**
@@ -1526,14 +1438,10 @@
   }
 
   override fun registerShortcuts(applicableTo: JComponent) {
-<<<<<<< HEAD
-    BuildAndRefresh(this).registerCustomShortcutSet(getBuildAndRefreshShortcut(), applicableTo, this)
-=======
     psiFilePointer.element?.let {
       BuildAndRefresh { it }
         .registerCustomShortcutSet(getBuildAndRefreshShortcut(), applicableTo, this)
     }
->>>>>>> de127946
   }
 
   /** We will only do quick refresh if there is a single preview. */
