--- conflicted
+++ resolved
@@ -141,14 +141,6 @@
   fun findClockFunction(functionName: String): Method = findClockFunctionIfExists(functionName)!!
 
   private fun findClockFunctionIfExists(functionName: String): Method? =
-<<<<<<< HEAD
-    clock::class.java.methods.firstOrNull {
-      // Convert something like `setClockTime-zrx7VqY` into `setClockTime` in order to handle methods that use inline classes.
-      // See https://kotlinlang.org/docs/inline-classes.html#mangling for more info.
-      val normalizedName = it.name.substringBefore('-')
-      normalizedName == functionName
-    }?.apply { isAccessible = true }
-=======
     clock::class
       .java
       .methods
@@ -160,5 +152,4 @@
         normalizedName == functionName
       }
       ?.apply { isAccessible = true }
->>>>>>> de127946
 }