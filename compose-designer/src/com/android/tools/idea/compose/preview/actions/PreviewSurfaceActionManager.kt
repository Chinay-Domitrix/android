--- conflicted
+++ resolved
@@ -20,14 +20,9 @@
 import com.android.tools.idea.common.model.NlComponent
 import com.android.tools.idea.common.surface.DesignSurface
 import com.android.tools.idea.common.surface.SceneView
-<<<<<<< HEAD
 import com.android.tools.idea.compose.preview.ComposePreviewBundle.message
-import com.android.tools.idea.flags.StudioFlags
-=======
-import com.android.tools.idea.compose.preview.message
 import com.android.tools.idea.compose.preview.navigation.ComposePreviewNavigationHandler
 import com.android.tools.idea.preview.actions.createStatusIcon
->>>>>>> de127946
 import com.android.tools.idea.uibuilder.scene.LayoutlibSceneManager
 import com.android.tools.idea.uibuilder.surface.NlDesignSurface
 import com.intellij.openapi.actionSystem.DefaultActionGroup
@@ -79,56 +74,6 @@
     DefaultActionGroup()
 
   override fun getSceneViewContextToolbar(sceneView: SceneView): JComponent =
-<<<<<<< HEAD
-    ActionManagerEx.getInstanceEx().createActionToolbar(
-      "sceneView",
-      DefaultActionGroup(
-        listOf(Separator()) +
-        listOfNotNull(
-          StudioFlags.COMPOSE_PIN_PREVIEW.ifEnabled {
-            StudioFlags.COMPOSE_INDIVIDUAL_PIN_PREVIEW.ifEnabled {
-              PinPreviewElementAction { sceneView.scene.sceneManager.model.dataContext }
-            }
-          },
-          AnimationInspectorAction { sceneView.scene.sceneManager.model.dataContext },
-          EnableInteractiveAction { sceneView.scene.sceneManager.model.dataContext },
-          DeployToDeviceAction { sceneView.scene.sceneManager.model.dataContext },
-        ).disabledIfRefreshingOrRenderErrors(sceneView).visibleOnlyInComposeStaticPreview()
-      ),
-      true,
-      false,
-      true
-    ).apply {
-      // Do not allocate space for the "see more" chevron if not needed
-      setReservePlaceAutoPopupIcon(false)
-      setShowSeparatorTitles(true)
-      targetComponent = sceneView.surface
-    }.component.apply {
-      isOpaque = false
-      border = JBUI.Borders.empty()
-    }
-
-  override fun getSceneViewStatusIcon(sceneView: SceneView): JComponent {
-    val component = ActionManagerEx.getInstanceEx().createActionToolbar(
-      "sceneView",
-      DefaultActionGroup(ComposePreviewStatusIconAction(sceneView).visibleOnlyInComposeStaticPreview()),
-      true,
-      false,
-      true
-    ).apply {
-      targetComponent = sceneView.surface
-      (this as? ActionToolbarImpl)?.setForceMinimumSize(true)
-    }.component.apply {
-      isOpaque = false
-      border = JBUI.Borders.empty()
-    }
-
-    return JPanel(BorderLayout()).apply {
-      border = JBUI.Borders.empty()
-      isOpaque = false
-      isVisible = true
-      add(component, BorderLayout.LINE_END)
-=======
     ActionManagerEx.getInstanceEx()
       .createActionToolbar(
         "sceneView",
@@ -157,7 +102,6 @@
         isOpaque = false
         border = JBUI.Borders.empty()
       }
->>>>>>> de127946
 
   override fun getSceneViewStatusIcon(sceneView: SceneView) =
     createStatusIcon(
