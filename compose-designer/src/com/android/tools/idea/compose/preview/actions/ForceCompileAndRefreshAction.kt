--- conflicted
+++ resolved
@@ -26,13 +26,9 @@
 import com.intellij.icons.AllIcons
 import com.intellij.openapi.actionSystem.AnAction
 import com.intellij.openapi.actionSystem.AnActionEvent
-<<<<<<< HEAD
-import com.intellij.openapi.actionSystem.LangDataKeys
+import com.intellij.openapi.actionSystem.PlatformCoreDataKeys
 import com.intellij.openapi.actionSystem.Presentation
 import com.intellij.openapi.actionSystem.ex.CustomComponentAction
-=======
-import com.intellij.openapi.actionSystem.PlatformCoreDataKeys
->>>>>>> 23d56fa0
 import com.intellij.ui.JBColor
 import com.intellij.util.ui.JBUI
 
@@ -57,13 +53,8 @@
     if (!requestBuildForSurface(surface, true)) {
       // If there are no models in the surface, we can not infer which models we should trigger
       // the build for. The fallback is to find the module for the editor and trigger that.
-<<<<<<< HEAD
-      LangDataKeys.MODULE.getData(e.dataContext)?.let {
+      e.getData(PlatformCoreDataKeys.MODULE)?.let {
         requestBuild(surface.project, it, true)
-=======
-      e.getData(PlatformCoreDataKeys.MODULE)?.let {
-        requestBuild(surface.project, it)
->>>>>>> 23d56fa0
       }
     }
   }
