/*
 * Copyright (C) 2019 The Android Open Source Project
 *
 * Licensed under the Apache License, Version 2.0 (the "License");
 * you may not use this file except in compliance with the License.
 * You may obtain a copy of the License at
 *
 *      http://www.apache.org/licenses/LICENSE-2.0
 *
 * Unless required by applicable law or agreed to in writing, software
 * distributed under the License is distributed on an "AS IS" BASIS,
 * WITHOUT WARRANTIES OR CONDITIONS OF ANY KIND, either express or implied.
 * See the License for the specific language governing permissions and
 * limitations under the License.
 */
package com.android.tools.idea.compose.preview

import com.android.tools.idea.compose.preview.ComposePreviewBundle.message
import com.android.tools.idea.compose.preview.util.FilePreviewElementFinder
import com.android.tools.idea.editors.sourcecode.isKotlinFileType
import com.android.tools.idea.flags.StudioFlags
<<<<<<< HEAD
import com.android.tools.idea.gradle.project.build.GradleBuildState
=======
import com.android.tools.idea.projectsystem.requestBuild
>>>>>>> b5f40ffd
import com.intellij.openapi.components.ProjectComponent
import com.intellij.openapi.diagnostic.Logger
import com.intellij.openapi.diagnostic.logger
import com.intellij.openapi.fileEditor.FileEditor
import com.intellij.openapi.fileEditor.FileEditorManager
import com.intellij.openapi.project.Project
import com.intellij.openapi.startup.StartupManager
import com.intellij.openapi.util.Key
import com.intellij.openapi.vfs.VirtualFile
import com.intellij.psi.PsiManager
import com.intellij.psi.PsiTreeChangeAdapter
import com.intellij.psi.PsiTreeChangeEvent
import com.intellij.serviceContainer.NonInjectable
import com.intellij.ui.EditorNotificationPanel
import com.intellij.ui.EditorNotifications
import com.intellij.util.ui.update.MergingUpdateQueue
import com.intellij.util.ui.update.Update
import java.util.concurrent.TimeUnit

<<<<<<< HEAD
private fun createBuildNotificationPanel(project: Project,
                                         file: VirtualFile,
                                         text: String,
                                         buildActionLabel: String = "${message(
                                           "notification.action.build")}${getBuildAndRefreshShortcut().asString()}",
                                         color: Color? = null): EditorNotificationPanel? {
  val module = ModuleUtil.findModuleForFile(file, project) ?: return null
  return EditorNotificationPanel(color).apply {
    setText(text)
    isFocusable = false

    createActionLabel(buildActionLabel) {
      requestBuild(project, file, true)
    }
  }
}

=======
>>>>>>> b5f40ffd
/**
 * [EditorNotifications.Provider] that displays the notification when a Kotlin file adds the preview import. The notification will close
 * the current editor and open one with the preview.
 */
internal class ComposeNewPreviewNotificationProvider @NonInjectable constructor(
  private val filePreviewElementProvider: () -> FilePreviewElementFinder) : EditorNotifications.Provider<EditorNotificationPanel>() {
  private val COMPONENT_KEY = Key.create<EditorNotificationPanel>("android.tools.compose.preview.new.notification")

  constructor(): this(::defaultFilePreviewElementFinder)

  override fun createNotificationPanel(file: VirtualFile, fileEditor: FileEditor, project: Project): EditorNotificationPanel? =
    when {
      StudioFlags.NELE_SOURCE_CODE_EDITOR.get() -> null
      // Not a Kotlin file or already a Compose Preview Editor
      !file.isKotlinFileType() || fileEditor.getComposePreviewManager() != null -> null
      filePreviewElementProvider().hasPreviewMethods(project, file) -> EditorNotificationPanel(fileEditor).apply {
        setText(message("notification.new.preview"))
        createActionLabel(message("notification.new.preview.action")) {
          if (fileEditor.isValid) {
            FileEditorManager.getInstance(project).closeFile(file)
            FileEditorManager.getInstance(project).openFile(file, true)
<<<<<<< HEAD
            requestBuild(project, file, true)
=======
            project.requestBuild(file)
>>>>>>> b5f40ffd
          }
        }
      }
      else -> null
    }

  override fun getKey(): Key<EditorNotificationPanel> = COMPONENT_KEY
}

/**
 * [ProjectComponent] that listens for Kotlin file additions or removals and triggers a notification update
 */
internal class ComposeNewPreviewNotificationManager(project: Project) {
  companion object {
    private val LOG = logger<ComposeNewPreviewNotificationManager>()
  }

  private val updateNotificationQueue: MergingUpdateQueue by lazy {
    MergingUpdateQueue("Update notifications",
                       TimeUnit.SECONDS.toMillis(2).toInt(),
                       true,
                       null,
                       project)
  }

<<<<<<< HEAD
  init {
    StartupManager.getInstance(project).runAfterOpened {
      projectOpened(project)
    }
  }

  private fun projectOpened(project: Project) {
=======
  override fun projectOpened() {
>>>>>>> b5f40ffd
    LOG.debug("projectOpened")

    PsiManager.getInstance(project).addPsiTreeChangeListener(object : PsiTreeChangeAdapter() {
      private fun onEvent(event: PsiTreeChangeEvent) {
        val file = event.file?.virtualFile ?: return
        if (!file.isKotlinFileType()) return
        updateNotificationQueue.queue(object : Update(file) {
          override fun run() {
            if (project.isDisposed || !file.isValid) {
              return
            }

            if (LOG.isDebugEnabled) {
              LOG.debug("updateNotifications for ${file.name}")
            }

            if (FileEditorManager.getInstance(project).getEditors(file).isEmpty()) {
              LOG.debug("No editor found")
              return
            }

            EditorNotifications.getInstance(project).updateNotifications(file)
          }
        })
      }

      override fun childAdded(event: PsiTreeChangeEvent) {
        onEvent(event)
      }

      override fun childRemoved(event: PsiTreeChangeEvent) {
        onEvent(event)
      }
    }, project)
  }
<<<<<<< HEAD
}

/**
 * [EditorNotifications.Provider] that displays the notification when the preview needs to be refreshed.
 */
class ComposePreviewNotificationProvider : EditorNotifications.Provider<EditorNotificationPanel>() {
  private val COMPONENT_KEY = Key.create<EditorNotificationPanel>("android.tools.compose.preview.notification")
  private val LOG = Logger.getInstance(ComposePreviewNotificationProvider::class.java)

  override fun createNotificationPanel(file: VirtualFile, fileEditor: FileEditor, project: Project): EditorNotificationPanel? {
    LOG.debug("createNotificationsProvider")
    if (!file.isKotlinFileType()) {
      return null
    }

    val previewManager = fileEditor.getComposePreviewManager() ?: return null
    val previewStatus = previewManager.status()
    if (LOG.isDebugEnabled) {
      LOG.debug(previewStatus.toString())
    }

    // Do not show the notification while the build is in progress but refresh is not.
    if (previewStatus.isRefreshing) {
      LOG.debug("Refreshing")
      return when (previewStatus.interactiveMode) {
        ComposePreviewManager.InteractiveMode.STARTING -> EditorNotificationPanel(fileEditor).apply {
          text = message("notification.interactive.preview.starting")
          icon(AnimatedIcon.Default())
        }
        ComposePreviewManager.InteractiveMode.STOPPING ->
          // Don't show the notification when entering animation preview
          if (previewManager.animationInspectionPreviewElementInstance != null) null
          else
            EditorNotificationPanel(fileEditor).apply {
              text = message("notification.interactive.preview.stopping")
              icon(AnimatedIcon.Default())
            }
        else -> null
      }
    }

    val status = GradleBuildState.getInstance(project).lastFinishedBuildSummary?.status
    // If there was no build or the project is loading, we won't have a status. We do not consider that as a build failure yet.
    val lastBuildSuccessful = status == null || status.isBuildSuccessful

    return when {
      // Check if the project has compiled correctly
      !lastBuildSuccessful -> createBuildNotificationPanel(
        project,
        file,
        text = message("notification.needs.build.broken"),
        color = LightColors.RED)

      // If the preview is out of date and auto-build is not enabled, display the notification explaining the user they need to refresh.
      previewStatus.isOutOfDate -> createBuildNotificationPanel(
        project,
        file,
        text = message("notification.preview.out.of.date"),
        buildActionLabel = "${message("notification.action.build.and.refresh")}${getBuildAndRefreshShortcut().asString()}")

      // If the project has compiled, it could be that we are missing a class because we need to recompile.
      // Check for errors from missing classes
      previewStatus.hasErrors -> createBuildNotificationPanel(
        project,
        file,
        text = if (previewStatus.hasSyntaxErrors) message("notification.syntax.errors") else message("notification.needs.build"),
        color = LightColors.RED)

      else -> null
    }
  }

  override fun getKey(): Key<EditorNotificationPanel> = COMPONENT_KEY
=======
>>>>>>> b5f40ffd
}<|MERGE_RESOLUTION|>--- conflicted
+++ resolved
@@ -19,11 +19,7 @@
 import com.android.tools.idea.compose.preview.util.FilePreviewElementFinder
 import com.android.tools.idea.editors.sourcecode.isKotlinFileType
 import com.android.tools.idea.flags.StudioFlags
-<<<<<<< HEAD
-import com.android.tools.idea.gradle.project.build.GradleBuildState
-=======
 import com.android.tools.idea.projectsystem.requestBuild
->>>>>>> b5f40ffd
 import com.intellij.openapi.components.ProjectComponent
 import com.intellij.openapi.diagnostic.Logger
 import com.intellij.openapi.diagnostic.logger
@@ -43,26 +39,6 @@
 import com.intellij.util.ui.update.Update
 import java.util.concurrent.TimeUnit
 
-<<<<<<< HEAD
-private fun createBuildNotificationPanel(project: Project,
-                                         file: VirtualFile,
-                                         text: String,
-                                         buildActionLabel: String = "${message(
-                                           "notification.action.build")}${getBuildAndRefreshShortcut().asString()}",
-                                         color: Color? = null): EditorNotificationPanel? {
-  val module = ModuleUtil.findModuleForFile(file, project) ?: return null
-  return EditorNotificationPanel(color).apply {
-    setText(text)
-    isFocusable = false
-
-    createActionLabel(buildActionLabel) {
-      requestBuild(project, file, true)
-    }
-  }
-}
-
-=======
->>>>>>> b5f40ffd
 /**
  * [EditorNotifications.Provider] that displays the notification when a Kotlin file adds the preview import. The notification will close
  * the current editor and open one with the preview.
@@ -84,11 +60,7 @@
           if (fileEditor.isValid) {
             FileEditorManager.getInstance(project).closeFile(file)
             FileEditorManager.getInstance(project).openFile(file, true)
-<<<<<<< HEAD
-            requestBuild(project, file, true)
-=======
             project.requestBuild(file)
->>>>>>> b5f40ffd
           }
         }
       }
@@ -114,7 +86,6 @@
                        project)
   }
 
-<<<<<<< HEAD
   init {
     StartupManager.getInstance(project).runAfterOpened {
       projectOpened(project)
@@ -122,9 +93,6 @@
   }
 
   private fun projectOpened(project: Project) {
-=======
-  override fun projectOpened() {
->>>>>>> b5f40ffd
     LOG.debug("projectOpened")
 
     PsiManager.getInstance(project).addPsiTreeChangeListener(object : PsiTreeChangeAdapter() {
@@ -160,80 +128,4 @@
       }
     }, project)
   }
-<<<<<<< HEAD
-}
-
-/**
- * [EditorNotifications.Provider] that displays the notification when the preview needs to be refreshed.
- */
-class ComposePreviewNotificationProvider : EditorNotifications.Provider<EditorNotificationPanel>() {
-  private val COMPONENT_KEY = Key.create<EditorNotificationPanel>("android.tools.compose.preview.notification")
-  private val LOG = Logger.getInstance(ComposePreviewNotificationProvider::class.java)
-
-  override fun createNotificationPanel(file: VirtualFile, fileEditor: FileEditor, project: Project): EditorNotificationPanel? {
-    LOG.debug("createNotificationsProvider")
-    if (!file.isKotlinFileType()) {
-      return null
-    }
-
-    val previewManager = fileEditor.getComposePreviewManager() ?: return null
-    val previewStatus = previewManager.status()
-    if (LOG.isDebugEnabled) {
-      LOG.debug(previewStatus.toString())
-    }
-
-    // Do not show the notification while the build is in progress but refresh is not.
-    if (previewStatus.isRefreshing) {
-      LOG.debug("Refreshing")
-      return when (previewStatus.interactiveMode) {
-        ComposePreviewManager.InteractiveMode.STARTING -> EditorNotificationPanel(fileEditor).apply {
-          text = message("notification.interactive.preview.starting")
-          icon(AnimatedIcon.Default())
-        }
-        ComposePreviewManager.InteractiveMode.STOPPING ->
-          // Don't show the notification when entering animation preview
-          if (previewManager.animationInspectionPreviewElementInstance != null) null
-          else
-            EditorNotificationPanel(fileEditor).apply {
-              text = message("notification.interactive.preview.stopping")
-              icon(AnimatedIcon.Default())
-            }
-        else -> null
-      }
-    }
-
-    val status = GradleBuildState.getInstance(project).lastFinishedBuildSummary?.status
-    // If there was no build or the project is loading, we won't have a status. We do not consider that as a build failure yet.
-    val lastBuildSuccessful = status == null || status.isBuildSuccessful
-
-    return when {
-      // Check if the project has compiled correctly
-      !lastBuildSuccessful -> createBuildNotificationPanel(
-        project,
-        file,
-        text = message("notification.needs.build.broken"),
-        color = LightColors.RED)
-
-      // If the preview is out of date and auto-build is not enabled, display the notification explaining the user they need to refresh.
-      previewStatus.isOutOfDate -> createBuildNotificationPanel(
-        project,
-        file,
-        text = message("notification.preview.out.of.date"),
-        buildActionLabel = "${message("notification.action.build.and.refresh")}${getBuildAndRefreshShortcut().asString()}")
-
-      // If the project has compiled, it could be that we are missing a class because we need to recompile.
-      // Check for errors from missing classes
-      previewStatus.hasErrors -> createBuildNotificationPanel(
-        project,
-        file,
-        text = if (previewStatus.hasSyntaxErrors) message("notification.syntax.errors") else message("notification.needs.build"),
-        color = LightColors.RED)
-
-      else -> null
-    }
-  }
-
-  override fun getKey(): Key<EditorNotificationPanel> = COMPONENT_KEY
-=======
->>>>>>> b5f40ffd
 }