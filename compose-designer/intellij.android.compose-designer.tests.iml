--- conflicted
+++ resolved
@@ -41,32 +41,30 @@
     <orderEntry type="module" module-name="intellij.android.compose-common" />
     <orderEntry type="module" module-name="intellij.android.compose-ide-plugin" scope="TEST" />
     <orderEntry type="module" module-name="intellij.android.artwork" scope="TEST" />
-<<<<<<< HEAD
+    <orderEntry type="module" module-name="intellij.android.preview-designer" scope="TEST" />
+    <orderEntry type="module" module-name="intellij.android.execution.common" scope="TEST" />
     <orderEntry type="library" name="kotlin-stdlib" level="project" />
     <orderEntry type="library" scope="TEST" name="protobuf" level="project" />
     <orderEntry type="library" scope="TEST" name="Guava" level="project" />
+    <orderEntry type="library" scope="TEST" name="jetbrains-annotations" level="project" />
     <orderEntry type="library" scope="TEST" name="kotlinx-coroutines-core" level="project" />
-    <orderEntry type="library" scope="TEST" name="jetbrains-annotations" level="project" />
     <orderEntry type="library" scope="TEST" name="ASM" level="project" />
+    <orderEntry type="library" scope="TEST" name="commons-lang" level="project" />
     <orderEntry type="library" scope="TEST" name="kotlinc.kotlin-compiler-common" level="project" />
-    <orderEntry type="library" scope="TEST" name="commons-lang" level="project" />
     <orderEntry type="library" scope="TEST" name="JUnit4" level="project" />
-    <orderEntry type="library" scope="TEST" name="kotlinc.kotlin-compiler-fe10" level="project" />
     <orderEntry type="module" module-name="intellij.android.jps.model" scope="TEST" />
     <orderEntry type="module" module-name="intellij.platform.util.jdom" scope="TEST" />
-    <orderEntry type="module" module-name="intellij.platform.lang.core" scope="TEST" />
     <orderEntry type="module" module-name="intellij.platform.testFramework.common" scope="TEST" />
     <orderEntry type="module" module-name="intellij.platform.util.base" scope="TEST" />
     <orderEntry type="module" module-name="intellij.platform.lang.impl" scope="TEST" />
+    <orderEntry type="module" module-name="kotlin.idea" scope="TEST" />
     <orderEntry type="module" module-name="intellij.platform.util.rt" scope="TEST" />
-    <orderEntry type="module" module-name="kotlin.idea" scope="TEST" />
     <orderEntry type="module" module-name="intellij.platform.testFramework" scope="TEST" />
     <orderEntry type="module" module-name="intellij.platform.editor" scope="TEST" />
+    <orderEntry type="module" module-name="intellij.platform.analysis" scope="TEST" />
     <orderEntry type="module" module-name="intellij.java.psi" scope="TEST" />
-    <orderEntry type="module" module-name="intellij.platform.analysis" scope="TEST" />
     <orderEntry type="module" module-name="intellij.platform.ide" scope="TEST" />
     <orderEntry type="module" module-name="intellij.platform.util" scope="TEST" />
-    <orderEntry type="module" module-name="intellij.java.testFramework" scope="TEST" />
     <orderEntry type="module" module-name="intellij.platform.core.ui" scope="TEST" />
     <orderEntry type="module" module-name="kotlin.base.psi" scope="TEST" />
     <orderEntry type="module" module-name="intellij.platform.util.ui" scope="TEST" />
@@ -74,26 +72,22 @@
     <orderEntry type="module" module-name="intellij.platform.projectModel" scope="TEST" />
     <orderEntry type="module" module-name="intellij.platform.execution.impl" scope="TEST" />
     <orderEntry type="module" module-name="intellij.platform.lang" scope="TEST" />
+    <orderEntry type="module" module-name="intellij.platform.uast" scope="TEST" />
+    <orderEntry type="module" module-name="kotlin.base.util" scope="TEST" />
     <orderEntry type="module" module-name="intellij.java.execution.impl" scope="TEST" />
-    <orderEntry type="module" module-name="kotlin.base.util" scope="TEST" />
-    <orderEntry type="module" module-name="intellij.platform.uast" scope="TEST" />
     <orderEntry type="module" module-name="intellij.platform.execution" scope="TEST" />
-    <orderEntry type="module" module-name="intellij.xml.dom" scope="TEST" />
-    <orderEntry type="module" module-name="intellij.platform.util.classLoader" scope="TEST" />
     <orderEntry type="module" module-name="intellij.java.execution" scope="TEST" />
     <orderEntry type="module" module-name="intellij.platform.core" scope="TEST" />
-    <orderEntry type="module" module-name="intellij.platform.editor.ex" scope="TEST" />
+    <orderEntry type="module" module-name="intellij.platform.lang.core" scope="TEST" />
     <orderEntry type="module" module-name="kotlin.code-insight.api" scope="TEST" />
+    <orderEntry type="module" module-name="kotlin.base.fe10.highlighting" scope="TEST" />
     <orderEntry type="module" module-name="intellij.platform.extensions" scope="TEST" />
     <orderEntry type="module" module-name="intellij.platform.ide.impl" scope="TEST" />
     <orderEntry type="module" module-name="intellij.platform.core.impl" scope="TEST" />
+    <orderEntry type="module" module-name="intellij.platform.util.classLoader" scope="TEST" />
     <orderEntry type="module" module-name="intellij.platform.util.ex" scope="TEST" />
     <orderEntry type="module" module-name="intellij.platform.ide.core" scope="TEST" />
-=======
-    <orderEntry type="module" module-name="intellij.android.preview-designer" scope="TEST" />
-    <orderEntry type="module" module-name="intellij.android.execution.common" scope="TEST"/>
->>>>>>> de127946
+    <orderEntry type="module" module-name="intellij.java.testFramework" scope="TEST" />
   </component>
   <component name="TestModuleProperties" production-module="intellij.android.compose-designer" />
-
 </module>