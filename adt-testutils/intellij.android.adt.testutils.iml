<?xml version="1.0" encoding="UTF-8"?>
<module type="JAVA_MODULE" version="4">
  <component name="NewModuleRootManager" inherit-compiler-output="true">
    <exclude-output />
    <content url="file://$MODULE_DIR$">
      <sourceFolder url="file://$MODULE_DIR$/src/main/java" isTestSource="true" />
    </content>
    <orderEntry type="inheritedJdk" />
    <orderEntry type="sourceFolder" forTests="false" />
    <orderEntry type="module" module-name="android.sdktools.testutils" scope="TEST" />
    <orderEntry type="module" module-name="android.sdktools.repository" scope="TEST" />
    <orderEntry type="library" scope="TEST" name="truth" level="project" />
<<<<<<< HEAD
    <orderEntry type="library" scope="TEST" name="Guava" level="project" />
    <orderEntry type="library" scope="TEST" name="jetbrains-annotations" level="project" />
    <orderEntry type="library" scope="TEST" name="Gradle" level="project" />
    <orderEntry type="library" scope="TEST" name="jna" level="project" />
    <orderEntry type="library" scope="TEST" name="JUnit4" level="project" />
=======
    <orderEntry type="library" scope="TEST" name="studio-plugin-toml" level="project" />
    <orderEntry type="library" exported="" scope="TEST" name="intellij-test-framework" level="project" />
>>>>>>> de127946
  </component>
</module><|MERGE_RESOLUTION|>--- conflicted
+++ resolved
@@ -10,15 +10,32 @@
     <orderEntry type="module" module-name="android.sdktools.testutils" scope="TEST" />
     <orderEntry type="module" module-name="android.sdktools.repository" scope="TEST" />
     <orderEntry type="library" scope="TEST" name="truth" level="project" />
-<<<<<<< HEAD
+    <orderEntry type="module-library" scope="TEST">
+      <library>
+        <CLASSES>
+          <root url="jar://$MAVEN_REPOSITORY$/org/jetbrains/intellij/deps/android/tools/base/studio.android.sdktools.android-annotations/223.0.1.0/studio.android.sdktools.android-annotations-223.0.1.0.jar!/" />
+        </CLASSES>
+        <JAVADOC />
+        <SOURCES />
+      </library>
+    </orderEntry>
+    <orderEntry type="module-library" scope="TEST">
+      <library>
+        <CLASSES>
+          <root url="jar://$MAVEN_REPOSITORY$/org/jetbrains/intellij/deps/android/tools/base/studio.android.sdktools.common/223.0.1.0/studio.android.sdktools.common-223.0.1.0.jar!/" />
+        </CLASSES>
+        <JAVADOC />
+        <SOURCES />
+      </library>
+    </orderEntry>
     <orderEntry type="library" scope="TEST" name="Guava" level="project" />
     <orderEntry type="library" scope="TEST" name="jetbrains-annotations" level="project" />
     <orderEntry type="library" scope="TEST" name="Gradle" level="project" />
     <orderEntry type="library" scope="TEST" name="jna" level="project" />
     <orderEntry type="library" scope="TEST" name="JUnit4" level="project" />
-=======
-    <orderEntry type="library" scope="TEST" name="studio-plugin-toml" level="project" />
-    <orderEntry type="library" exported="" scope="TEST" name="intellij-test-framework" level="project" />
->>>>>>> de127946
+    <orderEntry type="module" module-name="intellij.platform.core" scope="TEST" />
+    <orderEntry type="module" module-name="intellij.platform.ide.impl" scope="TEST" />
+    <orderEntry type="module" module-name="intellij.platform.extensions" scope="TEST" />
+    <orderEntry type="module" module-name="intellij.platform.util" scope="TEST" />
   </component>
 </module>