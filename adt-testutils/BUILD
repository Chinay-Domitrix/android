load("//tools/base/bazel:bazel.bzl", "iml_module")

# managed by go/iml_to_build
iml_module(
    name = "intellij.android.adt.testutils",
    data = [
        ":test-log.xml",  # Used for idea.log.config.file.
    ],
    iml_files = ["intellij.android.adt.testutils.iml"],
    test_srcs = ["src/main/java"],
    visibility = ["//visibility:public"],
    # do not sort: must match IML order
    deps = [
        "//prebuilts/studio/intellij-sdk:studio-sdk",
        "//prebuilts/studio/intellij-sdk:studio-sdk-plugin-gradle",
        "//tools/base/testutils:studio.android.sdktools.testutils[module, test]",
        "//tools/base/repository:studio.android.sdktools.repository[module, test]",
        "//tools/adt/idea/.idea/libraries:truth[test]",
<<<<<<< HEAD
=======
        "//prebuilts/studio/intellij-sdk:studio-sdk-plugin-toml[test]",
>>>>>>> b5f40ffd
    ],
)<|MERGE_RESOLUTION|>--- conflicted
+++ resolved
@@ -16,9 +16,6 @@
         "//tools/base/testutils:studio.android.sdktools.testutils[module, test]",
         "//tools/base/repository:studio.android.sdktools.repository[module, test]",
         "//tools/adt/idea/.idea/libraries:truth[test]",
-<<<<<<< HEAD
-=======
         "//prebuilts/studio/intellij-sdk:studio-sdk-plugin-toml[test]",
->>>>>>> b5f40ffd
     ],
 )