--- conflicted
+++ resolved
@@ -1,13 +1,7 @@
 testNavigatorPackageViewCommonRoots_compact (icon: toolwindows/toolWindowProject.svg)
-<<<<<<< HEAD
-    testNavigatorPackageViewCommonRoots_compact (icon: studio/icons/shell/filetree/android-module.svg)
-        manifests (icon: modules/sourceRoot.svg)
-            AndroidManifest.xml (icon: studio/icons/shell/filetree/manifest-file.svg)
-=======
     testNavigatorPackageViewCommonRoots_compact (icon: /studio/icons/shell/filetree/android-module.svg)
         manifests (icon: modules/sourceRoot.svg)
             AndroidManifest.xml (icon: /studio/icons/shell/filetree/manifest-file.svg)
->>>>>>> cdc83e4e
         java (icon: modules/sourceRoot.svg)
             com.foo (icon: nodes/package.svg)
                 Foo.java (icon: fileTypes/java.svg)
