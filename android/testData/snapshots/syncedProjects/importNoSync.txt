--- conflicted
+++ resolved
@@ -1,11 +1,6 @@
 PROJECT                       : testImportNoSync
-<<<<<<< HEAD
-    PROJECT_JDK                   : corretto-<JAVA_VERSION>
-        Version                       : Amazon Corretto version <JDK_VERSION>
-=======
     PROJECT_JDK                   : jbr-<JAVA_VERSION>
         Version                       : JetBrains Runtime version <JDK_VERSION>
->>>>>>> b5f40ffd
     MODULE                        : testImportNoSync
         LinkedProjectId               : :
         LinkedProjectPath             : <PROJECT>
@@ -19,17 +14,11 @@
         ModuleTypeName                : JAVA_MODULE
         FACET                         : Android-Gradle
             TypeId                        : android-gradle
-<<<<<<< HEAD
-=======
             ExternalSource                : GRADLE
->>>>>>> b5f40ffd
             GradlePath                    : :
         CONENT_ENTRY                  : file://<PROJECT>
         JDK                           : <NAME_CUT> JavaSDK
         *isInherited                  : true
-<<<<<<< HEAD
-        ORDER_ENTRY                   : <Module source>
-=======
         ORDER_ENTRY                   : <Module source>
         BUILD_TASKS
             TEST_COMPILE_MODE             : All
@@ -40,5 +29,4 @@
         TEST_COMPILE_MODE             : All
         TEST_COMPILE_MODE             : Android tests
         TEST_COMPILE_MODE             : Unit tests
-        TEST_COMPILE_MODE             : None
->>>>>>> b5f40ffd
+        TEST_COMPILE_MODE             : None