PROJECT             : testSyncWithKotlinDsl
    MODULE              : app
        - ModuleGroupPath   : testSyncWithKotlinDsl
        - ModuleGroupPath   : app
        ExternalModuleGroup : testSyncWithKotlinDsl
        ExternalModuleVersion         : unspecified
        LinkedProjectId     : :app
        LinkedProjectPath   : <PROJECT>/app
        RootProjectPath     : <PROJECT>
        ModuleFile          : <PROJECT>/.idea/modules/app/app.iml
        ModuleTypeName      : JAVA_MODULE
        FACET               : Android
            TypeId              : android
            SelectedBuildVariant          : debug
            AssembleTaskName    : assembleDebug
            CompileJavaTaskName : compileDebugSources
            - AfterSyncTask     : generateDebugSources
            AllowUserConfiguration        : false
            GenFolderRelativePathApt      : /gen
            GenFolderRelativePathAidl     : /gen
            ManifestFileRelativePath      : /src/main/AndroidManifest.xml
            ResFolderRelativePath         : /src/main/res
            - ResFoldersRelativePath      : file://<PROJECT>/app/src/main/res
            - ResFoldersRelativePath      : file://<PROJECT>/app/src/debug/res [-]
            - ResFoldersRelativePath      : file://<PROJECT>/app/build/generated/res/rs/debug [-]
            - TestResFoldersRelativePath  : file://<PROJECT>/app/src/androidTest/res [-]
            - TestResFoldersRelativePath  : file://<PROJECT>/app/src/test/res [-]
            - TestResFoldersRelativePath  : file://<PROJECT>/app/src/androidTestDebug/res [-]
            - TestResFoldersRelativePath  : file://<PROJECT>/app/src/testDebug/res [-]
            - TestResFoldersRelativePath  : file://<PROJECT>/app/build/generated/res/rs/androidTest/debug [-]
            AssetsFolderRelativePath      : /src/main/assets
            LibsFolderRelativePath        : /libs
            UseCustomApkResourceFolder    : false
            UseCustomCompilerManifest     : false
            ProjectType         : 0
            RunProcessResourcesMavenTask  : true
            PackTestCode        : false
            RunProguard         : false
            ProguardLogsFolderRelativePath          : /proguard_logs
            UseCustomManifestPackage      : false
            EnableManifestMerging         : false
            EnablePreDexing     : true
            CompileCustomGeneratedSources : true
            EnableSourcesAutogeneration   : true
            EnableMultiDex      : false
            MinimalMainDex      : false
            IncludeAssetsFromLibraries    : false
            - ProGuardCfgFiles  : file://%MODULE_SDK_HOME%/tools/proguard/proguard-android.txt
        FACET               : Android-Gradle
            TypeId              : android-gradle
            GradlePath          : :app
        FACET               : Kotlin
            TypeId              : kotlin-language
            ApiLevel            : 1.3
            CompilerArguments
                apiVersion          : 1.3
                coroutinesState     : default
                languageVersion     : 1.3
            CompilerSettings
                additionalArguments : -Xallow-no-source-files
                copyJsLibraryFiles  : true
                outputDirectoryForJsLibraryFiles        : lib
            CoroutineSupport    : ENABLED_WITH_WARNING
            IsTestModule        : false
            Kind                : DEFAULT
            LanguageLevel       : 1.3
            MergedCompilerArguments
                apiVersion          : 1.3
                coroutinesState     : default
                languageVersion     : 1.3
            Platform            : JVM (JVM_1_6)
            UseProjectSettings  : false
            Version             : 3
        CONENT_ENTRY        : file://<PROJECT>/app
            JavaSource          : file://<PROJECT>/app/build/generated/aidl_source_output_dir/debug/out [-]
            JavaSource (test)   : file://<PROJECT>/app/build/generated/aidl_source_output_dir/debugAndroidTest/out [-]
            JavaSource          : file://<PROJECT>/app/build/generated/ap_generated_sources/debug/out [-]
            JavaSource (test)   : file://<PROJECT>/app/build/generated/ap_generated_sources/debugAndroidTest/out [-]
            JavaSource (test)   : file://<PROJECT>/app/build/generated/ap_generated_sources/debugUnitTest/out [-]
            JavaSource          : file://<PROJECT>/app/build/generated/renderscript_source_output_dir/debug/out [-]
            JavaSource (test)   : file://<PROJECT>/app/build/generated/renderscript_source_output_dir/debugAndroidTest/out [-]
            JavaResource (test) : file://<PROJECT>/app/build/generated/res/rs/androidTest/debug [-]
            JavaResource        : file://<PROJECT>/app/build/generated/res/rs/debug [-]
            JavaSource (test)   : file://<PROJECT>/app/build/generated/source/buildConfig/androidTest/debug [-]
            JavaSource          : file://<PROJECT>/app/build/generated/source/buildConfig/debug [-]
            JavaSource (test)   : file://<PROJECT>/app/src/androidTest/aidl [-]
            JavaResource (test) : file://<PROJECT>/app/src/androidTest/assets [-]
            JavaSource (test)   : file://<PROJECT>/app/src/androidTest/java [-]
            JavaResource (test) : file://<PROJECT>/app/src/androidTest/res [-]
            JavaResource (test) : file://<PROJECT>/app/src/androidTest/resources [-]
            JavaSource (test)   : file://<PROJECT>/app/src/androidTest/rs [-]
            JavaSource (test)   : file://<PROJECT>/app/src/androidTest/shaders [-]
            JavaSource (test)   : file://<PROJECT>/app/src/androidTestDebug/aidl [-]
            JavaResource (test) : file://<PROJECT>/app/src/androidTestDebug/assets [-]
            JavaSource (test)   : file://<PROJECT>/app/src/androidTestDebug/java [-]
            JavaResource (test) : file://<PROJECT>/app/src/androidTestDebug/res [-]
            JavaResource (test) : file://<PROJECT>/app/src/androidTestDebug/resources [-]
            JavaSource (test)   : file://<PROJECT>/app/src/androidTestDebug/rs [-]
            JavaSource (test)   : file://<PROJECT>/app/src/androidTestDebug/shaders [-]
            JavaSource          : file://<PROJECT>/app/src/debug/aidl [-]
            JavaResource        : file://<PROJECT>/app/src/debug/assets [-]
            JavaSource          : file://<PROJECT>/app/src/debug/java [-]
            JavaResource        : file://<PROJECT>/app/src/debug/res [-]
            JavaResource        : file://<PROJECT>/app/src/debug/resources [-]
            JavaSource          : file://<PROJECT>/app/src/debug/rs [-]
            JavaSource          : file://<PROJECT>/app/src/debug/shaders [-]
            JavaSource          : file://<PROJECT>/app/src/main/aidl [-]
            JavaResource        : file://<PROJECT>/app/src/main/assets [-]
            JavaSource          : file://<PROJECT>/app/src/main/java [-]
            JavaResource        : file://<PROJECT>/app/src/main/res
            JavaResource        : file://<PROJECT>/app/src/main/resources [-]
            JavaSource          : file://<PROJECT>/app/src/main/rs [-]
            JavaSource          : file://<PROJECT>/app/src/main/shaders [-]
            JavaSource (test)   : file://<PROJECT>/app/src/test/aidl [-]
            JavaResource (test) : file://<PROJECT>/app/src/test/assets [-]
            JavaSource (test)   : file://<PROJECT>/app/src/test/java [-]
            JavaResource (test) : file://<PROJECT>/app/src/test/res [-]
            JavaResource (test) : file://<PROJECT>/app/src/test/resources [-]
            JavaSource (test)   : file://<PROJECT>/app/src/test/rs [-]
            JavaSource (test)   : file://<PROJECT>/app/src/test/shaders [-]
            JavaSource (test)   : file://<PROJECT>/app/src/testDebug/aidl [-]
            JavaResource (test) : file://<PROJECT>/app/src/testDebug/assets [-]
            JavaSource (test)   : file://<PROJECT>/app/src/testDebug/java [-]
            JavaResource (test) : file://<PROJECT>/app/src/testDebug/res [-]
            JavaResource (test) : file://<PROJECT>/app/src/testDebug/resources [-]
            JavaSource (test)   : file://<PROJECT>/app/src/testDebug/rs [-]
            JavaSource (test)   : file://<PROJECT>/app/src/testDebug/shaders [-]
            EXCLUDE_FOLDER      : file://<PROJECT>/app/build [-]
        JDK                 : <NAME_CUT> Android SDK
        *isInherited        : false
            SdkType             : Android SDK
            HomePath            : <ANDROID_SDK>
            VersionString       : java version "<JDK_VERSION>"
        ORDER_ENTRY         : <Module source>
        LIBRARY             : Gradle: android.arch.core:common:<VERSION>@jar
            LibraryLevel        : project
            IsModuleLevel       : false
            Scope               : Compile
            IsExported          : false
            Name                : Gradle: android.arch.core:common:<VERSION>@jar [=]
            *CLASSES            : jar://<M2>/android/arch/core/common/1.1.1/common-<VERSION>.jar!/
        LIBRARY             : Gradle: android.arch.core:runtime:<VERSION>@aar
            LibraryLevel        : project
            IsModuleLevel       : false
            Scope               : Compile
            IsExported          : false
            Name                : Gradle: android.arch.core:runtime:<VERSION>@aar [=]
            *CLASSES            : jar://<GRADLE>/caches/transforms-2/files-2.1/xxxxxxxxxxxxxxxxxxxxxxxxxxxxxxxx/runtime-<VERSION>/jars/classes.jar!/
            *CLASSES            : file://<GRADLE>/caches/transforms-2/files-2.1/xxxxxxxxxxxxxxxxxxxxxxxxxxxxxxxx/runtime-<VERSION>/res [-]
        LIBRARY             : Gradle: android.arch.lifecycle:common:<VERSION>@jar
            LibraryLevel        : project
            IsModuleLevel       : false
            Scope               : Compile
            IsExported          : false
            Name                : Gradle: android.arch.lifecycle:common:<VERSION>@jar [=]
            *CLASSES            : jar://<M2>/android/arch/lifecycle/common/1.1.1/common-<VERSION>.jar!/
        LIBRARY             : Gradle: android.arch.lifecycle:livedata-core:<VERSION>@aar
            LibraryLevel        : project
            IsModuleLevel       : false
            Scope               : Compile
            IsExported          : false
            Name                : Gradle: android.arch.lifecycle:livedata-core:<VERSION>@aar [=]
            *CLASSES            : jar://<GRADLE>/caches/transforms-2/files-2.1/xxxxxxxxxxxxxxxxxxxxxxxxxxxxxxxx/livedata-core-<VERSION>/jars/classes.jar!/
            *CLASSES            : file://<GRADLE>/caches/transforms-2/files-2.1/xxxxxxxxxxxxxxxxxxxxxxxxxxxxxxxx/livedata-core-<VERSION>/res [-]
        LIBRARY             : Gradle: android.arch.lifecycle:livedata:<VERSION>@aar
            LibraryLevel        : project
            IsModuleLevel       : false
            Scope               : Compile
            IsExported          : false
            Name                : Gradle: android.arch.lifecycle:livedata:<VERSION>@aar [=]
            *CLASSES            : jar://<GRADLE>/caches/transforms-2/files-2.1/xxxxxxxxxxxxxxxxxxxxxxxxxxxxxxxx/livedata-<VERSION>/jars/classes.jar!/
            *CLASSES            : file://<GRADLE>/caches/transforms-2/files-2.1/xxxxxxxxxxxxxxxxxxxxxxxxxxxxxxxx/livedata-<VERSION>/res [-]
        LIBRARY             : Gradle: android.arch.lifecycle:runtime:<VERSION>@aar
            LibraryLevel        : project
            IsModuleLevel       : false
            Scope               : Compile
            IsExported          : false
            Name                : Gradle: android.arch.lifecycle:runtime:<VERSION>@aar [=]
            *CLASSES            : jar://<GRADLE>/caches/transforms-2/files-2.1/xxxxxxxxxxxxxxxxxxxxxxxxxxxxxxxx/runtime-<VERSION>/jars/classes.jar!/
            *CLASSES            : file://<GRADLE>/caches/transforms-2/files-2.1/xxxxxxxxxxxxxxxxxxxxxxxxxxxxxxxx/runtime-<VERSION>/res [-]
        LIBRARY             : Gradle: android.arch.lifecycle:viewmodel:<VERSION>@aar
            LibraryLevel        : project
            IsModuleLevel       : false
            Scope               : Compile
            IsExported          : false
            Name                : Gradle: android.arch.lifecycle:viewmodel:<VERSION>@aar [=]
            *CLASSES            : jar://<GRADLE>/caches/transforms-2/files-2.1/xxxxxxxxxxxxxxxxxxxxxxxxxxxxxxxx/viewmodel-<VERSION>/jars/classes.jar!/
            *CLASSES            : file://<GRADLE>/caches/transforms-2/files-2.1/xxxxxxxxxxxxxxxxxxxxxxxxxxxxxxxx/viewmodel-<VERSION>/res [-]
        LIBRARY             : Gradle: com.android.support.constraint:constraint-layout-solver:<VERSION>@jar
            LibraryLevel        : project
            IsModuleLevel       : false
            Scope               : Compile
            IsExported          : false
            Name                : Gradle: com.android.support.constraint:constraint-layout-solver:<VERSION>@jar [=]
            *CLASSES            : jar://<M2>/com/android/support/constraint/constraint-layout-solver/<VERSION>/constraint-layout-solver-<VERSION>.jar!/
        LIBRARY             : Gradle: com.android.support.constraint:constraint-layout:<VERSION>@aar
            LibraryLevel        : project
            IsModuleLevel       : false
            Scope               : Compile
            IsExported          : false
            Name                : Gradle: com.android.support.constraint:constraint-layout:<VERSION>@aar [=]
            *CLASSES            : jar://<GRADLE>/caches/transforms-2/files-2.1/xxxxxxxxxxxxxxxxxxxxxxxxxxxxxxxx/constraint-layout-<VERSION>/jars/classes.jar!/
            *CLASSES            : file://<GRADLE>/caches/transforms-2/files-2.1/xxxxxxxxxxxxxxxxxxxxxxxxxxxxxxxx/constraint-layout-<VERSION>/res
        LIBRARY             : Gradle: com.android.support:animated-vector-drawable:<VERSION>@aar
            LibraryLevel        : project
            IsModuleLevel       : false
            Scope               : Compile
            IsExported          : false
            Name                : Gradle: com.android.support:animated-vector-drawable:<VERSION>@aar [=]
            *CLASSES            : jar://<GRADLE>/caches/transforms-2/files-2.1/xxxxxxxxxxxxxxxxxxxxxxxxxxxxxxxx/animated-vector-drawable-<VERSION>/jars/classes.jar!/
            *CLASSES            : file://<GRADLE>/caches/transforms-2/files-2.1/xxxxxxxxxxxxxxxxxxxxxxxxxxxxxxxx/animated-vector-drawable-<VERSION>/res [-]
        LIBRARY             : Gradle: com.android.support:appcompat-v7:<VERSION>@aar
            LibraryLevel        : project
            IsModuleLevel       : false
            Scope               : Compile
            IsExported          : false
            Name                : Gradle: com.android.support:appcompat-v7:<VERSION>@aar [=]
            *CLASSES            : jar://<GRADLE>/caches/transforms-2/files-2.1/xxxxxxxxxxxxxxxxxxxxxxxxxxxxxxxx/appcompat-v7-<VERSION>/jars/classes.jar!/
            *CLASSES            : file://<GRADLE>/caches/transforms-2/files-2.1/xxxxxxxxxxxxxxxxxxxxxxxxxxxxxxxx/appcompat-v7-<VERSION>/res
            *ANNOTATIONS        : jar://<GRADLE>/caches/transforms-2/files-2.1/xxxxxxxxxxxxxxxxxxxxxxxxxxxxxxxx/appcompat-v7-<VERSION>/annotations.zip!/
        LIBRARY             : Gradle: com.android.support:asynclayoutinflater:<VERSION>@aar
            LibraryLevel        : project
            IsModuleLevel       : false
            Scope               : Compile
            IsExported          : false
            Name                : Gradle: com.android.support:asynclayoutinflater:<VERSION>@aar [=]
            *CLASSES            : jar://<GRADLE>/caches/transforms-2/files-2.1/xxxxxxxxxxxxxxxxxxxxxxxxxxxxxxxx/asynclayoutinflater-<VERSION>/jars/classes.jar!/
            *CLASSES            : file://<GRADLE>/caches/transforms-2/files-2.1/xxxxxxxxxxxxxxxxxxxxxxxxxxxxxxxx/asynclayoutinflater-<VERSION>/res [-]
        LIBRARY             : Gradle: com.android.support:collections:<VERSION>@jar
            LibraryLevel        : project
            IsModuleLevel       : false
            Scope               : Compile
            IsExported          : false
            Name                : Gradle: com.android.support:collections:<VERSION>@jar [=]
            *CLASSES            : jar://<M2>/com/android/support/collections/<VERSION>/collections-<VERSION>.jar!/
        LIBRARY             : Gradle: com.android.support:coordinatorlayout:<VERSION>@aar
            LibraryLevel        : project
            IsModuleLevel       : false
            Scope               : Compile
            IsExported          : false
            Name                : Gradle: com.android.support:coordinatorlayout:<VERSION>@aar [=]
            *CLASSES            : jar://<GRADLE>/caches/transforms-2/files-2.1/xxxxxxxxxxxxxxxxxxxxxxxxxxxxxxxx/coordinatorlayout-<VERSION>/jars/classes.jar!/
            *CLASSES            : file://<GRADLE>/caches/transforms-2/files-2.1/xxxxxxxxxxxxxxxxxxxxxxxxxxxxxxxx/coordinatorlayout-<VERSION>/res
            *ANNOTATIONS        : jar://<GRADLE>/caches/transforms-2/files-2.1/xxxxxxxxxxxxxxxxxxxxxxxxxxxxxxxx/coordinatorlayout-<VERSION>/annotations.zip!/
        LIBRARY             : Gradle: com.android.support:cursoradapter:<VERSION>@aar
            LibraryLevel        : project
            IsModuleLevel       : false
            Scope               : Compile
            IsExported          : false
            Name                : Gradle: com.android.support:cursoradapter:<VERSION>@aar [=]
            *CLASSES            : jar://<GRADLE>/caches/transforms-2/files-2.1/xxxxxxxxxxxxxxxxxxxxxxxxxxxxxxxx/cursoradapter-<VERSION>/jars/classes.jar!/
            *CLASSES            : file://<GRADLE>/caches/transforms-2/files-2.1/xxxxxxxxxxxxxxxxxxxxxxxxxxxxxxxx/cursoradapter-<VERSION>/res [-]
        LIBRARY             : Gradle: com.android.support:customview:<VERSION>@aar
            LibraryLevel        : project
            IsModuleLevel       : false
            Scope               : Compile
            IsExported          : false
            Name                : Gradle: com.android.support:customview:<VERSION>@aar [=]
            *CLASSES            : jar://<GRADLE>/caches/transforms-2/files-2.1/xxxxxxxxxxxxxxxxxxxxxxxxxxxxxxxx/customview-<VERSION>/jars/classes.jar!/
            *CLASSES            : file://<GRADLE>/caches/transforms-2/files-2.1/xxxxxxxxxxxxxxxxxxxxxxxxxxxxxxxx/customview-<VERSION>/res [-]
        LIBRARY             : Gradle: com.android.support:documentfile:<VERSION>@aar
            LibraryLevel        : project
            IsModuleLevel       : false
            Scope               : Compile
            IsExported          : false
            Name                : Gradle: com.android.support:documentfile:<VERSION>@aar [=]
            *CLASSES            : jar://<GRADLE>/caches/transforms-2/files-2.1/xxxxxxxxxxxxxxxxxxxxxxxxxxxxxxxx/documentfile-<VERSION>/jars/classes.jar!/
            *CLASSES            : file://<GRADLE>/caches/transforms-2/files-2.1/xxxxxxxxxxxxxxxxxxxxxxxxxxxxxxxx/documentfile-<VERSION>/res [-]
        LIBRARY             : Gradle: com.android.support:drawerlayout:<VERSION>@aar
            LibraryLevel        : project
            IsModuleLevel       : false
            Scope               : Compile
            IsExported          : false
            Name                : Gradle: com.android.support:drawerlayout:<VERSION>@aar [=]
            *CLASSES            : jar://<GRADLE>/caches/transforms-2/files-2.1/xxxxxxxxxxxxxxxxxxxxxxxxxxxxxxxx/drawerlayout-<VERSION>/jars/classes.jar!/
            *CLASSES            : file://<GRADLE>/caches/transforms-2/files-2.1/xxxxxxxxxxxxxxxxxxxxxxxxxxxxxxxx/drawerlayout-<VERSION>/res [-]
            *ANNOTATIONS        : jar://<GRADLE>/caches/transforms-2/files-2.1/xxxxxxxxxxxxxxxxxxxxxxxxxxxxxxxx/drawerlayout-<VERSION>/annotations.zip!/
        LIBRARY             : Gradle: com.android.support:interpolator:<VERSION>@aar
            LibraryLevel        : project
            IsModuleLevel       : false
            Scope               : Compile
            IsExported          : false
            Name                : Gradle: com.android.support:interpolator:<VERSION>@aar [=]
            *CLASSES            : jar://<GRADLE>/caches/transforms-2/files-2.1/xxxxxxxxxxxxxxxxxxxxxxxxxxxxxxxx/interpolator-<VERSION>/jars/classes.jar!/
            *CLASSES            : file://<GRADLE>/caches/transforms-2/files-2.1/xxxxxxxxxxxxxxxxxxxxxxxxxxxxxxxx/interpolator-<VERSION>/res [-]
        LIBRARY             : Gradle: com.android.support:loader:<VERSION>@aar
            LibraryLevel        : project
            IsModuleLevel       : false
            Scope               : Compile
            IsExported          : false
            Name                : Gradle: com.android.support:loader:<VERSION>@aar [=]
            *CLASSES            : jar://<GRADLE>/caches/transforms-2/files-2.1/xxxxxxxxxxxxxxxxxxxxxxxxxxxxxxxx/loader-<VERSION>/jars/classes.jar!/
            *CLASSES            : file://<GRADLE>/caches/transforms-2/files-2.1/xxxxxxxxxxxxxxxxxxxxxxxxxxxxxxxx/loader-<VERSION>/res [-]
        LIBRARY             : Gradle: com.android.support:localbroadcastmanager:<VERSION>@aar
            LibraryLevel        : project
            IsModuleLevel       : false
            Scope               : Compile
            IsExported          : false
            Name                : Gradle: com.android.support:localbroadcastmanager:<VERSION>@aar [=]
            *CLASSES            : jar://<GRADLE>/caches/transforms-2/files-2.1/xxxxxxxxxxxxxxxxxxxxxxxxxxxxxxxx/localbroadcastmanager-<VERSION>/jars/classes.jar!/
            *CLASSES            : file://<GRADLE>/caches/transforms-2/files-2.1/xxxxxxxxxxxxxxxxxxxxxxxxxxxxxxxx/localbroadcastmanager-<VERSION>/res [-]
        LIBRARY             : Gradle: com.android.support:print:<VERSION>@aar
            LibraryLevel        : project
            IsModuleLevel       : false
            Scope               : Compile
            IsExported          : false
            Name                : Gradle: com.android.support:print:<VERSION>@aar [=]
            *CLASSES            : jar://<GRADLE>/caches/transforms-2/files-2.1/xxxxxxxxxxxxxxxxxxxxxxxxxxxxxxxx/print-<VERSION>/jars/classes.jar!/
            *CLASSES            : file://<GRADLE>/caches/transforms-2/files-2.1/xxxxxxxxxxxxxxxxxxxxxxxxxxxxxxxx/print-<VERSION>/res [-]
            *ANNOTATIONS        : jar://<GRADLE>/caches/transforms-2/files-2.1/xxxxxxxxxxxxxxxxxxxxxxxxxxxxxxxx/print-<VERSION>/annotations.zip!/
        LIBRARY             : Gradle: com.android.support:slidingpanelayout:<VERSION>@aar
            LibraryLevel        : project
            IsModuleLevel       : false
            Scope               : Compile
            IsExported          : false
            Name                : Gradle: com.android.support:slidingpanelayout:<VERSION>@aar [=]
            *CLASSES            : jar://<GRADLE>/caches/transforms-2/files-2.1/xxxxxxxxxxxxxxxxxxxxxxxxxxxxxxxx/slidingpanelayout-<VERSION>/jars/classes.jar!/
            *CLASSES            : file://<GRADLE>/caches/transforms-2/files-2.1/xxxxxxxxxxxxxxxxxxxxxxxxxxxxxxxx/slidingpanelayout-<VERSION>/res [-]
        LIBRARY             : Gradle: com.android.support:support-annotations:<VERSION>@jar
            LibraryLevel        : project
            IsModuleLevel       : false
            Scope               : Compile
            IsExported          : false
            Name                : Gradle: com.android.support:support-annotations:<VERSION>@jar [=]
            *CLASSES            : jar://<M2>/com/android/support/support-annotations/<VERSION>/support-annotations-<VERSION>.jar!/
        LIBRARY             : Gradle: com.android.support:support-compat:<VERSION>@aar
            LibraryLevel        : project
            IsModuleLevel       : false
            Scope               : Compile
            IsExported          : false
            Name                : Gradle: com.android.support:support-compat:<VERSION>@aar [=]
            *CLASSES            : jar://<GRADLE>/caches/transforms-2/files-2.1/xxxxxxxxxxxxxxxxxxxxxxxxxxxxxxxx/support-compat-<VERSION>/jars/classes.jar!/
            *CLASSES            : file://<GRADLE>/caches/transforms-2/files-2.1/xxxxxxxxxxxxxxxxxxxxxxxxxxxxxxxx/support-compat-<VERSION>/res
            *ANNOTATIONS        : jar://<GRADLE>/caches/transforms-2/files-2.1/xxxxxxxxxxxxxxxxxxxxxxxxxxxxxxxx/support-compat-<VERSION>/annotations.zip!/
        LIBRARY             : Gradle: com.android.support:support-core-ui:<VERSION>@aar
            LibraryLevel        : project
            IsModuleLevel       : false
            Scope               : Compile
            IsExported          : false
            Name                : Gradle: com.android.support:support-core-ui:<VERSION>@aar [=]
            *CLASSES            : jar://<GRADLE>/caches/transforms-2/files-2.1/xxxxxxxxxxxxxxxxxxxxxxxxxxxxxxxx/support-core-ui-<VERSION>/jars/classes.jar!/
            *CLASSES            : file://<GRADLE>/caches/transforms-2/files-2.1/xxxxxxxxxxxxxxxxxxxxxxxxxxxxxxxx/support-core-ui-<VERSION>/res [-]
        LIBRARY             : Gradle: com.android.support:support-core-utils:<VERSION>@aar
            LibraryLevel        : project
            IsModuleLevel       : false
            Scope               : Compile
            IsExported          : false
            Name                : Gradle: com.android.support:support-core-utils:<VERSION>@aar [=]
            *CLASSES            : jar://<GRADLE>/caches/transforms-2/files-2.1/xxxxxxxxxxxxxxxxxxxxxxxxxxxxxxxx/support-core-utils-<VERSION>/jars/classes.jar!/
            *CLASSES            : file://<GRADLE>/caches/transforms-2/files-2.1/xxxxxxxxxxxxxxxxxxxxxxxxxxxxxxxx/support-core-utils-<VERSION>/res [-]
        LIBRARY             : Gradle: com.android.support:support-fragment:<VERSION>@aar
            LibraryLevel        : project
            IsModuleLevel       : false
            Scope               : Compile
            IsExported          : false
            Name                : Gradle: com.android.support:support-fragment:<VERSION>@aar [=]
            *CLASSES            : jar://<GRADLE>/caches/transforms-2/files-2.1/xxxxxxxxxxxxxxxxxxxxxxxxxxxxxxxx/support-fragment-<VERSION>/jars/classes.jar!/
            *CLASSES            : file://<GRADLE>/caches/transforms-2/files-2.1/xxxxxxxxxxxxxxxxxxxxxxxxxxxxxxxx/support-fragment-<VERSION>/res [-]
            *ANNOTATIONS        : jar://<GRADLE>/caches/transforms-2/files-2.1/xxxxxxxxxxxxxxxxxxxxxxxxxxxxxxxx/support-fragment-<VERSION>/annotations.zip!/
        LIBRARY             : Gradle: com.android.support:support-vector-drawable:<VERSION>@aar
            LibraryLevel        : project
            IsModuleLevel       : false
            Scope               : Compile
            IsExported          : false
            Name                : Gradle: com.android.support:support-vector-drawable:<VERSION>@aar [=]
            *CLASSES            : jar://<GRADLE>/caches/transforms-2/files-2.1/xxxxxxxxxxxxxxxxxxxxxxxxxxxxxxxx/support-vector-drawable-<VERSION>/jars/classes.jar!/
            *CLASSES            : file://<GRADLE>/caches/transforms-2/files-2.1/xxxxxxxxxxxxxxxxxxxxxxxxxxxxxxxx/support-vector-drawable-<VERSION>/res [-]
        LIBRARY             : Gradle: com.android.support:swiperefreshlayout:<VERSION>@aar
            LibraryLevel        : project
            IsModuleLevel       : false
            Scope               : Compile
            IsExported          : false
            Name                : Gradle: com.android.support:swiperefreshlayout:<VERSION>@aar [=]
            *CLASSES            : jar://<GRADLE>/caches/transforms-2/files-2.1/xxxxxxxxxxxxxxxxxxxxxxxxxxxxxxxx/swiperefreshlayout-<VERSION>/jars/classes.jar!/
            *CLASSES            : file://<GRADLE>/caches/transforms-2/files-2.1/xxxxxxxxxxxxxxxxxxxxxxxxxxxxxxxx/swiperefreshlayout-<VERSION>/res [-]
            *ANNOTATIONS        : jar://<GRADLE>/caches/transforms-2/files-2.1/xxxxxxxxxxxxxxxxxxxxxxxxxxxxxxxx/swiperefreshlayout-<VERSION>/annotations.zip!/
        LIBRARY             : Gradle: com.android.support:versionedparcelable:<VERSION>@aar
            LibraryLevel        : project
            IsModuleLevel       : false
            Scope               : Compile
            IsExported          : false
            Name                : Gradle: com.android.support:versionedparcelable:<VERSION>@aar [=]
            *CLASSES            : jar://<GRADLE>/caches/transforms-2/files-2.1/xxxxxxxxxxxxxxxxxxxxxxxxxxxxxxxx/versionedparcelable-<VERSION>/jars/classes.jar!/
            *CLASSES            : file://<GRADLE>/caches/transforms-2/files-2.1/xxxxxxxxxxxxxxxxxxxxxxxxxxxxxxxx/versionedparcelable-<VERSION>/res [-]
        LIBRARY             : Gradle: com.android.support:viewpager:<VERSION>@aar
            LibraryLevel        : project
            IsModuleLevel       : false
            Scope               : Compile
            IsExported          : false
            Name                : Gradle: com.android.support:viewpager:<VERSION>@aar [=]
            *CLASSES            : jar://<GRADLE>/caches/transforms-2/files-2.1/xxxxxxxxxxxxxxxxxxxxxxxxxxxxxxxx/viewpager-<VERSION>/jars/classes.jar!/
            *CLASSES            : file://<GRADLE>/caches/transforms-2/files-2.1/xxxxxxxxxxxxxxxxxxxxxxxxxxxxxxxx/viewpager-<VERSION>/res [-]
<<<<<<< HEAD
        LIBRARY             : Gradle: org.jetbrains.kotlin:kotlin-stdlib-common:1.3.61@jar
=======
        LIBRARY             : Gradle: org.jetbrains.kotlin:kotlin-stdlib-common:<KOTLIN_VERSION>@jar
>>>>>>> c50c8b87
            LibraryLevel        : project
            IsModuleLevel       : false
            Scope               : Compile
            IsExported          : false
<<<<<<< HEAD
            Name                : Gradle: org.jetbrains.kotlin:kotlin-stdlib-common:1.3.61@jar [=]
            *CLASSES            : jar://<M2>/org/jetbrains/kotlin/kotlin-stdlib-common/1.3.61/kotlin-stdlib-common-1.3.61.jar!/
        LIBRARY             : Gradle: org.jetbrains.kotlin:kotlin-stdlib:1.3.61@jar
=======
            Name                : Gradle: org.jetbrains.kotlin:kotlin-stdlib-common:<KOTLIN_VERSION>@jar [=]
            *CLASSES            : jar://<M2>/org/jetbrains/kotlin/kotlin-stdlib-common/<KOTLIN_VERSION>/kotlin-stdlib-common-<KOTLIN_VERSION>.jar!/
        LIBRARY             : Gradle: org.jetbrains.kotlin:kotlin-stdlib:<KOTLIN_VERSION>@jar
>>>>>>> c50c8b87
            LibraryLevel        : project
            IsModuleLevel       : false
            Scope               : Compile
            IsExported          : false
<<<<<<< HEAD
            Name                : Gradle: org.jetbrains.kotlin:kotlin-stdlib:1.3.61@jar [=]
            *CLASSES            : jar://<M2>/org/jetbrains/kotlin/kotlin-stdlib/1.3.61/kotlin-stdlib-1.3.61.jar!/
=======
            Name                : Gradle: org.jetbrains.kotlin:kotlin-stdlib:<KOTLIN_VERSION>@jar [=]
            *CLASSES            : jar://<M2>/org/jetbrains/kotlin/kotlin-stdlib/<KOTLIN_VERSION>/kotlin-stdlib-<KOTLIN_VERSION>.jar!/
>>>>>>> c50c8b87
        LIBRARY             : Gradle: org.jetbrains:annotations:13.0@jar
            LibraryLevel        : project
            IsModuleLevel       : false
            Scope               : Compile
            IsExported          : false
            Name                : Gradle: org.jetbrains:annotations:13.0@jar [=]
            *CLASSES            : jar://<M2>/org/jetbrains/annotations/13.0/annotations-13.0.jar!/
        ORDER_ENTRY         : lib
    MODULE              : lib
        - ModuleGroupPath   : testSyncWithKotlinDsl
        - ModuleGroupPath   : lib
        ExternalModuleGroup : testSyncWithKotlinDsl
        ExternalModuleVersion         : unspecified
        LinkedProjectId     : :lib
        LinkedProjectPath   : <PROJECT>/lib
        RootProjectPath     : <PROJECT>
        ModuleFile          : <PROJECT>/.idea/modules/lib/lib.iml
        ModuleTypeName      : JAVA_MODULE
        FACET               : Android
            TypeId              : android
            SelectedBuildVariant          : debug
            AssembleTaskName    : assembleDebug
            CompileJavaTaskName : compileDebugSources
            - AfterSyncTask     : generateDebugSources
            AllowUserConfiguration        : false
            GenFolderRelativePathApt      : /gen
            GenFolderRelativePathAidl     : /gen
            ManifestFileRelativePath      : /src/main/AndroidManifest.xml
            ResFolderRelativePath         : /src/main/res
            - ResFoldersRelativePath      : file://<PROJECT>/lib/src/main/res [-]
            - ResFoldersRelativePath      : file://<PROJECT>/lib/src/debug/res [-]
            - ResFoldersRelativePath      : file://<PROJECT>/lib/build/generated/res/rs/debug [-]
            - TestResFoldersRelativePath  : file://<PROJECT>/lib/src/androidTest/res [-]
            - TestResFoldersRelativePath  : file://<PROJECT>/lib/src/test/res [-]
            - TestResFoldersRelativePath  : file://<PROJECT>/lib/src/androidTestDebug/res [-]
            - TestResFoldersRelativePath  : file://<PROJECT>/lib/src/testDebug/res [-]
            - TestResFoldersRelativePath  : file://<PROJECT>/lib/build/generated/res/rs/androidTest/debug [-]
            AssetsFolderRelativePath      : /src/main/assets
            LibsFolderRelativePath        : /libs
            UseCustomApkResourceFolder    : false
            UseCustomCompilerManifest     : false
            ProjectType         : 1
            RunProcessResourcesMavenTask  : true
            PackTestCode        : false
            RunProguard         : false
            ProguardLogsFolderRelativePath          : /proguard_logs
            UseCustomManifestPackage      : false
            EnableManifestMerging         : false
            EnablePreDexing     : true
            CompileCustomGeneratedSources : true
            EnableSourcesAutogeneration   : true
            EnableMultiDex      : false
            MinimalMainDex      : false
            IncludeAssetsFromLibraries    : false
            - ProGuardCfgFiles  : file://%MODULE_SDK_HOME%/tools/proguard/proguard-android.txt
        FACET               : Android-Gradle
            TypeId              : android-gradle
            GradlePath          : :lib
        FACET               : Kotlin
            TypeId              : kotlin-language
            ApiLevel            : 1.3
            CompilerArguments
                apiVersion          : 1.3
                coroutinesState     : default
                languageVersion     : 1.3
            CompilerSettings
                additionalArguments : -Xallow-no-source-files
                copyJsLibraryFiles  : true
                outputDirectoryForJsLibraryFiles        : lib
            CoroutineSupport    : ENABLED_WITH_WARNING
            IsTestModule        : false
            Kind                : DEFAULT
            LanguageLevel       : 1.3
            MergedCompilerArguments
                apiVersion          : 1.3
                coroutinesState     : default
                languageVersion     : 1.3
            Platform            : JVM (JVM_1_6)
            UseProjectSettings  : false
            Version             : 3
        CONENT_ENTRY        : file://<PROJECT>/lib
            JavaSource          : file://<PROJECT>/lib/build/generated/aidl_source_output_dir/debug/out [-]
            JavaSource (test)   : file://<PROJECT>/lib/build/generated/aidl_source_output_dir/debugAndroidTest/out [-]
            JavaSource          : file://<PROJECT>/lib/build/generated/ap_generated_sources/debug/out [-]
            JavaSource (test)   : file://<PROJECT>/lib/build/generated/ap_generated_sources/debugAndroidTest/out [-]
            JavaSource (test)   : file://<PROJECT>/lib/build/generated/ap_generated_sources/debugUnitTest/out [-]
            JavaSource          : file://<PROJECT>/lib/build/generated/renderscript_source_output_dir/debug/out [-]
            JavaSource (test)   : file://<PROJECT>/lib/build/generated/renderscript_source_output_dir/debugAndroidTest/out [-]
            JavaResource (test) : file://<PROJECT>/lib/build/generated/res/rs/androidTest/debug [-]
            JavaResource        : file://<PROJECT>/lib/build/generated/res/rs/debug [-]
            JavaSource (test)   : file://<PROJECT>/lib/build/generated/source/buildConfig/androidTest/debug [-]
            JavaSource          : file://<PROJECT>/lib/build/generated/source/buildConfig/debug [-]
            JavaSource (test)   : file://<PROJECT>/lib/src/androidTest/aidl [-]
            JavaResource (test) : file://<PROJECT>/lib/src/androidTest/assets [-]
            JavaSource (test)   : file://<PROJECT>/lib/src/androidTest/java [-]
            JavaResource (test) : file://<PROJECT>/lib/src/androidTest/res [-]
            JavaResource (test) : file://<PROJECT>/lib/src/androidTest/resources [-]
            JavaSource (test)   : file://<PROJECT>/lib/src/androidTest/rs [-]
            JavaSource (test)   : file://<PROJECT>/lib/src/androidTest/shaders [-]
            JavaSource (test)   : file://<PROJECT>/lib/src/androidTestDebug/aidl [-]
            JavaResource (test) : file://<PROJECT>/lib/src/androidTestDebug/assets [-]
            JavaSource (test)   : file://<PROJECT>/lib/src/androidTestDebug/java [-]
            JavaResource (test) : file://<PROJECT>/lib/src/androidTestDebug/res [-]
            JavaResource (test) : file://<PROJECT>/lib/src/androidTestDebug/resources [-]
            JavaSource (test)   : file://<PROJECT>/lib/src/androidTestDebug/rs [-]
            JavaSource (test)   : file://<PROJECT>/lib/src/androidTestDebug/shaders [-]
            JavaSource          : file://<PROJECT>/lib/src/debug/aidl [-]
            JavaResource        : file://<PROJECT>/lib/src/debug/assets [-]
            JavaSource          : file://<PROJECT>/lib/src/debug/java [-]
            JavaResource        : file://<PROJECT>/lib/src/debug/res [-]
            JavaResource        : file://<PROJECT>/lib/src/debug/resources [-]
            JavaSource          : file://<PROJECT>/lib/src/debug/rs [-]
            JavaSource          : file://<PROJECT>/lib/src/debug/shaders [-]
            JavaSource          : file://<PROJECT>/lib/src/main/aidl [-]
            JavaResource        : file://<PROJECT>/lib/src/main/assets [-]
            JavaSource          : file://<PROJECT>/lib/src/main/java [-]
            JavaResource        : file://<PROJECT>/lib/src/main/res [-]
            JavaResource        : file://<PROJECT>/lib/src/main/resources [-]
            JavaSource          : file://<PROJECT>/lib/src/main/rs [-]
            JavaSource          : file://<PROJECT>/lib/src/main/shaders [-]
            JavaSource (test)   : file://<PROJECT>/lib/src/test/aidl [-]
            JavaResource (test) : file://<PROJECT>/lib/src/test/assets [-]
            JavaSource (test)   : file://<PROJECT>/lib/src/test/java [-]
            JavaResource (test) : file://<PROJECT>/lib/src/test/res [-]
            JavaResource (test) : file://<PROJECT>/lib/src/test/resources [-]
            JavaSource (test)   : file://<PROJECT>/lib/src/test/rs [-]
            JavaSource (test)   : file://<PROJECT>/lib/src/test/shaders [-]
            JavaSource (test)   : file://<PROJECT>/lib/src/testDebug/aidl [-]
            JavaResource (test) : file://<PROJECT>/lib/src/testDebug/assets [-]
            JavaSource (test)   : file://<PROJECT>/lib/src/testDebug/java [-]
            JavaResource (test) : file://<PROJECT>/lib/src/testDebug/res [-]
            JavaResource (test) : file://<PROJECT>/lib/src/testDebug/resources [-]
            JavaSource (test)   : file://<PROJECT>/lib/src/testDebug/rs [-]
            JavaSource (test)   : file://<PROJECT>/lib/src/testDebug/shaders [-]
            EXCLUDE_FOLDER      : file://<PROJECT>/lib/build [-]
        JDK                 : <NAME_CUT> Android SDK
        *isInherited        : false
            SdkType             : Android SDK
            HomePath            : <ANDROID_SDK>
            VersionString       : java version "<JDK_VERSION>"
        ORDER_ENTRY         : <Module source>
<<<<<<< HEAD
        LIBRARY             : Gradle: org.jetbrains.kotlin:kotlin-stdlib-common:1.3.31@jar
=======
        LIBRARY             : Gradle: org.jetbrains.kotlin:kotlin-stdlib-common:<KOTLIN_VERSION>@jar
>>>>>>> c50c8b87
            LibraryLevel        : project
            IsModuleLevel       : false
            Scope               : Compile
            IsExported          : false
<<<<<<< HEAD
            Name                : Gradle: org.jetbrains.kotlin:kotlin-stdlib-common:1.3.31@jar [=]
            *CLASSES            : jar://<M2>/org/jetbrains/kotlin/kotlin-stdlib-common/1.3.31/kotlin-stdlib-common-1.3.31.jar!/
        LIBRARY             : Gradle: org.jetbrains.kotlin:kotlin-stdlib:1.3.31@jar
=======
            Name                : Gradle: org.jetbrains.kotlin:kotlin-stdlib-common:<KOTLIN_VERSION>@jar [=]
            *CLASSES            : jar://<M2>/org/jetbrains/kotlin/kotlin-stdlib-common/<KOTLIN_VERSION>/kotlin-stdlib-common-<KOTLIN_VERSION>.jar!/
        LIBRARY             : Gradle: org.jetbrains.kotlin:kotlin-stdlib:<KOTLIN_VERSION>@jar
>>>>>>> c50c8b87
            LibraryLevel        : project
            IsModuleLevel       : false
            Scope               : Compile
            IsExported          : false
<<<<<<< HEAD
            Name                : Gradle: org.jetbrains.kotlin:kotlin-stdlib:1.3.31@jar [=]
            *CLASSES            : jar://<M2>/org/jetbrains/kotlin/kotlin-stdlib/1.3.31/kotlin-stdlib-1.3.31.jar!/
=======
            Name                : Gradle: org.jetbrains.kotlin:kotlin-stdlib:<KOTLIN_VERSION>@jar [=]
            *CLASSES            : jar://<M2>/org/jetbrains/kotlin/kotlin-stdlib/<KOTLIN_VERSION>/kotlin-stdlib-<KOTLIN_VERSION>.jar!/
>>>>>>> c50c8b87
        LIBRARY             : Gradle: org.jetbrains:annotations:13.0@jar
            LibraryLevel        : project
            IsModuleLevel       : false
            Scope               : Compile
            IsExported          : false
            Name                : Gradle: org.jetbrains:annotations:13.0@jar [=]
            *CLASSES            : jar://<M2>/org/jetbrains/annotations/13.0/annotations-13.0.jar!/
    MODULE              : testSyncWithKotlinDsl
        - ModuleGroupPath   : testSyncWithKotlinDsl
        ExternalModuleGroup :
        ExternalModuleVersion         : unspecified
        LinkedProjectId     : testSyncWithKotlinDsl
        LinkedProjectPath   : <PROJECT>
        RootProjectPath     : <PROJECT>
        ModuleFile          : <PROJECT>/.idea/modules/testSyncWithKotlinDsl.iml
        ModuleTypeName      : JAVA_MODULE
        FACET               : Java-Gradle
            TypeId              : java-gradle
            Buildable           : false
            BuildFolderPath     : <PROJECT>/build [-]
        CONENT_ENTRY        : file://<PROJECT>
            EXCLUDE_FOLDER      : file://<PROJECT>/.gradle
        JDK                 : <NAME_CUT> JavaSDK
        *isInherited        : true
        ORDER_ENTRY         : <Module source><|MERGE_RESOLUTION|>--- conflicted
+++ resolved
@@ -390,35 +390,20 @@
             Name                : Gradle: com.android.support:viewpager:<VERSION>@aar [=]
             *CLASSES            : jar://<GRADLE>/caches/transforms-2/files-2.1/xxxxxxxxxxxxxxxxxxxxxxxxxxxxxxxx/viewpager-<VERSION>/jars/classes.jar!/
             *CLASSES            : file://<GRADLE>/caches/transforms-2/files-2.1/xxxxxxxxxxxxxxxxxxxxxxxxxxxxxxxx/viewpager-<VERSION>/res [-]
-<<<<<<< HEAD
-        LIBRARY             : Gradle: org.jetbrains.kotlin:kotlin-stdlib-common:1.3.61@jar
-=======
         LIBRARY             : Gradle: org.jetbrains.kotlin:kotlin-stdlib-common:<KOTLIN_VERSION>@jar
->>>>>>> c50c8b87
-            LibraryLevel        : project
-            IsModuleLevel       : false
-            Scope               : Compile
-            IsExported          : false
-<<<<<<< HEAD
-            Name                : Gradle: org.jetbrains.kotlin:kotlin-stdlib-common:1.3.61@jar [=]
-            *CLASSES            : jar://<M2>/org/jetbrains/kotlin/kotlin-stdlib-common/1.3.61/kotlin-stdlib-common-1.3.61.jar!/
-        LIBRARY             : Gradle: org.jetbrains.kotlin:kotlin-stdlib:1.3.61@jar
-=======
+            LibraryLevel        : project
+            IsModuleLevel       : false
+            Scope               : Compile
+            IsExported          : false
             Name                : Gradle: org.jetbrains.kotlin:kotlin-stdlib-common:<KOTLIN_VERSION>@jar [=]
             *CLASSES            : jar://<M2>/org/jetbrains/kotlin/kotlin-stdlib-common/<KOTLIN_VERSION>/kotlin-stdlib-common-<KOTLIN_VERSION>.jar!/
         LIBRARY             : Gradle: org.jetbrains.kotlin:kotlin-stdlib:<KOTLIN_VERSION>@jar
->>>>>>> c50c8b87
-            LibraryLevel        : project
-            IsModuleLevel       : false
-            Scope               : Compile
-            IsExported          : false
-<<<<<<< HEAD
-            Name                : Gradle: org.jetbrains.kotlin:kotlin-stdlib:1.3.61@jar [=]
-            *CLASSES            : jar://<M2>/org/jetbrains/kotlin/kotlin-stdlib/1.3.61/kotlin-stdlib-1.3.61.jar!/
-=======
+            LibraryLevel        : project
+            IsModuleLevel       : false
+            Scope               : Compile
+            IsExported          : false
             Name                : Gradle: org.jetbrains.kotlin:kotlin-stdlib:<KOTLIN_VERSION>@jar [=]
             *CLASSES            : jar://<M2>/org/jetbrains/kotlin/kotlin-stdlib/<KOTLIN_VERSION>/kotlin-stdlib-<KOTLIN_VERSION>.jar!/
->>>>>>> c50c8b87
         LIBRARY             : Gradle: org.jetbrains:annotations:13.0@jar
             LibraryLevel        : project
             IsModuleLevel       : false
@@ -560,35 +545,20 @@
             HomePath            : <ANDROID_SDK>
             VersionString       : java version "<JDK_VERSION>"
         ORDER_ENTRY         : <Module source>
-<<<<<<< HEAD
-        LIBRARY             : Gradle: org.jetbrains.kotlin:kotlin-stdlib-common:1.3.31@jar
-=======
         LIBRARY             : Gradle: org.jetbrains.kotlin:kotlin-stdlib-common:<KOTLIN_VERSION>@jar
->>>>>>> c50c8b87
-            LibraryLevel        : project
-            IsModuleLevel       : false
-            Scope               : Compile
-            IsExported          : false
-<<<<<<< HEAD
-            Name                : Gradle: org.jetbrains.kotlin:kotlin-stdlib-common:1.3.31@jar [=]
-            *CLASSES            : jar://<M2>/org/jetbrains/kotlin/kotlin-stdlib-common/1.3.31/kotlin-stdlib-common-1.3.31.jar!/
-        LIBRARY             : Gradle: org.jetbrains.kotlin:kotlin-stdlib:1.3.31@jar
-=======
+            LibraryLevel        : project
+            IsModuleLevel       : false
+            Scope               : Compile
+            IsExported          : false
             Name                : Gradle: org.jetbrains.kotlin:kotlin-stdlib-common:<KOTLIN_VERSION>@jar [=]
             *CLASSES            : jar://<M2>/org/jetbrains/kotlin/kotlin-stdlib-common/<KOTLIN_VERSION>/kotlin-stdlib-common-<KOTLIN_VERSION>.jar!/
         LIBRARY             : Gradle: org.jetbrains.kotlin:kotlin-stdlib:<KOTLIN_VERSION>@jar
->>>>>>> c50c8b87
-            LibraryLevel        : project
-            IsModuleLevel       : false
-            Scope               : Compile
-            IsExported          : false
-<<<<<<< HEAD
-            Name                : Gradle: org.jetbrains.kotlin:kotlin-stdlib:1.3.31@jar [=]
-            *CLASSES            : jar://<M2>/org/jetbrains/kotlin/kotlin-stdlib/1.3.31/kotlin-stdlib-1.3.31.jar!/
-=======
+            LibraryLevel        : project
+            IsModuleLevel       : false
+            Scope               : Compile
+            IsExported          : false
             Name                : Gradle: org.jetbrains.kotlin:kotlin-stdlib:<KOTLIN_VERSION>@jar [=]
             *CLASSES            : jar://<M2>/org/jetbrains/kotlin/kotlin-stdlib/<KOTLIN_VERSION>/kotlin-stdlib-<KOTLIN_VERSION>.jar!/
->>>>>>> c50c8b87
         LIBRARY             : Gradle: org.jetbrains:annotations:13.0@jar
             LibraryLevel        : project
             IsModuleLevel       : false
