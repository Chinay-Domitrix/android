apply plugin: 'com.android.library'

android {
    compileSdkVersion 23
    buildToolsVersion "23.0.3"

    defaultConfig {
        minSdkVersion 15
        targetSdkVersion 23
        versionCode 1
        versionName "1.0"

        testInstrumentationRunner "android.support.test.runner.AndroidJUnitRunner"

    }
    buildTypes {
        release {
            minifyEnabled false
            proguardFiles getDefaultProguardFile('proguard-android.txt'), 'proguard-rules.pro'
        }
    }
}

dependencies {
    compile fileTree(dir: 'libs', include: ['*.jar'])
    compile 'com.android.support:appcompat-v7:+'
<<<<<<< HEAD
=======
    compile 'commons-io:commons-io:+'
>>>>>>> b13afab4
    testCompile 'junit:junit:+'
    androidTestCompile 'com.android.support.test.espresso:espresso-core:+'
    androidTestCompile 'com.android.support.test:runner:+'
    androidTestCompile 'com.android.support:support-annotations:+'
<<<<<<< HEAD
    compile 'com.squareup:javawriter:+'
=======
>>>>>>> b13afab4
}<|MERGE_RESOLUTION|>--- conflicted
+++ resolved
@@ -24,16 +24,9 @@
 dependencies {
     compile fileTree(dir: 'libs', include: ['*.jar'])
     compile 'com.android.support:appcompat-v7:+'
-<<<<<<< HEAD
-=======
     compile 'commons-io:commons-io:+'
->>>>>>> b13afab4
     testCompile 'junit:junit:+'
     androidTestCompile 'com.android.support.test.espresso:espresso-core:+'
     androidTestCompile 'com.android.support.test:runner:+'
     androidTestCompile 'com.android.support:support-annotations:+'
-<<<<<<< HEAD
-    compile 'com.squareup:javawriter:+'
-=======
->>>>>>> b13afab4
 }