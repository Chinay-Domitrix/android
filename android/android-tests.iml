--- conflicted
+++ resolved
@@ -90,10 +90,6 @@
     <orderEntry type="module" module-name="adt-branding" scope="TEST" />
     <orderEntry type="module" module-name="sdk-updates" scope="TEST" />
     <orderEntry type="module" module-name="java-lib-model" scope="TEST" />
-<<<<<<< HEAD
-=======
-    <orderEntry type="library" scope="TEST" name="equalsverifier" level="project" />
     <orderEntry type="module" module-name="layoutinspector" scope="TEST" />
->>>>>>> 62df8735
   </component>
 </module>