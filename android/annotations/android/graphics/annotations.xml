<?xml version="1.0" encoding="UTF-8"?>
<root>
  <item name="android.graphics.Bitmap android.graphics.Bitmap createBitmap(android.graphics.Bitmap) 0">
    <annotation name="android.support.annotation.NonNull" />
  </item>
  <item name="android.graphics.Bitmap android.graphics.Bitmap createBitmap(android.graphics.Bitmap, int, int, int, int) 0">
    <annotation name="android.support.annotation.NonNull" />
  </item>
  <item name="android.graphics.Bitmap android.graphics.Bitmap createBitmap(android.graphics.Bitmap, int, int, int, int, android.graphics.Matrix, boolean) 0">
    <annotation name="android.support.annotation.NonNull" />
  </item>
  <item name="android.graphics.Bitmap android.graphics.Bitmap createBitmap(android.graphics.Bitmap, int, int, int, int, android.graphics.Matrix, boolean) 5">
    <annotation name="android.support.annotation.Nullable" />
  </item>
  <item name="android.graphics.Bitmap android.graphics.Bitmap createBitmap(android.util.DisplayMetrics, int, int, android.graphics.Bitmap.Config) 0">
    <annotation name="android.support.annotation.Nullable" />
  </item>
  <item name="android.graphics.Bitmap android.graphics.Bitmap createBitmap(android.util.DisplayMetrics, int, int, android.graphics.Bitmap.Config) 3">
    <annotation name="android.support.annotation.NonNull" />
  </item>
  <item name="android.graphics.Bitmap android.graphics.Bitmap createBitmap(android.util.DisplayMetrics, int, int, android.graphics.Bitmap.Config, boolean) 0">
    <annotation name="android.support.annotation.Nullable" />
  </item>
  <item name="android.graphics.Bitmap android.graphics.Bitmap createBitmap(android.util.DisplayMetrics, int, int, android.graphics.Bitmap.Config, boolean) 3">
    <annotation name="android.support.annotation.NonNull" />
  </item>
  <item name="android.graphics.Bitmap android.graphics.Bitmap createBitmap(android.util.DisplayMetrics, int, int, android.graphics.Bitmap.Config, boolean, android.graphics.ColorSpace) 0">
    <annotation name="android.support.annotation.Nullable" />
  </item>
  <item name="android.graphics.Bitmap android.graphics.Bitmap createBitmap(android.util.DisplayMetrics, int, int, android.graphics.Bitmap.Config, boolean, android.graphics.ColorSpace) 3">
    <annotation name="android.support.annotation.NonNull" />
  </item>
  <item name="android.graphics.Bitmap android.graphics.Bitmap createBitmap(android.util.DisplayMetrics, int, int, android.graphics.Bitmap.Config, boolean, android.graphics.ColorSpace) 5">
    <annotation name="android.support.annotation.NonNull" />
  </item>
  <item name="android.graphics.Bitmap android.graphics.Bitmap createBitmap(android.util.DisplayMetrics, int[], int, int, android.graphics.Bitmap.Config) 0">
    <annotation name="android.support.annotation.Nullable" />
  </item>
  <item name="android.graphics.Bitmap android.graphics.Bitmap createBitmap(android.util.DisplayMetrics, int[], int, int, android.graphics.Bitmap.Config) 1">
    <annotation name="android.support.annotation.NonNull" />
    <annotation name="android.support.annotation.ColorInt" />
  </item>
  <item name="android.graphics.Bitmap android.graphics.Bitmap createBitmap(android.util.DisplayMetrics, int[], int, int, android.graphics.Bitmap.Config) 4">
    <annotation name="android.support.annotation.NonNull" />
  </item>
  <item name="android.graphics.Bitmap android.graphics.Bitmap createBitmap(android.util.DisplayMetrics, int[], int, int, int, int, android.graphics.Bitmap.Config) 0">
    <annotation name="android.support.annotation.NonNull" />
  </item>
  <item name="android.graphics.Bitmap android.graphics.Bitmap createBitmap(android.util.DisplayMetrics, int[], int, int, int, int, android.graphics.Bitmap.Config) 1">
    <annotation name="android.support.annotation.NonNull" />
    <annotation name="android.support.annotation.ColorInt" />
  </item>
  <item name="android.graphics.Bitmap android.graphics.Bitmap createBitmap(android.util.DisplayMetrics, int[], int, int, int, int, android.graphics.Bitmap.Config) 6">
    <annotation name="android.support.annotation.NonNull" />
  </item>
  <item name="android.graphics.Bitmap android.graphics.Bitmap createBitmap(int, int, android.graphics.Bitmap.Config) 2">
    <annotation name="android.support.annotation.NonNull" />
  </item>
  <item name="android.graphics.Bitmap android.graphics.Bitmap createBitmap(int, int, android.graphics.Bitmap.Config, boolean) 2">
    <annotation name="android.support.annotation.NonNull" />
  </item>
  <item name="android.graphics.Bitmap android.graphics.Bitmap createBitmap(int, int, android.graphics.Bitmap.Config, boolean, android.graphics.ColorSpace) 2">
    <annotation name="android.support.annotation.NonNull" />
  </item>
  <item name="android.graphics.Bitmap android.graphics.Bitmap createBitmap(int, int, android.graphics.Bitmap.Config, boolean, android.graphics.ColorSpace) 4">
    <annotation name="android.support.annotation.NonNull" />
  </item>
  <item name="android.graphics.Bitmap android.graphics.Bitmap createBitmap(int[], int, int, android.graphics.Bitmap.Config) 0">
    <annotation name="android.support.annotation.NonNull" />
    <annotation name="android.support.annotation.ColorInt" />
  </item>
  <item name="android.graphics.Bitmap android.graphics.Bitmap createBitmap(int[], int, int, int, int, android.graphics.Bitmap.Config) 0">
    <annotation name="android.support.annotation.NonNull" />
    <annotation name="android.support.annotation.ColorInt" />
  </item>
  <item name="android.graphics.Bitmap android.graphics.Bitmap createBitmap(int[], int, int, int, int, android.graphics.Bitmap.Config) 5">
    <annotation name="android.support.annotation.NonNull" />
  </item>
  <item name="android.graphics.Bitmap android.graphics.Bitmap createScaledBitmap(android.graphics.Bitmap, int, int, boolean) 0">
    <annotation name="android.support.annotation.NonNull" />
  </item>
  <item name="android.graphics.Bitmap android.graphics.Bitmap extractAlpha()">
    <annotation name="android.support.annotation.CheckResult" />
  </item>
  <item name="android.graphics.Bitmap android.graphics.Bitmap extractAlpha(android.graphics.Paint, int[])">
    <annotation name="android.support.annotation.CheckResult" />
  </item>
  <item name="android.graphics.Bitmap android.graphics.ColorSpace getColorSpace()">
    <annotation name="android.support.annotation.Nullable" />
  </item>
<<<<<<< HEAD
=======
  <item name="android.graphics.Bitmap boolean compress(android.graphics.Bitmap.CompressFormat, int, java.io.OutputStream)">
    <annotation name="android.support.annotation.WorkerThread" />
  </item>
>>>>>>> 9e819fa1
  <item name="android.graphics.Bitmap int getPixel(int, int)">
    <annotation name="android.support.annotation.ColorInt" />
  </item>
  <item name="android.graphics.Bitmap void eraseColor(int) 0">
    <annotation name="android.support.annotation.ColorInt" />
  </item>
  <item name="android.graphics.Bitmap void getPixels(int[], int, int, int, int, int, int) 0">
    <annotation name="android.support.annotation.ColorInt" />
  </item>
  <item name="android.graphics.Bitmap void setPixel(int, int, int) 2">
    <annotation name="android.support.annotation.ColorInt" />
  </item>
  <item name="android.graphics.Bitmap void setPixels(int[], int, int, int, int, int, int) 0">
    <annotation name="android.support.annotation.ColorInt" />
  </item>
  <item name="android.graphics.BitmapShader BitmapShader(android.graphics.Bitmap, android.graphics.Shader.TileMode, android.graphics.Shader.TileMode) 0">
    <annotation name="android.support.annotation.NonNull" />
  </item>
  <item name="android.graphics.BitmapShader BitmapShader(android.graphics.Bitmap, android.graphics.Shader.TileMode, android.graphics.Shader.TileMode) 1">
    <annotation name="android.support.annotation.NonNull" />
  </item>
  <item name="android.graphics.BitmapShader BitmapShader(android.graphics.Bitmap, android.graphics.Shader.TileMode, android.graphics.Shader.TileMode) 2">
    <annotation name="android.support.annotation.NonNull" />
  </item>
  <item name="android.graphics.Canvas Canvas(android.graphics.Bitmap) 0">
    <annotation name="android.support.annotation.NonNull" />
  </item>
  <item name="android.graphics.Canvas android.graphics.DrawFilter getDrawFilter()">
    <annotation name="android.support.annotation.Nullable" />
  </item>
  <item name="android.graphics.Canvas android.graphics.Matrix getMatrix()">
    <annotation name="android.support.annotation.NonNull" />
  </item>
  <item name="android.graphics.Canvas android.graphics.Rect getClipBounds()">
    <annotation name="android.support.annotation.NonNull" />
  </item>
  <item name="android.graphics.Canvas boolean clipOutPath(android.graphics.Path) 0">
    <annotation name="android.support.annotation.NonNull" />
  </item>
  <item name="android.graphics.Canvas boolean clipOutRect(android.graphics.Rect) 0">
    <annotation name="android.support.annotation.NonNull" />
  </item>
  <item name="android.graphics.Canvas boolean clipOutRect(android.graphics.RectF) 0">
    <annotation name="android.support.annotation.NonNull" />
  </item>
  <item name="android.graphics.Canvas boolean clipPath(android.graphics.Path) 0">
    <annotation name="android.support.annotation.NonNull" />
  </item>
  <item name="android.graphics.Canvas boolean clipPath(android.graphics.Path, android.graphics.Region.Op) 0">
    <annotation name="android.support.annotation.NonNull" />
  </item>
  <item name="android.graphics.Canvas boolean clipPath(android.graphics.Path, android.graphics.Region.Op) 1">
    <annotation name="android.support.annotation.NonNull" />
  </item>
  <item name="android.graphics.Canvas boolean clipRect(android.graphics.Rect) 0">
    <annotation name="android.support.annotation.NonNull" />
  </item>
  <item name="android.graphics.Canvas boolean clipRect(android.graphics.Rect, android.graphics.Region.Op) 0">
    <annotation name="android.support.annotation.NonNull" />
  </item>
  <item name="android.graphics.Canvas boolean clipRect(android.graphics.Rect, android.graphics.Region.Op) 1">
    <annotation name="android.support.annotation.NonNull" />
  </item>
  <item name="android.graphics.Canvas boolean clipRect(android.graphics.RectF) 0">
    <annotation name="android.support.annotation.NonNull" />
  </item>
  <item name="android.graphics.Canvas boolean clipRect(android.graphics.RectF, android.graphics.Region.Op) 0">
    <annotation name="android.support.annotation.NonNull" />
  </item>
  <item name="android.graphics.Canvas boolean clipRect(android.graphics.RectF, android.graphics.Region.Op) 1">
    <annotation name="android.support.annotation.NonNull" />
  </item>
  <item name="android.graphics.Canvas boolean clipRect(float, float, float, float, android.graphics.Region.Op) 4">
    <annotation name="android.support.annotation.NonNull" />
  </item>
  <item name="android.graphics.Canvas boolean getClipBounds(android.graphics.Rect) 0">
    <annotation name="android.support.annotation.Nullable" />
  </item>
  <item name="android.graphics.Canvas boolean quickReject(android.graphics.Path, android.graphics.Canvas.EdgeType) 0">
    <annotation name="android.support.annotation.NonNull" />
  </item>
  <item name="android.graphics.Canvas boolean quickReject(android.graphics.Path, android.graphics.Canvas.EdgeType) 1">
    <annotation name="android.support.annotation.NonNull" />
  </item>
  <item name="android.graphics.Canvas boolean quickReject(android.graphics.RectF, android.graphics.Canvas.EdgeType) 0">
    <annotation name="android.support.annotation.NonNull" />
  </item>
  <item name="android.graphics.Canvas boolean quickReject(android.graphics.RectF, android.graphics.Canvas.EdgeType) 1">
    <annotation name="android.support.annotation.NonNull" />
  </item>
  <item name="android.graphics.Canvas boolean quickReject(float, float, float, float, android.graphics.Canvas.EdgeType) 4">
    <annotation name="android.support.annotation.NonNull" />
  </item>
  <item name="android.graphics.Canvas int save(int) 0">
    <annotation name="android.support.annotation.IntDef">
      <val name="value" val="{android.graphics.Canvas.ALL_SAVE_FLAG}" />
      <val name="flag" val="true" />
    </annotation>
  </item>
  <item name="android.graphics.Canvas int saveLayer(android.graphics.RectF, android.graphics.Paint) 0">
    <annotation name="android.support.annotation.Nullable" />
  </item>
  <item name="android.graphics.Canvas int saveLayer(android.graphics.RectF, android.graphics.Paint) 1">
    <annotation name="android.support.annotation.Nullable" />
  </item>
  <item name="android.graphics.Canvas int saveLayer(android.graphics.RectF, android.graphics.Paint, int) 0">
    <annotation name="android.support.annotation.Nullable" />
  </item>
  <item name="android.graphics.Canvas int saveLayer(android.graphics.RectF, android.graphics.Paint, int) 1">
    <annotation name="android.support.annotation.Nullable" />
  </item>
  <item name="android.graphics.Canvas int saveLayer(android.graphics.RectF, android.graphics.Paint, int) 2">
    <annotation name="android.support.annotation.IntDef">
      <val name="value" val="{android.graphics.Canvas.ALL_SAVE_FLAG}" />
      <val name="flag" val="true" />
    </annotation>
  </item>
  <item name="android.graphics.Canvas int saveLayer(float, float, float, float, android.graphics.Paint) 4">
    <annotation name="android.support.annotation.Nullable" />
  </item>
  <item name="android.graphics.Canvas int saveLayer(float, float, float, float, android.graphics.Paint, int) 4">
    <annotation name="android.support.annotation.Nullable" />
  </item>
  <item name="android.graphics.Canvas int saveLayer(float, float, float, float, android.graphics.Paint, int) 5">
    <annotation name="android.support.annotation.IntDef">
      <val name="value" val="{android.graphics.Canvas.ALL_SAVE_FLAG}" />
      <val name="flag" val="true" />
    </annotation>
  </item>
  <item name="android.graphics.Canvas int saveLayerAlpha(android.graphics.RectF, int) 0">
    <annotation name="android.support.annotation.Nullable" />
  </item>
  <item name="android.graphics.Canvas int saveLayerAlpha(android.graphics.RectF, int, int) 0">
    <annotation name="android.support.annotation.Nullable" />
  </item>
  <item name="android.graphics.Canvas int saveLayerAlpha(android.graphics.RectF, int, int) 2">
    <annotation name="android.support.annotation.IntDef">
      <val name="value" val="{android.graphics.Canvas.ALL_SAVE_FLAG}" />
      <val name="flag" val="true" />
    </annotation>
  </item>
  <item name="android.graphics.Canvas int saveLayerAlpha(float, float, float, float, int, int) 5">
    <annotation name="android.support.annotation.IntDef">
      <val name="value" val="{android.graphics.Canvas.ALL_SAVE_FLAG}" />
      <val name="flag" val="true" />
    </annotation>
  </item>
  <item name="android.graphics.Canvas void concat(android.graphics.Matrix) 0">
    <annotation name="android.support.annotation.Nullable" />
  </item>
  <item name="android.graphics.Canvas void drawArc(android.graphics.RectF, float, float, boolean, android.graphics.Paint) 0">
    <annotation name="android.support.annotation.NonNull" />
  </item>
  <item name="android.graphics.Canvas void drawArc(android.graphics.RectF, float, float, boolean, android.graphics.Paint) 4">
    <annotation name="android.support.annotation.NonNull" />
  </item>
  <item name="android.graphics.Canvas void drawArc(float, float, float, float, float, float, boolean, android.graphics.Paint) 7">
    <annotation name="android.support.annotation.NonNull" />
  </item>
  <item name="android.graphics.Canvas void drawBitmap(android.graphics.Bitmap, android.graphics.Matrix, android.graphics.Paint) 0">
    <annotation name="android.support.annotation.NonNull" />
  </item>
  <item name="android.graphics.Canvas void drawBitmap(android.graphics.Bitmap, android.graphics.Matrix, android.graphics.Paint) 1">
    <annotation name="android.support.annotation.NonNull" />
  </item>
  <item name="android.graphics.Canvas void drawBitmap(android.graphics.Bitmap, android.graphics.Matrix, android.graphics.Paint) 2">
    <annotation name="android.support.annotation.Nullable" />
  </item>
  <item name="android.graphics.Canvas void drawBitmap(android.graphics.Bitmap, android.graphics.Rect, android.graphics.Rect, android.graphics.Paint) 0">
    <annotation name="android.support.annotation.NonNull" />
  </item>
  <item name="android.graphics.Canvas void drawBitmap(android.graphics.Bitmap, android.graphics.Rect, android.graphics.Rect, android.graphics.Paint) 1">
    <annotation name="android.support.annotation.Nullable" />
  </item>
  <item name="android.graphics.Canvas void drawBitmap(android.graphics.Bitmap, android.graphics.Rect, android.graphics.Rect, android.graphics.Paint) 2">
    <annotation name="android.support.annotation.NonNull" />
  </item>
  <item name="android.graphics.Canvas void drawBitmap(android.graphics.Bitmap, android.graphics.Rect, android.graphics.Rect, android.graphics.Paint) 3">
    <annotation name="android.support.annotation.Nullable" />
  </item>
  <item name="android.graphics.Canvas void drawBitmap(android.graphics.Bitmap, android.graphics.Rect, android.graphics.RectF, android.graphics.Paint) 0">
    <annotation name="android.support.annotation.NonNull" />
  </item>
  <item name="android.graphics.Canvas void drawBitmap(android.graphics.Bitmap, android.graphics.Rect, android.graphics.RectF, android.graphics.Paint) 1">
    <annotation name="android.support.annotation.Nullable" />
  </item>
  <item name="android.graphics.Canvas void drawBitmap(android.graphics.Bitmap, android.graphics.Rect, android.graphics.RectF, android.graphics.Paint) 2">
    <annotation name="android.support.annotation.NonNull" />
  </item>
  <item name="android.graphics.Canvas void drawBitmap(android.graphics.Bitmap, android.graphics.Rect, android.graphics.RectF, android.graphics.Paint) 3">
    <annotation name="android.support.annotation.Nullable" />
  </item>
  <item name="android.graphics.Canvas void drawBitmap(android.graphics.Bitmap, float, float, android.graphics.Paint) 0">
    <annotation name="android.support.annotation.NonNull" />
  </item>
  <item name="android.graphics.Canvas void drawBitmap(android.graphics.Bitmap, float, float, android.graphics.Paint) 3">
    <annotation name="android.support.annotation.Nullable" />
  </item>
  <item name="android.graphics.Canvas void drawBitmap(int[], int, int, float, float, int, int, boolean, android.graphics.Paint) 0">
    <annotation name="android.support.annotation.NonNull" />
  </item>
  <item name="android.graphics.Canvas void drawBitmap(int[], int, int, float, float, int, int, boolean, android.graphics.Paint) 8">
    <annotation name="android.support.annotation.Nullable" />
  </item>
  <item name="android.graphics.Canvas void drawBitmap(int[], int, int, int, int, int, int, boolean, android.graphics.Paint) 0">
    <annotation name="android.support.annotation.NonNull" />
  </item>
  <item name="android.graphics.Canvas void drawBitmap(int[], int, int, int, int, int, int, boolean, android.graphics.Paint) 8">
    <annotation name="android.support.annotation.Nullable" />
  </item>
  <item name="android.graphics.Canvas void drawBitmapMesh(android.graphics.Bitmap, int, int, float[], int, int[], int, android.graphics.Paint) 0">
    <annotation name="android.support.annotation.NonNull" />
  </item>
  <item name="android.graphics.Canvas void drawBitmapMesh(android.graphics.Bitmap, int, int, float[], int, int[], int, android.graphics.Paint) 3">
    <annotation name="android.support.annotation.NonNull" />
  </item>
  <item name="android.graphics.Canvas void drawBitmapMesh(android.graphics.Bitmap, int, int, float[], int, int[], int, android.graphics.Paint) 5">
    <annotation name="android.support.annotation.Nullable" />
  </item>
  <item name="android.graphics.Canvas void drawBitmapMesh(android.graphics.Bitmap, int, int, float[], int, int[], int, android.graphics.Paint) 7">
    <annotation name="android.support.annotation.Nullable" />
  </item>
  <item name="android.graphics.Canvas void drawCircle(float, float, float, android.graphics.Paint) 3">
    <annotation name="android.support.annotation.NonNull" />
  </item>
  <item name="android.graphics.Canvas void drawColor(int) 0">
    <annotation name="android.support.annotation.ColorInt" />
  </item>
  <item name="android.graphics.Canvas void drawColor(int, android.graphics.PorterDuff.Mode) 0">
    <annotation name="android.support.annotation.ColorInt" />
  </item>
  <item name="android.graphics.Canvas void drawColor(int, android.graphics.PorterDuff.Mode) 1">
    <annotation name="android.support.annotation.NonNull" />
  </item>
  <item name="android.graphics.Canvas void drawLine(float, float, float, float, android.graphics.Paint) 4">
    <annotation name="android.support.annotation.NonNull" />
  </item>
  <item name="android.graphics.Canvas void drawLines(float[], android.graphics.Paint) 0">
    <annotation name="android.support.annotation.Size">
      <val name="multiple" val="4" />
    </annotation>
    <annotation name="android.support.annotation.NonNull" />
  </item>
  <item name="android.graphics.Canvas void drawLines(float[], android.graphics.Paint) 1">
    <annotation name="android.support.annotation.NonNull" />
  </item>
  <item name="android.graphics.Canvas void drawLines(float[], int, int, android.graphics.Paint) 0">
    <annotation name="android.support.annotation.Size">
      <val name="multiple" val="4" />
    </annotation>
    <annotation name="android.support.annotation.NonNull" />
  </item>
  <item name="android.graphics.Canvas void drawLines(float[], int, int, android.graphics.Paint) 3">
    <annotation name="android.support.annotation.NonNull" />
  </item>
  <item name="android.graphics.Canvas void drawOval(android.graphics.RectF, android.graphics.Paint) 0">
    <annotation name="android.support.annotation.NonNull" />
  </item>
  <item name="android.graphics.Canvas void drawOval(android.graphics.RectF, android.graphics.Paint) 1">
    <annotation name="android.support.annotation.NonNull" />
  </item>
  <item name="android.graphics.Canvas void drawOval(float, float, float, float, android.graphics.Paint) 4">
    <annotation name="android.support.annotation.NonNull" />
  </item>
  <item name="android.graphics.Canvas void drawPaint(android.graphics.Paint) 0">
    <annotation name="android.support.annotation.NonNull" />
  </item>
  <item name="android.graphics.Canvas void drawPath(android.graphics.Path, android.graphics.Paint) 0">
    <annotation name="android.support.annotation.NonNull" />
  </item>
  <item name="android.graphics.Canvas void drawPath(android.graphics.Path, android.graphics.Paint) 1">
    <annotation name="android.support.annotation.NonNull" />
  </item>
  <item name="android.graphics.Canvas void drawPicture(android.graphics.Picture) 0">
    <annotation name="android.support.annotation.NonNull" />
  </item>
  <item name="android.graphics.Canvas void drawPicture(android.graphics.Picture, android.graphics.Rect) 0">
    <annotation name="android.support.annotation.NonNull" />
  </item>
  <item name="android.graphics.Canvas void drawPicture(android.graphics.Picture, android.graphics.Rect) 1">
    <annotation name="android.support.annotation.NonNull" />
  </item>
  <item name="android.graphics.Canvas void drawPicture(android.graphics.Picture, android.graphics.RectF) 0">
    <annotation name="android.support.annotation.NonNull" />
  </item>
  <item name="android.graphics.Canvas void drawPicture(android.graphics.Picture, android.graphics.RectF) 1">
    <annotation name="android.support.annotation.NonNull" />
  </item>
  <item name="android.graphics.Canvas void drawPoint(float, float, android.graphics.Paint) 2">
    <annotation name="android.support.annotation.NonNull" />
  </item>
  <item name="android.graphics.Canvas void drawPoints(float[], android.graphics.Paint) 0">
    <annotation name="android.support.annotation.Size">
      <val name="multiple" val="2" />
    </annotation>
    <annotation name="android.support.annotation.NonNull" />
  </item>
  <item name="android.graphics.Canvas void drawPoints(float[], android.graphics.Paint) 1">
    <annotation name="android.support.annotation.NonNull" />
  </item>
  <item name="android.graphics.Canvas void drawPoints(float[], int, int, android.graphics.Paint) 0">
    <annotation name="android.support.annotation.Size">
      <val name="multiple" val="2" />
    </annotation>
  </item>
  <item name="android.graphics.Canvas void drawPoints(float[], int, int, android.graphics.Paint) 3">
    <annotation name="android.support.annotation.NonNull" />
  </item>
  <item name="android.graphics.Canvas void drawPosText(char[], int, int, float[], android.graphics.Paint) 0">
    <annotation name="android.support.annotation.NonNull" />
  </item>
  <item name="android.graphics.Canvas void drawPosText(char[], int, int, float[], android.graphics.Paint) 3">
    <annotation name="android.support.annotation.NonNull" />
    <annotation name="android.support.annotation.Size">
      <val name="multiple" val="2" />
    </annotation>
  </item>
  <item name="android.graphics.Canvas void drawPosText(char[], int, int, float[], android.graphics.Paint) 4">
    <annotation name="android.support.annotation.NonNull" />
  </item>
  <item name="android.graphics.Canvas void drawPosText(java.lang.String, float[], android.graphics.Paint) 0">
    <annotation name="android.support.annotation.NonNull" />
  </item>
  <item name="android.graphics.Canvas void drawPosText(java.lang.String, float[], android.graphics.Paint) 1">
    <annotation name="android.support.annotation.NonNull" />
    <annotation name="android.support.annotation.Size">
      <val name="multiple" val="2" />
    </annotation>
  </item>
  <item name="android.graphics.Canvas void drawPosText(java.lang.String, float[], android.graphics.Paint) 2">
    <annotation name="android.support.annotation.NonNull" />
  </item>
  <item name="android.graphics.Canvas void drawRect(android.graphics.Rect, android.graphics.Paint) 0">
    <annotation name="android.support.annotation.NonNull" />
  </item>
  <item name="android.graphics.Canvas void drawRect(android.graphics.Rect, android.graphics.Paint) 1">
    <annotation name="android.support.annotation.NonNull" />
  </item>
  <item name="android.graphics.Canvas void drawRect(android.graphics.RectF, android.graphics.Paint) 0">
    <annotation name="android.support.annotation.NonNull" />
  </item>
  <item name="android.graphics.Canvas void drawRect(android.graphics.RectF, android.graphics.Paint) 1">
    <annotation name="android.support.annotation.NonNull" />
  </item>
  <item name="android.graphics.Canvas void drawRect(float, float, float, float, android.graphics.Paint) 4">
    <annotation name="android.support.annotation.NonNull" />
  </item>
  <item name="android.graphics.Canvas void drawRoundRect(android.graphics.RectF, float, float, android.graphics.Paint) 0">
    <annotation name="android.support.annotation.NonNull" />
  </item>
  <item name="android.graphics.Canvas void drawRoundRect(android.graphics.RectF, float, float, android.graphics.Paint) 3">
    <annotation name="android.support.annotation.NonNull" />
  </item>
  <item name="android.graphics.Canvas void drawRoundRect(float, float, float, float, float, float, android.graphics.Paint) 6">
    <annotation name="android.support.annotation.NonNull" />
  </item>
  <item name="android.graphics.Canvas void drawText(char[], int, int, float, float, android.graphics.Paint) 0">
    <annotation name="android.support.annotation.NonNull" />
  </item>
  <item name="android.graphics.Canvas void drawText(char[], int, int, float, float, android.graphics.Paint) 5">
    <annotation name="android.support.annotation.NonNull" />
  </item>
  <item name="android.graphics.Canvas void drawText(java.lang.CharSequence, int, int, float, float, android.graphics.Paint) 0">
    <annotation name="android.support.annotation.NonNull" />
  </item>
  <item name="android.graphics.Canvas void drawText(java.lang.CharSequence, int, int, float, float, android.graphics.Paint) 5">
    <annotation name="android.support.annotation.NonNull" />
  </item>
  <item name="android.graphics.Canvas void drawText(java.lang.String, float, float, android.graphics.Paint) 0">
    <annotation name="android.support.annotation.NonNull" />
  </item>
  <item name="android.graphics.Canvas void drawText(java.lang.String, float, float, android.graphics.Paint) 3">
    <annotation name="android.support.annotation.NonNull" />
  </item>
  <item name="android.graphics.Canvas void drawText(java.lang.String, int, int, float, float, android.graphics.Paint) 0">
    <annotation name="android.support.annotation.NonNull" />
  </item>
  <item name="android.graphics.Canvas void drawText(java.lang.String, int, int, float, float, android.graphics.Paint) 5">
    <annotation name="android.support.annotation.NonNull" />
  </item>
  <item name="android.graphics.Canvas void drawTextOnPath(char[], int, int, android.graphics.Path, float, float, android.graphics.Paint) 0">
    <annotation name="android.support.annotation.NonNull" />
  </item>
  <item name="android.graphics.Canvas void drawTextOnPath(char[], int, int, android.graphics.Path, float, float, android.graphics.Paint) 3">
    <annotation name="android.support.annotation.NonNull" />
  </item>
  <item name="android.graphics.Canvas void drawTextOnPath(char[], int, int, android.graphics.Path, float, float, android.graphics.Paint) 6">
    <annotation name="android.support.annotation.NonNull" />
  </item>
  <item name="android.graphics.Canvas void drawTextOnPath(java.lang.String, android.graphics.Path, float, float, android.graphics.Paint) 0">
    <annotation name="android.support.annotation.NonNull" />
  </item>
  <item name="android.graphics.Canvas void drawTextOnPath(java.lang.String, android.graphics.Path, float, float, android.graphics.Paint) 1">
    <annotation name="android.support.annotation.NonNull" />
  </item>
  <item name="android.graphics.Canvas void drawTextOnPath(java.lang.String, android.graphics.Path, float, float, android.graphics.Paint) 4">
    <annotation name="android.support.annotation.NonNull" />
  </item>
  <item name="android.graphics.Canvas void drawTextRun(char[], int, int, int, int, float, float, boolean, android.graphics.Paint) 0">
    <annotation name="android.support.annotation.NonNull" />
  </item>
  <item name="android.graphics.Canvas void drawTextRun(char[], int, int, int, int, float, float, boolean, android.graphics.Paint) 8">
    <annotation name="android.support.annotation.NonNull" />
  </item>
  <item name="android.graphics.Canvas void drawTextRun(java.lang.CharSequence, int, int, int, int, float, float, boolean, android.graphics.Paint) 0">
    <annotation name="android.support.annotation.NonNull" />
  </item>
  <item name="android.graphics.Canvas void drawTextRun(java.lang.CharSequence, int, int, int, int, float, float, boolean, android.graphics.Paint) 8">
    <annotation name="android.support.annotation.NonNull" />
  </item>
  <item name="android.graphics.Canvas void drawVertices(android.graphics.Canvas.VertexMode, int, float[], int, float[], int, int[], int, short[], int, int, android.graphics.Paint) 0">
    <annotation name="android.support.annotation.NonNull" />
  </item>
  <item name="android.graphics.Canvas void drawVertices(android.graphics.Canvas.VertexMode, int, float[], int, float[], int, int[], int, short[], int, int, android.graphics.Paint) 11">
    <annotation name="android.support.annotation.NonNull" />
  </item>
  <item name="android.graphics.Canvas void drawVertices(android.graphics.Canvas.VertexMode, int, float[], int, float[], int, int[], int, short[], int, int, android.graphics.Paint) 2">
    <annotation name="android.support.annotation.NonNull" />
  </item>
  <item name="android.graphics.Canvas void drawVertices(android.graphics.Canvas.VertexMode, int, float[], int, float[], int, int[], int, short[], int, int, android.graphics.Paint) 4">
    <annotation name="android.support.annotation.Nullable" />
  </item>
  <item name="android.graphics.Canvas void drawVertices(android.graphics.Canvas.VertexMode, int, float[], int, float[], int, int[], int, short[], int, int, android.graphics.Paint) 6">
    <annotation name="android.support.annotation.Nullable" />
  </item>
  <item name="android.graphics.Canvas void drawVertices(android.graphics.Canvas.VertexMode, int, float[], int, float[], int, int[], int, short[], int, int, android.graphics.Paint) 8">
    <annotation name="android.support.annotation.Nullable" />
  </item>
  <item name="android.graphics.Canvas void getMatrix(android.graphics.Matrix) 0">
    <annotation name="android.support.annotation.NonNull" />
  </item>
  <item name="android.graphics.Canvas void setBitmap(android.graphics.Bitmap) 0">
    <annotation name="android.support.annotation.Nullable" />
  </item>
  <item name="android.graphics.Canvas void setDrawFilter(android.graphics.DrawFilter) 0">
    <annotation name="android.support.annotation.Nullable" />
  </item>
  <item name="android.graphics.Canvas void setMatrix(android.graphics.Matrix) 0">
    <annotation name="android.support.annotation.Nullable" />
  </item>
  <item name="android.graphics.Color">
    <annotation name="android.support.annotation.AnyThread" />
  </item>
  <item name="android.graphics.Color BLACK">
    <annotation name="android.support.annotation.ColorInt" />
  </item>
  <item name="android.graphics.Color BLUE">
    <annotation name="android.support.annotation.ColorInt" />
  </item>
  <item name="android.graphics.Color CYAN">
    <annotation name="android.support.annotation.ColorInt" />
  </item>
  <item name="android.graphics.Color DKGRAY">
    <annotation name="android.support.annotation.ColorInt" />
  </item>
  <item name="android.graphics.Color GRAY">
    <annotation name="android.support.annotation.ColorInt" />
  </item>
  <item name="android.graphics.Color GREEN">
    <annotation name="android.support.annotation.ColorInt" />
  </item>
  <item name="android.graphics.Color LTGRAY">
    <annotation name="android.support.annotation.ColorInt" />
  </item>
  <item name="android.graphics.Color MAGENTA">
    <annotation name="android.support.annotation.ColorInt" />
  </item>
  <item name="android.graphics.Color RED">
    <annotation name="android.support.annotation.ColorInt" />
  </item>
  <item name="android.graphics.Color TRANSPARENT">
    <annotation name="android.support.annotation.ColorInt" />
  </item>
  <item name="android.graphics.Color WHITE">
    <annotation name="android.support.annotation.ColorInt" />
  </item>
  <item name="android.graphics.Color YELLOW">
    <annotation name="android.support.annotation.ColorInt" />
  </item>
  <item name="android.graphics.Color android.graphics.Color convert(android.graphics.ColorSpace)">
    <annotation name="android.support.annotation.NonNull" />
  </item>
  <item name="android.graphics.Color android.graphics.Color convert(android.graphics.ColorSpace) 0">
    <annotation name="android.support.annotation.NonNull" />
  </item>
  <item name="android.graphics.Color android.graphics.Color valueOf(float, float, float)">
    <annotation name="android.support.annotation.NonNull" />
  </item>
  <item name="android.graphics.Color android.graphics.Color valueOf(float, float, float, float)">
    <annotation name="android.support.annotation.NonNull" />
  </item>
  <item name="android.graphics.Color android.graphics.Color valueOf(float, float, float, float, android.graphics.ColorSpace)">
    <annotation name="android.support.annotation.NonNull" />
  </item>
  <item name="android.graphics.Color android.graphics.Color valueOf(float, float, float, float, android.graphics.ColorSpace) 4">
    <annotation name="android.support.annotation.NonNull" />
  </item>
  <item name="android.graphics.Color android.graphics.Color valueOf(float[], android.graphics.ColorSpace)">
    <annotation name="android.support.annotation.NonNull" />
  </item>
  <item name="android.graphics.Color android.graphics.Color valueOf(float[], android.graphics.ColorSpace) 0">
    <annotation name="android.support.annotation.NonNull" />
    <annotation name="android.support.annotation.Size">
      <val name="max" val="5" />
      <val name="min" val="4" />
    </annotation>
  </item>
  <item name="android.graphics.Color android.graphics.Color valueOf(float[], android.graphics.ColorSpace) 1">
    <annotation name="android.support.annotation.NonNull" />
  </item>
  <item name="android.graphics.Color android.graphics.Color valueOf(int)">
    <annotation name="android.support.annotation.NonNull" />
  </item>
  <item name="android.graphics.Color android.graphics.Color valueOf(int) 0">
    <annotation name="android.support.annotation.ColorInt" />
  </item>
  <item name="android.graphics.Color android.graphics.Color valueOf(long)">
    <annotation name="android.support.annotation.NonNull" />
  </item>
  <item name="android.graphics.Color android.graphics.Color valueOf(long) 0">
    <annotation name="android.support.annotation.ColorLong" />
  </item>
  <item name="android.graphics.Color android.graphics.ColorSpace colorSpace(long)">
    <annotation name="android.support.annotation.NonNull" />
  </item>
  <item name="android.graphics.Color android.graphics.ColorSpace colorSpace(long) 0">
    <annotation name="android.support.annotation.ColorLong" />
  </item>
  <item name="android.graphics.Color android.graphics.ColorSpace getColorSpace()">
    <annotation name="android.support.annotation.NonNull" />
  </item>
  <item name="android.graphics.Color boolean isInColorSpace(long, android.graphics.ColorSpace) 0">
    <annotation name="android.support.annotation.ColorLong" />
  </item>
  <item name="android.graphics.Color boolean isInColorSpace(long, android.graphics.ColorSpace) 1">
    <annotation name="android.support.annotation.NonNull" />
  </item>
  <item name="android.graphics.Color boolean isSrgb(long) 0">
    <annotation name="android.support.annotation.ColorLong" />
  </item>
  <item name="android.graphics.Color boolean isWideGamut(long) 0">
    <annotation name="android.support.annotation.ColorLong" />
  </item>
  <item name="android.graphics.Color float alpha(long) 0">
    <annotation name="android.support.annotation.ColorLong" />
  </item>
  <item name="android.graphics.Color float blue(long) 0">
    <annotation name="android.support.annotation.ColorLong" />
  </item>
  <item name="android.graphics.Color float getComponent(int) 0">
    <annotation name="android.support.annotation.IntRange">
      <val name="from" val="0" />
      <val name="to" val="4" />
    </annotation>
  </item>
  <item name="android.graphics.Color float green(long) 0">
    <annotation name="android.support.annotation.ColorLong" />
  </item>
  <item name="android.graphics.Color float luminance(int) 0">
    <annotation name="android.support.annotation.ColorInt" />
  </item>
  <item name="android.graphics.Color float luminance(long) 0">
    <annotation name="android.support.annotation.ColorLong" />
  </item>
  <item name="android.graphics.Color float red(long) 0">
    <annotation name="android.support.annotation.ColorLong" />
  </item>
  <item name="android.graphics.Color float[] getComponents()">
    <annotation name="android.support.annotation.NonNull" />
    <annotation name="android.support.annotation.Size">
      <val name="max" val="5" />
      <val name="min" val="4" />
    </annotation>
  </item>
  <item name="android.graphics.Color float[] getComponents(float[])">
    <annotation name="android.support.annotation.NonNull" />
    <annotation name="android.support.annotation.Size">
      <val name="min" val="4" />
    </annotation>
  </item>
  <item name="android.graphics.Color float[] getComponents(float[]) 0">
    <annotation name="android.support.annotation.Nullable" />
    <annotation name="android.support.annotation.Size">
      <val name="min" val="4" />
    </annotation>
  </item>
  <item name="android.graphics.Color int HSVToColor(float[])">
    <annotation name="android.support.annotation.ColorInt" />
  </item>
  <item name="android.graphics.Color int HSVToColor(float[]) 0">
    <annotation name="android.support.annotation.Size">
      <val name="value" val="3" />
    </annotation>
  </item>
  <item name="android.graphics.Color int HSVToColor(int, float[])">
    <annotation name="android.support.annotation.ColorInt" />
  </item>
  <item name="android.graphics.Color int HSVToColor(int, float[]) 0">
    <annotation name="android.support.annotation.IntRange">
      <val name="from" val="0" />
      <val name="to" val="255" />
    </annotation>
  </item>
  <item name="android.graphics.Color int HSVToColor(int, float[]) 1">
    <annotation name="android.support.annotation.Size">
      <val name="value" val="3" />
    </annotation>
  </item>
  <item name="android.graphics.Color int alpha(int)">
    <annotation name="android.support.annotation.IntRange">
      <val name="from" val="0" />
      <val name="to" val="255" />
    </annotation>
  </item>
  <item name="android.graphics.Color int argb(float, float, float, float)">
    <annotation name="android.support.annotation.ColorInt" />
  </item>
  <item name="android.graphics.Color int argb(int, int, int, int)">
    <annotation name="android.support.annotation.ColorInt" />
  </item>
  <item name="android.graphics.Color int argb(int, int, int, int) 0">
    <annotation name="android.support.annotation.IntRange">
      <val name="from" val="0" />
      <val name="to" val="255" />
    </annotation>
  </item>
  <item name="android.graphics.Color int argb(int, int, int, int) 1">
    <annotation name="android.support.annotation.IntRange">
      <val name="from" val="0" />
      <val name="to" val="255" />
    </annotation>
  </item>
  <item name="android.graphics.Color int argb(int, int, int, int) 2">
    <annotation name="android.support.annotation.IntRange">
      <val name="from" val="0" />
      <val name="to" val="255" />
    </annotation>
  </item>
  <item name="android.graphics.Color int argb(int, int, int, int) 3">
    <annotation name="android.support.annotation.IntRange">
      <val name="from" val="0" />
      <val name="to" val="255" />
    </annotation>
  </item>
  <item name="android.graphics.Color int blue(int)">
    <annotation name="android.support.annotation.IntRange">
      <val name="from" val="0" />
      <val name="to" val="255" />
    </annotation>
  </item>
  <item name="android.graphics.Color int getComponentCount()">
    <annotation name="android.support.annotation.IntRange">
      <val name="from" val="4" />
      <val name="to" val="5" />
    </annotation>
  </item>
  <item name="android.graphics.Color int green(int)">
    <annotation name="android.support.annotation.IntRange">
      <val name="from" val="0" />
      <val name="to" val="255" />
    </annotation>
  </item>
  <item name="android.graphics.Color int parseColor(java.lang.String)">
    <annotation name="android.support.annotation.ColorInt" />
  </item>
  <item name="android.graphics.Color int parseColor(java.lang.String) 0">
    <annotation name="android.support.annotation.Size">
      <val name="min" val="1" />
    </annotation>
  </item>
  <item name="android.graphics.Color int red(int)">
    <annotation name="android.support.annotation.IntRange">
      <val name="from" val="0" />
      <val name="to" val="255" />
    </annotation>
  </item>
  <item name="android.graphics.Color int rgb(float, float, float)">
    <annotation name="android.support.annotation.ColorInt" />
  </item>
  <item name="android.graphics.Color int rgb(int, int, int)">
    <annotation name="android.support.annotation.ColorInt" />
  </item>
  <item name="android.graphics.Color int rgb(int, int, int) 0">
    <annotation name="android.support.annotation.IntRange">
      <val name="from" val="0" />
      <val name="to" val="255" />
    </annotation>
  </item>
  <item name="android.graphics.Color int rgb(int, int, int) 1">
    <annotation name="android.support.annotation.IntRange">
      <val name="from" val="0" />
      <val name="to" val="255" />
    </annotation>
  </item>
  <item name="android.graphics.Color int rgb(int, int, int) 2">
    <annotation name="android.support.annotation.IntRange">
      <val name="from" val="0" />
      <val name="to" val="255" />
    </annotation>
  </item>
  <item name="android.graphics.Color int toArgb()">
    <annotation name="android.support.annotation.ColorInt" />
  </item>
  <item name="android.graphics.Color int toArgb(long)">
    <annotation name="android.support.annotation.ColorInt" />
  </item>
  <item name="android.graphics.Color int toArgb(long) 0">
    <annotation name="android.support.annotation.ColorLong" />
  </item>
  <item name="android.graphics.Color long convert(float, float, float, float, android.graphics.ColorSpace, android.graphics.ColorSpace)">
    <annotation name="android.support.annotation.ColorLong" />
  </item>
  <item name="android.graphics.Color long convert(float, float, float, float, android.graphics.ColorSpace, android.graphics.ColorSpace) 4">
    <annotation name="android.support.annotation.NonNull" />
  </item>
  <item name="android.graphics.Color long convert(float, float, float, float, android.graphics.ColorSpace, android.graphics.ColorSpace) 5">
    <annotation name="android.support.annotation.NonNull" />
  </item>
  <item name="android.graphics.Color long convert(float, float, float, float, android.graphics.ColorSpace.Connector)">
    <annotation name="android.support.annotation.ColorLong" />
  </item>
  <item name="android.graphics.Color long convert(float, float, float, float, android.graphics.ColorSpace.Connector) 4">
    <annotation name="android.support.annotation.NonNull" />
  </item>
  <item name="android.graphics.Color long convert(int, android.graphics.ColorSpace)">
    <annotation name="android.support.annotation.ColorLong" />
  </item>
  <item name="android.graphics.Color long convert(int, android.graphics.ColorSpace) 0">
    <annotation name="android.support.annotation.ColorInt" />
  </item>
  <item name="android.graphics.Color long convert(int, android.graphics.ColorSpace) 1">
    <annotation name="android.support.annotation.NonNull" />
  </item>
  <item name="android.graphics.Color long convert(long, android.graphics.ColorSpace)">
    <annotation name="android.support.annotation.ColorLong" />
  </item>
  <item name="android.graphics.Color long convert(long, android.graphics.ColorSpace) 0">
    <annotation name="android.support.annotation.ColorLong" />
  </item>
  <item name="android.graphics.Color long convert(long, android.graphics.ColorSpace) 1">
    <annotation name="android.support.annotation.NonNull" />
  </item>
  <item name="android.graphics.Color long convert(long, android.graphics.ColorSpace.Connector)">
    <annotation name="android.support.annotation.ColorLong" />
  </item>
  <item name="android.graphics.Color long convert(long, android.graphics.ColorSpace.Connector) 0">
    <annotation name="android.support.annotation.ColorLong" />
  </item>
  <item name="android.graphics.Color long convert(long, android.graphics.ColorSpace.Connector) 1">
    <annotation name="android.support.annotation.NonNull" />
  </item>
  <item name="android.graphics.Color long pack()">
    <annotation name="android.support.annotation.ColorLong" />
  </item>
  <item name="android.graphics.Color long pack(float, float, float)">
    <annotation name="android.support.annotation.ColorLong" />
  </item>
  <item name="android.graphics.Color long pack(float, float, float, float)">
    <annotation name="android.support.annotation.ColorLong" />
  </item>
  <item name="android.graphics.Color long pack(float, float, float, float, android.graphics.ColorSpace)">
    <annotation name="android.support.annotation.ColorLong" />
  </item>
  <item name="android.graphics.Color long pack(float, float, float, float, android.graphics.ColorSpace) 4">
    <annotation name="android.support.annotation.NonNull" />
  </item>
  <item name="android.graphics.Color long pack(int)">
    <annotation name="android.support.annotation.ColorLong" />
  </item>
  <item name="android.graphics.Color long pack(int) 0">
    <annotation name="android.support.annotation.ColorInt" />
  </item>
  <item name="android.graphics.Color void RGBToHSV(int, int, int, float[]) 0">
    <annotation name="android.support.annotation.IntRange">
      <val name="from" val="0" />
      <val name="to" val="255" />
    </annotation>
  </item>
  <item name="android.graphics.Color void RGBToHSV(int, int, int, float[]) 1">
    <annotation name="android.support.annotation.IntRange">
      <val name="from" val="0" />
      <val name="to" val="255" />
    </annotation>
  </item>
  <item name="android.graphics.Color void RGBToHSV(int, int, int, float[]) 2">
    <annotation name="android.support.annotation.IntRange">
      <val name="from" val="0" />
      <val name="to" val="255" />
    </annotation>
  </item>
  <item name="android.graphics.Color void RGBToHSV(int, int, int, float[]) 3">
    <annotation name="android.support.annotation.Size">
      <val name="value" val="3" />
    </annotation>
  </item>
  <item name="android.graphics.Color void colorToHSV(int, float[]) 0">
    <annotation name="android.support.annotation.ColorInt" />
  </item>
  <item name="android.graphics.Color void colorToHSV(int, float[]) 1">
    <annotation name="android.support.annotation.Size">
      <val name="value" val="3" />
    </annotation>
  </item>
  <item name="android.graphics.ColorMatrixColorFilter ColorMatrixColorFilter(android.graphics.ColorMatrix) 0">
    <annotation name="android.support.annotation.NonNull" />
  </item>
  <item name="android.graphics.ColorMatrixColorFilter ColorMatrixColorFilter(float[]) 0">
    <annotation name="android.support.annotation.NonNull" />
  </item>
  <item name="android.graphics.ColorSpace">
    <annotation name="android.support.annotation.AnyThread" />
  </item>
  <item name="android.graphics.ColorSpace android.graphics.ColorSpace adapt(android.graphics.ColorSpace, float[])">
    <annotation name="android.support.annotation.NonNull" />
  </item>
  <item name="android.graphics.ColorSpace android.graphics.ColorSpace adapt(android.graphics.ColorSpace, float[]) 0">
    <annotation name="android.support.annotation.NonNull" />
  </item>
  <item name="android.graphics.ColorSpace android.graphics.ColorSpace adapt(android.graphics.ColorSpace, float[]) 1">
    <annotation name="android.support.annotation.NonNull" />
    <annotation name="android.support.annotation.Size">
      <val name="max" val="3" />
      <val name="min" val="2" />
    </annotation>
  </item>
  <item name="android.graphics.ColorSpace android.graphics.ColorSpace adapt(android.graphics.ColorSpace, float[], android.graphics.ColorSpace.Adaptation)">
    <annotation name="android.support.annotation.NonNull" />
  </item>
  <item name="android.graphics.ColorSpace android.graphics.ColorSpace adapt(android.graphics.ColorSpace, float[], android.graphics.ColorSpace.Adaptation) 0">
    <annotation name="android.support.annotation.NonNull" />
  </item>
  <item name="android.graphics.ColorSpace android.graphics.ColorSpace adapt(android.graphics.ColorSpace, float[], android.graphics.ColorSpace.Adaptation) 1">
    <annotation name="android.support.annotation.NonNull" />
    <annotation name="android.support.annotation.Size">
      <val name="max" val="3" />
      <val name="min" val="2" />
    </annotation>
  </item>
  <item name="android.graphics.ColorSpace android.graphics.ColorSpace adapt(android.graphics.ColorSpace, float[], android.graphics.ColorSpace.Adaptation) 2">
    <annotation name="android.support.annotation.NonNull" />
  </item>
  <item name="android.graphics.ColorSpace android.graphics.ColorSpace get(android.graphics.ColorSpace.Named)">
    <annotation name="android.support.annotation.NonNull" />
  </item>
  <item name="android.graphics.ColorSpace android.graphics.ColorSpace get(android.graphics.ColorSpace.Named) 0">
    <annotation name="android.support.annotation.NonNull" />
  </item>
  <item name="android.graphics.ColorSpace android.graphics.ColorSpace match(float[], android.graphics.ColorSpace.Rgb.TransferParameters)">
    <annotation name="android.support.annotation.Nullable" />
  </item>
  <item name="android.graphics.ColorSpace android.graphics.ColorSpace match(float[], android.graphics.ColorSpace.Rgb.TransferParameters) 0">
    <annotation name="android.support.annotation.NonNull" />
    <annotation name="android.support.annotation.Size">
      <val name="value" val="9" />
    </annotation>
  </item>
  <item name="android.graphics.ColorSpace android.graphics.ColorSpace match(float[], android.graphics.ColorSpace.Rgb.TransferParameters) 1">
    <annotation name="android.support.annotation.NonNull" />
  </item>
  <item name="android.graphics.ColorSpace android.graphics.ColorSpace.Connector connect(android.graphics.ColorSpace)">
    <annotation name="android.support.annotation.NonNull" />
  </item>
  <item name="android.graphics.ColorSpace android.graphics.ColorSpace.Connector connect(android.graphics.ColorSpace) 0">
    <annotation name="android.support.annotation.NonNull" />
  </item>
  <item name="android.graphics.ColorSpace android.graphics.ColorSpace.Connector connect(android.graphics.ColorSpace, android.graphics.ColorSpace)">
    <annotation name="android.support.annotation.NonNull" />
  </item>
  <item name="android.graphics.ColorSpace android.graphics.ColorSpace.Connector connect(android.graphics.ColorSpace, android.graphics.ColorSpace) 0">
    <annotation name="android.support.annotation.NonNull" />
  </item>
  <item name="android.graphics.ColorSpace android.graphics.ColorSpace.Connector connect(android.graphics.ColorSpace, android.graphics.ColorSpace) 1">
    <annotation name="android.support.annotation.NonNull" />
  </item>
  <item name="android.graphics.ColorSpace android.graphics.ColorSpace.Connector connect(android.graphics.ColorSpace, android.graphics.ColorSpace, android.graphics.ColorSpace.RenderIntent)">
    <annotation name="android.support.annotation.NonNull" />
  </item>
  <item name="android.graphics.ColorSpace android.graphics.ColorSpace.Connector connect(android.graphics.ColorSpace, android.graphics.ColorSpace, android.graphics.ColorSpace.RenderIntent) 0">
    <annotation name="android.support.annotation.NonNull" />
  </item>
  <item name="android.graphics.ColorSpace android.graphics.ColorSpace.Connector connect(android.graphics.ColorSpace, android.graphics.ColorSpace, android.graphics.ColorSpace.RenderIntent) 1">
    <annotation name="android.support.annotation.NonNull" />
  </item>
  <item name="android.graphics.ColorSpace android.graphics.ColorSpace.Connector connect(android.graphics.ColorSpace, android.graphics.ColorSpace, android.graphics.ColorSpace.RenderIntent) 2">
    <annotation name="android.support.annotation.NonNull" />
  </item>
  <item name="android.graphics.ColorSpace android.graphics.ColorSpace.Connector connect(android.graphics.ColorSpace, android.graphics.ColorSpace.RenderIntent)">
    <annotation name="android.support.annotation.NonNull" />
  </item>
  <item name="android.graphics.ColorSpace android.graphics.ColorSpace.Connector connect(android.graphics.ColorSpace, android.graphics.ColorSpace.RenderIntent) 0">
    <annotation name="android.support.annotation.NonNull" />
  </item>
  <item name="android.graphics.ColorSpace android.graphics.ColorSpace.Connector connect(android.graphics.ColorSpace, android.graphics.ColorSpace.RenderIntent) 1">
    <annotation name="android.support.annotation.NonNull" />
  </item>
  <item name="android.graphics.ColorSpace android.graphics.ColorSpace.Model getModel()">
    <annotation name="android.support.annotation.NonNull" />
  </item>
  <item name="android.graphics.ColorSpace float getMaxValue(int) 0">
    <annotation name="android.support.annotation.IntRange">
      <val name="from" val="0" />
      <val name="to" val="3" />
    </annotation>
  </item>
  <item name="android.graphics.ColorSpace float getMinValue(int) 0">
    <annotation name="android.support.annotation.IntRange">
      <val name="from" val="0" />
      <val name="to" val="3" />
    </annotation>
  </item>
  <item name="android.graphics.ColorSpace float[] fromXyz(float, float, float)">
    <annotation name="android.support.annotation.NonNull" />
    <annotation name="android.support.annotation.Size">
      <val name="min" val="3" />
    </annotation>
  </item>
  <item name="android.graphics.ColorSpace float[] fromXyz(float[])">
    <annotation name="android.support.annotation.NonNull" />
    <annotation name="android.support.annotation.Size">
      <val name="min" val="3" />
    </annotation>
  </item>
  <item name="android.graphics.ColorSpace float[] fromXyz(float[]) 0">
    <annotation name="android.support.annotation.NonNull" />
    <annotation name="android.support.annotation.Size">
      <val name="min" val="3" />
    </annotation>
  </item>
  <item name="android.graphics.ColorSpace float[] toXyz(float, float, float)">
    <annotation name="android.support.annotation.NonNull" />
    <annotation name="android.support.annotation.Size">
      <val name="value" val="3" />
    </annotation>
  </item>
  <item name="android.graphics.ColorSpace float[] toXyz(float[])">
    <annotation name="android.support.annotation.NonNull" />
    <annotation name="android.support.annotation.Size">
      <val name="min" val="3" />
    </annotation>
  </item>
  <item name="android.graphics.ColorSpace float[] toXyz(float[]) 0">
    <annotation name="android.support.annotation.NonNull" />
    <annotation name="android.support.annotation.Size">
      <val name="min" val="3" />
    </annotation>
  </item>
  <item name="android.graphics.ColorSpace int getComponentCount()">
    <annotation name="android.support.annotation.IntRange">
      <val name="from" val="1" />
      <val name="to" val="4" />
    </annotation>
  </item>
  <item name="android.graphics.ColorSpace int getId()">
    <annotation name="android.support.annotation.IntRange">
      <val name="from" val="-1" />
      <val name="to" val="63" />
    </annotation>
  </item>
  <item name="android.graphics.ColorSpace java.lang.String getName()">
    <annotation name="android.support.annotation.NonNull" />
  </item>
  <item name="android.graphics.ColorSpace.Connector">
    <annotation name="android.support.annotation.AnyThread" />
  </item>
  <item name="android.graphics.ColorSpace.Connector android.graphics.ColorSpace getDestination()">
    <annotation name="android.support.annotation.NonNull" />
  </item>
  <item name="android.graphics.ColorSpace.Connector android.graphics.ColorSpace getSource()">
    <annotation name="android.support.annotation.NonNull" />
  </item>
  <item name="android.graphics.ColorSpace.Connector float[] transform(float, float, float)">
    <annotation name="android.support.annotation.NonNull" />
    <annotation name="android.support.annotation.Size">
      <val name="value" val="3" />
    </annotation>
  </item>
  <item name="android.graphics.ColorSpace.Connector float[] transform(float[])">
    <annotation name="android.support.annotation.NonNull" />
    <annotation name="android.support.annotation.Size">
      <val name="min" val="3" />
    </annotation>
  </item>
  <item name="android.graphics.ColorSpace.Connector float[] transform(float[]) 0">
    <annotation name="android.support.annotation.NonNull" />
    <annotation name="android.support.annotation.Size">
      <val name="min" val="3" />
    </annotation>
  </item>
  <item name="android.graphics.ColorSpace.Model int getComponentCount()">
    <annotation name="android.support.annotation.IntRange">
      <val name="from" val="1" />
      <val name="to" val="4" />
    </annotation>
  </item>
  <item name="android.graphics.ColorSpace.Rgb">
    <annotation name="android.support.annotation.AnyThread" />
  </item>
  <item name="android.graphics.ColorSpace.Rgb Rgb(java.lang.String, float[], android.graphics.ColorSpace.Rgb.TransferParameters) 0">
    <annotation name="android.support.annotation.NonNull" />
    <annotation name="android.support.annotation.Size">
      <val name="min" val="1" />
    </annotation>
  </item>
  <item name="android.graphics.ColorSpace.Rgb Rgb(java.lang.String, float[], android.graphics.ColorSpace.Rgb.TransferParameters) 1">
    <annotation name="android.support.annotation.NonNull" />
    <annotation name="android.support.annotation.Size">
      <val name="value" val="9" />
    </annotation>
  </item>
  <item name="android.graphics.ColorSpace.Rgb Rgb(java.lang.String, float[], android.graphics.ColorSpace.Rgb.TransferParameters) 2">
    <annotation name="android.support.annotation.NonNull" />
  </item>
  <item name="android.graphics.ColorSpace.Rgb Rgb(java.lang.String, float[], double) 0">
    <annotation name="android.support.annotation.NonNull" />
    <annotation name="android.support.annotation.Size">
      <val name="min" val="1" />
    </annotation>
  </item>
  <item name="android.graphics.ColorSpace.Rgb Rgb(java.lang.String, float[], double) 1">
    <annotation name="android.support.annotation.NonNull" />
    <annotation name="android.support.annotation.Size">
      <val name="value" val="9" />
    </annotation>
  </item>
  <item name="android.graphics.ColorSpace.Rgb Rgb(java.lang.String, float[], float[], android.graphics.ColorSpace.Rgb.TransferParameters) 0">
    <annotation name="android.support.annotation.NonNull" />
    <annotation name="android.support.annotation.Size">
      <val name="min" val="1" />
    </annotation>
  </item>
  <item name="android.graphics.ColorSpace.Rgb Rgb(java.lang.String, float[], float[], android.graphics.ColorSpace.Rgb.TransferParameters) 1">
    <annotation name="android.support.annotation.NonNull" />
    <annotation name="android.support.annotation.Size">
      <val name="max" val="9" />
      <val name="min" val="6" />
    </annotation>
  </item>
  <item name="android.graphics.ColorSpace.Rgb Rgb(java.lang.String, float[], float[], android.graphics.ColorSpace.Rgb.TransferParameters) 2">
    <annotation name="android.support.annotation.NonNull" />
    <annotation name="android.support.annotation.Size">
      <val name="max" val="3" />
      <val name="min" val="2" />
    </annotation>
  </item>
  <item name="android.graphics.ColorSpace.Rgb Rgb(java.lang.String, float[], float[], android.graphics.ColorSpace.Rgb.TransferParameters) 3">
    <annotation name="android.support.annotation.NonNull" />
  </item>
  <item name="android.graphics.ColorSpace.Rgb Rgb(java.lang.String, float[], float[], double) 0">
    <annotation name="android.support.annotation.NonNull" />
    <annotation name="android.support.annotation.Size">
      <val name="min" val="1" />
    </annotation>
  </item>
  <item name="android.graphics.ColorSpace.Rgb Rgb(java.lang.String, float[], float[], double) 1">
    <annotation name="android.support.annotation.NonNull" />
    <annotation name="android.support.annotation.Size">
      <val name="max" val="9" />
      <val name="min" val="6" />
    </annotation>
  </item>
  <item name="android.graphics.ColorSpace.Rgb Rgb(java.lang.String, float[], float[], double) 2">
    <annotation name="android.support.annotation.NonNull" />
    <annotation name="android.support.annotation.Size">
      <val name="max" val="3" />
      <val name="min" val="2" />
    </annotation>
  </item>
  <item name="android.graphics.ColorSpace.Rgb Rgb(java.lang.String, float[], float[], java.util.function.DoubleUnaryOperator, java.util.function.DoubleUnaryOperator, float, float) 0">
    <annotation name="android.support.annotation.NonNull" />
    <annotation name="android.support.annotation.Size">
      <val name="min" val="1" />
    </annotation>
  </item>
  <item name="android.graphics.ColorSpace.Rgb Rgb(java.lang.String, float[], float[], java.util.function.DoubleUnaryOperator, java.util.function.DoubleUnaryOperator, float, float) 1">
    <annotation name="android.support.annotation.NonNull" />
    <annotation name="android.support.annotation.Size">
      <val name="max" val="9" />
      <val name="min" val="6" />
    </annotation>
  </item>
  <item name="android.graphics.ColorSpace.Rgb Rgb(java.lang.String, float[], float[], java.util.function.DoubleUnaryOperator, java.util.function.DoubleUnaryOperator, float, float) 2">
    <annotation name="android.support.annotation.NonNull" />
    <annotation name="android.support.annotation.Size">
      <val name="max" val="3" />
      <val name="min" val="2" />
    </annotation>
  </item>
  <item name="android.graphics.ColorSpace.Rgb Rgb(java.lang.String, float[], float[], java.util.function.DoubleUnaryOperator, java.util.function.DoubleUnaryOperator, float, float) 3">
    <annotation name="android.support.annotation.NonNull" />
  </item>
  <item name="android.graphics.ColorSpace.Rgb Rgb(java.lang.String, float[], float[], java.util.function.DoubleUnaryOperator, java.util.function.DoubleUnaryOperator, float, float) 4">
    <annotation name="android.support.annotation.NonNull" />
  </item>
  <item name="android.graphics.ColorSpace.Rgb Rgb(java.lang.String, float[], java.util.function.DoubleUnaryOperator, java.util.function.DoubleUnaryOperator) 0">
    <annotation name="android.support.annotation.NonNull" />
    <annotation name="android.support.annotation.Size">
      <val name="min" val="1" />
    </annotation>
  </item>
  <item name="android.graphics.ColorSpace.Rgb Rgb(java.lang.String, float[], java.util.function.DoubleUnaryOperator, java.util.function.DoubleUnaryOperator) 1">
    <annotation name="android.support.annotation.NonNull" />
    <annotation name="android.support.annotation.Size">
      <val name="value" val="9" />
    </annotation>
  </item>
  <item name="android.graphics.ColorSpace.Rgb Rgb(java.lang.String, float[], java.util.function.DoubleUnaryOperator, java.util.function.DoubleUnaryOperator) 2">
    <annotation name="android.support.annotation.NonNull" />
  </item>
  <item name="android.graphics.ColorSpace.Rgb Rgb(java.lang.String, float[], java.util.function.DoubleUnaryOperator, java.util.function.DoubleUnaryOperator) 3">
    <annotation name="android.support.annotation.NonNull" />
  </item>
  <item name="android.graphics.ColorSpace.Rgb android.graphics.ColorSpace.Rgb.TransferParameters getTransferParameters()">
    <annotation name="android.support.annotation.Nullable" />
  </item>
  <item name="android.graphics.ColorSpace.Rgb float[] fromLinear(float, float, float)">
    <annotation name="android.support.annotation.NonNull" />
    <annotation name="android.support.annotation.Size">
      <val name="value" val="3" />
    </annotation>
  </item>
  <item name="android.graphics.ColorSpace.Rgb float[] fromLinear(float[])">
    <annotation name="android.support.annotation.NonNull" />
    <annotation name="android.support.annotation.Size">
      <val name="min" val="3" />
    </annotation>
  </item>
  <item name="android.graphics.ColorSpace.Rgb float[] fromLinear(float[]) 0">
    <annotation name="android.support.annotation.NonNull" />
    <annotation name="android.support.annotation.Size">
      <val name="min" val="3" />
    </annotation>
  </item>
  <item name="android.graphics.ColorSpace.Rgb float[] fromXyz(float[])">
    <annotation name="android.support.annotation.NonNull" />
    <annotation name="android.support.annotation.Size">
      <val name="min" val="3" />
    </annotation>
  </item>
  <item name="android.graphics.ColorSpace.Rgb float[] fromXyz(float[]) 0">
    <annotation name="android.support.annotation.NonNull" />
    <annotation name="android.support.annotation.Size">
      <val name="min" val="3" />
    </annotation>
  </item>
  <item name="android.graphics.ColorSpace.Rgb float[] getInverseTransform()">
    <annotation name="android.support.annotation.NonNull" />
    <annotation name="android.support.annotation.Size">
      <val name="value" val="9" />
    </annotation>
  </item>
  <item name="android.graphics.ColorSpace.Rgb float[] getInverseTransform(float[])">
    <annotation name="android.support.annotation.NonNull" />
    <annotation name="android.support.annotation.Size">
      <val name="min" val="9" />
    </annotation>
  </item>
  <item name="android.graphics.ColorSpace.Rgb float[] getInverseTransform(float[]) 0">
    <annotation name="android.support.annotation.NonNull" />
    <annotation name="android.support.annotation.Size">
      <val name="min" val="9" />
    </annotation>
  </item>
  <item name="android.graphics.ColorSpace.Rgb float[] getPrimaries()">
    <annotation name="android.support.annotation.NonNull" />
    <annotation name="android.support.annotation.Size">
      <val name="value" val="6" />
    </annotation>
  </item>
  <item name="android.graphics.ColorSpace.Rgb float[] getPrimaries(float[])">
    <annotation name="android.support.annotation.NonNull" />
    <annotation name="android.support.annotation.Size">
      <val name="min" val="6" />
    </annotation>
  </item>
  <item name="android.graphics.ColorSpace.Rgb float[] getPrimaries(float[]) 0">
    <annotation name="android.support.annotation.NonNull" />
    <annotation name="android.support.annotation.Size">
      <val name="min" val="6" />
    </annotation>
  </item>
  <item name="android.graphics.ColorSpace.Rgb float[] getTransform()">
    <annotation name="android.support.annotation.NonNull" />
    <annotation name="android.support.annotation.Size">
      <val name="value" val="9" />
    </annotation>
  </item>
  <item name="android.graphics.ColorSpace.Rgb float[] getTransform(float[])">
    <annotation name="android.support.annotation.NonNull" />
    <annotation name="android.support.annotation.Size">
      <val name="min" val="9" />
    </annotation>
  </item>
  <item name="android.graphics.ColorSpace.Rgb float[] getTransform(float[]) 0">
    <annotation name="android.support.annotation.NonNull" />
    <annotation name="android.support.annotation.Size">
      <val name="min" val="9" />
    </annotation>
  </item>
  <item name="android.graphics.ColorSpace.Rgb float[] getWhitePoint()">
    <annotation name="android.support.annotation.NonNull" />
    <annotation name="android.support.annotation.Size">
      <val name="value" val="2" />
    </annotation>
  </item>
  <item name="android.graphics.ColorSpace.Rgb float[] getWhitePoint(float[])">
    <annotation name="android.support.annotation.NonNull" />
    <annotation name="android.support.annotation.Size">
      <val name="min" val="2" />
    </annotation>
  </item>
  <item name="android.graphics.ColorSpace.Rgb float[] getWhitePoint(float[]) 0">
    <annotation name="android.support.annotation.NonNull" />
    <annotation name="android.support.annotation.Size">
      <val name="min" val="2" />
    </annotation>
  </item>
  <item name="android.graphics.ColorSpace.Rgb float[] toLinear(float, float, float)">
    <annotation name="android.support.annotation.NonNull" />
    <annotation name="android.support.annotation.Size">
      <val name="value" val="3" />
    </annotation>
  </item>
  <item name="android.graphics.ColorSpace.Rgb float[] toLinear(float[])">
    <annotation name="android.support.annotation.NonNull" />
    <annotation name="android.support.annotation.Size">
      <val name="min" val="3" />
    </annotation>
  </item>
  <item name="android.graphics.ColorSpace.Rgb float[] toLinear(float[]) 0">
    <annotation name="android.support.annotation.NonNull" />
    <annotation name="android.support.annotation.Size">
      <val name="min" val="3" />
    </annotation>
  </item>
  <item name="android.graphics.ColorSpace.Rgb float[] toXyz(float[])">
    <annotation name="android.support.annotation.NonNull" />
    <annotation name="android.support.annotation.Size">
      <val name="min" val="3" />
    </annotation>
  </item>
  <item name="android.graphics.ColorSpace.Rgb float[] toXyz(float[]) 0">
    <annotation name="android.support.annotation.NonNull" />
    <annotation name="android.support.annotation.Size">
      <val name="min" val="3" />
    </annotation>
  </item>
  <item name="android.graphics.ColorSpace.Rgb java.util.function.DoubleUnaryOperator getEotf()">
    <annotation name="android.support.annotation.NonNull" />
  </item>
  <item name="android.graphics.ColorSpace.Rgb java.util.function.DoubleUnaryOperator getOetf()">
    <annotation name="android.support.annotation.NonNull" />
  </item>
  <item name="android.graphics.ComposeShader ComposeShader(android.graphics.Shader, android.graphics.Shader, android.graphics.PorterDuff.Mode) 0">
    <annotation name="android.support.annotation.NonNull" />
  </item>
  <item name="android.graphics.ComposeShader ComposeShader(android.graphics.Shader, android.graphics.Shader, android.graphics.PorterDuff.Mode) 1">
    <annotation name="android.support.annotation.NonNull" />
  </item>
  <item name="android.graphics.ComposeShader ComposeShader(android.graphics.Shader, android.graphics.Shader, android.graphics.PorterDuff.Mode) 2">
    <annotation name="android.support.annotation.NonNull" />
  </item>
  <item name="android.graphics.ComposeShader ComposeShader(android.graphics.Shader, android.graphics.Shader, android.graphics.Xfermode) 0">
    <annotation name="android.support.annotation.NonNull" />
  </item>
  <item name="android.graphics.ComposeShader ComposeShader(android.graphics.Shader, android.graphics.Shader, android.graphics.Xfermode) 1">
    <annotation name="android.support.annotation.NonNull" />
  </item>
  <item name="android.graphics.ComposeShader ComposeShader(android.graphics.Shader, android.graphics.Shader, android.graphics.Xfermode) 2">
    <annotation name="android.support.annotation.NonNull" />
  </item>
  <item name="android.graphics.LightingColorFilter LightingColorFilter(int, int) 0">
    <annotation name="android.support.annotation.ColorInt" />
  </item>
  <item name="android.graphics.LightingColorFilter LightingColorFilter(int, int) 1">
    <annotation name="android.support.annotation.ColorInt" />
  </item>
  <item name="android.graphics.LightingColorFilter int getColorAdd()">
    <annotation name="android.support.annotation.ColorInt" />
  </item>
  <item name="android.graphics.LightingColorFilter int getColorMultiply()">
    <annotation name="android.support.annotation.ColorInt" />
  </item>
  <item name="android.graphics.LinearGradient LinearGradient(float, float, float, float, int, int, android.graphics.Shader.TileMode) 4">
    <annotation name="android.support.annotation.ColorInt" />
  </item>
  <item name="android.graphics.LinearGradient LinearGradient(float, float, float, float, int, int, android.graphics.Shader.TileMode) 5">
    <annotation name="android.support.annotation.ColorInt" />
  </item>
  <item name="android.graphics.LinearGradient LinearGradient(float, float, float, float, int, int, android.graphics.Shader.TileMode) 6">
    <annotation name="android.support.annotation.NonNull" />
  </item>
  <item name="android.graphics.LinearGradient LinearGradient(float, float, float, float, int[], float[], android.graphics.Shader.TileMode) 4">
    <annotation name="android.support.annotation.NonNull" />
    <annotation name="android.support.annotation.ColorInt" />
  </item>
  <item name="android.graphics.LinearGradient LinearGradient(float, float, float, float, int[], float[], android.graphics.Shader.TileMode) 5">
    <annotation name="android.support.annotation.Nullable" />
  </item>
  <item name="android.graphics.LinearGradient LinearGradient(float, float, float, float, int[], float[], android.graphics.Shader.TileMode) 6">
    <annotation name="android.support.annotation.NonNull" />
  </item>
  <item name="android.graphics.Outline Outline(android.graphics.Outline) 0">
    <annotation name="android.support.annotation.NonNull" />
  </item>
  <item name="android.graphics.Outline boolean getRect(android.graphics.Rect) 0">
    <annotation name="android.support.annotation.NonNull" />
  </item>
  <item name="android.graphics.Outline void set(android.graphics.Outline) 0">
    <annotation name="android.support.annotation.NonNull" />
  </item>
  <item name="android.graphics.Outline void setAlpha(float) 0">
    <annotation name="android.support.annotation.FloatRange">
      <val name="from" val="0.0" />
      <val name="to" val="1.0" />
    </annotation>
  </item>
  <item name="android.graphics.Outline void setConvexPath(android.graphics.Path) 0">
    <annotation name="android.support.annotation.NonNull" />
  </item>
  <item name="android.graphics.Outline void setOval(android.graphics.Rect) 0">
    <annotation name="android.support.annotation.NonNull" />
  </item>
  <item name="android.graphics.Outline void setRect(android.graphics.Rect) 0">
    <annotation name="android.support.annotation.NonNull" />
  </item>
  <item name="android.graphics.Outline void setRoundRect(android.graphics.Rect, float) 0">
    <annotation name="android.support.annotation.NonNull" />
  </item>
  <item name="android.graphics.Paint android.os.LocaleList getTextLocales()">
    <annotation name="android.support.annotation.NonNull" />
    <annotation name="android.support.annotation.Size">
      <val name="min" val="1" />
    </annotation>
  </item>
<<<<<<< HEAD
=======
  <item name="android.graphics.Paint float getRunAdvance(java.lang.CharSequence, int, int, int, int, boolean, int) 0">
    <annotation name="android.support.annotation.NonNull" />
  </item>
>>>>>>> 9e819fa1
  <item name="android.graphics.Paint int getColor()">
    <annotation name="android.support.annotation.ColorInt" />
  </item>
  <item name="android.graphics.Paint java.util.Locale getTextLocale()">
    <annotation name="android.support.annotation.NonNull" />
  </item>
  <item name="android.graphics.Paint void setColor(int) 0">
    <annotation name="android.support.annotation.ColorInt" />
  </item>
  <item name="android.graphics.Paint void setTextLocale(java.util.Locale) 0">
    <annotation name="android.support.annotation.NonNull" />
  </item>
  <item name="android.graphics.Paint void setTextLocales(android.os.LocaleList) 0">
    <annotation name="android.support.annotation.NonNull" />
    <annotation name="android.support.annotation.Size">
      <val name="min" val="1" />
    </annotation>
  </item>
  <item name="android.graphics.Path float[] approximate(float)">
    <annotation name="android.support.annotation.NonNull" />
    <annotation name="android.support.annotation.Size">
      <val name="min" val="6" />
      <val name="multiple" val="3" />
    </annotation>
  </item>
  <item name="android.graphics.Path float[] approximate(float) 0">
    <annotation name="android.support.annotation.FloatRange">
      <val name="from" val="0" />
    </annotation>
  </item>
  <item name="android.graphics.Path void offset(float, float, android.graphics.Path) 2">
    <annotation name="android.support.annotation.Nullable" />
  </item>
  <item name="android.graphics.Path void set(android.graphics.Path) 0">
    <annotation name="android.support.annotation.NonNull" />
  </item>
  <item name="android.graphics.PixelFormat boolean formatHasAlpha(int) 0">
    <annotation name="android.support.annotation.IntDef">
      <val name="value" val="{android.graphics.PixelFormat.RGBA_8888, android.graphics.PixelFormat.RGBX_8888, android.graphics.PixelFormat.RGBA_F16, android.graphics.PixelFormat.RGBA_1010102, android.graphics.PixelFormat.RGB_888, android.graphics.PixelFormat.RGB_565}" />
    </annotation>
  </item>
  <item name="android.graphics.PixelFormat void getPixelFormatInfo(int, android.graphics.PixelFormat) 0">
    <annotation name="android.support.annotation.IntDef">
      <val name="value" val="{android.graphics.PixelFormat.RGBA_8888, android.graphics.PixelFormat.RGBX_8888, android.graphics.PixelFormat.RGBA_F16, android.graphics.PixelFormat.RGBA_1010102, android.graphics.PixelFormat.RGB_888, android.graphics.PixelFormat.RGB_565}" />
    </annotation>
  </item>
  <item name="android.graphics.PorterDuffColorFilter PorterDuffColorFilter(int, android.graphics.PorterDuff.Mode) 0">
    <annotation name="android.support.annotation.ColorInt" />
  </item>
  <item name="android.graphics.PorterDuffColorFilter PorterDuffColorFilter(int, android.graphics.PorterDuff.Mode) 1">
    <annotation name="android.support.annotation.NonNull" />
  </item>
  <item name="android.graphics.RadialGradient RadialGradient(float, float, float, int, int, android.graphics.Shader.TileMode) 3">
    <annotation name="android.support.annotation.ColorInt" />
  </item>
  <item name="android.graphics.RadialGradient RadialGradient(float, float, float, int, int, android.graphics.Shader.TileMode) 4">
    <annotation name="android.support.annotation.ColorInt" />
  </item>
  <item name="android.graphics.RadialGradient RadialGradient(float, float, float, int, int, android.graphics.Shader.TileMode) 5">
    <annotation name="android.support.annotation.NonNull" />
  </item>
  <item name="android.graphics.RadialGradient RadialGradient(float, float, float, int[], float[], android.graphics.Shader.TileMode) 3">
    <annotation name="android.support.annotation.NonNull" />
    <annotation name="android.support.annotation.ColorInt" />
  </item>
  <item name="android.graphics.RadialGradient RadialGradient(float, float, float, int[], float[], android.graphics.Shader.TileMode) 4">
    <annotation name="android.support.annotation.Nullable" />
  </item>
  <item name="android.graphics.RadialGradient RadialGradient(float, float, float, int[], float[], android.graphics.Shader.TileMode) 5">
    <annotation name="android.support.annotation.NonNull" />
  </item>
  <item name="android.graphics.Rect boolean intersect(android.graphics.Rect)">
    <annotation name="android.support.annotation.CheckResult" />
  </item>
  <item name="android.graphics.Rect boolean intersect(int, int, int, int)">
    <annotation name="android.support.annotation.CheckResult" />
<<<<<<< HEAD
  </item>
  <item name="android.graphics.Rect boolean setIntersect(android.graphics.Rect, android.graphics.Rect)">
    <annotation name="android.support.annotation.CheckResult" />
  </item>
  <item name="android.graphics.Shader boolean getLocalMatrix(android.graphics.Matrix) 0">
    <annotation name="android.support.annotation.NonNull" />
  </item>
  <item name="android.graphics.Shader void setLocalMatrix(android.graphics.Matrix) 0">
    <annotation name="android.support.annotation.Nullable" />
=======
>>>>>>> 9e819fa1
  </item>
  <item name="android.graphics.Rect boolean setIntersect(android.graphics.Rect, android.graphics.Rect)">
    <annotation name="android.support.annotation.CheckResult" />
  </item>
  <item name="android.graphics.Shader boolean getLocalMatrix(android.graphics.Matrix) 0">
    <annotation name="android.support.annotation.NonNull" />
  </item>
  <item name="android.graphics.Shader void setLocalMatrix(android.graphics.Matrix) 0">
    <annotation name="android.support.annotation.Nullable" />
  </item>
  <item name="android.graphics.SurfaceTexture void setOnFrameAvailableListener(android.graphics.SurfaceTexture.OnFrameAvailableListener) 0">
    <annotation name="android.support.annotation.Nullable" />
  </item>
  <item name="android.graphics.SurfaceTexture void setOnFrameAvailableListener(android.graphics.SurfaceTexture.OnFrameAvailableListener, android.os.Handler) 0">
    <annotation name="android.support.annotation.Nullable" />
  </item>
  <item name="android.graphics.SurfaceTexture void setOnFrameAvailableListener(android.graphics.SurfaceTexture.OnFrameAvailableListener, android.os.Handler) 1">
    <annotation name="android.support.annotation.Nullable" />
  </item>
  <item name="android.graphics.SweepGradient SweepGradient(float, float, int, int) 2">
    <annotation name="android.support.annotation.ColorInt" />
  </item>
  <item name="android.graphics.SweepGradient SweepGradient(float, float, int, int) 3">
    <annotation name="android.support.annotation.ColorInt" />
  </item>
  <item name="android.graphics.SweepGradient SweepGradient(float, float, int[], float[]) 2">
    <annotation name="android.support.annotation.NonNull" />
    <annotation name="android.support.annotation.ColorInt" />
  </item>
  <item name="android.graphics.SweepGradient SweepGradient(float, float, int[], float[]) 3">
    <annotation name="android.support.annotation.Nullable" />
  </item>
  <item name="android.graphics.Typeface android.graphics.Typeface create(android.graphics.Typeface, int) 1">
    <annotation name="android.support.annotation.IntDef">
      <val name="value" val="{android.graphics.Typeface.NORMAL, android.graphics.Typeface.BOLD, android.graphics.Typeface.ITALIC, android.graphics.Typeface.BOLD_ITALIC}" />
    </annotation>
  </item>
  <item name="android.graphics.Typeface android.graphics.Typeface create(java.lang.String, int) 1">
    <annotation name="android.support.annotation.IntDef">
      <val name="value" val="{android.graphics.Typeface.NORMAL, android.graphics.Typeface.BOLD, android.graphics.Typeface.ITALIC, android.graphics.Typeface.BOLD_ITALIC}" />
    </annotation>
  </item>
  <item name="android.graphics.Typeface android.graphics.Typeface createFromFile(java.io.File) 0">
    <annotation name="android.support.annotation.Nullable" />
  </item>
  <item name="android.graphics.Typeface android.graphics.Typeface createFromFile(java.lang.String) 0">
    <annotation name="android.support.annotation.Nullable" />
  </item>
<<<<<<< HEAD
=======
  <item name="android.graphics.Typeface android.graphics.Typeface defaultFromStyle(int) 0">
    <annotation name="android.support.annotation.IntDef">
      <val name="value" val="{android.graphics.Typeface.NORMAL, android.graphics.Typeface.BOLD, android.graphics.Typeface.ITALIC, android.graphics.Typeface.BOLD_ITALIC}" />
    </annotation>
  </item>
>>>>>>> 9e819fa1
  <item name="android.graphics.Typeface int getStyle()">
    <annotation name="android.support.annotation.IntDef">
      <val name="value" val="{android.graphics.Typeface.NORMAL, android.graphics.Typeface.BOLD, android.graphics.Typeface.ITALIC, android.graphics.Typeface.BOLD_ITALIC}" />
    </annotation>
  </item>
  <item name="android.graphics.Typeface.Builder Builder(android.content.res.AssetManager, java.lang.String) 0">
    <annotation name="android.support.annotation.NonNull" />
  </item>
  <item name="android.graphics.Typeface.Builder Builder(android.content.res.AssetManager, java.lang.String) 1">
    <annotation name="android.support.annotation.NonNull" />
  </item>
  <item name="android.graphics.Typeface.Builder Builder(java.io.File) 0">
    <annotation name="android.support.annotation.NonNull" />
  </item>
  <item name="android.graphics.Typeface.Builder Builder(java.io.FileDescriptor) 0">
    <annotation name="android.support.annotation.NonNull" />
  </item>
  <item name="android.graphics.Typeface.Builder Builder(java.lang.String) 0">
    <annotation name="android.support.annotation.NonNull" />
  </item>
  <item name="android.graphics.Typeface.Builder android.graphics.Typeface.Builder setFallback(java.lang.String) 0">
    <annotation name="android.support.annotation.Nullable" />
  </item>
  <item name="android.graphics.Typeface.Builder android.graphics.Typeface.Builder setFontVariationSettings(android.graphics.fonts.FontVariationAxis[]) 0">
    <annotation name="android.support.annotation.Nullable" />
  </item>
  <item name="android.graphics.Typeface.Builder android.graphics.Typeface.Builder setFontVariationSettings(java.lang.String) 0">
    <annotation name="android.support.annotation.Nullable" />
  </item>
  <item name="android.graphics.Typeface.Builder android.graphics.Typeface.Builder setTtcIndex(int) 0">
    <annotation name="android.support.annotation.IntRange">
      <val name="from" val="0" />
    </annotation>
  </item>
  <item name="android.graphics.Typeface.Builder android.graphics.Typeface.Builder setWeight(int) 0">
    <annotation name="android.support.annotation.IntRange">
      <val name="from" val="1" />
      <val name="to" val="1000" />
    </annotation>
  </item>
</root>
<|MERGE_RESOLUTION|>--- conflicted
+++ resolved
@@ -88,12 +88,9 @@
   <item name="android.graphics.Bitmap android.graphics.ColorSpace getColorSpace()">
     <annotation name="android.support.annotation.Nullable" />
   </item>
-<<<<<<< HEAD
-=======
   <item name="android.graphics.Bitmap boolean compress(android.graphics.Bitmap.CompressFormat, int, java.io.OutputStream)">
     <annotation name="android.support.annotation.WorkerThread" />
   </item>
->>>>>>> 9e819fa1
   <item name="android.graphics.Bitmap int getPixel(int, int)">
     <annotation name="android.support.annotation.ColorInt" />
   </item>
@@ -1428,12 +1425,9 @@
       <val name="min" val="1" />
     </annotation>
   </item>
-<<<<<<< HEAD
-=======
   <item name="android.graphics.Paint float getRunAdvance(java.lang.CharSequence, int, int, int, int, boolean, int) 0">
     <annotation name="android.support.annotation.NonNull" />
   </item>
->>>>>>> 9e819fa1
   <item name="android.graphics.Paint int getColor()">
     <annotation name="android.support.annotation.ColorInt" />
   </item>
@@ -1510,18 +1504,6 @@
   </item>
   <item name="android.graphics.Rect boolean intersect(int, int, int, int)">
     <annotation name="android.support.annotation.CheckResult" />
-<<<<<<< HEAD
-  </item>
-  <item name="android.graphics.Rect boolean setIntersect(android.graphics.Rect, android.graphics.Rect)">
-    <annotation name="android.support.annotation.CheckResult" />
-  </item>
-  <item name="android.graphics.Shader boolean getLocalMatrix(android.graphics.Matrix) 0">
-    <annotation name="android.support.annotation.NonNull" />
-  </item>
-  <item name="android.graphics.Shader void setLocalMatrix(android.graphics.Matrix) 0">
-    <annotation name="android.support.annotation.Nullable" />
-=======
->>>>>>> 9e819fa1
   </item>
   <item name="android.graphics.Rect boolean setIntersect(android.graphics.Rect, android.graphics.Rect)">
     <annotation name="android.support.annotation.CheckResult" />
@@ -1570,14 +1552,11 @@
   <item name="android.graphics.Typeface android.graphics.Typeface createFromFile(java.lang.String) 0">
     <annotation name="android.support.annotation.Nullable" />
   </item>
-<<<<<<< HEAD
-=======
   <item name="android.graphics.Typeface android.graphics.Typeface defaultFromStyle(int) 0">
     <annotation name="android.support.annotation.IntDef">
       <val name="value" val="{android.graphics.Typeface.NORMAL, android.graphics.Typeface.BOLD, android.graphics.Typeface.ITALIC, android.graphics.Typeface.BOLD_ITALIC}" />
     </annotation>
   </item>
->>>>>>> 9e819fa1
   <item name="android.graphics.Typeface int getStyle()">
     <annotation name="android.support.annotation.IntDef">
       <val name="value" val="{android.graphics.Typeface.NORMAL, android.graphics.Typeface.BOLD, android.graphics.Typeface.ITALIC, android.graphics.Typeface.BOLD_ITALIC}" />
