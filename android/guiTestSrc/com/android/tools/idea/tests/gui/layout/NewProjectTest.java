/*
 * Copyright (C) 2014 The Android Open Source Project
 *
 * Licensed under the Apache License, Version 2.0 (the "License");
 * you may not use this file except in compliance with the License.
 * You may obtain a copy of the License at
 *
 *      http://www.apache.org/licenses/LICENSE-2.0
 *
 * Unless required by applicable law or agreed to in writing, software
 * distributed under the License is distributed on an "AS IS" BASIS,
 * WITHOUT WARRANTIES OR CONDITIONS OF ANY KIND, either express or implied.
 * See the License for the specific language governing permissions and
 * limitations under the License.
 */
package com.android.tools.idea.tests.gui.layout;

import com.android.builder.model.AndroidProject;
import com.android.builder.model.ApiVersion;
import com.android.tools.idea.gradle.AndroidGradleModel;
import com.android.tools.idea.tests.gui.framework.GuiTestRule;
import com.android.tools.idea.tests.gui.framework.GuiTestRunner;
import com.android.tools.idea.tests.gui.framework.Wait;
import com.android.tools.idea.tests.gui.framework.fixture.EditorFixture;
import com.android.tools.idea.tests.gui.framework.fixture.FileFixture;
import com.android.tools.idea.tests.gui.framework.fixture.InspectCodeDialogFixture;
import com.android.tools.idea.tests.gui.framework.fixture.WelcomeFrameFixture;
import com.android.tools.idea.tests.gui.framework.fixture.layout.NlEditorFixture;
import com.android.tools.idea.tests.gui.framework.fixture.newProjectWizard.ConfigureAndroidProjectStepFixture;
import com.android.tools.idea.tests.gui.framework.fixture.newProjectWizard.NewProjectWizardFixture;
import com.intellij.openapi.module.Module;
import com.intellij.openapi.module.ModuleManager;
import com.intellij.openapi.roots.LanguageLevelModuleExtension;
import com.intellij.openapi.roots.LanguageLevelModuleExtensionImpl;
import com.intellij.openapi.roots.LanguageLevelProjectExtension;
import com.intellij.pom.java.LanguageLevel;
import org.jetbrains.annotations.NotNull;
import org.junit.Ignore;
import org.junit.Rule;
import org.junit.Test;
import org.junit.runner.RunWith;

import java.io.IOException;

import static com.android.tools.idea.npw.FormFactor.MOBILE;
import static com.google.common.truth.Truth.assertThat;
import static org.junit.Assert.assertFalse;

@RunWith(GuiTestRunner.class)
public class NewProjectTest {

  @Rule public final GuiTestRule guiTest = new GuiTestRule();

  @Test
  public void testCreateNewMobileProject() {
    newProject("Test Application").create();
    EditorFixture editor = guiTest.ideFrame().getEditor();
    editor.open("app/src/main/res/layout/activity_main.xml", EditorFixture.Tab.EDITOR);

    // Verify state of project
    guiTest.ideFrame().requireModuleCount(2);
    AndroidGradleModel appAndroidModel = guiTest.ideFrame().getAndroidProjectForModule("app");
    assertThat(appAndroidModel.getVariantNames()).named("variants").containsExactly("debug", "release");
    assertThat(appAndroidModel.getSelectedVariant().getName()).named("selected variant").isEqualTo("debug");

    AndroidProject model = appAndroidModel.getAndroidProject();
    ApiVersion minSdkVersion = model.getDefaultConfig().getProductFlavor().getMinSdkVersion();
    assertThat(minSdkVersion.getApiString()).named("minSdkVersion API").isEqualTo("19");

    // Make sure that the activity registration uses the relative syntax
    // (regression test for https://code.google.com/p/android/issues/detail?id=76716)
    editor.open("app/src/main/AndroidManifest.xml", EditorFixture.Tab.EDITOR);
    assertThat(editor.getCurrentFileContents()).contains("\".MainActivity\"");

    // The language level should be JDK_1_7 since the compile SDK version is assumed to be 21 or higher
    assertThat(appAndroidModel.getJavaLanguageLevel()).named("Gradle Java language level").isSameAs(LanguageLevel.JDK_1_7);
    LanguageLevelProjectExtension projectExt = LanguageLevelProjectExtension.getInstance(guiTest.ideFrame().getProject());
    assertThat(projectExt.getLanguageLevel()).named("Project Java language level").isSameAs(LanguageLevel.JDK_1_7);
    for (Module module : ModuleManager.getInstance(guiTest.ideFrame().getProject()).getModules()) {
      LanguageLevelModuleExtension moduleExt = LanguageLevelModuleExtensionImpl.getInstance(module);
      assertThat(moduleExt.getLanguageLevel()).named("Gradle Java language level in module " + module.getName())
        .isSameAs(LanguageLevel.JDK_1_7);
    }
  }

  @Test
  @Ignore("http://b.android.com/206895")
  public void testNoWarningsInNewProjects() throws IOException {
    // Creates a new default project, and checks that if we run Analyze > Inspect Code, there are no warnings.
    // This checks that our (default) project templates are warnings-clean.
    // The test then proceeds to make a couple of edits and checks that these do not generate additional
    // warnings either.
    newProject("Test Application").create();

    // Insert resValue statements which should not add warnings (since they are generated files; see
    // https://code.google.com/p/android/issues/detail?id=76715
    EditorFixture editor = guiTest.ideFrame().getEditor();
    String buildGradlePath = "app/build.gradle";
    editor.open(buildGradlePath, EditorFixture.Tab.EDITOR);
    editor.moveBetween("", "applicationId");
    editor.enterText("resValue \"string\", \"foo\", \"Typpo Here\"\n");

    String inspectionResults = guiTest.ideFrame()
      .requireEditorNotification("Gradle files have changed since last project sync")
      .performAction("Sync Now")
      .waitForGradleProjectSyncToFinish()
      .openFromMenu(InspectCodeDialogFixture::find, "Analyze", "Inspect Code...")
      .clickOk()
      .getResults();

    assertThat(inspectionResults).isEqualTo(lines(
      "Test Application",
      // This warning is from the "foo" string we created in the Gradle resValue declaration above
      "    Android > Lint > Performance",
      "        Unused resources",
      "            app",
      "                The resource 'R.string.foo' appears to be unused",

      // This warning is unfortunate. We may want to get rid of it.
      "    Android > Lint > Security",
      "        AllowBackup/FullBackupContent Problems",
      "            app",
      "                On SDK version 23 and up, your app data will be automatically backed up and restored on app install. Consider adding the attribute 'android:fullBackupContent' to specify an '@xml' resource which configures which files to backup. More info: https://developer.android.com/preview/backup/index.html",

      // This warning is wrong: http://b.android.com/192605
      "    Android > Lint > Usability",
      "        Missing support for Google App Indexing",
      "            app",
      "                App is not indexable by Google Search; consider adding at least one Activity with an ACTION-VIEW intent filter. See issue explanation for more details."));
  }

  private static String lines(String... strings) {
    StringBuilder sb = new StringBuilder();
    for (String s : strings) {
      sb.append(s).append('\n');
    }
    return sb.toString();
  }

  @Test
  public void testRenderResourceInitialization() throws IOException {
    // Regression test for https://code.google.com/p/android/issues/detail?id=76966
    newProject("Test Application").withBriefNames().withMinSdk("9").create();

    EditorFixture editor = guiTest.ideFrame().getEditor();
    assertThat(editor.getCurrentFileName()).isEqualTo("A.java");
    editor.close();
<<<<<<< HEAD
    editor.requireName("activity_a.xml");

    NlEditorFixture layoutEditor = editor.getLayoutEditor(true);
=======
    assertThat(editor.getCurrentFileName()).isEqualTo("activity_a.xml");
    LayoutEditorFixture layoutEditor = editor.getLayoutEditor(true);
>>>>>>> 34502651
    assertThat(layoutEditor).isNotNull();
    layoutEditor.waitForRenderToFinish();
    guiTest.ideFrame().invokeProjectMake();
    layoutEditor.waitForRenderToFinish();
    assertFalse(layoutEditor.hasRenderErrors());
    guiTest.waitForBackgroundTasks();
  }

  @Test
  public void testLanguageLevelForApi21() {
    newProject("Test Application").withBriefNames().withMinSdk("21").create();

    AndroidGradleModel appAndroidModel = guiTest.ideFrame().getAndroidProjectForModule("app");

    assertThat(appAndroidModel.getAndroidProject().getDefaultConfig().getProductFlavor().getMinSdkVersion().getApiString())
      .named("minSdkVersion API").isEqualTo("21");
    assertThat(appAndroidModel.getJavaLanguageLevel()).named("Gradle Java language level").isSameAs(LanguageLevel.JDK_1_7);
    LanguageLevelProjectExtension projectExt = LanguageLevelProjectExtension.getInstance(guiTest.ideFrame().getProject());
    assertThat(projectExt.getLanguageLevel()).named("Project Java language level").isSameAs(LanguageLevel.JDK_1_7);
    for (Module module : ModuleManager.getInstance(guiTest.ideFrame().getProject()).getModules()) {
      LanguageLevelModuleExtension moduleExt = LanguageLevelModuleExtensionImpl.getInstance(module);
      assertThat(moduleExt.getLanguageLevel()).named("Gradle Java language level in module " + module.getName())
        .isSameAs(LanguageLevel.JDK_1_7);
    }
  }

  @Test
  public void testStillBuildingMessage() throws Exception {
    // Creates a new project with minSdk 15, which should use appcompat.
    // Check that if there are render-error messages on first render,
    // they don't include "Missing Styles" (should now talk about project building instead)
    newProject("Test Application").withBriefNames().withMinSdk("15").withoutSync().create();
    final EditorFixture editor = guiTest.ideFrame().getEditor();

    Wait.seconds(30).expecting("file to open").until(() -> "A.java".equals(editor.getCurrentFileName()));

    editor.open("app/src/main/res/layout/activity_a.xml", EditorFixture.Tab.EDITOR);

    NlEditorFixture layoutEditor = editor.getLayoutEditor(true);
    assertThat(layoutEditor).isNotNull();
    layoutEditor.waitForRenderToFinish();

    // We could be showing an error message, but if we do, it should *not* say missing styles
    // (should only be showing project render errors)
    assertFalse(layoutEditor.errorPanelContains("Missing styles"));
  }

  @NotNull
  private NewProjectDescriptor newProject(@NotNull String name) {
    return new NewProjectDescriptor(name);
  }

  /**
   * Describes a new test project to be created.
   */
  private class NewProjectDescriptor {
    private String myActivity = "MainActivity";
    private String myPkg = "com.android.test.app";
    private String myMinSdk = "19";
    private String myName = "TestProject";
    private String myDomain = "com.android";
    private boolean myWaitForSync = true;

    private NewProjectDescriptor(@NotNull String name) {
      withName(name);
    }

    /**
     * Set a custom package to use in the new project
     */
    NewProjectDescriptor withPackageName(@NotNull String pkg) {
      myPkg = pkg;
      return this;
    }

    /**
     * Set a new project name to use for the new project
     */
    NewProjectDescriptor withName(@NotNull String name) {
      myName = name;
      return this;
    }

    /**
     * Set a custom activity name to use in the new project
     */
    NewProjectDescriptor withActivity(@NotNull String activity) {
      myActivity = activity;
      return this;
    }

    /**
     * Set a custom minimum SDK version to use in the new project
     */
    NewProjectDescriptor withMinSdk(@NotNull String minSdk) {
      myMinSdk = minSdk;
      return this;
    }

    /**
     * Set a custom company domain to enter in the new project wizard
     */
    NewProjectDescriptor withCompanyDomain(@NotNull String domain) {
      myDomain = domain;
      return this;
    }

    /**
     * Picks brief names in order to make the test execute faster (less slow typing in name text fields)
     */
    NewProjectDescriptor withBriefNames() {
      withActivity("A").withCompanyDomain("C").withName("P").withPackageName("a.b");
      return this;
    }

    /** Turns off the automatic wait-for-sync that normally happens on {@link #create} */
    NewProjectDescriptor withoutSync() {
      myWaitForSync = false;
      return this;
    }

    /**
     * Creates a project fixture for this description
     */
    void create() {
      WelcomeFrameFixture.find(guiTest.robot()).createNewProject();

      NewProjectWizardFixture newProjectWizard = NewProjectWizardFixture.find(guiTest.robot());

      ConfigureAndroidProjectStepFixture configureAndroidProjectStep = newProjectWizard.getConfigureAndroidProjectStep();
      configureAndroidProjectStep.enterApplicationName(myName).enterCompanyDomain(myDomain).enterPackageName(myPkg);
      guiTest.setProjectPath(configureAndroidProjectStep.getLocationInFileSystem());
      newProjectWizard.clickNext();

      newProjectWizard.getConfigureFormFactorStep().selectMinimumSdkApi(MOBILE, myMinSdk);
      newProjectWizard.clickNext();

      // Skip "Add Activity" step
      newProjectWizard.clickNext();

      newProjectWizard.getChooseOptionsForNewFileStep().enterActivityName(myActivity);
      newProjectWizard.clickFinish();

      guiTest.ideFrame().requestFocusIfLost();

      if (myWaitForSync) {
        guiTest.ideFrame().waitForGradleProjectSyncToFinish();
      }
    }
  }
}<|MERGE_RESOLUTION|>--- conflicted
+++ resolved
@@ -145,14 +145,9 @@
     EditorFixture editor = guiTest.ideFrame().getEditor();
     assertThat(editor.getCurrentFileName()).isEqualTo("A.java");
     editor.close();
-<<<<<<< HEAD
-    editor.requireName("activity_a.xml");
+    assertThat(editor.getCurrentFileName()).isEqualTo("activity_a.xml");
 
     NlEditorFixture layoutEditor = editor.getLayoutEditor(true);
-=======
-    assertThat(editor.getCurrentFileName()).isEqualTo("activity_a.xml");
-    LayoutEditorFixture layoutEditor = editor.getLayoutEditor(true);
->>>>>>> 34502651
     assertThat(layoutEditor).isNotNull();
     layoutEditor.waitForRenderToFinish();
     guiTest.ideFrame().invokeProjectMake();
