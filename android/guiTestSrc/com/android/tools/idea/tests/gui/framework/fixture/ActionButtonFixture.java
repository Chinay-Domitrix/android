/*
 * Copyright (C) 2014 The Android Open Source Project
 *
 * Licensed under the Apache License, Version 2.0 (the "License");
 * you may not use this file except in compliance with the License.
 * You may obtain a copy of the License at
 *
 *      http://www.apache.org/licenses/LICENSE-2.0
 *
 * Unless required by applicable law or agreed to in writing, software
 * distributed under the License is distributed on an "AS IS" BASIS,
 * WITHOUT WARRANTIES OR CONDITIONS OF ANY KIND, either express or implied.
 * See the License for the specific language governing permissions and
 * limitations under the License.
 */
package com.android.tools.idea.tests.gui.framework.fixture;

import com.android.tools.idea.tests.gui.framework.Wait;
import com.intellij.openapi.actionSystem.ActionManager;
import com.intellij.openapi.actionSystem.AnAction;
import com.intellij.openapi.actionSystem.impl.ActionButton;
import com.intellij.openapi.util.Ref;
import org.fest.swing.core.GenericTypeMatcher;
import org.fest.swing.core.Robot;
import org.fest.swing.edt.GuiQuery;
import org.fest.swing.exception.ComponentLookupException;
<<<<<<< HEAD
import org.fest.swing.timing.Condition;
=======
>>>>>>> a001a568
import org.jetbrains.annotations.NotNull;
import org.jetbrains.annotations.Nullable;

import javax.annotation.Nullable;
import java.awt.*;
import java.util.Collection;

<<<<<<< HEAD
import static com.android.tools.idea.tests.gui.framework.GuiTests.LONG_TIMEOUT;
import static com.android.tools.idea.tests.gui.framework.GuiTests.SHORT_TIMEOUT;
import static com.intellij.util.containers.ContainerUtil.getFirstItem;
import static org.fest.swing.edt.GuiActionRunner.execute;
import static org.fest.swing.timing.Pause.pause;
=======
import static com.intellij.util.containers.ContainerUtil.getFirstItem;
import static org.fest.swing.edt.GuiActionRunner.execute;
>>>>>>> a001a568

public class ActionButtonFixture extends JComponentFixture<ActionButtonFixture, ActionButton> {
  @NotNull
  public static ActionButtonFixture findByActionId(@NotNull final String actionId,
                                                   @NotNull final Robot robot,
                                                   @NotNull final Container container) {
<<<<<<< HEAD
    final Ref<ActionButton> actionButtonRef = new Ref<ActionButton>();
    pause(new Condition("Find ActionButton with ID '" + actionId + "'") {
      @Override
      public boolean test() {
=======
    final Ref<ActionButton> actionButtonRef = new Ref<>();
    Wait.minutes(2).expecting("ActionButton with ID '" + actionId + "' to be visible")
      .until(() -> {
>>>>>>> a001a568
        Collection<ActionButton> found = robot.finder().findAll(container, new GenericTypeMatcher<ActionButton>(ActionButton.class) {
          @Override
          protected boolean isMatching(@NotNull ActionButton button) {
            if (button.isVisible()) {
              AnAction action = button.getAction();
              if (action != null) {
                String id = ActionManager.getInstance().getId(action);
                return actionId.equals(id);
              }
            }
            return false;
          }
        });
        if (found.size() == 1) {
          actionButtonRef.set(getFirstItem(found));
          return true;
        }
        return false;
<<<<<<< HEAD
      }
    }, SHORT_TIMEOUT);
=======
      });
>>>>>>> a001a568

    ActionButton button = actionButtonRef.get();
    if (button == null) {
      throw new ComponentLookupException("Failed to find ActionButton with ID '" + actionId + "'");
    }
    return new ActionButtonFixture(robot, button);
  }

  @NotNull
  public ActionButtonFixture waitUntilEnabledAndShowing() {
<<<<<<< HEAD
    pause(new Condition("wait for action to be enabled and showing") {
      @Override
      public boolean test() {
        //noinspection ConstantConditions
        return execute(new GuiQuery<Boolean>() {
=======
    Wait.minutes(2).expecting("action to be enabled and showing").until(
      () -> execute(
        new GuiQuery<Boolean>() {
>>>>>>> a001a568
          @Nullable
          @Override
          protected Boolean executeInEDT() throws Throwable {
            ActionButton target = target();
            if (target.getAction().getTemplatePresentation().isEnabledAndVisible()) {
              return target.isShowing() && target.isVisible() && target.isEnabled();
            }
            return false;
          }
<<<<<<< HEAD
        });
      }
    }, LONG_TIMEOUT);
=======
        }));
>>>>>>> a001a568
    return this;
  }

  @NotNull
  public static ActionButtonFixture findByText(@NotNull final String text, @NotNull Robot robot, @NotNull Container container) {
    final ActionButton button = robot.finder().find(container, new GenericTypeMatcher<ActionButton>(ActionButton.class) {
      @Override
      protected boolean isMatching(@NotNull ActionButton button) {
        AnAction action = button.getAction();
        return text.equals(action.getTemplatePresentation().getText());
      }
    });
    return new ActionButtonFixture(robot, button);
  }

  public ActionButtonFixture(@NotNull Robot robot, @NotNull ActionButton target) {
    super(ActionButtonFixture.class, robot, target);
  }
}<|MERGE_RESOLUTION|>--- conflicted
+++ resolved
@@ -24,43 +24,23 @@
 import org.fest.swing.core.Robot;
 import org.fest.swing.edt.GuiQuery;
 import org.fest.swing.exception.ComponentLookupException;
-<<<<<<< HEAD
-import org.fest.swing.timing.Condition;
-=======
->>>>>>> a001a568
 import org.jetbrains.annotations.NotNull;
 import org.jetbrains.annotations.Nullable;
 
-import javax.annotation.Nullable;
 import java.awt.*;
 import java.util.Collection;
 
-<<<<<<< HEAD
-import static com.android.tools.idea.tests.gui.framework.GuiTests.LONG_TIMEOUT;
-import static com.android.tools.idea.tests.gui.framework.GuiTests.SHORT_TIMEOUT;
 import static com.intellij.util.containers.ContainerUtil.getFirstItem;
 import static org.fest.swing.edt.GuiActionRunner.execute;
-import static org.fest.swing.timing.Pause.pause;
-=======
-import static com.intellij.util.containers.ContainerUtil.getFirstItem;
-import static org.fest.swing.edt.GuiActionRunner.execute;
->>>>>>> a001a568
 
 public class ActionButtonFixture extends JComponentFixture<ActionButtonFixture, ActionButton> {
   @NotNull
   public static ActionButtonFixture findByActionId(@NotNull final String actionId,
                                                    @NotNull final Robot robot,
                                                    @NotNull final Container container) {
-<<<<<<< HEAD
-    final Ref<ActionButton> actionButtonRef = new Ref<ActionButton>();
-    pause(new Condition("Find ActionButton with ID '" + actionId + "'") {
-      @Override
-      public boolean test() {
-=======
     final Ref<ActionButton> actionButtonRef = new Ref<>();
     Wait.minutes(2).expecting("ActionButton with ID '" + actionId + "' to be visible")
       .until(() -> {
->>>>>>> a001a568
         Collection<ActionButton> found = robot.finder().findAll(container, new GenericTypeMatcher<ActionButton>(ActionButton.class) {
           @Override
           protected boolean isMatching(@NotNull ActionButton button) {
@@ -79,12 +59,7 @@
           return true;
         }
         return false;
-<<<<<<< HEAD
-      }
-    }, SHORT_TIMEOUT);
-=======
       });
->>>>>>> a001a568
 
     ActionButton button = actionButtonRef.get();
     if (button == null) {
@@ -95,17 +70,9 @@
 
   @NotNull
   public ActionButtonFixture waitUntilEnabledAndShowing() {
-<<<<<<< HEAD
-    pause(new Condition("wait for action to be enabled and showing") {
-      @Override
-      public boolean test() {
-        //noinspection ConstantConditions
-        return execute(new GuiQuery<Boolean>() {
-=======
     Wait.minutes(2).expecting("action to be enabled and showing").until(
       () -> execute(
         new GuiQuery<Boolean>() {
->>>>>>> a001a568
           @Nullable
           @Override
           protected Boolean executeInEDT() throws Throwable {
@@ -115,13 +82,7 @@
             }
             return false;
           }
-<<<<<<< HEAD
-        });
-      }
-    }, LONG_TIMEOUT);
-=======
         }));
->>>>>>> a001a568
     return this;
   }
 
