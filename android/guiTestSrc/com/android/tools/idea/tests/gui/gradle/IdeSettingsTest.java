/*
 * Copyright (C) 2014 The Android Open Source Project
 *
 * Licensed under the Apache License, Version 2.0 (the "License");
 * you may not use this file except in compliance with the License.
 * You may obtain a copy of the License at
 *
 *      http://www.apache.org/licenses/LICENSE-2.0
 *
 * Unless required by applicable law or agreed to in writing, software
 * distributed under the License is distributed on an "AS IS" BASIS,
 * WITHOUT WARRANTIES OR CONDITIONS OF ANY KIND, either express or implied.
 * See the License for the specific language governing permissions and
 * limitations under the License.
 */
package com.android.tools.idea.tests.gui.gradle;

import com.android.tools.idea.gradle.project.GradleExperimentalSettings;
import com.android.tools.idea.tests.gui.framework.GuiTestRule;
import com.android.tools.idea.tests.gui.framework.GuiTestRunner;
import com.android.tools.idea.tests.gui.framework.RunIn;
import com.android.tools.idea.tests.gui.framework.TestGroup;
import com.android.tools.idea.tests.gui.framework.fixture.IdeSettingsDialogFixture;
import org.junit.After;
<<<<<<< HEAD
=======
import org.junit.Before;
import org.junit.Rule;
>>>>>>> a001a568
import org.junit.Test;
import org.junit.runner.RunWith;

import java.io.IOException;
import java.util.List;

import static com.google.common.truth.Truth.assertThat;

<<<<<<< HEAD
@BelongsToTestGroups({PROJECT_SUPPORT})
@IdeGuiTestSetup(skipSourceGenerationOnSync = true)
public class IdeSettingsTest extends GuiTestCase {
  private IdeSettingsDialogFixture mySettingsDialog;

  @Test @IdeGuiTest
  public void testSettingsRemovalForGradleProjects() throws IOException {
    myProjectFrame = importSimpleApplication();
    mySettingsDialog = myProjectFrame.openIdeSettings();
    List<String> settingsNames = mySettingsDialog.getProjectSettingsNames();
    assertThat(settingsNames).excludes("Gant", "GUI Designer");
=======
@RunIn(TestGroup.PROJECT_SUPPORT)
@RunWith(GuiTestRunner.class)
public class IdeSettingsTest {

  @Rule public final GuiTestRule guiTest = new GuiTestRule();

  private IdeSettingsDialogFixture mySettingsDialog;

  @Before
  public void skipSourceGenerationOnSync() {
    GradleExperimentalSettings.getInstance().SKIP_SOURCE_GEN_ON_PROJECT_SYNC = true;
  }

  @Test
  public void testSettingsRemovalForGradleProjects() throws IOException {
    guiTest.importSimpleApplication();
    mySettingsDialog = guiTest.ideFrame().openIdeSettings();
    List<String> settingsNames = mySettingsDialog.getProjectSettingsNames();
    assertThat(settingsNames).containsNoneOf("Gant", "GUI Designer");
  }

  @After
  public void closeDialog() {
    if (mySettingsDialog != null) {
      mySettingsDialog.close();
    }
>>>>>>> a001a568
  }

  @After
  public void closeDialog() {
    if (mySettingsDialog != null) {
      mySettingsDialog.close();
    }
  }
}<|MERGE_RESOLUTION|>--- conflicted
+++ resolved
@@ -22,11 +22,8 @@
 import com.android.tools.idea.tests.gui.framework.TestGroup;
 import com.android.tools.idea.tests.gui.framework.fixture.IdeSettingsDialogFixture;
 import org.junit.After;
-<<<<<<< HEAD
-=======
 import org.junit.Before;
 import org.junit.Rule;
->>>>>>> a001a568
 import org.junit.Test;
 import org.junit.runner.RunWith;
 
@@ -35,19 +32,6 @@
 
 import static com.google.common.truth.Truth.assertThat;
 
-<<<<<<< HEAD
-@BelongsToTestGroups({PROJECT_SUPPORT})
-@IdeGuiTestSetup(skipSourceGenerationOnSync = true)
-public class IdeSettingsTest extends GuiTestCase {
-  private IdeSettingsDialogFixture mySettingsDialog;
-
-  @Test @IdeGuiTest
-  public void testSettingsRemovalForGradleProjects() throws IOException {
-    myProjectFrame = importSimpleApplication();
-    mySettingsDialog = myProjectFrame.openIdeSettings();
-    List<String> settingsNames = mySettingsDialog.getProjectSettingsNames();
-    assertThat(settingsNames).excludes("Gant", "GUI Designer");
-=======
 @RunIn(TestGroup.PROJECT_SUPPORT)
 @RunWith(GuiTestRunner.class)
 public class IdeSettingsTest {
@@ -74,13 +58,5 @@
     if (mySettingsDialog != null) {
       mySettingsDialog.close();
     }
->>>>>>> a001a568
-  }
-
-  @After
-  public void closeDialog() {
-    if (mySettingsDialog != null) {
-      mySettingsDialog.close();
-    }
   }
 }