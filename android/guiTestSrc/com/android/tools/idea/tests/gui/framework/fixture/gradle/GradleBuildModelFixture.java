/*
 * Copyright (C) 2015 The Android Open Source Project
 *
 * Licensed under the Apache License, Version 2.0 (the "License");
 * you may not use this file except in compliance with the License.
 * You may obtain a copy of the License at
 *
 *      http://www.apache.org/licenses/LICENSE-2.0
 *
 * Unless required by applicable law or agreed to in writing, software
 * distributed under the License is distributed on an "AS IS" BASIS,
 * WITHOUT WARRANTIES OR CONDITIONS OF ANY KIND, either express or implied.
 * See the License for the specific language governing permissions and
 * limitations under the License.
 */
package com.android.tools.idea.tests.gui.framework.fixture.gradle;

import com.android.tools.idea.gradle.dsl.model.GradleBuildModel;
import com.android.tools.idea.gradle.dsl.model.dependencies.ArtifactDependencyModel;
import com.android.tools.idea.gradle.dsl.model.dependencies.ArtifactDependencySpec;
import com.android.tools.idea.gradle.dsl.model.dependencies.DependenciesModel;
import com.android.tools.idea.gradle.dsl.model.dependencies.ModuleDependencyModel;
import com.android.tools.idea.gradle.dsl.model.dependencies.ModuleDependencyTest.ExpectedModuleDependency;
import com.intellij.openapi.command.WriteCommandAction;
import org.fest.swing.edt.GuiQuery;
import org.fest.swing.edt.GuiTask;
import org.jetbrains.annotations.NotNull;
import org.jetbrains.annotations.Nullable;

import javax.annotation.Nullable;

import static junit.framework.Assert.fail;
import static org.fest.swing.edt.GuiActionRunner.execute;

public class GradleBuildModelFixture {
  @NotNull private final GradleBuildModel myTarget;

  public GradleBuildModelFixture(@NotNull GradleBuildModel target) {
    myTarget = target;
  }

  @NotNull
  public GradleBuildModel getTarget() {
    return myTarget;
  }

  public void requireDependency(@NotNull String configurationName, @NotNull ArtifactDependencySpec expected) {
    DependenciesModel dependenciesModel = myTarget.dependencies();
    for (ArtifactDependencyModel dependency : dependenciesModel.artifacts()) {
<<<<<<< HEAD
      ArtifactDependencySpec actual = dependency.getSpec();
=======
      ArtifactDependencySpec actual = ArtifactDependencySpec.create(dependency);
>>>>>>> 50d6ab60
      if (configurationName.equals(dependency.configurationName()) && expected.equals(actual)) {
        return;
      }
    }
    fail("Failed to find dependency '" + expected.compactNotation() + "'");
  }

  public void requireDependency(@NotNull ExpectedModuleDependency expected) {
    DependenciesModel dependenciesModel = myTarget.dependencies();
    for (final ModuleDependencyModel dependency : dependenciesModel.modules()) {
      String path = execute(new GuiQuery<String>() {
        @Nullable
        @Override
        protected String executeInEDT() throws Throwable {
          return dependency.path();
        }
      });
      if (expected.path.equals(path) && expected.configurationName.equals(dependency.configurationName())) {
        return;
      }
    }
    fail("Failed to find dependency '" + expected.path + "'");
  }

  public void applyChanges() {
    execute(new GuiTask() {
      @Override
      protected void executeInEDT() throws Throwable {
        WriteCommandAction.runWriteCommandAction(myTarget.getProject(), myTarget::applyChanges);
      }
    });
  }

  public void reparse() {
    execute(new GuiTask() {
      @Override
      protected void executeInEDT() throws Throwable {
        myTarget.reparse();
      }
    });
  }
}<|MERGE_RESOLUTION|>--- conflicted
+++ resolved
@@ -27,8 +27,6 @@
 import org.jetbrains.annotations.NotNull;
 import org.jetbrains.annotations.Nullable;
 
-import javax.annotation.Nullable;
-
 import static junit.framework.Assert.fail;
 import static org.fest.swing.edt.GuiActionRunner.execute;
 
@@ -47,11 +45,7 @@
   public void requireDependency(@NotNull String configurationName, @NotNull ArtifactDependencySpec expected) {
     DependenciesModel dependenciesModel = myTarget.dependencies();
     for (ArtifactDependencyModel dependency : dependenciesModel.artifacts()) {
-<<<<<<< HEAD
-      ArtifactDependencySpec actual = dependency.getSpec();
-=======
       ArtifactDependencySpec actual = ArtifactDependencySpec.create(dependency);
->>>>>>> 50d6ab60
       if (configurationName.equals(dependency.configurationName()) && expected.equals(actual)) {
         return;
       }
