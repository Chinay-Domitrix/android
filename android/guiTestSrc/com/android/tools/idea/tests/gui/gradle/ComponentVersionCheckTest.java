--- conflicted
+++ resolved
@@ -70,18 +70,6 @@
                       "  </check>\n" +
                       "</compatibility>";
     VersionCompatibilityService.getInstance().reloadMetadataForTesting(metadata);
-<<<<<<< HEAD
-    myProjectFrame = importSimpleApplication();
-
-    myProjectFrame.updateGradleWrapperVersion("2.4").updateAndroidGradlePluginVersion("1.3.0").requestProjectSync()
-      .waitForGradleProjectSyncToFinish();
-
-    ContentFixture syncMessages = myProjectFrame.getMessagesToolWindow().getGradleSyncContent();
-    MessageFixture message = syncMessages.findMessage(ERROR, firstLineStartingWith("Gradle 2.4 requires Android Gradle plugin 1.5.0"));
-
-    String text = message.getText();
-    assertThat(text).as("custom failure message").contains("Please use Android Gradle plugin 1.5.0 or newer.");
-=======
     MessageFixture message = guiTest.importSimpleApplication()
       .updateGradleWrapperVersion("2.4")
       .updateAndroidGradlePluginVersion("1.3.0")
@@ -92,7 +80,6 @@
       .findMessage(ERROR, firstLineStartingWith("Gradle 2.4 requires Android Gradle plugin 1.5.0"));
     String text = message.getText();
     assertThat(text).named("custom failure message").contains("Please use Android Gradle plugin 1.5.0 or newer.");
->>>>>>> 50d6ab60
 
     message.findHyperlink("Fix plugin version and sync project");
   }
@@ -115,20 +102,6 @@
                       "  </check>\n" +
                       "</compatiblity>\n";
     VersionCompatibilityService.getInstance().reloadMetadataForTesting(metadata);
-<<<<<<< HEAD
-    myProjectFrame = importSimpleApplication();
-
-    myProjectFrame.updateGradleWrapperVersion("2.4").updateAndroidGradlePluginVersion("1.3.0").requestProjectSync()
-      .waitForGradleProjectSyncToFinish();
-
-    ContentFixture syncMessages = myProjectFrame.getMessagesToolWindow().getGradleSyncContent();
-    MessageFixture message =
-      syncMessages.findMessage(WARNING, firstLineStartingWith("'buildToolsVersion' 19.1.0 requires Android Gradle plugin 1.5.0"));
-
-    String text = message.getText();
-    assertThat(text).as("custom failure message").contains("The project will not build.")
-      .contains("Please use Android Gradle plugin 1.5.0 or newer.");
-=======
     String text = guiTest.importSimpleApplication()
       .updateGradleWrapperVersion("2.4")
       .updateAndroidGradlePluginVersion("1.3.0")
@@ -140,6 +113,5 @@
       .getText();
     assertThat(text).named("custom failure message").contains("The project will not build.");
     assertThat(text).named("custom failure message").contains("Please use Android Gradle plugin 1.5.0 or newer.");
->>>>>>> 50d6ab60
   }
 }