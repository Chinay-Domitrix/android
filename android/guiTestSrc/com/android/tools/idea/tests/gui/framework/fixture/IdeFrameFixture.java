--- conflicted
+++ resolved
@@ -53,10 +53,6 @@
 import com.intellij.openapi.module.Module;
 import com.intellij.openapi.module.ModuleManager;
 import com.intellij.openapi.options.ShowSettingsUtil;
-<<<<<<< HEAD
-=======
-import com.intellij.openapi.progress.ProgressManager;
->>>>>>> 5b35b005
 import com.intellij.openapi.project.Project;
 import com.intellij.openapi.roots.ContentEntry;
 import com.intellij.openapi.roots.ModifiableRootModel;
@@ -91,10 +87,7 @@
 import java.io.File;
 import java.io.IOException;
 import java.util.Collection;
-<<<<<<< HEAD
 import java.util.Enumeration;
-=======
->>>>>>> 5b35b005
 import java.util.List;
 import java.util.Set;
 import java.util.concurrent.TimeUnit;
@@ -104,14 +97,11 @@
 import static com.android.tools.idea.gradle.util.BuildMode.COMPILE_JAVA;
 import static com.android.tools.idea.gradle.util.BuildMode.SOURCE_GEN;
 import static com.android.tools.idea.gradle.util.GradleUtil.*;
-<<<<<<< HEAD
 import static com.android.tools.idea.testing.FileSubject.file;
-=======
->>>>>>> 5b35b005
 import static com.android.tools.idea.tests.gui.framework.GuiTests.*;
 import static com.android.tools.idea.tests.gui.framework.fixture.LibraryPropertiesDialogFixture.showPropertiesDialog;
-import static com.google.common.truth.Truth.assertAbout;
 import static com.google.common.truth.Truth.assertThat;
+import static com.google.common.truth.Truth.assert_;
 import static com.intellij.ide.impl.ProjectUtil.closeAndDispose;
 import static com.intellij.openapi.util.io.FileUtil.*;
 import static com.intellij.openapi.util.text.StringUtil.isNotEmpty;
@@ -474,7 +464,7 @@
       public boolean isMet() {
         if (buildMode == SOURCE_GEN) {
           PostProjectBuildTasksExecutor tasksExecutor = PostProjectBuildTasksExecutor.getInstance(project);
-          if (tasksExecutor.getLastBuildTimestamp() > -1) {
+          if (tasksExecutor.getLastBuildTimestamp() != null) {
             // This will happen when creating a new project. Source generation happens before the IDE frame is found and build listeners
             // are created. It is fairly safe to assume that source generation happened if we have a timestamp for a "last performed build".
             return true;
@@ -756,14 +746,14 @@
   @NotNull
   public IdeFrameFixture requireGradleWrapperSet() {
     File wrapperDirPath = getGradleWrapperDirPath(getProjectPath());
-    assertAbout(file()).that(wrapperDirPath).named("Gradle wrapper").isDirectory();
+    assert_().about(file()).that(wrapperDirPath).named("Gradle wrapper").isDirectory();
     return this;
   }
 
   public static void deleteWrapper(@NotNull File projectDirPath) {
     File wrapperDirPath = getGradleWrapperDirPath(projectDirPath);
     delete(wrapperDirPath);
-    assertAbout(file()).that(wrapperDirPath).named("Gradle wrapper").doesNotExist();
+    assert_().about(file()).that(wrapperDirPath).named("Gradle wrapper").doesNotExist();
   }
 
   @NotNull
@@ -886,7 +876,6 @@
   }
 
   @NotNull
-<<<<<<< HEAD
   public IdeFrameFixture updateAndroidGradlePluginVersion(@NotNull final String version) throws IOException {
     execute(new GuiTask() {
       @Override
@@ -895,22 +884,6 @@
         assertTrue("Android Gradle plugin version was not updated", updated);
       }
     });
-=======
-  public IdeFrameFixture updateAndroidModelVersion(@NotNull String version) throws IOException {
-    File buildFile = new File(getProjectPath(), FN_BUILD_GRADLE);
-    assertThat(buildFile).isFile();
-
-    String contents = Files.toString(buildFile, Charsets.UTF_8);
-    Pattern pattern = Pattern.compile("classpath ['\"]com.android.tools.build:gradle:(.+)['\"]");
-    Matcher matcher = pattern.matcher(contents);
-    if (matcher.find()) {
-      contents = contents.substring(0, matcher.start(1)) + version + contents.substring(matcher.end(1));
-      write(contents, buildFile, Charsets.UTF_8);
-    }
-    else {
-      fail("Cannot find declaration of Android plugin");
-    }
->>>>>>> 5b35b005
     return this;
   }
 
