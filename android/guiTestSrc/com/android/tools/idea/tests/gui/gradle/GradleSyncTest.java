--- conflicted
+++ resolved
@@ -21,8 +21,6 @@
 import com.android.tools.idea.gradle.project.GradleExperimentalSettings;
 import com.android.tools.idea.gradle.project.GradleProjectImporter;
 import com.android.tools.idea.gradle.projectView.AndroidTreeStructureProvider;
-import com.android.tools.idea.gradle.service.notification.errors.OutdatedAppEngineGradlePluginErrorHandler;
-import com.android.tools.idea.gradle.service.notification.hyperlink.UpgradeAppenginePluginVersionHyperlink;
 import com.android.tools.idea.gradle.util.GradleUtil;
 import com.android.tools.idea.sdk.DefaultSdks;
 import com.android.tools.idea.tests.gui.framework.GuiTestCase;
@@ -39,14 +37,10 @@
 import com.intellij.openapi.command.WriteCommandAction;
 import com.intellij.openapi.editor.Document;
 import com.intellij.openapi.extensions.Extensions;
-<<<<<<< HEAD
-import com.intellij.openapi.fileEditor.FileDocumentManager;
-=======
 import com.intellij.openapi.externalSystem.model.DataNode;
 import com.intellij.openapi.externalSystem.model.project.ModuleData;
 import com.intellij.openapi.fileEditor.FileDocumentManager;
 import com.intellij.openapi.module.Module;
->>>>>>> 04fab8eb
 import com.intellij.openapi.project.Project;
 import com.intellij.openapi.roots.ContentEntry;
 import com.intellij.openapi.roots.ModifiableRootModel;
@@ -107,13 +101,9 @@
 import static org.fest.swing.core.matcher.JButtonMatcher.withText;
 import static org.fest.swing.finder.WindowFinder.findDialog;
 import static org.fest.util.Strings.quote;
-<<<<<<< HEAD
-import static org.junit.Assert.*;
-=======
 import static org.jetbrains.android.AndroidPlugin.GRADLE_SYNC_COMMAND_LINE_OPTIONS_KEY;
 import static org.junit.Assert.assertEquals;
 import static org.junit.Assert.assertNotNull;
->>>>>>> 04fab8eb
 
 public class GradleSyncTest extends GuiTestCase {
   @After
@@ -254,13 +244,8 @@
     rtJarChildren.get(1).requireDirectory("javax");
   }
 
-<<<<<<< HEAD
-  @Test @IdeGuiTest @Ignore // Ignored because when testing all version of plugin, 'minifyEnabled()' is not recognized.
-  public void testUnsupportedPluginAndGradleVersion() throws IOException {
-=======
   @Test @IdeGuiTest @Ignore // Removed minimum plugin version check. It is failing in some projects.
   public void testUnsupportedPluginVersion() throws IOException {
->>>>>>> 04fab8eb
     // Open the project without updating the version of the plug-in
     IdeFrameFixture projectFrame = openSimpleApplication();
 
@@ -745,34 +730,6 @@
                 .requireGradleWrapperSet();
   }
 
-<<<<<<< HEAD
-  @Test @IdeGuiTest
-  public void testOutdatedAppEnginePlugin() throws IOException {
-    IdeFrameFixture projectFrame = openProject("OutdatedAppEnginePlugin", false);
-
-    // Check that sync output has an 'update appengine plugin version' link.
-    MessagesToolWindowFixture.MessageMatcher matcher = firstLineStartingWith(OutdatedAppEngineGradlePluginErrorHandler.MARKER_TEXT);
-    MessageFixture message = projectFrame.getMessagesToolWindow().getGradleSyncContent().findMessage(ERROR, matcher);
-    HyperlinkFixture hyperlink = message.findHyperlink(AndroidBundle.message("android.gradle.link.appengine.outdated"));
-
-    // Ensure that clicking 'appengine plugin version' link really updates *.gradle config.
-    VirtualFile vFile = projectFrame.findFileByRelativePath("backend/build.gradle", true);
-    Document document = FileDocumentManager.getInstance().getDocument(vFile);
-    assertNotNull(document);
-    String definitionString =
-      GradleUtil.getPluginDefinitionString(document.getText(), UpgradeAppenginePluginVersionHyperlink.APPENGINE_PLUGIN_DEFINITION_START);
-    assertNotNull(definitionString);
-    int compare = GradleCoordinate.COMPARE_PLUS_HIGHER.compare(GradleCoordinate.parseCoordinateString(definitionString),
-                                                               UpgradeAppenginePluginVersionHyperlink.REFERENCE_APPENGINE_COORDINATE);
-    assertThat(compare).isLessThan(0);
-    hyperlink.click(true);
-    definitionString = GradleUtil.getPluginDefinitionString(document.getText(),
-                                                            UpgradeAppenginePluginVersionHyperlink.APPENGINE_PLUGIN_DEFINITION_START);
-    assertNotNull(definitionString);
-    compare = GradleCoordinate.COMPARE_PLUS_HIGHER.compare(GradleCoordinate.parseCoordinateString(definitionString),
-                                                           UpgradeAppenginePluginVersionHyperlink.REFERENCE_APPENGINE_COORDINATE);
-    assertThat(compare).isGreaterThanOrEqualTo(0);
-=======
 
   @NotNull
   private MessageDialogFixture findGradleSyncMessageDialog() {
@@ -824,7 +781,6 @@
     // subsequent project syncs should respect module selection
     projectFrame.requestProjectSync().waitForGradleProjectSyncToFinish();
     assertThat(projectFrame.getModuleNames()).containsOnly("Flavoredlib", "app");
->>>>>>> 04fab8eb
   }
 
   @NotNull
