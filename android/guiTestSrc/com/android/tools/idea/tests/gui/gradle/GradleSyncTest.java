/*
 * Copyright (C) 2014 The Android Open Source Project
 *
 * Licensed under the Apache License, Version 2.0 (the "License");
 * you may not use this file except in compliance with the License.
 * You may obtain a copy of the License at
 *
 *      http://www.apache.org/licenses/LICENSE-2.0
 *
 * Unless required by applicable law or agreed to in writing, software
 * distributed under the License is distributed on an "AS IS" BASIS,
 * WITHOUT WARRANTIES OR CONDITIONS OF ANY KIND, either express or implied.
 * See the License for the specific language governing permissions and
 * limitations under the License.
 */
package com.android.tools.idea.tests.gui.gradle;

import com.android.sdklib.IAndroidTarget;
import com.android.sdklib.repository.FullRevision;
import com.android.tools.idea.gradle.GradleSyncState;
import com.android.tools.idea.gradle.facet.JavaGradleFacet;
import com.android.tools.idea.gradle.parser.BuildFileKey;
import com.android.tools.idea.gradle.parser.BuildFileStatement;
import com.android.tools.idea.gradle.parser.Dependency;
import com.android.tools.idea.gradle.parser.GradleBuildFile;
import com.android.tools.idea.gradle.project.GradleExperimentalSettings;
import com.android.tools.idea.gradle.project.GradleSyncListener;
import com.android.tools.idea.gradle.projectView.AndroidTreeStructureProvider;
import com.android.tools.idea.gradle.util.GradleProperties;
import com.android.tools.idea.gradle.util.LocalProperties;
import com.android.tools.idea.sdk.IdeSdks;
import com.android.tools.idea.tests.gui.framework.BelongsToTestGroups;
import com.android.tools.idea.tests.gui.framework.GuiTestCase;
import com.android.tools.idea.tests.gui.framework.IdeGuiTest;
import com.android.tools.idea.tests.gui.framework.IdeGuiTestSetup;
import com.android.tools.idea.tests.gui.framework.fixture.*;
import com.android.tools.idea.tests.gui.framework.fixture.EditorFixture.Tab;
import com.android.tools.idea.tests.gui.framework.fixture.MessagesToolWindowFixture.ContentFixture;
import com.android.tools.idea.tests.gui.framework.fixture.MessagesToolWindowFixture.HyperlinkFixture;
import com.android.tools.idea.tests.gui.framework.fixture.MessagesToolWindowFixture.MessageFixture;
import com.android.tools.idea.tests.gui.framework.fixture.gradle.ChooseGradleHomeDialogFixture;
import com.google.common.collect.Lists;
import com.intellij.ide.projectView.TreeStructureProvider;
import com.intellij.ide.util.treeView.AbstractTreeNode;
import com.intellij.lang.annotation.HighlightSeverity;
import com.intellij.openapi.application.ApplicationManager;
import com.intellij.openapi.application.ReadAction;
import com.intellij.openapi.application.Result;
import com.intellij.openapi.command.WriteCommandAction;
import com.intellij.openapi.editor.Document;
import com.intellij.openapi.extensions.Extensions;
import com.intellij.openapi.externalSystem.model.DataNode;
import com.intellij.openapi.externalSystem.model.project.ModuleData;
import com.intellij.openapi.externalSystem.model.project.ProjectData;
import com.intellij.openapi.module.Module;
import com.intellij.openapi.project.Project;
import com.intellij.openapi.project.ex.ProjectManagerEx;
import com.intellij.openapi.projectRoots.JavaSdkVersion;
import com.intellij.openapi.projectRoots.Sdk;
import com.intellij.openapi.projectRoots.SdkAdditionalData;
import com.intellij.openapi.roots.*;
import com.intellij.openapi.roots.impl.libraries.ProjectLibraryTable;
import com.intellij.openapi.roots.libraries.Library;
import com.intellij.openapi.roots.libraries.LibraryTable;
import com.intellij.openapi.util.Computable;
import com.intellij.openapi.vfs.VirtualFile;
import com.intellij.openapi.vfs.encoding.EncodingProjectManager;
import com.intellij.pom.java.LanguageLevel;
import com.intellij.util.SystemProperties;
import com.intellij.util.net.HttpConfigurable;
import junit.framework.AssertionFailedError;
import org.fest.reflect.reference.TypeRef;
import org.fest.swing.core.GenericTypeMatcher;
import org.fest.swing.edt.GuiQuery;
import org.fest.swing.edt.GuiTask;
import org.fest.swing.fixture.DialogFixture;
import org.fest.swing.fixture.JButtonFixture;
import org.fest.swing.fixture.JCheckBoxFixture;
import org.fest.swing.timing.Condition;
import org.jetbrains.android.AndroidPlugin.GuiTestSuiteState;
import org.jetbrains.android.facet.AndroidFacet;
import org.jetbrains.android.sdk.AndroidSdkAdditionalData;
import org.jetbrains.android.sdk.AndroidSdkData;
import org.jetbrains.annotations.NotNull;
import org.jetbrains.annotations.Nullable;
import org.jetbrains.plugins.gradle.settings.GradleProjectSettings;
import org.jetbrains.plugins.gradle.settings.GradleSettings;
import org.junit.Before;
import org.junit.Ignore;
import org.junit.Test;

import javax.swing.*;
import java.awt.*;
import java.io.File;
import java.io.IOException;
import java.util.Collection;
import java.util.List;
import java.util.Properties;
import java.util.UUID;
import java.util.concurrent.atomic.AtomicBoolean;

import static com.android.SdkConstants.*;
import static com.android.tools.idea.AndroidTestCaseHelper.getSystemPropertyOrEnvironmentVariable;
import static com.android.tools.idea.gradle.customizer.AbstractDependenciesModuleCustomizer.pathToUrl;
import static com.android.tools.idea.gradle.parser.BuildFileKey.DEPENDENCIES;
import static com.android.tools.idea.gradle.parser.BuildFileKey.PLUGIN_VERSION;
import static com.android.tools.idea.gradle.parser.Dependency.Scope.COMPILE;
import static com.android.tools.idea.gradle.parser.Dependency.Type.EXTERNAL;
import static com.android.tools.idea.gradle.util.FilePaths.findParentContentEntry;
import static com.android.tools.idea.gradle.util.GradleUtil.*;
import static com.android.tools.idea.gradle.util.PropertiesUtil.getProperties;
import static com.android.tools.idea.gradle.util.PropertiesUtil.savePropertiesToFile;
import static com.android.tools.idea.tests.gui.framework.GuiTests.*;
import static com.android.tools.idea.tests.gui.framework.TestGroup.PROJECT_SUPPORT;
import static com.android.tools.idea.tests.gui.framework.fixture.FileChooserDialogFixture.findImportProjectDialog;
import static com.android.tools.idea.tests.gui.framework.fixture.FileFixture.getDocument;
import static com.android.tools.idea.tests.gui.framework.fixture.MessagesToolWindowFixture.MessageMatcher.firstLineStartingWith;
import static com.intellij.ide.errorTreeView.ErrorTreeElementKind.*;
import static com.intellij.openapi.command.WriteCommandAction.runWriteCommandAction;
import static com.intellij.openapi.roots.OrderRootType.CLASSES;
import static com.intellij.openapi.roots.OrderRootType.SOURCES;
import static com.intellij.openapi.util.io.FileUtil.*;
import static com.intellij.openapi.util.text.StringUtil.isNotEmpty;
import static com.intellij.openapi.vfs.VfsUtil.findFileByIoFile;
import static com.intellij.openapi.vfs.VfsUtilCore.isAncestor;
import static com.intellij.openapi.vfs.VfsUtilCore.urlToPath;
import static com.intellij.pom.java.LanguageLevel.*;
import static com.intellij.util.SystemProperties.getLineSeparator;
import static junit.framework.Assert.assertNotNull;
import static org.fest.assertions.Assertions.assertThat;
import static org.fest.reflect.core.Reflection.field;
import static org.fest.swing.core.matcher.JButtonMatcher.withText;
import static org.fest.swing.edt.GuiActionRunner.execute;
import static org.fest.swing.finder.WindowFinder.findDialog;
import static org.fest.swing.timing.Pause.pause;
import static org.jetbrains.android.AndroidPlugin.GRADLE_SYNC_COMMAND_LINE_OPTIONS_KEY;
import static org.jetbrains.android.AndroidPlugin.getGuiTestSuiteState;
import static org.jetbrains.plugins.gradle.settings.DistributionType.DEFAULT_WRAPPED;
import static org.junit.Assert.*;

@BelongsToTestGroups({PROJECT_SUPPORT})
@IdeGuiTestSetup(skipSourceGenerationOnSync = true)
public class GradleSyncTest extends GuiTestCase {
  private static final String ANDROID_SDK_MANAGER_DIALOG_TITLE = "Android SDK Manager";
  private static final String GRADLE_SETTINGS_DIALOG_TITLE = "Gradle Settings";
  private static final String GRADLE_SYNC_DIALOG_TITLE = "Gradle Sync";

  private File myAndroidRepoPath;
  private File myAndroidRepoTempPath;

  @Before
  public void restoreAndroidRepository() throws IOException {
    File androidExtrasPath = new File(IdeSdks.getAndroidSdkPath(), join("extras", "android"));
    myAndroidRepoPath = new File(androidExtrasPath, "m2repository");
    myAndroidRepoTempPath = new File(androidExtrasPath, "m2repository.temp");

    if (!myAndroidRepoPath.isDirectory() && myAndroidRepoTempPath.isDirectory()) {
      rename(myAndroidRepoTempPath, myAndroidRepoPath);
    }
  }

  @Test @IdeGuiTest
  public void testMissingInterModuleDependencies() throws IOException {
    GradleExperimentalSettings.getInstance().SELECT_MODULES_ON_PROJECT_IMPORT = true;
    File projectPath = importProject("ModuleDependencies");

    ConfigureProjectSubsetDialogFixture projectSubsetDialog = ConfigureProjectSubsetDialogFixture.find(myRobot);
    projectSubsetDialog.selectModule("javalib1", false).clickOk();

    myProjectFrame = findIdeFrame(projectPath);
    myProjectFrame.waitForGradleProjectSyncToFinish();

    ContentFixture messages = myProjectFrame.getMessagesToolWindow().getGradleSyncContent();
    String expectedError = "Unable to find module with Gradle path ':javalib1' (needed by modules: 'androidlib1', 'app'.)";
    messages.findMessageContainingText(ERROR, expectedError);

    // Click "quick fix" to find and include any missing modules.
    MessageFixture quickFixMsg = messages.findMessageContainingText(INFO, "The missing modules may have been excluded");
    HyperlinkFixture quickFix = quickFixMsg.findHyperlink("Find and include missing modules");
    quickFix.click();

    myProjectFrame.waitForBackgroundTasksToFinish();
    myProjectFrame.getModule("javalib1"); // Fails if the module is not found.
  }

  @Test @IdeGuiTest
  // See https://code.google.com/p/android/issues/detail?id=183368
  public void testTestOnlyInterModuleDependencies() throws IOException {
    myProjectFrame = importMultiModule();

    EditorFixture editor = myProjectFrame.getEditor();
    editor.open("app/build.gradle").moveTo(editor.findOffset("^compile fileTree")).enterText("androidTestCompile project(':library3')\n");

    myProjectFrame.requestProjectSync().waitForGradleProjectSyncToFinish();
    Module appModule = myProjectFrame.getModule("app");

    for (OrderEntry entry : ModuleRootManager.getInstance(appModule).getOrderEntries()) {
      if (entry instanceof ModuleOrderEntry) {
        ModuleOrderEntry moduleOrderEntry = (ModuleOrderEntry)entry;
        if ("library3".equals(moduleOrderEntry.getModuleName())) {
          assertEquals(DependencyScope.TEST, moduleOrderEntry.getScope());
          return;
        }
      }
    }
    fail("No dependency for library3 found");
  }

  @Test @IdeGuiTest
  public void testNonExistingInterModuleDependencies() throws IOException {
    myProjectFrame = importProjectAndWaitForProjectSyncToFinish("ModuleDependencies");

    Module appModule = myProjectFrame.getModule("app");
    final GradleBuildFile buildFile = GradleBuildFile.get(appModule);
    assertNotNull(buildFile);

    // Set a dependency on a module that does not exist.
    execute(new GuiTask() {
      @Override
      protected void executeInEDT() throws Throwable {
        new WriteCommandAction<Void>(myProjectFrame.getProject(), "Adding dependencies", buildFile.getPsiFile()) {
          @Override
          protected void run(@NotNull Result<Void> result) throws Throwable {
            final Dependency nonExisting = new Dependency(COMPILE, Dependency.Type.MODULE, ":fakeLibrary");
            List<BuildFileStatement> dependencies = Lists.newArrayList();
            dependencies.add(nonExisting);
            buildFile.setValue(DEPENDENCIES, dependencies);
          }
        }.execute();
      }
    });

    myProjectFrame.requestProjectSyncAndExpectFailure();

    ContentFixture messages = myProjectFrame.getMessagesToolWindow().getGradleSyncContent();
    String expectedError = "Project with path ':fakeLibrary' could not be found";
    MessageFixture msg = messages.findMessageContainingText(ERROR, expectedError);
    msg.findHyperlink("Open File"); // Now it is possible to open the build.gradle where the missing dependency is declared.
  }

  @Test @IdeGuiTest
  public void testUserDefinedLibrarySources() throws IOException {
    myProjectFrame = importSimpleApplication();
    Project project = myProjectFrame.getProject();

    String libraryName = "guava-18.0";

    LibraryTable libraryTable = ProjectLibraryTable.getInstance(project);
    Library library = libraryTable.getLibraryByName(libraryName);
    assertNotNull(library);

    String url = "jar://$USER_HOME$/fake-dir/fake-sources.jar!/";

    // add an extra source path.
    final Library.ModifiableModel libraryModel = library.getModifiableModel();
    libraryModel.addRoot(url, SOURCES);

    execute(new GuiTask() {
      @Override
      protected void executeInEDT() throws Throwable {
        ApplicationManager.getApplication().runWriteAction(new Runnable() {
          @Override
          public void run() {
            libraryModel.commit();
          }
        });
      }
    });

    myProjectFrame.requestProjectSync().waitForGradleProjectSyncToFinish();

    libraryTable = ProjectLibraryTable.getInstance(project);
    library = libraryTable.getLibraryByName(libraryName);
    assertNotNull(library);

    String[] urls = library.getUrls(SOURCES);
    assertThat(urls).contains(url);
  }

  @Test @IdeGuiTest
  public void testSyncMissingAppCompat() throws IOException {
    if (myAndroidRepoPath.isDirectory()) {
      // Instead of deleting the Android repo folder, we rename it and later on restore it in a @SetUp method, so if this fails, the SDK
      // will be in good state.
      delete(myAndroidRepoTempPath);
      rename(myAndroidRepoPath, myAndroidRepoTempPath);
    }
    assertThat(myAndroidRepoPath).doesNotExist();

    myProjectFrame = importSimpleApplication();

    myProjectFrame.requestProjectSync().waitForGradleProjectSyncToFinish();

    MessageFixture message =
      myProjectFrame.getMessagesToolWindow().getGradleSyncContent().findMessage(ERROR, firstLineStartingWith("Failed to resolve:"));

    HyperlinkFixture hyperlink = message.findHyperlink("Install Repository and sync project");
    hyperlink.clickAndContinue();

    // TODO implement a proper "SDK Quick Fix wizard" fixture that wraps a SdkQuickfixWizard
    DialogFixture quickFixDialog = findDialog(new GenericTypeMatcher<Dialog>(Dialog.class) {
      @Override
      protected boolean isMatching(@NotNull Dialog dialog) {
        return "Install Missing Components".equals(dialog.getTitle());
      }
    }).withTimeout(SHORT_TIMEOUT.duration()).using(myRobot);

    final JButtonFixture finish = quickFixDialog.button(withText("Finish"));

    // Wait until installation is finished. By then the "Finish" button will be enabled.
    pause(new Condition("Android Support Repository is installed") {
      @Override
      public boolean test() {
        //noinspection ConstantConditions
        return execute(new GuiQuery<Boolean>() {
          @Override
          protected Boolean executeInEDT() {
            return finish.target().isEnabled();
          }
        });
      }
    }, LONG_TIMEOUT);

    // Installation finished. Click finish to resync project.
    finish.click();

    myProjectFrame.waitForGradleProjectSyncToFinish().waitForBackgroundTasksToFinish();

    assertThat(myAndroidRepoPath).as("Android Support Repository must have been reinstalled").isDirectory();
  }

  @Test @IdeGuiTest
  public void testSyncDoesNotChangeDependenciesInBuildFiles() throws IOException {
    myProjectFrame = importMultiModule();
    File appBuildFilePath = new File(myProjectFrame.getProjectPath(), join("app", FN_BUILD_GRADLE));
    assertThat(appBuildFilePath).isFile();
    long lastModified = appBuildFilePath.lastModified();

    myProjectFrame.requestProjectSync().waitForGradleProjectSyncToFinish();
    // See https://code.google.com/p/android/issues/detail?id=78628
    assertEquals(lastModified, appBuildFilePath.lastModified());
  }

  @Test @IdeGuiTest
  public void testJdkNodeModificationInProjectView() throws IOException {
    myProjectFrame = importSimpleApplication();

    AndroidTreeStructureProvider treeStructureProvider = null;
    TreeStructureProvider[] treeStructureProviders = Extensions.getExtensions(TreeStructureProvider.EP_NAME, myProjectFrame.getProject());
    for (TreeStructureProvider current : treeStructureProviders) {
      if (current instanceof AndroidTreeStructureProvider) {
        treeStructureProvider = (AndroidTreeStructureProvider)current;
      }
    }

    assertNotNull(treeStructureProvider);
    final List<AbstractTreeNode> changedNodes = Lists.newArrayList();
    treeStructureProvider.addChangeListener(new AndroidTreeStructureProvider.ChangeListener() {
      @Override
      public void nodeChanged(@NotNull AbstractTreeNode parent, @NotNull Collection<AbstractTreeNode> newChildren) {
        changedNodes.add(parent);
      }
    });

    ProjectViewFixture projectView = myProjectFrame.getProjectView();
    ProjectViewFixture.PaneFixture projectPane = projectView.selectProjectPane();
    ProjectViewFixture.NodeFixture externalLibrariesNode = projectPane.findExternalLibrariesNode();
    projectPane.expand();

    pause(new Condition("Wait for 'Project View' to be customized") {
      @Override
      public boolean test() {
        // 2 nodes should be changed: JDK (remove all children except rt.jar) and rt.jar (remove all children except packages 'java' and
        // 'javax'.
        return changedNodes.size() == 2;
      }
    }, LONG_TIMEOUT);

    List<ProjectViewFixture.NodeFixture> libraryNodes = externalLibrariesNode.getChildren();

    ProjectViewFixture.NodeFixture jdkNode = null;
    // Find JDK node.
    for (ProjectViewFixture.NodeFixture node : libraryNodes) {
      if (node.isJdk()) {
        jdkNode = node;
        break;
      }
    }
    assertNotNull(jdkNode);

    final ProjectViewFixture.NodeFixture finalJdkNode = jdkNode;
    pause(new Condition("JDK node is customized") {
      @Override
      public boolean test() {
        List<ProjectViewFixture.NodeFixture> jdkChildren = finalJdkNode.getChildren();
        return jdkChildren.size() == 1;
      }
    });

    // Now we verify that the JDK node has only these children:
    // - jdk
    //   - rt.jar
    //     - java
    //     - javax
    List<ProjectViewFixture.NodeFixture> jdkChildren = jdkNode.getChildren();
    assertThat(jdkChildren).hasSize(1);

    ProjectViewFixture.NodeFixture rtJarNode = jdkChildren.get(0);
    rtJarNode.requireDirectory("rt.jar");

    List<ProjectViewFixture.NodeFixture> rtJarChildren = rtJarNode.getChildren();
    assertThat(rtJarChildren).hasSize(2);

    rtJarChildren.get(0).requireDirectory("java");
    rtJarChildren.get(1).requireDirectory("javax");
  }

  @Test @IdeGuiTest
  @Ignore // Removed minimum plugin version check. It is failing in some projects.
  public void testUnsupportedPluginVersion() throws IOException {
    // Open the project without updating the version of the plug-in
    myProjectFrame = importSimpleApplication();

    final Project project = myProjectFrame.getProject();

    // Use old, unsupported plugin version.
    File buildFilePath = new File(project.getBasePath(), FN_BUILD_GRADLE);
    final VirtualFile buildFile = findFileByIoFile(buildFilePath, true);
    assertNotNull(buildFile);
    runWriteCommandAction(project, new Runnable() {
      @Override
      public void run() {
        new GradleBuildFile(buildFile, project).setValue(PLUGIN_VERSION, "0.12.+");
      }
    });

    // Use old, unsupported Gradle in the wrapper.
    myProjectFrame.updateGradleWrapperVersion("1.12");

    GradleProjectSettings settings = getGradleProjectSettings(project);
    assertNotNull(settings);
    settings.setDistributionType(DEFAULT_WRAPPED);

    myProjectFrame.requestProjectSyncAndExpectFailure();

    ContentFixture syncMessages = myProjectFrame.getMessagesToolWindow().getGradleSyncContent();
    String errorPrefix = "The minimum supported version of the Android Gradle plugin";
    MessageFixture message = syncMessages.findMessage(ERROR, firstLineStartingWith(errorPrefix));

    MessagesToolWindowFixture.HyperlinkFixture hyperlink = message.findHyperlink("Fix plugin version");
    hyperlink.click();

    myProjectFrame.waitForGradleProjectSyncToFinish();
  }

  // See https://code.google.com/p/android/issues/detail?id=75060
  @Test @IdeGuiTest
  @Ignore // Works only when executed individually
  public void testHandlingOfOutOfMemoryErrors() throws IOException {
    myProjectFrame = importSimpleApplication();

    // Force a sync failure by allocating not enough memory for the Gradle daemon.
    Properties gradleProperties = new Properties();
    gradleProperties.setProperty("org.gradle.jvmargs", "-XX:MaxHeapSize=8m");
    File gradlePropertiesFilePath = new File(myProjectFrame.getProjectPath(), FN_GRADLE_PROPERTIES);
    savePropertiesToFile(gradleProperties, gradlePropertiesFilePath, null);

    myProjectFrame.requestProjectSyncAndExpectFailure();

    MessagesToolWindowFixture messages = myProjectFrame.getMessagesToolWindow();
    MessageFixture message = messages.getGradleSyncContent().findMessage(ERROR, firstLineStartingWith("Out of memory"));

    // Verify that at least we offer some sort of hint.
    MessagesToolWindowFixture.HyperlinkFixture hyperlink = message.findHyperlink("Read Gradle's configuration guide");
    hyperlink.requireUrl("http://www.gradle.org/docs/current/userguide/build_environment.html");
  }

  // See https://code.google.com/p/android/issues/detail?id=73872
  @Test @IdeGuiTest
  public void testHandlingOfClassLoadingErrors() throws IOException {
    myProjectFrame = importSimpleApplication();

    myProjectFrame.requestProjectSyncAndSimulateFailure("Unable to load class 'com.android.utils.ILogger'");

    MessagesToolWindowFixture messages = myProjectFrame.getMessagesToolWindow();
    MessageFixture message = messages.getGradleSyncContent().findMessage(ERROR, firstLineStartingWith("Unable to load class"));

    message.findHyperlink("Re-download dependencies and sync project (requires network)");
    message.findHyperlink("Open Gradle Daemon documentation");
  }

  @Test @IdeGuiTest
  // See https://code.google.com/p/android/issues/detail?id=72556
  public void testHandlingOfUnexpectedEndOfBlockData() throws IOException {
    myProjectFrame = importSimpleApplication();

    myProjectFrame.requestProjectSyncAndSimulateFailure("unexpected end of block data");

    MessagesToolWindowFixture messages = myProjectFrame.getMessagesToolWindow();
    MessageFixture message = messages.getGradleSyncContent().findMessage(ERROR, firstLineStartingWith("An unexpected I/O error occurred."));

    message.findHyperlink("Build Project");
    message.findHyperlink("Open Android SDK Manager");
  }

  @Test @IdeGuiTest
  // See https://code.google.com/p/android/issues/detail?id=66880
  public void testAutomaticCreationOfMissingWrapper() throws IOException {
    myProjectFrame = importSimpleApplication();

    myProjectFrame.deleteGradleWrapper().requestProjectSync().waitForGradleProjectSyncToFinish().requireGradleWrapperSet();
  }

  @Test @IdeGuiTest
  // See https://code.google.com/p/android/issues/detail?id=72294
  public void testSyncWithEmptyGradleSettingsFileInMultiModuleProject() throws IOException {
    myProjectFrame = importSimpleApplication();

    createEmptyGradleSettingsFile(myProjectFrame.getProjectPath());

    // Sync should be successful for multi-module projects with an empty settings.gradle file.
    myProjectFrame.requestProjectSync().waitForBackgroundTasksToFinish();
  }

  @Test @IdeGuiTest
  // See https://code.google.com/p/android/issues/detail?id=76444
  public void testSyncWithEmptyGradleSettingsFileInSingleModuleProject() throws IOException {
    myProjectFrame = importProjectAndWaitForProjectSyncToFinish("Basic");

    createEmptyGradleSettingsFile(myProjectFrame.getProjectPath());

    // Sync should be successful for single-module projects with an empty settings.gradle file.
    myProjectFrame.requestProjectSync().waitForGradleProjectSyncToFinish();
  }

  private static void createEmptyGradleSettingsFile(@NotNull File projectPath) throws IOException {
    File settingsFilePath = new File(projectPath, FN_SETTINGS_GRADLE);
    delete(settingsFilePath);
    writeToFile(settingsFilePath, " ");
    assertThat(settingsFilePath).isFile();
  }

  @Test @IdeGuiTest
  public void testGradleDslMethodNotFoundInBuildFile() throws IOException {
    myProjectFrame = importSimpleApplication();

    File topLevelBuildFile = new File(myProjectFrame.getProjectPath(), FN_BUILD_GRADLE);
    assertThat(topLevelBuildFile).isFile();
    String content = "asdf()" + getLineSeparator() + loadFile(topLevelBuildFile);
    writeToFile(topLevelBuildFile, content);

    myProjectFrame.requestProjectSyncAndExpectFailure();

    ContentFixture gradleSyncMessages = myProjectFrame.getMessagesToolWindow().getGradleSyncContent();
    MessageFixture message = gradleSyncMessages.findMessage(ERROR, firstLineStartingWith("Gradle DSL method not found: 'asdf()'"));

    final EditorFixture editor = myProjectFrame.getEditor();
    editor.close();

    // Verify that at least we offer some sort of hint.
    message.findHyperlink("Open Gradle wrapper file");
  }

  @Test @IdeGuiTest
  public void testGradleDslMethodNotFoundInSettingsFile() throws IOException {
    myProjectFrame = importSimpleApplication();

    File settingsFile = new File(myProjectFrame.getProjectPath(), FN_SETTINGS_GRADLE);
    assertThat(settingsFile).isFile();
    writeToFile(settingsFile, "incude ':app'");

    myProjectFrame.requestProjectSyncAndExpectFailure();

    ContentFixture gradleSyncMessages = myProjectFrame.getMessagesToolWindow().getGradleSyncContent();
    MessageFixture message = gradleSyncMessages.findMessage(ERROR, firstLineStartingWith("Gradle DSL method not found: 'incude()'"));

    // Ensure the error message contains the location of the error.
    message.requireLocation(settingsFile, 1);
  }

  @Test @IdeGuiTest
  // See https://code.google.com/p/android/issues/detail?id=76797
  public void testHandlingOfZipFileOpeningError() throws IOException {
    myProjectFrame = importSimpleApplication();

    myProjectFrame.requestProjectSyncAndSimulateFailure("error in opening zip file");

    MessagesToolWindowFixture messages = myProjectFrame.getMessagesToolWindow();
    MessageFixture message = messages.getGradleSyncContent().findMessage(ERROR, firstLineStartingWith("Failed to open zip file."));

    message.findHyperlink("Re-download dependencies and sync project (requires network)");
  }

  @Test @IdeGuiTest
  // See https://code.google.com/p/android/issues/detail?id=75520
  public void testConnectionPermissionDeniedError() throws IOException {
    myProjectFrame = importSimpleApplication();

    String failure = "Connection to the Internet denied.";
    myProjectFrame.requestProjectSyncAndSimulateFailure(failure);

    MessagesToolWindowFixture messages = myProjectFrame.getMessagesToolWindow();
    MessageFixture message = messages.getGradleSyncContent().findMessage(ERROR, firstLineStartingWith(failure));

    HyperlinkFixture hyperlink = message.findHyperlink("More details (and potential fix)");
    hyperlink.requireUrl("http://tools.android.com/tech-docs/project-sync-issues-android-studio");
  }

  @Test @IdeGuiTest
  // See https://code.google.com/p/android/issues/detail?id=76984
  public void testDaemonContextMismatchError() throws IOException {
    myProjectFrame = importSimpleApplication();

    String failure = "The newly created daemon process has a different context than expected.\n" +
                     "It won't be possible to reconnect to this daemon. Context mismatch: \n" +
                     "Java home is different.\n" +
                     "javaHome=c:\\Program Files\\Java\\jdk,daemonRegistryDir=C:\\Users\\user.name\\.gradle\\daemon,pid=7868,idleTimeout=null]\n" +
                     "javaHome=C:\\Program Files\\Java\\jdk\\jre,daemonRegistryDir=C:\\Users\\user.name\\.gradle\\daemon,pid=4792,idleTimeout=10800000]";
    myProjectFrame.requestProjectSyncAndSimulateFailure(failure);
    MessagesToolWindowFixture messages = myProjectFrame.getMessagesToolWindow();
    MessageFixture message = messages.getGradleSyncContent().findMessage(ERROR, firstLineStartingWith("The newly created daemon"));

    message.findHyperlink("Open JDK Settings");
  }

  @Test @IdeGuiTest
  public void testUpdateGradleVersionWithLocalDistribution() throws IOException {
    File unsupportedGradleHome = getUnsupportedGradleHome();
    File gradleHomePath = getGradleHomePath();
    if (unsupportedGradleHome == null || gradleHomePath == null) {
      skip("testUpdateGradleVersionWithLocalDistribution");
      return;
    }

    myProjectFrame = importSimpleApplication();

    myProjectFrame.deleteGradleWrapper().useLocalGradleDistribution(unsupportedGradleHome).requestProjectSync();

    // Expect message suggesting to use Gradle wrapper. Click "Cancel" to use local distribution.
    myProjectFrame.findMessageDialog(GRADLE_SYNC_DIALOG_TITLE).clickCancel();

    ChooseGradleHomeDialogFixture chooseGradleHomeDialog = ChooseGradleHomeDialogFixture.find(myRobot);
    chooseGradleHomeDialog.chooseGradleHome(gradleHomePath).clickOk().requireNotShowing();

    myProjectFrame.waitForGradleProjectSyncToFinish();
  }

  @Test @IdeGuiTest
  public void testShowUserFriendlyErrorWhenUsingUnsupportedVersionOfGradle() throws IOException {
    File unsupportedGradleHome = getUnsupportedGradleHome();
    if (unsupportedGradleHome == null) {
      skip("testShowUserFriendlyErrorWhenUsingUnsupportedVersionOfGradle");
      return;
    }

    myProjectFrame = importMultiModule();
    myProjectFrame.deleteGradleWrapper().useLocalGradleDistribution(unsupportedGradleHome).requestProjectSync();

    // Expect message suggesting to use Gradle wrapper. Click "OK" to use wrapper.
    myProjectFrame.findMessageDialog(GRADLE_SYNC_DIALOG_TITLE).clickOk();

    myProjectFrame.waitForGradleProjectSyncToStart().waitForGradleProjectSyncToFinish().requireGradleWrapperSet();
  }

  @Test @IdeGuiTest
  public void testCreateWrapperWhenLocalDistributionPathIsNotSet() throws IOException {
    myProjectFrame = importSimpleApplication();

    myProjectFrame.deleteGradleWrapper().useLocalGradleDistribution("").requestProjectSync();

    // Expect message suggesting to use Gradle wrapper. Click "OK" to use wrapper.
    myProjectFrame.findMessageDialog(GRADLE_SYNC_DIALOG_TITLE).clickOk();

    myProjectFrame.waitForGradleProjectSyncToStart().waitForGradleProjectSyncToFinish().requireGradleWrapperSet();
  }

  @Test @IdeGuiTest
  public void testCreateWrapperWhenLocalDistributionPathDoesNotExist() throws IOException {
    myProjectFrame = importSimpleApplication();

    File nonExistingDirPath = new File(SystemProperties.getUserHome(), UUID.randomUUID().toString());
    myProjectFrame.deleteGradleWrapper().useLocalGradleDistribution(nonExistingDirPath).requestProjectSync();

    // Expect message suggesting to use Gradle wrapper. Click "OK" to use wrapper.
    myProjectFrame.findMessageDialog(GRADLE_SYNC_DIALOG_TITLE).clickOk();

    myProjectFrame.waitForGradleProjectSyncToStart().waitForGradleProjectSyncToFinish().requireGradleWrapperSet();
  }

  // See https://code.google.com/p/android/issues/detail?id=74842
  @Test @IdeGuiTest
  public void testPrematureEndOfContentLength() throws IOException {
    myProjectFrame = importSimpleApplication();

    // Simulate this Gradle error.
    final String failure = "Premature end of Content-Length delimited message body (expected: 171012; received: 50250.";
    myProjectFrame.requestProjectSyncAndSimulateFailure(failure);

    final String prefix = "Gradle's dependency cache seems to be corrupt or out of sync";
    MessagesToolWindowFixture messages = myProjectFrame.getMessagesToolWindow();

    MessageFixture message = messages.getGradleSyncContent().findMessage(ERROR, firstLineStartingWith(prefix));
    HyperlinkFixture quickFix = message.findHyperlink("Re-download dependencies and sync project (requires network)");
    quickFix.click();

    myProjectFrame.waitForGradleProjectSyncToFinish();

    // This is the only way we can at least know that we pass the right command-line option.
    String[] commandLineOptions = ApplicationManager.getApplication().getUserData(GRADLE_SYNC_COMMAND_LINE_OPTIONS_KEY);
    assertThat(commandLineOptions).contains("--refresh-dependencies");
  }

  // See https://code.google.com/p/android/issues/detail?id=74259
  @Test @IdeGuiTest
  public void testImportProjectWithCentralBuildDirectoryInRootModule() throws IOException {
    // In issue 74259, project sync fails because the "app" build directory is set to "CentralBuildDirectory/central/build", which is
    // outside the content root of the "app" module.
    String projectDirName = "CentralBuildDirectory";
    File projectPath = new File(getProjectCreationDirPath(), projectDirName);

    // The bug appears only when the central build folder does not exist.
    final File centralBuildDirPath = new File(projectPath, join("central", "build"));
    File centralBuildParentDirPath = centralBuildDirPath.getParentFile();
    delete(centralBuildParentDirPath);

    myProjectFrame = importProjectAndWaitForProjectSyncToFinish(projectDirName);
    final Module app = myProjectFrame.getModule("app");

    // Now we have to make sure that if project import was successful, the build folder (with custom path) is excluded in the IDE (to
    // prevent unnecessary file indexing, which decreases performance.)
    final File[] excludeFolderPaths = execute(new GuiQuery<File[]>() {
      @Override
      protected File[] executeInEDT() throws Throwable {
        ModuleRootManager moduleRootManager = ModuleRootManager.getInstance(app);
        ModifiableRootModel rootModel = moduleRootManager.getModifiableModel();
        try {
          ContentEntry[] contentEntries = rootModel.getContentEntries();
          ContentEntry parent = findParentContentEntry(centralBuildDirPath, contentEntries);
          assertNotNull(parent);

          List<File> paths = Lists.newArrayList();

          for (ExcludeFolder excluded : parent.getExcludeFolders()) {
            String path = urlToPath(excluded.getUrl());
            if (isNotEmpty(path)) {
              paths.add(new File(toSystemDependentName(path)));
            }
          }
          return paths.toArray(new File[paths.size()]);
        }
        finally {
          rootModel.dispose();
        }
      }
    });

    assertThat(excludeFolderPaths).isNotEmpty();

    boolean isExcluded = false;
    for (File path : notNullize(excludeFolderPaths)) {
      if (isAncestor(centralBuildParentDirPath, path, true)) {
        isExcluded = true;
        break;
      }
    }

    assertTrue(String.format("Folder '%1$s' should be excluded", centralBuildDirPath.getPath()), isExcluded);
  }

  @Test @IdeGuiTest
  public void testSyncWithUnresolvedDependencies() throws IOException {
    myProjectFrame = importSimpleApplication();
    VirtualFile appBuildFile = myProjectFrame.findFileByRelativePath("app/build.gradle", true);
    Document document = getDocument(appBuildFile);
    assertNotNull(document);

    updateGradleDependencyVersion(myProjectFrame.getProject(), document, "com.android.support:appcompat-v7:", new Computable<String>() {
      @Override
      public String compute() {
        return "100.0.0";
      }
    });

    myProjectFrame.requestProjectSync().waitForGradleProjectSyncToFinish();

    ContentFixture syncMessages = myProjectFrame.getMessagesToolWindow().getGradleSyncContent();
    syncMessages.findMessage(ERROR, firstLineStartingWith("Failed to resolve: com.android.support:appcompat-v7:"));
  }

  @Test @IdeGuiTest
  public void testImportProjectWithoutWrapper() throws IOException {
    GradleExperimentalSettings settings = GradleExperimentalSettings.getInstance();
    settings.SKIP_SOURCE_GEN_ON_PROJECT_SYNC = false;
    settings.MAX_MODULE_COUNT_FOR_SOURCE_GEN = 5;

    File projectDirPath = copyProjectBeforeOpening("AarDependency");

    IdeFrameFixture.deleteWrapper(projectDirPath);

    cleanUpProjectForImport(projectDirPath);

    // Import project
    WelcomeFrameFixture welcomeFrame = findWelcomeFrame();
    welcomeFrame.clickImportProjectButton();
    FileChooserDialogFixture importProjectDialog = findImportProjectDialog(myRobot);

    VirtualFile toSelect = findFileByIoFile(projectDirPath, true);
    assertNotNull(toSelect);

    importProjectDialog.select(toSelect).clickOk();

    // Expect message suggesting to use Gradle wrapper. Click "OK" to use wrapper.
    welcomeFrame.findMessageDialog(GRADLE_SYNC_DIALOG_TITLE).clickOk();

    myProjectFrame = findIdeFrame(projectDirPath);
    myProjectFrame.waitForGradleProjectSyncToFinish().requireGradleWrapperSet();
  }

  // See https://code.google.com/p/android/issues/detail?id=74341
  @Test @IdeGuiTest
  public void testEditorFindsAppCompatStyle() throws IOException {
    myProjectFrame = importProjectAndWaitForProjectSyncToFinish("AarDependency");

    String stringsXmlPath = "app/src/main/res/values/strings.xml";
    myProjectFrame.getEditor().open(stringsXmlPath, Tab.EDITOR);

    FileFixture file = myProjectFrame.findExistingFileByRelativePath(stringsXmlPath);
    file.requireCodeAnalysisHighlightCount(HighlightSeverity.ERROR, 0);
  }

  @Test @IdeGuiTest
  public void testModuleSelectionOnImport() throws IOException {
    GradleExperimentalSettings.getInstance().SELECT_MODULES_ON_PROJECT_IMPORT = true;
    File projectPath = importProject("Flavoredlib");

    ConfigureProjectSubsetDialogFixture projectSubsetDialog = ConfigureProjectSubsetDialogFixture.find(myRobot);
    projectSubsetDialog.selectModule("lib", false).clickOk();

    myProjectFrame = findIdeFrame(projectPath);
    myProjectFrame.waitForGradleProjectSyncToFinish();

    // Verify that "lib" (which was unchecked in the "Select Modules to Include" dialog) is not a module.
    assertThat(myProjectFrame.getModuleNames()).containsOnly("Flavoredlib", "app");

    // subsequent project syncs should respect module selection
    myProjectFrame.requestProjectSync().waitForGradleProjectSyncToFinish();
    assertThat(myProjectFrame.getModuleNames()).containsOnly("Flavoredlib", "app");
  }

  @Test @IdeGuiTest
  public void testLocalJarsAsModules() throws IOException {
    myProjectFrame = importProjectAndWaitForProjectSyncToFinish("LocalJarsAsModules");
    Module localJarModule = myProjectFrame.getModule("localJarAsModule");

    // Module should be a Java module, not buildable (since it doesn't have source code).
    JavaGradleFacet javaFacet = JavaGradleFacet.getInstance(localJarModule);
    assertNotNull(javaFacet);
    assertFalse(javaFacet.getConfiguration().BUILDABLE);

    ModuleRootManager moduleRootManager = ModuleRootManager.getInstance(localJarModule);
    OrderEntry[] orderEntries = moduleRootManager.getOrderEntries();

    // Verify that the module depends on the jar that it contains.
    LibraryOrderEntry libraryDependency = null;
    for (OrderEntry orderEntry : orderEntries) {
      if (orderEntry instanceof LibraryOrderEntry) {
        libraryDependency = (LibraryOrderEntry)orderEntry;
        break;
      }
    }
    assertNotNull(libraryDependency);
    assertThat(libraryDependency.getLibraryName()).isEqualTo("localJarAsModule.local");
    assertTrue(libraryDependency.isExported());
  }

  @Test @IdeGuiTest
  public void testLocalAarsAsModules() throws IOException {
    myProjectFrame = importProjectAndWaitForProjectSyncToFinish("LocalAarsAsModules");
    Module localAarModule = myProjectFrame.getModule("library-debug");

    // When AAR files are exposed as artifacts, they don't have an AndroidProject model.
    AndroidFacet androidFacet = AndroidFacet.getInstance(localAarModule);
    assertNull(androidFacet);
    assertNull(getAndroidProject(localAarModule));

    ModuleRootManager moduleRootManager = ModuleRootManager.getInstance(localAarModule);
    LibraryOrderEntry libraryDependency = null;
    for (OrderEntry orderEntry : moduleRootManager.getOrderEntries()) {
      if (orderEntry instanceof LibraryOrderEntry) {
        libraryDependency = (LibraryOrderEntry)orderEntry;
        break;
      }
    }
    assertNull(libraryDependency); // Should not expose the AAR as library, instead it should use the "exploded AAR".

    Module appModule = myProjectFrame.getModule("app");
    moduleRootManager = ModuleRootManager.getInstance(appModule);
    // Verify that the module depends on the AAR that it contains (in "exploded-aar".)
    libraryDependency = null;
    for (OrderEntry orderEntry : moduleRootManager.getOrderEntries()) {
      if (orderEntry instanceof LibraryOrderEntry) {
        libraryDependency = (LibraryOrderEntry)orderEntry;
        break;
      }
    }

    assertNotNull(libraryDependency);
    assertThat(libraryDependency.getLibraryName()).isEqualTo("library-debug-unspecified");
    assertTrue(libraryDependency.isExported());
  }

  @Test @IdeGuiTest
  public void testInterModuleDependencies() throws IOException {
    myProjectFrame = importMultiModule();

    Module appModule = myProjectFrame.getModule("app");
    ModuleRootManager moduleRootManager = ModuleRootManager.getInstance(appModule);

    // Verify that the module "app" depends on module "library"
    ModuleOrderEntry found = null;
    for (OrderEntry orderEntry : moduleRootManager.getOrderEntries()) {
      if (orderEntry instanceof ModuleOrderEntry) {
        ModuleOrderEntry dependency = (ModuleOrderEntry)orderEntry;
        if (dependency.getModuleName().equals("library")) {
          found = dependency;
          break;
        }
      }
    }

    assertNotNull(found);
    assertThat(found.getModuleName()).isEqualTo("library");
  }

  @Test @IdeGuiTest
  public void testAndroidPluginAndGradleVersionCompatibility() throws IOException {
    File gradleTwoDotFourHome = getGradleHomeFromSystemProperty("gradle.2.4.home", "2.4");
    if (gradleTwoDotFourHome == null) {
      skip("testAndroidPluginAndGradleVersionCompatibility");
      return;
    }

    myProjectFrame = importMultiModule();

    // Set the plugin version to 1.0.0. This version is incompatible with Gradle 2.4.
    // We expect the IDE to warn the user about this incompatibility.
    myProjectFrame.updateAndroidModelVersion("1.0.0");

    myProjectFrame.useLocalGradleDistribution(gradleTwoDotFourHome).requestProjectSync().waitForGradleProjectSyncToFinish();

    ContentFixture syncMessages = myProjectFrame.getMessagesToolWindow().getGradleSyncContent();
    syncMessages.findMessage(ERROR, firstLineStartingWith("Gradle 2.4 requires Android Gradle plugin 1.2.0 (or newer)"));
  }

  // See https://code.google.com/p/android/issues/detail?id=165576
  @Test @IdeGuiTest
  public void testJavaModelSerialization() throws IOException {
    myProjectFrame = importProjectAndWaitForProjectSyncToFinish("MultipleModuleTypes");

    myProjectFrame.requestProjectSync().waitForGradleProjectSyncToFinish().closeProject();

    myProjectFrame = importProjectAndWaitForProjectSyncToFinish("MultipleModuleTypes");

    LibraryTable libraryTable = ProjectLibraryTable.getInstance(myProjectFrame.getProject());
    // When serialization of Java model fails, libraries are not set up.
    // Here we confirm that serialization works, because the Java module has the dependency declared in its build.gradle file.
    assertThat(libraryTable.getLibraries()).hasSize(1);
  }

  // See https://code.google.com/p/android/issues/detail?id=167378
  @Test @IdeGuiTest
  public void testInterJavaModuleDependencies() throws IOException {
    myProjectFrame = importMultiModule();

    Module library = myProjectFrame.getModule("library");
    ModuleRootManager moduleRootManager = ModuleRootManager.getInstance(library);

    // Verify that the module "library" depends on module "library2"
    ModuleOrderEntry moduleDependency = null;
    for (OrderEntry orderEntry : moduleRootManager.getOrderEntries()) {
      if (orderEntry instanceof ModuleOrderEntry) {
        moduleDependency = (ModuleOrderEntry)orderEntry;
        break;
      }
    }

    assertNotNull(moduleDependency);
    assertThat(moduleDependency.getModuleName()).isEqualTo("library2");
  }

  // See https://code.google.com/p/android/issues/detail?id=169778
  @Test @IdeGuiTest
  public void testJavaToAndroidModuleDependencies() throws IOException {
    myProjectFrame = importMultiModule();
    Module library3 = myProjectFrame.getModule("library3");
    assertNull(AndroidFacet.getInstance(library3));

    File library3BuildFile = new File(myProjectFrame.getProjectPath(), join("library3", FN_BUILD_GRADLE));
    assertThat(library3BuildFile).isFile();
    appendToFile(library3BuildFile, "dependencies { compile project(':app') }");

    myProjectFrame.requestProjectSync().waitForGradleProjectSyncToFinish();

    ModuleRootManager moduleRootManager = ModuleRootManager.getInstance(library3);
    // Verify that the module "library3" doesn't depend on module "app"
    ModuleOrderEntry moduleDependency = null;
    for (OrderEntry orderEntry : moduleRootManager.getOrderEntries()) {
      if (orderEntry instanceof ModuleOrderEntry) {
        moduleDependency = (ModuleOrderEntry)orderEntry;
        break;
      }
    }

    assertNull(moduleDependency);

    ContentFixture syncMessages = myProjectFrame.getMessagesToolWindow().getGradleSyncContent();
    MessageFixture message =
      syncMessages.findMessage(WARNING, firstLineStartingWith("Ignoring dependency of module 'app' on module 'library3'."));

    // Verify if the error message's link goes to the build file.
    VirtualFile buildFile = getGradleBuildFile(library3);
    assertNotNull(buildFile);
    message.requireLocation(new File(buildFile.getPath()), 0);
  }

  // See https://code.google.com/p/android/issues/detail?id=73087
  @Test @IdeGuiTest
  public void testUserDefinedLibraryAttachments() throws IOException {
    File javadocJarPath = getFilePathProperty("guava.javadoc.jar.path", "the path of the Javadoc jar file for Guava", false);
    if (javadocJarPath == null) {
      skip("testUserDefinedLibraryAttachments");
      return;
    }

    myProjectFrame = importProjectAndWaitForProjectSyncToFinish("MultipleModuleTypes");
    LibraryPropertiesDialogFixture propertiesDialog = myProjectFrame.showPropertiesForLibrary("guava");
    propertiesDialog.addAttachment(javadocJarPath).clickOk();

    myProjectFrame.waitForBackgroundTasksToFinish();

    String javadocJarUrl = pathToUrl(javadocJarPath.getPath());

    // Verify that the library has the Javadoc attachment we just added.
    LibraryFixture library = propertiesDialog.getLibrary();
    library.requireJavadocUrls(javadocJarUrl);

    myProjectFrame.requestProjectSync().waitForGradleProjectSyncToFinish();

    // Verify that the library still has the Javadoc attachment after sync.
    library = propertiesDialog.getLibrary();
    library.requireJavadocUrls(javadocJarUrl);
  }

  // See https://code.google.com/p/android/issues/detail?id=169743
  // JVM settings for Gradle should be cleared before any invocation to Gradle.
  @Test @IdeGuiTest
  public void testClearJvmArgsOnSyncAndBuild() throws IOException {
    myProjectFrame = importSimpleApplication();
    Project project = myProjectFrame.getProject();

    GradleProperties gradleProperties = new GradleProperties(project);
    gradleProperties.clear();
    gradleProperties.save();

    VirtualFile gradlePropertiesFile = findFileByIoFile(gradleProperties.getPath(), true);
    assertNotNull(gradlePropertiesFile);
    myProjectFrame.getEditor().open(gradlePropertiesFile, Tab.DEFAULT);

    String jvmArgs = "-Xmx2048m";
    myProjectFrame.setGradleJvmArgs(jvmArgs);

    myProjectFrame.requestProjectSync();

    // Copy JVM args to gradle.properties file.
    myProjectFrame.findMessageDialog(GRADLE_SETTINGS_DIALOG_TITLE).clickYes();

    // Verify JVM args were removed from IDE's Gradle settings.
    myProjectFrame.waitForGradleProjectSyncToFinish();
    assertNull(GradleSettings.getInstance(project).getGradleVmOptions());

    // Verify JVM args were copied to gradle.properties file
    refreshFiles();

    gradleProperties = new GradleProperties(project);
    assertEquals(jvmArgs, gradleProperties.getJvmArgs());
  }

  // Verifies that the IDE, during sync, asks the user to copy IDE proxy settings to gradle.properties, if applicable.
  // See https://code.google.com/p/android/issues/detail?id=65325
  @Test @IdeGuiTest
  @Ignore
  public void testWithIdeProxySettings() throws IOException {
    System.getProperties().setProperty("show.do.not.copy.http.proxy.settings.to.gradle", "true");

    myProjectFrame = importSimpleApplication();
    File gradlePropertiesPath = new File(myProjectFrame.getProjectPath(), "gradle.properties");
    createIfNotExists(gradlePropertiesPath);

    String host = "myproxy.test.com";
    int port = 443;

    HttpConfigurable ideSettings = HttpConfigurable.getInstance();
    ideSettings.USE_HTTP_PROXY = true;
    ideSettings.PROXY_HOST = host;
    ideSettings.PROXY_PORT = port;

    myProjectFrame.requestProjectSync();

    // Expect IDE to ask user to copy proxy settings.
    MessagesFixture message = myProjectFrame.findMessageDialog("Proxy Settings");
    JCheckBox checkBox = message.find(new GenericTypeMatcher<JCheckBox>(JCheckBox.class) {
      @Override
      protected boolean isMatching(@NotNull JCheckBox c) {
        return c.isVisible() && c.isShowing() && "Do not show this dialog in the future".equals(c.getText());
      }
    });
    assertNotNull(checkBox);
    JCheckBoxFixture checkBoxFixture = new JCheckBoxFixture(myRobot, checkBox);
    checkBoxFixture.setSelected(true);

    message.clickYes();

    myProjectFrame.waitForGradleProjectSyncToStart().waitForGradleProjectSyncToFinish();

    // Verify gradle.properties has proxy settings.
    assertThat(gradlePropertiesPath).isFile();

    Properties gradleProperties = getProperties(gradlePropertiesPath);
    assertEquals(host, gradleProperties.getProperty("systemProp.http.proxyHost"));
    assertEquals(String.valueOf(port), gradleProperties.getProperty("systemProp.http.proxyPort"));

    // Verifies that the "Do not show this dialog in the future" does not show up. If it does show up the test will timeout and fail.
    myProjectFrame.requestProjectSync().waitForGradleProjectSyncToFinish();
  }

  @Test @IdeGuiTest
  public void testMismatchingEncodings() throws IOException {
    myProjectFrame = importSimpleApplication();
    final Project project = myProjectFrame.getProject();

    execute(new GuiTask() {
      @Override
      protected void executeInEDT() throws Throwable {
        EncodingProjectManager encodings = EncodingProjectManager.getInstance(project);
        encodings.setDefaultCharsetName("ISO-8859-1");
      }
    });

    myProjectFrame.requestProjectSync().waitForGradleProjectSyncToFinish();

    String expectedMessage =
      "The project encoding (ISO-8859-1) has been reset to the encoding specified in the Gradle build files (UTF-8).";
    ContentFixture syncMessages = myProjectFrame.getMessagesToolWindow().getGradleSyncContent();
    syncMessages.findMessage(INFO, firstLineStartingWith(expectedMessage));

    assertEquals("UTF-8", EncodingProjectManager.getInstance(project).getDefaultCharsetName());
  }

  // Verifies that the IDE switches SDKs if the IDE and project SDKs are not the same.
  @Test @IdeGuiTest
  public void testSdkSwitch() throws IOException {
    File secondSdkPath = getFilePathProperty("second.android.sdk.path", "the path of a secondary Android SDK", true);
    if (secondSdkPath == null) {
      skip("testSdkSwitch");
      return;
    }

    getGuiTestSuiteState().setSkipSdkMerge(true);

    File originalSdkPath = IdeSdks.getAndroidSdkPath();
    assertNotNull(originalSdkPath);

    myProjectFrame = importSimpleApplication();

    // Change the SDK in the project. We expect the IDE to have the same SDK as the project.
    LocalProperties localProperties = new LocalProperties(myProjectFrame.getProject());
    localProperties.setAndroidSdkPath(secondSdkPath);
    localProperties.save();

    myProjectFrame.requestProjectSync();

    MessagesFixture messages = myProjectFrame.findMessageDialog(ANDROID_SDK_MANAGER_DIALOG_TITLE);
    messages.click("Use Project's SDK");

    myProjectFrame.waitForGradleProjectSyncToFinish();

    assertThat(IdeSdks.getAndroidSdkPath()).isEqualTo(secondSdkPath);

    // Set the project's SDK to be the original one. Now we will choose the IDE's SDK.
    localProperties = new LocalProperties(myProjectFrame.getProject());
    localProperties.setAndroidSdkPath(originalSdkPath);
    localProperties.save();

    myProjectFrame.requestProjectSync();

    messages = myProjectFrame.findMessageDialog(ANDROID_SDK_MANAGER_DIALOG_TITLE);
    messages.click("Use Android Studio's SDK");

    myProjectFrame.waitForGradleProjectSyncToFinish();

    localProperties = new LocalProperties(myProjectFrame.getProject());
    assertThat(localProperties.getAndroidSdkPath()).isEqualTo(secondSdkPath);
  }

  // Verifies that if syncing using cached model, and if the cached model is missing data, we fall back to a full Gradle sync.
  // See: https://code.google.com/p/android/issues/detail?id=160899
  @Test @IdeGuiTest
  public void testWithCacheMissingModules() throws IOException {
    myProjectFrame = importSimpleApplication();

    // Remove a module from the cache.
    Project project = myProjectFrame.getProject();
    DataNode<ProjectData> cache = getCachedProjectData(project);
    assertNotNull(cache);

    List<DataNode<?>> cachedChildren = field("myChildren").ofType(new TypeRef<List<DataNode<?>>>() {
    }).in(cache).get();
    assertNotNull(cachedChildren);
    assertThat(cachedChildren.size()).isGreaterThan(1);
    DataNode<?> toRemove = null;
    for (DataNode<?> child : cachedChildren) {
      if (child.getData() instanceof ModuleData) {
        toRemove = child;
        break;
      }
    }
    assertNotNull(toRemove);
    cachedChildren.remove(toRemove);

    // Force the IDE to use cache for sync.
    GuiTestSuiteState state = getGuiTestSuiteState();
    assertNotNull(state);
    state.setUseCachedGradleModelOnly(true);

    // Sync again, and a full sync should occur, since the cache is missing modules.
    // 'waitForGradleProjectSyncToFinish' will never finish and test will time out and fail if the IDE never gets notified that the sync
    // finished.
    myProjectFrame.requestProjectSync().waitForGradleProjectSyncToFinish();
  }

  // Verify that the IDE warns users about rendering issue when using plugin 1.2.0 to 1.2.2.
  // See https://code.google.com/p/android/issues/detail?id=170841
  @Test @IdeGuiTest
  public void testModelWithLayoutRenderingIssue() throws IOException {
    myProjectFrame = importMultiModule();
    myProjectFrame.updateAndroidModelVersion("1.2.0").requestProjectSync().waitForGradleProjectSyncToFinish();

    ContentFixture syncMessages = myProjectFrame.getMessagesToolWindow().getGradleSyncContent();
    syncMessages.findMessage(WARNING, firstLineStartingWith("Using an obsolete version of the Gradle plugin (1.2.0)"));
  }

  // Verifies that after making a change in a build.gradle file, the editor notification saying that sync is needed shows up. This wasn't
  // the case after a project import.
  // See https://code.google.com/p/android/issues/detail?id=171370
  @Test @IdeGuiTest
  public void testEditorNotificationsWhenSyncNeededAfterProjectImport() throws IOException {
    myProjectFrame = importSimpleApplication();

    EditorFixture editor = myProjectFrame.getEditor();
    editor.open("app/build.gradle").waitUntilErrorAnalysisFinishes().enterText("Hello World");

    myProjectFrame.requireEditorNotification(
      "Gradle files have changed since last project sync. " + "A project sync may be necessary for the IDE to work properly.");
  }

  // Verifies that sync does not fail and user is warned when a project contains an Android module without variants.
  // See https://code.google.com/p/android/issues/detail?id=170722
  @Test @IdeGuiTest
  public void testWithAndroidProjectWithoutVariants() throws IOException {
    myProjectFrame = importSimpleApplication();
    Module appModule = myProjectFrame.getModule("app");
    assertNotNull(AndroidFacet.getInstance(appModule));

    File appBuildFile = new File(myProjectFrame.getProjectPath(), join("app", FN_BUILD_GRADLE));
    assertThat(appBuildFile).isFile();

    // Remove all variants.
    appendToFile(appBuildFile, "android.variantFilter { variant -> variant.ignore = true }");

    myProjectFrame.requestProjectSync().waitForGradleProjectSyncToFinish();

    // Verify user was warned.
    ContentFixture syncMessages = myProjectFrame.getMessagesToolWindow().getGradleSyncContent();
    syncMessages.findMessage(ERROR, firstLineStartingWith("The module 'app' is an Android project without build variants"));

    // Verify AndroidFacet was removed.
    appModule = myProjectFrame.getModule("app");
    assertNull(AndroidFacet.getInstance(appModule));
  }

  @Test @IdeGuiTest
  public void testModuleLanguageLevel() throws IOException {
    myProjectFrame = importMultiModule();

    Module library = myProjectFrame.getModule("library");
    Module library2 = myProjectFrame.getModule("library2");
    Module app = myProjectFrame.getModule("app");

    assertEquals(JDK_1_6, getJavaLanguageLevel(library));
    assertEquals(JDK_1_5, getJavaLanguageLevel(library2));
    assertEquals(JDK_1_7, getJavaLanguageLevel(app));
  }

  @Test @IdeGuiTest(runWithMinimumJdkVersion = JavaSdkVersion.JDK_1_8)
  public void testModuleLanguageLevelWithJdk8() throws IOException {
    myProjectFrame = importProjectAndWaitForProjectSyncToFinish("MultipleModuleTypes");
    Module javaLib = myProjectFrame.getModule("javaLib");
    assertEquals(JDK_1_8, getJavaLanguageLevel(javaLib));
  }

  @Test @IdeGuiTest
  public void testWithPreReleasePlugin() throws IOException {
    myProjectFrame = importMultiModule();
    myProjectFrame.updateAndroidModelVersion("1.2.0-beta1").requestProjectSync().waitForGradleProjectSyncToFail();

    ContentFixture syncMessages = myProjectFrame.getMessagesToolWindow().getGradleSyncContent();
    MessageFixture message =
      syncMessages.findMessage(ERROR, firstLineStartingWith("Plugin is too old, please update to a more recent version"));
    // Verify that the "quick fix" is added.
    message.findHyperlink("Fix plugin version and sync project");
  }

  @Test @IdeGuiTest
  public void testSyncDuringOfflineMode() throws IOException {
    myProjectFrame = importSimpleApplication();

    File buildFile = new File(myProjectFrame.getProjectPath(), join("app", FN_BUILD_GRADLE));
    assertThat(buildFile).isFile();
    appendToFile(buildFile, "dependencies { compile 'something:not:exists' }");

    GradleSettings gradleSettings = GradleSettings.getInstance(myProjectFrame.getProject());
    gradleSettings.setOfflineWork(true);

    myProjectFrame.requestProjectSync();

    MessageFixture message =
      myProjectFrame.getMessagesToolWindow().getGradleSyncContent().findMessage(ERROR, firstLineStartingWith("Failed to resolve:"));

    HyperlinkFixture hyperlink = message.findHyperlink("Disable offline mode and Sync");
    hyperlink.click();

    assertFalse(gradleSettings.isOfflineWork());

    message = myProjectFrame.getMessagesToolWindow().getGradleSyncContent().findMessage(ERROR, firstLineStartingWith("Failed to resolve:"));

    try {
      message.findHyperlink("Disable offline mode and Sync");
      fail("Expecting AssertionFailedError");
    }
    catch (AssertionFailedError expected) {
      // After offline mode is disable, the previous hyperlink will disappear after next sync
    }
  }

  @Nullable
  private static LanguageLevel getJavaLanguageLevel(@NotNull Module module) {
    return LanguageLevelModuleExtensionImpl.getInstance(module).getLanguageLevel();
  }

  @Test @IdeGuiTest
  public void suggestUpgradingAndroidPlugin() throws IOException {
    final String hyperlinkText = "Fix plugin version and sync project";

    myProjectFrame = importMultiModule();
    myProjectFrame.updateAndroidModelVersion("1.2.0");
    myProjectFrame.requestProjectSync().waitForGradleProjectSyncToFinish();

    EditorFixture editor = myProjectFrame.getEditor();
    editor.open("app/build.gradle");
    editor.moveTo(editor.findOffset("android {", "\n", true));
    editor.enterText("\nlatestDsl()");

    myProjectFrame.requestProjectSyncAndExpectFailure();

    ContentFixture messages = myProjectFrame.getMessagesToolWindow().getGradleSyncContent();
    String expectedError = "Gradle DSL method not found: 'latestDsl()'";
    MessageFixture message = messages.findMessageContainingText(ERROR, expectedError);
    HyperlinkFixture quickFix = message.findHyperlink(hyperlinkText);
    quickFix.clickAndContinue();

    // Sync still fails, because latestDsl() is made up, but the plugin version should have changed.
    myProjectFrame.waitForGradleProjectSyncToFail();

    // Check the top-level build.gradle got updated.
    FullRevision newVersion = getAndroidGradleModelVersionFromBuildFile(myProjectFrame.getProject());
    assertNotNull(newVersion);
    assertThat(newVersion.toString()).isEqualTo(GRADLE_PLUGIN_RECOMMENDED_VERSION);

    messages = myProjectFrame.getMessagesToolWindow().getGradleSyncContent();
    expectedError = "Gradle DSL method not found: 'latestDsl()'";
    message = messages.findMessageContainingText(ERROR, expectedError);
    try {
      message.findHyperlink(hyperlinkText);
      fail("There should be no link, now that the plugin is up to date.");
    }
    catch (AssertionFailedError e) {
      assertThat(e.getMessage()).contains("Failed to find URL");
      assertThat(e.getMessage()).contains(hyperlinkText);
    }
  }

  @Test @IdeGuiTest
  @Ignore
  public void testSyncWithInvalidJdk() throws IOException {
    myProjectFrame = importSimpleApplication();

    final File tempJdkDirectory = createTempDirectory("GradleSyncTest", "testSyncWithInvalidJdk", true);
    String jdkHome = getSystemPropertyOrEnvironmentVariable(JDK_HOME_FOR_TESTS);
    assert jdkHome != null;
    copyDir(new File(jdkHome), tempJdkDirectory);
    execute(new GuiTask() {
      @Override
      protected void executeInEDT() throws Throwable {
        ApplicationManager.getApplication().runWriteAction(new Runnable() {
          @Override
          public void run() {
            IdeSdks.setJdkPath(tempJdkDirectory);
          }
        });
      }
    });
    myProjectFrame.requestProjectSync().waitForGradleProjectSyncToFail();

    delete(tempJdkDirectory);
    myProjectFrame.requestProjectSyncAndExpectFailure();
  }

  @Test @IdeGuiTest
  public void testUseLibrary() throws IOException {
    myProjectFrame = importSimpleApplication();
    Project project = myProjectFrame.getProject();

    // Make sure the library was added.
    LibraryTable libraryTable = ProjectLibraryTable.getInstance(project);
    final String libraryName = "org.apache.http.legacy-android-23";
    final Library library = libraryTable.getLibraryByName(libraryName);
    assertNotNull(library);

    // Verify that the library has the right j
    VirtualFile[] jarFiles = library.getFiles(CLASSES);
    assertThat(jarFiles).hasSize(1);
    VirtualFile jarFile = jarFiles[0];
    assertEquals("org.apache.http.legacy.jar", jarFile.getName());

    // Verify that the module depends on the library
    final Module appModule = myProjectFrame.getModule("app");
    final AtomicBoolean dependencyFound = new AtomicBoolean();
    new ReadAction() {
      @Override
      protected void run(@NotNull Result result) throws Throwable {
        ModifiableRootModel modifiableModel = ModuleRootManager.getInstance(appModule).getModifiableModel();
        for (OrderEntry orderEntry : modifiableModel.getOrderEntries()) {
          if (orderEntry instanceof LibraryOrderEntry) {
            LibraryOrderEntry libraryDependency = (LibraryOrderEntry)orderEntry;
            if (libraryDependency.getLibrary() == library) {
              dependencyFound.set(true);
            }
          }
        }
      }
    }.execute();
    assertTrue("Module app should depend on library '" + library.getName() + "'", dependencyFound.get());
  }

  @Test @IdeGuiTest
  public void testAarSourceAttachments() throws IOException {
    myProjectFrame = importSimpleApplication();
    final Project project = myProjectFrame.getProject();

    final Module appModule = myProjectFrame.getModule("app");
    final GradleBuildFile buildFile = GradleBuildFile.get(appModule);
    assertNotNull(buildFile);

    final List<BuildFileStatement> dependencies = Lists.newArrayList();
    new ReadAction() {
      @Override
      protected void run(@NotNull Result result) throws Throwable {
        dependencies.addAll(buildFile.getDependencies());
      }
    }.execute();
    Dependency aarDependency = new Dependency(COMPILE, EXTERNAL, "com.mapbox.mapboxsdk:mapbox-android-sdk:0.7.4@aar");
    dependencies.add(aarDependency);

    execute(new GuiTask() {
      @Override
      protected void executeInEDT() throws Throwable {
        runWriteCommandAction(project, new Runnable() {
          @Override
          public void run() {
            buildFile.setValue(DEPENDENCIES, dependencies);
          }
        });
      }
    });

    myProjectFrame.requestProjectSync().waitForGradleProjectSyncToFinish();

    // Verify that the library has sources.
    LibraryTable libraryTable = ProjectLibraryTable.getInstance(project);
    String libraryName = "mapbox-android-sdk-0.7.4";
    Library library = libraryTable.getLibraryByName(libraryName);
    assertNotNull(library);
    VirtualFile[] files = library.getFiles(SOURCES);
    assertThat(files).hasSize(1);
  }

  // https://code.google.com/p/android/issues/detail?id=185313
  @Test @IdeGuiTest
  public void testSdkCreationForAddons() throws IOException {
<<<<<<< HEAD
    IdeFrameFixture projectFrame = importSimpleApplication();
    final Project project = projectFrame.getProject();

    final Module appModule = projectFrame.getModule("app");
    final GradleBuildFile buildFile = GradleBuildFile.get(appModule);
    assertNotNull(buildFile);

    GuiActionRunner.execute(new GuiTask() {
=======
    myProjectFrame = importSimpleApplication();
    final Project project = myProjectFrame.getProject();

    final Module appModule = myProjectFrame.getModule("app");
    final GradleBuildFile buildFile = GradleBuildFile.get(appModule);
    assertNotNull(buildFile);

    execute(new GuiTask() {
>>>>>>> fd394df3
      @Override
      protected void executeInEDT() throws Throwable {
        runWriteCommandAction(project, new Runnable() {
          @Override
          public void run() {
            buildFile.setValue(BuildFileKey.COMPILE_SDK_VERSION, "Google Inc.:Google APIs:23");
          }
        });
      }
    });

<<<<<<< HEAD
    projectFrame.requestProjectSync().waitForGradleProjectSyncToFinish();
=======
    myProjectFrame.requestProjectSync().waitForGradleProjectSyncToFinish();
>>>>>>> fd394df3

    Sdk sdk = ModuleRootManager.getInstance(appModule).getSdk();
    assertNotNull(sdk);

    AndroidSdkData sdkData = AndroidSdkData.getSdkData(sdk);
    assertNotNull(sdkData);

    SdkAdditionalData data = sdk.getSdkAdditionalData();
    assertThat(data).isInstanceOf(AndroidSdkAdditionalData.class);

    AndroidSdkAdditionalData androidSdkData = (AndroidSdkAdditionalData)data;
    assertNotNull(androidSdkData);
    IAndroidTarget buildTarget = androidSdkData.getBuildTarget(sdkData);
    assertNotNull(buildTarget);

    // By checking that there are no additional libraries in the SDK, we are verifying that an additional SDK was not created for add-ons.
    assertThat(buildTarget.getAdditionalLibraries()).hasSize(0);
  }
<<<<<<< HEAD
=======

  @Test @IdeGuiTest
  public void testGradleModelCache() throws IOException {
    myProjectFrame = importSimpleApplication();
    final File projectPath = myProjectFrame.getProjectPath();
    myProjectFrame.closeProject();

    final AtomicBoolean syncSkipped = new AtomicBoolean(false);

    // Reopen project and verify that sync was skipped (i.e. model loaded from cache)
    execute(new GuiTask() {
      @Override
      protected void executeInEDT() throws Throwable {
        ProjectManagerEx projectManager = ProjectManagerEx.getInstanceEx();
        Project project = projectManager.convertAndLoadProject(projectPath.getPath());
        assertNotNull(project);
        GradleSyncState.subscribe(project, new GradleSyncListener.Adapter() {
          @Override
          public void syncSkipped(@NotNull Project project) {
            syncSkipped.set(true);
          }
        });
        projectManager.openProject(project);
      }
    });

    pause(new Condition("Sync to be skipped") {
      @Override
      public boolean test() {
        return syncSkipped.get();
      }
    }, SHORT_TIMEOUT);
  }
>>>>>>> fd394df3
}<|MERGE_RESOLUTION|>--- conflicted
+++ resolved
@@ -1507,16 +1507,6 @@
   // https://code.google.com/p/android/issues/detail?id=185313
   @Test @IdeGuiTest
   public void testSdkCreationForAddons() throws IOException {
-<<<<<<< HEAD
-    IdeFrameFixture projectFrame = importSimpleApplication();
-    final Project project = projectFrame.getProject();
-
-    final Module appModule = projectFrame.getModule("app");
-    final GradleBuildFile buildFile = GradleBuildFile.get(appModule);
-    assertNotNull(buildFile);
-
-    GuiActionRunner.execute(new GuiTask() {
-=======
     myProjectFrame = importSimpleApplication();
     final Project project = myProjectFrame.getProject();
 
@@ -1525,7 +1515,6 @@
     assertNotNull(buildFile);
 
     execute(new GuiTask() {
->>>>>>> fd394df3
       @Override
       protected void executeInEDT() throws Throwable {
         runWriteCommandAction(project, new Runnable() {
@@ -1537,11 +1526,7 @@
       }
     });
 
-<<<<<<< HEAD
-    projectFrame.requestProjectSync().waitForGradleProjectSyncToFinish();
-=======
     myProjectFrame.requestProjectSync().waitForGradleProjectSyncToFinish();
->>>>>>> fd394df3
 
     Sdk sdk = ModuleRootManager.getInstance(appModule).getSdk();
     assertNotNull(sdk);
@@ -1560,8 +1545,6 @@
     // By checking that there are no additional libraries in the SDK, we are verifying that an additional SDK was not created for add-ons.
     assertThat(buildTarget.getAdditionalLibraries()).hasSize(0);
   }
-<<<<<<< HEAD
-=======
 
   @Test @IdeGuiTest
   public void testGradleModelCache() throws IOException {
@@ -1595,5 +1578,4 @@
       }
     }, SHORT_TIMEOUT);
   }
->>>>>>> fd394df3
 }