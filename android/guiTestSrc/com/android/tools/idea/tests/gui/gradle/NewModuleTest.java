/*
 * Copyright (C) 2015 The Android Open Source Project
 *
 * Licensed under the Apache License, Version 2.0 (the "License");
 * you may not use this file except in compliance with the License.
 * You may obtain a copy of the License at
 *
 *      http://www.apache.org/licenses/LICENSE-2.0
 *
 * Unless required by applicable law or agreed to in writing, software
 * distributed under the License is distributed on an "AS IS" BASIS,
 * WITHOUT WARRANTIES OR CONDITIONS OF ANY KIND, either express or implied.
 * See the License for the specific language governing permissions and
 * limitations under the License.
 */
package com.android.tools.idea.tests.gui.gradle;

<<<<<<< HEAD
import com.android.tools.idea.npw.ModuleTemplate;
import com.android.tools.idea.tests.gui.framework.BelongsToTestGroups;
import com.android.tools.idea.tests.gui.framework.GuiTestCase;
import com.android.tools.idea.tests.gui.framework.IdeGuiTest;
=======
import com.android.tools.idea.tests.gui.framework.GuiTestRule;
import com.android.tools.idea.tests.gui.framework.GuiTestRunner;
import com.android.tools.idea.tests.gui.framework.RunIn;
>>>>>>> a001a568
import com.android.tools.idea.tests.gui.framework.TestGroup;
import com.android.tools.idea.tests.gui.framework.fixture.EditorFixture;
import com.android.tools.idea.tests.gui.framework.fixture.NewModuleDialogFixture;
import org.junit.Rule;
import org.junit.Test;
import org.junit.runner.RunWith;

import java.io.File;

import static com.android.tools.idea.testing.FileSubject.file;
import static com.google.common.truth.Truth.assertAbout;
import static com.google.common.truth.Truth.assertThat;

/**
 * Tests, that newly generated modules work, even with older gradle plugin versions.
 */
<<<<<<< HEAD
@BelongsToTestGroups({TestGroup.TEST_SUPPORT})
public class NewModuleTest extends GuiTestCase {

  @Test @IdeGuiTest
  public void testNewModuleOldGradle() throws Exception {
    myProjectFrame = importSimpleApplication();
    // That's the oldest combination we support:
    myProjectFrame.updateAndroidGradlePluginVersion("1.0.0");
    myProjectFrame.updateGradleWrapperVersion("2.2.1");

    EditorFixture editor = myProjectFrame.getEditor();
    editor.open("app/build.gradle");
    editor.moveTo(editor.findOffset("use", "Library", false));
    editor.invokeAction(EditorFixture.EditorAction.DELETE_LINE);

    myProjectFrame.requestProjectSync();
    myProjectFrame.waitForGradleProjectSyncToFinish();

    myProjectFrame.invokeMenuPath("File", "New", "New Module...");
    Dialog dialog = myRobot.finder().find(DialogMatcher.withTitle("Create New Module"));
    DialogFixture dialogFixture = new DialogFixture(myRobot, dialog);

    selectItemInGallery(dialog, 1, "Android Library");
    findAndClickButton(dialogFixture, "Next");
    myProjectFrame.waitForBackgroundTasksToFinish();
    findAndClickButtonWhenEnabled(dialogFixture, "Finish");

    myProjectFrame.waitForGradleProjectSyncToFinish();

    // Sync worked, so that's good. Just make sure we didn't generate "testCompile" in build.gradle
    editor.open("mylibrary/build.gradle");
    assertEquals(-1, editor.findOffset("test", "Compile", true));
=======
@RunIn(TestGroup.TEST_SUPPORT)
@RunWith(GuiTestRunner.class)
public class NewModuleTest {

  @Rule public final GuiTestRule guiTest = new GuiTestRule();

  @Test
  public void testNewModuleOldGradle() throws Exception {
    String gradleFileContents = guiTest.importSimpleApplication()
      // the oldest combination we support:
      .updateAndroidGradlePluginVersion("1.0.0")
      .updateGradleWrapperVersion("2.2.1")
      .getEditor()
      .open("app/build.gradle")
      // delete lines using DSL features added after Android Gradle 1.0.0
      .moveBetween("use", "Library")
      .invokeAction(EditorFixture.EditorAction.DELETE_LINE)
      .moveBetween("test", "Compile")
      .invokeAction(EditorFixture.EditorAction.DELETE_LINE)
      .getIdeFrame()
      .requestProjectSync()
      .waitForGradleProjectSyncToFinish()
      .openFromMenu(NewModuleDialogFixture::find, "File", "New", "New Module...")
      .chooseModuleType("Android Library")
      .clickNextToStep("Android Library")
      .setModuleName("somelibrary")
      .clickFinish()
      .waitForGradleProjectSyncToFinish()
      .getEditor()
      .open("somelibrary/build.gradle")
      .getCurrentFileContents();
    assertThat(gradleFileContents).doesNotContain("testCompile");
    assertAbout(file()).that(new File(guiTest.getProjectPath(), "somelibrary/src/main")).isDirectory();
    assertAbout(file()).that(new File(guiTest.getProjectPath(), "somelibrary/src/test")).doesNotExist();
  }
>>>>>>> a001a568

  /**
   * Verifies addition of new application module to application.
   * <p>
   * This is run to qualify releases. Please involve the test team in substantial changes.
   * </p>
   * <p>
   * TR ID: C14578813
   * </p>
   * <p>
   * <pre>
   *   This is run to qualify releases. Please involve the test team in substantial changes.
   *   Test Steps
   *   1. File -> new module
   *   2. Select Phone & Tablet module
   *   3. Choose no activity
   *   3. Wait for build to complete
   *   Verification
   *   a new folder matching the module name should have been created.
   * </pre>
   * </p>
   */
  @Test
  public void createNewAppModuleWithDefaults() throws Exception {
    guiTest.importSimpleApplication()
      .openFromMenu(NewModuleDialogFixture::find, "File", "New", "New Module...")
      .chooseModuleType("Phone & Tablet Module")
      .clickNextToStep("Phone & Tablet Module")
      .setModuleName("application-module")
      .clickNextToStep("Add an Activity to Mobile")
      .chooseActivity("Add No Activity")
      .clickFinish()
      .waitForGradleProjectSyncToFinish();
    assertAbout(file()).that(new File(guiTest.getProjectPath(), "application-module")).isDirectory();
  }

<<<<<<< HEAD
  private void selectItemInGallery(@NotNull Dialog dialog,
                                   final int selectedIndex,
                                   @NotNull final String expectedName) {
    final ASGallery gallery = myRobot.finder().findByType(dialog, ASGallery.class);
    execute(new GuiTask() {
      @Override
      protected void executeInEDT() throws Throwable {
        gallery.setSelectedIndex(selectedIndex);
        ModuleTemplate selected = (ModuleTemplate)gallery.getSelectedElement();
        assertNotNull(selected);
        assertEquals(expectedName, selected.getName());
      }
    });
=======
  /**
   * Verifies addition of new library module to application.
   * <p>
   * This is run to qualify releases. Please involve the test team in substantial changes.
   * </p>
   * <p>
   * TR ID: C14578813
   * </p>
   * <p>
   * <pre>
   *   This is run to qualify releases. Please involve the test team in substantial changes.
   *   Test Steps
   *   Create a new project
   *   1. File > New Module
   *   2. Choose Android Library
   *   3. Click Finish
   *   Verification
   *   a new folder matching the module name should have been created
   * </pre>
   * </p>
   */
  @Test
  public void createNewLibraryModuleWithDefaults() throws Exception {
    guiTest.importSimpleApplication()
      .openFromMenu(NewModuleDialogFixture::find, "File", "New", "New Module...")
      .chooseModuleType("Android Library")
      .clickNextToStep("Android Library")
      .setModuleName("library-module")
      .clickFinish()
      .waitForGradleProjectSyncToFinish();
    assertAbout(file()).that(new File(guiTest.getProjectPath(), "library-module")).isDirectory();
>>>>>>> a001a568
  }
}<|MERGE_RESOLUTION|>--- conflicted
+++ resolved
@@ -15,16 +15,9 @@
  */
 package com.android.tools.idea.tests.gui.gradle;
 
-<<<<<<< HEAD
-import com.android.tools.idea.npw.ModuleTemplate;
-import com.android.tools.idea.tests.gui.framework.BelongsToTestGroups;
-import com.android.tools.idea.tests.gui.framework.GuiTestCase;
-import com.android.tools.idea.tests.gui.framework.IdeGuiTest;
-=======
 import com.android.tools.idea.tests.gui.framework.GuiTestRule;
 import com.android.tools.idea.tests.gui.framework.GuiTestRunner;
 import com.android.tools.idea.tests.gui.framework.RunIn;
->>>>>>> a001a568
 import com.android.tools.idea.tests.gui.framework.TestGroup;
 import com.android.tools.idea.tests.gui.framework.fixture.EditorFixture;
 import com.android.tools.idea.tests.gui.framework.fixture.NewModuleDialogFixture;
@@ -41,40 +34,6 @@
 /**
  * Tests, that newly generated modules work, even with older gradle plugin versions.
  */
-<<<<<<< HEAD
-@BelongsToTestGroups({TestGroup.TEST_SUPPORT})
-public class NewModuleTest extends GuiTestCase {
-
-  @Test @IdeGuiTest
-  public void testNewModuleOldGradle() throws Exception {
-    myProjectFrame = importSimpleApplication();
-    // That's the oldest combination we support:
-    myProjectFrame.updateAndroidGradlePluginVersion("1.0.0");
-    myProjectFrame.updateGradleWrapperVersion("2.2.1");
-
-    EditorFixture editor = myProjectFrame.getEditor();
-    editor.open("app/build.gradle");
-    editor.moveTo(editor.findOffset("use", "Library", false));
-    editor.invokeAction(EditorFixture.EditorAction.DELETE_LINE);
-
-    myProjectFrame.requestProjectSync();
-    myProjectFrame.waitForGradleProjectSyncToFinish();
-
-    myProjectFrame.invokeMenuPath("File", "New", "New Module...");
-    Dialog dialog = myRobot.finder().find(DialogMatcher.withTitle("Create New Module"));
-    DialogFixture dialogFixture = new DialogFixture(myRobot, dialog);
-
-    selectItemInGallery(dialog, 1, "Android Library");
-    findAndClickButton(dialogFixture, "Next");
-    myProjectFrame.waitForBackgroundTasksToFinish();
-    findAndClickButtonWhenEnabled(dialogFixture, "Finish");
-
-    myProjectFrame.waitForGradleProjectSyncToFinish();
-
-    // Sync worked, so that's good. Just make sure we didn't generate "testCompile" in build.gradle
-    editor.open("mylibrary/build.gradle");
-    assertEquals(-1, editor.findOffset("test", "Compile", true));
-=======
 @RunIn(TestGroup.TEST_SUPPORT)
 @RunWith(GuiTestRunner.class)
 public class NewModuleTest {
@@ -110,7 +69,6 @@
     assertAbout(file()).that(new File(guiTest.getProjectPath(), "somelibrary/src/main")).isDirectory();
     assertAbout(file()).that(new File(guiTest.getProjectPath(), "somelibrary/src/test")).doesNotExist();
   }
->>>>>>> a001a568
 
   /**
    * Verifies addition of new application module to application.
@@ -147,21 +105,6 @@
     assertAbout(file()).that(new File(guiTest.getProjectPath(), "application-module")).isDirectory();
   }
 
-<<<<<<< HEAD
-  private void selectItemInGallery(@NotNull Dialog dialog,
-                                   final int selectedIndex,
-                                   @NotNull final String expectedName) {
-    final ASGallery gallery = myRobot.finder().findByType(dialog, ASGallery.class);
-    execute(new GuiTask() {
-      @Override
-      protected void executeInEDT() throws Throwable {
-        gallery.setSelectedIndex(selectedIndex);
-        ModuleTemplate selected = (ModuleTemplate)gallery.getSelectedElement();
-        assertNotNull(selected);
-        assertEquals(expectedName, selected.getName());
-      }
-    });
-=======
   /**
    * Verifies addition of new library module to application.
    * <p>
@@ -193,6 +136,5 @@
       .clickFinish()
       .waitForGradleProjectSyncToFinish();
     assertAbout(file()).that(new File(guiTest.getProjectPath(), "library-module")).isDirectory();
->>>>>>> a001a568
   }
 }