/*
 * Copyright (C) 2014 The Android Open Source Project
 *
 * Licensed under the Apache License, Version 2.0 (the "License");
 * you may not use this file except in compliance with the License.
 * You may obtain a copy of the License at
 *
 *      http://www.apache.org/licenses/LICENSE-2.0
 *
 * Unless required by applicable law or agreed to in writing, software
 * distributed under the License is distributed on an "AS IS" BASIS,
 * WITHOUT WARRANTIES OR CONDITIONS OF ANY KIND, either express or implied.
 * See the License for the specific language governing permissions and
 * limitations under the License.
 */
package com.android.tools.idea.tests.gui.gradle;

import com.android.tools.idea.gradle.project.ChooseGradleHomeDialog;
import com.android.tools.idea.tests.gui.framework.GuiTestCase;
import com.android.tools.idea.tests.gui.framework.BelongsToTestGroups;
import com.android.tools.idea.tests.gui.framework.IdeGuiTest;
import com.android.tools.idea.tests.gui.framework.fixture.ChooseGradleHomeDialogFixture;
import com.intellij.openapi.application.ApplicationManager;
import org.fest.swing.edt.GuiQuery;
import org.jetbrains.annotations.NotNull;
import org.junit.Test;

import java.io.File;

<<<<<<< HEAD
import static com.android.tools.idea.tests.gui.framework.GuiTests.UNSUPPORTED_GRADLE_HOME_PROPERTY;
import static com.android.tools.idea.tests.gui.framework.GuiTests.SUPPORTED_GRADLE_HOME_PROPERTY;
import static com.intellij.openapi.util.text.StringUtil.isEmpty;
=======
import static com.android.SdkConstants.GRADLE_MINIMUM_VERSION;
import static com.android.tools.idea.tests.gui.framework.TestGroup.PROJECT_SUPPORT;
import static com.android.tools.idea.tests.gui.framework.GuiTests.*;
import static org.fest.swing.edt.GuiActionRunner.execute;
import static org.junit.Assert.assertNotNull;
>>>>>>> 603529f2

/**
 * UI Test for {@link com.android.tools.idea.gradle.project.ChooseGradleHomeDialog}.
 */
@BelongsToTestGroups({PROJECT_SUPPORT})
public class ChooseGradleHomeDialogTest extends GuiTestCase {
  @Test @IdeGuiTest
  public void testValidationWithInvalidMinimumGradleVersion() {
<<<<<<< HEAD
    String oldGradleHome = System.getProperty(UNSUPPORTED_GRADLE_HOME_PROPERTY);
    if (isEmpty(oldGradleHome)) {
      String msg = String.format("Test '%1$s' skipped. It requires the system property '%2$s'.", getTestName(),
                                 UNSUPPORTED_GRADLE_HOME_PROPERTY);
      System.out.println(msg);
=======
    File unsupportedGradleHome = getUnsupportedGradleHome();
    if (unsupportedGradleHome == null) {
      skip("testValidationWithInvalidMinimumGradleVersion");
>>>>>>> 603529f2
      return;
    }

    ChooseGradleHomeDialogFixture dialog = launchChooseGradleHomeDialog();
    dialog.chooseGradleHome(unsupportedGradleHome)
          .clickOk()
          .requireValidationError("Gradle " + GRADLE_MINIMUM_VERSION + " or newer is required")
          .close();
  }

  @Test
  public void testValidateWithValidMinimumGradleVersion() {
<<<<<<< HEAD
    String gradleHome = System.getProperty(SUPPORTED_GRADLE_HOME_PROPERTY);
    if (isEmpty(gradleHome)) {
      String msg = String.format("Test '%1$s' skipped. It requires the system property '%2$s'.", getTestName(),
                                 SUPPORTED_GRADLE_HOME_PROPERTY);
      System.out.println(msg);
=======
    File gradleHomePath = getGradleHomePath();
    if (gradleHomePath == null) {
      skip("testValidateWithValidMinimumGradleVersion");
>>>>>>> 603529f2
      return;
    }

    ChooseGradleHomeDialogFixture dialog = launchChooseGradleHomeDialog();
    dialog.chooseGradleHome(gradleHomePath)
          .clickOk()
          .requireNotShowing();  // if it is not showing on the screen, it means that there were no validation errors.
  }

  @NotNull
  private ChooseGradleHomeDialogFixture launchChooseGradleHomeDialog() {
    final ChooseGradleHomeDialog dialog = execute(new GuiQuery<ChooseGradleHomeDialog>() {
      @Override
      protected ChooseGradleHomeDialog executeInEDT() throws Throwable {
        return new ChooseGradleHomeDialog(GRADLE_MINIMUM_VERSION);
      }
    });
    assertNotNull(dialog);

    ApplicationManager.getApplication().invokeLater(new Runnable() {
      @Override
      public void run() {
        dialog.setModal(false);
        dialog.show();
      }
    });

    return ChooseGradleHomeDialogFixture.find(myRobot);
  }
}<|MERGE_RESOLUTION|>--- conflicted
+++ resolved
@@ -27,17 +27,11 @@
 
 import java.io.File;
 
-<<<<<<< HEAD
-import static com.android.tools.idea.tests.gui.framework.GuiTests.UNSUPPORTED_GRADLE_HOME_PROPERTY;
-import static com.android.tools.idea.tests.gui.framework.GuiTests.SUPPORTED_GRADLE_HOME_PROPERTY;
-import static com.intellij.openapi.util.text.StringUtil.isEmpty;
-=======
 import static com.android.SdkConstants.GRADLE_MINIMUM_VERSION;
 import static com.android.tools.idea.tests.gui.framework.TestGroup.PROJECT_SUPPORT;
 import static com.android.tools.idea.tests.gui.framework.GuiTests.*;
 import static org.fest.swing.edt.GuiActionRunner.execute;
 import static org.junit.Assert.assertNotNull;
->>>>>>> 603529f2
 
 /**
  * UI Test for {@link com.android.tools.idea.gradle.project.ChooseGradleHomeDialog}.
@@ -46,17 +40,9 @@
 public class ChooseGradleHomeDialogTest extends GuiTestCase {
   @Test @IdeGuiTest
   public void testValidationWithInvalidMinimumGradleVersion() {
-<<<<<<< HEAD
-    String oldGradleHome = System.getProperty(UNSUPPORTED_GRADLE_HOME_PROPERTY);
-    if (isEmpty(oldGradleHome)) {
-      String msg = String.format("Test '%1$s' skipped. It requires the system property '%2$s'.", getTestName(),
-                                 UNSUPPORTED_GRADLE_HOME_PROPERTY);
-      System.out.println(msg);
-=======
     File unsupportedGradleHome = getUnsupportedGradleHome();
     if (unsupportedGradleHome == null) {
       skip("testValidationWithInvalidMinimumGradleVersion");
->>>>>>> 603529f2
       return;
     }
 
@@ -69,17 +55,9 @@
 
   @Test
   public void testValidateWithValidMinimumGradleVersion() {
-<<<<<<< HEAD
-    String gradleHome = System.getProperty(SUPPORTED_GRADLE_HOME_PROPERTY);
-    if (isEmpty(gradleHome)) {
-      String msg = String.format("Test '%1$s' skipped. It requires the system property '%2$s'.", getTestName(),
-                                 SUPPORTED_GRADLE_HOME_PROPERTY);
-      System.out.println(msg);
-=======
     File gradleHomePath = getGradleHomePath();
     if (gradleHomePath == null) {
       skip("testValidateWithValidMinimumGradleVersion");
->>>>>>> 603529f2
       return;
     }
 
