<?xml version="1.0" encoding="UTF-8"?>
<module relativePaths="true" type="JAVA_MODULE" version="4">
  <component name="NewModuleRootManager" inherit-compiler-output="true">
    <exclude-output />
    <content url="file://$MODULE_DIR$">
      <sourceFolder url="file://$MODULE_DIR$/resources" isTestSource="false" />
      <sourceFolder url="file://$MODULE_DIR$/src" isTestSource="false" />
      <sourceFolder url="file://$MODULE_DIR$/gen" isTestSource="false" generated="true" />
    </content>
    <orderEntry type="inheritedJdk" />
    <orderEntry type="sourceFolder" forTests="false" />
    <orderEntry type="module" module-name="intellij.java" />
    <orderEntry type="module" module-name="intellij.xml.dom" />
    <orderEntry type="module" module-name="intellij.java.execution.impl" />
    <orderEntry type="module" module-name="intellij.xml.dom.impl" />
    <orderEntry type="module" module-name="intellij.java.compiler.impl" />
    <orderEntry type="module" module-name="intellij.xml.impl" />
    <orderEntry type="module" module-name="intellij.java.debugger.impl" />
    <orderEntry type="module" module-name="intellij.platform.debugger.impl" />
    <orderEntry type="module" module-name="intellij.java.execution" />
    <orderEntry type="module" module-name="intellij.platform.smRunner" />
    <orderEntry type="module" module-name="intellij.junit" />
    <orderEntry type="module" module-name="intellij.java.ui" />
    <orderEntry type="module" module-name="intellij.maven" />
    <orderEntry type="module" module-name="intellij.java.impl" />
    <orderEntry type="module" module-name="intellij.properties" />
    <orderEntry type="module" module-name="intellij.testng" />
    <orderEntry type="module" module-name="intellij.android.buildCommon" exported="" />
    <orderEntry type="module" module-name="intellij.android.common" />
    <orderEntry type="module" module-name="intellij.android.rt" />
    <orderEntry type="module" module-name="intellij.java.indexing" />
    <orderEntry type="module" module-name="intellij.platform.jps.build" />
    <orderEntry type="module" module-name="intellij.spellchecker" />
    <orderEntry type="module" module-name="android.sdktools.draw9patch" />
    <orderEntry type="library" name="freemarker-2.3.20" level="project" />
    <orderEntry type="module" module-name="intellij.platform.images" exported="" />
    <orderEntry type="module" module-name="intellij.platform.ide" />
    <orderEntry type="module" module-name="intellij.eclipse" />
    <orderEntry type="module" module-name="intellij.platform.externalSystem" />
    <orderEntry type="library" name="gson" level="project" />
    <orderEntry type="module" module-name="intellij.groovy" />
    <orderEntry type="module" module-name="android.sdktools.perflib" />
    <orderEntry type="library" name="swingx" level="project" />
    <orderEntry type="module" module-name="intellij.platform.util" />
    <orderEntry type="module" module-name="intellij.properties.psi" />
    <orderEntry type="module" module-name="intellij.platform.bootstrap" />
    <orderEntry type="library" name="jcip" level="project" />
    <orderEntry type="module" module-name="intellij.android.adt.ui" />
    <orderEntry type="module" module-name="intellij.android.adt.ui.model" />
    <orderEntry type="module-library">
      <library>
        <CLASSES>
          <root url="jar://$MODULE_DIR$/lib/spantable.jar!/" />
        </CLASSES>
        <JAVADOC />
        <SOURCES>
          <root url="jar://$MODULE_DIR$/lib/src/spantable-src.jar!/" />
        </SOURCES>
      </library>
    </orderEntry>
    <orderEntry type="library" name="jsr305" level="project" />
    <orderEntry type="module" module-name="android.sdktools.instant-run-client" />
    <orderEntry type="module" module-name="android.sdktools.instant-run-common" />
    <orderEntry type="library" name="jna" level="project" />
    <orderEntry type="module-library">
      <library>
        <CLASSES>
          <root url="jar://$MODULE_DIR$/lib/data-binding.jar!/" />
        </CLASSES>
        <JAVADOC />
        <SOURCES />
      </library>
    </orderEntry>
    <orderEntry type="library" name="Gradle" level="project" />
    <orderEntry type="module" module-name="intellij.gradle.java" />
    <orderEntry type="module" module-name="intellij.android.layoutlib" />
    <orderEntry type="library" name="baksmali" level="project" />
    <orderEntry type="library" name="dexlib2" level="project" />
    <orderEntry type="module" module-name="android.sdktools.binary-resources" />
    <orderEntry type="module" module-name="android.sdktools.analyzer" />
    <orderEntry type="module" module-name="android.sdktools.pixelprobe" />
    <orderEntry type="module" module-name="intellij.android.observable" />
    <orderEntry type="module" module-name="intellij.gradle.toolingExtension.impl" />
    <orderEntry type="module" module-name="intellij.android.wizard" />
    <orderEntry type="module" module-name="intellij.android.smali" />
    <orderEntry type="module" module-name="android.sdktools.java-lib-model" />
    <orderEntry type="module" module-name="android.sdktools.java-lib-model-builder" />
    <orderEntry type="module" module-name="android.sdktools.layoutinspector" />
    <orderEntry type="module" module-name="android.sdktools.flags" />
    <orderEntry type="module" module-name="intellij.platform.lang" />
    <orderEntry type="module" module-name="intellij.android.observable.ui" />
    <orderEntry type="module" module-name="intellij.android.artwork" />
    <orderEntry type="library" name="analytics-protos" level="project" />
    <orderEntry type="library" name="com.android.tools.analytics-library:tracker:26.1.2" level="project" />
    <orderEntry type="library" name="com.android.tools.analytics-library:shared:26.1.2" level="project" />
    <orderEntry type="library" name="commons-io" level="project" />
<<<<<<< HEAD
    <orderEntry type="library" name="lombok-ast" level="project" />
=======
    <orderEntry type="library" name="XStream" level="project" />
>>>>>>> df415ccf
    <orderEntry type="library" name="jgraphx" level="project" />
    <orderEntry type="library" name="com.android.tools.build:manifest-merger:26.1.2" level="project" />
    <orderEntry type="module-library">
      <library name="bouncy-castle">
        <CLASSES>
          <root url="jar://$MODULE_DIR$/lib/bcpkix-jdk15on-155.jar!/" />
        </CLASSES>
        <JAVADOC />
        <SOURCES />
      </library>
    </orderEntry>
<<<<<<< HEAD
    <orderEntry type="library" name="protobuf" level="project" />
=======
    <orderEntry type="module" module-name="intellij.android.project-system" />
    <orderEntry type="module" module-name="intellij.android.android-lang" />
    <orderEntry type="module" module-name="android.sdktools.usb-devices" />
    <orderEntry type="module" module-name="intellij.android.android-adb" />
    <orderEntry type="module" module-name="intellij.android.apkanalyzer" />
    <orderEntry type="library" name="Guava" level="project" />
>>>>>>> df415ccf
  </component>
</module><|MERGE_RESOLUTION|>--- conflicted
+++ resolved
@@ -94,11 +94,7 @@
     <orderEntry type="library" name="com.android.tools.analytics-library:tracker:26.1.2" level="project" />
     <orderEntry type="library" name="com.android.tools.analytics-library:shared:26.1.2" level="project" />
     <orderEntry type="library" name="commons-io" level="project" />
-<<<<<<< HEAD
-    <orderEntry type="library" name="lombok-ast" level="project" />
-=======
     <orderEntry type="library" name="XStream" level="project" />
->>>>>>> df415ccf
     <orderEntry type="library" name="jgraphx" level="project" />
     <orderEntry type="library" name="com.android.tools.build:manifest-merger:26.1.2" level="project" />
     <orderEntry type="module-library">
@@ -110,15 +106,12 @@
         <SOURCES />
       </library>
     </orderEntry>
-<<<<<<< HEAD
-    <orderEntry type="library" name="protobuf" level="project" />
-=======
     <orderEntry type="module" module-name="intellij.android.project-system" />
     <orderEntry type="module" module-name="intellij.android.android-lang" />
     <orderEntry type="module" module-name="android.sdktools.usb-devices" />
     <orderEntry type="module" module-name="intellij.android.android-adb" />
     <orderEntry type="module" module-name="intellij.android.apkanalyzer" />
     <orderEntry type="library" name="Guava" level="project" />
->>>>>>> df415ccf
+    <orderEntry type="library" name="protobuf" level="project" />
   </component>
 </module>