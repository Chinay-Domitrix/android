<?xml version="1.0" encoding="UTF-8"?>
<module type="JAVA_MODULE" version="4">
  <component name="NewModuleRootManager" inherit-compiler-output="true">
    <exclude-output />
    <content url="file://$MODULE_DIR$/testResources">
      <sourceFolder url="file://$MODULE_DIR$/testResources" type="java-test-resource" />
    </content>
    <content url="file://$MODULE_DIR$/testSrc">
      <sourceFolder url="file://$MODULE_DIR$/testSrc" isTestSource="true" />
    </content>
    <orderEntry type="inheritedJdk" />
<<<<<<< HEAD
    <orderEntry type="sourceFolder" forTests="false" />
    <orderEntry type="library" name="studio-proto" level="project" />
    <orderEntry type="module" module-name="intellij.platform.lang.impl" scope="TEST" />
    <orderEntry type="library" name="StreamEx" level="project" />
    <orderEntry type="module" module-name="intellij.platform.testFramework" scope="TEST" />
    <orderEntry type="library" scope="TEST" name="kotlin-test" level="project" />
    <orderEntry type="library" scope="TEST" name="kotlin-reflect" level="project" />
=======
    <orderEntry type="library" name="studio-sdk" level="project" />
    <orderEntry type="library" name="studio-plugin-gradle" level="project" />
    <orderEntry type="sourceFolder" forTests="false" />
>>>>>>> cdc83e4e
    <orderEntry type="module" module-name="intellij.android.core" scope="TEST" />
    <orderEntry type="module" module-name="intellij.android.adt.ui" scope="TEST" />
    <orderEntry type="module" module-name="intellij.android.adt.ui.model" scope="TEST" />
    <orderEntry type="library" scope="TEST" name="easymock" level="project" />
    <orderEntry type="library" scope="TEST" name="mockito" level="project" />
    <orderEntry type="library" scope="TEST" name="truth" level="project" />
    <orderEntry type="module" module-name="android.sdktools.testutils" scope="TEST" />
    <orderEntry type="module" module-name="intellij.android.observable" scope="TEST" />
    <orderEntry type="module" module-name="android.sdktools.common" scope="TEST" />
    <orderEntry type="module" module-name="android.sdktools.manifest-merger" scope="TEST" />
    <orderEntry type="module" module-name="intellij.android.layoutlib-loader" scope="TEST" />
    <orderEntry type="library" scope="TEST" name="dexlib2" level="project" />
    <orderEntry type="module" module-name="intellij.android.testFramework" scope="TEST" />
    <orderEntry type="module" module-name="analytics-shared" scope="TEST" />
    <orderEntry type="module" module-name="android.sdktools.analytics-testing" scope="TEST" />
    <orderEntry type="module" module-name="analytics-tracker" scope="TEST" />
    <orderEntry type="module" module-name="intellij.android.wizard" scope="TEST" />
    <orderEntry type="module" module-name="intellij.android.wizard.model" scope="TEST" />
    <orderEntry type="library" scope="TEST" name="guava-testlib" level="project" />
    <orderEntry type="module" module-name="android.sdktools.fakeadbserver" scope="TEST" />
    <orderEntry type="module" module-name="intellij.android.sdkUpdates" scope="TEST" />
    <orderEntry type="module" module-name="intellij.android.gradle-tooling.api" scope="TEST" />
    <orderEntry type="library" scope="TEST" name="equalsverifier" level="project" />
    <orderEntry type="module" module-name="android.sdktools.analyzer" scope="TEST" />
    <orderEntry type="module" module-name="android.sdktools.sdk-common" scope="TEST" />
    <orderEntry type="module" module-name="android.sdktools.flags" scope="TEST" />
    <orderEntry type="module" module-name="intellij.android.artwork" scope="TEST" />
    <orderEntry type="module" module-name="intellij.android.common" scope="TEST" />
    <orderEntry type="module" module-name="intellij.android.apkanalyzer" scope="TEST" />
    <orderEntry type="library" scope="TEST" name="sqlite" level="project" />
    <orderEntry type="module" module-name="intellij.android.projectSystem" scope="TEST" />
    <orderEntry type="module" module-name="intellij.android.adb" scope="TEST" />
    <orderEntry type="module" module-name="intellij.android.projectSystem.gradle" scope="TEST" />
    <orderEntry type="module" module-name="intellij.android.adt.testutils" scope="TEST" />
<<<<<<< HEAD
    <orderEntry type="module" module-name="intellij.platform.jps.build" scope="TEST" />
    <orderEntry type="module" module-name="intellij.platform.credentialStore.ui" scope="TEST" />
=======
>>>>>>> cdc83e4e
    <orderEntry type="module" module-name="intellij.android.lang" scope="TEST" />
    <orderEntry type="module-library">
      <library name="instantapps-api">
        <CLASSES>
          <root url="jar://$MODULE_DIR$/lib/instantapps-api-1.8.jar!/" />
        </CLASSES>
        <JAVADOC />
        <SOURCES />
      </library>
    </orderEntry>
    <orderEntry type="module" module-name="analytics-crash" scope="TEST" />
    <orderEntry type="library" name="aapt-proto" level="project" />
    <orderEntry type="module-library" scope="TEST">
      <library>
        <CLASSES>
          <root url="jar://$MODULE_DIR$/lib/pepk.jar!/" />
        </CLASSES>
        <JAVADOC />
        <SOURCES />
      </library>
    </orderEntry>
    <orderEntry type="library" name="emulator-proto" level="project" />
    <orderEntry type="library" name="studio-analytics-proto" level="project" />
    <orderEntry type="library" scope="TEST" name="jimfs" level="project" />
    <orderEntry type="module" module-name="intellij.android.kotlin.extensions" scope="TEST" />
    <orderEntry type="module" module-name="intellij.android.kotlin.idea" scope="TEST" />
    <orderEntry type="module" module-name="intellij.android.kotlin.output.parser" scope="TEST" />
    <orderEntry type="module" module-name="intellij.android.deploy" scope="TEST" />
    <orderEntry type="module" module-name="perf-logger" scope="TEST" />
    <orderEntry type="module" module-name="intellij.android.databinding" scope="RUNTIME" />
    <orderEntry type="module" module-name="intellij.android.resources-base" scope="TEST" />
<<<<<<< HEAD
    <orderEntry type="library" scope="TEST" name="NanoXML" level="project" />
    <orderEntry type="module" module-name="intellij.android.debuggers" />
    <orderEntry type="module" module-name="intellij.platform.objectSerializer" scope="TEST" />
=======
    <orderEntry type="library" name="studio-proto" level="project" />
    <orderEntry type="module" module-name="intellij.android.app-inspection.inspectors.database" />
>>>>>>> cdc83e4e
    <orderEntry type="module" module-name="intellij.android.wizardTemplate.plugin" scope="TEST" />
    <orderEntry type="module" module-name="intellij.android.wizardTemplate.impl" scope="TEST" />
    <orderEntry type="module" module-name="intellij.lint" scope="TEST" />
    <orderEntry type="module" module-name="intellij.android.gradle.dsl" />
    <orderEntry type="module" module-name="intellij.android.projectSystem.gradle.psd" />
    <orderEntry type="module" module-name="android.sdktools.builder-model" />
    <orderEntry type="module-library">
      <library name="androidx-test-core-proto" type="repository">
<<<<<<< HEAD
        <properties maven-id="com.google.testing.platform:core-proto:0.0.8-alpha01" />
        <CLASSES>
          <root url="jar://$MAVEN_REPOSITORY$/com/google/testing/platform/core-proto/0.0.8-alpha01/core-proto-0.0.8-alpha01.jar!/" />
=======
        <properties maven-id="com.google.testing.platform:core-proto:0.0.8-alpha04" />
        <CLASSES>
          <root url="jar://$MAVEN_REPOSITORY$/com/google/testing/platform/core-proto/0.0.8-alpha04/core-proto-0.0.8-alpha04.jar!/" />
        </CLASSES>
        <JAVADOC />
        <SOURCES />
      </library>
    </orderEntry>
    <orderEntry type="library" name="android-test-plugin-host-device-info-proto" level="project" />
    <orderEntry type="module-library">
      <library name="libandroid-core-proto">
        <CLASSES>
          <root url="jar://$MODULE_DIR$/../../../../bazel-bin/tools/adt/idea/android/libandroid-core-proto.jar!/" />
        </CLASSES>
        <JAVADOC />
        <SOURCES />
      </library>
    </orderEntry>
    <orderEntry type="module-library" scope="TEST">
      <library name="libandroid-core-proto-test">
        <CLASSES>
          <root url="jar://$MODULE_DIR$/../../../../bazel-bin/tools/adt/idea/android/libandroid-core-proto-test.jar!/" />
        </CLASSES>
        <JAVADOC />
        <SOURCES />
      </library>
    </orderEntry>
    <orderEntry type="module" module-name="intellij.android.server-flags" />
    <orderEntry type="library" scope="TEST" name="studio-plugin-java-ide-customization" level="project" />
    <orderEntry type="library" scope="TEST" name="studio-plugin-java-i18n" level="project" />
    <orderEntry type="library" name="studio-plugin-Kotlin" level="project" />
    <orderEntry type="library" name="studio-plugin-Groovy" level="project" />
    <orderEntry type="library" name="studio-plugin-junit" level="project" />
    <orderEntry type="library" name="studio-plugin-properties" level="project" />
    <orderEntry type="library" name="studio-plugin-platform-images" level="project" />
    <orderEntry type="module-library">
      <library name="libstudio.android-test-plugin-host-retention-proto">
        <CLASSES>
          <root url="jar://$MODULE_DIR$/../../../../bazel-bin/tools/base/utp/android-test-plugin-host-retention-proto/libstudio.android-test-plugin-host-retention-proto.jar!/" />
>>>>>>> cdc83e4e
        </CLASSES>
        <JAVADOC />
        <SOURCES />
      </library>
    </orderEntry>
<<<<<<< HEAD
    <orderEntry type="library" name="jaxb-api" level="project" />
    <orderEntry type="module" module-name="intellij.webp" scope="TEST" />
    <orderEntry type="library" scope="TEST" name="ini4j" level="project" />
    <orderEntry type="module" module-name="intellij.android.gradle-tooling.impl" scope="TEST" />
    <orderEntry type="module" module-name="intellij.platform.core.ui" />
    <orderEntry type="module" module-name="intellij.platform.ide.util.io" scope="TEST" />
    <orderEntry type="library" scope="TEST" name="Velocity" level="project" />
    <orderEntry type="library" name="ASM" level="project" />
    <orderEntry type="library" name="CGLIB" level="project" />
=======
    <orderEntry type="module" module-name="intellij.android.projectSystem.gradle.models" scope="TEST" />
    <orderEntry type="module" module-name="intellij.android.projectSystem.gradle.repositorySearch" scope="TEST" />
    <orderEntry type="module" module-name="intellij.android.projectSystem.gradle.sync" scope="TEST" />
    <orderEntry type="module" module-name="utp" scope="TEST" />
    <orderEntry type="module" module-name="intellij.android.compose-common" scope="TEST" />
>>>>>>> cdc83e4e
  </component>
</module><|MERGE_RESOLUTION|>--- conflicted
+++ resolved
@@ -9,7 +9,6 @@
       <sourceFolder url="file://$MODULE_DIR$/testSrc" isTestSource="true" />
     </content>
     <orderEntry type="inheritedJdk" />
-<<<<<<< HEAD
     <orderEntry type="sourceFolder" forTests="false" />
     <orderEntry type="library" name="studio-proto" level="project" />
     <orderEntry type="module" module-name="intellij.platform.lang.impl" scope="TEST" />
@@ -17,23 +16,37 @@
     <orderEntry type="module" module-name="intellij.platform.testFramework" scope="TEST" />
     <orderEntry type="library" scope="TEST" name="kotlin-test" level="project" />
     <orderEntry type="library" scope="TEST" name="kotlin-reflect" level="project" />
-=======
-    <orderEntry type="library" name="studio-sdk" level="project" />
-    <orderEntry type="library" name="studio-plugin-gradle" level="project" />
-    <orderEntry type="sourceFolder" forTests="false" />
->>>>>>> cdc83e4e
     <orderEntry type="module" module-name="intellij.android.core" scope="TEST" />
+    <orderEntry type="module" module-name="intellij.spellchecker" scope="TEST" />
+    <orderEntry type="module" module-name="intellij.xml.psi" scope="TEST" />
     <orderEntry type="module" module-name="intellij.android.adt.ui" scope="TEST" />
     <orderEntry type="module" module-name="intellij.android.adt.ui.model" scope="TEST" />
     <orderEntry type="library" scope="TEST" name="easymock" level="project" />
     <orderEntry type="library" scope="TEST" name="mockito" level="project" />
     <orderEntry type="library" scope="TEST" name="truth" level="project" />
+    <orderEntry type="module" module-name="intellij.java.testFramework" scope="TEST" />
+    <orderEntry type="library" scope="TEST" name="Trove4j" level="project" />
+    <orderEntry type="module" module-name="intellij.xml.dom.impl" scope="TEST" />
     <orderEntry type="module" module-name="android.sdktools.testutils" scope="TEST" />
+    <orderEntry type="module" module-name="intellij.platform.externalSystem.impl" scope="TEST" />
     <orderEntry type="module" module-name="intellij.android.observable" scope="TEST" />
+    <orderEntry type="module" module-name="intellij.java.compiler" scope="TEST" />
     <orderEntry type="module" module-name="android.sdktools.common" scope="TEST" />
+    <orderEntry type="module" module-name="intellij.gradle.toolingExtension" scope="TEST" />
     <orderEntry type="module" module-name="android.sdktools.manifest-merger" scope="TEST" />
+    <orderEntry type="library" scope="TEST" name="Eclipse" level="project" />
+    <orderEntry type="module" module-name="intellij.xml.psi.impl" scope="TEST" />
+    <orderEntry type="module" module-name="intellij.xml.impl" scope="TEST" />
+    <orderEntry type="module" module-name="intellij.gradle" scope="TEST" />
+    <orderEntry type="module" module-name="intellij.gradle.tests" scope="TEST" />
+    <orderEntry type="module" module-name="intellij.groovy.psi" scope="TEST" />
     <orderEntry type="module" module-name="intellij.android.layoutlib-loader" scope="TEST" />
+    <orderEntry type="module" module-name="intellij.properties.psi" scope="TEST" />
+    <orderEntry type="module" module-name="intellij.platform.diff.impl" scope="TEST" />
     <orderEntry type="library" scope="TEST" name="dexlib2" level="project" />
+    <orderEntry type="module" module-name="intellij.java.compiler.impl" scope="TEST" />
+    <orderEntry type="module" module-name="intellij.junit" scope="TEST" />
+    <orderEntry type="module" module-name="intellij.java.execution.impl" scope="TEST" />
     <orderEntry type="module" module-name="intellij.android.testFramework" scope="TEST" />
     <orderEntry type="module" module-name="analytics-shared" scope="TEST" />
     <orderEntry type="module" module-name="android.sdktools.analytics-testing" scope="TEST" />
@@ -48,19 +61,18 @@
     <orderEntry type="module" module-name="android.sdktools.analyzer" scope="TEST" />
     <orderEntry type="module" module-name="android.sdktools.sdk-common" scope="TEST" />
     <orderEntry type="module" module-name="android.sdktools.flags" scope="TEST" />
+    <orderEntry type="module" module-name="intellij.properties.psi.impl" scope="TEST" />
     <orderEntry type="module" module-name="intellij.android.artwork" scope="TEST" />
     <orderEntry type="module" module-name="intellij.android.common" scope="TEST" />
+    <orderEntry type="module" module-name="intellij.platform.images" scope="TEST" />
     <orderEntry type="module" module-name="intellij.android.apkanalyzer" scope="TEST" />
     <orderEntry type="library" scope="TEST" name="sqlite" level="project" />
     <orderEntry type="module" module-name="intellij.android.projectSystem" scope="TEST" />
     <orderEntry type="module" module-name="intellij.android.adb" scope="TEST" />
     <orderEntry type="module" module-name="intellij.android.projectSystem.gradle" scope="TEST" />
     <orderEntry type="module" module-name="intellij.android.adt.testutils" scope="TEST" />
-<<<<<<< HEAD
     <orderEntry type="module" module-name="intellij.platform.jps.build" scope="TEST" />
     <orderEntry type="module" module-name="intellij.platform.credentialStore.ui" scope="TEST" />
-=======
->>>>>>> cdc83e4e
     <orderEntry type="module" module-name="intellij.android.lang" scope="TEST" />
     <orderEntry type="module-library">
       <library name="instantapps-api">
@@ -72,6 +84,7 @@
       </library>
     </orderEntry>
     <orderEntry type="module" module-name="analytics-crash" scope="TEST" />
+    <orderEntry type="library" name="commons-io" level="project" />
     <orderEntry type="library" name="aapt-proto" level="project" />
     <orderEntry type="module-library" scope="TEST">
       <library>
@@ -83,6 +96,7 @@
       </library>
     </orderEntry>
     <orderEntry type="library" name="emulator-proto" level="project" />
+    <orderEntry type="library" name="protobuf" level="project" />
     <orderEntry type="library" name="studio-analytics-proto" level="project" />
     <orderEntry type="library" scope="TEST" name="jimfs" level="project" />
     <orderEntry type="module" module-name="intellij.android.kotlin.extensions" scope="TEST" />
@@ -92,14 +106,10 @@
     <orderEntry type="module" module-name="perf-logger" scope="TEST" />
     <orderEntry type="module" module-name="intellij.android.databinding" scope="RUNTIME" />
     <orderEntry type="module" module-name="intellij.android.resources-base" scope="TEST" />
-<<<<<<< HEAD
     <orderEntry type="library" scope="TEST" name="NanoXML" level="project" />
     <orderEntry type="module" module-name="intellij.android.debuggers" />
     <orderEntry type="module" module-name="intellij.platform.objectSerializer" scope="TEST" />
-=======
-    <orderEntry type="library" name="studio-proto" level="project" />
     <orderEntry type="module" module-name="intellij.android.app-inspection.inspectors.database" />
->>>>>>> cdc83e4e
     <orderEntry type="module" module-name="intellij.android.wizardTemplate.plugin" scope="TEST" />
     <orderEntry type="module" module-name="intellij.android.wizardTemplate.impl" scope="TEST" />
     <orderEntry type="module" module-name="intellij.lint" scope="TEST" />
@@ -108,11 +118,6 @@
     <orderEntry type="module" module-name="android.sdktools.builder-model" />
     <orderEntry type="module-library">
       <library name="androidx-test-core-proto" type="repository">
-<<<<<<< HEAD
-        <properties maven-id="com.google.testing.platform:core-proto:0.0.8-alpha01" />
-        <CLASSES>
-          <root url="jar://$MAVEN_REPOSITORY$/com/google/testing/platform/core-proto/0.0.8-alpha01/core-proto-0.0.8-alpha01.jar!/" />
-=======
         <properties maven-id="com.google.testing.platform:core-proto:0.0.8-alpha04" />
         <CLASSES>
           <root url="jar://$MAVEN_REPOSITORY$/com/google/testing/platform/core-proto/0.0.8-alpha04/core-proto-0.0.8-alpha04.jar!/" />
@@ -131,6 +136,15 @@
         <SOURCES />
       </library>
     </orderEntry>
+    <orderEntry type="library" name="jaxb-api" level="project" />
+    <orderEntry type="module" module-name="intellij.webp" scope="TEST" />
+    <orderEntry type="library" scope="TEST" name="ini4j" level="project" />
+    <orderEntry type="module" module-name="intellij.android.gradle-tooling.impl" scope="TEST" />
+    <orderEntry type="module" module-name="intellij.platform.core.ui" />
+    <orderEntry type="module" module-name="intellij.platform.ide.util.io" scope="TEST" />
+    <orderEntry type="library" scope="TEST" name="Velocity" level="project" />
+    <orderEntry type="library" name="ASM" level="project" />
+    <orderEntry type="library" name="CGLIB" level="project" />
     <orderEntry type="module-library" scope="TEST">
       <library name="libandroid-core-proto-test">
         <CLASSES>
@@ -152,28 +166,15 @@
       <library name="libstudio.android-test-plugin-host-retention-proto">
         <CLASSES>
           <root url="jar://$MODULE_DIR$/../../../../bazel-bin/tools/base/utp/android-test-plugin-host-retention-proto/libstudio.android-test-plugin-host-retention-proto.jar!/" />
->>>>>>> cdc83e4e
         </CLASSES>
         <JAVADOC />
         <SOURCES />
       </library>
     </orderEntry>
-<<<<<<< HEAD
-    <orderEntry type="library" name="jaxb-api" level="project" />
-    <orderEntry type="module" module-name="intellij.webp" scope="TEST" />
-    <orderEntry type="library" scope="TEST" name="ini4j" level="project" />
-    <orderEntry type="module" module-name="intellij.android.gradle-tooling.impl" scope="TEST" />
-    <orderEntry type="module" module-name="intellij.platform.core.ui" />
-    <orderEntry type="module" module-name="intellij.platform.ide.util.io" scope="TEST" />
-    <orderEntry type="library" scope="TEST" name="Velocity" level="project" />
-    <orderEntry type="library" name="ASM" level="project" />
-    <orderEntry type="library" name="CGLIB" level="project" />
-=======
     <orderEntry type="module" module-name="intellij.android.projectSystem.gradle.models" scope="TEST" />
     <orderEntry type="module" module-name="intellij.android.projectSystem.gradle.repositorySearch" scope="TEST" />
     <orderEntry type="module" module-name="intellij.android.projectSystem.gradle.sync" scope="TEST" />
     <orderEntry type="module" module-name="utp" scope="TEST" />
     <orderEntry type="module" module-name="intellij.android.compose-common" scope="TEST" />
->>>>>>> cdc83e4e
   </component>
 </module>