/*
 * Copyright (C) 2016 The Android Open Source Project
 *
 * Licensed under the Apache License, Version 2.0 (the "License");
 * you may not use this file except in compliance with the License.
 * You may obtain a copy of the License at
 *
 *      http://www.apache.org/licenses/LICENSE-2.0
 *
 * Unless required by applicable law or agreed to in writing, software
 * distributed under the License is distributed on an "AS IS" BASIS,
 * WITHOUT WARRANTIES OR CONDITIONS OF ANY KIND, either express or implied.
 * See the License for the specific language governing permissions and
 * limitations under the License.
 */
package org.jetbrains.android.sdk;

import com.android.SdkConstants;
import com.android.internal.util.Preconditions;
import com.android.sdklib.AndroidVersion;
import com.android.sdklib.BuildToolInfo;
import com.android.sdklib.IAndroidTarget;
import com.android.sdklib.OptionalLibrary;
import com.android.sdklib.repository.targets.PlatformTarget;
import com.android.tools.idea.rendering.multi.CompatibilityRenderTarget;
import com.google.common.annotations.VisibleForTesting;
import com.google.common.collect.ImmutableList;
import com.intellij.openapi.application.ApplicationManager;
import com.intellij.openapi.application.PathManager;
import com.intellij.openapi.diagnostic.Logger;
import com.intellij.openapi.util.io.FileUtil;
import com.intellij.openapi.vfs.LocalFileSystem;
import com.intellij.openapi.vfs.VfsUtilCore;
import com.intellij.openapi.vfs.VirtualFile;
import java.io.File;
import java.util.List;
import java.util.Map;
import org.jetbrains.android.download.AndroidLayoutlibDownloader;
import org.jetbrains.annotations.NotNull;
import org.jetbrains.annotations.Nullable;

/**
 * {@link IAndroidTarget} to render using the layoutlib version and resources shipped with Android Studio.
 */
public final class StudioEmbeddedRenderTarget implements IAndroidTarget {
  private static final Logger LOG = Logger.getInstance(StudioEmbeddedRenderTarget.class);
  private static final String ONLY_FOR_RENDERING_ERROR = "This target is only for rendering";
  private static final String FRAMEWORK_RES_JAR = "framework_res.jar";

  public static final String LAYOUTLIB_BUNDLED_PATH = "plugins/android/lib/layoutlib/";

  // Possible paths of the embedded "layoutlib" directory.
  private static final String[] EMBEDDED_LAYOUTLIB_PATHS = {
    // Bundled path.
    LAYOUTLIB_BUNDLED_PATH,
    // Development path.
    "../../prebuilts/studio/layoutlib/",
    // IDEA path.
    "community/build/dependencies/build/android-sdk/prebuilts/studio/layoutlib/",
    // IDEA community path.
    "build/dependencies/build/android-sdk/prebuilts/studio/layoutlib/"
  };

  @Nullable private final String myBasePath;

  private static StudioEmbeddedRenderTarget ourStudioEmbeddedTarget;
  private static boolean ourDisableEmbeddedTargetForTesting = false;

  /**
   * Method that allows to disable the use of the embedded render target. Only for testing.
   *
   * @param value if true, the embedded layoutlib won't be used
   */
  @VisibleForTesting
  public static void setDisableEmbeddedTarget(boolean value) {
    assert ApplicationManager.getApplication().isUnitTestMode();

    ourDisableEmbeddedTargetForTesting = value;
  }

  /**
   * Returns a CompatibilityRenderTarget that will use StudioEmbeddedRenderTarget to do the rendering.
   */
  public static CompatibilityRenderTarget getCompatibilityTarget(@NotNull IAndroidTarget target) {
    StudioEmbeddedRenderTarget embeddedRenderer = getInstance();
    if (!embeddedRenderer.isValid() || ourDisableEmbeddedTargetForTesting) {
      // There is no embedded layoutlib in Idea distribution. It will be downloaded automatically on first use.
      // However in offline mode download may fail, PlatformRenderer should be used in this case.
      return new CompatibilityRenderTarget(target, target.getVersion().getApiLevel(), target);
    }

    int api = target.getVersion().getApiLevel();

    if (target instanceof CompatibilityRenderTarget) {
      CompatibilityRenderTarget compatRenderTarget = (CompatibilityRenderTarget)target;
      target = compatRenderTarget.getRealTarget();
    }

    return new CompatibilityRenderTarget(embeddedRenderer, api, target);
  }

  @NotNull
  @VisibleForTesting
  public static StudioEmbeddedRenderTarget getInstance() {
    if (ourStudioEmbeddedTarget == null) {
      ourStudioEmbeddedTarget = new StudioEmbeddedRenderTarget();
    }
    return ourStudioEmbeddedTarget;
  }

  private StudioEmbeddedRenderTarget() {
    myBasePath = getEmbeddedLayoutLibPath();
  }

  private boolean isValid(){
    return myBasePath != null;
  }
  /**
   * Returns the URL for the embedded layoutlib distribution.
   */
  @Nullable
<<<<<<< HEAD
  private static String getEmbeddedLayoutLibPath() {
    String homePath = FileUtil.toSystemIndependentName(PathManager.getHomePath() + "/");
=======
  public static String getEmbeddedLayoutLibPath() {
    String homePath = FileUtil.toSystemIndependentName(PathManager.getHomePath());
>>>>>>> 640ce73c

    StringBuilder notFoundPaths = new StringBuilder();
    for (String path : EMBEDDED_LAYOUTLIB_PATHS) {
      String jarPath = homePath + path;
      VirtualFile root = LocalFileSystem.getInstance().findFileByPath(FileUtil.toSystemIndependentName(jarPath));

      if (root != null) {
        File rootFile = VfsUtilCore.virtualToIoFile(root);
        if (rootFile.exists() && rootFile.isDirectory()) {
          LOG.debug("Embedded layoutlib found at " + jarPath);
          return rootFile.getAbsolutePath() + File.separator;
        }
      }
      else {
        notFoundPaths.append(jarPath).append('\n');
      }
    }

    AndroidLayoutlibDownloader.getInstance().makeSureComponentIsInPlace();
    File dir = AndroidLayoutlibDownloader.getInstance().getHostDir(LAYOUTLIB_BUNDLED_PATH);
    if (dir.exists()) {
      return dir.getAbsolutePath() + File.separator;
    }
    else {
      notFoundPaths.append(dir).append('\n');
    }

    LOG.error("Unable to find embedded layoutlib in paths:\n" + notFoundPaths);
    return null;
  }

  @Override
  @NotNull
  public String getLocation() {
    Preconditions.checkState(myBasePath != null, "Embedded layoutlib not found");
    return myBasePath;
  }

  @Override
  public String getVendor() {
    return PlatformTarget.PLATFORM_VENDOR;
  }

  @Override
  @NotNull
  public AndroidVersion getVersion() {
    // This method will never be called if this is used as a delegate of CompatibilityRenderTarget
    throw new UnsupportedOperationException("This target can only be used as a CompatibilityRenderTarget delegate");
  }

  @Override
  public String getVersionName() {
    // This method will never be called if this is used as a delegate of CompatibilityRenderTarget
    throw new UnsupportedOperationException("This target can only be used as a CompatibilityRenderTarget delegate");
  }

  @Override
  public int getRevision() {
    return 1;
  }

  @Override
  public boolean isPlatform() {
    return true;
  }

  @Override
  public IAndroidTarget getParent() {
    return null;
  }

  @Override
  @NotNull
  public String getPath(int pathId) {
    // The prebuilt version of layoutlib only includes the layoutlib.jar and the resources.
    switch (pathId) {
      case DATA:
        return getLocation() + SdkConstants.OS_PLATFORM_DATA_FOLDER;
      case RESOURCES:
        return getLocation() + SdkConstants.OS_PLATFORM_DATA_FOLDER + FRAMEWORK_RES_JAR;
      case FONTS:
        return getLocation() + SdkConstants.OS_PLATFORM_FONTS_FOLDER;
      default:
        assert false : getClass().getSimpleName() + " does not support path of type " + pathId;
        return getLocation();
    }
  }

  @Override
  public BuildToolInfo getBuildToolInfo() {
    return null;
  }

  @Override
  @NotNull
  public List<String> getBootClasspath() {
    return ImmutableList.of(getPath(IAndroidTarget.ANDROID_JAR));
  }

  @Override
  public boolean hasRenderingLibrary() {
    return true;
  }

  /*
   * All the methods below are not used since this is a target that is only used to render previews in Studio.
   */

  @Override
  public String getName() {
    // This method is only used for non platform targets
    throw new UnsupportedOperationException(ONLY_FOR_RENDERING_ERROR);
  }

  @Override
  public String getFullName() {
    return getName();
  }

  @Override
  public String getClasspathName() {
    return getName();
  }

  @Override
  public String getShortClasspathName() {
    return getName();
  }

  @Override
  @NotNull
  public List<OptionalLibrary> getOptionalLibraries() {
    throw new UnsupportedOperationException(ONLY_FOR_RENDERING_ERROR);
  }

  @Override
  @NotNull
  public List<OptionalLibrary> getAdditionalLibraries() {
    throw new UnsupportedOperationException(ONLY_FOR_RENDERING_ERROR);
  }

  @Override
  @NotNull
  public File[] getSkins() {
    throw new UnsupportedOperationException(ONLY_FOR_RENDERING_ERROR);
  }

  @Override
  @Nullable
  public File getDefaultSkin() {
    throw new UnsupportedOperationException(ONLY_FOR_RENDERING_ERROR);
  }

  @Override
  public String[] getPlatformLibraries() {
    throw new UnsupportedOperationException(ONLY_FOR_RENDERING_ERROR);
  }

  @Override
  public String getProperty(String name) {
    throw new UnsupportedOperationException(ONLY_FOR_RENDERING_ERROR);
  }

  @Override
  public Map<String, String> getProperties() {
    throw new UnsupportedOperationException(ONLY_FOR_RENDERING_ERROR);
  }

  @Override
  public boolean canRunOn(IAndroidTarget target) {
    throw new UnsupportedOperationException(ONLY_FOR_RENDERING_ERROR);
  }

  @Override
  public String hashString() {
    return "studio-embedded-render-target";
  }

  @Override
  public int compareTo(IAndroidTarget o) {
    throw new UnsupportedOperationException(ONLY_FOR_RENDERING_ERROR);
  }

  public static void resetInstance() {
    ourStudioEmbeddedTarget = null;
  }
}<|MERGE_RESOLUTION|>--- conflicted
+++ resolved
@@ -42,7 +42,7 @@
 /**
  * {@link IAndroidTarget} to render using the layoutlib version and resources shipped with Android Studio.
  */
-public final class StudioEmbeddedRenderTarget implements IAndroidTarget {
+public class StudioEmbeddedRenderTarget implements IAndroidTarget {
   private static final Logger LOG = Logger.getInstance(StudioEmbeddedRenderTarget.class);
   private static final String ONLY_FOR_RENDERING_ERROR = "This target is only for rendering";
   private static final String FRAMEWORK_RES_JAR = "framework_res.jar";
@@ -119,13 +119,8 @@
    * Returns the URL for the embedded layoutlib distribution.
    */
   @Nullable
-<<<<<<< HEAD
-  private static String getEmbeddedLayoutLibPath() {
+  public static String getEmbeddedLayoutLibPath() {
     String homePath = FileUtil.toSystemIndependentName(PathManager.getHomePath() + "/");
-=======
-  public static String getEmbeddedLayoutLibPath() {
-    String homePath = FileUtil.toSystemIndependentName(PathManager.getHomePath());
->>>>>>> 640ce73c
 
     StringBuilder notFoundPaths = new StringBuilder();
     for (String path : EMBEDDED_LAYOUTLIB_PATHS) {
