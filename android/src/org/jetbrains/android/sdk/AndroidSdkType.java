// Copyright 2000-2020 JetBrains s.r.o. Use of this source code is governed by the Apache 2.0 license that can be found in the LICENSE file.
package org.jetbrains.android.sdk;

import static com.android.tools.idea.io.FilePaths.toSystemDependentPath;
import static com.android.tools.idea.sdk.SdkPaths.validateAndroidSdk;
import static com.intellij.openapi.util.text.StringUtil.isEmpty;
import static org.jetbrains.android.sdk.AndroidSdkData.getSdkData;
import static org.jetbrains.android.sdk.AndroidSdkUtils.getTargetPresentableName;

import com.android.sdklib.AndroidVersion;
import com.android.sdklib.IAndroidTarget;
import com.android.tools.idea.sdk.AndroidSdks;
import com.android.tools.idea.sdk.Jdks;
import com.android.tools.idea.sdk.wizard.SdkQuickfixUtils;
import com.intellij.CommonBundle;
import com.intellij.openapi.projectRoots.AdditionalDataConfigurable;
import com.intellij.openapi.projectRoots.JavaSdk;
import com.intellij.openapi.projectRoots.JavaSdkType;
import com.intellij.openapi.projectRoots.Sdk;
import com.intellij.openapi.projectRoots.SdkAdditionalData;
import com.intellij.openapi.projectRoots.SdkModel;
import com.intellij.openapi.projectRoots.SdkModificator;
import com.intellij.openapi.projectRoots.SdkType;
import com.intellij.openapi.projectRoots.impl.JavaDependentSdkType;
import com.intellij.openapi.roots.AnnotationOrderRootType;
import com.intellij.openapi.roots.JavadocOrderRootType;
import com.intellij.openapi.roots.OrderRootType;
import com.intellij.openapi.ui.Messages;
import icons.AndroidIcons;
import java.io.File;
import java.util.ArrayList;
import java.util.Arrays;
import java.util.List;
<<<<<<< HEAD
import javax.swing.Icon;
=======
import javax.swing.*;
>>>>>>> c50c8b87
import org.jdom.Element;
import org.jetbrains.android.util.AndroidBundle;
import org.jetbrains.annotations.NonNls;
import org.jetbrains.annotations.NotNull;
import org.jetbrains.annotations.Nullable;

/**
 * @author Eugene.Kudelevsky
 */
public class AndroidSdkType extends JavaDependentSdkType implements JavaSdkType {
  @NonNls public static final String SDK_NAME = "Android SDK";
  @NonNls public static final String DEFAULT_EXTERNAL_DOCUMENTATION_PATH = "developer.android.com/reference/";
  @NonNls public static final String DEFAULT_EXTERNAL_DOCUMENTATION_URL = "http://" + DEFAULT_EXTERNAL_DOCUMENTATION_PATH;

  public AndroidSdkType() {
    super(SDK_NAME);
  }

  @Override
  @Nullable
  public String getBinPath(@NotNull Sdk sdk) {
    Sdk internalJavaSdk = getInternalJavaSdk(sdk);
    return internalJavaSdk == null ? null : JavaSdk.getInstance().getBinPath(internalJavaSdk);
  }

  @Override
  @Nullable
  public String getToolsPath(@NotNull Sdk sdk) {
    Sdk jdk = getInternalJavaSdk(sdk);
    if (jdk != null && jdk.getVersionString() != null) {
      return JavaSdk.getInstance().getToolsPath(jdk);
    }
    return null;
  }

  @Override
  @Nullable
  public String getVMExecutablePath(@NotNull Sdk sdk) {
    Sdk internalJavaSdk = getInternalJavaSdk(sdk);
    return internalJavaSdk == null ? null : JavaSdk.getInstance().getVMExecutablePath(internalJavaSdk);
  }

  @Override
  @Nullable
  public String suggestHomePath() {
    return null;
  }

  @Override
  public boolean isValidSdkHome(@Nullable String path) {
    if (isEmpty(path)) {
      return false;
    }
    File sdkPath = toSystemDependentPath(path);
    return validateAndroidSdk(sdkPath, false).success;
  }

  @Override
  public String getVersionString(@NotNull Sdk sdk) {
    Sdk internalJavaSdk = getInternalJavaSdk(sdk);
    return internalJavaSdk != null ? internalJavaSdk.getVersionString() : null;
  }

  @Override
  @NotNull
  public String suggestSdkName(@Nullable String currentSdkName, String sdkHome) {
    return SDK_NAME;
  }

  @Override
  public boolean setupSdkPaths(@NotNull Sdk sdk, @NotNull SdkModel sdkModel) {
    final List<String> javaSdks = new ArrayList<>();
    final Sdk[] sdks = sdkModel.getSdks();
    for (Sdk jdk : sdks) {
      if (Jdks.getInstance().isApplicableJdk(jdk)) {
        javaSdks.add(jdk.getName());
      }
    }

    if (javaSdks.isEmpty()) {
      Messages.showErrorDialog(AndroidBundle.message("no.jdk.for.android.found.error"), "No Java SDK Found");
      return false;
    }

    MessageBuildingSdkLog log = new MessageBuildingSdkLog();
    AndroidSdkData sdkData = getSdkData(sdk);

    if (sdkData == null) {
      String errorMessage = !log.getErrorMessage().isEmpty() ? log.getErrorMessage() : AndroidBundle.message("cannot.parse.sdk.error");
      Messages.showErrorDialog(errorMessage, "SDK Parsing Error");
      return false;
    }

    IAndroidTarget[] targets = sdkData.getTargets();

    if (targets.length == 0) {
      if (Messages.showOkCancelDialog(AndroidBundle.message("no.android.targets.error"), CommonBundle.getErrorTitle(),
                                      "Open SDK Manager", Messages.getCancelButton(), Messages.getErrorIcon()) == Messages.OK) {
        SdkQuickfixUtils.showAndroidSdkManager();
      }
      return false;
    }

    String[] targetNames = new String[targets.length];

    String newestPlatform = null;
    AndroidVersion version = null;

    for (int i = 0; i < targets.length; i++) {
      IAndroidTarget target = targets[i];
      String targetName = getTargetPresentableName(target);
      targetNames[i] = targetName;
      if (target.isPlatform() && (version == null || target.getVersion().compareTo(version) > 0)) {
        newestPlatform = targetName;
        version = target.getVersion();
      }
    }

    AndroidNewSdkDialog dialog = new AndroidNewSdkDialog(null, javaSdks, javaSdks.get(0), Arrays.asList(targetNames),
                                                         newestPlatform != null ? newestPlatform : targetNames[0]);
    if (!dialog.showAndGet()) {
      return false;
    }
    String name = javaSdks.get(dialog.getSelectedJavaSdkIndex());
    Sdk jdk = sdkModel.findSdk(name);
    IAndroidTarget target = targets[dialog.getSelectedTargetIndex()];
    String sdkName = AndroidSdks.getInstance().chooseNameForNewLibrary(target);
    AndroidSdks.getInstance().setUpSdk(sdk, target, sdkName, Arrays.asList(sdks), jdk);

    return true;
  }

  @Override
  @NotNull
  public AdditionalDataConfigurable createAdditionalDataConfigurable(@NotNull SdkModel sdkModel, @NotNull SdkModificator sdkModificator) {
    return new AndroidSdkConfigurable(sdkModel, sdkModificator);
  }

  @Override
  public void saveAdditionalData(@NotNull SdkAdditionalData data, @NotNull Element e) {
    if (data instanceof AndroidSdkAdditionalData) {
      ((AndroidSdkAdditionalData)data).save(e);
    }
  }

  @Override
  @NotNull
  public SdkAdditionalData loadAdditionalData(@NotNull Sdk currentSdk, @NotNull Element additional) {
    return new AndroidSdkAdditionalData(currentSdk, additional);
  }

  @Override
  @NotNull
  public String getPresentableName() {
    return AndroidBundle.message("android.sdk.presentable.name");
  }

  @Override
  @NotNull
  public Icon getIcon() {
    return AndroidIcons.Android;
  }

  @Override
  @NotNull
  public Icon getIconForAddAction() {
    return getIcon();
  }

  @Override
  @NotNull
  public String getDefaultDocumentationUrl(@NotNull Sdk sdk) {
    return DEFAULT_EXTERNAL_DOCUMENTATION_URL;
  }

  @Override
  public boolean isRootTypeApplicable(@NotNull OrderRootType type) {
    return type == OrderRootType.CLASSES ||
           type == OrderRootType.SOURCES ||
           type == JavadocOrderRootType.getInstance() ||
           type == AnnotationOrderRootType.getInstance();
  }

  @Nullable
  private static Sdk getInternalJavaSdk(@NotNull Sdk sdk) {
    AndroidSdkAdditionalData data = AndroidSdks.getInstance().getAndroidSdkAdditionalData(sdk);
    return data != null ? data.getJavaSdk() : null;
  }

  public static AndroidSdkType getInstance() {
    return SdkType.findInstance(AndroidSdkType.class);
  }

}<|MERGE_RESOLUTION|>--- conflicted
+++ resolved
@@ -1,4 +1,4 @@
-// Copyright 2000-2020 JetBrains s.r.o. Use of this source code is governed by the Apache 2.0 license that can be found in the LICENSE file.
+// Copyright 2000-2019 JetBrains s.r.o. Use of this source code is governed by the Apache 2.0 license that can be found in the LICENSE file.
 package org.jetbrains.android.sdk;
 
 import static com.android.tools.idea.io.FilePaths.toSystemDependentPath;
@@ -31,11 +31,7 @@
 import java.util.ArrayList;
 import java.util.Arrays;
 import java.util.List;
-<<<<<<< HEAD
-import javax.swing.Icon;
-=======
 import javax.swing.*;
->>>>>>> c50c8b87
 import org.jdom.Element;
 import org.jetbrains.android.util.AndroidBundle;
 import org.jetbrains.annotations.NonNls;
