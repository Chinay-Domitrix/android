--- conflicted
+++ resolved
@@ -1,4 +1,3 @@
-<<<<<<< HEAD
 /*
  * Copyright 2000-2010 JetBrains s.r.o.
  *
@@ -26,19 +25,6 @@
 import com.android.ide.common.resources.ResourceRepository;
 import com.android.resources.ResourceType;
 import com.android.sdklib.IAndroidTarget;
-=======
-// Copyright 2000-2019 JetBrains s.r.o. Use of this source code is governed by the Apache 2.0 license that can be found in the LICENSE file.
-
-package org.jetbrains.android.sdk;
-
-import com.android.SdkConstants;
-import com.android.annotations.VisibleForTesting;
-import com.android.annotations.concurrency.GuardedBy;
-import com.android.ide.common.resources.FrameworkResources;
-import com.android.resources.ResourceType;
-import com.android.sdklib.IAndroidTarget;
-import com.android.tools.idea.AndroidPsiUtils;
->>>>>>> cb3d2b7d
 import com.android.tools.idea.layoutlib.LayoutLibrary;
 import com.android.tools.idea.layoutlib.LayoutLibraryLoader;
 import com.android.tools.idea.layoutlib.RenderingException;
@@ -51,36 +37,18 @@
 import com.intellij.openapi.util.io.FileUtil;
 import com.intellij.openapi.vfs.LocalFileSystem;
 import com.intellij.openapi.vfs.VirtualFile;
-<<<<<<< HEAD
-import com.intellij.util.xml.NanoXmlUtil;
-import gnu.trove.TIntObjectHashMap;
-=======
-import com.intellij.psi.PsiFile;
-import com.intellij.psi.xml.XmlFile;
 import com.intellij.util.xml.NanoXmlBuilder;
 import com.intellij.util.xml.NanoXmlUtil;
 import gnu.trove.TIntObjectHashMap;
-import org.jetbrains.android.dom.attrs.AttributeDefinitions;
-import org.jetbrains.android.dom.attrs.AttributeDefinitionsImpl;
-import org.jetbrains.android.resourceManagers.FilteredAttributeDefinitions;
-import org.jetbrains.annotations.NotNull;
-import org.jetbrains.annotations.Nullable;
-
->>>>>>> cb3d2b7d
 import java.io.BufferedReader;
 import java.io.File;
 import java.io.FileReader;
 import java.io.IOException;
-<<<<<<< HEAD
 import java.util.Collection;
 import java.util.Collections;
 import java.util.HashMap;
 import java.util.HashSet;
 import java.util.List;
-=======
-import java.util.HashMap;
-import java.util.HashSet;
->>>>>>> cb3d2b7d
 import java.util.Map;
 import java.util.Set;
 import javax.annotation.concurrent.GuardedBy;
@@ -309,11 +277,7 @@
   }
 
   @VisibleForTesting
-<<<<<<< HEAD
-  static class MyPublicResourceCacheBuilder extends NanoXmlUtil.IXMLBuilderAdapter {
-=======
   static class MyPublicResourceCacheBuilder implements NanoXmlBuilder {
->>>>>>> cb3d2b7d
     private final Map<String, Set<String>> myResult = new HashMap<>();
     private final TIntObjectHashMap<String> myIdMap = new TIntObjectHashMap<>(3000);
 
@@ -430,7 +394,6 @@
 
     @Nullable
     private Set<String> collectValues(int pathId) {
-<<<<<<< HEAD
       try (BufferedReader reader = new BufferedReader(new FileReader(myTarget.getPath(pathId)))) {
         Set<String> result = new HashSet<>();
         String line;
@@ -439,21 +402,6 @@
 
           if (!line.isEmpty() && !line.startsWith("#")) {
             result.add(line);
-=======
-      final Set<String> result = new HashSet<>();
-      try {
-        final BufferedReader reader = new BufferedReader(new FileReader(myTarget.getPath(pathId)));
-
-        try {
-          String line;
-
-          while ((line = reader.readLine()) != null) {
-            line = line.trim();
-
-            if (!line.isEmpty() && !line.startsWith("#")) {
-              result.add(line);
-            }
->>>>>>> cb3d2b7d
           }
         }
         return result;
