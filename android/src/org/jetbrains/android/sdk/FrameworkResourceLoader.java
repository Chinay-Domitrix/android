/*
 * Copyright 2000-2010 JetBrains s.r.o.
 *
 * Licensed under the Apache License, Version 2.0 (the "License");
 * you may not use this file except in compliance with the License.
 * You may obtain a copy of the License at
 *
 * http://www.apache.org/licenses/LICENSE-2.0
 *
 * Unless required by applicable law or agreed to in writing, software
 * distributed under the License is distributed on an "AS IS" BASIS,
 * WITHOUT WARRANTIES OR CONDITIONS OF ANY KIND, either express or implied.
 * See the License for the specific language governing permissions and
 * limitations under the License.
 */

package org.jetbrains.android.sdk;

import com.android.annotations.NonNull;
import com.android.ide.common.resources.*;
import com.android.ide.common.resources.configuration.FolderConfiguration;
import com.android.io.IAbstractFile;
import com.android.io.IAbstractFolder;
import com.android.io.IAbstractResource;
import com.android.sdklib.IAndroidTarget;
import com.android.tools.idea.rendering.LogWrapper;
import com.android.utils.ILogger;
import com.intellij.openapi.diagnostic.Logger;
import org.jetbrains.android.util.AndroidBundle;
import org.jetbrains.android.util.BufferingFolderWrapper;
import org.jetbrains.annotations.NotNull;
import org.jetbrains.annotations.Nullable;

import java.io.File;
import java.io.IOException;

/** Loader which loads in a {@link com.android.ide.common.resources.FrameworkResources} */
public class FrameworkResourceLoader {
  private static final Logger LOG = Logger.getInstance(FrameworkResourceLoader.class);
  private static boolean ourNeedLocales;

  private FrameworkResourceLoader() {
  }

  @Nullable
  public static FrameworkResources load(@NotNull IAndroidTarget myTarget) throws IOException {
    final ILogger logger = new LogWrapper(LOG);
    final File resFolder = myTarget.getFile(IAndroidTarget.RESOURCES);
    if (!resFolder.isDirectory()) {
      LOG.error(AndroidBundle.message("android.directory.cannot.be.found.error", resFolder.getPath()));
      return null;
    }

    return loadPlatformResources(resFolder, logger);
  }

  private static FrameworkResources loadPlatformResources(File resFolder, ILogger log) throws IOException {
    final IAbstractFolder resFolderWrapper = new BufferingFolderWrapper(resFolder);
    final FrameworkResources resources = new IdeFrameworkResources(resFolderWrapper);
    resources.ensureInitialized();
    resources.loadPublicResources(log);
    return resources;
  }

  public static void requestLocales(boolean needLocales) {
    ourNeedLocales = needLocales;
  }

  public static class IdeFrameworkResources extends FrameworkResources {
    private boolean mySkippedLocales;

    public IdeFrameworkResources(@NonNull IAbstractFolder resFolder) {
      super(resFolder);
    }

    private boolean myCleared = true;
    private boolean myInitializing = false;

    @Override
    public synchronized void clear() {
      super.clear();
      myCleared = true;
    }

    public synchronized boolean getSkippedLocales() {
      return mySkippedLocales;
    }

    @Override
    public synchronized boolean ensureInitialized() {
      if (myCleared && !myInitializing) {
        mySkippedLocales = !ourNeedLocales;

        ScanningContext context = new ScanningContext(this);
        myInitializing = true;

        IAbstractResource[] resources = getResFolder().listMembers();

        for (IAbstractResource res : resources) {
          if (res instanceof IAbstractFolder) {
            IAbstractFolder folder = (IAbstractFolder)res;
            String resFolderName = folder.getName();
            if (resFolderName.startsWith("values-mcc") || resFolderName.startsWith("raw-")) {
              continue;
            }

            // Skip locale-specific folders
            if (mySkippedLocales && resFolderName.startsWith("values-")) {
              // Can I find out which resources we use in layoutlib?
              // Can I find out which ones we *expose* through public? I should filter JUST those!
              // I guess I could cache this stuff...?
              FolderConfiguration config = FolderConfiguration.getConfigForFolder(resFolderName);
<<<<<<< HEAD
              if (config == null || config.getEffectiveLanguage() != null) {
=======
              if (config == null || config.getLocaleQualifier() != null) {
>>>>>>> 603529f2
                continue;
              }
            }

            ResourceFolder resFolder = processFolder(folder);
            if (resFolder != null) {
              IAbstractResource[] files = folder.listMembers();
              for (IAbstractResource fileRes : files) {
                if (fileRes instanceof IAbstractFile) {
                  IAbstractFile file = (IAbstractFile)fileRes;
                  resFolder.processFile(file, ResourceDeltaKind.ADDED, context);
                }
              }
            }
          }
        }

        myInitializing = false;
        myCleared = false;
        return true;
      }

      return false;
    }
  }
}<|MERGE_RESOLUTION|>--- conflicted
+++ resolved
@@ -110,11 +110,7 @@
               // Can I find out which ones we *expose* through public? I should filter JUST those!
               // I guess I could cache this stuff...?
               FolderConfiguration config = FolderConfiguration.getConfigForFolder(resFolderName);
-<<<<<<< HEAD
-              if (config == null || config.getEffectiveLanguage() != null) {
-=======
               if (config == null || config.getLocaleQualifier() != null) {
->>>>>>> 603529f2
                 continue;
               }
             }
