package org.jetbrains.android.sdk;

import com.intellij.ide.highlighter.XmlFileType;
import com.intellij.openapi.fileEditor.FileEditor;
import com.intellij.openapi.module.Module;
import com.intellij.openapi.module.ModuleUtilCore;
import com.intellij.openapi.project.Project;
import com.intellij.openapi.roots.ui.configuration.ClasspathEditor;
import com.intellij.openapi.roots.ui.configuration.ModulesConfigurator;
import com.intellij.openapi.util.Key;
import com.intellij.openapi.vfs.VirtualFile;
import com.intellij.ui.EditorNotificationPanel;
import com.intellij.ui.EditorNotifications;
import org.jetbrains.android.facet.AndroidFacet;
import org.jetbrains.android.facet.AndroidRootUtil;
import org.jetbrains.android.util.AndroidResourceUtil;
import org.jetbrains.annotations.NotNull;
import org.jetbrains.annotations.Nullable;

/**
 * @author Eugene.Kudelevsky
 */
public class AndroidSdkNotConfiguredNotificationProvider extends EditorNotifications.Provider<EditorNotificationPanel> {
  private static final Key<EditorNotificationPanel> KEY = Key.create("android.sdk.not.configured.notification");

  private final Project myProject;
  private final EditorNotifications myNotifications;

<<<<<<< HEAD
  public AndroidSdkNotConfiguredNotificationProvider(Project project) {
    myProject = project;
    myNotifications = EditorNotifications.getInstance(project);
=======
  public AndroidSdkNotConfiguredNotificationProvider(Project project, final EditorNotifications notifications) {
    myProject = project;
    myNotifications = notifications;
>>>>>>> f305d7b8
  }

  @NotNull
  @Override
  public Key<EditorNotificationPanel> getKey() {
    return KEY;
  }

  @Nullable
  @Override
  public EditorNotificationPanel createNotificationPanel(@NotNull VirtualFile file, @NotNull FileEditor fileEditor) {
    if (file.getFileType() != XmlFileType.INSTANCE) {
      return null;
    }
    final Module module = ModuleUtilCore.findModuleForFile(file, myProject);
    final AndroidFacet facet = module != null ? AndroidFacet.getInstance(module) : null;

    if (facet == null) {
      return null;
    }
    if (!facet.requiresAndroidModel()
        && (AndroidResourceUtil.isResourceFile(file, facet) || file.equals(AndroidRootUtil.getPrimaryManifestFile(facet)))) {
      final AndroidPlatform platform = AndroidPlatform.getInstance(module);

      if (platform == null) {
        return new MySdkNotConfiguredNotificationPanel(module);
      }
    }
    return null;
  }

  private class MySdkNotConfiguredNotificationPanel extends EditorNotificationPanel {

    MySdkNotConfiguredNotificationPanel(@NotNull final Module module) {
      setText("Android SDK is not configured for module '" + module.getName() + "' or corrupted");

      createActionLabel("Open Project Structure", new Runnable() {
        @Override
        public void run() {
<<<<<<< HEAD
          ModulesConfigurator.showDialog(module.getProject(), module.getName(), ClasspathEditor.NAME);
=======
          ModulesConfigurator.showDialog(module.getProject(), module.getName(), ClasspathEditor.getName());
>>>>>>> f305d7b8
          myNotifications.updateAllNotifications();
        }
      });
    }
  }
}
<|MERGE_RESOLUTION|>--- conflicted
+++ resolved
@@ -26,15 +26,9 @@
   private final Project myProject;
   private final EditorNotifications myNotifications;
 
-<<<<<<< HEAD
   public AndroidSdkNotConfiguredNotificationProvider(Project project) {
     myProject = project;
     myNotifications = EditorNotifications.getInstance(project);
-=======
-  public AndroidSdkNotConfiguredNotificationProvider(Project project, final EditorNotifications notifications) {
-    myProject = project;
-    myNotifications = notifications;
->>>>>>> f305d7b8
   }
 
   @NotNull
@@ -74,11 +68,7 @@
       createActionLabel("Open Project Structure", new Runnable() {
         @Override
         public void run() {
-<<<<<<< HEAD
-          ModulesConfigurator.showDialog(module.getProject(), module.getName(), ClasspathEditor.NAME);
-=======
           ModulesConfigurator.showDialog(module.getProject(), module.getName(), ClasspathEditor.getName());
->>>>>>> f305d7b8
           myNotifications.updateAllNotifications();
         }
       });
