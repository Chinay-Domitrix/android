--- conflicted
+++ resolved
@@ -421,11 +421,7 @@
   public static AndroidSdkData getFirstAndroidModuleSdkData(Project project) {
     List<AndroidFacet> facets = ProjectFacetManager.getInstance(project).getFacets(AndroidFacet.ID);
     for (AndroidFacet facet : facets) {
-<<<<<<< HEAD
-      AndroidPlatform androidPlatform = facet.getAndroidPlatform();
-=======
       AndroidPlatform androidPlatform = AndroidPlatform.getInstance(facet.getModule());
->>>>>>> c50c8b87
       if (androidPlatform != null) {
         return androidPlatform.getSdkData();
       }
