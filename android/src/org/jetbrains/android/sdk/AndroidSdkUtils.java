--- conflicted
+++ resolved
@@ -110,14 +110,6 @@
   public static final String SDK_NAME_PREFIX = "Android ";
   public static final String DEFAULT_JDK_NAME = "JDK";
 
-<<<<<<< HEAD
-  // TODO: Update these to a stable link
-  private static final String MAC_SDK_URL = "https://dl.google.com/android/android-sdk_r22.6.2-macosx.zip";
-  private static final String LINUX_SDK_URL = "https://dl.google.com/android/android-sdk_r22.6.2-linux.tgz";
-  private static final String WINDOWS_SDK_URL = "https://dl.google.com/android/android-sdk_r22.6.2-windows.zip";
-
-=======
->>>>>>> 603529f2
   private static AndroidSdkData ourSdkData;
 
   private AndroidSdkUtils() {
@@ -208,29 +200,14 @@
 
     // Explicitly add annotations.jar unless the target platform already provides it (API16+).
     if (sdkPath != null && needsAnnotationsJarInClasspath(target)) {
-<<<<<<< HEAD
-      JarFileSystem jarFileSystem = JarFileSystem.getInstance();
-      String annotationsJarPath =
-        FileUtil.toSystemIndependentName(sdkPath) + AndroidCommonUtils.ANNOTATIONS_JAR_RELATIVE_PATH + JarFileSystem.JAR_SEPARATOR;
-      VirtualFile annotationsJar = jarFileSystem.findFileByPath(annotationsJarPath);
-=======
       String annotationsJarPath = toSystemIndependentName(sdkPath) + ANNOTATIONS_JAR_RELATIVE_PATH;
       VirtualFile annotationsJar = findFileInJarFileSystem(annotationsJarPath);
->>>>>>> 603529f2
       if (annotationsJar != null) {
         result.add(new OrderRoot(annotationsJar, CLASSES));
       }
     }
 
     return result;
-  }
-
-  /**
-   * Indicates whether annotations.jar needs to be added to the classpath of an Android SDK. annotations.jar is not needed for API 16
-   * or newer. The annotations are already included in android.jar.
-   */
-  public static boolean needsAnnotationsJarInClasspath(@NotNull IAndroidTarget target) {
-    return target.getVersion().getApiLevel() <= 15;
   }
 
   @Nullable
