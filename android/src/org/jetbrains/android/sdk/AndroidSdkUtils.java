--- conflicted
+++ resolved
@@ -194,11 +194,7 @@
     }
 
     // Explicitly add annotations.jar unless the target platform already provides it (API16+).
-<<<<<<< HEAD
-    if (sdkPath != null && target.getVersion().getApiLevel() <= 15) {
-=======
     if (sdkPath != null && needsAnnotationsJarInClasspath(target)) {
->>>>>>> 5176f940
       JarFileSystem jarFileSystem = JarFileSystem.getInstance();
       String annotationsJarPath =
         FileUtil.toSystemIndependentName(sdkPath) + AndroidCommonUtils.ANNOTATIONS_JAR_RELATIVE_PATH + JarFileSystem.JAR_SEPARATOR;
