package org.jetbrains.android;

import com.android.annotations.VisibleForTesting;
import com.android.resources.ResourceType;
import com.google.common.collect.ImmutableSet;
import com.google.common.collect.Maps;
import com.intellij.openapi.fileTypes.StdFileTypes;
import com.intellij.openapi.vfs.VirtualFile;
import com.intellij.psi.PsiFile;
import com.intellij.psi.XmlRecursiveElementVisitor;
import com.intellij.psi.xml.XmlFile;
import com.intellij.psi.xml.XmlTag;
<<<<<<< HEAD
import com.intellij.util.containers.HashMap;
=======
>>>>>>> fd394df3
import com.intellij.util.indexing.*;
import com.intellij.util.io.DataExternalizer;
import com.intellij.util.io.DataInputOutputUtil;
import com.intellij.util.io.IOUtil;
import com.intellij.util.io.KeyDescriptor;
import com.intellij.util.text.CharArrayUtil;
import com.intellij.util.xml.NanoXmlUtil;
import gnu.trove.THashSet;
import org.jetbrains.android.util.AndroidCommonUtils;
import org.jetbrains.android.util.ResourceEntry;
import org.jetbrains.annotations.NonNls;
import org.jetbrains.annotations.NotNull;
import org.jetbrains.annotations.Nullable;

import java.io.DataInput;
import java.io.DataOutput;
import java.io.IOException;
import java.util.Collections;
import java.util.Map;

/**
 * @author Eugene.Kudelevsky
 */
public class AndroidValueResourcesIndex
  extends FileBasedIndexExtension<ResourceEntry, ImmutableSet<AndroidValueResourcesIndex.MyResourceInfo>> {

  public static final ID<ResourceEntry, ImmutableSet<MyResourceInfo>> INDEX_ID = ID.create("android.value.resources.index");

  @NonNls private static final String RESOURCES_ROOT_TAG = "resources";
  @NonNls private static final String NAME_ATTRIBUTE_VALUE = "name";
  @NonNls private static final String TYPE_ATTRIBUTE_VALUE = "type";

  private final DataIndexer<ResourceEntry, ImmutableSet<MyResourceInfo>, FileContent> myIndexer =
    new DataIndexer<ResourceEntry, ImmutableSet<MyResourceInfo>, FileContent>() {
      @Override
      @NotNull
      public Map<ResourceEntry, ImmutableSet<MyResourceInfo>> map(@NotNull FileContent inputData) {
        if (!isSimilarFile(inputData)) {
          return Collections.emptyMap();
        }
        final PsiFile file = inputData.getPsiFile();

        if (!(file instanceof XmlFile)) {
          return Collections.emptyMap();
        }
        final Map<ResourceEntry, ImmutableSet.Builder<MyResourceInfo>> resultBuilder = Maps.newHashMap();

        file.accept(new XmlRecursiveElementVisitor() {
          @Override
          public void visitXmlTag(XmlTag tag) {
            super.visitXmlTag(tag);
            final String resName = tag.getAttributeValue(NAME_ATTRIBUTE_VALUE);

            if (resName == null) {
              return;
            }
            final String tagName = tag.getName();
            final String resTypeStr;

            if ("item".equals(tagName)) {
              resTypeStr = tag.getAttributeValue(TYPE_ATTRIBUTE_VALUE);
            }
            else {
              resTypeStr = AndroidCommonUtils.getResourceTypeByTagName(tagName);
            }
            final ResourceType resType = resTypeStr != null ? ResourceType.getEnum(resTypeStr) : null;

            if (resType == null) {
              return;
            }
            final int offset = tag.getTextRange().getStartOffset();

            if (resType == ResourceType.ATTR) {
              final XmlTag parentTag = tag.getParentTag();
              final String contextName = parentTag != null ? parentTag.getAttributeValue(NAME_ATTRIBUTE_VALUE) : null;
              processResourceEntry(new ResourceEntry(resTypeStr, resName, contextName != null ? contextName : ""), resultBuilder, offset);
            }
            else {
              processResourceEntry(new ResourceEntry(resTypeStr, resName, ""), resultBuilder, offset);
            }
          }
        });

        Map<ResourceEntry, ImmutableSet<MyResourceInfo>> result = Maps.newHashMap();
        for (Map.Entry<ResourceEntry, ImmutableSet.Builder<MyResourceInfo>> entry : resultBuilder.entrySet()) {
          result.put(entry.getKey(), entry.getValue().build());
        }

        return result;
      }
    };

  private static boolean isSimilarFile(FileContent inputData) {
    if (CharArrayUtil.indexOf(inputData.getContentAsText(), "<" + RESOURCES_ROOT_TAG, 0) < 0) {
      return false;
    }
    final boolean[] ourRootTag = {false};

    NanoXmlUtil.parse(CharArrayUtil.readerFromCharSequence(inputData.getContentAsText()), new NanoXmlUtil.IXMLBuilderAdapter() {
      @Override
      public void startElement(String name, String nsPrefix, String nsURI, String systemID, int lineNr)
        throws Exception {
        ourRootTag[0] = RESOURCES_ROOT_TAG.equals(name) && nsPrefix == null;
        stop();
      }
    });
    return ourRootTag[0];
  }

  private static void processResourceEntry(@NotNull ResourceEntry entry,
                                           @NotNull Map<ResourceEntry, ImmutableSet.Builder<MyResourceInfo>> resultBuilder,
                                           int offset) {
    final MyResourceInfo info = new MyResourceInfo(entry, offset);
    resultBuilder.put(entry, ImmutableSet.<MyResourceInfo>builder().add(info));
    addEntryToMap(info, createTypeMarkerKey(entry.getType()), resultBuilder);
    addEntryToMap(info, createTypeNameMarkerKey(entry.getType(), entry.getName()), resultBuilder);
  }

  private static void addEntryToMap(MyResourceInfo info, ResourceEntry marker,
                                    Map<ResourceEntry, ImmutableSet.Builder<MyResourceInfo>> resultBuilder) {
    ImmutableSet.Builder<MyResourceInfo> setBuilder = resultBuilder.get(marker);

<<<<<<< HEAD
    if (set == null) {
      set = new THashSet<MyResourceInfo>();
      result.put(marker, set);
=======
    if (setBuilder == null) {
      setBuilder = ImmutableSet.builder();
      resultBuilder.put(marker, setBuilder);
>>>>>>> fd394df3
    }
    setBuilder.add(info);
  }

  @NotNull
  public static ResourceEntry createTypeMarkerKey(String type) {
    return createTypeNameMarkerKey(type, "TYPE_MARKER_RESOURCE");
  }

  @NotNull
  public static ResourceEntry createTypeNameMarkerKey(String type, String name) {
    return new ResourceEntry(type, normalizeDelimiters(name), "TYPE_MARKER_CONTEXT");
  }

  @VisibleForTesting
  static String normalizeDelimiters(String s) {
    int length = s.length();
    for (int j = 0, n = length; j < n; j++) {
      final char ch = s.charAt(j);
      if (!Character.isLetterOrDigit(ch) && ch != '_') {
        StringBuilder result = new StringBuilder(length);
        for (int i = 0; i < n; i++) {
          final char c = s.charAt(i);
          if (Character.isLetterOrDigit(c)) {
            result.append(c);
          }
          else {
            result.append('_');
          }
        }
        return result.toString();
      }
    }

    return s;
  }

  private final KeyDescriptor<ResourceEntry> myKeyDescriptor = new KeyDescriptor<ResourceEntry>() {
    @Override
    public void save(@NotNull DataOutput out, ResourceEntry value) throws IOException {
      IOUtil.writeUTF(out, value.getType());
      IOUtil.writeUTF(out, value.getName());
      IOUtil.writeUTF(out, value.getContext());
    }

    @Override
    public ResourceEntry read(@NotNull DataInput in) throws IOException {
      final String resType = IOUtil.readUTF(in);
      final String resName = IOUtil.readUTF(in);
      final String resContext = IOUtil.readUTF(in);
      return new ResourceEntry(resType, resName, resContext);
    }

    @Override
    public int getHashCode(ResourceEntry value) {
      return value.hashCode();
    }

    @Override
    public boolean isEqual(ResourceEntry val1, ResourceEntry val2) {
      return val1.equals(val2);
    }
  };
<<<<<<< HEAD

  private final DataExternalizer<Set<MyResourceInfo>> myValueExternalizer = new DataExternalizer<Set<MyResourceInfo>>() {
    @Override
    public void save(@NotNull DataOutput out, Set<MyResourceInfo> value) throws IOException {
      DataInputOutputUtil.writeINT(out, value.size());
=======
  
  private final DataExternalizer<ImmutableSet<MyResourceInfo>> myValueExternalizer = new DataExternalizer<ImmutableSet<MyResourceInfo>>() {
    @Override
    public void save(@NotNull DataOutput out, ImmutableSet<MyResourceInfo> value) throws IOException {
      out.writeInt(value.size());
>>>>>>> fd394df3

      for (MyResourceInfo entry : value) {
        IOUtil.writeUTF(out, entry.getResourceEntry().getType());
        IOUtil.writeUTF(out, entry.getResourceEntry().getName());
        IOUtil.writeUTF(out, entry.getResourceEntry().getContext());
        DataInputOutputUtil.writeINT(out, entry.getOffset());
      }
    }

    @Nullable
    @Override
<<<<<<< HEAD
    public Set<MyResourceInfo> read(@NotNull DataInput in) throws IOException {
      final int size = DataInputOutputUtil.readINT(in);
=======
    public ImmutableSet<MyResourceInfo> read(@NotNull DataInput in) throws IOException {
      final int size = in.readInt();
>>>>>>> fd394df3

      if (size < 0 || size > 65535) {
        // Something is very wrong; trigger an index rebuild
        throw new IOException("Corrupt Index: Size " + size);
      }

      if (size == 0) {
        return ImmutableSet.of();
      }
      final ImmutableSet.Builder<MyResourceInfo> result = ImmutableSet.builder();

      for (int i = 0; i < size; i++) {
        final String type = IOUtil.readUTF(in);
        final String name = IOUtil.readUTF(in);
        final String context = IOUtil.readUTF(in);
        final int offset = DataInputOutputUtil.readINT(in);
        result.add(new MyResourceInfo(new ResourceEntry(type, name, context), offset));
      }
      return result.build();
    }
  };

  @NotNull
  @Override
  public ID<ResourceEntry, ImmutableSet<MyResourceInfo>> getName() {
    return INDEX_ID;
  }

  @NotNull
  @Override
<<<<<<< HEAD
  public DataIndexer<ResourceEntry, Set<MyResourceInfo>, FileContent> getIndexer() {
    return myIndexer;
=======
  public DataIndexer<ResourceEntry, ImmutableSet<MyResourceInfo>, FileContent> getIndexer() {
    return myIndexer;  
>>>>>>> fd394df3
  }

  @NotNull
  @Override
  public KeyDescriptor<ResourceEntry> getKeyDescriptor() {
    return myKeyDescriptor;
  }

  @NotNull
  @Override
  public DataExternalizer<ImmutableSet<MyResourceInfo>> getValueExternalizer() {
    return myValueExternalizer;
  }

  @NotNull
  @Override
  public FileBasedIndex.InputFilter getInputFilter() {
    return new DefaultFileTypeSpecificInputFilter(StdFileTypes.XML) {
      @Override
      public boolean acceptInput(@NotNull final VirtualFile file) {
        return file.isInLocalFileSystem();
      }
    };
  }

  @Override
  public boolean dependsOnFileContent() {
    return true;
  }

  @Override
  public int getVersion() {
    return 6;
  }

  public static class MyResourceInfo {
    private final ResourceEntry myResourceEntry;
    private final int myOffset;

    private MyResourceInfo(@NotNull ResourceEntry resourceEntry, int offset) {
      myResourceEntry = resourceEntry;
      myOffset = offset;
    }

    @NotNull
    public ResourceEntry getResourceEntry() {
      return myResourceEntry;
    }

    public int getOffset() {
      return myOffset;
    }

    @Override
    public boolean equals(Object o) {
      if (this == o) {
        return true;
      }
      if (o == null || getClass() != o.getClass()) {
        return false;
      }

      MyResourceInfo info = (MyResourceInfo)o;

      if (myOffset != info.myOffset) {
        return false;
      }
      if (!myResourceEntry.equals(info.myResourceEntry)) {
        return false;
      }

      return true;
    }

    @Override
    public int hashCode() {
      int result = myResourceEntry.hashCode();
      result = 31 * result + myOffset;
      return result;
    }

    @Override
    public String toString() {
      return this.getClass().getDeclaringClass().getSimpleName() +
             '.' +
             this.getClass().getSimpleName() +
             '@' +
             Integer.toHexString(System.identityHashCode(this)) +
             '(' +
             myResourceEntry +
             ',' +
             myOffset +
             ')';
    }
  }
}<|MERGE_RESOLUTION|>--- conflicted
+++ resolved
@@ -10,18 +10,11 @@
 import com.intellij.psi.XmlRecursiveElementVisitor;
 import com.intellij.psi.xml.XmlFile;
 import com.intellij.psi.xml.XmlTag;
-<<<<<<< HEAD
-import com.intellij.util.containers.HashMap;
-=======
->>>>>>> fd394df3
 import com.intellij.util.indexing.*;
 import com.intellij.util.io.DataExternalizer;
-import com.intellij.util.io.DataInputOutputUtil;
-import com.intellij.util.io.IOUtil;
 import com.intellij.util.io.KeyDescriptor;
 import com.intellij.util.text.CharArrayUtil;
 import com.intellij.util.xml.NanoXmlUtil;
-import gnu.trove.THashSet;
 import org.jetbrains.android.util.AndroidCommonUtils;
 import org.jetbrains.android.util.ResourceEntry;
 import org.jetbrains.annotations.NonNls;
@@ -136,15 +129,9 @@
                                     Map<ResourceEntry, ImmutableSet.Builder<MyResourceInfo>> resultBuilder) {
     ImmutableSet.Builder<MyResourceInfo> setBuilder = resultBuilder.get(marker);
 
-<<<<<<< HEAD
-    if (set == null) {
-      set = new THashSet<MyResourceInfo>();
-      result.put(marker, set);
-=======
     if (setBuilder == null) {
       setBuilder = ImmutableSet.builder();
       resultBuilder.put(marker, setBuilder);
->>>>>>> fd394df3
     }
     setBuilder.add(info);
   }
@@ -185,16 +172,16 @@
   private final KeyDescriptor<ResourceEntry> myKeyDescriptor = new KeyDescriptor<ResourceEntry>() {
     @Override
     public void save(@NotNull DataOutput out, ResourceEntry value) throws IOException {
-      IOUtil.writeUTF(out, value.getType());
-      IOUtil.writeUTF(out, value.getName());
-      IOUtil.writeUTF(out, value.getContext());
+      out.writeUTF(value.getType());
+      out.writeUTF(value.getName());
+      out.writeUTF(value.getContext());
     }
 
     @Override
     public ResourceEntry read(@NotNull DataInput in) throws IOException {
-      final String resType = IOUtil.readUTF(in);
-      final String resName = IOUtil.readUTF(in);
-      final String resContext = IOUtil.readUTF(in);
+      final String resType = in.readUTF();
+      final String resName = in.readUTF();
+      final String resContext = in.readUTF();
       return new ResourceEntry(resType, resName, resContext);
     }
 
@@ -208,37 +195,24 @@
       return val1.equals(val2);
     }
   };
-<<<<<<< HEAD
-
-  private final DataExternalizer<Set<MyResourceInfo>> myValueExternalizer = new DataExternalizer<Set<MyResourceInfo>>() {
-    @Override
-    public void save(@NotNull DataOutput out, Set<MyResourceInfo> value) throws IOException {
-      DataInputOutputUtil.writeINT(out, value.size());
-=======
   
   private final DataExternalizer<ImmutableSet<MyResourceInfo>> myValueExternalizer = new DataExternalizer<ImmutableSet<MyResourceInfo>>() {
     @Override
     public void save(@NotNull DataOutput out, ImmutableSet<MyResourceInfo> value) throws IOException {
       out.writeInt(value.size());
->>>>>>> fd394df3
 
       for (MyResourceInfo entry : value) {
-        IOUtil.writeUTF(out, entry.getResourceEntry().getType());
-        IOUtil.writeUTF(out, entry.getResourceEntry().getName());
-        IOUtil.writeUTF(out, entry.getResourceEntry().getContext());
-        DataInputOutputUtil.writeINT(out, entry.getOffset());
+        out.writeUTF(entry.getResourceEntry().getType());
+        out.writeUTF(entry.getResourceEntry().getName());
+        out.writeUTF(entry.getResourceEntry().getContext());
+        out.writeInt(entry.getOffset());
       }
     }
 
     @Nullable
     @Override
-<<<<<<< HEAD
-    public Set<MyResourceInfo> read(@NotNull DataInput in) throws IOException {
-      final int size = DataInputOutputUtil.readINT(in);
-=======
     public ImmutableSet<MyResourceInfo> read(@NotNull DataInput in) throws IOException {
       final int size = in.readInt();
->>>>>>> fd394df3
 
       if (size < 0 || size > 65535) {
         // Something is very wrong; trigger an index rebuild
@@ -251,10 +225,10 @@
       final ImmutableSet.Builder<MyResourceInfo> result = ImmutableSet.builder();
 
       for (int i = 0; i < size; i++) {
-        final String type = IOUtil.readUTF(in);
-        final String name = IOUtil.readUTF(in);
-        final String context = IOUtil.readUTF(in);
-        final int offset = DataInputOutputUtil.readINT(in);
+        final String type = in.readUTF();
+        final String name = in.readUTF();
+        final String context = in.readUTF();
+        final int offset = in.readInt();
         result.add(new MyResourceInfo(new ResourceEntry(type, name, context), offset));
       }
       return result.build();
@@ -269,13 +243,8 @@
 
   @NotNull
   @Override
-<<<<<<< HEAD
-  public DataIndexer<ResourceEntry, Set<MyResourceInfo>, FileContent> getIndexer() {
-    return myIndexer;
-=======
   public DataIndexer<ResourceEntry, ImmutableSet<MyResourceInfo>, FileContent> getIndexer() {
     return myIndexer;  
->>>>>>> fd394df3
   }
 
   @NotNull
@@ -308,7 +277,7 @@
 
   @Override
   public int getVersion() {
-    return 6;
+    return 5;
   }
 
   public static class MyResourceInfo {
