--- conflicted
+++ resolved
@@ -225,16 +225,9 @@
     myActivityField.getChildComponent().setText(configuration.ACTIVITY_CLASS);
 
     final ArtifactManager artifactManager = ArtifactManager.getInstance(myProject);
-<<<<<<< HEAD
-    final Collection<? extends Artifact> artifacts =
-      artifactManager != null
-      ? artifactManager.getArtifactsByType(AndroidApplicationArtifactType.getInstance())
-      : Collections.<Artifact>emptyList();
-=======
     final Collection<? extends Artifact> artifacts = artifactManager == null
                                                      ? Collections.<Artifact>emptyList()
                                                      : artifactManager.getArtifactsByType(AndroidApplicationArtifactType.getInstance());
->>>>>>> ce71423f
     final String artifactName = configuration.ARTIFACT_NAME;
     Artifact artifactToSelect = null;
 
