/*
 * Copyright 2000-2016 JetBrains s.r.o.
 *
 * Licensed under the Apache License, Version 2.0 (the "License");
 * you may not use this file except in compliance with the License.
 * You may obtain a copy of the License at
 *
 * http://www.apache.org/licenses/LICENSE-2.0
 *
 * Unless required by applicable law or agreed to in writing, software
 * distributed under the License is distributed on an "AS IS" BASIS,
 * WITHOUT WARRANTIES OR CONDITIONS OF ANY KIND, either express or implied.
 * See the License for the specific language governing permissions and
 * limitations under the License.
 */
package org.jetbrains.android.inspections;

import com.intellij.codeInsight.daemon.JavaErrorBundle;
import com.intellij.codeInsight.daemon.impl.analysis.HighlightMessageUtil;
import com.intellij.codeInsight.daemon.impl.analysis.JavaHighlightUtil;
import com.intellij.codeInspection.*;
import com.intellij.codeInspection.ui.MultipleCheckboxOptionsPanel;
import com.intellij.openapi.extensions.ExtensionPointName;
import com.intellij.openapi.util.TextRange;
import com.intellij.psi.*;
import com.intellij.psi.infos.MethodCandidateInfo;
import com.intellij.psi.util.MethodSignatureBackedByPsiMethod;
import com.intellij.psi.util.PsiTreeUtil;
import org.jetbrains.annotations.NonNls;
import org.jetbrains.annotations.NotNull;
import org.jetbrains.annotations.Nullable;

import javax.swing.*;
import java.util.ArrayList;
import java.util.Collections;
import java.util.List;

/**
 * This class is a copy of {@link com.intellij.codeInspection.deprecation.DeprecationInspection}
 * but with one patch applied: https://android-review.googlesource.com/#/c/149415/
 */
public class AndroidDeprecationInspection extends BaseJavaBatchLocalInspectionTool {

  @SuppressWarnings("InspectionDescriptionNotFoundInspection")
  @NonNls public static final String SHORT_NAME = DeprecationUtil.DEPRECATION_SHORT_NAME;
  @NonNls public static final String ID = DeprecationUtil.DEPRECATION_ID;
  public static final String DISPLAY_NAME = DeprecationUtil.getDeprecationDisplayName();
  public static final String IGNORE_METHODS_OF_DEPRECATED_NAME = "IGNORE_METHODS_OF_DEPRECATED";

  public boolean IGNORE_INSIDE_DEPRECATED;
  public boolean IGNORE_ABSTRACT_DEPRECATED_OVERRIDES = true;
  public boolean IGNORE_IMPORT_STATEMENTS = true;
  public boolean IGNORE_METHODS_OF_DEPRECATED = true;

  @Override
  @NotNull
  public PsiElementVisitor buildVisitor(@NotNull final ProblemsHolder holder, boolean isOnTheFly) {
    return new DeprecationElementVisitor(holder, IGNORE_INSIDE_DEPRECATED, IGNORE_ABSTRACT_DEPRECATED_OVERRIDES,
                                                               IGNORE_IMPORT_STATEMENTS, IGNORE_METHODS_OF_DEPRECATED);
  }

  @Override
  @NotNull
  public String getDisplayName() {
    return DISPLAY_NAME;
  }

  @Override
  @NotNull
  public String getGroupDisplayName() {
    return "";
  }

  @Override
  @NotNull
  public String getShortName() {
    return SHORT_NAME;
  }

  @Override
  @NotNull
  @NonNls
  public String getID() {
    return ID;
  }

  @Override
  public boolean isEnabledByDefault() {
    return true;
  }

  @Override
  public JComponent createOptionsPanel() {
    final MultipleCheckboxOptionsPanel panel = new MultipleCheckboxOptionsPanel(this);
    panel.addCheckbox("Ignore inside deprecated members", "IGNORE_INSIDE_DEPRECATED");
    panel.addCheckbox("Ignore inside non-static imports", "IGNORE_IMPORT_STATEMENTS");
    panel.addCheckbox("<html>Ignore overrides of deprecated abstract methods from non-deprecated supers</html>", "IGNORE_ABSTRACT_DEPRECATED_OVERRIDES");
    panel.addCheckbox("Ignore members of deprecated classes", IGNORE_METHODS_OF_DEPRECATED_NAME);
    return panel;

  }

  private static class DeprecationElementVisitor extends JavaElementVisitor {
    private final ProblemsHolder myHolder;
    private final boolean myIgnoreInsideDeprecated;
    private final boolean myIgnoreAbstractDeprecatedOverrides;
    private final boolean myIgnoreImportStatements;
    private final boolean myIgnoreMethodsOfDeprecated;

    public DeprecationElementVisitor(final ProblemsHolder holder,
                                     boolean ignoreInsideDeprecated,
                                     boolean ignoreAbstractDeprecatedOverrides,
                                     boolean ignoreImportStatements,
                                     boolean ignoreMethodsOfDeprecated) {
      myHolder = holder;
      myIgnoreInsideDeprecated = ignoreInsideDeprecated;
      myIgnoreAbstractDeprecatedOverrides = ignoreAbstractDeprecatedOverrides;
      myIgnoreImportStatements = ignoreImportStatements;
      myIgnoreMethodsOfDeprecated = ignoreMethodsOfDeprecated;
    }

    @Override
    public void visitReferenceElement(PsiJavaCodeReferenceElement reference) {
      JavaResolveResult result = reference.advancedResolve(true);
      PsiElement resolved = result.getElement();
      checkDeprecated(resolved, reference.getReferenceNameElement(), null, myIgnoreInsideDeprecated, myIgnoreImportStatements, myIgnoreMethodsOfDeprecated, myHolder);
    }

    @Override
    public void visitImportStaticStatement(PsiImportStaticStatement statement) {
      final PsiJavaCodeReferenceElement importReference = statement.getImportReference();
      if (importReference != null) {
        checkDeprecated(importReference.resolve(), importReference.getReferenceNameElement(), null, myIgnoreInsideDeprecated, false, true, myHolder);
      }
    }

    @Override public void visitReferenceExpression(PsiReferenceExpression expression) {
      visitReferenceElement(expression);
    }

    @Override public void visitNewExpression(PsiNewExpression expression) {
      PsiType type = expression.getType();
      PsiExpressionList list = expression.getArgumentList();
      if (!(type instanceof PsiClassType)) return;
      PsiClassType.ClassResolveResult typeResult = ((PsiClassType)type).resolveGenerics();
      PsiClass aClass = typeResult.getElement();
      if (aClass == null) return;
      if (aClass instanceof PsiAnonymousClass) {
        type = ((PsiAnonymousClass)aClass).getBaseClassType();
        typeResult = ((PsiClassType)type).resolveGenerics();
        aClass = typeResult.getElement();
        if (aClass == null) return;
      }
      final PsiResolveHelper resolveHelper = JavaPsiFacade.getInstance(expression.getProject()).getResolveHelper();
      final PsiMethod[] constructors = aClass.getConstructors();
      if (constructors.length > 0 && list != null) {
        JavaResolveResult[] results = resolveHelper.multiResolveConstructor((PsiClassType)type, list, list);
        MethodCandidateInfo result = null;
        if (results.length == 1) result = (MethodCandidateInfo)results[0];

        PsiMethod constructor = result == null ? null : result.getElement();
        if (constructor != null && expression.getClassOrAnonymousClassReference() != null) {
          if (expression.getClassReference() == null && constructor.getParameterList().getParametersCount() == 0) return;
          checkDeprecated(constructor, expression.getClassOrAnonymousClassReference(), null, myIgnoreInsideDeprecated, myIgnoreImportStatements, true, myHolder);
        }
      }
    }

    @Override public void visitMethod(PsiMethod method){
      MethodSignatureBackedByPsiMethod methodSignature = MethodSignatureBackedByPsiMethod.create(method, PsiSubstitutor.EMPTY);
      if (!method.isConstructor()) {
        List<MethodSignatureBackedByPsiMethod> superMethodSignatures = method.findSuperMethodSignaturesIncludingStatic(true);
        checkMethodOverridesDeprecated(methodSignature, superMethodSignatures, myIgnoreAbstractDeprecatedOverrides, myHolder);
      } else {
        checkImplicitCallToSuper(method);
      }
    }

    private void checkImplicitCallToSuper(PsiMethod method) {
      final PsiClass containingClass = method.getContainingClass();
      assert containingClass != null;
      final PsiClass superClass = containingClass.getSuperClass();
      if (hasDefaultDeprecatedConstructor(superClass)) {
        if (superClass instanceof PsiAnonymousClass) {
          final PsiExpressionList argumentList = ((PsiAnonymousClass)superClass).getArgumentList();
          if (argumentList != null && argumentList.getExpressions().length > 0) return;
        }
        final PsiCodeBlock body = method.getBody();
        if (body != null) {
          final PsiStatement[] statements = body.getStatements();
          if (statements.length == 0 || !JavaHighlightUtil.isSuperOrThisCall(statements[0], true, true)) {
            registerDefaultConstructorProblem(superClass, method.getNameIdentifier(), false);
          }
        }
      }
    }

    private void registerDefaultConstructorProblem(PsiClass superClass, PsiElement nameIdentifier, boolean asDeprecated) {
      myHolder.registerProblem(nameIdentifier, "Default constructor in " + superClass.getQualifiedName() + " is deprecated",
                               asDeprecated ? ProblemHighlightType.LIKE_DEPRECATED : ProblemHighlightType.GENERIC_ERROR_OR_WARNING);
    }

    @Override
    public void visitClass(PsiClass aClass) {
      if (aClass instanceof PsiTypeParameter) return;
      final PsiMethod[] currentConstructors = aClass.getConstructors();
      if (currentConstructors.length == 0) {
        final PsiClass superClass = aClass.getSuperClass();
        if (hasDefaultDeprecatedConstructor(superClass)) {
          final boolean isAnonymous = aClass instanceof PsiAnonymousClass;
          if (isAnonymous) {
            final PsiExpressionList argumentList = ((PsiAnonymousClass)aClass).getArgumentList();
            if (argumentList != null && argumentList.getExpressions().length > 0) return;
          }
          registerDefaultConstructorProblem(superClass, isAnonymous ? ((PsiAnonymousClass)aClass).getBaseClassReference() : aClass.getNameIdentifier(), isAnonymous);
        }
      }
    }
  }

  private static boolean hasDefaultDeprecatedConstructor(PsiClass superClass) {
    if (superClass != null) {
      final PsiMethod[] constructors = superClass.getConstructors();
      for (PsiMethod constructor : constructors) {
        if (constructor.getParameterList().getParametersCount() == 0 && constructor.isDeprecated()) {
          return true;
        }
      }
    }
    return false;
  }

  //@top
  static void checkMethodOverridesDeprecated(MethodSignatureBackedByPsiMethod methodSignature,
                                             List<MethodSignatureBackedByPsiMethod> superMethodSignatures,
                                             boolean ignoreAbstractDeprecatedOverrides, ProblemsHolder holder) {
    PsiMethod method = methodSignature.getMethod();
    PsiElement methodName = method.getNameIdentifier();
    if (methodName == null) {
      return;
    }
    for (MethodSignatureBackedByPsiMethod superMethodSignature : superMethodSignatures) {
      PsiMethod superMethod = superMethodSignature.getMethod();
      PsiClass aClass = superMethod.getContainingClass();
      if (aClass == null) continue;
      // do not show deprecated warning for class implementing deprecated methods
      if (ignoreAbstractDeprecatedOverrides && !aClass.isDeprecated() && superMethod.hasModifierProperty(PsiModifier.ABSTRACT)) continue;
      if (superMethod.isDeprecated()) {
<<<<<<< HEAD
        String description = JavaErrorBundle.message("overrides.deprecated.method",
                                                     HighlightMessageUtil.getSymbolName(aClass, PsiSubstitutor.EMPTY));
=======
        String description = JavaErrorBundle.message(
          "overrides.deprecated.method",
          HighlightMessageUtil.getSymbolName(aClass, PsiSubstitutor.EMPTY));
>>>>>>> 640ce73c

        List<LocalQuickFix> fixes = new ArrayList<LocalQuickFix>(4);
        String symbolName = HighlightMessageUtil.getSymbolName(methodName, PsiSubstitutor.EMPTY);
        for (DeprecationFilter filter : getFilters()) {
          if (filter.isExcluded(superMethod, methodName, symbolName)) {
            return;
          }
          description = filter.getDeprecationMessage(superMethod, methodName, symbolName, description);
          LocalQuickFix[] additionalFixes = filter.getQuickFixes(superMethod, methodName, symbolName);
          Collections.addAll(fixes, additionalFixes);
        }

        holder.registerProblem(methodName, description, ProblemHighlightType.LIKE_DEPRECATED, null,
                               fixes.toArray(LocalQuickFix.EMPTY_ARRAY));
      }
    }
  }

  public static void checkDeprecated(PsiElement refElement,
                                     PsiElement elementToHighlight,
                                     @Nullable TextRange rangeInElement,
                                     ProblemsHolder holder) {
    checkDeprecated(refElement, elementToHighlight, rangeInElement, false, false, true, holder);
  }

  public static void checkDeprecated(PsiElement refElement,
                                     PsiElement elementToHighlight,
                                     @Nullable TextRange rangeInElement,
                                     boolean ignoreInsideDeprecated,
                                     boolean ignoreImportStatements,
                                     boolean ignoreMethodsOfDeprecated,
                                     ProblemsHolder holder) {
    if (!(refElement instanceof PsiDocCommentOwner)) return;
    if (!((PsiDocCommentOwner)refElement).isDeprecated()) {
      if (!ignoreMethodsOfDeprecated) {
        checkDeprecated(((PsiDocCommentOwner)refElement).getContainingClass(), elementToHighlight, rangeInElement,
                        ignoreInsideDeprecated, ignoreImportStatements, false, holder);
      }
      return;
    }

    if (ignoreInsideDeprecated) {
      PsiElement parent = elementToHighlight;
      while ((parent = PsiTreeUtil.getParentOfType(parent, PsiDocCommentOwner.class, true)) != null) {
        if (((PsiDocCommentOwner)parent).isDeprecated()) return;
      }
    }

    if (ignoreImportStatements && PsiTreeUtil.getParentOfType(elementToHighlight, PsiImportStatementBase.class) != null) {
      return;
    }

    String symbolName = HighlightMessageUtil.getSymbolName(refElement, PsiSubstitutor.EMPTY);
    String description = JavaErrorBundle.message("deprecated.symbol", symbolName);

    List<LocalQuickFix> fixes = new ArrayList<LocalQuickFix>(4);
    for (DeprecationFilter filter : getFilters()) {
      if (filter.isExcluded(refElement, elementToHighlight, symbolName)) {
        return;
      }
      description = filter.getDeprecationMessage(refElement, elementToHighlight, symbolName, description);
      LocalQuickFix[] additionalFixes = filter.getQuickFixes(refElement, elementToHighlight, symbolName);
      Collections.addAll(fixes, additionalFixes);
    }

    holder.registerProblem(elementToHighlight, description, ProblemHighlightType.LIKE_DEPRECATED, rangeInElement,
                           fixes.toArray(LocalQuickFix.EMPTY_ARRAY));
  }

  // Android Studio: TEMPORARY local version of part of our deprecation filter implementation,
  // until we decide how to proceed with
  //   https://android-review.googlesource.com/149417
  // (This part does not depend on Android APIs; the full AndroidDeprecationFilter is here:
  //  https://android-review.googlesource.com/149601 )

  @NotNull
  public static DeprecationFilter[] getFilters() {
    // Replace with actual extension lookup later:
    //return DeprecationFilter.EP_NAME.getExtensions();
    return DEPRECATION_FILTERS;
  }

  private static final DeprecationFilter[] DEPRECATION_FILTERS = new DeprecationFilter[]{new AndroidDeprecationFilter()};

  /**
   * Filter which allows plugins to customize the inspection results for deprecated elements
   */
  public static abstract class DeprecationFilter {
    public static final ExtensionPointName<DeprecationFilter>
      EP_NAME = new ExtensionPointName<>("com.intellij.deprecationFilter");

    /**
     * For a deprecated element, returns true to remove the deprecation warnings for this element,
     * or false to not exclude the element (e.g. show it as deprecated).
     * <p/>
     * This is for example used in Android when an API is marked as deprecated in a particular version
     * of Android, but the current project declares that it supports an older version of Android where
     * the API is not yet deprecated.
     *
     * @param deprecatedElement the deprecated element (e.g. the deprecated class, method or field)
     * @param referenceElement  the reference to that deprecated element
     * @param symbolName        the user visible symbol name
     * @return true if we should hide this deprecation
     */
    public boolean isExcluded(@NotNull PsiElement deprecatedElement, @NotNull PsiElement referenceElement, @Nullable String symbolName) {
      return false;
    }

    /**
     * Optionally changes the deprecation message shown for a given element.
     * For example, a plugin can add knowledge it has about the deprecation, such as
     * a suggested replacement.
     *
     * @param deprecatedElement the deprecated element (e.g. the deprecated class, method or field)
     * @param referenceElement  the reference to that deprecated element
     * @param symbolName        the user visible symbol name
     * @param defaultMessage    the default message to be shown for this deprecation
     * @return a suggested replacement message (which is often the default message with
     * some additional details concatenated), or just the passed in original message to leave it alone
     */
    @NotNull
    public String getDeprecationMessage(@NotNull PsiElement deprecatedElement,
                                        @NotNull PsiElement referenceElement,
                                        @Nullable String symbolName,
                                        @NotNull String defaultMessage) {
      return defaultMessage;
    }

    /**
     * Returns optional quick fixes, if any, to add to this deprecation element
     *
     * @param deprecatedElement the deprecated element (e.g. the deprecated class, method or field)
     * @param referenceElement  the reference to that deprecated element
     * @param symbolName        the user visible symbol name
     * @return a (possibly empty) array of quick fixes to register with the deprecation
     */
    @NotNull
    public LocalQuickFix[] getQuickFixes(@NotNull PsiElement deprecatedElement,
                                         @NotNull PsiElement referenceElement,
                                         @Nullable String symbolName) {
      return LocalQuickFix.EMPTY_ARRAY;
    }
  }
 }<|MERGE_RESOLUTION|>--- conflicted
+++ resolved
@@ -246,14 +246,8 @@
       // do not show deprecated warning for class implementing deprecated methods
       if (ignoreAbstractDeprecatedOverrides && !aClass.isDeprecated() && superMethod.hasModifierProperty(PsiModifier.ABSTRACT)) continue;
       if (superMethod.isDeprecated()) {
-<<<<<<< HEAD
         String description = JavaErrorBundle.message("overrides.deprecated.method",
                                                      HighlightMessageUtil.getSymbolName(aClass, PsiSubstitutor.EMPTY));
-=======
-        String description = JavaErrorBundle.message(
-          "overrides.deprecated.method",
-          HighlightMessageUtil.getSymbolName(aClass, PsiSubstitutor.EMPTY));
->>>>>>> 640ce73c
 
         List<LocalQuickFix> fixes = new ArrayList<LocalQuickFix>(4);
         String symbolName = HighlightMessageUtil.getSymbolName(methodName, PsiSubstitutor.EMPTY);
