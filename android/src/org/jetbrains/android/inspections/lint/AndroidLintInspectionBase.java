package org.jetbrains.android.inspections.lint;

import com.android.annotations.concurrency.GuardedBy;
import com.android.tools.idea.lint.SuppressLintIntentionAction;
import com.android.tools.lint.detector.api.*;
import com.intellij.analysis.AnalysisScope;
import com.intellij.codeHighlighting.HighlightDisplayLevel;
import com.intellij.codeInsight.daemon.HighlightDisplayKey;
import com.intellij.codeInsight.intention.IntentionAction;
import com.intellij.codeInspection.*;
import com.intellij.codeInspection.ex.InspectionToolWrapper;
import com.intellij.lang.annotation.ProblemGroup;
import com.intellij.openapi.application.ApplicationManager;
import com.intellij.openapi.diagnostic.Logger;
import com.intellij.openapi.editor.colors.TextAttributesKey;
import com.intellij.openapi.project.Project;
import com.intellij.openapi.util.TextRange;
import com.intellij.openapi.vfs.LocalFileSystem;
import com.intellij.openapi.vfs.VirtualFile;
import com.intellij.profile.codeInspection.InspectionProjectProfileManager;
import com.intellij.psi.*;
import com.intellij.psi.util.PsiTreeUtil;
import com.intellij.util.ArrayUtil;
import com.intellij.util.containers.HashMap;
import org.jetbrains.android.util.AndroidBundle;
import org.jetbrains.annotations.Nls;
import org.jetbrains.annotations.NotNull;
import org.jetbrains.annotations.Nullable;
import org.jetbrains.annotations.TestOnly;

import java.io.File;
import java.util.*;

import static com.android.tools.lint.detector.api.TextFormat.*;
import static com.intellij.xml.CommonXmlStrings.HTML_END;
import static com.intellij.xml.CommonXmlStrings.HTML_START;

public abstract class AndroidLintInspectionBase extends GlobalInspectionTool {
  /** Prefix used by the comment suppress mechanism in Studio/IntelliJ */
  public static final String LINT_INSPECTION_PREFIX = "AndroidLint";

  private static final Logger LOG = Logger.getInstance("#org.jetbrains.android.inspections.lint.AndroidLintInspectionBase");

  private static final Object ISSUE_MAP_LOCK = new Object();

  @GuardedBy("ISSUE_MAP_LOCK")
  private static volatile Map<Issue, String> ourIssue2InspectionShortName;

  protected final Issue myIssue;
  private final String[] myGroupPath;
  private final String myDisplayName;

  protected AndroidLintInspectionBase(@NotNull String displayName, @NotNull Issue issue) {
    myIssue = issue;

    final Category category = issue.getCategory();

    myGroupPath = ArrayUtil.mergeArrays(new String[]{AndroidBundle.message("android.inspections.group.name"),
      AndroidBundle.message("android.lint.inspections.subgroup.name")}, computeAllNames(category));
    myDisplayName = displayName;
  }

  @NotNull
  public AndroidLintQuickFix[] getQuickFixes(@NotNull PsiElement startElement, @NotNull PsiElement endElement, @NotNull String message,
                                             @Nullable Object extraData) {
    return getQuickFixes(startElement, endElement, message);
  }

  @NotNull
  public AndroidLintQuickFix[] getQuickFixes(@NotNull PsiElement startElement, @NotNull PsiElement endElement, @NotNull String message) {
    return getQuickFixes(message);
  }

  @NotNull
  public AndroidLintQuickFix[] getQuickFixes(@NotNull String message) {
    return AndroidLintQuickFix.EMPTY_ARRAY;
  }

  @NotNull
  public IntentionAction[] getIntentions(@NotNull PsiElement startElement, @NotNull PsiElement endElement) {
    return IntentionAction.EMPTY_ARRAY;
  }

  @Override
  public boolean isGraphNeeded() {
    return false;
  }

  @NotNull
<<<<<<< HEAD
  private LocalQuickFix[] getLocalQuickFixes(@NotNull PsiElement startElement, @NotNull PsiElement endElement, @NotNull String message,
                                             @Nullable Object extraData) {
    final AndroidLintQuickFix[] fixes = getQuickFixes(startElement, endElement, message, extraData);
    final LocalQuickFix[] result = new LocalQuickFix[fixes.length];
=======
  private LocalQuickFix[] getLocalQuickFixes(@NotNull PsiElement startElement, @NotNull PsiElement endElement, @NotNull String message) {
    final AndroidLintQuickFix[] fixes = getQuickFixes(startElement, endElement, message);
    final List<LocalQuickFix> result = new ArrayList<>(fixes.length);
>>>>>>> cd33f0a2

    for (AndroidLintQuickFix fix : fixes) {
      if (fix.isApplicable(startElement, endElement, AndroidQuickfixContexts.BatchContext.TYPE)) {
        result.add(new MyLocalQuickFix(fix));
      }
    }
    return result.toArray(LocalQuickFix.EMPTY_ARRAY);
  }

  @Override
  public void runInspection(@NotNull AnalysisScope scope,
                            @NotNull final InspectionManager manager,
                            @NotNull final GlobalInspectionContext globalContext,
                            @NotNull final ProblemDescriptionsProcessor problemDescriptionsProcessor) {
    final AndroidLintGlobalInspectionContext androidLintContext = globalContext.getExtension(AndroidLintGlobalInspectionContext.ID);
    if (androidLintContext == null) {
      return;
    }

    final Map<Issue, Map<File, List<ProblemData>>> problemMap = androidLintContext.getResults();
    if (problemMap == null) {
      return;
    }

    final Map<File, List<ProblemData>> file2ProblemList = problemMap.get(myIssue);
    if (file2ProblemList == null) {
      return;
    }

    for (final Map.Entry<File, List<ProblemData>> entry : file2ProblemList.entrySet()) {
      final File file = entry.getKey();
      final VirtualFile vFile = LocalFileSystem.getInstance().findFileByIoFile(file);

      if (vFile == null) {
        continue;
      }
      ApplicationManager.getApplication().runReadAction(new Runnable() {
        @Override
        public void run() {
          final PsiManager psiManager = PsiManager.getInstance(globalContext.getProject());
          final PsiFile psiFile = psiManager.findFile(vFile);

          if (psiFile != null) {
            final ProblemDescriptor[] descriptors = computeProblemDescriptors(psiFile, manager, entry.getValue());

            if (descriptors.length > 0) {
              problemDescriptionsProcessor.addProblemElement(globalContext.getRefManager().getReference(psiFile), descriptors);
            }
          } else if (vFile.isDirectory()) {
            final PsiDirectory psiDirectory = psiManager.findDirectory(vFile);

            if (psiDirectory != null) {
              final ProblemDescriptor[] descriptors = computeProblemDescriptors(psiDirectory, manager, entry.getValue());

              if (descriptors.length > 0) {
                problemDescriptionsProcessor.addProblemElement(globalContext.getRefManager().getReference(psiDirectory), descriptors);
              }
            }
          }
        }
      });
    }
  }

  @NotNull
  private ProblemDescriptor[] computeProblemDescriptors(@NotNull PsiElement psiFile,
                                                        @NotNull InspectionManager manager,
                                                        @NotNull List<ProblemData> problems) {
    final List<ProblemDescriptor> result = new ArrayList<ProblemDescriptor>();

    for (ProblemData problemData : problems) {
      final String originalMessage = problemData.getMessage();

      // We need to have explicit <html> and </html> tags around the text; inspection infrastructure
      // such as the {@link com.intellij.codeInspection.ex.DescriptorComposer} will call
      // {@link com.intellij.xml.util.XmlStringUtil.isWrappedInHtml}. See issue 177283 for uses.
      // Note that we also need to use HTML with unicode characters here, since the HTML display
      // in the inspections view does not appear to support numeric code character entities.
      String formattedMessage = HTML_START + RAW.convertTo(originalMessage, HTML_WITH_UNICODE) + HTML_END;
      Object quickfixData = problemData.getQuickfixData();

      // The inspections UI does not correctly handle

      final TextRange range = problemData.getTextRange();

      if (range.getStartOffset() == range.getEndOffset()) {

        if (psiFile instanceof PsiBinaryFile || psiFile instanceof PsiDirectory) {
          final LocalQuickFix[] fixes = getLocalQuickFixes(psiFile, psiFile, originalMessage, quickfixData);
          result.add(new NonTextFileProblemDescriptor((PsiFileSystemItem)psiFile, formattedMessage, fixes));
        } else if (!isSuppressedFor(psiFile)) {
          result.add(manager.createProblemDescriptor(psiFile, formattedMessage, false,
                                                     getLocalQuickFixes(psiFile, psiFile, originalMessage, quickfixData),
                                                     ProblemHighlightType.GENERIC_ERROR_OR_WARNING));
        }
      }
      else {
        final PsiElement startElement = psiFile.findElementAt(range.getStartOffset());
        final PsiElement endElement = psiFile.findElementAt(range.getEndOffset() - 1);

        if (startElement != null && endElement != null && !isSuppressedFor(startElement)) {
          result.add(manager.createProblemDescriptor(startElement, endElement, formattedMessage,
                                                     ProblemHighlightType.GENERIC_ERROR_OR_WARNING, false,
                                                     getLocalQuickFixes(startElement, endElement, originalMessage, quickfixData)));
        }
      }
    }
    return result.toArray(new ProblemDescriptor[result.size()]);
  }

  @NotNull
  @Override
  public SuppressQuickFix[] getBatchSuppressActions(@Nullable PsiElement element) {
    SuppressLintQuickFix suppressLintQuickFix = new SuppressLintQuickFix(myIssue);
    if (AndroidLintExternalAnnotator.INCLUDE_IDEA_SUPPRESS_ACTIONS) {
      final List<SuppressQuickFix> result = new ArrayList<SuppressQuickFix>();
      result.add(suppressLintQuickFix);
      result.addAll(Arrays.asList(BatchSuppressManager.SERVICE.getInstance().createBatchSuppressActions(HighlightDisplayKey.find(getShortName()))));
      result.addAll(Arrays.asList(new XmlSuppressableInspectionTool.SuppressTagStatic(getShortName()),
                                  new XmlSuppressableInspectionTool.SuppressForFile(getShortName())));
      return result.toArray(new SuppressQuickFix[result.size()]);
    } else {
      return new SuppressQuickFix[] { suppressLintQuickFix };
    }
  }

  private static class SuppressLintQuickFix implements SuppressQuickFix {
    private Issue myIssue;

    private SuppressLintQuickFix(Issue issue) {
      myIssue = issue;
    }

    @Override
    public boolean isAvailable(@NotNull Project project, @NotNull PsiElement context) {
      return true;
    }

    @Override
    public boolean isSuppressAll() {
      return false;
    }

    @NotNull
    @Override
    public String getName() {
      return "Suppress with @SuppressLint (Java) or tools:ignore (XML) or lint.xml";
    }

    @NotNull
    @Override
    public String getFamilyName() {
      return "Suppress";
    }

    @Override
    public void applyFix(@NotNull Project project, @NotNull ProblemDescriptor descriptor) {
      PsiElement myElement = descriptor.getPsiElement();
      PsiFile file = PsiTreeUtil.getParentOfType(myElement, PsiFile.class, false);
      if (file != null) {
        new SuppressLintIntentionAction(myIssue, myElement).invoke(project, null, file);
      }
    }
  }

  @TestOnly
  public static void invalidateInspectionShortName2IssueMap() {
    ourIssue2InspectionShortName = null;
  }

  public static String getInspectionShortNameByIssue(@NotNull Project project, @NotNull Issue issue) {
    synchronized (ISSUE_MAP_LOCK) {
      if (ourIssue2InspectionShortName == null) {
        ourIssue2InspectionShortName = new HashMap<>();

        final InspectionProfile profile = InspectionProjectProfileManager.getInstance(project).getCurrentProfile();

        for (InspectionToolWrapper e : profile.getInspectionTools(null)) {
          final String shortName = e.getShortName();

          if (shortName.startsWith(LINT_INSPECTION_PREFIX)) {
            final InspectionProfileEntry entry = e.getTool();
            if (entry instanceof AndroidLintInspectionBase) {
              final Issue s = ((AndroidLintInspectionBase)entry).getIssue();
              ourIssue2InspectionShortName.put(s, shortName);
            }
          }
        }
      }
      return ourIssue2InspectionShortName.get(issue);
    }
  }

  @NotNull
  private static String[] computeAllNames(@NotNull Category category) {
    final List<String> result = new ArrayList<String>();

    Category c = category;

    while (c != null) {
      final String name = c.getName();

      if (name == null) {
        return ArrayUtil.EMPTY_STRING_ARRAY;
      }
      result.add(name);
      c = c.getParent();
    }
    return ArrayUtil.reverseArray(ArrayUtil.toStringArray(result));
  }

  @Nls
  @NotNull
  @Override
  public String getGroupDisplayName() {
    return AndroidBundle.message("android.lint.inspections.group.name");
  }

  @NotNull
  @Override
  public String[] getGroupPath() {
    return myGroupPath;
  }

  @Nls
  @NotNull
  @Override
  public String getDisplayName() {
    return myDisplayName;
  }

  @SuppressWarnings("deprecation")
  @Override
  public String getStaticDescription() {
    StringBuilder sb = new StringBuilder(1000);
    sb.append("<html><body>");
    sb.append(myIssue.getBriefDescription(HTML));
    sb.append("<br><br>");
    sb.append(myIssue.getExplanation(HTML));
    List<String> urls = myIssue.getMoreInfo();
    if (!urls.isEmpty()) {
      boolean separated = false;
      for (String url : urls) {
        if (!myIssue.getExplanation(RAW).contains(url)) {
          if (!separated) {
            sb.append("<br><br>");
            separated = true;
          } else {
            sb.append("<br>");
          }
          sb.append("<a href=\"");
          sb.append(url);
          sb.append("\">");
          sb.append(url);
          sb.append("</a>");
        }
      }
    }
    sb.append("</body></html>");

    return sb.toString();
  }

  @Override
  public boolean isEnabledByDefault() {
    return myIssue.isEnabledByDefault();
  }

  @NotNull
  @Override
  public String getShortName() {
    return InspectionProfileEntry.getShortName(getClass().getSimpleName());
  }

  @NotNull
  @Override
  public HighlightDisplayLevel getDefaultLevel() {
    final Severity defaultSeverity = myIssue.getDefaultSeverity();
    if (defaultSeverity == null) {
      return HighlightDisplayLevel.WARNING;
    }
    final HighlightDisplayLevel displayLevel = toHighlightDisplayLevel(defaultSeverity);
    return displayLevel != null ? displayLevel : HighlightDisplayLevel.WARNING;
  }

  @Nullable
  static HighlightDisplayLevel toHighlightDisplayLevel(@NotNull Severity severity) {
    switch (severity) {
      case ERROR:
        return HighlightDisplayLevel.ERROR;
      case FATAL:
        return HighlightDisplayLevel.ERROR;
      case WARNING:
        return HighlightDisplayLevel.WARNING;
      case INFORMATIONAL:
        return HighlightDisplayLevel.WEAK_WARNING;
      case IGNORE:
        return null;
      default:
        LOG.error("Unknown severity " + severity);
        return null;
    }
  }

  /** Returns true if the given analysis scope is adequate for single-file analysis */
  private static boolean isSingleFileScope(EnumSet<Scope> scopes) {
    if (scopes.size() != 1) {
      return false;
    }
    final Scope scope = scopes.iterator().next();
    return scope == Scope.JAVA_FILE || scope == Scope.RESOURCE_FILE || scope == Scope.MANIFEST
           || scope == Scope.PROGUARD_FILE || scope == Scope.OTHER;
  }

  @Override
  public boolean worksInBatchModeOnly() {
    Implementation implementation = myIssue.getImplementation();
    if (isSingleFileScope(implementation.getScope())) {
      return false;
    }
    for (EnumSet<Scope> scopes : implementation.getAnalysisScopes()) {
      if (isSingleFileScope(scopes)) {
        return false;
      }
    }

    return true;
  }

  @NotNull
  public Issue getIssue() {
    return myIssue;
  }

  static class MyLocalQuickFix implements LocalQuickFix {
    private final AndroidLintQuickFix myLintQuickFix;

    MyLocalQuickFix(@NotNull AndroidLintQuickFix lintQuickFix) {
      myLintQuickFix = lintQuickFix;
    }

    @NotNull
    @Override
    public String getName() {
      return myLintQuickFix.getName();
    }

    @NotNull
    @Override
    public String getFamilyName() {
      return AndroidBundle.message("android.lint.quickfixes.family");
    }

    @Override
    public void applyFix(@NotNull Project project, @NotNull ProblemDescriptor descriptor) {
      myLintQuickFix.apply(descriptor.getStartElement(), descriptor.getEndElement(), AndroidQuickfixContexts.BatchContext.getInstance());
    }
  }

  /**
   * A {@link com.intellij.codeInspection.ProblemDescriptor} for image and directory files. This is
   * necessary because the {@link InspectionManager}'s createProblemDescriptor methods
   * all use {@link com.intellij.codeInspection.ProblemDescriptorBase} where in the constructor
   * it insists that the start and end {@link PsiElement} instances must have a valid
   * <b>text</b> range, which does not apply for images.
   * <p>
   * This custom descriptor allows the batch lint analysis to correctly handle lint errors
   * associated with image files (such as the various {@link com.android.tools.lint.checks.IconDetector}
   * warnings), as well as directory errors (such as incorrect locale folders),
   * and clicking on them will navigate to the correct icon.
   */
  private static class NonTextFileProblemDescriptor implements ProblemDescriptor {
    private final PsiFileSystemItem myFile;
    private final String myMessage;
    private final LocalQuickFix[] myFixes;
    private ProblemGroup myGroup;

    public NonTextFileProblemDescriptor(@NotNull PsiFileSystemItem file, @NotNull String message, @NotNull LocalQuickFix[] fixes) {
      myFile = file;
      myMessage = message;
      myFixes = fixes;
    }

    @Override
    public PsiElement getPsiElement() {
      return myFile;
    }

    @Override
    public PsiElement getStartElement() {
      return myFile;
    }

    @Override
    public PsiElement getEndElement() {
      return myFile;
    }

    @Override
    public TextRange getTextRangeInElement() {
      return new TextRange(0, 0);
    }

    @Override
    public int getLineNumber() {
      return 0;
    }

    @NotNull
    @Override
    public ProblemHighlightType getHighlightType() {
      return ProblemHighlightType.GENERIC_ERROR_OR_WARNING;
    }

    @Override
    public boolean isAfterEndOfLine() {
      return false;
    }

    @Override
    public void setTextAttributes(TextAttributesKey key) {
    }

    @Nullable
    @Override
    public ProblemGroup getProblemGroup() {
      return myGroup;
    }

    @Override
    public void setProblemGroup(@Nullable ProblemGroup problemGroup) {
      myGroup = problemGroup;
    }

    @Override
    public boolean showTooltip() {
      return false;
    }

    @NotNull
    @Override
    public String getDescriptionTemplate() {
      return myMessage;
    }

    @Nullable
    @Override
    public QuickFix[] getFixes() {
      return myFixes;
    }
  }
}<|MERGE_RESOLUTION|>--- conflicted
+++ resolved
@@ -87,16 +87,10 @@
   }
 
   @NotNull
-<<<<<<< HEAD
   private LocalQuickFix[] getLocalQuickFixes(@NotNull PsiElement startElement, @NotNull PsiElement endElement, @NotNull String message,
                                              @Nullable Object extraData) {
     final AndroidLintQuickFix[] fixes = getQuickFixes(startElement, endElement, message, extraData);
-    final LocalQuickFix[] result = new LocalQuickFix[fixes.length];
-=======
-  private LocalQuickFix[] getLocalQuickFixes(@NotNull PsiElement startElement, @NotNull PsiElement endElement, @NotNull String message) {
-    final AndroidLintQuickFix[] fixes = getQuickFixes(startElement, endElement, message);
     final List<LocalQuickFix> result = new ArrayList<>(fixes.length);
->>>>>>> cd33f0a2
 
     for (AndroidLintQuickFix fix : fixes) {
       if (fix.isApplicable(startElement, endElement, AndroidQuickfixContexts.BatchContext.TYPE)) {
