package org.jetbrains.android.inspections.lint;

import com.android.SdkConstants;
import com.android.ide.common.repository.GradleCoordinate;
import com.android.ide.common.resources.ResourceUrl;
import com.android.ide.common.resources.configuration.FolderConfiguration;
import com.android.ide.common.resources.configuration.VersionQualifier;
import com.android.resources.ResourceFolderType;
import com.android.sdklib.AndroidVersion;
import com.android.sdklib.IAndroidTarget;
import com.android.sdklib.SdkVersionInfo;
import com.android.tools.idea.actions.OverrideResourceAction;
import com.android.tools.idea.gradle.util.GradleUtil;
import com.android.tools.idea.rendering.ResourceHelper;
import com.android.tools.idea.templates.RepositoryUrlManager;
import com.android.tools.lint.checks.*;
import com.android.tools.lint.detector.api.Issue;
import com.google.common.collect.Lists;
import com.intellij.codeInsight.intention.IntentionAction;
import com.intellij.openapi.editor.Document;
import com.intellij.openapi.fileEditor.FileDocumentManager;
import com.intellij.openapi.project.Project;
import com.intellij.psi.*;
import com.intellij.psi.util.PsiTreeUtil;
import com.intellij.psi.xml.XmlAttribute;
import com.intellij.psi.xml.XmlFile;
import org.jetbrains.android.facet.AndroidFacet;
import org.jetbrains.android.sdk.AndroidSdkData;
import org.jetbrains.android.util.AndroidBundle;
import org.jetbrains.annotations.NotNull;
import org.jetbrains.annotations.Nullable;
import org.jetbrains.plugins.groovy.lang.psi.GroovyFile;

import java.util.List;

import static com.android.SdkConstants.*;
import static com.android.tools.lint.checks.FragmentDetector.ISSUE;
import static com.android.tools.lint.checks.PluralsDetector.IMPLIED_QUANTITY;
import static com.android.tools.lint.detector.api.TextFormat.RAW;

/**
 * Registrations for all the various Lint rules as local IDE inspections, along with quickfixes for many of them
 */
public class AndroidLintInspectionToolProvider {
  public static class AndroidLintAaptCrashInspection extends AndroidLintInspectionBase {
    public AndroidLintAaptCrashInspection() {
      super(AndroidBundle.message("android.lint.inspections.aapt.crash"), ResourceCycleDetector.CRASH);
    }
  }
  public static class AndroidLintInconsistentArraysInspection extends AndroidLintInspectionBase {
    public AndroidLintInconsistentArraysInspection() {
      super(AndroidBundle.message("android.lint.inspections.inconsistent.arrays"), ArraySizeDetector.INCONSISTENT);
    }
  }

  public static class AndroidLintInconsistentLayoutInspection extends AndroidLintInspectionBase {
    public AndroidLintInconsistentLayoutInspection() {
      super(AndroidBundle.message("android.lint.inspections.inconsistent.layout"), LayoutConsistencyDetector.INCONSISTENT_IDS);
    }
  }

  public static class AndroidLintDuplicateIncludedIdsInspection extends AndroidLintInspectionBase {
    public AndroidLintDuplicateIncludedIdsInspection() {
      super(AndroidBundle.message("android.lint.inspections.duplicate.included.ids"), DuplicateIdDetector.CROSS_LAYOUT);
    }
  }

  public static class AndroidLintIconExpectedSizeInspection extends AndroidLintInspectionBase {
    public AndroidLintIconExpectedSizeInspection() {
      super(AndroidBundle.message("android.lint.inspections.icon.expected.size"), IconDetector.ICON_EXPECTED_SIZE);
    }
  }

  public static class AndroidLintIconDipSizeInspection extends AndroidLintInspectionBase {
    public AndroidLintIconDipSizeInspection() {
      super(AndroidBundle.message("android.lint.inspections.icon.dip.size"), IconDetector.ICON_DIP_SIZE);
    }
  }

  public static class AndroidLintIconLocationInspection extends AndroidLintInspectionBase {
    public AndroidLintIconLocationInspection() {
      super(AndroidBundle.message("android.lint.inspections.icon.location"), IconDetector.ICON_LOCATION);
    }
  }

  public static class AndroidLintIconDensitiesInspection extends AndroidLintInspectionBase {
    public AndroidLintIconDensitiesInspection() {
      super(AndroidBundle.message("android.lint.inspections.icon.densities"), IconDetector.ICON_DENSITIES);
    }
  }

  public static class AndroidLintIconMissingDensityFolderInspection extends AndroidLintInspectionBase {
    public AndroidLintIconMissingDensityFolderInspection() {
      super(AndroidBundle.message("android.lint.inspections.icon.missing.density.folder"), IconDetector.ICON_MISSING_FOLDER);
    }
  }

  public static class AndroidLintIconMixedNinePatchInspection extends AndroidLintInspectionBase {
    public AndroidLintIconMixedNinePatchInspection() {
      super(AndroidBundle.message("android.lint.inspections.icon.mixed.nine.patch"), IconDetector.ICON_MIX_9PNG);
    }
  }

  public static class AndroidLintFullBackupContentInspection extends AndroidLintInspectionBase {
    public AndroidLintFullBackupContentInspection() {
      super(AndroidBundle.message("android.lint.inspections.full.backup.content"), FullBackupContentDetector.ISSUE);
    }
  }

  public static class AndroidLintGetInstanceInspection extends AndroidLintInspectionBase {
    public AndroidLintGetInstanceInspection() {
      super(AndroidBundle.message("android.lint.inspections.get.instance"), CipherGetInstanceDetector.ISSUE);
    }
  }

  public static class AndroidLintGifUsageInspection extends AndroidLintInspectionBase {
    public AndroidLintGifUsageInspection() {
      super(AndroidBundle.message("android.lint.inspections.gif.usage"), IconDetector.GIF_USAGE);
    }
  }

  public static class AndroidLintIconDuplicatesInspection extends AndroidLintInspectionBase {
    public AndroidLintIconDuplicatesInspection() {
      super(AndroidBundle.message("android.lint.inspections.icon.duplicates"), IconDetector.DUPLICATES_NAMES);
    }
  }

  public static class AndroidLintIconDuplicatesConfigInspection extends AndroidLintInspectionBase {
    public AndroidLintIconDuplicatesConfigInspection() {
      super(AndroidBundle.message("android.lint.inspections.icon.duplicates.config"), IconDetector.DUPLICATES_CONFIGURATIONS);
    }
  }

  public static class AndroidLintIconNoDpiInspection extends AndroidLintInspectionBase {
    public AndroidLintIconNoDpiInspection() {
      super(AndroidBundle.message("android.lint.inspections.icon.no.dpi"), IconDetector.ICON_NODPI);
    }
  }

  public static class AndroidLintOverdrawInspection extends AndroidLintInspectionBase {
    public AndroidLintOverdrawInspection() {
      super(AndroidBundle.message("android.lint.inspections.overdraw"), OverdrawDetector.ISSUE);
    }
  }

  public static class AndroidLintMissingSuperCallInspection extends AndroidLintInspectionBase {
    public AndroidLintMissingSuperCallInspection() {
      super(AndroidBundle.message("android.lint.inspections.missing.super.call"), CallSuperDetector.ISSUE);
    }
  }

  public static class AndroidLintMissingTranslationInspection extends AndroidLintInspectionBase {
    public AndroidLintMissingTranslationInspection() {
      super(AndroidBundle.message("android.lint.inspections.missing.translation"), TranslationDetector.MISSING);
    }
  }

  public static class AndroidLintExtraTranslationInspection extends AndroidLintInspectionBase {
    public AndroidLintExtraTranslationInspection() {
      super(AndroidBundle.message("android.lint.inspections.extra.translation"), TranslationDetector.EXTRA);
    }
  }

  public static class AndroidLintUnusedResourcesInspection extends AndroidLintInspectionBase {
    public AndroidLintUnusedResourcesInspection() {
      super(AndroidBundle.message("android.lint.inspections.unused.resources"), UnusedResourceDetector.ISSUE);
    }
  }

  public static class AndroidLintUnusedAttributeInspection extends AndroidLintInspectionBase {
    public AndroidLintUnusedAttributeInspection() {
      super(AndroidBundle.message("android.lint.inspections.unused.attribute"), ApiDetector.UNUSED);
    }
  }

  public static class AndroidLintUnusedIdsInspection extends AndroidLintInspectionBase {
    public AndroidLintUnusedIdsInspection() {
      super(AndroidBundle.message("android.lint.inspections.unused.ids"), UnusedResourceDetector.ISSUE_IDS);
    }
  }

  public static class AndroidLintAlwaysShowActionInspection extends AndroidLintInspectionBase {
    public AndroidLintAlwaysShowActionInspection() {
      super(AndroidBundle.message("android.lint.inspections.always.show.action"), AlwaysShowActionDetector.ISSUE);
    }

    @NotNull
    @Override
    public AndroidLintQuickFix[] getQuickFixes(@NotNull String message) {
      return new AndroidLintQuickFix[] { new ReplaceStringQuickFix("Replace with ifRoom", "(always)", "ifRoom") };
    }
  }

  public static class AndroidLintAppCompatMethodInspection extends AndroidLintInspectionBase {
    public AndroidLintAppCompatMethodInspection() {
      super(AndroidBundle.message("android.lint.inspections.app.compat.method"), AppCompatCallDetector.ISSUE);
    }

    @NotNull
    @Override
    public AndroidLintQuickFix[] getQuickFixes(@NotNull String message) {
      String oldCall = AppCompatCallDetector.getOldCall(message, RAW);
      String newCall = AppCompatCallDetector.getNewCall(message, RAW);
      if (oldCall != null && newCall != null) {
        return new AndroidLintQuickFix[]{ new ReplaceStringQuickFix("Replace with " + newCall + "()", oldCall, newCall) };
      }
      return AndroidLintQuickFix.EMPTY_ARRAY;
    }
  }

  public static class AndroidLintAppCompatResourceInspection extends AndroidLintInspectionBase {
    public AndroidLintAppCompatResourceInspection() {
      super(AndroidBundle.message("android.lint.inspections.app.compat.resource"), AppCompatResourceDetector.ISSUE);
    }
  }

  public static class AndroidLintAppIndexingApiErrorInspection extends AndroidLintInspectionBase {
    public AndroidLintAppIndexingApiErrorInspection() {
      super(AndroidBundle.message("android.lint.inspections.appindexing.error"), AppIndexingApiDetector.ISSUE_ERROR);
    }
  }

  public static class AndroidLintAppIndexingApiWarningInspection extends AndroidLintInspectionBase {
    public AndroidLintAppIndexingApiWarningInspection() {
      super(AndroidBundle.message("android.lint.inspections.appindexing.warning"), AppIndexingApiDetector.ISSUE_WARNING);
    }
  }

  public static class AndroidLintAssertInspection extends AndroidLintInspectionBase {
    public AndroidLintAssertInspection() {
      super(AndroidBundle.message("android.lint.inspections.assert"), AssertDetector.ISSUE);
    }
  }

  public static class AndroidLintStringFormatCountInspection extends AndroidLintInspectionBase {
    public AndroidLintStringFormatCountInspection() {
      super(AndroidBundle.message("android.lint.inspections.string.format.count"), StringFormatDetector.ARG_COUNT);
    }
  }

  public static class AndroidLintStringFormatMatchesInspection extends AndroidLintInspectionBase {
    public AndroidLintStringFormatMatchesInspection() {
      super(AndroidBundle.message("android.lint.inspections.string.format.matches"), StringFormatDetector.ARG_TYPES);
    }
  }

  public static class AndroidLintStringFormatInvalidInspection extends AndroidLintInspectionBase {
    public AndroidLintStringFormatInvalidInspection() {
      super(AndroidBundle.message("android.lint.inspections.string.format.invalid"), StringFormatDetector.INVALID);
    }
  }

  public static class AndroidLintWrongRegionInspection extends AndroidLintInspectionBase {
    public AndroidLintWrongRegionInspection() {
      super(AndroidBundle.message("android.lint.inspections.wrong.region"), LocaleFolderDetector.WRONG_REGION);
    }
  }

  public static class AndroidLintWrongViewCastInspection extends AndroidLintInspectionBase {
    public AndroidLintWrongViewCastInspection() {
      super(AndroidBundle.message("android.lint.inspections.wrong.view.cast"), ViewTypeDetector.ISSUE);
    }
  }

  public static class AndroidLintUnknownIdInspection extends AndroidLintInspectionBase {
    public AndroidLintUnknownIdInspection() {
      super(AndroidBundle.message("android.lint.inspections.unknown.id"), WrongIdDetector.UNKNOWN_ID);
    }
  }

  public static class AndroidLintCommitTransactionInspection extends AndroidLintInspectionBase {
    public AndroidLintCommitTransactionInspection() {
      super(AndroidBundle.message("android.lint.inspections.commit.transaction"), CleanupDetector.COMMIT_FRAGMENT);
    }
  }

  /**
   * Local inspections processed by AndroidLintExternalAnnotator
   */
  public static class AndroidLintContentDescriptionInspection extends AndroidLintInspectionBase {
    public AndroidLintContentDescriptionInspection() {
      super(AndroidBundle.message("android.lint.inspections.content.description"), AccessibilityDetector.ISSUE);
    }

    @Override
    @NotNull
    public AndroidLintQuickFix[] getQuickFixes(@NotNull String message) {
      return new AndroidLintQuickFix[]{
        new SetAttributeQuickFix(AndroidBundle.message("android.lint.fix.add.content.description"),
                                 SdkConstants.ATTR_CONTENT_DESCRIPTION, null)
      };
    }
  }

  public static class AndroidLintButtonOrderInspection extends AndroidLintInspectionBase {
    public AndroidLintButtonOrderInspection() {
      super(AndroidBundle.message("android.lint.inspections.button.order"), ButtonDetector.ORDER);
    }
  }

  public static class AndroidLintBackButtonInspection extends AndroidLintInspectionBase {
    public AndroidLintBackButtonInspection() {
      super(AndroidBundle.message("android.lint.inspections.back.button"), ButtonDetector.BACK_BUTTON);
    }
  }

  public static class AndroidLintButtonCaseInspection extends AndroidLintInspectionBase {
    public AndroidLintButtonCaseInspection() {
      super(AndroidBundle.message("android.lint.inspections.button.case"), ButtonDetector.CASE);
    }
  }

  public static class AndroidLintExtraTextInspection extends AndroidLintInspectionBase {
    public AndroidLintExtraTextInspection() {
      super(AndroidBundle.message("android.lint.inspections.extra.text"), ExtraTextDetector.ISSUE);
    }
  }

  public static class AndroidLintHandlerLeakInspection extends AndroidLintInspectionBase {
    public AndroidLintHandlerLeakInspection() {
      super(AndroidBundle.message("android.lint.inspections.handler.leak"), HandlerDetector.ISSUE);
    }
  }

  public static class AndroidLintHardcodedDebugModeInspection extends AndroidLintInspectionBase {
    public AndroidLintHardcodedDebugModeInspection() {
      super(AndroidBundle.message("android.lint.inspections.hardcoded.debug.mode"), HardcodedDebugModeDetector.ISSUE);
    }
  }

  public static class AndroidLintDrawAllocationInspection extends AndroidLintInspectionBase {
    public AndroidLintDrawAllocationInspection() {
      super(AndroidBundle.message("android.lint.inspections.draw.allocation"), JavaPerformanceDetector.PAINT_ALLOC);
    }
  }

  public static class AndroidLintUseSparseArraysInspection extends AndroidLintInspectionBase {
    public AndroidLintUseSparseArraysInspection() {
      super(AndroidBundle.message("android.lint.inspections.use.sparse.arrays"), JavaPerformanceDetector.USE_SPARSE_ARRAY);
    }
  }

  public static class AndroidLintUseValueOfInspection extends AndroidLintInspectionBase {
    public AndroidLintUseValueOfInspection() {
      super(AndroidBundle.message("android.lint.inspections.use.value.of"), JavaPerformanceDetector.USE_VALUE_OF);
    }

    @NotNull
    @Override
    public AndroidLintQuickFix[] getQuickFixes(@NotNull String message) {
      String replacedType = JavaPerformanceDetector.getReplacedType(message, RAW);
      if (replacedType != null) {
        return new AndroidLintQuickFix[]{new ReplaceStringQuickFix("Replace with valueOf()", "(new\\s+" + replacedType + ")",
                                                                   replacedType + ".valueOf")};
      }
      return AndroidLintQuickFix.EMPTY_ARRAY;
    }
  }

  public static class AndroidLintLibraryCustomViewInspection extends AndroidLintInspectionBase {
    public AndroidLintLibraryCustomViewInspection() {
      // TODO: Quickfix
      super(AndroidBundle.message("android.lint.inspections.library.custom.view"), NamespaceDetector.CUSTOM_VIEW);
    }
  }

  public static class AndroidLintPackageManagerGetSignaturesInspection extends AndroidLintInspectionBase {
    public AndroidLintPackageManagerGetSignaturesInspection() {
      super(AndroidBundle.message("android.lint.inspections.package.manager.get.signatures"), GetSignaturesDetector.ISSUE);
    }
  }

  public static class AndroidLintParcelCreatorInspection extends AndroidLintInspectionBase {
    public AndroidLintParcelCreatorInspection() {
      super(AndroidBundle.message("android.lint.inspections.parcel.creator"), ParcelDetector.ISSUE);
    }

    @NotNull
    @Override
    public AndroidLintQuickFix[] getQuickFixes(@NotNull String message) {
      return new AndroidLintQuickFix[]{
        new ParcelableQuickFix(AndroidBundle.message("implement.parcelable.intention.text"), ParcelableQuickFix.Operation.IMPLEMENT),
      };
    }
  }

  public static class AndroidLintPluralsCandidateInspection extends AndroidLintInspectionBase {
    public AndroidLintPluralsCandidateInspection() {
      super(AndroidBundle.message("android.lint.inspections.plurals.candidate"), StringFormatDetector.POTENTIAL_PLURAL);
    }
  }

  public static class AndroidLintPluralsCandidateInspection extends AndroidLintInspectionBase {
    public AndroidLintPluralsCandidateInspection() {
      super(AndroidBundle.message("android.lint.inspections.plurals.candidate"), StringFormatDetector.POTENTIAL_PLURAL);
    }
  }

  public static class AndroidLintPrivateResourceInspection extends AndroidLintInspectionBase {
    public AndroidLintPrivateResourceInspection() {
      super(AndroidBundle.message("android.lint.inspections.private.resource"), PrivateResourceDetector.ISSUE);
    }
  }

  public static class AndroidLintSdCardPathInspection extends AndroidLintInspectionBase {
    public AndroidLintSdCardPathInspection() {
      super(AndroidBundle.message("android.lint.inspections.sd.card.path"), SdCardDetector.ISSUE);
    }
  }

  public static class AndroidLintTextViewEditsInspection extends AndroidLintInspectionBase {
    public AndroidLintTextViewEditsInspection() {
      super(AndroidBundle.message("android.lint.inspections.text.view.edits"), TextViewDetector.ISSUE);
    }
  }

  public static class AndroidLintEnforceUTF8Inspection extends AndroidLintInspectionBase {
    public AndroidLintEnforceUTF8Inspection() {
      super(AndroidBundle.message("android.lint.inspections.enforce.utf8"), Utf8Detector.ISSUE);
    }

    @NotNull
    @Override
    public AndroidLintQuickFix[] getQuickFixes(@NotNull String message) {
      return new AndroidLintQuickFix[]{new ReplaceStringQuickFix(null, null, "utf-8") };
    }
  }

  public static class AndroidLintUnknownIdInLayoutInspection extends AndroidLintInspectionBase {
    public AndroidLintUnknownIdInLayoutInspection() {
      super(AndroidBundle.message("android.lint.inspections.unknown.id.in.layout"), WrongIdDetector.UNKNOWN_ID_LAYOUT);
    }
  }

  public static class AndroidLintSuspiciousImportInspection extends AndroidLintInspectionBase {
    public AndroidLintSuspiciousImportInspection() {
      super(AndroidBundle.message("android.lint.inspections.suspicious.import"), WrongImportDetector.ISSUE);
    }
  }

  public static class AndroidLintAccidentalOctalInspection extends AndroidLintInspectionBase {
    public AndroidLintAccidentalOctalInspection() {
      super(AndroidBundle.message("android.lint.inspections.accidental.octal"), GradleDetector.ACCIDENTAL_OCTAL);
    }
  }

  public static class AndroidLintAdapterViewChildrenInspection extends AndroidLintInspectionBase {
    public AndroidLintAdapterViewChildrenInspection() {
      super(AndroidBundle.message("android.lint.inspections.adapter.view.children"), ChildCountDetector.ADAPTER_VIEW_ISSUE);
    }
  }

  public static class AndroidLintSQLiteStringInspection extends AndroidLintInspectionBase {
    public AndroidLintSQLiteStringInspection() {
      super(AndroidBundle.message("android.lint.inspections.sqlite.string"), SQLiteDetector.ISSUE);
    }
  }

  public static class AndroidLintScrollViewCountInspection extends AndroidLintInspectionBase {
    public AndroidLintScrollViewCountInspection() {
      super(AndroidBundle.message("android.lint.inspections.scroll.view.count"), ChildCountDetector.SCROLLVIEW_ISSUE);
    }
  }

  public static class AndroidLintMissingPrefixInspection extends AndroidLintInspectionBase {
    public AndroidLintMissingPrefixInspection() {
      super(AndroidBundle.message("android.lint.inspections.missing.prefix"), DetectMissingPrefix.MISSING_NAMESPACE);
    }

    @NotNull
    @Override
    public AndroidLintQuickFix[] getQuickFixes(@NotNull String message) {
      return new AndroidLintQuickFix[]{new AddMissingPrefixQuickFix()};
    }
  }

  public static class AndroidLintMissingQuantityInspection extends AndroidLintInspectionBase {
    public AndroidLintMissingQuantityInspection() {
      // TODO: Add fixes
      super(AndroidBundle.message("android.lint.inspections.missing.quantity"), PluralsDetector.MISSING);
    }
  }

  public static class AndroidLintUnusedQuantityInspection extends AndroidLintInspectionBase {
    public AndroidLintUnusedQuantityInspection() {
      // TODO: Add fixes
      super(AndroidBundle.message("android.lint.inspections.unused.quantity"), PluralsDetector.EXTRA);
    }
  }

  public static class AndroidLintDuplicateIdsInspection extends AndroidLintInspectionBase {
    public AndroidLintDuplicateIdsInspection() {
      super(AndroidBundle.message("android.lint.inspections.duplicate.ids"), DuplicateIdDetector.WITHIN_LAYOUT);
    }
  }

  public static class AndroidLintGridLayoutInspection extends AndroidLintInspectionBase {
    public AndroidLintGridLayoutInspection() {
      super(AndroidBundle.message("android.lint.inspections.grid.layout"), GridLayoutDetector.ISSUE);
    }

    @NotNull
    @Override
    public AndroidLintQuickFix[] getQuickFixes(@NotNull final PsiElement startElement, @NotNull PsiElement endElement, @NotNull String message) {
      String obsolete = GridLayoutDetector.getOldValue(message, RAW);
      String available = GridLayoutDetector.getNewValue(message, RAW);
      if (obsolete != null && available != null) {
        return new AndroidLintQuickFix[]{new ReplaceStringQuickFix("Update to " + available, obsolete, available) {
          @Override
          protected void editBefore(@NotNull Document document) {
            Project project = startElement.getProject();
            final XmlFile file = PsiTreeUtil.getParentOfType(startElement, XmlFile.class);
            if (file != null) {
              SuppressLintIntentionAction.ensureNamespaceImported(project, file, AUTO_URI);
              PsiDocumentManager.getInstance(project).doPostponedOperationsAndUnblockDocument(document);
            }
          }
        }};
      }
      return AndroidLintQuickFix.EMPTY_ARRAY;
    }
  }

  public static class AndroidLintHardcodedTextInspection extends AndroidLintInspectionBase {
    public AndroidLintHardcodedTextInspection() {
      super(AndroidBundle.message("android.lint.inspections.hardcoded.text"), HardcodedValuesDetector.ISSUE);
    }

    @NotNull
    @Override
    public IntentionAction[] getIntentions(@NotNull final PsiElement startElement, @NotNull PsiElement endElement) {
      return new IntentionAction[]{new AndroidAddStringResourceQuickFix(startElement)};
    }
  }

  public static class AndroidLintInefficientWeightInspection extends AndroidLintInspectionBase {
    public AndroidLintInefficientWeightInspection() {
      super(AndroidBundle.message("android.lint.inspections.inefficient.weight"), InefficientWeightDetector.INEFFICIENT_WEIGHT);
    }

    @NotNull
    @Override
    public AndroidLintQuickFix[] getQuickFixes(@NotNull String message) {
      return new AndroidLintQuickFix[]{
        new InefficientWeightQuickFix()
      };
    }
  }

  public static class AndroidLintNestedWeightsInspection extends AndroidLintInspectionBase {
    public AndroidLintNestedWeightsInspection() {
      super(AndroidBundle.message("android.lint.inspections.nested.weights"), InefficientWeightDetector.NESTED_WEIGHTS);
    }
  }

  public static class AndroidLintDeprecatedInspection extends AndroidLintInspectionBase {
    public AndroidLintDeprecatedInspection() {
      super(AndroidBundle.message("android.lint.inspections.deprecated"), DeprecationDetector.ISSUE);
    }
  }

  public static class AndroidLintDeviceAdminInspection extends AndroidLintInspectionBase {
    public AndroidLintDeviceAdminInspection() {
      // TODO: Add quickfix
      super(AndroidBundle.message("android.lint.inspections.device.admin"), ManifestDetector.DEVICE_ADMIN);
    }
  }

  public static class AndroidLintDisableBaselineAlignmentInspection extends AndroidLintInspectionBase {
    public AndroidLintDisableBaselineAlignmentInspection() {
      super(AndroidBundle.message("android.lint.inspections.disable.baseline.alignment"), InefficientWeightDetector.BASELINE_WEIGHTS);
    }

    @NotNull
    @Override
    public AndroidLintQuickFix[] getQuickFixes(@NotNull String message) {
      return new AndroidLintQuickFix[]{
        new SetAttributeQuickFix(AndroidBundle.message("android.lint.fix.set.baseline.attribute"),
                                 SdkConstants.ATTR_BASELINE_ALIGNED, "false")
      };
    }
  }

  public static class AndroidLintManifestOrderInspection extends AndroidLintInspectionBase {
    public AndroidLintManifestOrderInspection() {
      super(AndroidBundle.message("android.lint.inspections.manifest.order"), ManifestDetector.ORDER);
    }
  }

  public static class AndroidLintMockLocationInspection extends AndroidLintInspectionBase {
    public AndroidLintMockLocationInspection() {
      super(AndroidBundle.message("android.lint.inspections.mock.location"), ManifestDetector.MOCK_LOCATION);
    }

    @NotNull
    @Override
    public AndroidLintQuickFix[] getQuickFixes(@NotNull String message) {
      return new AndroidLintQuickFix[]{new MoveToDebugManifestQuickFix()};
    }
  }

  public static class AndroidLintMultipleUsesSdkInspection extends AndroidLintInspectionBase {
    public AndroidLintMultipleUsesSdkInspection() {
      super(AndroidBundle.message("android.lint.inspections.multiple.uses.sdk"), ManifestDetector.MULTIPLE_USES_SDK);
    }
  }

  public static class AndroidLintUsesMinSdkAttributesInspection extends AndroidLintInspectionBase {
    public AndroidLintUsesMinSdkAttributesInspection() {
      super(AndroidBundle.message("android.lint.inspections.uses.min.sdk.attributes"), ManifestDetector.USES_SDK);
    }
  }

  public static class AndroidLintUsingHttpInspection extends AndroidLintInspectionBase {
    public AndroidLintUsingHttpInspection() {
      super(AndroidBundle.message("android.lint.inspections.using.http"), PropertyFileDetector.HTTP);
    }

    @Override
    @NotNull
    public AndroidLintQuickFix[] getQuickFixes(@NotNull String message) {
      String escaped = PropertyFileDetector.getSuggestedEscape(message, RAW);
      if (escaped != null) {
        return new AndroidLintQuickFix[]{new ReplaceStringQuickFix(null, null, escaped)};
      }
      return AndroidLintQuickFix.EMPTY_ARRAY;
    }
  }

  public static class AndroidLintValidFragmentInspection extends AndroidLintInspectionBase {
    public AndroidLintValidFragmentInspection() {
      super(AndroidBundle.message("android.lint.inspections.valid.fragment"), ISSUE);
    }
  }

  public static class AndroidLintViewConstructorInspection extends AndroidLintInspectionBase {
    public AndroidLintViewConstructorInspection() {
      super(AndroidBundle.message("android.lint.inspections.view.constructor"), ViewConstructorDetector.ISSUE);
    }
  }

  public static class AndroidLintViewHolderInspection extends AndroidLintInspectionBase {
    public AndroidLintViewHolderInspection() {
      super(AndroidBundle.message("android.lint.inspections.view.holder"), ViewHolderDetector.ISSUE);
    }
  }

  public static class AndroidLintWebViewLayoutInspection extends AndroidLintInspectionBase {
    public AndroidLintWebViewLayoutInspection() {
      super(AndroidBundle.message("android.lint.inspections.web.view.layout"), WebViewDetector.ISSUE);
    }
  }

  public static class AndroidLintMergeRootFrameInspection extends AndroidLintInspectionBase {
    public AndroidLintMergeRootFrameInspection() {
      super(AndroidBundle.message("android.lint.inspections.merge.root.frame"), MergeRootFrameLayoutDetector.ISSUE);
    }
  }

  public static class AndroidLintNegativeMarginInspection extends AndroidLintInspectionBase {
    public AndroidLintNegativeMarginInspection() {
      super(AndroidBundle.message("android.lint.inspections.negative.margin"), NegativeMarginDetector.ISSUE);
    }
  }

  public static class AndroidLintNestedScrollingInspection extends AndroidLintInspectionBase {
    public AndroidLintNestedScrollingInspection() {
      super(AndroidBundle.message("android.lint.inspections.nested.scrolling"), NestedScrollingWidgetDetector.ISSUE);
    }
  }

  public static class AndroidLintNewerVersionAvailableInspection extends AndroidLintInspectionBase {
    public AndroidLintNewerVersionAvailableInspection() {
      super(AndroidBundle.message("android.lint.inspections.newer.version.available"), GradleDetector.REMOTE_VERSION);
    }

    @NotNull
    @Override
    public AndroidLintQuickFix[] getQuickFixes(@NotNull String message) {
      String obsolete = GradleDetector.getOldValue(GradleDetector.DEPENDENCY, message, RAW);
      String available = GradleDetector.getNewValue(GradleDetector.DEPENDENCY, message, RAW);
      if (obsolete != null && available != null) {
        return new AndroidLintQuickFix[]{new ReplaceStringQuickFix("Update to " + available, obsolete, available)};
      }
      return AndroidLintQuickFix.EMPTY_ARRAY;
    }
  }

  public static class AndroidLintNfcTechWhitespaceInspection extends AndroidLintInspectionBase {
    public AndroidLintNfcTechWhitespaceInspection() {
      super(AndroidBundle.message("android.lint.inspections.nfc.tech.whitespace"), NfcTechListDetector.ISSUE);
    }
  }

  public static class AndroidLintNotSiblingInspection extends AndroidLintInspectionBase {
    public AndroidLintNotSiblingInspection() {
      super(AndroidBundle.message("android.lint.inspections.not.sibling"), WrongIdDetector.NOT_SIBLING);
    }
  }

  public static class AndroidLintObsoleteLayoutParamInspection extends AndroidLintInspectionBase {
    public AndroidLintObsoleteLayoutParamInspection() {
      super(AndroidBundle.message("android.lint.inspections.obsolete.layout.param"), ObsoleteLayoutParamsDetector.ISSUE);
    }

    @NotNull
    @Override
    public AndroidLintQuickFix[] getQuickFixes(@NotNull String message) {
      return new AndroidLintQuickFix[]{new RemoveAttributeQuickFix()};
    }
  }

  public static class AndroidLintProguardInspection extends AndroidLintInspectionBase {
    public AndroidLintProguardInspection() {
      super(AndroidBundle.message("android.lint.inspections.proguard"), ProguardDetector.WRONG_KEEP);
    }
  }

  public static class AndroidLintProguardSplitInspection extends AndroidLintInspectionBase {
    public AndroidLintProguardSplitInspection() {
      super(AndroidBundle.message("android.lint.inspections.proguard.split"), ProguardDetector.SPLIT_CONFIG);
    }
  }

  public static class AndroidLintPxUsageInspection extends AndroidLintInspectionBase {
    public AndroidLintPxUsageInspection() {
      super(AndroidBundle.message("android.lint.inspections.px.usage"), PxUsageDetector.PX_ISSUE);
    }

    @NotNull
    @Override
    public AndroidLintQuickFix[] getQuickFixes(@NotNull String message) {
      return new AndroidLintQuickFix[]{new ConvertToDpQuickFix()};
    }
  }

  public static class AndroidLintScrollViewSizeInspection extends AndroidLintInspectionBase {
    public AndroidLintScrollViewSizeInspection() {
      super(AndroidBundle.message("android.lint.inspections.scroll.view.size"), ScrollViewChildDetector.ISSUE);
    }

    @NotNull
    @Override
    public AndroidLintQuickFix[] getQuickFixes(@NotNull String message) {
      return new AndroidLintQuickFix[]{new SetScrollViewSizeQuickFix()};
    }
  }

  public static class AndroidLintExportedServiceInspection extends AndroidLintInspectionBase {
    public AndroidLintExportedServiceInspection() {
      super(AndroidBundle.message("android.lint.inspections.exported.service"), SecurityDetector.EXPORTED_SERVICE);
    }

    @NotNull
    @Override
    public AndroidLintQuickFix[] getQuickFixes(@NotNull String message) {
      return new AndroidLintQuickFix[]{
        new SetAttributeQuickFix(AndroidBundle.message("android.lint.fix.add.permission.attribute"),
                                 SdkConstants.ATTR_PERMISSION, null)
      };
    }
  }

  public static class AndroidLintGradleCompatibleInspection extends AndroidLintInspectionBase {
    public AndroidLintGradleCompatibleInspection() {
      super(AndroidBundle.message("android.lint.inspections.gradle.compatible"), GradleDetector.COMPATIBILITY);
    }

    @NotNull
    @Override
    public AndroidLintQuickFix[] getQuickFixes(@NotNull String message) {
      String before = GradleDetector.getOldValue(GradleDetector.COMPATIBILITY, message, RAW);
      String after = GradleDetector.getNewValue(GradleDetector.COMPATIBILITY, message, RAW);
      if (before != null && after != null) {
        return new AndroidLintQuickFix[]{new ReplaceStringQuickFix("Change to " + after, before, after)};
      }

      return AndroidLintQuickFix.EMPTY_ARRAY;
    }
  }

  public static class AndroidLintGradleCompatiblePluginInspection extends AndroidLintInspectionBase {
    public AndroidLintGradleCompatiblePluginInspection() {
      super(AndroidBundle.message("android.lint.inspections.gradle.plugin.compatible"), GradleDetector.GRADLE_PLUGIN_COMPATIBILITY);
    }
  }

  public static class AndroidLintGradleDependencyInspection extends AndroidLintInspectionBase {
    public AndroidLintGradleDependencyInspection() {
      super(AndroidBundle.message("android.lint.inspections.gradle.dependency"), GradleDetector.DEPENDENCY);
    }

    @NotNull
    @Override
    public AndroidLintQuickFix[] getQuickFixes(@NotNull String message) {
      String before = GradleDetector.getOldValue(GradleDetector.DEPENDENCY, message, RAW);
      String after = GradleDetector.getNewValue(GradleDetector.DEPENDENCY, message, RAW);
      if (before != null && after != null) {
        return new AndroidLintQuickFix[]{new ReplaceStringQuickFix("Change to " + after, before, after)};
      }

      return AndroidLintQuickFix.EMPTY_ARRAY;
    }
  }

  public static class AndroidLintGradleDeprecatedInspection extends AndroidLintInspectionBase {
    public AndroidLintGradleDeprecatedInspection() {
      super(AndroidBundle.message("android.lint.inspections.gradle.deprecated"), GradleDetector.DEPRECATED);
    }

    @NotNull
    @Override
    public AndroidLintQuickFix[] getQuickFixes(@NotNull final String message) {
      String before = GradleDetector.getOldValue(GradleDetector.DEPRECATED, message, RAW);
      String after = GradleDetector.getNewValue(GradleDetector.DEPRECATED, message, RAW);
      if (before != null && after != null) {
        return new AndroidLintQuickFix[]{new ReplaceStringQuickFix(null, before, after)};
      }
      return AndroidLintQuickFix.EMPTY_ARRAY;
    }
  }

  public static class AndroidLintGradleDynamicVersionInspection extends AndroidLintInspectionBase {
    public AndroidLintGradleDynamicVersionInspection() {
      super(AndroidBundle.message("android.lint.inspections.gradle.dynamic.version"), GradleDetector.PLUS);
    }

    @NotNull
    @Override
    public AndroidLintQuickFix[] getQuickFixes(@NotNull final PsiElement startElement, @NotNull PsiElement endElement, @NotNull String message) {
      String before = GradleDetector.getOldValue(GradleDetector.PLUS, message, RAW);
      if (before != null && before.endsWith("+")) {
        final GradleCoordinate plus = GradleCoordinate.parseCoordinateString(before);
        if (plus != null && plus.getArtifactId() != null) {
          return new AndroidLintQuickFix[]{new ReplaceStringQuickFix("Replace with specific version", plus.getFullRevision(), "specific version") {
            @Nullable
            @Override
            protected String getNewValue() {
              String filter = plus.getFullRevision();
              assert filter.endsWith("+") : filter;
              filter = filter.substring(0, filter.length() - 1);

              // If this coordinate points to an artifact in one of our repositories, mark it will a comment if they don't
              // have that repository available.
              String artifactId = plus.getArtifactId();
              if (RepositoryUrlManager.supports(plus.getArtifactId())) {
                // First look for matches, where we don't allow preview versions
                String libraryCoordinate = RepositoryUrlManager.get().getLibraryCoordinate(artifactId, filter, false);
                if (libraryCoordinate != null) {
                  GradleCoordinate available = GradleCoordinate.parseCoordinateString(libraryCoordinate);
                  if (available != null) {
                    return available.getFullRevision();
                  }
                }
                // If that didn't yield any matches, try again, this time allowing preview platforms.
                // This is necessary if the artifact filter includes enough of a version where there are
                // only preview matches.
                libraryCoordinate = RepositoryUrlManager.get().getLibraryCoordinate(artifactId, filter, true);
                if (libraryCoordinate != null) {
                  GradleCoordinate available = GradleCoordinate.parseCoordinateString(libraryCoordinate);
                  if (available != null) {
                    return available.toString();
                  }
                }
              }

              // Regular Gradle dependency? Look in Gradle cache
              GradleCoordinate found = GradleUtil.findLatestVersionInGradleCache(plus, filter, startElement.getProject());
              if (found != null) {
                return found.getFullRevision();
              }

              return null;
            }
          }};
        }
      }
      return AndroidLintQuickFix.EMPTY_ARRAY;
    }
  }

  public static class AndroidLintGradleGetterInspection extends AndroidLintInspectionBase {
    public AndroidLintGradleGetterInspection() {
      super(AndroidBundle.message("android.lint.inspections.gradle.getter"), GradleDetector.GRADLE_GETTER);
    }
  }

    public static class AndroidLintGradleIdeErrorInspection extends AndroidLintInspectionBase {
      public AndroidLintGradleIdeErrorInspection() {
        super(AndroidBundle.message("android.lint.inspections.gradle.ide.error"), GradleDetector.IDE_SUPPORT);
      }

  }

  public static class AndroidLintGradleOverridesInspection extends AndroidLintInspectionBase {
    public AndroidLintGradleOverridesInspection() {
      super(AndroidBundle.message("android.lint.inspections.gradle.overrides"), ManifestDetector.GRADLE_OVERRIDES);
    }
  }

  public static class AndroidLintGradlePathInspection extends AndroidLintInspectionBase {
    public AndroidLintGradlePathInspection() {
      super(AndroidBundle.message("android.lint.inspections.gradle.path"), GradleDetector.PATH);
    }
  }

  public static class AndroidLintGrantAllUrisInspection extends AndroidLintInspectionBase {
    public AndroidLintGrantAllUrisInspection() {
      super(AndroidBundle.message("android.lint.inspections.grant.all.uris"), SecurityDetector.OPEN_PROVIDER);
    }
  }

  public static class AndroidLintWorldWriteableFilesInspection extends AndroidLintInspectionBase {
    public AndroidLintWorldWriteableFilesInspection() {
      super(AndroidBundle.message("android.lint.inspections.world.writeable.files"), SecurityDetector.WORLD_WRITEABLE);
    }
  }

  public static class AndroidLintStateListReachableInspection extends AndroidLintInspectionBase {
    public AndroidLintStateListReachableInspection() {
      super(AndroidBundle.message("android.lint.inspections.state.list.reachable"), StateListDetector.ISSUE);
    }
  }

  public static class AndroidLintTextFieldsInspection extends AndroidLintInspectionBase {
    public AndroidLintTextFieldsInspection() {
      super(AndroidBundle.message("android.lint.inspections.text.fields"), TextFieldDetector.ISSUE);
    }

    @NotNull
    @Override
    public AndroidLintQuickFix[] getQuickFixes(@NotNull String message) {
      return new AndroidLintQuickFix[]{
        new SetAttributeQuickFix(AndroidBundle.message("android.lint.fix.add.input.type.attribute"),
                                 SdkConstants.ATTR_INPUT_TYPE, null)
      };
    }
  }

  public static class AndroidLintTooManyViewsInspection extends AndroidLintInspectionBase {
    public AndroidLintTooManyViewsInspection() {
      super(AndroidBundle.message("android.lint.inspections.too.many.views"), TooManyViewsDetector.TOO_MANY);
    }
  }

  public static class AndroidLintTooDeepLayoutInspection extends AndroidLintInspectionBase {
    public AndroidLintTooDeepLayoutInspection() {
      super(AndroidBundle.message("android.lint.inspections.too.deep.layout"), TooManyViewsDetector.TOO_DEEP);
    }
  }

  public static class AndroidLintTypographyDashesInspection extends AndroidLintTypographyInspectionBase {
    public AndroidLintTypographyDashesInspection() {
      super(AndroidBundle.message("android.lint.inspections.typography.dashes"), TypographyDetector.DASHES);
    }

    @NotNull
    @Override
    public AndroidLintQuickFix[] getQuickFixes(@NotNull String message) {
      return new AndroidLintQuickFix[] {new TypographyQuickFix(myIssue, message)};
    }
  }

  public static class AndroidLintTypographyQuotesInspection extends AndroidLintTypographyInspectionBase {
    public AndroidLintTypographyQuotesInspection() {
      super(AndroidBundle.message("android.lint.inspections.typography.quotes"), TypographyDetector.QUOTES);
    }

    @NotNull
    @Override
    public AndroidLintQuickFix[] getQuickFixes(@NotNull String message) {
      return new AndroidLintQuickFix[] {new TypographyQuickFix(myIssue, message)};
    }
  }

  public static class AndroidLintTypographyFractionsInspection extends AndroidLintTypographyInspectionBase {
    public AndroidLintTypographyFractionsInspection() {
      super(AndroidBundle.message("android.lint.inspections.typography.fractions"), TypographyDetector.FRACTIONS);
    }

    @NotNull
    @Override
    public AndroidLintQuickFix[] getQuickFixes(@NotNull String message) {
      return new AndroidLintQuickFix[] {new TypographyQuickFix(myIssue, message)};
    }
  }

  public static class AndroidLintTypographyEllipsisInspection extends AndroidLintTypographyInspectionBase {
    public AndroidLintTypographyEllipsisInspection() {
      super(AndroidBundle.message("android.lint.inspections.typography.ellipsis"), TypographyDetector.ELLIPSIS);
    }

    @NotNull
    @Override
    public AndroidLintQuickFix[] getQuickFixes(@NotNull String message) {
      return new AndroidLintQuickFix[] {new TypographyQuickFix(myIssue, message)};
    }
  }

  public static class AndroidLintTypographyOtherInspection extends AndroidLintTypographyInspectionBase {
    public AndroidLintTypographyOtherInspection() {
      super(AndroidBundle.message("android.lint.inspections.typography.other"), TypographyDetector.OTHER);
    }

    @NotNull
    @Override
    public AndroidLintQuickFix[] getQuickFixes(@NotNull String message) {
      return new AndroidLintQuickFix[] {new TypographyQuickFix(myIssue, message)};
    }
  }

  public static class AndroidLintUseAlpha2Inspection extends AndroidLintInspectionBase {
    public AndroidLintUseAlpha2Inspection() {
      super(AndroidBundle.message("android.lint.inspections.use.alpha2"), LocaleFolderDetector.USE_ALPHA_2);
<<<<<<< HEAD
    }
  }

  public static class AndroidLintUseCheckPermissionInspection extends AndroidLintInspectionBase {
    public AndroidLintUseCheckPermissionInspection() {
      super(AndroidBundle.message("android.lint.inspections.use.check.permission"), CheckPermissionDetector.ISSUE);
    }

    @NotNull
    @Override
    public AndroidLintQuickFix[] getQuickFixes(@NotNull PsiElement startElement, @NotNull PsiElement endElement, @NotNull String message) {
      return new AndroidLintQuickFix[] {
        new ReplaceStringQuickFix("Change check to enforce", "(check).*\\(", "enforce") {
          @Override
          public void apply(@NotNull PsiElement startElement,
                            @NotNull PsiElement endElement,
                            @NotNull AndroidQuickfixContexts.Context context) {
            // Also need to insert a message parameter
            PsiMethodCallExpression call = PsiTreeUtil.getParentOfType(startElement, PsiMethodCallExpression.class);
            if (call != null) {
              Document document = FileDocumentManager.getInstance().getDocument(startElement.getContainingFile().getVirtualFile());
              if (document != null) {
                PsiExpressionList argumentList = call.getArgumentList();
                int offset = argumentList.getTextOffset() + argumentList.getTextLength() - 1;
                document.insertString(offset, ", \"TODO: message if thrown\"");
              }
            }
            super.apply(startElement, endElement, context);
          }
        }
      };
=======
>>>>>>> 603529f2
    }
  }

  public static class AndroidLintUseCompoundDrawablesInspection extends AndroidLintInspectionBase {
    public AndroidLintUseCompoundDrawablesInspection() {
      super(AndroidBundle.message("android.lint.inspections.use.compound.drawables"), UseCompoundDrawableDetector.ISSUE);
    }

    // TODO: implement quickfix
  }

  public static class AndroidLintUselessParentInspection extends AndroidLintInspectionBase {
    public AndroidLintUselessParentInspection() {
      super(AndroidBundle.message("android.lint.inspections.useless.parent"), UselessViewDetector.USELESS_PARENT);
    }

    // TODO: implement quickfix
  }

  public static class AndroidLintUselessLeafInspection extends AndroidLintInspectionBase {
    public AndroidLintUselessLeafInspection() {
      super(AndroidBundle.message("android.lint.inspections.useless.leaf"), UselessViewDetector.USELESS_LEAF);
    }

    @NotNull
    @Override
    public AndroidLintQuickFix[] getQuickFixes(@NotNull String message) {
      return new AndroidLintQuickFix[]{new RemoveUselessViewQuickFix(myIssue)};
    }
  }

  private abstract static class AndroidLintTypographyInspectionBase extends AndroidLintInspectionBase {
    public AndroidLintTypographyInspectionBase(String displayName, Issue issue) {
      super(displayName, issue);
    }

    @NotNull
    @Override
    public AndroidLintQuickFix[] getQuickFixes(@NotNull String message) {
      return new AndroidLintQuickFix[] {new TypographyQuickFix(myIssue, message)};
    }
  }

  public static class AndroidLintNewApiInspection extends AndroidLintInspectionBase {
    public AndroidLintNewApiInspection() {
      super(AndroidBundle.message("android.lint.inspections.new.api"), ApiDetector.UNSUPPORTED);
    }

    @NotNull
    @Override
    public AndroidLintQuickFix[] getQuickFixes(@NotNull PsiElement startElement, @NotNull PsiElement endElement, @NotNull String message) {
      return getApiDetectorFixes(ApiDetector.UNSUPPORTED, startElement, endElement, message);
    }
  }

  public static class AndroidLintInlinedApiInspection extends AndroidLintInspectionBase {
    public AndroidLintInlinedApiInspection() {
      super(AndroidBundle.message("android.lint.inspections.inlined.api"), ApiDetector.INLINED);
    }

    @NotNull
    @Override
    public AndroidLintQuickFix[] getQuickFixes(@NotNull PsiElement startElement, @NotNull PsiElement endElement, @NotNull String message) {
      return getApiDetectorFixes(ApiDetector.INLINED, startElement, endElement, message);
    }
  }

  private static AndroidLintQuickFix[] getApiDetectorFixes(@NotNull Issue issue,
                                                           @NotNull PsiElement startElement,
                                                           @SuppressWarnings("UnusedParameters") @NotNull PsiElement endElement,
                                                           @NotNull String message) {
    // TODO: Return one for each parent context (declaration, method, class, outer class(es)
    int api = ApiDetector.getRequiredVersion(issue, message, RAW);
    if (api != -1) {
      List<AndroidLintQuickFix> list = Lists.newArrayList();
      PsiFile file = startElement.getContainingFile();
      if (file instanceof XmlFile) {
        ResourceFolderType folderType = ResourceHelper.getFolderType(file);
        if (folderType != null) {
          FolderConfiguration config = ResourceHelper.getFolderConfiguration(file);
          if (config != null) {
            config.setVersionQualifier(new VersionQualifier(api));
            String folder = config.getFolderName(folderType);
            list.add(OverrideResourceAction.createFix(folder));
          }
        }
      }

      list.add(new AddTargetApiQuickFix(api, startElement));

      return list.toArray(new AndroidLintQuickFix[list.size()]);
    }
    return AndroidLintQuickFix.EMPTY_ARRAY;
  }

  public static class AndroidLintOverrideInspection extends AndroidLintInspectionBase {
    public AndroidLintOverrideInspection() {
      super(AndroidBundle.message("android.lint.inspections.override"), ApiDetector.OVERRIDE);
    }
  }

  public static class AndroidLintDuplicateUsesFeatureInspection extends AndroidLintInspectionBase {
    public AndroidLintDuplicateUsesFeatureInspection() {
      super(AndroidBundle.message("android.lint.inspections.duplicate.uses.feature"), ManifestDetector.DUPLICATE_USES_FEATURE);
    }
  }

  public static class AndroidLintMipmapIconsInspection extends AndroidLintInspectionBase {
    public AndroidLintMipmapIconsInspection() {
      super(AndroidBundle.message("android.lint.inspections.mipmap.icons"), ManifestDetector.MIPMAP);
    }

    @NotNull
    @Override
    public AndroidLintQuickFix[] getQuickFixes(@NotNull PsiElement startElement, @NotNull PsiElement endElement, @NotNull String message) {
      PsiElement parent = startElement.getParent();
      if (parent instanceof XmlAttribute) {
        XmlAttribute attribute = (XmlAttribute)parent;
        String value = attribute.getValue();
        if (value != null) {
          ResourceUrl url = ResourceUrl.parse(value);
          if (url != null && !url.framework) {
            return new AndroidLintQuickFix[]{new MigrateDrawableToMipmapFix(url)};
          }
        }
      }
      return AndroidLintQuickFix.EMPTY_ARRAY;
    }
  }

  public static class AndroidLintMissingApplicationIconInspection extends AndroidLintInspectionBase {
    public AndroidLintMissingApplicationIconInspection() {
      super(AndroidBundle.message("android.lint.inspections.missing.application.icon"), ManifestDetector.APPLICATION_ICON);
    }

    @NotNull
    @Override
    public AndroidLintQuickFix[] getQuickFixes(@NotNull PsiElement startElement, @NotNull PsiElement endElement, @NotNull String message) {
      return new AndroidLintQuickFix[] { new SetAttributeQuickFix("Set application icon", ATTR_ICON, null) };
    }
  }

  public static class AndroidLintResourceCycleInspection extends AndroidLintInspectionBase {
    public AndroidLintResourceCycleInspection() {
      super(AndroidBundle.message("android.lint.inspections.resource.cycle"), ResourceCycleDetector.CYCLE);
    }
  }
  public static class AndroidLintResourceNameInspection extends AndroidLintInspectionBase {
    public AndroidLintResourceNameInspection() {
      super(AndroidBundle.message("android.lint.inspections.resource.name"), ResourcePrefixDetector.ISSUE);
    }
  }
  public static class AndroidLintRtlCompatInspection extends AndroidLintInspectionBase {
    public AndroidLintRtlCompatInspection() {
      super(AndroidBundle.message("android.lint.inspections.rtl.compat"), RtlDetector.COMPAT);
    }
  }
  public static class AndroidLintRtlEnabledInspection extends AndroidLintInspectionBase {
    public AndroidLintRtlEnabledInspection() {
      super(AndroidBundle.message("android.lint.inspections.rtl.enabled"), RtlDetector.ENABLED);
    }
  }
  public static class AndroidLintRtlHardcodedInspection extends AndroidLintInspectionBase {
    public AndroidLintRtlHardcodedInspection() {
      super(AndroidBundle.message("android.lint.inspections.rtl.hardcoded"), RtlDetector.USE_START);
    }
  }
  public static class AndroidLintRtlSymmetryInspection extends AndroidLintInspectionBase {
    public AndroidLintRtlSymmetryInspection() {
      super(AndroidBundle.message("android.lint.inspections.rtl.symmetry"), RtlDetector.SYMMETRY);
    }
  }

  // Missing the following issues, because they require classfile analysis:
  // FloatMath, FieldGetter, Override, OnClick, ViewTag, DefaultLocale, SimpleDateFormat,
  // Registered, MissingRegistered, Instantiatable, HandlerLeak, ValidFragment, SecureRandom,
  // ViewConstructor, Wakelock, Recycle, CommitTransaction, WrongCall, DalvikOverride

  // I think DefaultLocale is already handled by a regular IDEA code check.

  public static class AndroidLintAddJavascriptInterfaceInspection extends AndroidLintInspectionBase {
    public AndroidLintAddJavascriptInterfaceInspection() {
      super(AndroidBundle.message("android.lint.inspections.add.javascript.interface"), AddJavascriptInterfaceDetector.ISSUE);
    }
  }

  public static class AndroidLintAllowBackupInspection extends AndroidLintInspectionBase {
    public AndroidLintAllowBackupInspection() {
      super(AndroidBundle.message("android.lint.inspections.allow.backup"), ManifestDetector.ALLOW_BACKUP);
    }

    @NotNull
    @Override
    public AndroidLintQuickFix[] getQuickFixes(@NotNull PsiElement startElement, @NotNull PsiElement endElement, @NotNull String message) {
      return new AndroidLintQuickFix[] { new SetAttributeQuickFix("Set backup attribute", ATTR_ALLOW_BACKUP, null) };
    }
  }

  public static class AndroidLintButtonStyleInspection extends AndroidLintInspectionBase {
    public AndroidLintButtonStyleInspection() {
      super(AndroidBundle.message("android.lint.inspections.button.style"), ButtonDetector.STYLE);
    }
  }

  public static class AndroidLintByteOrderMarkInspection extends AndroidLintInspectionBase {
    public AndroidLintByteOrderMarkInspection() {
      super(AndroidBundle.message("android.lint.inspections.byte.order.mark"), ByteOrderMarkDetector.BOM);
    }

    @NotNull
    @Override
    public AndroidLintQuickFix[] getQuickFixes(@NotNull PsiElement startElement, @NotNull PsiElement endElement, @NotNull String message) {
      return new AndroidLintQuickFix[] {
        new DefaultLintQuickFix("Remove byte order marks") {
          @Override
          public void apply(@NotNull PsiElement startElement,
                            @NotNull PsiElement endElement,
                            @NotNull AndroidQuickfixContexts.Context context) {
            Document document = FileDocumentManager.getInstance().getDocument(startElement.getContainingFile().getVirtualFile());
            if (document != null) {
              String text = document.getText();
              for (int i = text.length() - 1; i >= 0; i--) {
                char c = text.charAt(i);
                if (c == '\uFEFF') {
                  document.deleteString(i, i + 1);
                }
              }
            }
          }
        }
      };
    }
  }

  public static class AndroidLintCommitPrefEditsInspection extends AndroidLintInspectionBase {
    public AndroidLintCommitPrefEditsInspection() {
      super(AndroidBundle.message("android.lint.inspections.commit.pref.edits"), SharedPrefsDetector.ISSUE);
    }

    @NotNull
    @Override
    public AndroidLintQuickFix[] getQuickFixes(@NotNull String message) {
      if (message.contains("commit") && message.contains("apply")) {
        return new AndroidLintQuickFix[] { new ReplaceStringQuickFix("Replace commit() with apply()", "(commit)\\s*\\(", "apply") };
      }
      return AndroidLintQuickFix.EMPTY_ARRAY;
    }
  }

  public static class AndroidLintCustomViewStyleableInspection extends AndroidLintInspectionBase {
    public AndroidLintCustomViewStyleableInspection() {
      super(AndroidBundle.message("android.lint.inspections.custom.view.styleable"), CustomViewDetector.ISSUE);
    }
  }

  public static class AndroidLintCutPasteIdInspection extends AndroidLintInspectionBase {
    public AndroidLintCutPasteIdInspection() {
      super(AndroidBundle.message("android.lint.inspections.cut.paste.id"), CutPasteDetector.ISSUE);
    }
  }
  public static class AndroidLintDuplicateActivityInspection extends AndroidLintInspectionBase {
    public AndroidLintDuplicateActivityInspection() {
      super(AndroidBundle.message("android.lint.inspections.duplicate.activity"), ManifestDetector.DUPLICATE_ACTIVITY);
    }
  }
  public static class AndroidLintDuplicateDefinitionInspection extends AndroidLintInspectionBase {
    public AndroidLintDuplicateDefinitionInspection() {
      super(AndroidBundle.message("android.lint.inspections.duplicate.definition"), DuplicateResourceDetector.ISSUE);
    }
  }
  public static class AndroidLintEasterEggInspection extends AndroidLintInspectionBase {
    public AndroidLintEasterEggInspection() {
      super(AndroidBundle.message("android.lint.inspections.easter.egg"), CommentDetector.EASTER_EGG);
    }
  }
  public static class AndroidLintExportedContentProviderInspection extends AndroidLintInspectionBase {
    public AndroidLintExportedContentProviderInspection() {
      super(AndroidBundle.message("android.lint.inspections.exported.content.provider"), SecurityDetector.EXPORTED_PROVIDER);
    }
  }
  public static class AndroidLintExportedPreferenceActivityInspection extends AndroidLintInspectionBase {
    public AndroidLintExportedPreferenceActivityInspection() {
      super(AndroidBundle.message("android.lint.inspections.exported.preference.activity"), PreferenceActivityDetector.ISSUE);
    }
  }
  public static class AndroidLintExportedReceiverInspection extends AndroidLintInspectionBase {
    public AndroidLintExportedReceiverInspection() {
      super(AndroidBundle.message("android.lint.inspections.exported.receiver"), SecurityDetector.EXPORTED_RECEIVER);
    }
  }
  public static class AndroidLintIconColorsInspection extends AndroidLintInspectionBase {
    public AndroidLintIconColorsInspection() {
      super(AndroidBundle.message("android.lint.inspections.icon.colors"), IconDetector.ICON_COLORS);
    }
  }
  public static class AndroidLintIconExtensionInspection extends AndroidLintInspectionBase {
    public AndroidLintIconExtensionInspection() {
      super(AndroidBundle.message("android.lint.inspections.icon.extension"), IconDetector.ICON_EXTENSION);
    }
  }
  public static class AndroidLintIconLauncherShapeInspection extends AndroidLintInspectionBase {
    public AndroidLintIconLauncherShapeInspection() {
      super(AndroidBundle.message("android.lint.inspections.icon.launcher.shape"), IconDetector.ICON_LAUNCHER_SHAPE);
    }
  }
  public static class AndroidLintIconXmlAndPngInspection extends AndroidLintInspectionBase {
    public AndroidLintIconXmlAndPngInspection() {
      super(AndroidBundle.message("android.lint.inspections.icon.xml.and.png"), IconDetector.ICON_XML_AND_PNG);
    }
  }
  public static class AndroidLintIllegalResourceRefInspection extends AndroidLintInspectionBase {
    public AndroidLintIllegalResourceRefInspection() {
      super(AndroidBundle.message("android.lint.inspections.illegal.resource.ref"), ManifestDetector.ILLEGAL_REFERENCE);
    }
  }

  public static class AndroidLintImpliedQuantityInspection extends AndroidLintInspectionBase {
    public AndroidLintImpliedQuantityInspection() {
      super(AndroidBundle.message("android.lint.inspections.implied.quantity"), IMPLIED_QUANTITY);
    }
  }

  public static class AndroidLintIncludeLayoutParamInspection extends AndroidLintInspectionBase {
    public AndroidLintIncludeLayoutParamInspection() {
      super(AndroidBundle.message("android.lint.inspections.include.layout.param"), IncludeDetector.ISSUE);
    }

    @NotNull
    @Override
    public AndroidLintQuickFix[] getQuickFixes(@NotNull String message) {
      List<AndroidLintQuickFix> fixes = Lists.newArrayListWithExpectedSize(2);
      if (IncludeDetector.requestsWidth(message)) {
        fixes.add(new SetAttributeQuickFix("Set layout_width", ATTR_LAYOUT_WIDTH, null));
      }
      if (IncludeDetector.requestsHeight(message)) {
        fixes.add(new SetAttributeQuickFix("Set layout_height", ATTR_LAYOUT_HEIGHT, null));
      }
      return fixes.toArray(new AndroidLintQuickFix[fixes.size()]);
    }
  }

  public static class AndroidLintInflateParamsInspection extends AndroidLintInspectionBase {
    public AndroidLintInflateParamsInspection() {
      super(AndroidBundle.message("android.lint.inspections.inflate.params"), LayoutInflationDetector.ISSUE);
    }
  }
  public static class AndroidLintInOrMmUsageInspection extends AndroidLintInspectionBase {
    public AndroidLintInOrMmUsageInspection() {
      super(AndroidBundle.message("android.lint.inspections.in.or.mm.usage"), PxUsageDetector.IN_MM_ISSUE);
    }
  }
  public static class AndroidLintInnerclassSeparatorInspection extends AndroidLintInspectionBase {
    public AndroidLintInnerclassSeparatorInspection() {
      super(AndroidBundle.message("android.lint.inspections.innerclass.separator"), MissingClassDetector.INNERCLASS);
    }

    @Override
    @NotNull
    public AndroidLintQuickFix[] getQuickFixes(@NotNull String message) {
      String current = MissingClassDetector.getOldValue(MissingClassDetector.INNERCLASS, message, RAW);
      String proposed = MissingClassDetector.getNewValue(MissingClassDetector.INNERCLASS, message, RAW);
      if (proposed != null && current != null) {
        return new AndroidLintQuickFix[]{new ReplaceStringQuickFix(null, current, proposed)};
      }

      return AndroidLintQuickFix.EMPTY_ARRAY;
    }
  }

  public static class AndroidLintInvalidIdInspection extends AndroidLintInspectionBase {
    public AndroidLintInvalidIdInspection() {
      super(AndroidBundle.message("android.lint.inspections.invalid.id"), WrongIdDetector.INVALID);
    }
  }

  public static class AndroidLintInvalidResourceFolderInspection extends AndroidLintInspectionBase {
    public AndroidLintInvalidResourceFolderInspection() {
      super(AndroidBundle.message("android.lint.inspections.invalid.resource.folder"), LocaleFolderDetector.INVALID_FOLDER);
    }
  }

  public static class AndroidLintJavascriptInterfaceInspection extends AndroidLintInspectionBase {
    public AndroidLintJavascriptInterfaceInspection() {
      super(AndroidBundle.message("android.lint.inspections.javascript.interface"), JavaScriptInterfaceDetector.ISSUE);
    }
  }

  public static class AndroidLintLabelForInspection extends AndroidLintInspectionBase {
    public AndroidLintLabelForInspection() {
      super(AndroidBundle.message("android.lint.inspections.label.for"), LabelForDetector.ISSUE);
    }
  }
  public static class AndroidLintLocaleFolderInspection extends AndroidLintInspectionBase {
    public AndroidLintLocaleFolderInspection() {
      super(AndroidBundle.message("android.lint.inspections.locale.folder"), LocaleFolderDetector.DEPRECATED_CODE);
    }
  }
  public static class AndroidLintLocalSuppressInspection extends AndroidLintInspectionBase {
    public AndroidLintLocalSuppressInspection() {
      super(AndroidBundle.message("android.lint.inspections.local.suppress"), AnnotationDetector.ISSUE);
    }
  }

  public static class AndroidLintLogConditionalInspection extends AndroidLintInspectionBase {
    public AndroidLintLogConditionalInspection() {
      super(AndroidBundle.message("android.lint.inspections.log.conditional"), LogDetector.CONDITIONAL);
    }
  }

  public static class AndroidLintLogTagMismatchInspection extends AndroidLintInspectionBase {
    public AndroidLintLogTagMismatchInspection() {
      super(AndroidBundle.message("android.lint.inspections.log.tag.mismatch"), LogDetector.WRONG_TAG);
    }
  }

  public static class AndroidLintLongLogTagInspection extends AndroidLintInspectionBase {
    public AndroidLintLongLogTagInspection() {
      super(AndroidBundle.message("android.lint.inspections.long.log.tag"), LogDetector.LONG_TAG);
    }
  }

  // THIS ISSUE IS PROBABLY NOT NEEDED HERE!
  public static class AndroidLintMangledCRLFInspection extends AndroidLintInspectionBase {
    public AndroidLintMangledCRLFInspection() {
      super(AndroidBundle.message("android.lint.inspections.mangled.crlf"), DosLineEndingDetector.ISSUE);
    }
  }
  public static class AndroidLintMenuTitleInspection extends AndroidLintInspectionBase {
    public AndroidLintMenuTitleInspection() {
      super(AndroidBundle.message("android.lint.inspections.menu.title"), TitleDetector.ISSUE);
    }

    @Override
    @NotNull
    public AndroidLintQuickFix[] getQuickFixes(@NotNull String message) {
      return new AndroidLintQuickFix[] { new SetAttributeQuickFix("Set title", ATTR_TITLE, null) };
    }
  }

  public static class AndroidLintMissingIdInspection extends AndroidLintInspectionBase {
    public AndroidLintMissingIdInspection() {
      super(AndroidBundle.message("android.lint.inspections.missing.id"), MissingIdDetector.ISSUE);
    }

    @Override
    @NotNull
    public AndroidLintQuickFix[] getQuickFixes(@NotNull String message) {
      return new AndroidLintQuickFix[] { new SetAttributeQuickFix("Set id", ATTR_ID, null) };
    }
  }

  public static class AndroidLintMissingVersionInspection extends AndroidLintInspectionBase {
    public AndroidLintMissingVersionInspection() {
      super(AndroidBundle.message("android.lint.inspections.missing.version"), ManifestDetector.SET_VERSION);
    }
  }
  public static class AndroidLintOldTargetApiInspection extends AndroidLintInspectionBase {
    public AndroidLintOldTargetApiInspection() {
      super(AndroidBundle.message("android.lint.inspections.old.target.api"), ManifestDetector.TARGET_NEWER);
    }

    @NotNull
    @Override
    public AndroidLintQuickFix[] getQuickFixes(@NotNull PsiElement startElement, @NotNull PsiElement endElement, @NotNull String message) {
      String highest = Integer.toString(getHighestApi(startElement)); // TODO: preview platform??
      String label = "Update targetSdkVersion to " + highest;
      if (startElement.getContainingFile() instanceof XmlFile) {
        return new AndroidLintQuickFix[]{new ReplaceStringQuickFix(label, "targetSdkVersion\\s*=\\s*[\"'](.*)[\"']", highest)};
      } else if (startElement.getContainingFile() instanceof GroovyFile) {
        return new AndroidLintQuickFix[]{new ReplaceStringQuickFix(label, null, highest)};
      } else{
        return AndroidLintQuickFix.EMPTY_ARRAY;
      }
    }

    private static int getHighestApi(PsiElement element) {
      int max = SdkVersionInfo.HIGHEST_KNOWN_STABLE_API;
      AndroidFacet instance = AndroidFacet.getInstance(element);
      if (instance != null) {
        AndroidSdkData sdkData = instance.getSdkData();
        if (sdkData != null) {
          for (IAndroidTarget target : sdkData.getTargets()) {
            if (target.isPlatform()) {
              AndroidVersion version = target.getVersion();
              if (version.getApiLevel() > max && !version.isPreview()) {
                max = version.getApiLevel();
              }
            }
          }
        }
      }
      return max;
    }
  }

  public static class AndroidLintOrientationInspection extends AndroidLintInspectionBase {
    public AndroidLintOrientationInspection() {
      super(AndroidBundle.message("android.lint.inspections.orientation"), InefficientWeightDetector.ORIENTATION);
    }

    @Override
    @NotNull
    public AndroidLintQuickFix[] getQuickFixes(@NotNull String message) {
      return new AndroidLintQuickFix[] {
        new SetAttributeQuickFix("Set orientation=\"horizontal\" (default)", ATTR_ORIENTATION, VALUE_HORIZONTAL),
        new SetAttributeQuickFix("Set orientation=\"false\" (changes layout)", ATTR_ORIENTATION, VALUE_VERTICAL)
      };
    }
  }

  public static class AndroidLintOverrideAbstractInspection extends AndroidLintInspectionBase {
    public AndroidLintOverrideAbstractInspection() {
      super(AndroidBundle.message("android.lint.inspections.override.abstract"), OverrideConcreteDetector.ISSUE);
    }
  }

  public static class AndroidLintPackagedPrivateKeyInspection extends AndroidLintInspectionBase {
    public AndroidLintPackagedPrivateKeyInspection() {
      super(AndroidBundle.message("android.lint.inspections.packaged.private.key"), PrivateKeyDetector.ISSUE);
    }
  }
  public static class AndroidLintPropertyEscapeInspection extends AndroidLintInspectionBase {
    public AndroidLintPropertyEscapeInspection() {
      super(AndroidBundle.message("android.lint.inspections.property.escape"), PropertyFileDetector.ESCAPE);
    }

    @Override
    @NotNull
    public AndroidLintQuickFix[] getQuickFixes(@NotNull String message) {
      String escaped = PropertyFileDetector.getSuggestedEscape(message, RAW);
      if (escaped != null) {
        return new AndroidLintQuickFix[]{new ReplaceStringQuickFix(null, null, escaped)};
      }
      return AndroidLintQuickFix.EMPTY_ARRAY;
    }
  }

  public static class AndroidLintProtectedPermissionsInspection extends AndroidLintInspectionBase {
    public AndroidLintProtectedPermissionsInspection() {
      super(AndroidBundle.message("android.lint.inspections.protected.permissions"), SystemPermissionsDetector.ISSUE);
    }
  }

  public static class AndroidLintRecycleInspection extends AndroidLintInspectionBase {
    public AndroidLintRecycleInspection() {
      super(AndroidBundle.message("android.lint.inspections.recycle"), CleanupDetector.RECYCLE_RESOURCE);
    }
  }

  public static class AndroidLintReferenceTypeInspection extends AndroidLintInspectionBase {
    public AndroidLintReferenceTypeInspection() {
      super(AndroidBundle.message("android.lint.inspections.reference.type"), DuplicateResourceDetector.TYPE_MISMATCH);
    }

    @Override
    @NotNull
    public AndroidLintQuickFix[] getQuickFixes(@NotNull String message) {
      String expected = DuplicateResourceDetector.getExpectedType(message, RAW);
      if (expected != null) {
        return new AndroidLintQuickFix[]{new ReplaceStringQuickFix(null, "(@.*/)", "@" + expected + "/")};
      }
      return AndroidLintQuickFix.EMPTY_ARRAY;
    }
  }

  public static class AndroidLintRegisteredInspection extends AndroidLintInspectionBase {
    public AndroidLintRegisteredInspection() {
      super(AndroidBundle.message("android.lint.inspections.registered"), RegistrationDetector.ISSUE);
    }
  }

  public static class AndroidLintRelativeOverlapInspection extends AndroidLintInspectionBase {
    public AndroidLintRelativeOverlapInspection() {
      super(AndroidBundle.message("android.lint.inspections.relative.overlap"), RelativeOverlapDetector.ISSUE);
    }
  }

  public static class AndroidLintRequiredSizeInspection extends AndroidLintInspectionBase {
    public AndroidLintRequiredSizeInspection() {
      super(AndroidBundle.message("android.lint.inspections.required.size"), RequiredAttributeDetector.ISSUE);
    }
  }
  public static class AndroidLintResAutoInspection extends AndroidLintInspectionBase {
    public AndroidLintResAutoInspection() {
      super(AndroidBundle.message("android.lint.inspections.res.auto"), NamespaceDetector.RES_AUTO);
    }

    @Override
    @NotNull
    public AndroidLintQuickFix[] getQuickFixes(@NotNull String message) {
      return new AndroidLintQuickFix[] { new ConvertNamespaceQuickFix() };
    }
  }
  public static class AndroidLintSelectableTextInspection extends AndroidLintInspectionBase {
    public AndroidLintSelectableTextInspection() {
      super(AndroidBundle.message("android.lint.inspections.selectable.text"), TextViewDetector.SELECTABLE);
    }

    @Override
    @NotNull
    public AndroidLintQuickFix[] getQuickFixes(@NotNull String message) {
      return new AndroidLintQuickFix[] {
        new SetAttributeQuickFix("Set android:textIsSelectable=true", ATTR_TEXT_IS_SELECTABLE, VALUE_TRUE)
      };
    }
  }

  public static class AndroidLintServiceCastInspection extends AndroidLintInspectionBase {
    public AndroidLintServiceCastInspection() {
      super(AndroidBundle.message("android.lint.inspections.service.cast"), ServiceCastDetector.ISSUE);
    }
  }
  public static class AndroidLintSetJavaScriptEnabledInspection extends AndroidLintInspectionBase {
    public AndroidLintSetJavaScriptEnabledInspection() {
      super(AndroidBundle.message("android.lint.inspections.set.java.script.enabled"), SetJavaScriptEnabledDetector.ISSUE);
    }
  }

  public static class AndroidLintShortAlarmInspection extends AndroidLintInspectionBase {
    public AndroidLintShortAlarmInspection() {
      super(AndroidBundle.message("android.lint.inspections.short.alarm"), AlarmDetector.ISSUE);
    }
  }

  public static class AndroidLintShowToastInspection extends AndroidLintInspectionBase {
    public AndroidLintShowToastInspection() {
      super(AndroidBundle.message("android.lint.inspections.show.toast"), ToastDetector.ISSUE);
    }
  }
  public static class AndroidLintSignatureOrSystemPermissionsInspection extends AndroidLintInspectionBase {
    public AndroidLintSignatureOrSystemPermissionsInspection() {
      super(AndroidBundle.message("android.lint.inspections.signature.or.system.permissions"), SignatureOrSystemDetector.ISSUE);
    }

    @Override
    @NotNull
    public AndroidLintQuickFix[] getQuickFixes(@NotNull String message) {
      return new AndroidLintQuickFix[] { new ReplaceStringQuickFix(null, "signatureOrSystem", "signature") };
    }
  }

  public static class AndroidLintSimpleDateFormatInspection extends AndroidLintInspectionBase {
    public AndroidLintSimpleDateFormatInspection() {
      super(AndroidBundle.message("android.lint.inspections.simple.date.format"), DateFormatDetector.DATE_FORMAT);
    }
  }

  public static class AndroidLintSmallSpInspection extends AndroidLintInspectionBase {
    public AndroidLintSmallSpInspection() {
      super(AndroidBundle.message("android.lint.inspections.small.sp"), PxUsageDetector.SMALL_SP_ISSUE);
    }
  }

  public static class AndroidLintSpUsageInspection extends AndroidLintInspectionBase {
    public AndroidLintSpUsageInspection() {
      super(AndroidBundle.message("android.lint.inspections.sp.usage"), PxUsageDetector.DP_ISSUE);
    }

    @NotNull
    @Override
    public AndroidLintQuickFix[] getQuickFixes(@NotNull String message) {
      return new AndroidLintQuickFix[]{new ReplaceStringQuickFix(null, "\\d+(di?p)", "sp")};
    }
  }

  // Maybe not relevant
  public static class AndroidLintStopShipInspection extends AndroidLintInspectionBase {
    public AndroidLintStopShipInspection() {
      super(AndroidBundle.message("android.lint.inspections.stop.ship"), CommentDetector.STOP_SHIP);
    }

    @NotNull
    @Override
    public AndroidLintQuickFix[] getQuickFixes(@NotNull String message) {
      // TODO: Remove comment if that's all that remains
      return new AndroidLintQuickFix[]{new ReplaceStringQuickFix("Remove STOPSHIP", "(\\s*STOPSHIP)", "")};
    }
  }

  public static class AndroidLintStringShouldBeIntInspection extends AndroidLintInspectionBase {
    public AndroidLintStringShouldBeIntInspection() {
      super(AndroidBundle.message("android.lint.inspections.string.should.be.int"), GradleDetector.STRING_INTEGER);
    }

    @NotNull
    @Override
    public AndroidLintQuickFix[] getQuickFixes(@NotNull String message) {
      String current = GradleDetector.getOldValue(GradleDetector.STRING_INTEGER, message, RAW);
      String proposed = GradleDetector.getNewValue(GradleDetector.STRING_INTEGER, message, RAW);
      if (proposed != null && current != null) {
        return new AndroidLintQuickFix[]{new ReplaceStringQuickFix("Replace with integer", current, proposed)};
      }

      return AndroidLintQuickFix.EMPTY_ARRAY;
    }
  }

  public static class AndroidLintSuspicious0dpInspection extends AndroidLintInspectionBase {
    public AndroidLintSuspicious0dpInspection() {
      super(AndroidBundle.message("android.lint.inspections.suspicious0dp"), InefficientWeightDetector.WRONG_0DP);
    }
  }

  public static class AndroidLintTyposInspection extends AndroidLintInspectionBase {
    public AndroidLintTyposInspection() {
      super(AndroidBundle.message("android.lint.inspections.typos"), TypoDetector.ISSUE);
    }

    @NotNull
    @Override
    public AndroidLintQuickFix[] getQuickFixes(@NotNull String message) {
      List<String> suggestions = TypoDetector.getSuggestions(message, RAW);
      if (suggestions != null && !suggestions.isEmpty()) {
        List<AndroidLintQuickFix> fixes = Lists.newArrayListWithExpectedSize(suggestions.size());
        for (String suggestion : suggestions) {
          fixes.add(new ReplaceStringQuickFix("Replace with \"" + suggestion + "\"", null, suggestion));
        }
        return fixes.toArray(new AndroidLintQuickFix[fixes.size()]);
      }

      return AndroidLintQuickFix.EMPTY_ARRAY;
    }
  }

  public static class AndroidLintUniquePermissionInspection extends AndroidLintInspectionBase {
    public AndroidLintUniquePermissionInspection() {
      super(AndroidBundle.message("android.lint.inspections.unique.permission"), ManifestDetector.UNIQUE_PERMISSION);
    }
  }
  public static class AndroidLintUnlocalizedSmsInspection extends AndroidLintInspectionBase {
    public AndroidLintUnlocalizedSmsInspection() {
      super(AndroidBundle.message("android.lint.inspections.unlocalized.sms"), NonInternationalizedSmsDetector.ISSUE);
    }
  }
  public static class AndroidLintWorldReadableFilesInspection extends AndroidLintInspectionBase {
    public AndroidLintWorldReadableFilesInspection() {
      super(AndroidBundle.message("android.lint.inspections.world.readable.files"), SecurityDetector.WORLD_READABLE);
    }
  }
  public static class AndroidLintWrongCallInspection extends AndroidLintInspectionBase {
    public AndroidLintWrongCallInspection() {
      super(AndroidBundle.message("android.lint.inspections.wrong.call"), WrongCallDetector.ISSUE);
    }

    @NotNull
    @Override
    public AndroidLintQuickFix[] getQuickFixes(@NotNull String message) {
      String current = WrongCallDetector.getOldValue(message, RAW);
      String proposed = WrongCallDetector.getNewValue(message, RAW);
      if (proposed != null && current != null) {
        return new AndroidLintQuickFix[]{new ReplaceStringQuickFix("Replace call with " + proposed + "()", current, proposed)};
      }

      return AndroidLintQuickFix.EMPTY_ARRAY;
    }
  }

  public static class AndroidLintWrongCaseInspection extends AndroidLintInspectionBase {
    public AndroidLintWrongCaseInspection() {
      super(AndroidBundle.message("android.lint.inspections.wrong.case"), WrongCaseDetector.WRONG_CASE);
    }

    @NotNull
    @Override
    public AndroidLintQuickFix[] getQuickFixes(@NotNull String message) {
      final String current = WrongCaseDetector.getOldValue(message, RAW);
      final String proposed = WrongCaseDetector.getNewValue(message, RAW);
      if (proposed != null && current != null) {
        return new AndroidLintQuickFix[]{new ReplaceStringQuickFix(null, current, proposed) {
          @Override
          protected void editAfter(@SuppressWarnings("UnusedParameters") @NotNull Document document) {
            String text = document.getText();
            int index = text.indexOf("</" + current + ">");
            if (index != -1) {
              document.replaceString(index + 2, index + 2 + current.length(), proposed);
            }
          }
        }};
      }

      return AndroidLintQuickFix.EMPTY_ARRAY;
    }
  }

  public static class AndroidLintWrongFolderInspection extends AndroidLintInspectionBase {
    public AndroidLintWrongFolderInspection() {
      super(AndroidBundle.message("android.lint.inspections.wrong.folder"), WrongLocationDetector.ISSUE);
    }
  }
}<|MERGE_RESOLUTION|>--- conflicted
+++ resolved
@@ -390,12 +390,6 @@
     }
   }
 
-  public static class AndroidLintPluralsCandidateInspection extends AndroidLintInspectionBase {
-    public AndroidLintPluralsCandidateInspection() {
-      super(AndroidBundle.message("android.lint.inspections.plurals.candidate"), StringFormatDetector.POTENTIAL_PLURAL);
-    }
-  }
-
   public static class AndroidLintPrivateResourceInspection extends AndroidLintInspectionBase {
     public AndroidLintPrivateResourceInspection() {
       super(AndroidBundle.message("android.lint.inspections.private.resource"), PrivateResourceDetector.ISSUE);
@@ -1012,40 +1006,6 @@
   public static class AndroidLintUseAlpha2Inspection extends AndroidLintInspectionBase {
     public AndroidLintUseAlpha2Inspection() {
       super(AndroidBundle.message("android.lint.inspections.use.alpha2"), LocaleFolderDetector.USE_ALPHA_2);
-<<<<<<< HEAD
-    }
-  }
-
-  public static class AndroidLintUseCheckPermissionInspection extends AndroidLintInspectionBase {
-    public AndroidLintUseCheckPermissionInspection() {
-      super(AndroidBundle.message("android.lint.inspections.use.check.permission"), CheckPermissionDetector.ISSUE);
-    }
-
-    @NotNull
-    @Override
-    public AndroidLintQuickFix[] getQuickFixes(@NotNull PsiElement startElement, @NotNull PsiElement endElement, @NotNull String message) {
-      return new AndroidLintQuickFix[] {
-        new ReplaceStringQuickFix("Change check to enforce", "(check).*\\(", "enforce") {
-          @Override
-          public void apply(@NotNull PsiElement startElement,
-                            @NotNull PsiElement endElement,
-                            @NotNull AndroidQuickfixContexts.Context context) {
-            // Also need to insert a message parameter
-            PsiMethodCallExpression call = PsiTreeUtil.getParentOfType(startElement, PsiMethodCallExpression.class);
-            if (call != null) {
-              Document document = FileDocumentManager.getInstance().getDocument(startElement.getContainingFile().getVirtualFile());
-              if (document != null) {
-                PsiExpressionList argumentList = call.getArgumentList();
-                int offset = argumentList.getTextOffset() + argumentList.getTextLength() - 1;
-                document.insertString(offset, ", \"TODO: message if thrown\"");
-              }
-            }
-            super.apply(startElement, endElement, context);
-          }
-        }
-      };
-=======
->>>>>>> 603529f2
     }
   }
 
