/*
 * Copyright 2000-2011 JetBrains s.r.o.
 *
 * Licensed under the Apache License, Version 2.0 (the "License");
 * you may not use this file except in compliance with the License.
 * You may obtain a copy of the License at
 *
 * http://www.apache.org/licenses/LICENSE-2.0
 *
 * Unless required by applicable law or agreed to in writing, software
 * distributed under the License is distributed on an "AS IS" BASIS,
 * WITHOUT WARRANTIES OR CONDITIONS OF ANY KIND, either express or implied.
 * See the License for the specific language governing permissions and
 * limitations under the License.
 */
package org.jetbrains.android.util;

import com.android.SdkConstants;
import com.android.ddmlib.AdbCommandRejectedException;
import com.android.ddmlib.IDevice;
import com.android.ddmlib.ShellCommandUnresponsiveException;
import com.android.ddmlib.TimeoutException;
import com.intellij.CommonBundle;
import com.intellij.codeInsight.hint.HintUtil;
import com.intellij.codeInsight.navigation.NavigationUtil;
import com.intellij.execution.ExecutionException;
import com.intellij.execution.RunManager;
import com.intellij.execution.RunManagerEx;
import com.intellij.execution.RunnerAndConfigurationSettings;
import com.intellij.execution.actions.ConfigurationContext;
import com.intellij.execution.configurations.ConfigurationType;
import com.intellij.execution.configurations.GeneralCommandLine;
import com.intellij.execution.configurations.RunConfiguration;
import com.intellij.execution.impl.ConsoleViewImpl;
import com.intellij.execution.process.OSProcessHandler;
import com.intellij.execution.process.ProcessAdapter;
import com.intellij.execution.process.ProcessEvent;
import com.intellij.execution.ui.ConsoleView;
import com.intellij.execution.ui.ConsoleViewContentType;
import com.intellij.facet.FacetManager;
import com.intellij.facet.ModifiableFacetModel;
import com.intellij.facet.ProjectFacetManager;
import com.intellij.ide.util.DefaultPsiElementCellRenderer;
import com.intellij.ide.wizard.CommitStepException;
import com.intellij.lang.java.JavaParserDefinition;
import com.intellij.lexer.Lexer;
import com.intellij.notification.Notification;
import com.intellij.notification.NotificationType;
import com.intellij.notification.Notifications;
import com.intellij.openapi.application.ApplicationManager;
import com.intellij.openapi.diagnostic.Logger;
import com.intellij.openapi.module.Module;
import com.intellij.openapi.module.ModuleManager;
import com.intellij.openapi.progress.ProcessCanceledException;
import com.intellij.openapi.project.Project;
import com.intellij.openapi.roots.DependencyScope;
import com.intellij.openapi.roots.ModuleOrderEntry;
import com.intellij.openapi.roots.ModuleRootManager;
import com.intellij.openapi.roots.OrderEntry;
import com.intellij.openapi.ui.DialogWrapper;
import com.intellij.openapi.ui.Messages;
import com.intellij.openapi.ui.popup.JBPopup;
import com.intellij.openapi.ui.popup.JBPopupFactory;
import com.intellij.openapi.util.Comparing;
import com.intellij.openapi.util.Computable;
import com.intellij.openapi.util.Key;
import com.intellij.openapi.util.io.FileUtil;
import com.intellij.openapi.vfs.LocalFileSystem;
import com.intellij.openapi.vfs.VirtualFile;
import com.intellij.openapi.wm.ToolWindow;
import com.intellij.openapi.wm.ToolWindowAnchor;
import com.intellij.openapi.wm.ToolWindowManager;
import com.intellij.openapi.wm.ex.ToolWindowManagerEx;
import com.intellij.openapi.wm.ex.ToolWindowManagerListener;
import com.intellij.pom.java.LanguageLevel;
import com.intellij.psi.*;
import com.intellij.psi.xml.XmlFile;
import com.intellij.psi.xml.XmlTag;
import com.intellij.ui.ScrollPaneFactory;
import com.intellij.ui.awt.RelativePoint;
import com.intellij.ui.content.impl.ContentImpl;
import com.intellij.util.IncorrectOperationException;
import com.intellij.util.PsiNavigateUtil;
import com.intellij.util.containers.ContainerUtil;
import com.intellij.util.containers.HashSet;
import com.intellij.util.ui.UIUtil;
import com.intellij.util.xml.DomElement;
import com.intellij.util.xml.DomFileElement;
import com.intellij.util.xml.DomManager;
import org.jetbrains.android.dom.AndroidDomUtil;
import org.jetbrains.android.dom.manifest.Activity;
import org.jetbrains.android.dom.manifest.Application;
import org.jetbrains.android.dom.manifest.IntentFilter;
import org.jetbrains.android.dom.manifest.Manifest;
import org.jetbrains.android.facet.AndroidFacet;
import org.jetbrains.android.facet.AndroidFacetConfiguration;
import org.jetbrains.android.run.AndroidRunConfiguration;
import org.jetbrains.android.run.AndroidRunConfigurationBase;
import org.jetbrains.android.run.AndroidRunConfigurationType;
import org.jetbrains.android.run.TargetSelectionMode;
import org.jetbrains.annotations.NonNls;
import org.jetbrains.annotations.NotNull;
import org.jetbrains.annotations.Nullable;

import javax.swing.*;
import java.awt.*;
import java.io.IOException;
import java.util.*;
import java.util.List;

import static com.android.SdkConstants.*;
import static com.android.utils.SdkUtils.endsWithIgnoreCase;

/**
 * @author yole, coyote
 */
public class AndroidUtils {
  private static final Logger LOG = Logger.getInstance("#org.jetbrains.android.util.AndroidUtils");

  @NonNls public static final String NAMESPACE_KEY = "android";
  @NonNls public static final String SYSTEM_RESOURCE_PACKAGE = "android";

  // Classes and constants
  @NonNls public static final String VIEW_CLASS_NAME = "android.view.View";
  @NonNls public static final String APPLICATION_CLASS_NAME = "android.app.Application";
  @NonNls public static final String ACTIVITY_BASE_CLASS_NAME = "android.app.Activity";
  @NonNls public static final String R_CLASS_NAME = "R";
  @NonNls public static final String MANIFEST_CLASS_NAME = "Manifest";
  @NonNls public static final String LAUNCH_ACTION_NAME = "android.intent.action.MAIN";
  @NonNls public static final String LAUNCH_CATEGORY_NAME = "android.intent.category.LAUNCHER";
  @NonNls public static final String INSTRUMENTATION_RUNNER_BASE_CLASS = "android.app.Instrumentation";
  @NonNls public static final String SERVICE_CLASS_NAME = "android.app.Service";
  @NonNls public static final String RECEIVER_CLASS_NAME = "android.content.BroadcastReceiver";
  @NonNls public static final String PROVIDER_CLASS_NAME = "android.content.ContentProvider";

  public static final int TIMEOUT = 3000000;

  private static final Key<ConsoleView> CONSOLE_VIEW_KEY = new Key<ConsoleView>("AndroidConsoleView");

  // Properties
  @NonNls public static final String ANDROID_LIBRARY_PROPERTY = "android.library";
  @NonNls public static final String ANDROID_MANIFEST_MERGER_PROPERTY = "manifestmerger.enabled";
  @NonNls public static final String ANDROID_DEX_DISABLE_MERGER = "dex.disable.merger";
  @NonNls public static final String ANDROID_DEX_FORCE_JUMBO_PROPERTY = "dex.force.jumbo";
  @NonNls public static final String ANDROID_TARGET_PROPERTY = "target";
  @NonNls public static final String ANDROID_LIBRARY_REFERENCE_PROPERTY_PREFIX = "android.library.reference.";
  @NonNls public static final String TAG_LINEAR_LAYOUT = "LinearLayout";

  private AndroidUtils() {
  }

  @Nullable
  public static <T extends DomElement> T loadDomElement(@NotNull final Module module,
                                                        @NotNull final VirtualFile file,
                                                        @NotNull final Class<T> aClass) {
    return ApplicationManager.getApplication().runReadAction(new Computable<T>() {
      @Override
      @Nullable
      public T compute() {
        if (module.isDisposed()) {
          return null;
        }

        Project project = module.getProject();
        if (project.isDisposed()) return null;
        PsiFile psiFile = PsiManager.getInstance(project).findFile(file);
        if (psiFile == null || !(psiFile instanceof XmlFile)) {
          return null;
        }
        DomManager domManager = DomManager.getDomManager(project);
        DomFileElement<T> element = domManager.getFileElement((XmlFile)psiFile, aClass);
        if (element == null) return null;
        return element.getRootElement();
      }
    });
  }

  @Nullable
  public static VirtualFile findSourceRoot(@NotNull Module module, VirtualFile file) {
    final Set<VirtualFile> sourceRoots = new HashSet<VirtualFile>();
    Collections.addAll(sourceRoots, ModuleRootManager.getInstance(module).getSourceRoots());

    while (file != null) {
      if (sourceRoots.contains(file)) {
        return file;
      }
      file = file.getParent();
    }
    return null;
  }

  @Nullable
  public static String computePackageName(@NotNull Module module, VirtualFile file) {
    final Set<VirtualFile> sourceRoots = new HashSet<VirtualFile>();
    Collections.addAll(sourceRoots, ModuleRootManager.getInstance(module).getSourceRoots());

    final VirtualFile projectDir = module.getProject().getBaseDir();
    final List<String> packages = new ArrayList<String>();
    file = file.getParent();

    while (file != null && !Comparing.equal(projectDir, file) && !sourceRoots.contains(file)) {
      packages.add(file.getName());
      file = file.getParent();
    }

    if (file != null && sourceRoots.contains(file)) {
      final StringBuilder packageName = new StringBuilder();

      for (int i = packages.size() - 1; i >= 0; i--) {
        packageName.append(packages.get(i));
        if (i > 0) packageName.append('.');
      }
      return packageName.toString();
    }
    return null;
  }

  public static void addRunConfiguration(@NotNull final AndroidFacet facet, @Nullable final String activityClass, final boolean ask,
                                         @Nullable final TargetSelectionMode targetSelectionMode,
                                         @Nullable final String preferredAvdName) {
    final Module module = facet.getModule();
    final Project project = module.getProject();

    final Runnable r = new Runnable() {
      @Override
      public void run() {
        final RunManagerEx runManager = RunManagerEx.getInstanceEx(project);
        final RunnerAndConfigurationSettings settings = runManager.
          createRunConfiguration(module.getName(), AndroidRunConfigurationType.getInstance().getFactory());
        final AndroidRunConfiguration configuration = (AndroidRunConfiguration)settings.getConfiguration();
        configuration.setModule(module);

        if (activityClass != null) {
          configuration.MODE = AndroidRunConfiguration.LAUNCH_SPECIFIC_ACTIVITY;
          configuration.ACTIVITY_CLASS = activityClass;
        }
        else {
          configuration.MODE = AndroidRunConfiguration.LAUNCH_DEFAULT_ACTIVITY;
        }

        if (targetSelectionMode != null) {
          configuration.setTargetSelectionMode(targetSelectionMode);
        }
        if (preferredAvdName != null) {
          configuration.PREFERRED_AVD = preferredAvdName;
        }
        runManager.addConfiguration(settings, false);
        runManager.setActiveConfiguration(settings);
      }
    };
    if (!ask) {
      r.run();
    }
    else {
      UIUtil.invokeLaterIfNeeded(new Runnable() {
        @Override
        public void run() {
          final String moduleName = facet.getModule().getName();
          final int result = Messages.showYesNoDialog(project, AndroidBundle.message("create.run.configuration.question", moduleName),
                                                      AndroidBundle.message("create.run.configuration.title"), Messages.getQuestionIcon());
          if (result == 0) {
            r.run();
          }
        }
      });
    }
  }

  @Nullable
  public static String getDefaultActivityName(@NotNull Manifest manifest) {
    Application application = manifest.getApplication();
    if (application != null) {
      for (Activity activity : application.getActivities()) {
        for (IntentFilter filter : activity.getIntentFilters()) {
          if (AndroidDomUtil.containsAction(filter, LAUNCH_ACTION_NAME) && AndroidDomUtil.containsCategory(filter, LAUNCH_CATEGORY_NAME)) {
            PsiClass c = activity.getActivityClass().getValue();
            return c != null ? c.getQualifiedName() : null;
          }
        }
      }
    }
    return null;
  }

  public static boolean isAbstract(@NotNull PsiClass c) {
    return (c.isInterface() || c.hasModifierProperty(PsiModifier.ABSTRACT));
  }

  public static void executeCommandOnDevice(@NotNull IDevice device,
                                            @NotNull String command,
                                            @NotNull AndroidOutputReceiver receiver,
                                            boolean infinite)
    throws IOException, TimeoutException, AdbCommandRejectedException, ShellCommandUnresponsiveException {
    int attempt = 0;
    while (attempt < 5) {
      if (infinite) {
        device.executeShellCommand(command, receiver, 0);
      }
      else {
        device.executeShellCommand(command, receiver, TIMEOUT);
      }
      if (infinite && !receiver.isCancelled()) {
        attempt++;
      }
      else if (receiver.isTryAgain()) {
        attempt++;
      }
      else {
        break;
      }
      receiver.invalidate();
    }
  }

  @Nullable
  public static Module getAndroidModule(ConfigurationContext context) {
    Module module = context.getModule();
    if (module == null || AndroidFacet.getInstance(module) == null) {
      return null;
    }
    return module;
  }

  public static VirtualFile createChildDirectoryIfNotExist(Project project, VirtualFile parent, String name) throws IOException {
    final VirtualFile child = parent.findChild(name);
    return child == null ? parent.createChildDirectory(project, name) : child;
  }

  @Nullable
  public static PsiFile getContainingFile(@NotNull PsiElement element) {
    return element instanceof PsiFile ? (PsiFile)element : element.getContainingFile();
  }

  public static void navigateTo(@NotNull PsiElement[] targets, @Nullable RelativePoint pointToShowPopup) {
    if (targets.length == 0) {
      final JComponent renderer = HintUtil.createErrorLabel("Empty text");
      final JBPopup popup = JBPopupFactory.getInstance().createComponentPopupBuilder(renderer, renderer).createPopup();
      if (pointToShowPopup != null) {
        popup.show(pointToShowPopup);
      }
      return;
    }
    if (targets.length == 1 || pointToShowPopup == null) {
      PsiNavigateUtil.navigate(targets[0]);
    }
    else {
      DefaultPsiElementCellRenderer renderer = new DefaultPsiElementCellRenderer() {
        @Override
        public String getElementText(PsiElement element) {
          final PsiFile file = getContainingFile(element);
          return file != null ? file.getName() : super.getElementText(element);
        }

        @Override
        public String getContainerText(PsiElement element, String name) {
          final PsiFile file = getContainingFile(element);
          final PsiDirectory dir = file != null ? file.getContainingDirectory() : null;
          return dir == null ? "" : '(' + dir.getName() + ')';
        }
      };
      final JBPopup popup = NavigationUtil.getPsiElementPopup(targets, renderer, null);
      popup.show(pointToShowPopup);
    }
  }

  @NotNull
  public static ExecutionStatus executeCommand(@NotNull GeneralCommandLine commandLine,
                                               @Nullable final OutputProcessor processor,
                                               @Nullable WaitingStrategies.Strategy strategy) throws ExecutionException {
    LOG.info(commandLine.getCommandLineString());
    OSProcessHandler handler = new OSProcessHandler(commandLine.createProcess(), "");

    final ProcessAdapter listener = new ProcessAdapter() {
      @Override
      public void onTextAvailable(final ProcessEvent event, final Key outputType) {
        if (processor != null) {
          final String message = event.getText();
          processor.onTextAvailable(message);
        }
      }
    };

    if (!(strategy instanceof WaitingStrategies.DoNotWait)) {
      handler.addProcessListener(listener);
    }

    handler.startNotify();
    try {
      if (!(strategy instanceof WaitingStrategies.WaitForever)) {
        if (strategy instanceof WaitingStrategies.WaitForTime) {
          handler.waitFor(((WaitingStrategies.WaitForTime)strategy).getTimeMs());
        }
      }
      else {
        handler.waitFor();
      }
    }
    catch (ProcessCanceledException e) {
      return ExecutionStatus.ERROR;
    }

    if (!handler.isProcessTerminated()) {
      return ExecutionStatus.TIMEOUT;
    }

    if (!(strategy instanceof WaitingStrategies.DoNotWait)) {
      handler.removeProcessListener(listener);
    }
    int exitCode = handler.getProcess().exitValue();
    return exitCode == 0 ? ExecutionStatus.SUCCESS : ExecutionStatus.ERROR;
  }

  @NotNull
  public static String getSimpleNameByRelativePath(@NotNull String relativePath) {
    relativePath = FileUtil.toSystemIndependentName(relativePath);
    int index = relativePath.lastIndexOf('/');
    if (index < 0) {
      return relativePath;
    }
    return relativePath.substring(index + 1);
  }

  public static void printMessageToConsole(@NotNull Project project, @NotNull String s, @NotNull ConsoleViewContentType contentType) {
    final ConsoleView consoleView = project.getUserData(CONSOLE_VIEW_KEY);

    if (consoleView != null) {
      consoleView.print(s + '\n', contentType);
    }
  }

  public static void activateConsoleToolWindow(@NotNull Project project, @NotNull final Runnable runAfterActivation) {
    final ToolWindowManager manager = ToolWindowManager.getInstance(project);
    final String toolWindowId = AndroidBundle.message("android.console.tool.window.title");

    ToolWindow toolWindow = manager.getToolWindow(toolWindowId);
    if (toolWindow != null) {
      runAfterActivation.run();
      return;
    }

    toolWindow = manager.registerToolWindow(toolWindowId, true, ToolWindowAnchor.BOTTOM);
    final ConsoleView console = new ConsoleViewImpl(project, false);
    project.putUserData(CONSOLE_VIEW_KEY, console);
    toolWindow.getContentManager().addContent(new ContentImpl(console.getComponent(), "", false));

    final ToolWindowManagerListener listener = new ToolWindowManagerListener() {
      @Override
      public void toolWindowRegistered(@NotNull String id) {
      }

      @Override
      public void stateChanged() {
        ToolWindow window = manager.getToolWindow(toolWindowId);
        if (window != null && !window.isVisible()) {
          ((ToolWindowManagerEx)manager).removeToolWindowManagerListener(this);

          ApplicationManager.getApplication().invokeLater(new Runnable() {
            @Override
            public void run() {
              manager.unregisterToolWindow(toolWindowId);
            }
          });
        }
      }
    };

    toolWindow.show(new Runnable() {
      @Override
      public void run() {
        runAfterActivation.run();
        ((ToolWindowManagerEx)manager).addToolWindowManagerListener(listener);
      }
    });
  }

  @NotNull
  public static AndroidFacet addAndroidFacetInWriteAction(@NotNull final Module module,
                                                          @NotNull final VirtualFile contentRoot,
                                                          final boolean library) {
    return ApplicationManager.getApplication().runWriteAction(new Computable<AndroidFacet>() {
      @Override
      public AndroidFacet compute() {
        return addAndroidFacet(module, contentRoot, library);
      }
    });
  }

  @NotNull
  public static AndroidFacet addAndroidFacet(final Module module, @NotNull VirtualFile contentRoot,
                                             boolean library) {
    final FacetManager facetManager = FacetManager.getInstance(module);
    ModifiableFacetModel model = facetManager.createModifiableModel();
    AndroidFacet facet = model.getFacetByType(AndroidFacet.ID);

    if (facet == null) {
      facet = facetManager.createFacet(AndroidFacet.getFacetType(), "Android", null);
      AndroidFacetConfiguration configuration = facet.getConfiguration();
      configuration.init(module, contentRoot);
      if (library) {
        configuration.getState().LIBRARY_PROJECT = true;
      }
      model.addFacet(facet);
    }
    model.commit();

    return facet;
  }

  @Nullable
  public static VirtualFile findFileByAbsoluteOrRelativePath(@Nullable VirtualFile baseDir, @NotNull String path) {
    VirtualFile libDir = LocalFileSystem.getInstance().findFileByPath(path);
    if (libDir != null) {
      return libDir;
    }
    else if (baseDir != null) {
      return LocalFileSystem.getInstance().findFileByPath(baseDir.getPath() + '/' + path);
    }
    return null;
  }

  public static int getIntAttrValue(@NotNull final XmlTag tag, @NotNull final String attrName) {
    String value = ApplicationManager.getApplication().runReadAction(new Computable<String>() {
      @Override
      public String compute() {
        return tag.getAttributeValue(attrName, SdkConstants.NS_RESOURCES);
      }
    });
    try {
      return Integer.parseInt(value);
    }
    catch (NumberFormatException e) {
      return -1;
    }
  }

  public static void collectFiles(@NotNull VirtualFile root, @NotNull Set<VirtualFile> visited, @NotNull Set<VirtualFile> result) {
    if (!visited.add(root)) {
      return;
    }

    if (root.isDirectory()) {
      for (VirtualFile child : root.getChildren()) {
        collectFiles(child, visited, result);
      }
    }
    else {
      result.add(root);
    }
  }

  @Nullable
  public static TargetSelectionMode getDefaultTargetSelectionMode(@NotNull Module module,
                                                                  @NotNull ConfigurationType type,
                                                                  @NonNls ConfigurationType alternativeType) {
    final RunManager runManager = RunManager.getInstance(module.getProject());
    RunConfiguration[] configurations = runManager.getConfigurations(type);

    TargetSelectionMode alternative = null;

    if (configurations.length > 0) {
      for (RunConfiguration configuration : configurations) {
        if (configuration instanceof AndroidRunConfigurationBase) {
          final AndroidRunConfigurationBase runConfig = (AndroidRunConfigurationBase)configuration;
          final TargetSelectionMode targetMode = runConfig.getTargetSelectionMode();

          if (runConfig.getConfigurationModule() == module) {
            return targetMode;
          }
          else {
            alternative = targetMode;
          }
        }
      }
    }

    if (alternative != null) {
      return alternative;
    }
    configurations = runManager.getConfigurations(alternativeType);

    if (configurations.length > 0) {
      for (RunConfiguration configuration : configurations) {
        if (configuration instanceof AndroidRunConfigurationBase) {
          return ((AndroidRunConfigurationBase)configuration).getTargetSelectionMode();
        }
      }
    }
    return null;
  }

  public static boolean equal(@Nullable String s1, @Nullable String s2, boolean distinguishDelimeters) {
    if (s1 == null || s2 == null) {
      return false;
    }
    if (s1.length() != s2.length()) return false;
    for (int i = 0, n = s1.length(); i < n; i++) {
      char c1 = s1.charAt(i);
      char c2 = s2.charAt(i);
      if (distinguishDelimeters || (Character.isLetterOrDigit(c1) && Character.isLetterOrDigit(c2))) {
        if (c1 != c2) return false;
      }
    }
    return true;
  }

  @NotNull
  public static List<AndroidFacet> getApplicationFacets(@NotNull Project project) {
    final List<AndroidFacet> result = new ArrayList<AndroidFacet>();

    for (AndroidFacet facet : ProjectFacetManager.getInstance(project).getFacets(AndroidFacet.ID)) {
      if (!facet.isLibraryProject()) {
        result.add(facet);
      }
    }
    return result;
  }

  @NotNull
  public static List<AndroidFacet> getAndroidLibraryDependencies(@NotNull Module module) {
    final List<AndroidFacet> depFacets = new ArrayList<AndroidFacet>();

    for (OrderEntry orderEntry : ModuleRootManager.getInstance(module).getOrderEntries()) {
      if (orderEntry instanceof ModuleOrderEntry) {
        final ModuleOrderEntry moduleOrderEntry = (ModuleOrderEntry)orderEntry;

        if (moduleOrderEntry.getScope() == DependencyScope.COMPILE) {
          final Module depModule = moduleOrderEntry.getModule();

          if (depModule != null) {
            final AndroidFacet depFacet = AndroidFacet.getInstance(depModule);

            if (depFacet != null && depFacet.isLibraryProject()) {
              depFacets.add(depFacet);
            }
          }
        }
      }
    }
    return depFacets;
  }

  @NotNull
  public static List<AndroidFacet> getAllAndroidDependencies(@NotNull Module module, boolean androidLibrariesOnly) {
    final List<AndroidFacet> result = new ArrayList<AndroidFacet>();
    collectAllAndroidDependencies(module, androidLibrariesOnly, result, new HashSet<AndroidFacet>());

    // Temporary workaround: In gradle projects, other modules are missed. For now, manually make
    // sure they are present.
    AndroidFacet primary = AndroidFacet.getInstance(module);
    if (primary != null && primary.isGradleProject()) {
      Module[] modules = ModuleManager.getInstance(module.getProject()).getModules();
      for (Module m : modules) {
        if (m != module) {
          AndroidFacet facet = AndroidFacet.getInstance(m);
          if (facet != null && !result.contains(facet)) {
            result.add(facet);
          }
        }
      }
    }
    return result;
  }

  private static void collectAllAndroidDependencies(Module module,
                                                    boolean androidLibrariesOnly,
                                                    List<AndroidFacet> result,
                                                    Set<AndroidFacet> visited) {
    final OrderEntry[] entries = ModuleRootManager.getInstance(module).getOrderEntries();
    // loop in the inverse order to resolve dependencies on the libraries, so that if a library
    // is required by two higher level libraries it can be inserted in the correct place

    for (int i = entries.length - 1; i >= 0; i--) {
      final OrderEntry orderEntry = entries[i];
      if (orderEntry instanceof ModuleOrderEntry) {
        final ModuleOrderEntry moduleOrderEntry = (ModuleOrderEntry)orderEntry;

        if (moduleOrderEntry.getScope() == DependencyScope.COMPILE) {
          final Module depModule = moduleOrderEntry.getModule();

          if (depModule != null) {
            final AndroidFacet depFacet = AndroidFacet.getInstance(depModule);

            if (depFacet != null &&
                (!androidLibrariesOnly || depFacet.isLibraryProject()) &&
                visited.add(depFacet)) {
              collectAllAndroidDependencies(depModule, androidLibrariesOnly, result, visited);
              result.add(0, depFacet);
            }
          }
        }
      }
    }
  }

  @NotNull
  public static Set<String> getDepLibsPackages(Module module) {
    final Set<String> result = new HashSet<String>();
    final HashSet<Module> visited = new HashSet<Module>();

    if (visited.add(module)) {
      for (AndroidFacet depFacet : getAllAndroidDependencies(module, true)) {
        final Manifest manifest = depFacet.getManifest();

        if (manifest != null) {
          String aPackage = manifest.getPackage().getValue();
          if (aPackage != null) {
            result.add(aPackage);
          }
        }
      }
    }
    return result;
  }

  public static void checkNewPassword(JPasswordField passwordField, JPasswordField confirmedPasswordField) throws CommitStepException {
    char[] password = passwordField.getPassword();
    char[] confirmedPassword = confirmedPasswordField.getPassword();
    try {
      checkPassword(password);
      if (password.length < 6) {
        throw new CommitStepException(AndroidBundle.message("android.export.package.incorrect.password.length"));
      }
      if (!Arrays.equals(password, confirmedPassword)) {
        throw new CommitStepException(AndroidBundle.message("android.export.package.passwords.not.match.error"));
      }
    }
    finally {
      Arrays.fill(password, '\0');
      Arrays.fill(confirmedPassword, '\0');
    }
  }

  public static void checkPassword(char[] password) throws CommitStepException {
    if (password.length == 0) {
      throw new CommitStepException(AndroidBundle.message("android.export.package.specify.password.error"));
    }
  }

  public static void checkPassword(JPasswordField passwordField) throws CommitStepException {
    char[] password = passwordField.getPassword();
    try {
      checkPassword(password);
    }
    finally {
      Arrays.fill(password, '\0');
    }
  }

  @NotNull
  public static <T> List<T> toList(@NotNull Enumeration<T> enumeration) {
    return ContainerUtil.toList(enumeration);
  }

  public static void reportError(@NotNull Project project, @NotNull String message) {
    reportError(project, message, CommonBundle.getErrorTitle());
  }

  public static void reportError(@NotNull Project project, @NotNull String message, @NotNull String title) {
    if (ApplicationManager.getApplication().isUnitTestMode()) {
      throw new IncorrectOperationException(message);
    }
    else {
      Messages.showErrorDialog(project, message, title);
    }
  }

  public static void showStackStace(@NotNull final Project project, @NotNull Throwable[] throwables) {
    final StringBuilder messageBuilder = new StringBuilder();

    for (Throwable t : throwables) {
      if (messageBuilder.length() > 0) {
        messageBuilder.append("\n\n");
      }
      messageBuilder.append(AndroidCommonUtils.getStackTrace(t));
    }

    final DialogWrapper wrapper = new DialogWrapper(project, false) {

      {
        init();
      }

      @Override
      protected JComponent createCenterPanel() {
        final JPanel panel = new JPanel(new BorderLayout());
        final JTextArea textArea = new JTextArea(messageBuilder.toString());
        textArea.setEditable(false);
        textArea.setRows(40);
        textArea.setColumns(70);
        panel.add(ScrollPaneFactory.createScrollPane(textArea));
        return panel;
      }
    };
    wrapper.setTitle("Stack trace");
    wrapper.show();
  }

  public static boolean isValidPackageName(@NotNull String name) {
    int index = 0;
    while (true) {
      int index1 = name.indexOf('.', index);
      if (index1 < 0) index1 = name.length();
      if (!isIdentifier(name.substring(index, index1))) return false;
      if (index1 == name.length()) return true;
      index = index1 + 1;
    }
  }

  public static boolean isIdentifier(@NotNull String candidate) {
    ApplicationManager.getApplication().assertReadAccessAllowed();
    Lexer lexer = JavaParserDefinition.createLexer(LanguageLevel.JDK_1_5);
    lexer.start(candidate);
    if (lexer.getTokenType() != JavaTokenType.IDENTIFIER) return false;
    lexer.advance();
    return lexer.getTokenType() == null;
  }

  public static void reportImportErrorToEventLog(String message, String modName, Project project) {
    Notifications.Bus.notify(new Notification(AndroidBundle.message("android.facet.importing.notification.group"),
                                              AndroidBundle.message("android.facet.importing.title", modName),
                                              message, NotificationType.ERROR, null), project);
    LOG.debug(message);
  }

<<<<<<< HEAD
  /**
   * Returns true if the given file path points to an image file recognized by
   * Android. See http://developer.android.com/guide/appendix/media-formats.html
   * for details.
   *
   * @param path the filename to be tested
   * @return true if the file represents an image file
   */
  public static boolean hasImageExtension(String path) {
    return endsWithIgnoreCase(path, DOT_PNG) ||
           endsWithIgnoreCase(path, DOT_9PNG) ||
           endsWithIgnoreCase(path, DOT_GIF) ||
           endsWithIgnoreCase(path, DOT_JPG) ||
           endsWithIgnoreCase(path, DOT_JPEG) ||
           endsWithIgnoreCase(path, DOT_BMP);
=======
  public static boolean isPackagePrefix(@NotNull String prefix, @NotNull String name) {
    return name.equals(prefix) || name.startsWith(prefix + ".");
>>>>>>> b96d03ff
  }
}<|MERGE_RESOLUTION|>--- conflicted
+++ resolved
@@ -822,7 +822,6 @@
     LOG.debug(message);
   }
 
-<<<<<<< HEAD
   /**
    * Returns true if the given file path points to an image file recognized by
    * Android. See http://developer.android.com/guide/appendix/media-formats.html
@@ -838,9 +837,9 @@
            endsWithIgnoreCase(path, DOT_JPG) ||
            endsWithIgnoreCase(path, DOT_JPEG) ||
            endsWithIgnoreCase(path, DOT_BMP);
-=======
+  }
+
   public static boolean isPackagePrefix(@NotNull String prefix, @NotNull String name) {
     return name.equals(prefix) || name.startsWith(prefix + ".");
->>>>>>> b96d03ff
   }
 }