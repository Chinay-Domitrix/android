--- conflicted
+++ resolved
@@ -1,23 +1,29 @@
-// Copyright 2000-2022 JetBrains s.r.o. and contributors. Use of this source code is governed by the Apache 2.0 license.
+/*
+ * Copyright 2000-2011 JetBrains s.r.o.
+ *
+ * Licensed under the Apache License, Version 2.0 (the "License");
+ * you may not use this file except in compliance with the License.
+ * You may obtain a copy of the License at
+ *
+ * http://www.apache.org/licenses/LICENSE-2.0
+ *
+ * Unless required by applicable law or agreed to in writing, software
+ * distributed under the License is distributed on an "AS IS" BASIS,
+ * WITHOUT WARRANTIES OR CONDITIONS OF ANY KIND, either express or implied.
+ * See the License for the specific language governing permissions and
+ * limitations under the License.
+ */
 package org.jetbrains.android.util;
 
-import static com.android.SdkConstants.ATTR_CONTEXT;
-import static com.android.SdkConstants.TOOLS_URI;
 import static com.intellij.openapi.application.ApplicationManager.getApplication;
 
 import com.android.SdkConstants;
-import com.android.resources.ResourceFolderType;
 import com.android.sdklib.internal.project.ProjectProperties;
-import com.android.tools.idea.AndroidPsiUtils;
 import com.android.tools.idea.apk.ApkFacet;
 import com.android.tools.idea.gradle.project.facet.gradle.GradleFacet;
 import com.android.tools.idea.projectsystem.ProjectSystemUtil;
-<<<<<<< HEAD
-=======
 import com.android.tools.idea.rendering.AndroidXmlFiles;
 import com.android.tools.idea.rendering.parsers.PsiXmlFile;
->>>>>>> de127946
-import com.android.tools.idea.res.IdeResourcesUtil;
 import com.android.tools.idea.run.AndroidRunConfigurationBase;
 import com.android.tools.idea.run.TargetSelectionMode;
 import com.android.tools.idea.util.CommonAndroidUtil;
@@ -72,7 +78,6 @@
 import com.intellij.psi.search.ProjectScope;
 import com.intellij.psi.tree.java.IKeywordElementType;
 import com.intellij.psi.xml.XmlFile;
-import com.intellij.psi.xml.XmlTag;
 import com.intellij.ui.ScrollPaneFactory;
 import com.intellij.ui.awt.RelativePoint;
 import com.intellij.util.IncorrectOperationException;
@@ -142,11 +147,7 @@
   private static final String[] ANDROID_COMPONENT_CLASSES = new String[]{ACTIVITY_BASE_CLASS_NAME,
     SERVICE_CLASS_NAME, RECEIVER_CLASS_NAME, PROVIDER_CLASS_NAME};
 
-<<<<<<< HEAD
-  private static final class LazyHolder {
-=======
   private static class LazyHolder {
->>>>>>> de127946
     static final Lexer JAVA_LEXER = JavaParserDefinition.createLexer(LanguageLevel.JDK_1_5);
   }
 
