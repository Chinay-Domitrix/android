// Copyright 2000-2019 JetBrains s.r.o. Use of this source code is governed by the Apache 2.0 license that can be found in the LICENSE file.
package org.jetbrains.android;

<<<<<<< HEAD
import static com.android.SdkConstants.ATTR_NAME;
import static com.android.SdkConstants.TAG_ITEM;

=======
>>>>>>> 12e77d2e
import com.android.ide.common.resources.ValueResourceNameValidator;
import com.android.resources.ResourceFolderType;
import com.android.resources.ResourceUrl;
import com.intellij.codeInsight.TargetElementUtil;
import com.intellij.ide.TitledHandler;
import com.intellij.openapi.actionSystem.CommonDataKeys;
import com.intellij.openapi.actionSystem.DataContext;
import com.intellij.openapi.editor.Editor;
import com.intellij.openapi.module.Module;
import com.intellij.openapi.module.ModuleUtilCore;
import com.intellij.openapi.options.ConfigurationException;
import com.intellij.openapi.project.Project;
import com.intellij.openapi.vfs.VirtualFile;
import com.intellij.psi.PsiElement;
import com.intellij.psi.PsiField;
import com.intellij.psi.PsiFile;
import com.intellij.psi.PsiReference;
import com.intellij.psi.impl.source.xml.SchemaPrefix;
import com.intellij.psi.tree.IElementType;
import com.intellij.psi.util.PsiTreeUtil;
import com.intellij.psi.xml.XmlAttribute;
import com.intellij.psi.xml.XmlAttributeValue;
import com.intellij.psi.xml.XmlFile;
import com.intellij.psi.xml.XmlTag;
import com.intellij.psi.xml.XmlText;
import com.intellij.psi.xml.XmlToken;
import com.intellij.psi.xml.XmlTokenType;
import com.intellij.refactoring.rename.RenameDialog;
import com.intellij.refactoring.rename.RenameHandler;
import com.intellij.util.xml.DomElement;
import com.intellij.util.xml.DomManager;
import com.intellij.util.xml.GenericAttributeValue;
import java.util.ArrayList;
import java.util.Collection;
import java.util.Collections;
import org.jetbrains.android.augment.AndroidLightField;
import org.jetbrains.android.dom.converters.AndroidResourceReference;
import org.jetbrains.android.dom.manifest.Manifest;
import org.jetbrains.android.dom.wrappers.ValueResourceElementWrapper;
import org.jetbrains.android.facet.AndroidFacet;
import org.jetbrains.android.facet.AndroidRootUtil;
import org.jetbrains.android.util.AndroidBundle;
import org.jetbrains.android.util.AndroidBuildCommonUtils;
import org.jetbrains.android.util.AndroidResourceUtil;
import org.jetbrains.android.util.AndroidUtils;
import org.jetbrains.annotations.NotNull;
import org.jetbrains.annotations.Nullable;

public class AndroidRenameHandler implements RenameHandler, TitledHandler {
  @Override
  public boolean isAvailableOnDataContext(@NotNull DataContext dataContext) {
<<<<<<< HEAD
    if (StudioFlags.RESOLVE_USING_REPOS.get()) return false;
=======
>>>>>>> 12e77d2e
    Editor editor = CommonDataKeys.EDITOR.getData(dataContext);
    if (editor == null) {
      return false;
    }

    PsiFile file = CommonDataKeys.PSI_FILE.getData(dataContext);
    if (file == null) {
      return false;
    }

    PsiElement element = CommonDataKeys.PSI_ELEMENT.getData(dataContext);
    if (element instanceof SchemaPrefix) {
      return false; // Leave renaming of namespace prefixes to the default XML handler.
    }

    if (AndroidUsagesTargetProvider.findValueResourceTagInContext(editor, file, true) != null) {
      return true;
    }

    if (getResourceReferenceTarget(editor) != null) {
      return true;
    }

    Project project = CommonDataKeys.PROJECT.getData(dataContext);

    if (project == null) {
      return false;
    }
    return isPackageAttributeInManifest(project, element);
  }

  /**
   * Determine if this editor's caret is currently on a reference to an Android resource and if so return the root definition of that
   * resource.
   */
  @Nullable
  private static PsiElement getResourceReferenceTarget(@NotNull Editor editor) {
    PsiReference reference = TargetElementUtil.findReference(editor, editor.getCaretModel().getOffset());
    if (!(reference instanceof AndroidResourceReference)) {
      return null;
    }

    Collection<PsiElement> elements = TargetElementUtil.getInstance().getTargetCandidates(reference);
    if (elements.isEmpty()) {
      return null;
    }

    ArrayList<PsiElement> elementList = new ArrayList<>(elements);
    Collections.sort(elementList, AndroidResourceUtil.RESOURCE_ELEMENT_COMPARATOR);
    return elementList.get(0);
  }

  @Override
<<<<<<< HEAD
  public boolean isRenaming(@NotNull DataContext dataContext) {
    return isAvailableOnDataContext(dataContext);
  }

  @Override
=======
>>>>>>> 12e77d2e
  public void invoke(@NotNull Project project, @Nullable Editor editor, @Nullable PsiFile file, @NotNull DataContext dataContext) {
    if (file == null || editor == null) {
      return;
    }
    XmlTag tag = AndroidUsagesTargetProvider.findValueResourceTagInContext(editor, file, true);

    if (tag != null) {
      // See if you've actually pointed at an XML value inside the value definition, e.g.
      //   <string name="my_alias">@string/my_string</string>
      // If the caret is on my_string, you expect to rename my_string, not my_alias (the XmlTag).
      ResourceUrl url = findResourceReferenceUnderCaret(editor, file);
      if (url != null && !url.isFramework()) {
        performResourceReferenceRenaming(project, editor, dataContext, file, url);
      }
      else {
        performValueResourceRenaming(project, editor, dataContext, tag);
      }
    }
    else {
      PsiElement element = getResourceReferenceTarget(editor);
      if (element != null) {
        performResourceReferenceRenaming(project, editor, dataContext, element);
      }
      else {
        performApplicationPackageRenaming(project, editor, dataContext);
      }
    }
  }

  private static void performValueResourceRenaming(@NotNull Project project,
                                                   @NotNull Editor editor,
                                                   @NotNull DataContext dataContext,
                                                   @NotNull XmlTag tag) {
    XmlAttribute nameAttribute = tag.getAttribute("name");
    if (nameAttribute == null) {
      return;
    }

    XmlAttributeValue attributeValue = nameAttribute.getValueElement();
    if (attributeValue == null) {
      return;
    }
    RenameDialog.showRenameDialog(dataContext,
                                  new ResourceRenameDialog(project, new ValueResourceElementWrapper(attributeValue), null, editor));
  }

  private static void performResourceReferenceRenaming(@NotNull Project project,
                                                       @NotNull Editor editor,
                                                       @NotNull DataContext dataContext,
                                                       @NotNull PsiFile file,
                                                       @NotNull ResourceUrl url) {
    assert !url.isFramework();

    AndroidFacet facet = AndroidFacet.getInstance(file);
    if (facet != null) {
      // Treat the resource reference as if the user renamed the R field instead.
      PsiField[] resourceFields = AndroidResourceUtil.findResourceFields(facet, url.type.getName(), url.name, false);
      if (resourceFields.length == 1) {
        PsiElement element = resourceFields[0];
        if (element instanceof AndroidLightField) {
          element = new ResourceFieldElementWrapper((AndroidLightField)element);
        }
        RenameDialog.showRenameDialog(dataContext, new ResourceRenameDialog(project, element, null, editor));
      }
    }
  }

  private static void performResourceReferenceRenaming(@NotNull Project project,
                                                       @NotNull Editor editor,
                                                       @NotNull DataContext dataContext,
                                                       @NotNull PsiElement element) {
    RenameDialog.showRenameDialog(dataContext, new ResourceRenameDialog(project, element, null, editor));
  }

  @Nullable
  private static ResourceUrl findResourceReferenceUnderCaret(@NotNull Editor editor, @NotNull PsiFile file) {
    if (!(file instanceof XmlFile)) {
      return null;
    }

    AndroidFacet facet = AndroidFacet.getInstance(file);
    if (facet == null) {
      return null;
    }

    if (!AndroidResourceUtil.isInResourceSubdirectory(file, ResourceFolderType.VALUES.getName())) {
      return null;
    }

    PsiElement element = file.findElementAt(editor.getCaretModel().getOffset());
    if (element == null) {
      return null;
    }
<<<<<<< HEAD
    if (element instanceof XmlToken) {
      IElementType tokenType = ((XmlToken)element).getTokenType();
      if (tokenType == XmlTokenType.XML_DATA_CHARACTERS) {
        XmlText text = PsiTreeUtil.getParentOfType(element, XmlText.class);
        if (text != null) {
          return ResourceUrl.parse(text.getText().trim());
        }
      }
      else if (tokenType == XmlTokenType.XML_ATTRIBUTE_VALUE_TOKEN) {
        XmlTag tag = PsiTreeUtil.getParentOfType(element, XmlTag.class);
        if (tag != null && tag.getLocalName().equals(TAG_ITEM)) {
          XmlAttribute attribute = PsiTreeUtil.getParentOfType(element, XmlAttribute.class);
          if (attribute != null && attribute.getLocalName().equals(ATTR_NAME)) {
            return ResourceUrl.parseAttrReference(element.getText());
          }
        }
=======

    if (element instanceof XmlToken && ((XmlToken)element).getTokenType() == XmlTokenType.XML_DATA_CHARACTERS) {
      XmlText text = PsiTreeUtil.getParentOfType(element, XmlText.class);
      if (text != null) {
        return ResourceUrl.parse(text.getText().trim());
>>>>>>> 12e77d2e
      }
    }
    return null;
  }

  @Override
  public void invoke(@NotNull Project project, @NotNull PsiElement[] elements, @NotNull DataContext dataContext) {
    Editor editor = CommonDataKeys.EDITOR.getData(dataContext);
    if (editor == null) {
      return;
    }

    PsiFile file = CommonDataKeys.PSI_FILE.getData(dataContext);
    if (file == null) {
      return;
    }

    invoke(project, editor, file, dataContext);
  }

  @Override
  public String getActionTitle() {
    return "Rename Android value resource";
  }

  static boolean isPackageAttributeInManifest(@NotNull Project project, @Nullable PsiElement element) {
    if (element == null) {
      return false;
    }
    PsiFile psiFile = element.getContainingFile();

    if (!(psiFile instanceof XmlFile)) {
      return false;
    }
    AndroidFacet facet = AndroidFacet.getInstance(psiFile);

    if (facet == null) {
      return false;
    }
    VirtualFile vFile = psiFile.getVirtualFile();

    if (vFile == null || !vFile.equals(AndroidRootUtil.getPrimaryManifestFile(facet))) {
      return false;
    }
    if (!(element instanceof XmlAttributeValue)) {
      return false;
    }
    PsiElement parent = element.getParent();

    if (!(parent instanceof XmlAttribute)) {
      return false;
    }
    GenericAttributeValue attrValue = DomManager.getDomManager(project).getDomElement((XmlAttribute)parent);

    if (attrValue == null) {
      return false;
    }
    DomElement parentDomElement = attrValue.getParent();
    return parentDomElement instanceof Manifest && attrValue.equals(((Manifest)parentDomElement).getPackage());
  }

  private static void performApplicationPackageRenaming(@NotNull Project project,
                                                        @NotNull Editor editor,
                                                        @NotNull DataContext context) {
    PsiElement element = CommonDataKeys.PSI_ELEMENT.getData(context);

    if (!(element instanceof XmlAttributeValue)) {
      return;
    }
    Module module = ModuleUtilCore.findModuleForPsiElement(element);

    if (module == null) {
      return;
    }
    RenameDialog.showRenameDialog(context, new RenameDialog(project, element, null, editor) {
      @Override
      @NotNull
      protected String getLabelText() {
        return "Rename Android application package of module '" + module.getName() + "' to:";
      }

      @Override
      protected void canRun() throws ConfigurationException {
        String name = getNewName();

        if (name.isEmpty()) {
          throw new ConfigurationException(AndroidBundle.message("specify.package.name.error"));
        }
        if (!AndroidUtils.isValidAndroidPackageName(name)) {
          throw new ConfigurationException(AndroidBundle.message("not.valid.package.name.error", name));
        }
        if (!AndroidBuildCommonUtils.contains2Identifiers(name)) {
          throw new ConfigurationException(AndroidBundle.message("package.name.must.contain.2.ids.error"));
        }
        super.canRun();
      }
    });
  }

  private static class ResourceRenameDialog extends RenameDialog {
    ResourceRenameDialog(@NotNull Project project,
                         @NotNull PsiElement psiElement,
                         @Nullable PsiElement nameSuggestionContext,
                         @Nullable Editor editor) {
      super(project, psiElement, nameSuggestionContext, editor);
    }

    @Override
    protected void canRun() throws ConfigurationException {
      String name = getNewName();
      String errorText = ValueResourceNameValidator.getErrorText(name, null);
      if (errorText != null ) {
        throw new ConfigurationException(errorText);
      }
    }
  }
}<|MERGE_RESOLUTION|>--- conflicted
+++ resolved
@@ -1,15 +1,13 @@
 // Copyright 2000-2019 JetBrains s.r.o. Use of this source code is governed by the Apache 2.0 license that can be found in the LICENSE file.
 package org.jetbrains.android;
 
-<<<<<<< HEAD
 import static com.android.SdkConstants.ATTR_NAME;
 import static com.android.SdkConstants.TAG_ITEM;
 
-=======
->>>>>>> 12e77d2e
 import com.android.ide.common.resources.ValueResourceNameValidator;
 import com.android.resources.ResourceFolderType;
 import com.android.resources.ResourceUrl;
+import com.android.tools.idea.flags.StudioFlags;
 import com.intellij.codeInsight.TargetElementUtil;
 import com.intellij.ide.TitledHandler;
 import com.intellij.openapi.actionSystem.CommonDataKeys;
@@ -58,10 +56,7 @@
 public class AndroidRenameHandler implements RenameHandler, TitledHandler {
   @Override
   public boolean isAvailableOnDataContext(@NotNull DataContext dataContext) {
-<<<<<<< HEAD
     if (StudioFlags.RESOLVE_USING_REPOS.get()) return false;
-=======
->>>>>>> 12e77d2e
     Editor editor = CommonDataKeys.EDITOR.getData(dataContext);
     if (editor == null) {
       return false;
@@ -115,14 +110,6 @@
   }
 
   @Override
-<<<<<<< HEAD
-  public boolean isRenaming(@NotNull DataContext dataContext) {
-    return isAvailableOnDataContext(dataContext);
-  }
-
-  @Override
-=======
->>>>>>> 12e77d2e
   public void invoke(@NotNull Project project, @Nullable Editor editor, @Nullable PsiFile file, @NotNull DataContext dataContext) {
     if (file == null || editor == null) {
       return;
@@ -216,7 +203,6 @@
     if (element == null) {
       return null;
     }
-<<<<<<< HEAD
     if (element instanceof XmlToken) {
       IElementType tokenType = ((XmlToken)element).getTokenType();
       if (tokenType == XmlTokenType.XML_DATA_CHARACTERS) {
@@ -233,13 +219,6 @@
             return ResourceUrl.parseAttrReference(element.getText());
           }
         }
-=======
-
-    if (element instanceof XmlToken && ((XmlToken)element).getTokenType() == XmlTokenType.XML_DATA_CHARACTERS) {
-      XmlText text = PsiTreeUtil.getParentOfType(element, XmlText.class);
-      if (text != null) {
-        return ResourceUrl.parse(text.getText().trim());
->>>>>>> 12e77d2e
       }
     }
     return null;
