// Copyright 2000-2019 JetBrains s.r.o. Use of this source code is governed by the Apache 2.0 license that can be found in the LICENSE file.
package org.jetbrains.android;

import com.android.ide.common.resources.ValueResourceNameValidator;
import com.android.resources.ResourceFolderType;
import com.android.resources.ResourceUrl;
import com.intellij.codeInsight.TargetElementUtil;
import com.intellij.ide.TitledHandler;
import com.intellij.openapi.actionSystem.CommonDataKeys;
import com.intellij.openapi.actionSystem.DataContext;
import com.intellij.openapi.editor.Editor;
import com.intellij.openapi.module.Module;
import com.intellij.openapi.module.ModuleUtilCore;
import com.intellij.openapi.options.ConfigurationException;
import com.intellij.openapi.project.Project;
import com.intellij.openapi.vfs.VirtualFile;
import com.intellij.psi.PsiElement;
import com.intellij.psi.PsiField;
import com.intellij.psi.PsiFile;
import com.intellij.psi.PsiReference;
import com.intellij.psi.impl.source.xml.SchemaPrefix;
import com.intellij.psi.util.PsiTreeUtil;
import com.intellij.psi.xml.XmlAttribute;
import com.intellij.psi.xml.XmlAttributeValue;
import com.intellij.psi.xml.XmlFile;
import com.intellij.psi.xml.XmlTag;
import com.intellij.psi.xml.XmlText;
import com.intellij.psi.xml.XmlToken;
import com.intellij.psi.xml.XmlTokenType;
import com.intellij.refactoring.rename.RenameDialog;
import com.intellij.refactoring.rename.RenameHandler;
import com.intellij.util.xml.DomElement;
import com.intellij.util.xml.DomManager;
import com.intellij.util.xml.GenericAttributeValue;
import java.util.ArrayList;
import java.util.Collection;
import java.util.Collections;
import org.jetbrains.android.augment.AndroidLightField;
import org.jetbrains.android.dom.converters.AndroidResourceReference;
import org.jetbrains.android.dom.manifest.Manifest;
import org.jetbrains.android.dom.wrappers.ValueResourceElementWrapper;
import org.jetbrains.android.facet.AndroidFacet;
import org.jetbrains.android.facet.AndroidRootUtil;
import org.jetbrains.android.util.AndroidBundle;
import org.jetbrains.android.util.AndroidCommonUtils;
import org.jetbrains.android.util.AndroidResourceUtil;
import org.jetbrains.android.util.AndroidUtils;
import org.jetbrains.annotations.NotNull;
import org.jetbrains.annotations.Nullable;

public class AndroidRenameHandler implements RenameHandler, TitledHandler {
  @Override
  public boolean isAvailableOnDataContext(@NotNull DataContext dataContext) {
    Editor editor = CommonDataKeys.EDITOR.getData(dataContext);
    if (editor == null) {
      return false;
    }

    PsiFile file = CommonDataKeys.PSI_FILE.getData(dataContext);
    if (file == null) {
      return false;
    }

    PsiElement element = CommonDataKeys.PSI_ELEMENT.getData(dataContext);
    if (element instanceof SchemaPrefix) {
      return false; // Leave renaming of namespace prefixes to the default XML handler.
    }

    if (AndroidUsagesTargetProvider.findValueResourceTagInContext(editor, file, true) != null) {
      return true;
    }

    if (getResourceReferenceTarget(editor) != null) {
      return true;
    }

    Project project = CommonDataKeys.PROJECT.getData(dataContext);

    if (project == null) {
      return false;
    }
    return isPackageAttributeInManifest(project, element);
  }

  /**
   * Determine if this editor's caret is currently on a reference to an Android resource and if so return the root definition of that
   * resource.
   */
  @Nullable
  private static PsiElement getResourceReferenceTarget(@NotNull Editor editor) {
    PsiReference reference = TargetElementUtil.findReference(editor, editor.getCaretModel().getOffset());
    if (!(reference instanceof AndroidResourceReference)) {
      return null;
    }

    Collection<PsiElement> elements = TargetElementUtil.getInstance().getTargetCandidates(reference);
    if (elements.isEmpty()) {
      return null;
    }

    ArrayList<PsiElement> elementList = new ArrayList<>(elements);
    Collections.sort(elementList, AndroidResourceUtil.RESOURCE_ELEMENT_COMPARATOR);
    return elementList.get(0);
  }

  @Override
<<<<<<< HEAD
  public boolean isRenaming(@NotNull DataContext dataContext) {
    return isAvailableOnDataContext(dataContext);
  }

  @Override
  public void invoke(@NotNull Project project, @Nullable Editor editor, @Nullable PsiFile file, @NotNull DataContext dataContext) {
=======
  public void invoke(@NotNull Project project, Editor editor, PsiFile file, DataContext dataContext) {
>>>>>>> 5e1369d6
    if (file == null || editor == null) {
      return;
    }
    XmlTag tag = AndroidUsagesTargetProvider.findValueResourceTagInContext(editor, file, true);

    if (tag != null) {
      // See if you've actually pointed at an XML value inside the value definition, e.g.
      //   <string name="my_alias">@string/my_string</string>
      // If the caret is on my_string, you expect to rename my_string, not my_alias (the XmlTag).
      ResourceUrl url = findResourceReferenceUnderCaret(editor, file);
      if (url != null && !url.isFramework()) {
        performResourceReferenceRenaming(project, editor, dataContext, file, url);
      }
      else {
        performValueResourceRenaming(project, editor, dataContext, tag);
      }
    }
    else {
      PsiElement element = getResourceReferenceTarget(editor);
      if (element != null) {
        performResourceReferenceRenaming(project, editor, dataContext, element);
      }
      else {
        performApplicationPackageRenaming(project, editor, dataContext);
      }
    }
  }

  private static void performValueResourceRenaming(@NotNull Project project,
                                                   @NotNull Editor editor,
                                                   @NotNull DataContext dataContext,
                                                   @NotNull XmlTag tag) {
    XmlAttribute nameAttribute = tag.getAttribute("name");
    if (nameAttribute == null) {
      return;
    }

    XmlAttributeValue attributeValue = nameAttribute.getValueElement();
    if (attributeValue == null) {
      return;
    }
    RenameDialog.showRenameDialog(dataContext,
                                  new ResourceRenameDialog(project, new ValueResourceElementWrapper(attributeValue), null, editor));
  }

  private static void performResourceReferenceRenaming(@NotNull Project project,
                                                       @NotNull Editor editor,
                                                       @NotNull DataContext dataContext,
                                                       @NotNull PsiFile file,
                                                       @NotNull ResourceUrl url) {
    assert !url.isFramework();

    AndroidFacet facet = AndroidFacet.getInstance(file);
    if (facet != null) {
      // Treat the resource reference as if the user renamed the R field instead.
      PsiField[] resourceFields = AndroidResourceUtil.findResourceFields(facet, url.type.getName(), url.name, false);
      if (resourceFields.length == 1) {
        PsiElement element = resourceFields[0];
        if (element instanceof AndroidLightField) {
          element = new ResourceFieldElementWrapper((AndroidLightField)element);
        }
        RenameDialog.showRenameDialog(dataContext, new ResourceRenameDialog(project, element, null, editor));
      }
    }
  }

  private static void performResourceReferenceRenaming(@NotNull Project project,
                                                       @NotNull Editor editor,
                                                       @NotNull DataContext dataContext,
                                                       @NotNull PsiElement element) {
    RenameDialog.showRenameDialog(dataContext, new ResourceRenameDialog(project, element, null, editor));
  }

  @Nullable
  private static ResourceUrl findResourceReferenceUnderCaret(@NotNull Editor editor, @NotNull PsiFile file) {
    if (!(file instanceof XmlFile)) {
      return null;
    }

    AndroidFacet facet = AndroidFacet.getInstance(file);
    if (facet == null) {
      return null;
    }

    if (!AndroidResourceUtil.isInResourceSubdirectory(file, ResourceFolderType.VALUES.getName())) {
      return null;
    }

    PsiElement element = file.findElementAt(editor.getCaretModel().getOffset());
    if (element == null) {
      return null;
    }

    if (element instanceof XmlToken && ((XmlToken)element).getTokenType() == XmlTokenType.XML_DATA_CHARACTERS) {
      XmlText text = PsiTreeUtil.getParentOfType(element, XmlText.class);
      if (text != null) {
        return ResourceUrl.parse(text.getText().trim());
      }
    }
    return null;
  }

  @Override
  public void invoke(@NotNull Project project, @NotNull PsiElement[] elements, @NotNull DataContext dataContext) {
    Editor editor = CommonDataKeys.EDITOR.getData(dataContext);
    if (editor == null) {
      return;
    }

    PsiFile file = CommonDataKeys.PSI_FILE.getData(dataContext);
    if (file == null) {
      return;
    }

    invoke(project, editor, file, dataContext);
  }

  @Override
  public String getActionTitle() {
    return "Rename Android value resource";
  }

  static boolean isPackageAttributeInManifest(@NotNull Project project, @Nullable PsiElement element) {
    if (element == null) {
      return false;
    }
    PsiFile psiFile = element.getContainingFile();

    if (!(psiFile instanceof XmlFile)) {
      return false;
    }
    AndroidFacet facet = AndroidFacet.getInstance(psiFile);

    if (facet == null) {
      return false;
    }
    VirtualFile vFile = psiFile.getVirtualFile();

    if (vFile == null || !vFile.equals(AndroidRootUtil.getPrimaryManifestFile(facet))) {
      return false;
    }
    if (!(element instanceof XmlAttributeValue)) {
      return false;
    }
    PsiElement parent = element.getParent();

    if (!(parent instanceof XmlAttribute)) {
      return false;
    }
    GenericAttributeValue attrValue = DomManager.getDomManager(project).getDomElement((XmlAttribute)parent);

    if (attrValue == null) {
      return false;
    }
    DomElement parentDomElement = attrValue.getParent();
    return parentDomElement instanceof Manifest && attrValue.equals(((Manifest)parentDomElement).getPackage());
  }

  private static void performApplicationPackageRenaming(@NotNull Project project,
                                                        @NotNull Editor editor,
                                                        @NotNull DataContext context) {
    PsiElement element = CommonDataKeys.PSI_ELEMENT.getData(context);

    if (!(element instanceof XmlAttributeValue)) {
      return;
    }
    Module module = ModuleUtilCore.findModuleForPsiElement(element);

    if (module == null) {
      return;
    }
    RenameDialog.showRenameDialog(context, new RenameDialog(project, element, null, editor) {
      @Override
      @NotNull
      protected String getLabelText() {
        return "Rename Android application package of module '" + module.getName() + "' to:";
      }

      @Override
      protected void canRun() throws ConfigurationException {
        String name = getNewName();

        if (name.isEmpty()) {
          throw new ConfigurationException(AndroidBundle.message("specify.package.name.error"));
        }
        if (!AndroidUtils.isValidAndroidPackageName(name)) {
          throw new ConfigurationException(AndroidBundle.message("not.valid.package.name.error", name));
        }
        if (!AndroidCommonUtils.contains2Identifiers(name)) {
          throw new ConfigurationException(AndroidBundle.message("package.name.must.contain.2.ids.error"));
        }
        super.canRun();
      }
    });
  }

  private static class ResourceRenameDialog extends RenameDialog {
    ResourceRenameDialog(@NotNull Project project,
                         @NotNull PsiElement psiElement,
                         @Nullable PsiElement nameSuggestionContext,
                         @Nullable Editor editor) {
      super(project, psiElement, nameSuggestionContext, editor);
    }

    @Override
    protected void canRun() throws ConfigurationException {
      String name = getNewName();
      String errorText = ValueResourceNameValidator.getErrorText(name, null);
      if (errorText != null ) {
        throw new ConfigurationException(errorText);
      }
    }
  }
}<|MERGE_RESOLUTION|>--- conflicted
+++ resolved
@@ -104,16 +104,7 @@
   }
 
   @Override
-<<<<<<< HEAD
-  public boolean isRenaming(@NotNull DataContext dataContext) {
-    return isAvailableOnDataContext(dataContext);
-  }
-
-  @Override
   public void invoke(@NotNull Project project, @Nullable Editor editor, @Nullable PsiFile file, @NotNull DataContext dataContext) {
-=======
-  public void invoke(@NotNull Project project, Editor editor, PsiFile file, DataContext dataContext) {
->>>>>>> 5e1369d6
     if (file == null || editor == null) {
       return;
     }
