/*
 * Copyright 2000-2010 JetBrains s.r.o.
 *
 * Licensed under the Apache License, Version 2.0 (the "License");
 * you may not use this file except in compliance with the License.
 * You may obtain a copy of the License at
 *
 * http://www.apache.org/licenses/LICENSE-2.0
 *
 * Unless required by applicable law or agreed to in writing, software
 * distributed under the License is distributed on an "AS IS" BASIS,
 * WITHOUT WARRANTIES OR CONDITIONS OF ANY KIND, either express or implied.
 * See the License for the specific language governing permissions and
 * limitations under the License.
 */
package org.jetbrains.android;

<<<<<<< HEAD
import com.android.tools.idea.IdeInfo;
=======
>>>>>>> 267d1788
import com.android.tools.idea.fd.actions.HotswapAction;
import com.intellij.openapi.actionSystem.*;
import com.intellij.openapi.components.ApplicationComponent;
import com.intellij.openapi.util.Key;
import org.jetbrains.annotations.NotNull;

<<<<<<< HEAD
import static com.android.tools.idea.startup.Actions.moveAction;

public class AndroidPlugin implements ApplicationComponent {
  private static final String GROUP_ANDROID_TOOLS = "AndroidToolsGroup";
  private static final String GROUP_TOOLS = "ToolsMenu";
=======
/**
 * @author coyote
 */
public class AndroidPlugin implements ApplicationComponent {
  public static Key<Runnable> EXECUTE_BEFORE_PROJECT_BUILD_IN_GUI_TEST_KEY = Key.create("gui.test.execute.before.build");
  public static Key<String> GRADLE_BUILD_OUTPUT_IN_GUI_TEST_KEY = Key.create("gui.test.gradle.build.output");
  public static Key<String[]> GRADLE_SYNC_COMMAND_LINE_OPTIONS_KEY = Key.create("gradle.sync.command.line.options");

  private static boolean ourGuiTestingMode;
  private static GuiTestSuiteState ourGuiTestSuiteState;

  @Override
  @NotNull
  public String getComponentName() {
    return "AndroidApplicationComponent";
  }

  @Override
  public void initComponent() {
    // Since the executor actions are registered dynamically, and we want to insert ourselves in the middle, we have to do this
    // in code as well (instead of xml).
    ActionManager actionManager = ActionManager.getInstance();
    AnAction runnerActions = actionManager.getAction("RunnerActions");
    if (runnerActions instanceof DefaultActionGroup) {
      ((DefaultActionGroup)runnerActions).add(new HotswapAction(), new Constraints(Anchor.AFTER, "Run"));
    }
  }

  public static boolean isGuiTestingMode() {
    return ourGuiTestingMode;
  }
>>>>>>> 267d1788

  @Override
  @NotNull
  public String getComponentName() {
    return "AndroidApplicationComponent";
  }

  @Override
  public void initComponent() {
    if (!IdeInfo.getInstance().isAndroidStudio()) {
      initializeForNonStudio();
    }
  }

<<<<<<< HEAD
  /**
   * Initializes the Android plug-in when it runs outside of Android Studio.
   * Reduces prominence of the Android related UI elements to keep low profile.
   */
  private static void initializeForNonStudio() {
    // Move the Android-related actions from the Tools menu into the Android submenu.
    ActionManager actionManager = ActionManager.getInstance();
    AnAction group = actionManager.getAction(GROUP_ANDROID_TOOLS);
    if (group instanceof ActionGroup) {
      ((ActionGroup)group).setPopup(true);
    }

    // Move the Android submenu to the end of the Tools menu.
    moveAction(GROUP_ANDROID_TOOLS, GROUP_TOOLS, GROUP_TOOLS, new Constraints(Anchor.LAST, null));

    // Move the "Sync Project with Gradle Files" from the File menu to Tools > Android.
    moveAction("Android.SyncProject", IdeActions.GROUP_FILE, GROUP_ANDROID_TOOLS, new Constraints(Anchor.FIRST, null));
    // Move the "Sync Project with Gradle Files" toolbar button to a less prominent place.
    moveAction("Android.MainToolBarGradleGroup", IdeActions.GROUP_MAIN_TOOLBAR, "Android.MainToolBarActionGroup",
               new Constraints(Anchor.LAST, null));
  }

  @Override
  public void disposeComponent() {
=======
  public static class GuiTestSuiteState {
    private boolean mySkipSdkMerge;

    public boolean isSkipSdkMerge() {
      return mySkipSdkMerge;
    }

    public void setSkipSdkMerge(boolean skipSdkMerge) {
      mySkipSdkMerge = skipSdkMerge;
    }
>>>>>>> 267d1788
  }
}<|MERGE_RESOLUTION|>--- conflicted
+++ resolved
@@ -15,55 +15,18 @@
  */
 package org.jetbrains.android;
 
-<<<<<<< HEAD
 import com.android.tools.idea.IdeInfo;
-=======
->>>>>>> 267d1788
 import com.android.tools.idea.fd.actions.HotswapAction;
 import com.intellij.openapi.actionSystem.*;
 import com.intellij.openapi.components.ApplicationComponent;
 import com.intellij.openapi.util.Key;
 import org.jetbrains.annotations.NotNull;
 
-<<<<<<< HEAD
 import static com.android.tools.idea.startup.Actions.moveAction;
 
 public class AndroidPlugin implements ApplicationComponent {
   private static final String GROUP_ANDROID_TOOLS = "AndroidToolsGroup";
   private static final String GROUP_TOOLS = "ToolsMenu";
-=======
-/**
- * @author coyote
- */
-public class AndroidPlugin implements ApplicationComponent {
-  public static Key<Runnable> EXECUTE_BEFORE_PROJECT_BUILD_IN_GUI_TEST_KEY = Key.create("gui.test.execute.before.build");
-  public static Key<String> GRADLE_BUILD_OUTPUT_IN_GUI_TEST_KEY = Key.create("gui.test.gradle.build.output");
-  public static Key<String[]> GRADLE_SYNC_COMMAND_LINE_OPTIONS_KEY = Key.create("gradle.sync.command.line.options");
-
-  private static boolean ourGuiTestingMode;
-  private static GuiTestSuiteState ourGuiTestSuiteState;
-
-  @Override
-  @NotNull
-  public String getComponentName() {
-    return "AndroidApplicationComponent";
-  }
-
-  @Override
-  public void initComponent() {
-    // Since the executor actions are registered dynamically, and we want to insert ourselves in the middle, we have to do this
-    // in code as well (instead of xml).
-    ActionManager actionManager = ActionManager.getInstance();
-    AnAction runnerActions = actionManager.getAction("RunnerActions");
-    if (runnerActions instanceof DefaultActionGroup) {
-      ((DefaultActionGroup)runnerActions).add(new HotswapAction(), new Constraints(Anchor.AFTER, "Run"));
-    }
-  }
-
-  public static boolean isGuiTestingMode() {
-    return ourGuiTestingMode;
-  }
->>>>>>> 267d1788
 
   @Override
   @NotNull
@@ -78,7 +41,6 @@
     }
   }
 
-<<<<<<< HEAD
   /**
    * Initializes the Android plug-in when it runs outside of Android Studio.
    * Reduces prominence of the Android related UI elements to keep low profile.
@@ -103,17 +65,5 @@
 
   @Override
   public void disposeComponent() {
-=======
-  public static class GuiTestSuiteState {
-    private boolean mySkipSdkMerge;
-
-    public boolean isSkipSdkMerge() {
-      return mySkipSdkMerge;
-    }
-
-    public void setSkipSdkMerge(boolean skipSdkMerge) {
-      mySkipSdkMerge = skipSdkMerge;
-    }
->>>>>>> 267d1788
   }
 }