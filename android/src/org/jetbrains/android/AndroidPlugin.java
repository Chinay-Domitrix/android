/*
 * Copyright 2000-2010 JetBrains s.r.o.
 *
 * Licensed under the Apache License, Version 2.0 (the "License");
 * you may not use this file except in compliance with the License.
 * You may obtain a copy of the License at
 *
 * http://www.apache.org/licenses/LICENSE-2.0
 *
 * Unless required by applicable law or agreed to in writing, software
 * distributed under the License is distributed on an "AS IS" BASIS,
 * WITHOUT WARRANTIES OR CONDITIONS OF ANY KIND, either express or implied.
 * See the License for the specific language governing permissions and
 * limitations under the License.
 */
package org.jetbrains.android;

<<<<<<< HEAD
=======
import com.android.tools.idea.IdeInfo;
>>>>>>> b13afab4
import com.android.tools.idea.fd.actions.HotswapAction;
import com.intellij.openapi.actionSystem.*;
import com.intellij.openapi.components.ApplicationComponent;
import com.intellij.openapi.util.Key;
import org.jetbrains.annotations.NotNull;

/**
 * @author coyote
 */
public class AndroidPlugin implements ApplicationComponent {
  public static Key<Runnable> EXECUTE_BEFORE_PROJECT_BUILD_IN_GUI_TEST_KEY = Key.create("gui.test.execute.before.build");
  public static Key<String> GRADLE_BUILD_OUTPUT_IN_GUI_TEST_KEY = Key.create("gui.test.gradle.build.output");
  public static Key<String[]> GRADLE_SYNC_COMMAND_LINE_OPTIONS_KEY = Key.create("gradle.sync.command.line.options");

  private static boolean ourGuiTestingMode;
  private static GuiTestSuiteState ourGuiTestSuiteState;

  @Override
  @NotNull
  public String getComponentName() {
    return "AndroidApplicationComponent";
  }

  @Override
  public void initComponent() {
<<<<<<< HEAD
=======
    if (!IdeInfo.getInstance().isAndroidStudio()) {
      return;
    }

>>>>>>> b13afab4
    // Since the executor actions are registered dynamically, and we want to insert ourselves in the middle, we have to do this
    // in code as well (instead of xml).
    ActionManager actionManager = ActionManager.getInstance();
    AnAction runnerActions = actionManager.getAction("RunnerActions");
    if (runnerActions instanceof DefaultActionGroup) {
      ((DefaultActionGroup)runnerActions).add(new HotswapAction(), new Constraints(Anchor.AFTER, "Run"));
    }
  }

<<<<<<< HEAD
=======
  @Override
  public void disposeComponent() {
  }

>>>>>>> b13afab4
  public static boolean isGuiTestingMode() {
    return ourGuiTestingMode;
  }

  public static void setGuiTestingMode(boolean guiTestingMode) {
    ourGuiTestingMode = guiTestingMode;
    ourGuiTestSuiteState = ourGuiTestingMode ? new GuiTestSuiteState() : null;
  }

  // Ideally we would have this class in IdeTestApplication. The problem is that IdeTestApplication and UI tests run in different
  // ClassLoaders and UI tests are unable to see the same instance of IdeTestApplication.
  @NotNull
  public static GuiTestSuiteState getGuiTestSuiteState() {
    if (!ourGuiTestingMode) {
      throw new UnsupportedOperationException("The method 'getGuiTestSuiteState' can only be invoked when running UI tests");
    }
    return ourGuiTestSuiteState;
  }

  public static class GuiTestSuiteState {
    private boolean mySkipSdkMerge;

    public boolean isSkipSdkMerge() {
      return mySkipSdkMerge;
    }

    public void setSkipSdkMerge(boolean skipSdkMerge) {
      mySkipSdkMerge = skipSdkMerge;
    }
  }
}<|MERGE_RESOLUTION|>--- conflicted
+++ resolved
@@ -15,10 +15,7 @@
  */
 package org.jetbrains.android;
 
-<<<<<<< HEAD
-=======
 import com.android.tools.idea.IdeInfo;
->>>>>>> b13afab4
 import com.android.tools.idea.fd.actions.HotswapAction;
 import com.intellij.openapi.actionSystem.*;
 import com.intellij.openapi.components.ApplicationComponent;
@@ -44,13 +41,10 @@
 
   @Override
   public void initComponent() {
-<<<<<<< HEAD
-=======
     if (!IdeInfo.getInstance().isAndroidStudio()) {
       return;
     }
 
->>>>>>> b13afab4
     // Since the executor actions are registered dynamically, and we want to insert ourselves in the middle, we have to do this
     // in code as well (instead of xml).
     ActionManager actionManager = ActionManager.getInstance();
@@ -60,13 +54,10 @@
     }
   }
 
-<<<<<<< HEAD
-=======
   @Override
   public void disposeComponent() {
   }
 
->>>>>>> b13afab4
   public static boolean isGuiTestingMode() {
     return ourGuiTestingMode;
   }
