--- conflicted
+++ resolved
@@ -18,10 +18,7 @@
 import static com.android.SdkConstants.ATTR_ID;
 import static com.android.SdkConstants.EXT_GRADLE;
 import static com.android.SdkConstants.EXT_GRADLE_KTS;
-<<<<<<< HEAD
-=======
 import static com.android.tools.lint.checks.UnusedResourceDetector.KEY_RESOURCE_FIELD;
->>>>>>> b5f40ffd
 import static com.intellij.openapi.command.WriteCommandAction.runWriteCommandAction;
 
 import com.android.SdkConstants;
@@ -68,17 +65,14 @@
 import com.intellij.usageView.UsageInfo;
 import com.intellij.usageView.UsageViewDescriptor;
 import com.intellij.usageView.UsageViewUtil;
-import com.intellij.util.ArrayUtil;
+import com.intellij.util.ArrayUtilRt;
 import com.intellij.util.IncorrectOperationException;
 import java.io.File;
 import java.util.ArrayList;
 import java.util.Arrays;
 import java.util.Collections;
 import java.util.HashMap;
-<<<<<<< HEAD
-=======
 import java.util.HashSet;
->>>>>>> b5f40ffd
 import java.util.List;
 import java.util.Map;
 import java.util.Set;
@@ -135,19 +129,11 @@
     ApplicationManager.getApplication().assertReadAccessAllowed();
     PsiManager manager = PsiManager.getInstance(myProject);
 
-<<<<<<< HEAD
-    for (Issue issue : new Issue[]{UnusedResourceDetector.ISSUE, UnusedResourceDetector.ISSUE_IDS}) {
-      Map<File, List<LintProblemData>> fileListMap = map.get(issue);
-      if (fileListMap != null && !fileListMap.isEmpty()) {
-        Map<File, PsiFile> files = new HashMap<>();
-        for (File file : fileListMap.keySet()) {
-=======
-    Map<File, PsiFile> files = Maps.newHashMap();
+    Map<File, PsiFile> files = new HashMap<>();
     Set<PsiFile> excludedFiles = new HashSet<>();
     for (Map.Entry<Issue, Map<File, List<LintProblemData>>> entry : map.entrySet()) {
       for (File file : entry.getValue().keySet()) {
         if (!files.containsKey(file)) {
->>>>>>> b5f40ffd
           VirtualFile virtualFile = LocalFileSystem.getInstance().findFileByIoFile(file);
           if (virtualFile != null) {
             if (!virtualFile.isDirectory()) { // Gradle model errors currently don't have source positions
@@ -160,7 +146,7 @@
                 // we can skip removing these references later on.
                 Module module = ModuleUtilCore.findModuleForFile(psiFile);
                 if (module != null) {
-                  if (ArrayUtil.find(myModules, module) == -1) {
+                  if (ArrayUtilRt.find(myModules, module) == -1) {
                     excludedFiles.add(psiFile);
                   }
                 }
@@ -256,11 +242,7 @@
                     List<LintProblemData> lintProblems = fileListMap.get(VfsUtilCore.virtualToIoFile(psiFile.getVirtualFile()));
                     if (problems != null) {
                       for (LintProblemData problem : lintProblems) {
-<<<<<<< HEAD
-                        String unusedResource = LintFix.getString(problem.getQuickfixData(), UnusedResourceDetector.KEY_RESOURCE_FIELD, null);
-=======
                         String unusedResource = getResource(problem);
->>>>>>> b5f40ffd
                         if (unusedResource != null && unusedResource.equals(SdkConstants.R_PREFIX + typeString + '.' + nameString)) {
                           if (resValue.getModel().getPsiElement() != null) {
                             elements.add(resValue.getModel().getPsiElement());
@@ -379,13 +361,10 @@
       LintRequest request = new LintIdeRequest(client, myProject, null, modules, false);
       request.setScope(Scope.ALL);
       LintDriver lint = client.createDriver(request, LintIdeSupport.get().getIssueRegistry());
-<<<<<<< HEAD
-=======
       // Make sure we don't remove resources that are still referenced from
       // tests (though these should probably be in a test resource source
       // set instead.)
       lint.setCheckTestSources(true);
->>>>>>> b5f40ffd
       lint.analyze();
     }
     finally {
@@ -400,12 +379,7 @@
     if (myFilter != null) {
       List<LintProblemData> problems = fileListMap.get(file);
       for (LintProblemData problem : problems) {
-<<<<<<< HEAD
-        String unusedResource = LintFix.getString(problem.getQuickfixData(), UnusedResourceDetector.KEY_RESOURCE_FIELD, null);
-        if (myFilter.equals(unusedResource)) {
-=======
         if (myFilter.equals(getResource(problem))) {
->>>>>>> b5f40ffd
           return true;
         }
       }
@@ -415,11 +389,7 @@
   }
 
   private boolean matchesFilter(@NotNull LintProblemData problem) {
-<<<<<<< HEAD
-    return myFilter == null || myFilter.equals(LintFix.getString(problem.getQuickfixData(), UnusedResourceDetector.KEY_RESOURCE_FIELD, null));
-=======
     return myFilter == null || myFilter.equals(getResource(problem));
->>>>>>> b5f40ffd
   }
 
   @Override
