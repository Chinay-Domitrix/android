package org.jetbrains.android.augment;

import com.android.ide.common.rendering.api.ResourceNamespace;
import com.android.resources.ResourceType;
import com.android.tools.idea.res.AndroidInternalRClassFinder;
import com.google.common.collect.ImmutableSet;
import com.intellij.ide.highlighter.JavaFileType;
import com.intellij.openapi.projectRoots.Sdk;
import com.intellij.openapi.util.Key;
import com.intellij.openapi.util.ModificationTracker;
import com.intellij.openapi.vfs.VirtualFile;
import com.intellij.psi.*;
import org.jetbrains.android.augment.AndroidLightField.FieldModifier;
import org.jetbrains.android.resourceManagers.FrameworkResourceManager;
import org.jetbrains.android.sdk.AndroidPlatform;
import org.jetbrains.annotations.NonNls;
import org.jetbrains.annotations.NotNull;
import org.jetbrains.annotations.Nullable;

/**
 * @author Eugene.Kudelevsky
 */
public class AndroidInternalRClass extends AndroidLightClassBase {
  private static final Key<Sdk> ANDROID_INTERNAL_R = Key.create("ANDROID_INTERNAL_R");
  private final PsiFile myFile;
  private final FrameworkResourceManager myFrameworkResourceManager;
  private final PsiClass[] myInnerClasses;

  public AndroidInternalRClass(@NotNull PsiManager psiManager, @NotNull AndroidPlatform platform, Sdk sdk) {
    super(psiManager, ImmutableSet.of(PsiModifier.PUBLIC, PsiModifier.STATIC, PsiModifier.FINAL));
    myFile = PsiFileFactory.getInstance(myManager.getProject()).createFileFromText("R.java", JavaFileType.INSTANCE, "");
    myFile.getViewProvider().getVirtualFile().putUserData(ANDROID_INTERNAL_R, sdk);
    setModuleInfo(sdk);
    myFrameworkResourceManager = new FrameworkResourceManager(psiManager.getProject(), platform, false);

    final ResourceType[] types = ResourceType.values();
    myInnerClasses = new PsiClass[types.length];

    for (int i = 0; i < types.length; i++) {
      myInnerClasses[i] = new MyInnerClass(types[i]);
    }
  }

  @Nullable
  @Override
  public String getQualifiedName() {
    return AndroidInternalRClassFinder.INTERNAL_R_CLASS_QNAME;
  }

  @Override
  public String getName() {
    return "R";
  }

  @Nullable
  @Override
  public PsiClass getContainingClass() {
    return null;
  }

  @Nullable
  @Override
  public PsiFile getContainingFile() {
    return myFile;
  }

  @NotNull
  @Override
  public PsiClass[] getInnerClasses() {
    return myInnerClasses;
  }

  @Override
  public PsiClass findInnerClassByName(@NonNls String name, boolean checkBases) {
    for (PsiClass aClass : getInnerClasses()) {
      if (name.equals(aClass.getName())) {
        return aClass;
      }
    }
    return null;
  }

  private class MyInnerClass extends InnerRClassBase {

<<<<<<< HEAD
    MyInnerClass(String name) {
      super(AndroidInternalRClass.this, name);
=======
    public MyInnerClass(@NotNull ResourceType resourceType) {
      super(AndroidInternalRClass.this, resourceType);
>>>>>>> 2cd46877
    }

    @NotNull
    @Override
    protected PsiField[] doGetFields() {
      return buildResourceFields(myFrameworkResourceManager.getResourceRepository(), ResourceNamespace.ANDROID,
                                 FieldModifier.FINAL, (type, s) -> myFrameworkResourceManager.isResourcePublic(type.getName(), s),
                                 myResourceType, AndroidInternalRClass.this);
    }

    @NotNull
    @Override
    protected Object[] getFieldsDependencies() {
      return new Object[]{ModificationTracker.NEVER_CHANGED};
    }
  }

  public static boolean isAndroidInternalR(@NotNull VirtualFile file, @NotNull Sdk sdk) {
    return sdk.equals(file.getUserData(ANDROID_INTERNAL_R));
  }
}<|MERGE_RESOLUTION|>--- conflicted
+++ resolved
@@ -82,13 +82,8 @@
 
   private class MyInnerClass extends InnerRClassBase {
 
-<<<<<<< HEAD
-    MyInnerClass(String name) {
-      super(AndroidInternalRClass.this, name);
-=======
     public MyInnerClass(@NotNull ResourceType resourceType) {
       super(AndroidInternalRClass.this, resourceType);
->>>>>>> 2cd46877
     }
 
     @NotNull
