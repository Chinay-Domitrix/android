// Copyright 2000-2020 JetBrains s.r.o. Use of this source code is governed by the Apache 2.0 license that can be found in the LICENSE file.
package org.jetbrains.android.dom.inspections;

import com.android.resources.ResourceFolderType;
<<<<<<< HEAD
import com.android.tools.idea.res.ResourceHelper;
=======
import com.android.tools.idea.res.IdeResourcesUtil;
>>>>>>> 640ce73c
import com.intellij.codeInspection.InspectionManager;
import com.intellij.codeInspection.LocalInspectionTool;
import com.intellij.codeInspection.LocalQuickFix;
import com.intellij.codeInspection.ProblemDescriptor;
import com.intellij.codeInspection.ProblemHighlightType;
import com.intellij.psi.PsiFile;
import com.intellij.psi.XmlRecursiveElementVisitor;
import com.intellij.psi.xml.XmlFile;
import com.intellij.psi.xml.XmlTag;
import com.intellij.psi.xml.XmlToken;
import com.intellij.xml.XmlElementDescriptor;
import com.intellij.xml.analysis.XmlAnalysisBundle;
import com.intellij.xml.util.XmlTagUtil;
import java.util.ArrayList;
import java.util.List;
import org.jetbrains.android.dom.AndroidAnyTagDescriptor;
import org.jetbrains.android.facet.AndroidFacet;
import org.jetbrains.android.util.AndroidBundle;
import org.jetbrains.annotations.Nls;
import org.jetbrains.annotations.NotNull;

public class AndroidElementNotAllowedInspection extends LocalInspectionTool {

  @Nls
  @NotNull
  @Override
  public String getGroupDisplayName() {
    return AndroidBundle.message("android.inspections.group.name");
  }

  @Nls
  @NotNull
  @Override
  public String getDisplayName() {
    return AndroidBundle.message("android.inspections.element.not.allowed.name");
  }

  @NotNull
  @Override
  public String getShortName() {
    return "AndroidElementNotAllowed";
  }

  @Override
  public ProblemDescriptor[] checkFile(@NotNull PsiFile file, @NotNull InspectionManager manager, boolean isOnTheFly) {
    if (!(file instanceof XmlFile)) {
      return ProblemDescriptor.EMPTY_ARRAY;
    }
    AndroidFacet facet = AndroidFacet.getInstance(file);
    if (facet == null) {
      return ProblemDescriptor.EMPTY_ARRAY;
    }
    if (AndroidUnknownAttributeInspection.isMyFile(facet, (XmlFile)file)) {
      MyVisitor visitor = new MyVisitor(manager, isOnTheFly);
      file.accept(visitor);
      return visitor.myResult.toArray(ProblemDescriptor.EMPTY_ARRAY);
    }
    return ProblemDescriptor.EMPTY_ARRAY;
  }

  private static final class MyVisitor extends XmlRecursiveElementVisitor {
    private final InspectionManager myInspectionManager;
    private final boolean myOnTheFly;
    final List<ProblemDescriptor> myResult = new ArrayList<>();

    private MyVisitor(InspectionManager inspectionManager, boolean onTheFly) {
      myInspectionManager = inspectionManager;
      myOnTheFly = onTheFly;
    }

    @Override
    public void visitXmlTag(XmlTag tag) {
      super.visitXmlTag(tag);

      if (tag.getNamespace().isEmpty()) {
        final XmlElementDescriptor descriptor = tag.getDescriptor();

        if (descriptor instanceof AndroidAnyTagDescriptor) {
          final XmlToken startTagNameElement = XmlTagUtil.getStartTagNameElement(tag);
          if (startTagNameElement != null && !isUnknownCustomView(tag)) {
            myResult.add(myInspectionManager.createProblemDescriptor(startTagNameElement, XmlAnalysisBundle.message(
<<<<<<< HEAD
              "xml.inspections.element.is.not.allowed.here", tag.getName()), myOnTheFly, LocalQuickFix.EMPTY_ARRAY,
=======
              "element.is.not.allowed.here", tag.getName()), myOnTheFly, LocalQuickFix.EMPTY_ARRAY,
>>>>>>> 640ce73c
                                                                     ProblemHighlightType.GENERIC_ERROR_OR_WARNING));
          }

          final XmlToken endTagNameElement = XmlTagUtil.getEndTagNameElement(tag);
          if (endTagNameElement != null && !isUnknownCustomView(tag)) {
            myResult.add(myInspectionManager.createProblemDescriptor(endTagNameElement, XmlAnalysisBundle.message(
<<<<<<< HEAD
              "xml.inspections.element.is.not.allowed.here", tag.getName()), myOnTheFly, LocalQuickFix.EMPTY_ARRAY,
=======
              "element.is.not.allowed.here", tag.getName()), myOnTheFly, LocalQuickFix.EMPTY_ARRAY,
>>>>>>> 640ce73c
                                                                     ProblemHighlightType.GENERIC_ERROR_OR_WARNING));
          }
        }
      }
    }
  }

  private static boolean isUnknownCustomView(XmlTag tag) {
    PsiFile file = tag.getContainingFile();
    if (file != null) {
      ResourceFolderType type = IdeResourcesUtil.getFolderType(file);
      if (type == ResourceFolderType.LAYOUT && tag.getName().indexOf('.') != -1) {
        return true;
      }
    }

    return false;
  }
}<|MERGE_RESOLUTION|>--- conflicted
+++ resolved
@@ -1,12 +1,7 @@
-// Copyright 2000-2020 JetBrains s.r.o. Use of this source code is governed by the Apache 2.0 license that can be found in the LICENSE file.
+// Copyright 2000-2019 JetBrains s.r.o. Use of this source code is governed by the Apache 2.0 license that can be found in the LICENSE file.
 package org.jetbrains.android.dom.inspections;
 
 import com.android.resources.ResourceFolderType;
-<<<<<<< HEAD
-import com.android.tools.idea.res.ResourceHelper;
-=======
-import com.android.tools.idea.res.IdeResourcesUtil;
->>>>>>> 640ce73c
 import com.intellij.codeInspection.InspectionManager;
 import com.intellij.codeInspection.LocalInspectionTool;
 import com.intellij.codeInspection.LocalQuickFix;
@@ -67,7 +62,7 @@
     return ProblemDescriptor.EMPTY_ARRAY;
   }
 
-  private static final class MyVisitor extends XmlRecursiveElementVisitor {
+  private static class MyVisitor extends XmlRecursiveElementVisitor {
     private final InspectionManager myInspectionManager;
     private final boolean myOnTheFly;
     final List<ProblemDescriptor> myResult = new ArrayList<>();
@@ -88,22 +83,14 @@
           final XmlToken startTagNameElement = XmlTagUtil.getStartTagNameElement(tag);
           if (startTagNameElement != null && !isUnknownCustomView(tag)) {
             myResult.add(myInspectionManager.createProblemDescriptor(startTagNameElement, XmlAnalysisBundle.message(
-<<<<<<< HEAD
               "xml.inspections.element.is.not.allowed.here", tag.getName()), myOnTheFly, LocalQuickFix.EMPTY_ARRAY,
-=======
-              "element.is.not.allowed.here", tag.getName()), myOnTheFly, LocalQuickFix.EMPTY_ARRAY,
->>>>>>> 640ce73c
                                                                      ProblemHighlightType.GENERIC_ERROR_OR_WARNING));
           }
 
           final XmlToken endTagNameElement = XmlTagUtil.getEndTagNameElement(tag);
           if (endTagNameElement != null && !isUnknownCustomView(tag)) {
             myResult.add(myInspectionManager.createProblemDescriptor(endTagNameElement, XmlAnalysisBundle.message(
-<<<<<<< HEAD
               "xml.inspections.element.is.not.allowed.here", tag.getName()), myOnTheFly, LocalQuickFix.EMPTY_ARRAY,
-=======
-              "element.is.not.allowed.here", tag.getName()), myOnTheFly, LocalQuickFix.EMPTY_ARRAY,
->>>>>>> 640ce73c
                                                                      ProblemHighlightType.GENERIC_ERROR_OR_WARNING));
           }
         }
