--- conflicted
+++ resolved
@@ -19,10 +19,6 @@
 import com.android.SdkConstants;
 import com.google.common.collect.ImmutableMap;
 import com.google.common.collect.ImmutableSet;
-<<<<<<< HEAD
-import org.jetbrains.android.dom.AndroidDomExtender;
-=======
->>>>>>> a001a568
 import org.jetbrains.android.dom.AndroidDomUtil;
 import org.jetbrains.android.dom.AttributeProcessingUtil;
 import org.jetbrains.android.facet.AndroidFacet;
@@ -62,13 +58,8 @@
 
   @NotNull
   public static List<String> getPossibleRoots(@NotNull AndroidFacet facet) {
-<<<<<<< HEAD
-    List<String> result = new ArrayList<String>();
-    result.addAll(AndroidDomUtil.removeUnambiguousNames(AndroidDomExtender.getPreferencesClassMap(facet)));
-=======
     List<String> result = new ArrayList<>();
     result.addAll(AndroidDomUtil.removeUnambiguousNames(AttributeProcessingUtil.getPreferencesClassMap(facet)));
->>>>>>> a001a568
     result.addAll(ROOT_TAGS);
 
     return result;
@@ -76,10 +67,6 @@
 
   public static boolean isSupportedRootTag(@NotNull AndroidFacet facet, @NotNull String rootTagName) {
     return ROOT_TAGS.contains(rootTagName) ||
-<<<<<<< HEAD
-           SimpleClassMapConstructor.findClassByTagName(facet, rootTagName, SdkConstants.CLASS_PREFERENCE) != null;
-=======
            LayoutViewClassUtils.findClassByTagName(facet, rootTagName, SdkConstants.CLASS_PREFERENCE) != null;
->>>>>>> a001a568
   }
 }