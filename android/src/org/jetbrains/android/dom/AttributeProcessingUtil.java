--- conflicted
+++ resolved
@@ -16,10 +16,7 @@
 package org.jetbrains.android.dom;
 
 import com.android.tools.idea.AndroidTextUtils;
-<<<<<<< HEAD
-=======
 import com.android.tools.idea.flags.StudioFlags;
->>>>>>> b13afab4
 import com.android.tools.idea.gradle.project.model.AndroidModuleModel;
 import com.android.tools.idea.gradle.util.GradleUtil;
 import com.google.common.collect.ImmutableSet;
@@ -50,11 +47,8 @@
 import org.jetbrains.android.dom.manifest.ManifestElement;
 import org.jetbrains.android.dom.manifest.UsesSdk;
 import org.jetbrains.android.dom.menu.MenuItem;
-<<<<<<< HEAD
-=======
 import org.jetbrains.android.dom.navigation.NavDestinationElement;
 import org.jetbrains.android.dom.navigation.NavigationSchema;
->>>>>>> b13afab4
 import org.jetbrains.android.dom.raw.XmlRawResourceElement;
 import org.jetbrains.android.dom.xml.AndroidXmlResourcesUtil;
 import org.jetbrains.android.dom.xml.Intent;
@@ -422,17 +416,11 @@
       }
 
       // Mockup attributes can be associated with any View, even include tag
-<<<<<<< HEAD
-      registerToolsAttribute(ATTR_MOCKUP, callback);
-      registerToolsAttribute(ATTR_MOCKUP_CROP, callback);
-      registerToolsAttribute(ATTR_MOCKUP_OPACITY, callback);
-=======
       if (StudioFlags.NELE_MOCKUP_EDITOR.get()) {
         registerToolsAttribute(ATTR_MOCKUP, callback);
         registerToolsAttribute(ATTR_MOCKUP_CROP, callback);
         registerToolsAttribute(ATTR_MOCKUP_OPACITY, callback);
       }
->>>>>>> b13afab4
     }
 
     if (element instanceof Tag || element instanceof Data) {
@@ -650,11 +638,7 @@
                                                 @NotNull DomElement element,
                                                 @NotNull Collection<XmlName> skippedAttributes,
                                                 @NotNull AttributeProcessor callback) {
-<<<<<<< HEAD
-    ResourceManager manager = facet.getSystemResourceManager();
-=======
     ResourceManager manager = ModuleResourceManagers.getInstance(facet).getSystemResourceManager();
->>>>>>> b13afab4
 
     if (manager == null) {
       return;
