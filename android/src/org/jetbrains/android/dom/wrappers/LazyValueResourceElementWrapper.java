--- conflicted
+++ resolved
@@ -1,15 +1,11 @@
 package org.jetbrains.android.dom.wrappers;
 
 import com.android.tools.idea.res.psi.ResourceNavigationItem;
-<<<<<<< HEAD
 import com.google.common.base.Stopwatch;
 import com.intellij.lang.Language;
 import com.intellij.navigation.ItemPresentation;
 import com.intellij.openapi.diagnostic.Logger;
 import com.intellij.openapi.util.TextRange;
-=======
-import com.intellij.navigation.ItemPresentation;
->>>>>>> 12e77d2e
 import com.intellij.psi.PsiElement;
 import com.intellij.psi.PsiFile;
 import com.intellij.psi.PsiManager;
@@ -28,10 +24,7 @@
 */
 public class LazyValueResourceElementWrapper extends RenameableFakePsiElement
     implements PsiTarget, Comparable<LazyValueResourceElementWrapper> {
-<<<<<<< HEAD
   private static final Logger LOG = Logger.getInstance(LazyValueResourceElementWrapper.class);
-=======
->>>>>>> 12e77d2e
   private final ValueResourceInfo myResourceInfo;
   private final PsiElement myParent;
 
@@ -77,8 +70,8 @@
     }
   }
 
+  @NotNull
   @Override
-<<<<<<< HEAD
   public Language getLanguage() {
     return myParent.getLanguage();
   }
@@ -95,8 +88,6 @@
   }
 
   @Override
-=======
->>>>>>> 12e77d2e
   @NotNull
   public PsiElement getNavigationElement() {
     XmlAttributeValue element = myResourceInfo.computeXmlElement();
