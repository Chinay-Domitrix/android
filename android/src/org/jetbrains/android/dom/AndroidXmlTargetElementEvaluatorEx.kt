--- conflicted
+++ resolved
@@ -27,17 +27,10 @@
  * This is necessary because Android resource references in XML start with the '@' symbol, which is not included in the default
  * implementation for Java identifiers, @see [Character.isJavaIdentifierPart], but remains part of the resource reference.
  */
-<<<<<<< HEAD
-class AndroidXmlTargetElementEvaluatorEx : XmlTargetElementEvaluator(), TargetElementEvaluatorEx{
-  override fun isIdentifierPart(file: PsiFile, text: CharSequence, offset: Int): Boolean {
-    val character = text?.get(offset) ?: return false
-     return if (file?.androidFacet != null) {
-=======
 class AndroidXmlTargetElementEvaluatorEx : XmlTargetElementEvaluator(), TargetElementEvaluatorEx {
   override fun isIdentifierPart(file: PsiFile, text: CharSequence, offset: Int): Boolean {
     val character = text[offset]
      return if (file.androidFacet != null) {
->>>>>>> b5f40ffd
       Character.isJavaIdentifierPart(character) || character == '@'
     } else {
       Character.isJavaIdentifierPart(character)
