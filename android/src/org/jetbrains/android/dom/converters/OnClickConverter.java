--- conflicted
+++ resolved
@@ -1,4 +1,3 @@
-// Copyright 2000-2020 JetBrains s.r.o. Use of this source code is governed by the Apache 2.0 license that can be found in the LICENSE file.
 package org.jetbrains.android.dom.converters;
 
 import com.intellij.codeInsight.lookup.LookupElement;
@@ -41,17 +40,6 @@
 import org.jetbrains.annotations.NotNull;
 import org.jetbrains.annotations.Nullable;
 
-<<<<<<< HEAD
-/**
- * @author Eugene.Kudelevsky
- */
-=======
-import java.util.ArrayList;
-import java.util.HashSet;
-import java.util.List;
-import java.util.Set;
-
->>>>>>> 640ce73c
 public abstract class OnClickConverter extends Converter<String> implements CustomReferenceConverter<String> {
   private static final String DEFAULT_MENU_ITEM_CLASS = "android.view.MenuItem";
   private static final String ABS_MENU_ITEM_CLASS = "com.actionbarsherlock.view.MenuItem";
@@ -127,7 +115,7 @@
     return s;
   }
 
-  public final class MyReference extends PsiPolyVariantReferenceBase<XmlAttributeValue> {
+  public class MyReference extends PsiPolyVariantReferenceBase<XmlAttributeValue> {
 
     private MyReference(XmlAttributeValue value, TextRange range) {
       super(value, range, true);
