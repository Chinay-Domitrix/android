--- conflicted
+++ resolved
@@ -69,13 +69,8 @@
     return AnalysisBundle.message("error.cannot.resolve.default.message", value)
   }
 
-<<<<<<< HEAD
-  private fun pickMostRelevantId(resolveResultList: Array<ResolveResult>, context: ConvertContext): ResolveResult? {
+  private fun pickMostRelevantId(resolveResultList: Array<out ResolveResult>, context: ConvertContext): ResolveResult? {
     return resolveResultList.asSequence().minWithOrNull(Comparator.comparing<ResolveResult, Boolean> {
-=======
-  private fun pickMostRelevantId(resolveResultList: Array<out ResolveResult>, context: ConvertContext): ResolveResult? {
-    return resolveResultList.asSequence().minWith(Comparator.comparing<ResolveResult, Boolean> {
->>>>>>> cdc83e4e
       it.element?.containingFile != context.file
     }.thenComparing(
       Comparator.comparing { ((it.element as? XmlAttributeValue)?.parent as? XmlAttribute)?.name != PREFIX_ANDROID + RESOURCE_CLZ_ID })
