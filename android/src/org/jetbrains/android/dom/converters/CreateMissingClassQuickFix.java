--- conflicted
+++ resolved
@@ -107,11 +107,7 @@
       return;
     }
 
-<<<<<<< HEAD
-    final Collection<IdeaSourceProvider> providerList = IdeaSourceProvider.getCurrentSourceProviders(facet);
-=======
     final Collection<NamedIdeaSourceProvider> providerList = SourceProviderManager.getInstance(facet). getCurrentSourceProviders();
->>>>>>> bd07c1f4
     final List<VirtualFile> javaDirectories = new ArrayList<>();
     for (IdeaSourceProvider provider : providerList) {
       javaDirectories.addAll(provider.getJavaDirectories());
