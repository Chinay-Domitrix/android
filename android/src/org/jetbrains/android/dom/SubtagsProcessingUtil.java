--- conflicted
+++ resolved
@@ -22,12 +22,6 @@
 import com.intellij.psi.PsiManager;
 import com.intellij.psi.xml.XmlTag;
 import com.intellij.util.xml.XmlName;
-import java.lang.reflect.Type;
-import java.util.Collection;
-import java.util.HashSet;
-import java.util.Map;
-import java.util.Set;
-import java.util.function.Predicate;
 import org.jetbrains.android.dom.layout.LayoutElement;
 import org.jetbrains.android.dom.layout.LayoutViewElement;
 import org.jetbrains.android.dom.navigation.NavElement;
@@ -36,12 +30,10 @@
 import org.jetbrains.android.dom.xml.PreferenceElement;
 import org.jetbrains.android.dom.xml.XmlResourceElement;
 import org.jetbrains.android.facet.AndroidFacet;
-import org.jetbrains.android.refactoring.MigrateToAndroidxUtil;
 import org.jetbrains.android.util.AndroidUtils;
 import org.jetbrains.annotations.NotNull;
-
-<<<<<<< HEAD
-=======
+import org.jetbrains.annotations.Nullable;
+
 import java.lang.reflect.Type;
 import java.util.*;
 import java.util.function.Predicate;
@@ -49,7 +41,6 @@
 import static com.android.SdkConstants.CLASS_PREFERENCE_GROUP;
 import static com.android.SdkConstants.CLASS_PREFERENCE_GROUP_ANDROIDX;
 
->>>>>>> f305d7b8
 /**
  * Utility functions for enumerating available children tag types in the context of a given XML tag.
  *
@@ -63,7 +54,6 @@
   /**
    * Checks if the given {@code psiClass} is a preference group and should have subtags in XML.
    *  @param psiClass class to check
-<<<<<<< HEAD
    * @param baseClass psiClass to check against, from corresponding PreferenceSource.
    */
   private static boolean isPreferenceGroup(@NotNull PsiClass psiClass, @Nullable PsiClass baseClass) {
@@ -75,28 +65,6 @@
         return true;
       }
     }
-=======
-   * @param preferenceClassMap class map obtained from a {@link com.android.tools.idea.psi.TagToClassMapper} used to find PSI classes.
-   */
-  private static boolean isPreferenceGroup(@NotNull PsiClass psiClass, @NotNull Map<String, PsiClass> preferenceClassMap) {
-    Project project = psiClass.getProject();
-    PsiManager psiManager = PsiManager.getInstance(project);
-
-    PsiClass frameworkClass = preferenceClassMap.get(CLASS_PREFERENCE_GROUP);
-    if (frameworkClass != null) {
-      if (psiManager.areElementsEquivalent(frameworkClass, psiClass) || psiClass.isInheritor(frameworkClass, true)) {
-        return true;
-      }
-    }
-
-    PsiClass libClass = preferenceClassMap.get(MigrateToAndroidxUtil.getNameInProject(CLASS_PREFERENCE_GROUP_ANDROIDX, project));
-    if (libClass != null) {
-      if (psiManager.areElementsEquivalent(libClass, psiClass) || psiClass.isInheritor(libClass, true)) {
-        return true;
-      }
-    }
-
->>>>>>> f305d7b8
     return false;
   }
 
@@ -145,24 +113,12 @@
     }
 
     // for preferences
-<<<<<<< HEAD
     AndroidXmlResourcesUtil.PreferenceSource preferenceSource = AndroidXmlResourcesUtil.PreferenceSource.getPreferencesSource(tag, facet);
     Map<String, PsiClass> prefClassMap = AttributeProcessingUtil.getClassMap(facet, preferenceSource.getQualifiedBaseClass());
     PsiClass groupClass = prefClassMap.get(preferenceSource.getQualifiedGroupClass());
     PsiClass psiClass = prefClassMap.get(tagName);
 
     if (psiClass != null && isPreferenceGroup(psiClass, groupClass)) {
-=======
-    Map<String, PsiClass> prefClassMap;
-    if (AndroidXmlResourcesUtil.isAndroidXPreferenceFile(tag, facet)) {
-      prefClassMap = AttributeProcessingUtil.getAndroidXPreferencesClassMap(facet);
-    } else {
-      prefClassMap = AttributeProcessingUtil.getFrameworkPreferencesClassMap(facet);
-    }
-    PsiClass psiClass = prefClassMap.get(tagName);
-
-    if (psiClass != null && isPreferenceGroup(psiClass, prefClassMap)) {
->>>>>>> f305d7b8
       registerClassNameSubtags(tag, prefClassMap, PreferenceElement.class, subtagProcessor);
     }
   }
