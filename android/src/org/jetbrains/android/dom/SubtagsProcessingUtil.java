/*
 * Copyright (C) 2016 The Android Open Source Project
 *
 * Licensed under the Apache License, Version 2.0 (the "License");
 * you may not use this file except in compliance with the License.
 * You may obtain a copy of the License at
 *
 *      http://www.apache.org/licenses/LICENSE-2.0
 *
 * Unless required by applicable law or agreed to in writing, software
 * distributed under the License is distributed on an "AS IS" BASIS,
 * WITHOUT WARRANTIES OR CONDITIONS OF ANY KIND, either express or implied.
 * See the License for the specific language governing permissions and
 * limitations under the License.
 */
package org.jetbrains.android.dom;

import com.google.common.collect.Multimap;
import com.intellij.codeInsight.completion.CompletionUtil;
import com.intellij.psi.PsiClass;
import com.intellij.psi.xml.XmlTag;
import com.intellij.util.containers.HashMap;
import com.intellij.util.xml.XmlName;
import org.jetbrains.android.dom.layout.LayoutElement;
import org.jetbrains.android.dom.layout.LayoutViewElement;
import org.jetbrains.android.dom.navigation.NavDestinationElement;
import org.jetbrains.android.dom.navigation.NavigationSchema;
import org.jetbrains.android.dom.xml.PreferenceElement;
import org.jetbrains.android.dom.xml.XmlResourceElement;
import org.jetbrains.android.facet.AndroidFacet;
import org.jetbrains.android.util.AndroidUtils;
import org.jetbrains.annotations.NotNull;
import org.jetbrains.annotations.Nullable;

import java.lang.reflect.Type;
import java.util.Collection;
import java.util.HashSet;
import java.util.Map;
import java.util.Set;
import java.util.function.Predicate;

/**
 * Utility functions for enumerating available children tag types in the context of a given XML tag.
 *
 * Entry point is {@link #processSubtags(AndroidFacet, AndroidDomElement, SubtagProcessor)}, look for a
 * Javadoc there.
 */
public class SubtagsProcessingUtil {
  private SubtagsProcessingUtil() {
  }

  private static boolean isPreference(@NotNull Map<String, PsiClass> preferenceClassMap, @Nullable PsiClass psiClass) {
    if (psiClass == null) {
      return false;
    }
    PsiClass preferenceClass = preferenceClassMap.get("Preference");
    return preferenceClass != null && (preferenceClass == psiClass || psiClass.isInheritor(preferenceClass, true));
  }

  /**
   * Provides information about available tags for resources in xml/ folder
   */
  public static void registerXmlResourcesSubtags(AndroidFacet facet,
                                                 XmlTag tag,
                                                 XmlResourceElement element,
                                                 SubtagProcessor subtagProcessor) {
    final String tagName = tag.getName();

    switch (tagName) {
      case "searchable":
        subtagProcessor.processSubtag("actionkey", XmlResourceElement.class);
        break;

      // for keyboard api
      case "Keyboard":
        subtagProcessor.processSubtag("Row", XmlResourceElement.class);
        break;
      case "Row":
        subtagProcessor.processSubtag("Key", XmlResourceElement.class);
        break;

      // for device-admin api
      case "device-admin":
        subtagProcessor.processSubtag("uses-policies", XmlResourceElement.class);
        break;
      case "uses-policies":
        subtagProcessor.processSubtag("limit-password", XmlResourceElement.class);
        subtagProcessor.processSubtag("watch-login", XmlResourceElement.class);
        subtagProcessor.processSubtag("reset-password", XmlResourceElement.class);
        subtagProcessor.processSubtag("force-lock", XmlResourceElement.class);
        subtagProcessor.processSubtag("wipe-data", XmlResourceElement.class);
        subtagProcessor.processSubtag("set-global-proxy", XmlResourceElement.class);
        subtagProcessor.processSubtag("expire-password", XmlResourceElement.class);
        subtagProcessor.processSubtag("encrypted-storage", XmlResourceElement.class);
        subtagProcessor.processSubtag("disable-camera", XmlResourceElement.class);
        subtagProcessor.processSubtag("disable-keyguard-features", XmlResourceElement.class);
        break;

      // DevicePolicyManager API
      case "preference-headers":
        subtagProcessor.processSubtag("header", PreferenceElement.class);
        break;
    }

    // for preferences
    Map<String, PsiClass> prefClassMap = AttributeProcessingUtil.getPreferencesClassMap(facet);
    String prefClassName = element.getXmlTag().getName();
    PsiClass psiClass = prefClassMap.get(prefClassName);

    if (isPreference(prefClassMap, psiClass)) {
      registerClassNameSubtags(tag, prefClassMap, PreferenceElement.class, subtagProcessor);
    }
  }

  private static void registerClassNameSubtags(XmlTag tag,
                                               Map<String, PsiClass> classMap,
                                               Type type,
                                               SubtagProcessor subtagProcessor) {
    final Set<String> allAllowedTags = new HashSet<>();
    final Map<String, String> class2Name = new HashMap<>();

    for (Map.Entry<String, PsiClass> entry : classMap.entrySet()) {
      final String tagName = entry.getKey();
      final PsiClass aClass = entry.getValue();

      if (!AndroidUtils.isAbstract(aClass)) {
        allAllowedTags.add(tagName);
        final String qName = aClass.getQualifiedName();
        final String prevTagName = class2Name.get(qName);

        if (prevTagName == null || tagName.indexOf('.') == -1) {
          class2Name.put(qName, tagName);
        }
      }
    }
    registerSubtags(tag, allAllowedTags, class2Name.values(), type, subtagProcessor);
  }

  private static void registerSubtags(@NotNull XmlTag tag,
                                      @NotNull Collection<String> allowedTags,
                                      @NotNull Collection<String> tagsToComplete,
                                      @NotNull Type type,
                                      @NotNull SubtagProcessor subtagProcessor) {
    for (String tagName : tagsToComplete) {
      subtagProcessor.processSubtag(tagName, type);
    }
    registerExistingSubtags(tag, allowedTags::contains, type, subtagProcessor);
  }

  /**
   * Enumerate children types that are valid inside a given XML tag, represented by {@link AndroidDomElement}.
   * Proceeds by dispatching on element type by instanceof checks, "returns" information about available tags
   * via {@code subtagCallback}.
   */
  public static void processSubtags(@NotNull AndroidFacet facet,
                                    @NotNull AndroidDomElement element,
                                    @NotNull SubtagProcessor subtagProcessor) {
    if (element instanceof LayoutElement) {
      registerClassNameSubtags(element.getXmlTag(), AttributeProcessingUtil.getViewClassMap(facet), LayoutViewElement.class,
                               subtagProcessor);
    }
    else if (element instanceof XmlResourceElement) {
      registerXmlResourcesSubtags(facet, element.getXmlTag(), (XmlResourceElement)element, subtagProcessor);
    }
    else if (element instanceof NavDestinationElement) {
<<<<<<< HEAD
      NavigationSchema schema = NavigationSchema.getOrCreateSchema(facet);
=======
      NavigationSchema schema = NavigationSchema.get(facet);
>>>>>>> abbea60e
      Multimap<Class<? extends AndroidDomElement>, String> subtags = schema.getDestinationSubtags(element.getXmlTag().getName());
      for (Class<? extends AndroidDomElement> c : subtags.keys()) {
        registerSubtags(element.getXmlTag(), subtags.get(c), subtags.get(c), c, subtagProcessor);
      }
    }
  }

  /**
   * Enumerate types of XML tags that are already are children of a tag, via {@code subtagProcessor}
   */
  private static void registerExistingSubtags(@NotNull XmlTag tag,
                                              @NotNull Predicate<String> filter,
                                              @NotNull Type type,
                                              @NotNull SubtagProcessor subtagProcessor) {
    XmlTag[] subtags = tag.getSubTags();
    for (XmlTag subtag : subtags) {
      String localName = subtag.getLocalName();
      if (filter.test(localName)) {
        // Skip child tag for which code completion is invoked at the moment
        if (!localName.endsWith(CompletionUtil.DUMMY_IDENTIFIER_TRIMMED)) {
          subtagProcessor.processSubtag(new XmlName(localName), type);
        }
      }
    }
  }

  public interface SubtagProcessor {
    void processSubtag(@NotNull XmlName xmlName, @NotNull Type type);

    default void processSubtag(@NotNull String xmlName, @NotNull Type type) {
      processSubtag(new XmlName(xmlName), type);
    }
  }
}<|MERGE_RESOLUTION|>--- conflicted
+++ resolved
@@ -163,11 +163,7 @@
       registerXmlResourcesSubtags(facet, element.getXmlTag(), (XmlResourceElement)element, subtagProcessor);
     }
     else if (element instanceof NavDestinationElement) {
-<<<<<<< HEAD
-      NavigationSchema schema = NavigationSchema.getOrCreateSchema(facet);
-=======
       NavigationSchema schema = NavigationSchema.get(facet);
->>>>>>> abbea60e
       Multimap<Class<? extends AndroidDomElement>, String> subtags = schema.getDestinationSubtags(element.getXmlTag().getName());
       for (Class<? extends AndroidDomElement> c : subtags.keys()) {
         registerSubtags(element.getXmlTag(), subtags.get(c), subtags.get(c), c, subtagProcessor);
