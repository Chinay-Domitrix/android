--- conflicted
+++ resolved
@@ -70,11 +70,7 @@
     }
 
     List<AndroidFacet> facets = ProjectFacetManager.getInstance(project).getFacets(AndroidFacet.ID);
-<<<<<<< HEAD
-    assert facets.size() > 0;
-=======
     assert !facets.isEmpty();
->>>>>>> b13afab4
     Set<String> sdkSet = new HashSet<>();
     for (AndroidFacet facet : facets) {
       AndroidSdkData sdkData = facet.getConfiguration().getAndroidSdk();
