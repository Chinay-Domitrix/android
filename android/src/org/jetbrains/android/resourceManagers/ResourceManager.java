/*
 * Copyright 2000-2010 JetBrains s.r.o.
 *
 * Licensed under the Apache License, Version 2.0 (the "License");
 * you may not use this file except in compliance with the License.
 * You may obtain a copy of the License at
 *
 * http://www.apache.org/licenses/LICENSE-2.0
 *
 * Unless required by applicable law or agreed to in writing, software
 * distributed under the License is distributed on an "AS IS" BASIS,
 * WITHOUT WARRANTIES OR CONDITIONS OF ANY KIND, either express or implied.
 * See the License for the specific language governing permissions and
 * limitations under the License.
 */
package org.jetbrains.android.resourceManagers;

<<<<<<< HEAD
=======
import com.android.resources.FolderTypeRelationship;
>>>>>>> a001a568
import com.android.resources.ResourceFolderType;
import com.android.resources.ResourceType;
import com.android.tools.idea.AndroidPsiUtils;
import com.google.common.collect.ImmutableSet;
import com.intellij.openapi.application.ApplicationManager;
import com.intellij.openapi.fileTypes.StdFileTypes;
import com.intellij.openapi.project.Project;
import com.intellij.openapi.util.Computable;
import com.intellij.openapi.util.Pair;
import com.intellij.openapi.vfs.VirtualFile;
import com.intellij.psi.*;
import com.intellij.psi.search.GlobalSearchScope;
import com.intellij.psi.xml.XmlAttributeValue;
import com.intellij.psi.xml.XmlFile;
import com.intellij.psi.xml.XmlTag;
import com.intellij.util.containers.HashMap;
import com.intellij.util.containers.HashSet;
import com.intellij.util.indexing.FileBasedIndex;
import com.intellij.util.xml.DomElement;
import org.jetbrains.android.AndroidIdIndex;
import org.jetbrains.android.AndroidValueResourcesIndex;
import org.jetbrains.android.dom.attrs.AttributeDefinitions;
import org.jetbrains.android.dom.resources.ResourceElement;
import org.jetbrains.android.dom.resources.Resources;
import org.jetbrains.android.dom.wrappers.FileResourceElementWrapper;
import org.jetbrains.android.dom.wrappers.LazyValueResourceElementWrapper;
import org.jetbrains.android.util.AndroidCommonUtils;
import org.jetbrains.android.util.AndroidResourceUtil;
import org.jetbrains.android.util.AndroidUtils;
import org.jetbrains.android.util.ResourceEntry;
import org.jetbrains.annotations.NotNull;
import org.jetbrains.annotations.Nullable;

import java.util.*;

import static java.util.Collections.addAll;

/**
 * @author coyote
 */
public abstract class ResourceManager {
  protected final Project myProject;

  protected ResourceManager(@NotNull Project project) {
    myProject = project;
  }

  /** Returns all the resource directories for this module <b>and all of its module dependencies</b> */
  @NotNull
  public abstract VirtualFile[] getAllResourceDirs();

  /** Returns all the resource directories for this module only */
  @NotNull
  public abstract List<VirtualFile> getResourceDirs();

  /** Returns true if the given directory is a resource directory in this module */
  public abstract boolean isResourceDir(@NotNull VirtualFile dir);

  // TODO: Switch parameter type to ResourceFolderType to avoid mix & matching
  // ResourceType and ResourceFolderType
  public boolean processFileResources(@NotNull String resourceType, @NotNull FileResourceProcessor processor) {
    return processFileResources(resourceType, processor, true);
  }

  // TODO: Switch parameter type to ResourceFolderType to avoid mix & matching
  // ResourceType and ResourceFolderType
  public boolean processFileResources(@NotNull String resourceType, @NotNull FileResourceProcessor processor,
                                      boolean withDependencies) {
    ResourceFolderType folderType = ResourceFolderType.getTypeByName(resourceType);
    if (folderType == null) {
      return true;
    }
    return processFileResources(folderType, processor, withDependencies, true);
  }

  public boolean processFileResources(@NotNull ResourceFolderType folderType, @NotNull FileResourceProcessor processor,
                                       boolean withDependencies, boolean publicOnly) {
    final VirtualFile[] resDirs;
    if (withDependencies) {
      resDirs = getAllResourceDirs();
    } else {
      List<VirtualFile> resourceDirs = getResourceDirs();
      resDirs = resourceDirs.toArray(new VirtualFile[resourceDirs.size()]);
    }

    for (VirtualFile resSubdir : AndroidResourceUtil.getResourceSubdirs(folderType, resDirs)) {
      final ResourceFolderType resType = ResourceFolderType.getFolderType(resSubdir.getName());

      if (resType != null) {
        assert folderType.equals(resType);
        String resTypeName = resType.getName();
        for (VirtualFile resFile : resSubdir.getChildren()) {
          final String resName = AndroidCommonUtils.getResourceName(resTypeName, resFile.getName());

          if (!resFile.isDirectory() && (!publicOnly || isResourcePublic(resTypeName, resName))) {
            if (!processor.process(resFile, resName)) {
              return false;
            }
          }
        }
      }
    }
    return true;
  }

  @NotNull
  public VirtualFile[] getResourceOverlayDirs() {
    return VirtualFile.EMPTY_ARRAY;
  }

  protected boolean isResourcePublic(@NotNull String type, @NotNull String name) {
    return true;
  }

  @NotNull
  public List<VirtualFile> getResourceSubdirs(@NotNull ResourceFolderType resourceType) {
    return AndroidResourceUtil.getResourceSubdirs(resourceType, getAllResourceDirs());
  }

  @NotNull
  public List<PsiFile> findResourceFiles(@NotNull final String resType,
                                         @Nullable final String resName,
                                         final boolean distinguishDelimetersInName,
                                         @NotNull String... extensions) {
    return findResourceFiles(resType, resName, distinguishDelimetersInName, true, extensions);
  }

  @NotNull
  public List<PsiFile> findResourceFiles(@NotNull final String resType1,
                                         @Nullable final String resName1,
                                         final boolean distinguishDelimetersInName,
                                         final boolean withDependencies,
                                         @NotNull final String... extensions) {
    final List<PsiFile> result = new ArrayList<PsiFile>();
    final Set<String> extensionSet = new HashSet<String>();
    addAll(extensionSet, extensions);

    processFileResources(resType1, new FileResourceProcessor() {
      @Override
      public boolean process(@NotNull final VirtualFile resFile, @NotNull String resName) {
        final String extension = resFile.getExtension();

        if ((extensions.length == 0 || extensionSet.contains(extension)) &&
            (resName1 == null || AndroidUtils.equal(resName1, resName, distinguishDelimetersInName))) {
          final PsiFile file = AndroidPsiUtils.getPsiFileSafely(myProject, resFile);
          if (file != null) {
            result.add(file);
          }
        }
        return true;
      }
    }, withDependencies);
    return result;
  }

  @NotNull
  public List<PsiFile> findResourceFiles(@NotNull String resType) {
    return findResourceFiles(resType, null, true);
  }

  protected List<Pair<Resources, VirtualFile>> getResourceElements(@Nullable Set<VirtualFile> files) {
    return getRootDomElements(Resources.class, files);
  }

  private <T extends DomElement> List<Pair<T, VirtualFile>> getRootDomElements(@NotNull Class<T> elementType,
                                                                               @Nullable Set<VirtualFile> files) {
    final List<Pair<T, VirtualFile>> result = new ArrayList<Pair<T, VirtualFile>>();
    for (VirtualFile file : getAllValueResourceFiles()) {
      if ((files == null || files.contains(file)) && file.isValid()) {
        final T element = AndroidUtils.loadDomElement(myProject, file, elementType);
        if (element != null) {
          result.add(Pair.create(element, file));
        }
      }
    }
    return result;
  }

  @NotNull
  protected Set<VirtualFile> getAllValueResourceFiles() {
    final Set<VirtualFile> files = new HashSet<VirtualFile>();

    for (VirtualFile valueResourceDir : getResourceSubdirs(ResourceFolderType.VALUES)) {
      for (VirtualFile valueResourceFile : valueResourceDir.getChildren()) {
        if (!valueResourceFile.isDirectory() && valueResourceFile.getFileType().equals(StdFileTypes.XML)) {
          files.add(valueResourceFile);
        }
      }
    }
    return files;
  }

  protected List<ResourceElement> getValueResources(@NotNull final ResourceType resourceType, @Nullable Set<VirtualFile> files) {
    final List<ResourceElement> result = new ArrayList<ResourceElement>();
    List<Pair<Resources, VirtualFile>> resourceFiles = getResourceElements(files);
    for (final Pair<Resources, VirtualFile> pair : resourceFiles) {
      final Resources resources = pair.getFirst();
      ApplicationManager.getApplication().runReadAction(new Runnable() {
        @Override
        public void run() {
          if (!resources.isValid() || myProject.isDisposed()) {
            return;
          }
          final List<ResourceElement> valueResources = AndroidResourceUtil.getValueResourcesFromElement(resourceType, resources);
          for (ResourceElement valueResource : valueResources) {
            final String resName = valueResource.getName().getValue();

            if (resName != null && isResourcePublic(resourceType.getName(), resName)) {
              result.add(valueResource);
            }
          }
        }
      });
    }
    return result;
  }

  @Nullable
  public String getValueResourceType(@NotNull XmlTag tag) {
    ResourceFolderType fileResType = getFileResourceFolderType(tag.getContainingFile());
    if (ResourceFolderType.VALUES == fileResType) {
      return tag.getName();
    }
    return null;
  }

  @Nullable
  public ResourceFolderType getFileResourceFolderType(@NotNull final PsiFile file) {
    return ApplicationManager.getApplication().runReadAction(new Computable<ResourceFolderType>() {
      @Nullable
      @Override
      public ResourceFolderType compute() {
        PsiDirectory dir = file.getContainingDirectory();
        if (dir == null) {
          return null;
        }

        PsiDirectory possibleResDir = dir.getParentDirectory();
        if (possibleResDir == null || !isResourceDir(possibleResDir.getVirtualFile())) {
          return null;
        }
        return ResourceFolderType.getFolderType(dir.getName());
      }
    });
  }

  @Nullable
  public String getFileResourceType(@NotNull final PsiFile file) {
    final ResourceFolderType folderType = getFileResourceFolderType(file);
    return folderType == null ? null : folderType.getName();
  }

<<<<<<< HEAD
=======
  // TODO: Switch parameter type to ResourceFolderType to avoid mix & matching
  // ResourceType and ResourceFolderType
>>>>>>> a001a568
  @NotNull
  private Set<String> getFileResourcesNames(@NotNull final String resourceType) {
    final Set<String> result = new HashSet<String>();

    processFileResources(resourceType, new FileResourceProcessor() {
      @Override
      public boolean process(@NotNull VirtualFile resFile, @NotNull String resName) {
        result.add(resName);
        return true;
      }
    });
    return result;
  }

  @NotNull
  public Collection<String> getValueResourceNames(@NotNull final ResourceType resourceType) {
    final Set<String> result = new HashSet<String>();
    final boolean attr = ResourceType.ATTR == resourceType;

    for (ResourceEntry entry : getValueResourceEntries(resourceType)) {
      final String name = entry.getName();

      if (!attr || !name.startsWith("android:")) {
        result.add(name);
      }
    }
    return result;
  }

  @NotNull
  public Collection<ResourceEntry> getValueResourceEntries(@NotNull final ResourceType resourceType) {
    final FileBasedIndex index = FileBasedIndex.getInstance();
    final ResourceEntry typeMarkerEntry = AndroidValueResourcesIndex.createTypeMarkerKey(resourceType.getName());
    final GlobalSearchScope scope = GlobalSearchScope.allScope(myProject);

    final Map<VirtualFile, Set<ResourceEntry>> file2resourceSet = new HashMap<VirtualFile, Set<ResourceEntry>>();

    index.processValues(AndroidValueResourcesIndex.INDEX_ID, typeMarkerEntry, null, new FileBasedIndex.ValueProcessor<ImmutableSet<AndroidValueResourcesIndex.MyResourceInfo>>() {
      @Override
      public boolean process(VirtualFile file, ImmutableSet<AndroidValueResourcesIndex.MyResourceInfo> infos) {
        for (AndroidValueResourcesIndex.MyResourceInfo info : infos) {
          Set<ResourceEntry> resourcesInFile = file2resourceSet.get(file);

          if (resourcesInFile == null) {
            resourcesInFile = new HashSet<ResourceEntry>();
            file2resourceSet.put(file, resourcesInFile);
          }
          resourcesInFile.add(info.getResourceEntry());
        }
        return true;
      }
    }, scope);

    final List<ResourceEntry> result = new ArrayList<ResourceEntry>();

    for (VirtualFile file : getAllValueResourceFiles()) {
      final Set<ResourceEntry> entries = file2resourceSet.get(file);

      if (entries != null) {
        for (ResourceEntry entry : entries) {
          if (isResourcePublic(entry.getType(), entry.getName())) {
            result.add(entry);
          }
        }
      }
    }
    return result;
  }

  /**
   * Get the collection of resource names that match the given type.
   * @param type the type of resource
   * @return resource names
   */
  @NotNull
  public Collection<String> getResourceNames(@NotNull ResourceType type) {
    return getResourceNames(type, false);
  }

  @NotNull
  public Collection<String> getResourceNames(@NotNull ResourceType resourceType, boolean publicOnly) {
    final Set<String> result = new HashSet<String>();
    result.addAll(getValueResourceNames(resourceType));

    List<ResourceFolderType> folders = FolderTypeRelationship.getRelatedFolders(resourceType);
    if (!folders.isEmpty()) {
      for (ResourceFolderType folderType : folders) {
        if (folderType != ResourceFolderType.VALUES) {
          result.addAll(getFileResourcesNames(folderType.getName()));
        }
      }
    }
    if (resourceType == ResourceType.ID) {
      result.addAll(getIds(true));
    }
    return result;
  }

  @Nullable
  public abstract AttributeDefinitions getAttributeDefinitions();

  // searches only declarations such as "@+id/..."
  @NotNull
  public List<XmlAttributeValue> findIdDeclarations(@NotNull final String id) {
    if (!isResourcePublic(ResourceType.ID.getName(), id)) {
      return Collections.emptyList();
    }

    final List<XmlAttributeValue> declarations = new ArrayList<XmlAttributeValue>();
    final Collection<VirtualFile> files =
      FileBasedIndex.getInstance().getContainingFiles(AndroidIdIndex.INDEX_ID, "+" + id, GlobalSearchScope.allScope(myProject));
    final Set<VirtualFile> fileSet = new HashSet<VirtualFile>(files);
    final PsiManager psiManager = PsiManager.getInstance(myProject);

    for (VirtualFile subdir : getResourceSubdirsToSearchIds()) {
      for (VirtualFile file : subdir.getChildren()) {
        if (fileSet.contains(file)) {
          final PsiFile psiFile = psiManager.findFile(file);

          if (psiFile instanceof XmlFile) {
            psiFile.accept(new XmlRecursiveElementVisitor() {
              @Override
              public void visitXmlAttributeValue(XmlAttributeValue attributeValue) {
                if (AndroidResourceUtil.isIdDeclaration(attributeValue)) {
                  final String idInAttr = AndroidResourceUtil.getResourceNameByReferenceText(attributeValue.getValue());

                  if (id.equals(idInAttr)) {
                    declarations.add(attributeValue);
                  }
                }
              }
            });
          }
        }
      }
    }
    return declarations;
  }

  @NotNull
  public Collection<String> getIds(boolean declarationsOnly) {

    if (myProject.isDisposed()) {
      return Collections.emptyList();
    }
    final GlobalSearchScope scope = GlobalSearchScope.allScope(myProject);

    final FileBasedIndex index = FileBasedIndex.getInstance();
    final Map<VirtualFile, Set<String>> file2idEntries = new HashMap<VirtualFile, Set<String>>();

    index.processValues(AndroidIdIndex.INDEX_ID, AndroidIdIndex.MARKER, null, new FileBasedIndex.ValueProcessor<Set<String>>() {
      @Override
      public boolean process(VirtualFile file, Set<String> value) {
        file2idEntries.put(file, value);
        return true;
      }
    }, scope);

    final Set<String> result = new HashSet<String>();

    for (VirtualFile resSubdir : getResourceSubdirsToSearchIds()) {
      for (VirtualFile resFile : resSubdir.getChildren()) {
        final Set<String> idEntries = file2idEntries.get(resFile);

        if (idEntries != null) {
          for (String idEntry : idEntries) {
            if (idEntry.startsWith("+")) {
              idEntry = idEntry.substring(1);
            }
            else if (declarationsOnly) {
              continue;
            }
            if (isResourcePublic(ResourceType.ID.getName(), idEntry)) {
              result.add(idEntry);
            }
          }
        }
      }
    }
    return result;
  }

  @NotNull
  public List<VirtualFile> getResourceSubdirsToSearchIds() {
    final List<VirtualFile> resSubdirs = new ArrayList<VirtualFile>();
    for (ResourceFolderType type : FolderTypeRelationship.getIdGeneratingFolderTypes()) {
      resSubdirs.addAll(getResourceSubdirs(type));
    }
    return resSubdirs;
  }

  public List<ResourceElement> findValueResources(@NotNull String resType, @NotNull String resName) {
    return findValueResources(resType, resName, true);
  }

  // not recommended to use, because it is too slow
  @NotNull
  public List<ResourceElement> findValueResources(@NotNull String resourceType,
                                                  @NotNull String resourceName,
                                                  boolean distinguishDelimitersInName) {
    final List<ValueResourceInfoImpl> resources = findValueResourceInfos(resourceType, resourceName, distinguishDelimitersInName, false);
    final List<ResourceElement> result = new ArrayList<ResourceElement>();

    for (ValueResourceInfoImpl resource : resources) {
      final ResourceElement domElement = resource.computeDomElement();

      if (domElement != null) {
        result.add(domElement);
      }
    }
    return result;
  }

  public void collectLazyResourceElements(@NotNull String resType,
                                          @NotNull String resName,
                                          boolean withAttrs,
                                          @NotNull PsiElement context,
                                          @NotNull Collection<PsiElement> elements) {
    List<ValueResourceInfoImpl> valueResources = findValueResourceInfos(resType, resName, false, withAttrs);

    for (final ValueResourceInfo resource : valueResources) {
      elements.add(new LazyValueResourceElementWrapper(resource, context));
    }
    if (resType.equals("id")) {
      elements.addAll(findIdDeclarations(resName));
    }
    if (elements.size() == 0) {
      for (PsiFile file : findResourceFiles(resType, resName, false)) {
        elements.add(new FileResourceElementWrapper(file));
      }
    }
  }

  @NotNull
  public List<ValueResourceInfoImpl> findValueResourceInfos(@NotNull String resourceType,
                                                            @NotNull final String resourceName,
                                                            final boolean distinguishDelimetersInName,
                                                            boolean searchAttrs) {
    final ResourceType type = resourceType.startsWith("+") ? ResourceType.ID : ResourceType.getEnum(resourceType);
    if (type == null ||
        !AndroidResourceUtil.VALUE_RESOURCE_TYPES.contains(type) &&
        (type != ResourceType.ATTR || !searchAttrs)) {
      return Collections.emptyList();
    }
    final GlobalSearchScope scope = GlobalSearchScope.allScope(myProject);
    final List<ValueResourceInfoImpl> result = new ArrayList<ValueResourceInfoImpl>();
    final Set<VirtualFile> valueResourceFiles = getAllValueResourceFiles();

    FileBasedIndex.getInstance()
      .processValues(AndroidValueResourcesIndex.INDEX_ID, AndroidValueResourcesIndex.createTypeNameMarkerKey(resourceType, resourceName),
                     null, new FileBasedIndex.ValueProcessor<ImmutableSet<AndroidValueResourcesIndex.MyResourceInfo>>() {
      @Override
      public boolean process(VirtualFile file, ImmutableSet<AndroidValueResourcesIndex.MyResourceInfo> infos) {
        for (AndroidValueResourcesIndex.MyResourceInfo info : infos) {
          final String name = info.getResourceEntry().getName();

          if (AndroidUtils.equal(resourceName, name, distinguishDelimetersInName)) {
            if (valueResourceFiles.contains(file)) {
              result.add(new ValueResourceInfoImpl(info.getResourceEntry().getName(), type, file, myProject, info.getOffset()));
            }
          }
        }
        return true;
      }
    }, scope);
    return result;
  }
}<|MERGE_RESOLUTION|>--- conflicted
+++ resolved
@@ -15,10 +15,7 @@
  */
 package org.jetbrains.android.resourceManagers;
 
-<<<<<<< HEAD
-=======
 import com.android.resources.FolderTypeRelationship;
->>>>>>> a001a568
 import com.android.resources.ResourceFolderType;
 import com.android.resources.ResourceType;
 import com.android.tools.idea.AndroidPsiUtils;
@@ -271,11 +268,8 @@
     return folderType == null ? null : folderType.getName();
   }
 
-<<<<<<< HEAD
-=======
   // TODO: Switch parameter type to ResourceFolderType to avoid mix & matching
   // ResourceType and ResourceFolderType
->>>>>>> a001a568
   @NotNull
   private Set<String> getFileResourcesNames(@NotNull final String resourceType) {
     final Set<String> result = new HashSet<String>();
