/*
 * Copyright (C) 2013 The Android Open Source Project
 *
 * Licensed under the Apache License, Version 2.0 (the "License");
 * you may not use this file except in compliance with the License.
 * You may obtain a copy of the License at
 *
 *      http://www.apache.org/licenses/LICENSE-2.0
 *
 * Unless required by applicable law or agreed to in writing, software
 * distributed under the License is distributed on an "AS IS" BASIS,
 * WITHOUT WARRANTIES OR CONDITIONS OF ANY KIND, either express or implied.
 * See the License for the specific language governing permissions and
 * limitations under the License.
 */
package org.jetbrains.android.facet;

import com.android.builder.model.SourceProvider;
import com.android.tools.idea.gradle.project.model.NdkModuleModel;
import com.android.tools.idea.gradle.project.facet.ndk.NdkFacet;
import com.android.tools.idea.model.AndroidModel;
import com.google.common.collect.Lists;
import com.google.common.collect.Sets;
import com.intellij.openapi.module.Module;
import com.intellij.openapi.roots.ModuleRootManager;
import com.intellij.openapi.vfs.LocalFileSystem;
import com.intellij.openapi.vfs.VirtualFile;
import com.intellij.util.containers.HashSet;
import org.jetbrains.annotations.NotNull;
import org.jetbrains.annotations.Nullable;

import java.io.File;
import java.util.Collection;
import java.util.Collections;
import java.util.List;
import java.util.Set;
import java.util.function.Function;

import static com.android.SdkConstants.ANDROID_MANIFEST_XML;
import static com.intellij.openapi.util.io.FileUtil.filesEqual;
import static com.intellij.openapi.vfs.VfsUtil.findFileByIoFile;
import static com.intellij.openapi.vfs.VfsUtilCore.isAncestor;
import static com.intellij.openapi.vfs.VfsUtilCore.virtualToIoFile;
import static org.jetbrains.android.facet.AndroidRootUtil.*;

/**
 * Like {@link SourceProvider}, but for IntelliJ, which means it provides
 * {@link VirtualFile} references rather than {@link File} references.
 *
 * @see AndroidSourceType
 */
public abstract class IdeaSourceProvider {
  private IdeaSourceProvider() {
  }

  @NotNull
  public static IdeaSourceProvider create(@NotNull SourceProvider provider) {
    return new Gradle(provider);
  }

  @NotNull
  private static List<IdeaSourceProvider> createAll(@NotNull List<SourceProvider> providers) {
    List<IdeaSourceProvider> ideaProviders = Lists.newArrayList();
    for (SourceProvider provider : providers) {
      ideaProviders.add(create(provider));
    }
    return ideaProviders;
  }

  @NotNull
<<<<<<< HEAD
  public static IdeaSourceProvider create(@NotNull NativeAndroidGradleFacet facet) {
=======
  public static IdeaSourceProvider create(@NotNull NdkFacet facet) {
>>>>>>> bda17b23
    return new Native(facet);
  }

  @NotNull
  public static IdeaSourceProvider create(@NotNull AndroidFacet facet) {
    return new Legacy(facet);
  }

  @NotNull
  public abstract String getName();

  @Nullable
  public abstract VirtualFile getManifestFile();

  @NotNull
  public abstract Collection<VirtualFile> getJavaDirectories();

  @NotNull
  public abstract Collection<VirtualFile> getResourcesDirectories();

  @NotNull
  public abstract Collection<VirtualFile> getAidlDirectories();

  @NotNull
  public abstract Collection<VirtualFile> getRenderscriptDirectories();

  @NotNull
  public abstract Collection<VirtualFile> getJniDirectories();

  @NotNull
  public abstract Collection<VirtualFile> getJniLibsDirectories();

  @NotNull
  public abstract Collection<VirtualFile> getResDirectories();

  @NotNull
  public abstract Collection<VirtualFile> getAssetsDirectories();

  @NotNull
  public abstract Collection<VirtualFile> getShadersDirectories();

  /** {@linkplain IdeaSourceProvider} for a Gradle projects */
  private static class Gradle extends IdeaSourceProvider {
    private final SourceProvider myProvider;
    private VirtualFile myManifestFile;
    private File myManifestIoFile;

    private Gradle(@NotNull SourceProvider provider) {
      myProvider = provider;
    }

    @NotNull
    @Override
    public String getName() {
      return myProvider.getName();
    }

    @Nullable
    @Override
    public VirtualFile getManifestFile() {
      File manifestFile = myProvider.getManifestFile();
      if (myManifestFile == null || !filesEqual(manifestFile, myManifestIoFile)) {
        myManifestIoFile = manifestFile;
        myManifestFile = findFileByIoFile(manifestFile, false);
      }

      return myManifestFile;
    }

    /** Convert a set of IO files into a set of equivalent virtual files */
    private static Collection<VirtualFile> convertFileSet(@NotNull Collection<File> fileSet) {
      Collection<VirtualFile> result = Lists.newArrayListWithCapacity(fileSet.size());
      LocalFileSystem fileSystem = LocalFileSystem.getInstance();
      for (File file : fileSet) {
        VirtualFile virtualFile = fileSystem.findFileByIoFile(file);
        if (virtualFile != null) {
          result.add(virtualFile);
        }
      }
      return result;
    }

    @NotNull
    @Override
    public Collection<VirtualFile> getJavaDirectories() {
      return convertFileSet(myProvider.getJavaDirectories());
    }

    @NotNull
    @Override
    public Collection<VirtualFile> getResourcesDirectories() {
      return convertFileSet(myProvider.getResourcesDirectories());
    }

    @NotNull
    @Override
    public Collection<VirtualFile> getAidlDirectories() {
      return convertFileSet(myProvider.getAidlDirectories());
    }

    @NotNull
    @Override
    public Collection<VirtualFile> getRenderscriptDirectories() {
      return convertFileSet(myProvider.getRenderscriptDirectories());
    }

    @NotNull
    @Override
    public Collection<VirtualFile> getJniDirectories() {
      // Even though the model has separate methods to get the C and Cpp directories,
      // they both return the same set of folders. So we combine them here.
      Set<VirtualFile> jniDirectories = Sets.newHashSet();
      jniDirectories.addAll(convertFileSet(myProvider.getCDirectories()));
      jniDirectories.addAll(convertFileSet(myProvider.getCppDirectories()));
      return jniDirectories;
    }

    @NotNull
    @Override
    public Collection<VirtualFile> getJniLibsDirectories() {
      return convertFileSet(myProvider.getJniLibsDirectories());
    }

    @NotNull
    @Override
    public Collection<VirtualFile> getResDirectories() {
      // TODO: Perform some caching; this method gets called a lot!
      return convertFileSet(myProvider.getResDirectories());
    }

    @NotNull
    @Override
    public Collection<VirtualFile> getAssetsDirectories() {
      return convertFileSet(myProvider.getAssetsDirectories());
    }

    @Override
    @NotNull
    public Collection<VirtualFile> getShadersDirectories() {
      return convertFileSet(myProvider.getShadersDirectories());
    }

    /**
     * Compares another source provider with this for equality. Returns true if the specified object is also a Gradle source provider,
     * has the same name, and the same set of source locations.
     */
    @Override
    public boolean equals(Object o) {
      if (this == o) return true;
      if (o == null || getClass() != o.getClass()) return false;

      Gradle that = (Gradle)o;
      if (!myProvider.getName().equals(that.getName())) return false;
      if (!myProvider.getManifestFile().getPath().equals(that.myProvider.getManifestFile().getPath())) return false;

      return true;
    }

    /**
     * Returns the hash code for this source provider. The hash code simply provides the hash of the manifest file's location,
     * but this follows the required contract that if two source providers are equal, their hash codes will be the same.
     */
    @Override
    public int hashCode() {
      return myProvider.getManifestFile().getPath().hashCode();
    }
  }

  /** {@linkplain IdeaSourceProvider} for a Native Android Gradle project */
  private static class Native extends IdeaSourceProvider {
    @NotNull private final NdkFacet myFacet;

    private Native(@NotNull NdkFacet facet) {
      myFacet = facet;
    }

    @NotNull
    @Override
    public String getName() {
      return "";
    }

    @Nullable
    @Override
    public VirtualFile getManifestFile() {
      return null;
    }

    @NotNull
    @Override
    public Collection<VirtualFile> getJavaDirectories() {
      return Collections.emptySet();
    }

    @NotNull
    @Override
    public Collection<VirtualFile> getResourcesDirectories() {
      return Collections.emptySet();
    }

    @NotNull
    @Override
    public Collection<VirtualFile> getAidlDirectories() {
      return Collections.emptySet();
    }

    @NotNull
    @Override
    public Collection<VirtualFile> getRenderscriptDirectories() {
      return Collections.emptySet();
    }

    @NotNull
    @Override
    public Collection<VirtualFile> getJniDirectories() {
      NdkModuleModel ndkModuleModel = myFacet.getNdkModuleModel();
      if (ndkModuleModel == null) {
        return Collections.emptyList();
      }

      Collection<File> sourceFolders = ndkModuleModel.getSelectedVariant().getSourceFolders();

      Collection<VirtualFile> result = Sets.newLinkedHashSetWithExpectedSize(sourceFolders.size());
      LocalFileSystem fileSystem = LocalFileSystem.getInstance();
      for (File file : sourceFolders) {
        VirtualFile virtualFile = fileSystem.findFileByIoFile(file);
        if (virtualFile != null) {
          result.add(virtualFile);
        }
      }

      return result;
    }

    @NotNull
    @Override
    public Collection<VirtualFile> getJniLibsDirectories() {
      return Collections.emptySet();
    }

    @NotNull
    @Override
    public Collection<VirtualFile> getResDirectories() {
      return Collections.emptySet();
    }

    @NotNull
    @Override
    public Collection<VirtualFile> getAssetsDirectories() {
      return Collections.emptySet();
    }

    @Override
    @NotNull
    public Collection<VirtualFile> getShadersDirectories() {
      return Collections.emptySet();
    }

    @Override
    public boolean equals(Object o) {
      if (this == o) return true;
      if (o == null || getClass() != o.getClass()) return false;

      Native that = (Native)o;
      return myFacet.equals(that.myFacet);
    }

    @Override
    public int hashCode() {
      return myFacet.hashCode();
    }
  }

  /** {@linkplain IdeaSourceProvider} for a legacy (non-Gradle) Android project */
  private static class Legacy extends IdeaSourceProvider {
    @NotNull private final AndroidFacet myFacet;

    private Legacy(@NotNull AndroidFacet facet) {
      myFacet = facet;
    }

    @NotNull
    @Override
    public String getName() {
      return "";
    }

    @Nullable
    @Override
    public VirtualFile getManifestFile() {
      Module module = myFacet.getModule();
      VirtualFile file = getFileByRelativeModulePath(module, myFacet.getProperties().MANIFEST_FILE_RELATIVE_PATH, true);
      if (file != null) {
        return file;
      }

      // Not calling AndroidRootUtil.getMainContentRoot(myFacet) because that method can
      // recurse into this same method if it can't find a content root. (This scenario
      // applies when we're looking for manifests in for example a temporary file system,
      // as tested by ResourceTypeInspectionTest#testLibraryRevocablePermission)
      VirtualFile[] contentRoots = ModuleRootManager.getInstance(module).getContentRoots();
      if (contentRoots.length == 1) {
        return contentRoots[0].findChild(ANDROID_MANIFEST_XML);
      }

      return null;
    }

    @NotNull
    @Override
    public Collection<VirtualFile> getJavaDirectories() {
      Module module = myFacet.getModule();
      Collection<VirtualFile> dirs = new HashSet<>();
      Collections.addAll(dirs, ModuleRootManager.getInstance(module).getContentRoots());
      return dirs;
    }

    @NotNull
    @Override
    public Collection<VirtualFile> getResourcesDirectories() {
      return Collections.emptySet();
    }

    @NotNull
    @Override
    public Collection<VirtualFile> getAidlDirectories() {
      VirtualFile dir = getAidlGenDir(myFacet);
      assert dir != null;
      return Collections.singleton(dir);
    }

    @NotNull
    @Override
    public Collection<VirtualFile> getRenderscriptDirectories() {
      VirtualFile dir = getRenderscriptGenDir(myFacet);
      assert dir != null;
      return Collections.singleton(dir);
    }

    @NotNull
    @Override
    public Collection<VirtualFile> getJniDirectories() {
     return Collections.emptySet();
    }

    @NotNull
    @Override
    public Collection<VirtualFile> getJniLibsDirectories() {
      return Collections.emptySet();
    }

    @NotNull
    @Override
    public Collection<VirtualFile> getResDirectories() {
      String resRelPath = myFacet.getProperties().RES_FOLDER_RELATIVE_PATH;
      VirtualFile dir =  getFileByRelativeModulePath(myFacet.getModule(), resRelPath, true);
      if (dir != null) {
        return Collections.singleton(dir);
      } else {
        return Collections.emptySet();
      }
    }

    @NotNull
    @Override
    public Collection<VirtualFile> getAssetsDirectories() {
      VirtualFile dir = getAssetsDir(myFacet);
      assert dir != null;
      return Collections.singleton(dir);
    }

    @Override
    @NotNull
    public Collection<VirtualFile> getShadersDirectories() {
      return Collections.emptySet();
    }

    @Override
    public boolean equals(Object o) {
      if (this == o) return true;
      if (o == null || getClass() != o.getClass()) return false;

      Legacy that = (Legacy)o;
      return myFacet.equals(that.myFacet);
    }

    @Override
    public int hashCode() {
      return myFacet.hashCode();
    }

  }

  /**
   * Returns a list of source providers, in the overlay order (meaning that later providers
   * override earlier providers when they redefine resources) for the currently selected variant.
   * <p>
   * Note that the list will never be empty; there is always at least one source provider.
   * <p>
   * The overlay source order is defined by the Android Gradle plugin.
   */
  @NotNull
  public static List<IdeaSourceProvider> getCurrentSourceProviders(@NotNull AndroidFacet facet) {
    if (!facet.requiresAndroidModel()) {
      return Collections.singletonList(facet.getMainIdeaSourceProvider());
    }
    AndroidModel androidModel = facet.getAndroidModel();
    if (androidModel != null) {
      return createAll(androidModel.getActiveSourceProviders());
    }
    return Collections.emptyList();
  }

  @NotNull
  public static List<IdeaSourceProvider> getCurrentTestSourceProviders(@NotNull AndroidFacet facet) {
    if (!facet.requiresAndroidModel()) {
      return Collections.emptyList();
    }
    AndroidModel androidModel = facet.getAndroidModel();
    if (androidModel != null) {
      return createAll(androidModel.getTestSourceProviders());
    }
    return Collections.emptyList();
  }

  @NotNull
  private Collection<VirtualFile> getAllSourceFolders() {
    List<VirtualFile> srcDirectories = Lists.newArrayList();
    srcDirectories.addAll(getJavaDirectories());
    srcDirectories.addAll(getResDirectories());
    srcDirectories.addAll(getAidlDirectories());
    srcDirectories.addAll(getRenderscriptDirectories());
    srcDirectories.addAll(getAssetsDirectories());
    srcDirectories.addAll(getJniDirectories());
    srcDirectories.addAll(getJniLibsDirectories());
    return srcDirectories;
  }

  @NotNull
  public static Collection<File> getAllSourceFolders(@NotNull SourceProvider provider) {
    List<File> srcDirectories = Lists.newArrayList();
    srcDirectories.addAll(provider.getJavaDirectories());
    srcDirectories.addAll(provider.getResDirectories());
    srcDirectories.addAll(provider.getAidlDirectories());
    srcDirectories.addAll(provider.getRenderscriptDirectories());
    srcDirectories.addAll(provider.getAssetsDirectories());
    srcDirectories.addAll(provider.getCDirectories());
    srcDirectories.addAll(provider.getCppDirectories());
    srcDirectories.addAll(provider.getJniLibsDirectories());
    return srcDirectories;
  }

  /**
   * Returns true iff this SourceProvider provides the source folder that contains the given file.
   */
  public boolean containsFile(@NotNull VirtualFile file) {
    Collection<VirtualFile> srcDirectories = getAllSourceFolders();
    if (file.equals(getManifestFile())) {
      return true;
    }

    for (VirtualFile container : srcDirectories) {
      if (!container.exists()) {
        continue;
      }

      if (isAncestor(container, file, false /* allow them to be the same */)) {
        return true;
      }

      // Check the flavor root directories
      if (file.equals(container.getParent())) {
        return true;
      }
    }
    return false;
  }

  /**
   * Returns true if this SourceProvider has one or more source folders contained by (or equal to)
   * the given folder.
   */
  public static boolean isContainedBy(@NotNull SourceProvider provider, @NotNull File targetFolder) {
    Collection<File> srcDirectories = getAllSourceFolders(provider);
    for (File container : srcDirectories) {
      if (isAncestor(targetFolder, container, false)) {
        return true;
      }

      if (!container.exists()) {
        continue;
      }

      if (isAncestor(targetFolder, container, false /* allow them to be the same */)) {
        return true;
      }
    }
    return false;
  }

  /**
   * Returns true iff this SourceProvider provides the source folder that contains the given file.
   */
  public static boolean containsFile(@NotNull SourceProvider provider, @NotNull File file) {
    Collection<File> srcDirectories = getAllSourceFolders(provider);
    if (filesEqual(provider.getManifestFile(), file)) {
      return true;
    }

    for (File container : srcDirectories) {
      // Check the flavor root directories
      File parent = container.getParentFile();
      if (parent != null && parent.isDirectory() && filesEqual(parent, file)) {
        return true;
      }

      // Don't do ancestry checking if this file doesn't exist
      if (!container.exists()) {
        continue;
      }

      if (isAncestor(container, file, false /* allow them to be the same */)) {
        return true;
      }
    }
    return false;
  }


  /**
   * Returns true if this SourceProvider has one or more source folders contained by (or equal to)
   * the given folder.
   */
  public boolean isContainedBy(@NotNull VirtualFile targetFolder) {
    Collection<VirtualFile> srcDirectories = getAllSourceFolders();
    for (VirtualFile container : srcDirectories) {
      if (!container.exists()) {
        continue;
      }

      if (isAncestor(targetFolder, container, false /* allow them to be the same */)) {
        return true;
      }
    }
    return false;
  }

  /**
   * Returns an iterable of all source providers, for the given facet,
   * in the overlay order (meaning that later providers
   * override earlier providers when they redefine resources.)
   * <p>
   * Note that the list will never be empty; there is always at least one source provider.
   * <p>
   * The overlay source order is defined by the Android Gradle plugin.
   */
  @NotNull
  public static List<SourceProvider> getAllSourceProviders(@NotNull AndroidFacet facet) {
    if (!facet.requiresAndroidModel() || facet.getAndroidModel() == null) {
      return Collections.singletonList(facet.getMainSourceProvider());
    }

    return facet.getAndroidModel().getAllSourceProviders();
  }

  /**
   * Returns a list of all IDEA source providers, for the given facet, in the overlay order
   * (meaning that later providers override earlier providers when they redefine resources.)
   * <p>
   * Note that the list will never be empty; there is always at least one source provider.
   * <p>
   * The overlay source order is defined by the Android Gradle plugin.
   *
   * This method should be used when only on-disk source sets are required. It will return
   * empty source sets for all other source providers (since VirtualFiles MUST exist on disk).
   */
  @NotNull
  public static List<IdeaSourceProvider> getAllIdeaSourceProviders(@NotNull AndroidFacet facet) {
    if (!facet.requiresAndroidModel() || facet.getAndroidModel() == null) {
      return Collections.singletonList(facet.getMainIdeaSourceProvider());
    }
    return createAll(getAllSourceProviders(facet));
  }

  /**
   * Returns a list of all IDEA source providers that contain, or are contained by, the given file.
   * For example, with the file structure:
   * <pre>
   * src
   *   main
   *     aidl
   *       myfile.aidl
   *   free
   *     aidl
   *       myoverlay.aidl
   * </pre>
   *
   * With target file == "myoverlay.aidl" the returned list would be ['free'], but if target file == "src",
   * the returned list would be ['main', 'free'] since both of those source providers have source folders which
   * are descendants of "src."
   */
  @NotNull
  public static List<IdeaSourceProvider> getIdeaSourceProvidersForFile(@NotNull AndroidFacet facet,
                                                                       @Nullable VirtualFile targetFolder,
                                                                       @Nullable IdeaSourceProvider defaultIdeaSourceProvider) {
    List<IdeaSourceProvider> sourceProviderList = Lists.newArrayList();


    if (targetFolder != null) {
      // Add source providers that contain the file (if any) and any that have files under the given folder
      for (IdeaSourceProvider provider : getAllIdeaSourceProviders(facet)) {
        if (provider.containsFile(targetFolder) || provider.isContainedBy(targetFolder)) {
          sourceProviderList.add(provider);
        }
      }
    }

    if (sourceProviderList.isEmpty() && defaultIdeaSourceProvider != null) {
      sourceProviderList.add(defaultIdeaSourceProvider);
    }
    return sourceProviderList;
  }

  /**
   * Returns a list of all source providers that contain, or are contained by, the given file.
   * For example, with the file structure:
   * <pre>
   * src
   *   main
   *     aidl
   *       myfile.aidl
   *   free
   *     aidl
   *       myoverlay.aidl
   * </pre>
   *
   * With target file == "myoverlay.aidl" the returned list would be ['free'], but if target file == "src",
   * the returned list would be ['main', 'free'] since both of those source providers have source folders which
   * are descendants of "src."
   */
  @NotNull
  public static List<SourceProvider> getSourceProvidersForFile(@NotNull AndroidFacet facet, @Nullable VirtualFile targetFolder,
                                                               @Nullable SourceProvider defaultSourceProvider) {
    List<SourceProvider> sourceProviderList = Lists.newArrayList();
    if (targetFolder != null) {
      File targetIoFolder = virtualToIoFile(targetFolder);
      // Add source providers that contain the file (if any) and any that have files under the given folder
      for (SourceProvider provider : getAllSourceProviders(facet)) {
        if (containsFile(provider, targetIoFolder) || isContainedBy(provider, targetIoFolder)) {
          sourceProviderList.add(provider);
        }
      }
    }

    if (sourceProviderList.isEmpty() && defaultSourceProvider != null) {
      sourceProviderList.add(defaultSourceProvider);
    }
    return sourceProviderList;
  }

  /** Returns true if the given candidate file is a manifest file in the given module */
  public static boolean isManifestFile(@NotNull AndroidFacet facet, @Nullable VirtualFile candidate) {
    if (candidate == null) {
      return false;
    }

    if (facet.requiresAndroidModel()) {
      for (IdeaSourceProvider provider : getCurrentSourceProviders(facet)) {
        if (candidate.equals(provider.getManifestFile())) {
          return true;
        }
      }
      return false;
    } else {
      return candidate.equals(facet.getMainIdeaSourceProvider().getManifestFile());
    }
  }

  /** Returns the manifest files in the given module */
  @NotNull
  public static List<VirtualFile> getManifestFiles(@NotNull AndroidFacet facet) {
    VirtualFile main = facet.getMainIdeaSourceProvider().getManifestFile();
    if (!facet.requiresAndroidModel()) {
      return main != null ? Collections.singletonList(main) : Collections.emptyList();
    }

    List<VirtualFile> files = Lists.newArrayList();
    for (IdeaSourceProvider provider : getCurrentSourceProviders(facet)) {
      VirtualFile manifest = provider.getManifestFile();
      if (manifest != null) {
        files.add(manifest);
      }
    }
    return files;
  }

  public static Function<IdeaSourceProvider, List<VirtualFile>> MANIFEST_PROVIDER = provider -> {
    VirtualFile manifestFile = provider.getManifestFile();
    return manifestFile == null ? Collections.emptyList() : Collections.singletonList(manifestFile);
  };

  public static Function<IdeaSourceProvider, List<VirtualFile>> RES_PROVIDER =
    provider -> Lists.newArrayList(provider.getResDirectories());

  public static Function<IdeaSourceProvider, List<VirtualFile>> JAVA_PROVIDER =
    provider -> Lists.newArrayList(provider.getJavaDirectories());

  public static Function<IdeaSourceProvider, List<VirtualFile>> RESOURCES_PROVIDER =
    provider -> Lists.newArrayList(provider.getResourcesDirectories());

  public static Function<IdeaSourceProvider, List<VirtualFile>> AIDL_PROVIDER =
    provider -> Lists.newArrayList(provider.getAidlDirectories());

  public static Function<IdeaSourceProvider, List<VirtualFile>> JNI_PROVIDER =
    provider -> Lists.newArrayList(provider.getJniDirectories());

  public static Function<IdeaSourceProvider, List<VirtualFile>> JNI_LIBS_PROVIDER =
    provider -> Lists.newArrayList(provider.getJniLibsDirectories());

  public static Function<IdeaSourceProvider, List<VirtualFile>> ASSETS_PROVIDER =
    provider -> Lists.newArrayList(provider.getAssetsDirectories());

  public static Function<IdeaSourceProvider, List<VirtualFile>> RENDERSCRIPT_PROVIDER =
    provider -> Lists.newArrayList(provider.getRenderscriptDirectories());

  public static Function<IdeaSourceProvider, List<VirtualFile>> SHADERS_PROVIDER =
    provider -> Lists.newArrayList(provider.getShadersDirectories());
}<|MERGE_RESOLUTION|>--- conflicted
+++ resolved
@@ -68,11 +68,7 @@
   }
 
   @NotNull
-<<<<<<< HEAD
-  public static IdeaSourceProvider create(@NotNull NativeAndroidGradleFacet facet) {
-=======
   public static IdeaSourceProvider create(@NotNull NdkFacet facet) {
->>>>>>> bda17b23
     return new Native(facet);
   }
 
