--- conflicted
+++ resolved
@@ -1,4 +1,3 @@
-// Copyright 2000-2020 JetBrains s.r.o. Use of this source code is governed by the Apache 2.0 license that can be found in the LICENSE file.
 package org.jetbrains.android.compiler;
 
 
@@ -32,19 +31,17 @@
 import com.intellij.openapi.vfs.VfsUtilCore;
 import com.intellij.openapi.vfs.VirtualFile;
 import com.intellij.psi.search.FilenameIndex;
-<<<<<<< HEAD
 import java.io.BufferedWriter;
 import java.io.File;
 import java.io.FileWriter;
 import java.io.IOException;
 import java.util.ArrayList;
 import java.util.Collection;
+import java.util.HashMap;
 import java.util.HashSet;
 import java.util.List;
 import java.util.Map;
 import java.util.Set;
-=======
->>>>>>> 640ce73c
 import org.jetbrains.android.compiler.tools.AndroidIdl;
 import org.jetbrains.android.compiler.tools.AndroidRenderscript;
 import org.jetbrains.android.dom.manifest.Manifest;
@@ -57,20 +54,8 @@
 import org.jetbrains.annotations.NotNull;
 import org.jetbrains.annotations.Nullable;
 
-<<<<<<< HEAD
-/**
- * @author Eugene.Kudelevsky
- */
-=======
-import java.io.BufferedWriter;
-import java.io.File;
-import java.io.FileWriter;
-import java.io.IOException;
-import java.util.*;
-
->>>>>>> 640ce73c
 @SuppressWarnings("deprecation")
-public final class AndroidAutogenerator {
+public class AndroidAutogenerator {
   private static final Logger LOG = Logger.getInstance("#org.jetbrains.android.compiler.AndroidAutogenerator");
 
   private AndroidAutogenerator() {
@@ -640,7 +625,7 @@
     return genFolder.getPath() + '/' + relativePath;
   }
 
-  private static final class AptAutogenerationItem {
+  private static class AptAutogenerationItem {
     final String myPackage;
     final String myOutputDirOsPath;
     final Map<String, String> myGenFileRelPath2package;
@@ -654,7 +639,7 @@
     }
   }
 
-  private static final class IdlAutogenerationItem {
+  private static class IdlAutogenerationItem {
     final VirtualFile myFile;
     final IAndroidTarget myTarget;
     final String myOutFileOsPath;
@@ -677,7 +662,7 @@
     }
   }
 
-  private static final class RenderscriptAutogenerationItem {
+  private static class RenderscriptAutogenerationItem {
     final String mySdkLocation;
     final IAndroidTarget myTarget;
     final String myGenDirPath;
@@ -694,7 +679,7 @@
     }
   }
 
-  private static final class BuildconfigAutogenerationItem {
+  private static class BuildconfigAutogenerationItem {
     final String myPackage;
     final String mySourceRootOsPath;
 
