--- conflicted
+++ resolved
@@ -1,8 +1,5 @@
-<<<<<<< HEAD
-=======
 // Copyright 2000-2019 JetBrains s.r.o. Use of this source code is governed by the Apache 2.0 license that can be found in the LICENSE file.
 
->>>>>>> e549e917
 package org.jetbrains.android.compiler.artifact;
 
 import com.intellij.openapi.module.Module;
