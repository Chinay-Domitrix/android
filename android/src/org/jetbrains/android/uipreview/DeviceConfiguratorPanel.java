--- conflicted
+++ resolved
@@ -1,5 +1,7 @@
-// Copyright 2000-2018 JetBrains s.r.o. Use of this source code is governed by the Apache 2.0 license that can be found in the LICENSE file.
+// Copyright 2000-2019 JetBrains s.r.o. Use of this source code is governed by the Apache 2.0 license that can be found in the LICENSE file.
 package org.jetbrains.android.uipreview;
+
+import static com.android.ide.common.resources.configuration.LocaleQualifier.FAKE_VALUE;
 
 import com.android.ide.common.resources.LocaleManager;
 import com.android.ide.common.resources.configuration.*;
@@ -8,6 +10,7 @@
 import com.google.common.collect.Maps;
 import com.intellij.icons.AllIcons;
 import com.intellij.openapi.diagnostic.Logger;
+import com.intellij.openapi.ui.ComboBox;
 import com.intellij.openapi.ui.VerticalFlowLayout;
 import com.intellij.openapi.util.Comparing;
 import com.intellij.openapi.util.Ref;
@@ -21,25 +24,19 @@
 import com.intellij.util.ui.AbstractLayoutManager;
 import com.intellij.util.ui.JBUI;
 import icons.StudioIcons;
-<<<<<<< HEAD
-=======
-import java.util.HashMap;
->>>>>>> 12e77d2e
-import org.jetbrains.android.util.AndroidBundle;
-import org.jetbrains.annotations.NotNull;
-import org.jetbrains.annotations.Nullable;
-
-import javax.swing.*;
-import javax.swing.event.*;
 import java.awt.*;
 import java.awt.event.ActionEvent;
 import java.awt.event.ActionListener;
 import java.util.ArrayList;
 import java.util.Comparator;
+import java.util.HashMap;
 import java.util.List;
 import java.util.Map;
-
-import static com.android.ide.common.resources.configuration.LocaleQualifier.FAKE_VALUE;
+import javax.swing.*;
+import javax.swing.event.*;
+import org.jetbrains.android.util.AndroidBundle;
+import org.jetbrains.annotations.NotNull;
+import org.jetbrains.annotations.Nullable;
 
 /**
  * @author Eugene.Kudelevsky
@@ -169,7 +166,7 @@
     myAddQualifierButton.addActionListener(new ActionListener() {
       @Override
       public void actionPerformed(ActionEvent e) {
-        final ResourceQualifier selectedQualifier = (ResourceQualifier)myAvailableQualifiersList.getSelectedValue();
+        ResourceQualifier selectedQualifier = myAvailableQualifiersList.getSelectedValue();
         if (selectedQualifier != null) {
           final int index = myAvailableQualifiersList.getSelectedIndex();
 
@@ -190,7 +187,7 @@
     myRemoveQualifierButton.addActionListener(new ActionListener() {
       @Override
       public void actionPerformed(ActionEvent e) {
-        final ResourceQualifier selectedQualifier = (ResourceQualifier)myChosenQualifiersList.getSelectedValue();
+        ResourceQualifier selectedQualifier = myChosenQualifiersList.getSelectedValue();
         if (selectedQualifier != null) {
           final int index = myChosenQualifiersList.getSelectedIndex();
 
@@ -306,7 +303,7 @@
   }
 
   private void updateQualifierEditor() {
-    final ResourceQualifier selectedQualifier = (ResourceQualifier)myChosenQualifiersList.getSelectedValue();
+    ResourceQualifier selectedQualifier = myChosenQualifiersList.getSelectedValue();
     if (selectedQualifier != null && myEditors.containsKey(selectedQualifier.getShortName())) {
       final CardLayout layout = (CardLayout)myQualifierOptionsPanel.getLayout();
       layout.show(myQualifierOptionsPanel, selectedQualifier.getShortName());
@@ -325,7 +322,7 @@
   private void updateLists() {
     Object qualifier = myAvailableQualifiersList.getSelectedValue();
     final ResourceQualifier[] availableQualifiers = filterUnsupportedQualifiers(myAvailableQualifiersConfig.getQualifiers());
-    myAvailableQualifiersList.setModel(new CollectionListModel(availableQualifiers));
+    myAvailableQualifiersList.setModel(new CollectionListModel<>(availableQualifiers));
     myAvailableQualifiersList.setSelectedValue(qualifier, true);
 
     if (myAvailableQualifiersList.getSelectedValue() == null && myAvailableQualifiersList.getItemsCount() > 0) {
@@ -334,7 +331,7 @@
 
     qualifier = myChosenQualifiersList.getSelectedValue();
     final ResourceQualifier[] chosenQualifiers = filterUnsupportedQualifiers(myChosenQualifiersConfig.getQualifiers());
-    myChosenQualifiersList.setModel(new CollectionListModel(chosenQualifiers));
+    myChosenQualifiersList.setModel(new CollectionListModel<>(chosenQualifiers));
     myChosenQualifiersList.setSelectedValue(qualifier, true);
 
     if (myChosenQualifiersList.getSelectedValue() == null && myChosenQualifiersList.getItemsCount() > 0) {
@@ -343,7 +340,7 @@
   }
 
   private ResourceQualifier[] filterUnsupportedQualifiers(ResourceQualifier[] qualifiers) {
-    final List<ResourceQualifier> result = new ArrayList<ResourceQualifier>();
+    final List<ResourceQualifier> result = new ArrayList<>();
     for (ResourceQualifier qualifier : qualifiers) {
       if (myEditors.containsKey(qualifier.getShortName())) {
         result.add(qualifier);
@@ -359,13 +356,8 @@
   private void createUIComponents() {
     myQualifierOptionsPanel = new JPanel(new CardLayout());
 
-<<<<<<< HEAD
-    final JPanel leftPanel = new JPanel(new BorderLayout(JBUI.scale(5), JBUI.scale(5)));
-    myAvailableQualifiersList = new JBList();
-=======
     final JPanel leftPanel = new JPanel(new BorderLayout(JBUIScale.scale(5), JBUIScale.scale(5)));
     myAvailableQualifiersList = new JBList<>();
->>>>>>> 12e77d2e
     myAvailableQualifiersList.setMinimumSize(JBUI.size(10, 10));
     JBLabel label = new JBLabel(AndroidBundle.message("android.layout.preview.edit.configuration.available.qualifiers.label"));
     label.setLabelFor(myAvailableQualifiersList);
@@ -373,13 +365,8 @@
     leftPanel.add(new JBScrollPane(myAvailableQualifiersList, ScrollPaneConstants.VERTICAL_SCROLLBAR_AS_NEEDED,
                                    ScrollPaneConstants.HORIZONTAL_SCROLLBAR_NEVER), BorderLayout.CENTER);
 
-<<<<<<< HEAD
-    final JPanel rightPanel = new JPanel(new BorderLayout(JBUI.scale(5), JBUI.scale(5)));
-    myChosenQualifiersList = new JBList();
-=======
     final JPanel rightPanel = new JPanel(new BorderLayout(JBUIScale.scale(5), JBUIScale.scale(5)));
     myChosenQualifiersList = new JBList<>();
->>>>>>> 12e77d2e
     myChosenQualifiersList.setMinimumSize(JBUI.size(10, 10));
     label = new JBLabel(AndroidBundle.message("android.layout.preview.edit.configuration.choosen.qualifiers.label"));
     label.setLabelFor(myChosenQualifiersList);
@@ -532,7 +519,7 @@
   }
 
   private abstract class MyEnumBasedEditor<T extends ResourceQualifier, U extends Enum<U>> extends MyQualifierEditor<T> {
-    private final JComboBox myComboBox = new JComboBox();
+    private final JComboBox<U> myComboBox = new ComboBox<>();
     private final Class<U> myEnumClass;
 
     protected MyEnumBasedEditor(@NotNull Class<U> enumClass) {
@@ -563,8 +550,8 @@
       return panel;
     }
 
-    protected ComboBoxModel createModel() {
-      return new EnumComboBoxModel<U>(myEnumClass);
+    protected ComboBoxModel<U> createModel() {
+      return new EnumComboBoxModel<>(myEnumClass);
     }
 
     @NotNull
@@ -694,16 +681,12 @@
    * Specialized combo box model which filters out enum values that are marked as not interesting. This
    * is to discourage app developers from creating specialized resource folders for specific densities.
    */
-  private static class DensityComboBoxModel extends AbstractListModel implements ComboBoxModel {
+  private static class DensityComboBoxModel extends AbstractListModel<Density> implements ComboBoxModel<Density> {
     private final List<Density> myList;
     private Density mySelected = null;
 
     public DensityComboBoxModel() {
-<<<<<<< HEAD
-      myList = new ArrayList<Density>();
-=======
       myList = new ArrayList<>();
->>>>>>> 12e77d2e
       for (Density density : Density.values()) {
         if (density.isRecommended()) {
           myList.add(density);
@@ -745,7 +728,7 @@
     }
 
     @Override
-    protected ComboBoxModel createModel() {
+    protected ComboBoxModel<Density> createModel() {
       return new DensityComboBoxModel();
     }
 
@@ -1098,8 +1081,8 @@
   }
 
   private class MyLocaleEditor extends MyQualifierEditor<LocaleQualifier> {
-    private final JBList myLanguageList = new JBList();
-    private final JBList myRegionList = new JBList();
+    private final JBList<String> myLanguageList = new JBList<>();
+    private final JBList<String> myRegionList = new JBList<>();
     private JBCheckBox myShowAllRegions;
     private JBLabel myWarningsLabel;
 
@@ -1118,7 +1101,7 @@
       JBLabel languageTip = new JBLabel("Tip: Type in list to filter");
       JBLabel regionLabel = new JBLabel("Specific Region Only:");
 
-      SortedListModel<String> languageModel = new SortedListModel<String>(new Comparator<String>() {
+      SortedListModel<String> languageModel = new SortedListModel<>(new Comparator<String>() {
         @Override
         public int compare(String s1, String s2) {
           // Special language comparator: We want to prefer 2-letter language codes.
@@ -1185,13 +1168,13 @@
         @Override
         public void valueChanged(ListSelectionEvent listSelectionEvent) {
           // If selecting languages, attempt to pick relevant regions, if applicable
-          updateRegionList((String)myLanguageList.getSelectedValue());
+          updateRegionList(myLanguageList.getSelectedValue());
         }
       });
       myShowAllRegions.addChangeListener(new ChangeListener() {
         @Override
         public void stateChanged(ChangeEvent changeEvent) {
-          updateRegionList((String)myLanguageList.getSelectedValue());
+          updateRegionList(myLanguageList.getSelectedValue());
         }
       });
 
@@ -1200,8 +1183,8 @@
 
     /** Populate the region list based on an optional language selection */
     private void updateRegionList(@Nullable String languageCode) {
-      final Ref<String> preferred = new Ref<String>(null);
-      SortedListModel<String> regionModel = new SortedListModel<String>(new Comparator<String>() {
+      final Ref<String> preferred = new Ref<>(null);
+      SortedListModel<String> regionModel = new SortedListModel<>(new Comparator<String>() {
         @Override
         public int compare(String s1, String s2) {
           // Sort "Any Region" to the top
@@ -1287,11 +1270,11 @@
     @NotNull
     @Override
     LocaleQualifier apply() throws InvalidOptionValueException {
-      String selectedLanguage = (String)myLanguageList.getSelectedValue();
+      String selectedLanguage = myLanguageList.getSelectedValue();
       if (selectedLanguage == null) {
         throw new InvalidOptionValueException("Select a language tag");
       }
-      String selectedRegion = (String)myRegionList.getSelectedValue();
+      String selectedRegion = myRegionList.getSelectedValue();
       if (FAKE_VALUE.equals(selectedRegion)) {
         selectedRegion = null;
       }
