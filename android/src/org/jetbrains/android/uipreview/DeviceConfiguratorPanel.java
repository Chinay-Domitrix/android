--- conflicted
+++ resolved
@@ -60,33 +60,15 @@
 import com.intellij.util.ui.AbstractLayoutManager;
 import com.intellij.util.ui.JBUI;
 import icons.StudioIcons;
-import java.awt.BorderLayout;
-import java.awt.CardLayout;
-import java.awt.Container;
-import java.awt.Dimension;
-import java.awt.GridBagConstraints;
-import java.awt.GridBagLayout;
-import java.awt.Insets;
+import java.awt.*;
 import java.awt.event.ActionEvent;
 import java.awt.event.ActionListener;
 import java.util.ArrayList;
-import java.util.Comparator;
 import java.util.HashMap;
 import java.util.List;
 import java.util.Map;
 import java.util.Objects;
-<<<<<<< HEAD
-import javax.swing.AbstractListModel;
-import javax.swing.ComboBoxModel;
-import javax.swing.Icon;
-import javax.swing.JButton;
-import javax.swing.JComboBox;
-import javax.swing.JComponent;
-import javax.swing.JPanel;
-import javax.swing.JTextField;
-import javax.swing.ListModel;
-import javax.swing.ListSelectionModel;
-import javax.swing.ScrollPaneConstants;
+import javax.swing.*;
 import javax.swing.event.ChangeEvent;
 import javax.swing.event.ChangeListener;
 import javax.swing.event.DocumentEvent;
@@ -96,10 +78,6 @@
 import org.jetbrains.android.util.AndroidBundle;
 import org.jetbrains.annotations.NotNull;
 import org.jetbrains.annotations.Nullable;
-=======
-
-import static com.android.ide.common.resources.configuration.LocaleQualifier.FAKE_VALUE;
->>>>>>> 799703f0
 
 public abstract class DeviceConfiguratorPanel extends JPanel {
   private static final Logger LOG = Logger.getInstance(DeviceConfiguratorPanel.class);
@@ -226,11 +204,7 @@
     myAddQualifierButton.addActionListener(new ActionListener() {
       @Override
       public void actionPerformed(ActionEvent e) {
-<<<<<<< HEAD
         ResourceQualifier selectedQualifier = myAvailableQualifiersList.getSelectedValue();
-=======
-        final ResourceQualifier selectedQualifier = myAvailableQualifiersList.getSelectedValue();
->>>>>>> 799703f0
         if (selectedQualifier != null) {
           final int index = myAvailableQualifiersList.getSelectedIndex();
 
@@ -251,11 +225,7 @@
     myRemoveQualifierButton.addActionListener(new ActionListener() {
       @Override
       public void actionPerformed(ActionEvent e) {
-<<<<<<< HEAD
         ResourceQualifier selectedQualifier = myChosenQualifiersList.getSelectedValue();
-=======
-        final ResourceQualifier selectedQualifier = myChosenQualifiersList.getSelectedValue();
->>>>>>> 799703f0
         if (selectedQualifier != null) {
           final int index = myChosenQualifiersList.getSelectedIndex();
 
@@ -367,11 +337,7 @@
   }
 
   private void updateQualifierEditor() {
-<<<<<<< HEAD
     ResourceQualifier selectedQualifier = myChosenQualifiersList.getSelectedValue();
-=======
-    final ResourceQualifier selectedQualifier = myChosenQualifiersList.getSelectedValue();
->>>>>>> 799703f0
     if (selectedQualifier != null && myEditors.containsKey(selectedQualifier.getShortName())) {
       final CardLayout layout = (CardLayout)myQualifierOptionsPanel.getLayout();
       layout.show(myQualifierOptionsPanel, selectedQualifier.getShortName());
@@ -430,11 +396,7 @@
       }
     };
 
-<<<<<<< HEAD
     final JPanel leftPanel = new JPanel(new BorderLayout(JBUIScale.scale(5), JBUIScale.scale(5)));
-=======
-    final JPanel leftPanel = new JPanel(new BorderLayout(JBUI.scale(5), JBUI.scale(5)));
->>>>>>> 799703f0
     myAvailableQualifiersList = new JBList<>();
     myAvailableQualifiersList.setMinimumSize(JBUI.size(10, 10));
     JBLabel label = new JBLabel(AndroidBundle.message("android.layout.preview.edit.configuration.available.qualifiers.label"));
@@ -443,11 +405,7 @@
     leftPanel.add(new JBScrollPane(myAvailableQualifiersList, ScrollPaneConstants.VERTICAL_SCROLLBAR_AS_NEEDED,
                                    ScrollPaneConstants.HORIZONTAL_SCROLLBAR_NEVER), BorderLayout.CENTER);
 
-<<<<<<< HEAD
     final JPanel rightPanel = new JPanel(new BorderLayout(JBUIScale.scale(5), JBUIScale.scale(5)));
-=======
-    final JPanel rightPanel = new JPanel(new BorderLayout(JBUI.scale(5), JBUI.scale(5)));
->>>>>>> 799703f0
     myChosenQualifiersList = new JBList<>();
     myChosenQualifiersList.setMinimumSize(JBUI.size(10, 10));
     label = new JBLabel(AndroidBundle.message("android.layout.preview.edit.configuration.choosen.qualifiers.label"));
@@ -587,11 +545,7 @@
   }
 
   private abstract class MyEnumBasedEditor<T extends ResourceQualifier, U extends Enum<U>> extends MyQualifierEditor<T> {
-<<<<<<< HEAD
-    private final JComboBox<U> myComboBox = new ComboBox<>();
-=======
     private final ComboBox<U> myComboBox = new ComboBox<>();
->>>>>>> 799703f0
     private final Class<U> myEnumClass;
 
     protected MyEnumBasedEditor(@NotNull Class<U> enumClass) {
@@ -757,11 +711,7 @@
     private final List<Density> myList;
     private Density mySelected;
 
-<<<<<<< HEAD
-    public DensityComboBoxModel() {
-=======
     private DensityComboBoxModel() {
->>>>>>> 799703f0
       myList = new ArrayList<>();
       for (Density density : Density.values()) {
         if (density.isRecommended()) {
@@ -1177,23 +1127,10 @@
       JBLabel languageTip = new JBLabel("Tip: Type in list to filter");
       JBLabel regionLabel = new JBLabel("Specific Region Only:");
 
-<<<<<<< HEAD
-      SortedListModel<String> languageModel = new SortedListModel<>(new Comparator<String>() {
-        @Override
-        public int compare(String s1, String s2) {
-          // Special language comparator: We want to prefer 2-letter language codes.
-          int delta = s1.length() - s2.length();
-          if (delta != 0) {
-            return delta;
-          }
-          return String.CASE_INSENSITIVE_ORDER.compare(s1, s2);
-        }
-=======
       SortedListModel<String> languageModel = new SortedListModel<>((s1, s2) -> {
         // Special language comparator: We want to prefer 2-letter language codes.
         int delta = s1.length() - s2.length();
         return delta == 0 ? String.CASE_INSENSITIVE_ORDER.compare(s1, s2) : delta;
->>>>>>> 799703f0
       });
       languageModel.addAll(LocaleManager.getLanguageCodes(true));
       myLanguageList.setModel(languageModel);
@@ -1267,28 +1204,6 @@
     /** Populate the region list based on an optional language selection */
     private void updateRegionList(@Nullable String languageCode) {
       final Ref<String> preferred = new Ref<>(null);
-<<<<<<< HEAD
-      SortedListModel<String> regionModel = new SortedListModel<>(new Comparator<String>() {
-        @Override
-        public int compare(String s1, String s2) {
-          // Sort "Any Region" to the top
-          if (s1.equals(FAKE_VALUE)) {
-            return -1;
-          } else if (s2.equals(FAKE_VALUE)) {
-            return 1;
-          }
-          if (s1.equals(preferred.get())) {
-            return -1;
-          } else if (s2.equals(preferred.get())) {
-            return 1;
-          }
-          // Special language comparator: We want to prefer 2-letter language codes.
-          int delta = s1.length() - s2.length();
-          if (delta != 0) {
-            return delta;
-          }
-          return String.CASE_INSENSITIVE_ORDER.compare(s1, s2);
-=======
       SortedListModel<String> regionModel = new SortedListModel<>((s1, s2) -> {
         // Sort "Any Region" to the top
         if (s1.equals(FAKE_VALUE)) {
@@ -1302,7 +1217,6 @@
         }
         if (s2.equals(preferred.get())) {
           return 1;
->>>>>>> 799703f0
         }
         // Special language comparator: We want to prefer 2-letter language codes.
         int delta = s1.length() - s2.length();
