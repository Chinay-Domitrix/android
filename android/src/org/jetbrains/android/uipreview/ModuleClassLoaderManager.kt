/*
 * Copyright (C) 2023 The Android Open Source Project
 *
 * Licensed under the Apache License, Version 2.0 (the "License");
 * you may not use this file except in compliance with the License.
 * You may obtain a copy of the License at
 *
 *      http://www.apache.org/licenses/LICENSE-2.0
 *
 * Unless required by applicable law or agreed to in writing, software
 * distributed under the License is distributed on an "AS IS" BASIS,
 * WITHOUT WARRANTIES OR CONDITIONS OF ANY KIND, either express or implied.
 * See the License for the specific language governing permissions and
 * limitations under the License.
 */
package org.jetbrains.android.uipreview

import com.android.tools.idea.rendering.classloading.ClassTransform
<<<<<<< HEAD
import com.android.tools.idea.rendering.classloading.combine
import com.android.utils.reflection.qualifiedName
import com.google.common.base.Charsets
import com.google.common.hash.Hashing
import com.intellij.openapi.Disposable
import com.intellij.openapi.application.ApplicationManager
import com.intellij.openapi.components.Service
import com.intellij.openapi.diagnostic.Logger
import com.intellij.openapi.diagnostic.debug
import com.intellij.openapi.module.Module
import com.intellij.openapi.module.ModuleManager
import com.intellij.openapi.project.Project
import com.intellij.openapi.util.Disposer
import com.intellij.openapi.util.Key
import com.intellij.openapi.util.UserDataHolder
import com.intellij.openapi.util.removeUserData
import com.intellij.util.concurrency.AppExecutorUtil.getAppExecutorService
import org.jetbrains.android.uipreview.ModuleClassLoader.NON_PROJECT_CLASSES_DEFAULT_TRANSFORMS
import org.jetbrains.android.uipreview.ModuleClassLoader.PROJECT_DEFAULT_TRANSFORMS
import org.jetbrains.annotations.TestOnly
import org.jetbrains.annotations.VisibleForTesting
import java.lang.ref.SoftReference
import java.util.Collections
import java.util.IdentityHashMap
import java.util.WeakHashMap
import java.util.concurrent.CompletableFuture
import java.util.concurrent.atomic.AtomicBoolean

private val DUMMY_HOLDER = Any()

private fun throwIfNotUnitTest(e: Exception) = if (!ApplicationManager.getApplication().isUnitTestMode) {
  throw e
} else {
  Logger.getInstance(ModuleClassLoaderProjectHelperService::class.java).info(
    "ModuleClassLoaderProjectHelperService is disabled for unit testing since there is no ProjectSystemBuildManager")
}

/**
 * This helper service listens for builds and cleans the module cache after it finishes.
 */
@Service
private class ModuleClassLoaderProjectHelperService(val project: Project): ProjectSystemBuildManager.BuildListener, Disposable {
  init {
    try {
      ProjectSystemService.getInstance(project).projectSystem.getBuildManager().addBuildListener(this, this)
    }
    catch (e: IllegalStateException) {
      throwIfNotUnitTest(e)
    }
    catch (e: UnsupportedOperationException) {
      throwIfNotUnitTest(e)
    }
  }

  override fun beforeBuildCompleted(result: ProjectSystemBuildManager.BuildResult) {
    if (result.status == ProjectSystemBuildManager.BuildStatus.SUCCESS
        && result.mode == ProjectSystemBuildManager.BuildMode.COMPILE) {
      ModuleManager.getInstance(project).modules.forEach { ModuleClassLoaderManager.get().clearCache(it) }
    }
  }

  override fun dispose() {}
}

/**
 * This is a wrapper around a class preloading [CompletableFuture] that allows for the proper disposal of the resources used.
 */
class Preloader(
  moduleClassLoader: ModuleClassLoader,
  classesToPreload: Collection<String> = emptyList()) {
  private val classLoader = SoftReference(moduleClassLoader)
  private var isActive = AtomicBoolean(true)

  init {
    if (classesToPreload.isNotEmpty()) {
      preload(moduleClassLoader, {
        isActive.get() && Disposer.isDisposed(classLoader.get() ?: return@preload false)
       }, classesToPreload, getAppExecutorService())
    }
  }

  /**
   * Cancels the on-going preloading.
   */
  fun cancel() {
    isActive.set(false)
  }

  fun getClassLoader(): ModuleClassLoader? {
    cancel() // Stop preloading since we are going to use the class loader
    return classLoader.get()
  }

  /**
   * Checks if this [Preloader] loads classes for [cl] [ModuleClassLoader]. This allows for safe check without the need for share the
   * actual [classLoader] and prevent its use.
   */
  fun isLoadingFor(cl: ModuleClassLoader) = classLoader.get() == cl

  fun isForCompatible(parent: ClassLoader?, projectTransformations: ClassTransform, nonProjectTransformations: ClassTransform) =
    classLoader.get()?.isCompatible(parent, projectTransformations, nonProjectTransformations) == true

  /**
   * Returns the number of currently loaded classes for the underlying [ModuleClassLoader]. Intended to be used for debugging and
   * diagnostics.
   */
  fun getLoadedCount(): Int = classLoader.get()?.let { it.nonProjectLoadedClasses.size + it.projectLoadedClasses.size } ?: 0
}

private val PRELOADER: Key<Preloader> = Key.create(::PRELOADER.qualifiedName)
val HATCHERY: Key<ModuleClassLoaderHatchery> = Key.create(::HATCHERY.qualifiedName)

private fun calculateTransformationsUniqueId(projectClassesTransformationProvider: ClassTransform,
                                             nonProjectClassesTransformationProvider: ClassTransform): String {
  return Hashing.goodFastHash(64).newHasher()
    .putString(projectClassesTransformationProvider.id, Charsets.UTF_8)
    .putString(nonProjectClassesTransformationProvider.id, Charsets.UTF_8)
    .hash()
    .toString()
}

fun ModuleClassLoader.areTransformationsUpToDate(projectClassesTransformationProvider: ClassTransform,
                               nonProjectClassesTransformationProvider: ClassTransform): Boolean {
  return (calculateTransformationsUniqueId(this.projectClassesTransform, this.nonProjectClassesTransform)
    == calculateTransformationsUniqueId(projectClassesTransformationProvider, nonProjectClassesTransformationProvider))
}
=======
>>>>>>> de127946

/**
 * Responsible for providing access to [ModuleClassLoader]s.
 *
 * This is required because normally [ModuleClassLoader] is a very heavy resource, and it is important to keep as few instances of those
 * as possible and delete those right after they are no longer needed.
 */
interface ModuleClassLoaderManager {
  fun getShared(parent: ClassLoader?, moduleRenderContext: ModuleRenderContext, holder: Any,
                additionalProjectTransformation: ClassTransform = ClassTransform.identity,
                additionalNonProjectTransformation: ClassTransform = ClassTransform.identity,
                onNewModuleClassLoader: Runnable = Runnable {}): ModuleClassLoader

  // Workaround for interfaces not currently supporting @JvmOverloads (https://youtrack.jetbrains.com/issue/KT-36102)
  fun getShared(parent: ClassLoader?, moduleRenderContext: ModuleRenderContext, holder: Any): ModuleClassLoader

  fun getPrivate(parent: ClassLoader?,
                 moduleRenderContext: ModuleRenderContext,
                 holder: Any,
                 additionalProjectTransformation: ClassTransform = ClassTransform.identity,
                 additionalNonProjectTransformation: ClassTransform = ClassTransform.identity): ModuleClassLoader

  fun getPrivate(parent: ClassLoader?, moduleRenderContext: ModuleRenderContext, holder: Any): ModuleClassLoader

  fun release(moduleClassLoader: ModuleClassLoader, holder: Any)
}<|MERGE_RESOLUTION|>--- conflicted
+++ resolved
@@ -16,135 +16,6 @@
 package org.jetbrains.android.uipreview
 
 import com.android.tools.idea.rendering.classloading.ClassTransform
-<<<<<<< HEAD
-import com.android.tools.idea.rendering.classloading.combine
-import com.android.utils.reflection.qualifiedName
-import com.google.common.base.Charsets
-import com.google.common.hash.Hashing
-import com.intellij.openapi.Disposable
-import com.intellij.openapi.application.ApplicationManager
-import com.intellij.openapi.components.Service
-import com.intellij.openapi.diagnostic.Logger
-import com.intellij.openapi.diagnostic.debug
-import com.intellij.openapi.module.Module
-import com.intellij.openapi.module.ModuleManager
-import com.intellij.openapi.project.Project
-import com.intellij.openapi.util.Disposer
-import com.intellij.openapi.util.Key
-import com.intellij.openapi.util.UserDataHolder
-import com.intellij.openapi.util.removeUserData
-import com.intellij.util.concurrency.AppExecutorUtil.getAppExecutorService
-import org.jetbrains.android.uipreview.ModuleClassLoader.NON_PROJECT_CLASSES_DEFAULT_TRANSFORMS
-import org.jetbrains.android.uipreview.ModuleClassLoader.PROJECT_DEFAULT_TRANSFORMS
-import org.jetbrains.annotations.TestOnly
-import org.jetbrains.annotations.VisibleForTesting
-import java.lang.ref.SoftReference
-import java.util.Collections
-import java.util.IdentityHashMap
-import java.util.WeakHashMap
-import java.util.concurrent.CompletableFuture
-import java.util.concurrent.atomic.AtomicBoolean
-
-private val DUMMY_HOLDER = Any()
-
-private fun throwIfNotUnitTest(e: Exception) = if (!ApplicationManager.getApplication().isUnitTestMode) {
-  throw e
-} else {
-  Logger.getInstance(ModuleClassLoaderProjectHelperService::class.java).info(
-    "ModuleClassLoaderProjectHelperService is disabled for unit testing since there is no ProjectSystemBuildManager")
-}
-
-/**
- * This helper service listens for builds and cleans the module cache after it finishes.
- */
-@Service
-private class ModuleClassLoaderProjectHelperService(val project: Project): ProjectSystemBuildManager.BuildListener, Disposable {
-  init {
-    try {
-      ProjectSystemService.getInstance(project).projectSystem.getBuildManager().addBuildListener(this, this)
-    }
-    catch (e: IllegalStateException) {
-      throwIfNotUnitTest(e)
-    }
-    catch (e: UnsupportedOperationException) {
-      throwIfNotUnitTest(e)
-    }
-  }
-
-  override fun beforeBuildCompleted(result: ProjectSystemBuildManager.BuildResult) {
-    if (result.status == ProjectSystemBuildManager.BuildStatus.SUCCESS
-        && result.mode == ProjectSystemBuildManager.BuildMode.COMPILE) {
-      ModuleManager.getInstance(project).modules.forEach { ModuleClassLoaderManager.get().clearCache(it) }
-    }
-  }
-
-  override fun dispose() {}
-}
-
-/**
- * This is a wrapper around a class preloading [CompletableFuture] that allows for the proper disposal of the resources used.
- */
-class Preloader(
-  moduleClassLoader: ModuleClassLoader,
-  classesToPreload: Collection<String> = emptyList()) {
-  private val classLoader = SoftReference(moduleClassLoader)
-  private var isActive = AtomicBoolean(true)
-
-  init {
-    if (classesToPreload.isNotEmpty()) {
-      preload(moduleClassLoader, {
-        isActive.get() && Disposer.isDisposed(classLoader.get() ?: return@preload false)
-       }, classesToPreload, getAppExecutorService())
-    }
-  }
-
-  /**
-   * Cancels the on-going preloading.
-   */
-  fun cancel() {
-    isActive.set(false)
-  }
-
-  fun getClassLoader(): ModuleClassLoader? {
-    cancel() // Stop preloading since we are going to use the class loader
-    return classLoader.get()
-  }
-
-  /**
-   * Checks if this [Preloader] loads classes for [cl] [ModuleClassLoader]. This allows for safe check without the need for share the
-   * actual [classLoader] and prevent its use.
-   */
-  fun isLoadingFor(cl: ModuleClassLoader) = classLoader.get() == cl
-
-  fun isForCompatible(parent: ClassLoader?, projectTransformations: ClassTransform, nonProjectTransformations: ClassTransform) =
-    classLoader.get()?.isCompatible(parent, projectTransformations, nonProjectTransformations) == true
-
-  /**
-   * Returns the number of currently loaded classes for the underlying [ModuleClassLoader]. Intended to be used for debugging and
-   * diagnostics.
-   */
-  fun getLoadedCount(): Int = classLoader.get()?.let { it.nonProjectLoadedClasses.size + it.projectLoadedClasses.size } ?: 0
-}
-
-private val PRELOADER: Key<Preloader> = Key.create(::PRELOADER.qualifiedName)
-val HATCHERY: Key<ModuleClassLoaderHatchery> = Key.create(::HATCHERY.qualifiedName)
-
-private fun calculateTransformationsUniqueId(projectClassesTransformationProvider: ClassTransform,
-                                             nonProjectClassesTransformationProvider: ClassTransform): String {
-  return Hashing.goodFastHash(64).newHasher()
-    .putString(projectClassesTransformationProvider.id, Charsets.UTF_8)
-    .putString(nonProjectClassesTransformationProvider.id, Charsets.UTF_8)
-    .hash()
-    .toString()
-}
-
-fun ModuleClassLoader.areTransformationsUpToDate(projectClassesTransformationProvider: ClassTransform,
-                               nonProjectClassesTransformationProvider: ClassTransform): Boolean {
-  return (calculateTransformationsUniqueId(this.projectClassesTransform, this.nonProjectClassesTransform)
-    == calculateTransformationsUniqueId(projectClassesTransformationProvider, nonProjectClassesTransformationProvider))
-}
-=======
->>>>>>> de127946
 
 /**
  * Responsible for providing access to [ModuleClassLoader]s.
