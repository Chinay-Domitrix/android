--- conflicted
+++ resolved
@@ -21,7 +21,6 @@
 import static com.android.SdkConstants.DOT_XML;
 
 import com.android.SdkConstants;
-import com.android.ide.common.rendering.api.ResourceReference;
 import com.android.ide.common.rendering.api.ResourceValue;
 import com.android.ide.common.resources.ResourceItem;
 import com.android.ide.common.resources.ResourceResolver;
@@ -69,17 +68,13 @@
 import com.intellij.util.Consumer;
 import com.intellij.util.ui.ColorIcon;
 import com.intellij.util.ui.EmptyIcon;
-<<<<<<< HEAD
 import java.awt.Color;
 import java.awt.MouseInfo;
-=======
-import java.awt.*;
->>>>>>> 44b500f2
 import java.lang.ref.WeakReference;
 import java.util.ArrayList;
 import java.util.List;
 import java.util.Objects;
-import javax.swing.*;
+import javax.swing.Icon;
 import org.jetbrains.android.facet.AndroidFacet;
 import org.jetbrains.annotations.NotNull;
 import org.jetbrains.annotations.Nullable;
@@ -93,7 +88,7 @@
  * Static methods to be used by Android annotators.
  */
 public class AndroidAnnotatorUtil {
-  static final int MAX_ICON_SIZE = 20000;
+  static final int MAX_ICON_FILE_SIZE = 20000;
   private static final String SET_COLOR_COMMAND_NAME = "Change Color";
   private static final int ICON_SIZE = 8;
 
@@ -112,17 +107,17 @@
     Project project = facet.getModule().getProject();
     VirtualFile file = IdeResourcesUtil.resolveDrawable(resourceResolver, resourceValue, project);
     if (file != null && file.getPath().endsWith(DOT_XML)) {
-      file = pickBitmapFromXml(file, resourceResolver, project, facet, resourceValue);
-    }
-    return pickBestBitmap(file);
+      file = pickRenderableFileFromXML(file, resourceResolver, project, facet, resourceValue);
+    }
+    return pickSmallestDpiFile(file);
   }
 
   @Nullable
-  private static VirtualFile pickBitmapFromXml(@NotNull VirtualFile file,
-                                               @NotNull ResourceResolver resourceResolver,
-                                               @NotNull Project project,
-                                               @NotNull AndroidFacet facet,
-                                               @NotNull ResourceValue resourceValue) {
+  private static VirtualFile pickRenderableFileFromXML(@NotNull VirtualFile file,
+                                                       @NotNull ResourceResolver resourceResolver,
+                                                       @NotNull Project project,
+                                                       @NotNull AndroidFacet facet,
+                                                       @NotNull ResourceValue resourceValue) {
     try {
       XmlPullParser parser = FileResourceReader.createXmlPullParser(file);
       if (parser == null) {
@@ -166,16 +161,9 @@
           source = parser.getAttributeValue(ANDROID_URI, ATTR_DRAWABLE);
           break;
 
-        case "layer-list":
-        case "level-list":
-        case "selector":
-        case "shape":
-        case "transition":
+        default:
+          // <set>, <drawable> etc - no bitmap to be found. These need to rendered by layoutlib.
           return file;
-
-        default:
-          // <set>, <drawable> etc - no bitmap to be found.
-          return null;
       }
       if (source == null) {
         return null;
@@ -191,12 +179,12 @@
   }
 
   @Nullable
-  public static VirtualFile pickBestBitmap(@Nullable VirtualFile bitmap) {
-    if (bitmap != null && bitmap.exists()) {
+  public static VirtualFile pickSmallestDpiFile(@Nullable VirtualFile resourceFile) {
+    if (resourceFile != null && resourceFile.exists()) {
       // Pick the smallest resolution, if possible! E.g. if the theme resolver located
       // drawable-hdpi/foo.png, and drawable-mdpi/foo.png pick that one instead (and ditto
       // for -ldpi etc)
-      VirtualFile smallest = findSmallestDpiVersion(bitmap);
+      VirtualFile smallest = findSmallestDpiVersion(resourceFile);
       if (smallest != null) {
         return smallest;
       }
@@ -204,9 +192,9 @@
       // TODO: For XML drawables, look in the rendered output to see if there's a DPI version we can use:
       // These are found in  ${module}/build/generated/res/pngs/debug/drawable-*dpi
 
-      long length = bitmap.getLength();
-      if (length < MAX_ICON_SIZE) {
-        return bitmap;
+      long length = resourceFile.getLength();
+      if (length < MAX_ICON_FILE_SIZE) {
+        return resourceFile;
       }
     }
 
@@ -245,7 +233,7 @@
           if (folder != null) {
             bitmap = folder.findChild(fileName);
             if (bitmap != null) {
-              if (bitmap.getLength() > MAX_ICON_SIZE) {
+              if (bitmap.getLength() > MAX_ICON_FILE_SIZE) {
                 // No point continuing the loop; the other densities will be too big too.
                 return null;
               }
@@ -303,10 +291,10 @@
   }
 
   public static class ColorRenderer extends GutterIconRenderer {
-    @NotNull private PsiElement myElement;
+    @NotNull private final PsiElement myElement;
     @Nullable private final Color myColor;
     @NotNull private final ResourceResolver myResolver;
-    @Nullable private final ResourceReference myResourceReference;
+    @Nullable private final ResourceValue myResourceValue;
     private final Consumer<String> mySetColorTask;
     private final boolean myIncludeClickAction;
     private final boolean myHasCustomColor;
@@ -316,13 +304,13 @@
     public ColorRenderer(@NotNull PsiElement element,
                          @Nullable Color color,
                          @NotNull ResourceResolver resolver,
-                         @Nullable ResourceReference resourceReference,
+                         @Nullable ResourceValue resourceValue,
                          boolean hasCustomColor,
                          @Nullable Configuration configuration) {
       myElement = element;
       myColor = color;
       myResolver = resolver;
-      myResourceReference = resourceReference;
+      myResourceValue = resourceValue;
 
       myIncludeClickAction = true;
       myHasCustomColor = hasCustomColor;
@@ -333,11 +321,10 @@
     @NotNull
     @Override
     public Icon getIcon() {
-      if (myResourceReference != null && myElement.isValid()) {
+      if (myResourceValue != null && myElement.isValid()) {
         AndroidFacet facet = AndroidFacet.getInstance(myElement);
         if (facet != null) {
-          ResourceValue value = myResolver.getUnresolvedResource(myResourceReference);
-          List<Color> colors = IdeResourcesUtil.resolveMultipleColors(myResolver, value, facet.getModule().getProject());
+          List<Color> colors = IdeResourcesUtil.resolveMultipleColors(myResolver, myResourceValue, facet.getModule().getProject());
           if (!colors.isEmpty()) {
             MultipleColorIcon icon = new MultipleColorIcon();
             icon.setColors(colors);
@@ -410,7 +397,7 @@
       // TODO: When the color is color state, open color picker with resource tab and select it.
       ResourceChooserHelperKt.createAndShowColorPickerPopup(
         currentColor,
-        myResourceReference,
+        myResourceValue,
         myConfigurationRef.get(),
         pickerSources,
         null,
