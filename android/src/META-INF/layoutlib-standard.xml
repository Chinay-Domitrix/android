--- conflicted
+++ resolved
@@ -19,16 +19,6 @@
   <version>1.0</version>
   <vendor>Google</vendor>
 
-<<<<<<< HEAD
-  <actions>
-    <!-- Workaround for IDEA-249422: empty plugin descriptor prevents optional dependency from being unloaded
-    (com.intellij.ide.plugins.cl.PluginClassLoader.detachParent never invoked). Make descriptor non-empty. -->
-  </actions>
-
-  <!-- Required config file for optional plugin
-       It is empty as layoutlib does not need any particular configuration -->
-=======
   <description>Provides a library for rendering Android resources</description>
->>>>>>> cdc83e4e
 
 </idea-plugin>