<!--
  ~ Copyright (C) 2019 The Android Open Source Project
  ~
  ~ Licensed under the Apache License, Version 2.0 (the "License");
  ~ you may not use this file except in compliance with the License.
  ~ You may obtain a copy of the License at
  ~
  ~      http://www.apache.org/licenses/LICENSE-2.0
  ~
  ~ Unless required by applicable law or agreed to in writing, software
  ~ distributed under the License is distributed on an "AS IS" BASIS,
  ~ WITHOUT WARRANTIES OR CONDITIONS OF ANY KIND, either express or implied.
  ~ See the License for the specific language governing permissions and
  ~ limitations under the License.
  -->
<idea-plugin xmlns:xi="http://www.w3.org/2001/XInclude">

  <depends>JUnit</depends>
  <depends>com.intellij.properties</depends>
  <depends>org.jetbrains.plugins.gradle</depends>
  <depends>org.intellij.groovy</depends>
  <depends>com.android.tools.idea.smali</depends>
  <depends>org.jetbrains.kotlin</depends>
<<<<<<< HEAD

  <!-- One of the layoutlib plugins is required -->
  <depends optional="true" config-file="layoutlib-native.xml">com.android.layoutlib.native</depends>
  <depends optional="true" config-file="layoutlib-standard.xml">com.android.layoutlib.standard</depends>
=======
>>>>>>> f305d7b8

  <depends optional="true" config-file="maven-support.xml">org.jetbrains.idea.maven</depends>
  <depends optional="true" config-file="test-ng.xml">TestNG-J</depends>
  <depends optional="true" config-file="androidstudio.xml">com.intellij.modules.androidstudio</depends>
  <depends optional="true" config-file="eclipse.xml">org.jetbrains.idea.eclipse</depends>
  <depends optional="true" config-file="database-support.xml">com.intellij.database</depends>
  <depends optional="true">org.jetbrains.plugins.terminal</depends>

  <xi:include href="android-kotlin.xml" xpointer="xpointer(/idea-plugin/*)"/>
  <xi:include href="android-junit.xml" xpointer="xpointer(/idea-plugin/*)"/>
<<<<<<< HEAD
  <xi:include href="build-attribution.xml" xpointer="xpointer(/idea-plugin/*)"/>
=======
>>>>>>> f305d7b8
  <xi:include href="../com/android/tools/idea/ui/resourcemanager/META-INF/resources-explorer.xml" xpointer="xpointer(/idea-plugin/*)"/>
  <xi:include href="../org/jetbrains/android/dom/android-xml.xml" xpointer="xpointer(/idea-plugin/*)"/>
  <xi:include href="../org/jetbrains/android/inspections/lint/android-lint.xml" xpointer="xpointer(/idea-plugin/*)"/>

  <resource-bundle>messages.AndroidBundle</resource-bundle>

  <project-components>
    <component>
      <implementation-class>org.jetbrains.android.AndroidProjectComponent</implementation-class>
    </component>
    <component>
      <implementation-class>com.android.tools.idea.stats.ProjectSizeUsageTracker</implementation-class>
    </component>
    <component>
      <implementation-class>org.jetbrains.android.AndroidPropertyFilesUpdater</implementation-class>
    </component>
    <component>
      <implementation-class>com.android.tools.idea.gradle.project.AndroidGradleProjectComponent</implementation-class>
    </component>
    <component>
      <implementation-class>com.android.tools.idea.res.PsiProjectListener</implementation-class>
    </component>
    <component>
      <implementation-class>com.android.tools.idea.res.ResourceNotificationManager</implementation-class>
    </component>
    <component>
      <implementation-class>com.android.tools.idea.startup.ClearResourceCacheAfterFirstBuild</implementation-class>
    </component>
    <component>
<<<<<<< HEAD
      <implementation-class>com.android.tools.idea.model.MergedManifestRefreshListener$SubscriptionComponent</implementation-class>
    </component>
    <component>
=======
>>>>>>> f305d7b8
      <implementation-class>com.android.tools.idea.project.SyncTimestamp</implementation-class>
    </component>
    <component>
      <implementation-class>com.android.tools.idea.profiling.view.EmptyManager</implementation-class>
    </component>
    <component>
      <implementation-class>com.android.tools.idea.profiling.view.AnalysisResultsManager</implementation-class>
    </component>
    <component>
      <implementation-class>com.android.tools.idea.res.ResourceClassRegistry</implementation-class>
    </component>
    <component>
      <implementation-class>com.android.tools.idea.databinding.DataBindingProjectComponent</implementation-class>
      <loadForDefaultProject/>
    </component>
    <component>
      <implementation-class>com.android.tools.idea.databinding.LayoutBindingProjectComponent</implementation-class>
      <loadForDefaultProject/>
    </component>
    <component>
      <implementation-class>com.android.tools.idea.stats.AnalyticsTestRunnerEventsListener</implementation-class>
    </component>
  </project-components>
  <actions>
    <action id="Project.CallGraph" internal="true" class="com.android.tools.idea.experimental.callgraph.CallGraphAction"/>
    <action id="Project.InterproceduralThreadAnnotations" internal="true" class="com.android.tools.idea.experimental.callgraph.WrongThreadInterproceduralAction"/>
    <group id="Library.Properties">
      <separator/>
      <action id="LibraryProperties" class="com.android.tools.idea.gradle.actions.LibraryPropertiesAction"/>
      <add-to-group group-id="ProjectViewPopupMenu" anchor="after" relative-to-action="RevealIn"/>
    </group>
    <action id="CleanGradleProject" class="com.android.tools.idea.gradle.actions.CleanProjectAction">
      <add-to-group group-id="BuildMenu" anchor="after" relative-to-action="CompileProject"/>
    </action>
    <action id="RefreshLinkedCppProjects" class="com.android.tools.idea.gradle.actions.RefreshLinkedCppProjectsAction">
      <add-to-group group-id="BuildMenu" anchor="after" relative-to-action="RebuildGradleProject"/>
    </action>
    <group id="GradleProjectStructureActions">
      <separator/>
      <action id="EditBuildTypes" class="com.android.tools.idea.gradle.actions.EditBuildTypesAction"/>
      <action id="EditFlavors" class="com.android.tools.idea.gradle.actions.EditFlavorsAction"/>
      <action id="EditLibraryAndDependencies" class="com.android.tools.idea.gradle.actions.EditLibraryAndDependenciesAction"/>
      <action id="SelectBuildVariant" class="com.android.tools.idea.gradle.actions.SelectBuildVariantAction"/>
      <add-to-group group-id="BuildMenu" anchor="last"/>
      <separator/>
    </group>

    <group id="ExternalCppProject">
      <action id="Android.LinkExternalCppProject" class="com.android.tools.idea.gradle.actions.LinkExternalCppProjectAction" />
      <separator/>
      <add-to-group group-id="ProjectViewPopupMenu" anchor="before" relative-to-action="CutCopyPasteGroup"/>
      <add-to-group group-id="FileMenu" anchor="before" relative-to-action="FileMainSettingsGroup"/>
    </group>

    <action id="Android.SyncProject" class="com.android.tools.idea.gradle.actions.SyncProjectAction" icon="StudioIcons.Shell.Toolbar.GRADLE_SYNC">
      <add-to-group group-id="FileMenu" anchor="after" relative-to-action="SaveAll"/>
<<<<<<< HEAD
    </action>

    <action class="com.android.tools.idea.actions.ExportProjectZip" id="Android.ExportProjectZip" text="Export to Zip File...">
      <add-to-group group-id="ExportImportGroup" anchor="last"/>
    </action>

=======
    </action>

    <action class="com.android.tools.idea.actions.ExportProjectZip" id="Android.ExportProjectZip">
      <override-text place="MainMenu" text="Project to Zip File..."/>
      <add-to-group group-id="FileExportGroup" anchor="last"/>
    </action>

    <group id="Android.InstantRunActions">
      <action id="android.deploy.ApplyChanges" class="com.android.tools.idea.run.ui.ApplyChangesAction"/>
      <action id="android.deploy.CodeSwap" class="com.android.tools.idea.run.ui.CodeSwapAction">
        <keyboard-shortcut first-keystroke="control alt F10" keymap="$default"/>
        <keyboard-shortcut first-keystroke="control meta shift R" keymap="Mac OS X"/>
        <keyboard-shortcut first-keystroke="control meta shift R" keymap="Mac OS X 10.5+"/>
      </action>
      <add-to-group group-id="RunnerActions" anchor="after" relative-to-action="Run"/>
    </group>

>>>>>>> f305d7b8
    <action id="LegacyNewAndroidComponent" class="com.android.tools.idea.actions.LegacyNewAndroidComponentAction">
      <add-to-group group-id="NewGroup" anchor="after" relative-to-action="NewDir"/>
    </action>
    <action id="NewAndroidImageAsset" class="com.android.tools.idea.actions.NewImageAssetAction">
      <add-to-group group-id="NewGroup" anchor="after" relative-to-action="NewDir"/>
    </action>
    <action id="NewAndroidVectorAsset" class="com.android.tools.idea.actions.NewVectorAssetAction">
      <add-to-group group-id="NewGroup" anchor="after" relative-to-action="NewAndroidImageAsset"/>
    </action>
    <action id="Android.CreateResourcesActionGroup" class="org.jetbrains.android.actions.CreateResourceFileActionGroup">
      <add-to-group group-id="NewGroup" anchor="before" relative-to-action="NewFile"/>
    </action>
    <action id="Android.CreateResourceDirectory" class="org.jetbrains.android.actions.CreateResourceDirectoryAction">
      <add-to-group group-id="NewGroup" anchor="after" relative-to-action="Android.CreateResourcesActionGroup"/>
    </action>
    <action id="Android.CreateSampleDataDirectory" class="com.android.tools.idea.actions.CreateSampleDataDirectory">
      <add-to-group group-id="NewGroup" anchor="after" relative-to-action="Android.CreateResourceDirectory"/>
    </action>
    <action id="Android.ConvertToNinePatch" class="com.android.tools.idea.actions.ConvertToNinePatchAction">
      <add-to-group group-id="ProjectViewPopupMenu" anchor="last" />
    </action>
    <action id="Android.OpenStringResourceEditor" class="com.android.tools.idea.actions.OpenStringResourceEditorAction">
      <add-to-group group-id="ProjectViewPopupMenu" anchor="after" relative-to-action="EditSource"/>
    </action>
<<<<<<< HEAD
    <group id="AndroidToolsGroup" class="org.jetbrains.android.actions.AndroidToolsActionGroup" text="Android" icon="AndroidIcons.Android">
=======
    <group id="AndroidToolsGroup" class="org.jetbrains.android.actions.AndroidToolsActionGroup" icon="AndroidIcons.Android" popup="true">
>>>>>>> f305d7b8
      <separator/>
      <action id="Android.RunAndroidAvdManager"
              class="org.jetbrains.android.actions.RunAndroidAvdManagerAction"
              icon="StudioIcons.Shell.Toolbar.DEVICE_MANAGER"
<<<<<<< HEAD
              description="Opens the Android virtual device (AVD) manager which manages emulator images and snapshots" />
=======
      />
>>>>>>> f305d7b8
      <action id="Android.GenerateSourcesAction" class="org.jetbrains.android.actions.AndroidRegenerateSourcesAction"/>
      <separator/>
      <action id="ResourceExplorer.open"
              text="Resource Manager"
              icon="StudioIcons.Shell.ToolWindows.VISUAL_ASSETS"
              class="com.android.tools.idea.ui.resourcemanager.actions.OpenResourceManagerAction"/>
      <separator/>
      <group id="AndroidToolsGroupExtension"/>
      <separator/>
      <add-to-group group-id="ToolsMenu" anchor="last"/>
    </group>

    <group id="Android.MainToolBarActionGroup">
      <separator/>
      <reference id="Android.SyncProject" />
      <reference id="Android.RunAndroidAvdManager"/>
      <separator/>
      <add-to-group group-id="MainToolBar" anchor="before" relative-to-action="MainToolBarSettings" />
    </group>

    <group id="Android.DeviceExplorer.ActionsToolbar">
<<<<<<< HEAD
      <action id="Android.DeviceExplorer.GotoSharedPrefsFolder" class="com.android.tools.idea.explorer.actions.GotoSharedPrefsFolderAction" icon="StudioIcons.DeviceExplorer.SHARED_PREFS" text="Navigate to shared preferences folder"/>
      <action id="Android.DeviceExplorer.GotoDatabaseFolder" class="com.android.tools.idea.explorer.actions.GotoDatabaseFolderAction" icon="AndroidIcons.DeviceExplorer.DatabaseFolder" text="Navigate to database folder" />
      <action id="Android.DeviceExplorer.GotoSdcardFolder" class="com.android.tools.idea.explorer.actions.GotoSdcardFolderAction" icon="StudioIcons.DeviceExplorer.SD_CARD_FOLDER" text="Navigate to SD card folder" />
      <action id="Android.DeviceExplorer.Help" class="com.android.tools.idea.explorer.actions.HelpAction" icon="AllIcons.Actions.Help" text="Open Device Explorer help" />
    </group>

    <group id="Internal.Android" text="Android" popup="true" internal="true">
=======
      <action id="Android.DeviceExplorer.GotoSharedPrefsFolder" class="com.android.tools.idea.explorer.actions.GotoSharedPrefsFolderAction" icon="StudioIcons.DeviceExplorer.SHARED_PREFS"/>
      <action id="Android.DeviceExplorer.GotoDatabaseFolder" class="com.android.tools.idea.explorer.actions.GotoDatabaseFolderAction" icon="AndroidIcons.DeviceExplorer.DatabaseFolder"/>
      <action id="Android.DeviceExplorer.GotoSdcardFolder" class="com.android.tools.idea.explorer.actions.GotoSdcardFolderAction" icon="StudioIcons.DeviceExplorer.SD_CARD_FOLDER"/>
      <action id="Android.DeviceExplorer.Help" class="com.android.tools.idea.explorer.actions.HelpAction" icon="AllIcons.Actions.Help"/>
    </group>

    <group id="Internal.Android" popup="true" internal="true">
>>>>>>> f305d7b8
      <action internal="true" id="Android.StopGradleDaemons" class="com.android.tools.idea.gradle.actions.StopGradleDaemonsAction" />
      <action internal="true" id="Android.GetAdbAction" class="com.android.tools.idea.ddms.actions.GetAdbAction" />
      <action internal="true" id="Android.TerminateAdbAction" class="com.android.tools.idea.ddms.actions.TerminateAdbAction" />
      <action internal="true" id="Android.GenerateLayoutTestSkeletonAction" class="com.android.tools.idea.uibuilder.actions.GenerateLayoutTestSkeletonAction"/>
      <action internal="true" id="StatisticsViewer" class="com.android.tools.idea.stats.ShowStatisticsViewerAction"/>
      <action internal="true" id="Android.EditFlags" class="com.android.tools.idea.flags.ShowStudioFlagsDialogAction"/>
      <action internal="true" id="Android.ShowRoomSchema" class="com.android.tools.idea.actions.ShowRoomSchemaAction"/>
      <action internal="true" id="Android.SwingProfiler" class="com.android.tools.adtui.actions.EnableSwingProfilerAction"/>
<<<<<<< HEAD
      <action internal="true" id="IdeaNewProject" class="com.intellij.ide.actions.NewProjectAction" text="IDEA New Project..."/>
=======
      <action internal="true" id="IdeaNewProject" class="com.intellij.ide.actions.NewProjectAction"/>
>>>>>>> f305d7b8
      <action internal="true" id="Android.IdeaProjectStructure" class="com.android.tools.idea.structure.IdeaProjectStructureAction"/>
      <action internal="true" id="Android.ShowSatisfactionDialog" class="com.android.tools.idea.stats.ShowSatisfactionDialogAction"/>
      <action internal="true" id="Android.TransportDemo" class="com.android.tools.idea.transport.demo.TransportPipelineAction"/>
      <action internal="true" id="Android.DumpProject" class="com.android.tools.idea.gradle.project.sync.internal.DumpProjectAction"/>
<<<<<<< HEAD
      <action internal="true" id="Android.DumpProjectData" class="com.android.tools.idea.gradle.project.sync.internal.DumpProjectDataAction"/>
      <action internal="true" id="Android.ShowFileResources" class="com.android.tools.idea.res.ShowFileResourcesAction"/>
=======
>>>>>>> f305d7b8
      <add-to-group group-id="Internal"/>
    </group>
    <action id="Android.GenerateSignedApk" class="org.jetbrains.android.actions.GenerateSignedApkAction">
      <add-to-group group-id="BuildMenu" anchor="last"/>
    </action>
    <action id="Android.BuildApk" class="com.android.tools.idea.gradle.actions.BuildApkAction">
      <add-to-group group-id="BuildMenu" relative-to-action="Android.GenerateSignedApk" anchor="before"/>
    </action>
    <action id="Android.BuildBundle" class="com.android.tools.idea.gradle.actions.BuildBundleAction">
      <add-to-group group-id="BuildMenu" relative-to-action="Android.BuildApk" anchor="after"/>
    </action>
    <action id="Android.AnalyzeApk" class="com.android.tools.idea.apk.viewer.AnalyzeApkAction">
      <add-to-group group-id="BuildMenu" relative-to-action="Android.GenerateSignedApk" anchor="after"/>
    </action>
    <action id="AndroidConnectDebuggerAction"
            class="org.jetbrains.android.actions.AndroidConnectDebuggerAction"
            icon="AllIcons.Debugger.AttachToProcess">
      <add-to-group group-id="ToolbarRunGroup" anchor="after" relative-to-action="RunnerActions"/>
      <add-to-group group-id="RunMenu"/>
    </action>
<<<<<<< HEAD
    <action id="AndroidModularizeAction" class="com.android.tools.idea.refactoring.modularize.AndroidModularizeAction" text="Modularize..."
            description="Moves classes and their associated resources to another module">
      <add-to-group group-id="RefactoringMenu"/>
    </action>
    <action id="AndroidUnusedResourceAction" class="org.jetbrains.android.refactoring.UnusedResourcesAction" text="Remove Unused Resources..."
            description="Removes unused resources">
      <add-to-group group-id="RefactoringMenu"/>
    </action>
    <action id="AndroidMigrateToAppCompatAction" class="org.jetbrains.android.refactoring.MigrateToAppCompatAction" text="Migrate to AppCompat..."
            description="Migrates app to AppCompat">
      <add-to-group group-id="RefactoringMenu"/>
    </action>
    <action id="AndroidMigrateToAndroidxAction" class="org.jetbrains.android.refactoring.MigrateToAndroidxAction" text="Migrate to AndroidX..."
            description="Migrates to AndroidX package names">
      <add-to-group group-id="RefactoringMenu"/>
    </action>
    <action id="AndroidMigrateToResourceNamespacesAction" class="org.jetbrains.android.refactoring.MigrateToResourceNamespacesAction" text="Migrate to Resource Namespaces..."
            description="Migrates to resource namespaces">
      <add-to-group group-id="RefactoringMenu"/>
    </action>
    <action id="AndroidEnableInstantAppsSupport" class="com.android.tools.idea.gradle.actions.EnableInstantAppsSupportAction" text="Enable Instant Apps Support..."
            description="Enables Instant Apps Support for a Module">
      <add-to-group group-id="RefactoringMenu"/>
    </action>
    <action id="AndroidExtractStyleAction" class="org.jetbrains.android.refactoring.AndroidExtractStyleAction" text="St_yle..."
            description="Pulls out style-related attributes from layout and extract them as a new style">
      <add-to-group group-id="IntroduceActionsGroup"/>
    </action>
    <action id="AndroidExtractAsIncludeAction" class="org.jetbrains.android.refactoring.AndroidExtractAsIncludeAction"
            text="_Layout..." description="Extracts one or more views into a separate layout">
=======
    <action id="AndroidModularizeAction" class="com.android.tools.idea.refactoring.modularize.AndroidModularizeAction">
      <add-to-group group-id="RefactoringMenu"/>
    </action>
    <action id="AndroidUnusedResourceAction" class="org.jetbrains.android.refactoring.UnusedResourcesAction">
      <add-to-group group-id="RefactoringMenu"/>
    </action>
    <action id="AndroidMigrateToAppCompatAction" class="org.jetbrains.android.refactoring.MigrateToAppCompatAction">
      <add-to-group group-id="RefactoringMenu"/>
    </action>
    <action id="AndroidMigrateToAndroidxAction" class="org.jetbrains.android.refactoring.MigrateToAndroidxAction">
      <add-to-group group-id="RefactoringMenu"/>
    </action>
    <action id="AndroidMigrateToResourceNamespacesAction" class="org.jetbrains.android.refactoring.MigrateToResourceNamespacesAction">
      <add-to-group group-id="RefactoringMenu"/>
    </action>
    <action id="AndroidExtractStyleAction" class="org.jetbrains.android.refactoring.AndroidExtractStyleAction"
    >
      <add-to-group group-id="IntroduceActionsGroup"/>
    </action>
    <action id="AndroidExtractAsIncludeAction" class="org.jetbrains.android.refactoring.AndroidExtractAsIncludeAction">
>>>>>>> f305d7b8
      <add-to-group group-id="IntroduceActionsGroup"/>
    </action>
    <action id="AndroidInlineStyleReferenceAction" class="org.jetbrains.android.refactoring.AndroidInlineStyleReferenceAction">
      <add-to-group group-id="RefactoringMenu"/>
    </action>
    <action id="AndroidInlineIncludeAction" class="org.jetbrains.android.refactoring.AndroidInlineIncludeAction"/>
    <action id="AndroidFindStyleApplicationsAction" class="org.jetbrains.android.refactoring.AndroidFindStyleApplicationsAction">
      <add-to-group group-id="RefactoringMenu"/>
    </action>
<<<<<<< HEAD
    <action id="AndroidAddRTLSupport" class="com.android.tools.idea.actions.AndroidAddRtlSupportAction"
            text="Add RTL Support Where Possible..." description="Add light-to-left (RTL) support where possible">
=======
    <action id="AndroidAddRTLSupport" class="com.android.tools.idea.actions.AndroidAddRtlSupportAction">
>>>>>>> f305d7b8
      <add-to-group group-id="RefactoringMenu"/>
    </action>

    <action id="InferAnnotations" class="com.android.tools.idea.actions.annotations.InferSupportAnnotationsAction">
      <add-to-group group-id="InspectCodeGroup" anchor="after" relative-to-action="InferNullity"/>
    </action>
    <action
        id="SendFeedback"
        class="com.android.tools.idea.actions.SendFeedbackAction"
        overrides="true"
        text="Submit _Feedback"
        description="Submit feedback to the Android Studio team"/>
    <action id="StoreDefaultLayout" class="com.android.tools.idea.common.actions.StoreDefaultWindowLayoutAction" overrides="true"/>
    <action id="RestoreDefaultLayout" class="com.android.tools.idea.common.actions.RestoreDefaultWindowLayoutAction" overrides="true"/>
    <action class="com.android.tools.idea.rendering.webp.ConvertToWebpAction" id="ConvertToWebp">
      <add-to-group group-id="ProjectViewPopupMenu"/>
      <add-to-group group-id="Images.EditorPopupMenu" relative-to-action="RefactoringMenu" anchor="after"/>
    </action>
    <action class="com.android.tools.idea.rendering.webp.ConvertFromWebpAction" id="ConvertFromWebp">
      <add-to-group group-id="ProjectViewPopupMenu"/>
      <add-to-group group-id="Images.EditorPopupMenu" relative-to-action="RefactoringMenu" anchor="after"/>
    </action>
    <action
      id="LayoutEditor.AddSampleData"
      class="com.android.tools.idea.sampledata.AddSampleDataFileAction">
    </action>
    <action id="Android.Device.Picker.Help" class="com.android.tools.idea.actions.DevicePickerHelpAction"/>
    <action id="Android.FixAndroidRunConfigurations"
            class="com.android.tools.idea.gradle.project.FixAndroidRunConfigurationsAction">
    </action>
  </actions>

  <projectListeners>
    <listener class="com.android.tools.idea.deploy.DeployActionsInitializer$MyRunManagerListener" topic="com.intellij.execution.RunManagerListener"/>
    <listener class="com.android.tools.idea.deploy.DeployActionsInitializer$MyFacetManagerAdapter" topic="com.intellij.facet.FacetManagerListener"/>
  </projectListeners>

  <extensions defaultExtensionNs="org.jetbrains.plugins.gradle">
    <projectResolve implementation="com.android.tools.idea.gradle.project.sync.idea.AndroidGradleProjectResolver"/>
    <importCustomizer implementation="com.android.tools.idea.gradle.project.AndroidStudioGradleImportCustomizer"/>
    <taskManager implementation="com.android.tools.idea.gradle.task.AndroidGradleTaskManager"/>
    <settingsControlProvider implementation="com.android.tools.idea.gradle.project.AndroidStudioGradleSettingsControlProvider"/>
    <testTasksProvider implementation="com.android.tools.idea.gradle.run.AndroidGradleTestTasksProvider"/>
    <orderEnumerationHandlerFactory implementation="com.android.tools.idea.gradle.project.AndroidGradleOrderEnumeratorHandlerFactory"/>
  </extensions>

  <extensions defaultExtensionNs="com.intellij">
<<<<<<< HEAD
    <projectOpenProcessor implementation="com.android.tools.idea.gradle.project.AndroidGradleProjectOpenProcessor" id="android-gradle" order="before gradle" />
    <projectViewPane implementation="com.android.tools.idea.navigator.AndroidProjectViewPane"/>
    <projectTaskRunner implementation="com.android.tools.idea.gradle.project.build.AndroidProjectTaskRunner" id="android"
                       order="first, before gradle"/>
    <debugger.positionManagerFactory implementation="com.android.tools.idea.debug.AndroidPositionManagerFactory"/>
    <postStartupActivity implementation="com.android.tools.idea.gradle.project.AndroidGradleProjectStartupActivity" order="last"/>
    <postStartupActivity implementation="com.android.tools.idea.gradle.project.AndroidNewProjectInitializationStartupActivity" order="first, before OpenFilesActivity"/>
=======
    <virtualFileSystem implementationClass="com.android.tools.idea.apk.viewer.ApkFileSystem" key="apk" physical="true"/>

    <projectOpenProcessor implementation="com.android.tools.idea.gradle.project.AndroidGradleProjectOpenProcessor" id="android-gradle" order="before java" />
    <projectViewPane implementation="com.android.tools.idea.navigator.AndroidProjectViewPane"/>
    <projectTaskRunner implementation="com.android.tools.idea.gradle.project.build.AndroidProjectTaskRunner" id="android"
                       order="first, before gradle"/>
    <!-- AndroidPositionManager overrides and actually replaces PositionManagerImpl,
    so we need to set order to prevent overriding other position managers as well -->
    <debugger.positionManagerFactory implementation="com.android.tools.idea.debug.AndroidPositionManagerFactory" order="first"/>
    <postStartupActivity implementation="com.android.tools.idea.gradle.project.AndroidGradleProjectStartupActivity"/>
>>>>>>> f305d7b8
    <applicationService serviceInterface="com.android.tools.idea.res.ResourceFolderRepositoryFileCache"
                        serviceImplementation="com.android.tools.idea.res.ResourceFolderRepositoryFileCacheImpl"/>
    <applicationService serviceImplementation="com.android.tools.idea.res.FrameworkResourceRepositoryManager"/>
    <postStartupActivity implementation="com.android.tools.idea.res.ResourceFolderRepositoryFileCacheImpl$MaintenanceActivity"/>
    <cachesInvalidator implementation="com.android.tools.idea.res.ResourceFolderRepositoryFileCacheImpl$CacheInvalidator"/>
    <cachesInvalidator implementation="com.android.tools.idea.gradle.project.sync.idea.data.IdeaSyncCachesInvalidator"/>
    <cachesInvalidator implementation="com.android.tools.idea.gradle.project.metrics.CacheInvalidatorMetricCollector"/>
    <postStartupActivity implementation="com.android.tools.idea.res.ResourceFolderRepositoryFileCacheImpl$PopulateCachesActivity"/>
    <externalSystemTaskNotificationListener implementation="com.android.tools.idea.gradle.AndroidGradleImportTaskNotificationListener"/>
    <externalSystemNotificationExtension implementation="com.android.tools.idea.gradle.project.sync.idea.notification.GradleNotificationExtension"/>
    <externalProjectDataService implementation="com.android.tools.idea.gradle.project.sync.idea.data.service.GradleModuleModelDataService" />
    <externalProjectDataService implementation="com.android.tools.idea.gradle.project.sync.idea.data.service.SyncIssueDataService" />
    <externalProjectDataService implementation="com.android.tools.idea.gradle.project.sync.idea.data.service.AndroidModuleModelDataService" />
    <externalProjectDataService implementation="com.android.tools.idea.gradle.project.sync.idea.data.service.NdkModuleModelDataService" />
    <externalProjectDataService implementation="com.android.tools.idea.gradle.project.sync.idea.data.service.JavaModuleModelDataService" />
<<<<<<< HEAD
=======

>>>>>>> f305d7b8
    <externalProjectDataService implementation="com.android.tools.idea.gradle.project.sync.idea.data.service.ProjectCleanupDataService" />
    <externalSystemExecutionConsoleManager implementation="com.android.tools.idea.gradle.filters.AndroidGradleExecutionConsoleManager"
                                           order="before gradle"/>
    <lang.foldingBuilder language="JAVA" implementationClass="com.android.tools.idea.folding.ResourceFoldingBuilder" />
    <codeFoldingOptionsProvider instance="com.android.tools.idea.folding.AndroidCodeFoldingOptionsProvider"/>
    <console.folding implementation="com.android.tools.idea.logcat.ExceptionFolding"/>
    <consoleActionsPostProcessor implementation="com.android.tools.idea.logcat.LogcatConsoleActionsPostProcessor" />

    <applicationService serviceImplementation="org.jetbrains.android.AndroidPlugin" preload="true"/>
    <actionConfigurationCustomizer implementation="org.jetbrains.android.AndroidPlugin$AndroidActionConfigurationCustomizer"/>

    <applicationService serviceImplementation="com.android.tools.idea.welcome.config.AndroidFirstRunPersistentData" />
    <applicationService serviceImplementation="com.android.tools.idea.IdeInfo" />
    <applicationService serviceImplementation="com.android.tools.idea.ui.GuiTestingService"/>
    <applicationService serviceImplementation="com.android.tools.idea.flags.StudioFlagSettings"/>
    <applicationService serviceImplementation="com.android.tools.idea.logcat.AndroidLogcatService" />
    <applicationService serviceImplementation="com.android.tools.idea.folding.AndroidFoldingSettings"/>
    <applicationService serviceImplementation="com.android.tools.idea.gradle.editor.ui.GradleEditorEntityUiRegistry"/>
    <applicationService serviceImplementation="com.android.tools.idea.instantapp.InstantAppSdks" />
    <applicationService serviceImplementation="com.android.tools.idea.sdk.IdeSdks"/>
    <applicationService serviceImplementation="com.android.tools.idea.sdk.AndroidSdks"/>
    <applicationService serviceImplementation="com.android.tools.idea.sdk.Jdks"/>
    <applicationService serviceImplementation="com.android.tools.idea.project.AndroidRunConfigurations"/>
    <applicationService serviceImplementation="com.android.tools.idea.project.CustomProjectTypeImporter$MainImporter"/>
    <applicationService serviceImplementation="com.android.tools.idea.gradle.util.EmbeddedDistributionPaths"/>
    <applicationService serviceImplementation="com.android.tools.idea.gradle.project.sync.compatibility.VersionCompatibilityChecker"/>
    <applicationService serviceImplementation="com.android.tools.idea.gradle.project.common.GradleInitScripts"/>
    <applicationService serviceImplementation="com.android.tools.idea.gradle.project.importing.GradleProjectImporter"/>
    <applicationService serviceImplementation="com.android.tools.idea.gradle.service.repo.ExternalRepository"/>
    <applicationService serviceImplementation="com.android.tools.idea.gradle.project.sync.SdkSync"/>
    <applicationService serviceImplementation="com.android.tools.idea.gradle.project.sync.precheck.PreSyncChecks"/>
    <applicationService serviceImplementation="com.android.tools.idea.gradle.project.sync.GradleSyncInvoker"/>
    <applicationService serviceImplementation="com.android.tools.idea.gradle.project.sync.cleanup.PreSyncProjectCleanUp"/>
    <applicationService serviceImplementation="com.android.tools.idea.gradle.project.sync.issues.SyncIssuesReporter"/>
    <applicationService serviceImplementation="com.android.tools.idea.gradle.project.sync.issues.UnresolvedDependenciesReporter"/>
    <applicationService serviceImplementation="com.android.tools.idea.gradle.project.sync.setup.module.dependency.DependenciesExtractor"/>
    <applicationService serviceImplementation="com.android.tools.idea.gradle.project.SupportedModuleChecker"/>
    <applicationService serviceImplementation="com.android.tools.idea.gradle.util.BuildFileProcessor"/>
    <applicationService serviceImplementation="com.android.tools.idea.gradle.util.GradleVersions"/>
    <applicationService serviceImplementation="com.android.tools.idea.gradle.util.GradleProjectSettingsFinder"/>
    <applicationService serviceImplementation="com.android.tools.idea.gradle.util.GradleLocalCache"/>
<<<<<<< HEAD
    <applicationService serviceImplementation="com.android.tools.idea.gradle.util.PersistentSHA256Checksums"/>
=======
>>>>>>> f305d7b8
    <applicationService serviceImplementation="com.android.tools.idea.res.AarResourceRepositoryCache"/>
    <applicationService serviceImplementation="com.android.tools.idea.run.InstalledApkCache"/>
    <applicationService serviceImplementation="com.android.tools.idea.run.InstalledPatchCache"/>
    <applicationService serviceImplementation="com.android.tools.idea.run.DeploymentApplicationService" />
    <applicationService serviceImplementation="com.android.tools.idea.templates.RepositoryUrlManager"/>
    <applicationService serviceImplementation="org.jetbrains.android.uipreview.AndroidEditorSettings"/>
    <applicationService serviceImplementation="com.android.tools.idea.uibuilder.visual.VisualizationToolSettings"/>
    <applicationService serviceImplementation="com.android.tools.idea.profiling.capture.CaptureTypeService"/>
    <applicationService serviceInterface="com.android.tools.idea.util.CommonAndroidUtil"
                        serviceImplementation="org.jetbrains.android.util.AndroidUtils"/>
    <fileEditorProvider implementation="com.android.tools.idea.profiling.capture.CaptureEditorProvider" />

    <stepsBeforeRunProvider implementation="com.android.tools.idea.gradle.run.MakeBeforeRunTaskProvider" />
    <projectConfigurable groupId="build" id="gradle.compiler"
                         provider="com.android.tools.idea.gradle.project.build.compiler.GradleCompilerSettingsConfigurableProvider"/>
    <compiler.optionsManager implementation="com.android.tools.idea.gradle.project.build.compiler.HideCompilerOptions" />

    <applicationConfigurable groupId="tools" id="device.file.explorer"
                             provider="com.android.tools.idea.explorer.options.DeviceFileExplorerConfigurableProvider"/>
    <applicationService serviceImplementation="com.android.tools.idea.explorer.options.DeviceFileExplorerSettings"/>

    <applicationConfigurable groupId="editor" groupWeight="115" id="nele.options"
                             provider="com.android.tools.idea.uibuilder.options.NlOptionsConfigurableProvider"/>
    <applicationConfigurable groupId="build" id="instant.run"
                             provider="com.android.tools.idea.deploy.DeploymentConfigurableProvider"/>
    <applicationService serviceImplementation="com.android.tools.idea.deploy.DeploymentConfiguration"/>
<<<<<<< HEAD
    <projectConfigurable provider="com.android.tools.idea.flags.StudioExperimentalConfigurableProvider"
                         id ="experimental" displayName="Experimental" groupId="root" groupWeight="-999"/>
    <projectConfigurable provider="com.android.tools.idea.flags.PluginExperimentalConfigurableProvider"
                         id ="experimentalPlugin" displayName="Android (Experimental)" groupId="language"/>
    <applicationService serviceImplementation="com.android.tools.idea.gradle.project.GradleExperimentalSettings"/>
=======
    <projectConfigurable instance="com.android.tools.idea.flags.ExperimentalSettingsConfigurable"
                         id ="experimental"
                         bundle="messages.AndroidBundle"
                         key="configurable.ExperimentalSettingsConfigurable.display.name"
                         groupId="root" groupWeight="-999"/>
    <applicationService serviceInterface="com.android.tools.idea.gradle.project.GradleExperimentalSettings"
                        serviceImplementation="com.android.tools.idea.gradle.project.GradleExperimentalSettings"/>
>>>>>>> f305d7b8
    <applicationService serviceImplementation="com.android.tools.idea.sdk.StudioSettingsController"/>
    <projectService serviceImplementation="com.android.tools.idea.gradle.structure.configurables.ui.PsUISettings"/>

    <applicationService serviceInterface="com.intellij.openapi.help.HelpManager"
                        serviceImplementation="com.android.tools.idea.help.StudioHelpManagerImpl"
                        overrides="true"/>
    <applicationService serviceImplementation="com.android.tools.idea.diagnostics.crash.StudioCrashReporter" />
    <applicationService serviceInterface="com.android.tools.idea.fonts.DownloadableFontCacheService"
                        serviceImplementation="com.android.tools.idea.fonts.DownloadableFontCacheServiceImpl" />
    <applicationService serviceImplementation="com.android.tools.idea.gradle.project.build.invoker.GradleTaskFinder"/>
<<<<<<< HEAD
    <applicationService serviceImplementation="com.android.tools.idea.concurrency.AndroidIoManager"/>

    <applicationService serviceImplementation="com.android.tools.idea.ddms.screenrecord.ScreenRecorderPersistentOptions"/>

    <errorHandler implementation="com.android.tools.idea.diagnostics.error.ErrorReporter"/>

    <fileTypeFactory implementation="org.jetbrains.android.fileTypes.AndroidFileTypeFactory"/>
=======
    <applicationService serviceImplementation="com.android.tools.idea.gradle.project.sync.ng.ExtraGradleSyncModelsManager"/>
    <applicationService serviceImplementation="com.android.tools.idea.concurrency.AndroidIoManager"/>

    <errorHandler implementation="com.android.tools.idea.diagnostics.error.ErrorReporter"/>

    <applicationInitializedListener implementation="com.android.tools.adtui.webp.WebpMetadata"/>
    <fileType name="AIDL" implementationClass="com.android.tools.idea.lang.aidl.AidlFileType" fieldName="INSTANCE"
              extensions="aidl" language="AIDL"/>
    <fileType name="Android RenderScript" implementationClass="com.android.tools.idea.lang.rs.AndroidRenderscriptFileType"
              fieldName="INSTANCE" extensions="rs;fs;rsh" language="Renderscript"/>
    <fileType name="Android Nine-Patch" implementationClass="com.android.tools.idea.fileTypes.AndroidNinePatchFileType"
              fieldName="INSTANCE" extensions="9.png"/>
    <fileType name="Adobe Photoshop" implementationClass="com.android.tools.idea.fileTypes.PhotoshopFileType" fieldName="INSTANCE"
              extensions="psd"/>
    <fileType name="APK" implementationClass="com.android.tools.idea.apk.ApkFileType" fieldName="INSTANCE" extensions="apk"/>
    <fileType name="Font" implementationClass="com.android.tools.idea.fileTypes.FontFileType" fieldName="INSTANCE" extensions="ttf;otf"/>
    <fileType name="Image" extensions="webp"/>
>>>>>>> f305d7b8

    <fileEditorProvider implementation="com.android.tools.idea.editors.NinePatchEditorProvider" />
    <fileEditorProvider implementation="com.android.tools.idea.editors.manifest.ManifestEditorProvider"/>
    <fileEditorProvider implementation="com.android.tools.idea.apk.viewer.ApkEditorProvider"/>
    <fileEditorProvider implementation="com.android.tools.idea.editors.fonts.FontEditorProvider" />

    <runConfigurationProducer implementation="com.android.tools.idea.run.AndroidConfigurationProducer"/>
    <runConfigurationProducer implementation="com.android.tools.idea.testartifacts.instrumented.AndroidTestConfigurationProducer" order="first"/>
    <configurationType implementation="com.android.tools.idea.run.AndroidRunConfigurationType"/>
    <configurationType implementation="com.android.tools.idea.testartifacts.instrumented.AndroidTestRunConfigurationType"/>
    <programRunner implementation="com.android.tools.idea.run.AndroidProgramRunner" order="first"/>
    <facetType implementation="org.jetbrains.android.facet.AndroidFacetType"/>
    <facetType implementation="com.android.tools.idea.gradle.project.facet.gradle.GradleFacetType"/>
    <facetType implementation="com.android.tools.idea.gradle.project.facet.ndk.NdkFacetType"/>
    <facetType implementation="com.android.tools.idea.gradle.project.facet.java.JavaFacetType"/>
    <facetType implementation="com.android.tools.idea.apk.ApkFacetType"/>
    <framework.detector implementation="org.jetbrains.android.facet.AndroidFrameworkDetector"/>
    <fileTemplateGroup implementation="org.jetbrains.android.AndroidFileTemplateProvider"/>

    <moduleBuilder builderClass="com.android.tools.idea.npw.ideahost.AndroidModuleBuilder"/>

<<<<<<< HEAD
    <defaultLiveTemplatesProvider implementation="com.android.tools.idea.templates.live.AndroidLiveTemplatesProvider"/>
    <liveTemplateContext implementation="com.android.tools.idea.templates.live.XmlAttributeContextType"/>

    <completion.contributor language="JAVA"
                            implementationClass="org.jetbrains.android.AndroidJavaCompletionContributor"
                            order="first"/>
    <completion.contributor language="JAVA"
                            implementationClass="org.jetbrains.android.inspections.ResourceTypeCompletionContributor"
                            id="resourceTypeCompletion"
                            order="after javaBasic2ClassName"/>
    <completion.contributor language="TEXT"
                            implementationClass="com.android.tools.idea.run.AndroidActivityAliasCompletionContributor"
                            order="first"/>
    <completion.contributor language="kotlin"
                            implementationClass="org.jetbrains.android.AndroidComposeCompletionContributor"
                            order="first, before KotlinCompletionContributor"/>

    <renamePsiElementProcessor implementation="org.jetbrains.android.refactoring.renaming.ResourceReferenceRenameProcessor" order="first"/>
=======
    <defaultLiveTemplates file="liveTemplates/Android.xml"/>
    <defaultLiveTemplates file="liveTemplates/AndroidComments.xml"/>
    <defaultLiveTemplates file="liveTemplates/AndroidLog.xml"/>
    <defaultLiveTemplates file="liveTemplates/AndroidParcelable.xml"/>
    <defaultLiveTemplates file="liveTemplates/AndroidTesting.xml"/>
    <defaultLiveTemplates file="liveTemplates/AndroidXML.xml"/>

    <completion.contributor language="JAVA" implementationClass="org.jetbrains.android.AndroidJavaCompletionContributor" order="first"/>
    <completion.contributor language="JAVA" implementationClass="org.jetbrains.android.inspections.ResourceTypeCompletionContributor"
                            id="resourceTypeCompletion" order="after javaBasic2ClassName"/>
    <completion.contributor language="TEXT" implementationClass="com.android.tools.idea.run.AndroidActivityAliasCompletionContributor" order="first"/>

>>>>>>> f305d7b8
    <renamePsiElementProcessor implementation="org.jetbrains.android.AndroidResourceRenameResourceProcessor" order="first"/>
    <renamePsiElementProcessor implementation="org.jetbrains.android.AndroidApplicationPackageRenameProcessor" order="first"/>

    <java.languageFeatureProvider implementation="org.jetbrains.android.inspections.AndroidLanguageFeatureProvider"/>

    <intentionAction>
      <className>org.jetbrains.android.intentions.AddActivityToManifest</className>
      <category>Android</category>
    </intentionAction>

    <intentionAction>
      <className>org.jetbrains.android.intentions.AddBroadcastReceiverToManifest</className>
      <category>Android</category>
    </intentionAction>

    <intentionAction>
      <className>org.jetbrains.android.intentions.AddServiceToManifest</className>
      <category>Android</category>
    </intentionAction>

    <intentionAction>
      <className>org.jetbrains.android.intentions.AndroidAddStringResourceAction</className>
      <category>Android</category>
    </intentionAction>

    <intentionAction>
      <className>org.jetbrains.android.intentions.AndroidExtractDimensionAction</className>
      <category>Android</category>
    </intentionAction>

    <intentionAction>
      <className>org.jetbrains.android.intentions.AndroidExtractColorAction</className>
      <category>Android</category>
    </intentionAction>

    <intentionAction>
      <className>org.jetbrains.android.intentions.ImplementParcelableAction</className>
      <category>Android</category>
    </intentionAction>

    <intentionAction>
      <className>org.jetbrains.android.intentions.RedoParcelableAction</className>
      <category>Android</category>
    </intentionAction>

    <intentionAction>
      <className>org.jetbrains.android.intentions.RemoveParcelableAction</className>
      <category>Android</category>
    </intentionAction>

    <intentionAction>
      <className>org.jetbrains.android.intentions.AndroidCreateOnClickHandlerAction</className>
      <category>Android</category>
    </intentionAction>

    <intentionAction>
      <className>org.jetbrains.android.intentions.OverrideResourceAction</className>
      <category>Android</category>
    </intentionAction>

    <intentionAction>
      <className>org.jetbrains.android.intentions.AndroidAddLibraryDependencyAction</className>
      <category>Android</category>
    </intentionAction>

<<<<<<< HEAD
    <daemon.intentionActionFilter implementation="org.jetbrains.android.intentions.AndroidIntentionActionFilter" />

=======
>>>>>>> f305d7b8
    <localInspection language="JAVA" shortName="AndroidNonConstantResIdsInSwitch" bundle="messages.AndroidBundle"
                     key="android.inspections.non.constant.res.ids.in.switch.name" groupKey="android.inspections.group.name"
                     enabledByDefault="true" level="ERROR"
                     implementationClass="org.jetbrains.android.inspections.AndroidNonConstantResIdsInSwitchInspection"/>
<<<<<<< HEAD
=======

>>>>>>> f305d7b8


    <globalInspection hasStaticDescription="true" shortName="AndroidLintBrokenIterator" displayName="Broken Iterator" bundle="messages.AndroidBundle" enabledByDefault="true" level="WARNING" implementationClass="com.android.tools.idea.lint.AndroidLintBrokenIteratorInspection"/>
    <globalInspection hasStaticDescription="true" shortName="PermissionUsageInspection" displayName="Permission Check for Location APIs" bundle="messages.AndroidBundle" enabledByDefault="false" level="WARNING" implementationClass="com.android.tools.idea.experimental.PermissionUsageInspection"/>

    <predefinedCodeStyle implementation="org.jetbrains.android.formatter.AndroidJavaPredefinedCodeStyle"/>

    <colorSettingsPage implementation="com.android.tools.idea.logcat.AndroidLogcatColorPage"/>
    <findUsagesHandlerFactory implementation="org.jetbrains.android.AndroidFindUsagesHandlerFactory"/>
    <usageTypeProvider implementation="org.jetbrains.android.refactoring.GradleUsageTypeProvider" order="last" />
    <usageTypeProvider implementation="org.jetbrains.android.refactoring.AndroidDomUsageTypeProvider" order="first" />
    <usageTypeProvider implementation="org.jetbrains.android.refactoring.AndroidResourceReferenceInCodeUsageTypeProvider" order="first" />
    <project.converterProvider implementation="org.jetbrains.android.converter.AndroidModuleConverterProvider"/>
    <project.converterProvider implementation="org.jetbrains.android.converter.AndroidModuleToJavaModuleConverterProvider"/>
    <project.converterProvider implementation="org.jetbrains.android.converter.AndroidProguardOptionsConverterProvider"/>
<<<<<<< HEAD
=======
    <annotator language="JAVA" implementationClass="org.jetbrains.android.AndroidColorAnnotator" order="first"/>
>>>>>>> f305d7b8
    <externalAnnotator language="JAVA" implementationClass="org.jetbrains.android.AndroidJavaResourceExternalAnnotator"/>

    <facet.toolWindow id="Logcat"
                      facetIdList="android,apk"
                      anchor="bottom"
                      icon="StudioIcons.Shell.ToolWindows.LOGCAT"
                      factoryClass="com.android.tools.idea.logcat.AndroidLogcatToolWindowFactory"/>
    <facet.toolWindow id="Build Variants"
                      facetIdList="android,android-gradle"
                      anchor="left"
                      secondary="true"
                      icon="StudioIcons.Shell.ToolWindows.BUILD_VARIANTS"
                      factoryClass="com.android.tools.idea.gradle.variant.view.BuildVariantToolWindowFactory"/>
    <facet.toolWindow id="Device File Explorer"
                      facetIdList="android,apk"
                      anchor="right"
                      secondary="true"
                      icon="StudioIcons.Shell.ToolWindows.DEVICE_EXPLORER"
                      factoryClass="com.android.tools.idea.explorer.DeviceExplorerToolWindowFactory"/>
    <facet.toolWindow id="Captures"
                      facetIdList="android"
                      anchor="left"
                      side="true"
                      secondary="true"
                      icon="StudioIcons.Shell.ToolWindows.CAPTURES"
                      factoryClass="com.android.tools.idea.profiling.view.CapturesToolWindowFactory"/>
<<<<<<< HEAD
=======
    <applicationService serviceImplementation="com.android.tools.idea.gradle.project.settings.AndroidStudioGradleIdeSettings"/>
>>>>>>> f305d7b8
    <projectService serviceImplementation="com.android.tools.idea.gradle.plugin.AndroidPluginVersionUpdater"/>
    <projectService serviceImplementation="com.android.tools.idea.project.AndroidProjectBuildNotifications"/>
    <projectService serviceImplementation="com.android.tools.idea.gradle.variant.view.BuildVariantView"/>
    <projectService serviceImplementation="com.android.tools.idea.gradle.variant.view.BuildVariantUpdater"/>
    <projectService serviceImplementation="com.android.tools.idea.gradle.project.build.invoker.GradleBuildInvoker"/>
    <projectService serviceImplementation="com.android.tools.idea.project.AndroidProjectInfo"/>
    <projectService serviceImplementation="com.android.tools.idea.gradle.project.GradleProjectInfo"/>
    <projectService serviceImplementation="com.android.tools.idea.apk.debugging.DexSourceFiles"/>
    <projectService serviceImplementation="com.android.tools.idea.gradle.actions.BuildsToPathsMapper"/>
    <projectService serviceImplementation="com.android.tools.idea.gradle.project.ProjectStructure"/>
    <projectService serviceImplementation="com.android.tools.idea.gradle.project.RunConfigurationChecker"/>
    <projectService serviceImplementation="com.android.tools.idea.gradle.project.build.GradleProjectBuilder"/>
    <projectService serviceImplementation="com.android.tools.idea.gradle.project.build.PostProjectBuildTasksExecutor"/>
    <projectService serviceImplementation="com.android.tools.idea.gradle.project.BuildSettings"/>
    <projectService serviceImplementation="com.android.tools.idea.gradle.project.sync.idea.data.DataNodeCaches"/>
    <projectService serviceImplementation="com.android.tools.idea.gradle.project.sync.projectsystem.GradleSyncResultPublisher"/>
    <projectService serviceImplementation="com.android.tools.idea.gradle.project.sync.setup.post.PostSyncProjectSetup"/>
    <projectService serviceImplementation="com.android.tools.idea.gradle.project.sync.setup.post.PluginVersionUpgrade"/>
    <projectService serviceImplementation="com.android.tools.idea.gradle.project.sync.GradleSyncState"/>
    <projectService serviceInterface="com.android.tools.idea.gradle.project.sync.issues.SyncIssueUsageReporter"
                    serviceImplementation="com.android.tools.idea.gradle.project.sync.issues.SyncIssueUsageReporterImpl"/>
    <projectService serviceImplementation="com.android.tools.idea.gradle.project.sync.GradleFiles"/>
    <projectService serviceImplementation="com.android.tools.idea.gradle.project.build.GradleBuildState"/>
    <projectService serviceImplementation="com.android.tools.idea.project.AndroidNotification"/>
    <projectService serviceImplementation="com.android.tools.idea.project.AndroidKtsSupportNotification"/>
<<<<<<< HEAD
=======
    <projectService serviceImplementation="com.android.tools.idea.project.IndexingSuspender"/>
>>>>>>> f305d7b8
    <projectService serviceImplementation="com.android.tools.idea.gradle.project.sync.setup.module.common.DependencySetupIssues"/>
    <projectService serviceImplementation="com.android.tools.idea.gradle.project.sync.messages.GradleSyncMessages"/>
    <projectService serviceImplementation="com.android.tools.idea.structure.dialog.ProjectStructureConfigurable"/>
    <projectService serviceImplementation="com.android.tools.idea.gradle.project.build.invoker.messages.GradleBuildTreeViewConfiguration"/>
    <projectService serviceImplementation="com.android.tools.idea.run.DevicePickerStateService" />
    <projectService serviceImplementation="com.android.tools.idea.stats.RunStatsService" />
    <projectService serviceImplementation="com.android.tools.idea.run.DeploymentService" />
<<<<<<< HEAD
=======
    <postStartupActivity implementation="com.android.tools.idea.deploy.DeployActionsInitializer"/>

>>>>>>> f305d7b8

    <projectService serviceImplementation="com.android.tools.idea.run.profiler.CpuProfilerConfigsState" />
    <projectService serviceImplementation="com.android.tools.idea.gradle.project.build.compiler.AndroidGradleBuildConfiguration"/>
    <projectService serviceImplementation="com.android.tools.idea.logcat.AndroidLogcatPreferences"/>
    <projectService serviceImplementation="com.android.tools.idea.logcat.PersistentAndroidLogFilters"/>
    <projectService serviceImplementation="org.jetbrains.android.maven.AndroidExternalApklibDependenciesManager"/>
    <projectService serviceImplementation="com.android.tools.idea.configurations.ConfigurationStateManager"/>
    <projectService serviceImplementation="com.android.tools.idea.gradle.structure.daemon.AvailableLibraryUpdateStorage"/>
    <projectService serviceImplementation="com.android.tools.idea.gradle.LibraryFilePaths"/>

    <referencesSearch implementation="org.jetbrains.android.AndroidReferenceSearchExecutor"/>
    <projectService serviceImplementation="org.jetbrains.android.compiler.AndroidDexCompilerConfiguration"/>
    <projectService serviceImplementation="org.jetbrains.android.exportSignedPackage.GenerateSignedApkSettings"/>
    <projectService serviceInterface="com.intellij.openapi.roots.ui.configuration.ProjectSettingsService"
                    serviceImplementation="com.android.tools.idea.gradle.structure.AndroidProjectSettingsService"
                    overrides="true"/>
    <projectService serviceImplementation="com.android.tools.idea.profiling.capture.CaptureService"/>
    <projectService serviceInterface="com.android.tools.idea.debug.ResourceIdResolver"
                    serviceImplementation="com.android.tools.idea.debug.ProjectResourceIdResolver"/>
    <projectService serviceImplementation="com.android.tools.idea.gradle.dependencies.GradleDependencyManager"/>
    <projectService serviceImplementation="com.android.tools.idea.res.AndroidProjectRootListener"/>
    <projectService serviceImplementation="com.android.tools.idea.res.ResourceFolderRegistry"/>
    <projectService serviceImplementation="com.android.tools.idea.res.SampleDataListener$Subscriber"/>
    <projectService serviceImplementation="com.android.tools.idea.structure.services.DeveloperServices" />
    <projectService serviceImplementation="com.android.tools.idea.npw.assetstudio.wizard.GenerateIconsModel$StateStorage" />
    <projectService serviceImplementation="com.android.tools.idea.rendering.RenderSettings" />
    <projectService serviceImplementation="com.android.tools.idea.gradle.dsl.api.ProjectBuildModelHandler" />
    <projectService serviceInterface="com.android.tools.idea.databinding.analytics.api.DataBindingTracker"
                    serviceImplementation="com.android.tools.idea.databinding.analytics.DataBindingDefaultTracker"/>

    <moduleService serviceImplementation="org.jetbrains.android.compiler.ModuleSourceAutogenerating" />
    <moduleService serviceImplementation="org.jetbrains.android.TagToClassMapperImpl"
                   serviceInterface="com.android.tools.idea.psi.TagToClassMapper" />
    <moduleService serviceImplementation="org.jetbrains.android.resourceManagers.ModuleResourceManagers" />
    <moduleService serviceImplementation="org.jetbrains.android.facet.ResourceFolderManager" />
    <moduleService serviceImplementation="com.android.tools.idea.res.ResourceIdManager" />
    <moduleService serviceImplementation="com.android.tools.idea.model.MergedManifestManager" />
    <moduleService serviceImplementation="com.android.tools.idea.gradle.project.sync.issues.ModuleSyncIssueRegistry" />

    <projectConfigurable instance="org.jetbrains.android.compiler.AndroidDexCompilerSettingsConfigurable" id="android.dex.compiler"
                         key="android.dex.compiler.configurable.display.name" bundle="messages.AndroidBundle" parentId="project.propCompiler"/>

    <problemFileHighlightFilter implementation="org.jetbrains.android.AndroidProblemFileHighlightingFilter"/>

    <lang.documentationProvider language="JAVA" implementationClass="org.jetbrains.android.AndroidDocumentationProvider" order="first"/>

    <sdkType implementation="org.jetbrains.android.sdk.AndroidSdkType"/>
    <gotoDeclarationHandler implementation="org.jetbrains.android.AndroidGotoDeclarationHandler"/>
    <gotoSymbolContributor implementation="com.android.tools.idea.res.psi.GoToAndroidResourceContributor"/>
    <importFilter implementation="com.android.tools.idea.editors.AndroidImportFilter" />
    <overrideImplementsAnnotationsHandler implementation="com.android.tools.idea.editors.AndroidOverrideAnnotationsHandler" />
    <editorTabTitleProvider implementation="com.android.tools.idea.editors.AndroidEditorTitleProvider"/>
    <iconProvider implementation="com.android.tools.idea.fileTypes.AndroidIconProvider" id="androidIcons"/>
    <refactoring.safeDeleteProcessor id="android_component" order="before javaProcessor"
                                     implementation="org.jetbrains.android.AndroidComponentSafeDeleteProcessor"/>
    <refactoring.safeDeleteProcessor id="android_resource_file" implementation="org.jetbrains.android.AndroidResourceFileSafeDeleteProcessor"/>


    <usageTargetProvider implementation="org.jetbrains.android.AndroidUsagesTargetProvider"/>
<<<<<<< HEAD
    <renameHandler implementation="org.jetbrains.android.AndroidRenameHandler" order="first" id="androidRenameHandler"/>
    <elementDescriptionProvider implementation="org.jetbrains.android.ResourceFieldElementWrapper$DescriptionProvider" />
    <renameHandler implementation="org.jetbrains.android.refactoring.renaming.ResourceRenameHandler" order="first, before androidRenameHandler"/>
    <elementDescriptionProvider implementation="com.android.tools.idea.res.psi.ResourceReferencePsiElement$ResourceReferencePsiElementDescriptorProvider"/>
=======
    <renameHandler implementation="org.jetbrains.android.AndroidRenameHandler" order="first"/>
    <elementDescriptionProvider implementation="org.jetbrains.android.ResourceFieldElementWrapper$DescriptionProvider" />
>>>>>>> f305d7b8
    <renameInputValidator implementation="com.android.tools.idea.gradle.refactoring.GradleAwareSourceRootRenameValidator"/>

    <codeInsight.unresolvedReferenceQuickFixProvider implementation="org.jetbrains.android.inspections.AndroidResourceQuickFixProvider"/>
    <codeInsight.unresolvedReferenceQuickFixProvider implementation="com.android.tools.idea.imports.AndroidMavenImportJavaResolver"/>

    <!-- Finder for light R classes, runs before the default finder. -->
    <java.elementFinder implementation="com.android.tools.idea.res.ProjectSystemPsiClassFinder" order="first, before java"/>

    <!-- Finder for light packages, runs last. Light packages are only used if regular PsiPackages don't exist for light classes. -->
    <java.elementFinder implementation="com.android.tools.idea.res.ProjectSystemPsiPackageFinder" order="last"/>
    <java.shortNamesCache implementation="com.android.tools.idea.res.AndroidResourcesShortNamesCache"/>
    <java.shortNamesCache implementation="com.android.tools.idea.res.AndroidManifestShortNamesCache"/>

    <weigher key="proximity"
             implementationClass="com.android.tools.idea.res.AndroidLightClassWeigher"
             id="javaInheritance"
             order="before explicitlyImported"/>

    <resolveScopeEnlarger implementation="org.jetbrains.android.AndroidResolveScopeEnlarger" />

    <java.elementFinder implementation="com.android.tools.idea.res.AndroidInternalRClassFinder"/>
    <projectService serviceImplementation="com.android.tools.idea.res.AndroidLightPackage$InstanceCache" />
    <projectService serviceImplementation="com.android.tools.idea.res.ProjectLightResourceClassService" />
    <projectService serviceImplementation="com.android.tools.idea.res.AndroidManifestClassPsiElementFinder" />

    <projectService serviceImplementation="com.android.tools.idea.res.ProjectNamespacingStatusService" />

    <packaging.elementType implementation="org.jetbrains.android.compiler.artifact.AndroidFinalPackageElementType"/>
    <packaging.sourceItemProvider implementation="org.jetbrains.android.compiler.artifact.AndroidSourceItemsProvider"/>
    <packaging.artifactPropertiesProvider implementation="org.jetbrains.android.compiler.artifact.AndroidArtifactPropertiesProvider"/>
    <packaging.artifactType implementation="org.jetbrains.android.compiler.artifact.AndroidApplicationArtifactType"/>

    <editorNotificationProvider implementation="com.android.tools.idea.gradle.notification.GeneratedFileNotificationProvider"/>
    <editorNotificationProvider implementation="com.android.tools.idea.gradle.notification.AutoImportNotificationProvider"/>
    <editorNotificationProvider implementation="com.android.tools.idea.gradle.notification.ProjectSyncStatusNotificationProvider"/>
    <editorNotificationProvider implementation="com.android.tools.idea.apk.debugging.editor.SmaliFileNotificationProvider"/>
    <editorNotificationProvider implementation="com.android.tools.idea.editors.manifest.StaleManifestNotificationProvider"/>
    <editorNotificationProvider implementation="com.android.tools.idea.editors.AttachAndroidSdkSourcesNotificationProvider"/>

<<<<<<< HEAD
    <compileServer.plugin classpath="jps/android-jps-plugin.jar;android-common.jar;build-common.jar;android-rt.jar;android-extensions-ide.jar;sdk-common.jar"/>
    <compileServer.plugin classpath="repository.jar;sdklib.jar;jarutils.jar;layoutlib-api.jar;manifest-merger.jar"/>
=======
    <compileServer.plugin classpath="jps/android-jps-plugin.jar;android-common.jar;build-common.jar;android-rt.jar;android-extensions-ide.jar;sdk-common-26.5.0.2.jar;common-26.5.0.jar"/>
    <compileServer.plugin classpath="repository-26.5.0.jar;sdklib-26.5.0.jar;jarutils.jar;layoutlib-api-26.5.0.jar;manifest-merger-26.5.0.jar"/>
>>>>>>> f305d7b8
    <buildProcess.parametersProvider implementation="org.jetbrains.android.compiler.AndroidBuildProcessParametersProvider"/>

    <inlineActionHandler implementation="org.jetbrains.android.refactoring.AndroidInlineStyleHandler"/>
    <inlineActionHandler implementation="org.jetbrains.android.refactoring.AndroidInlineLayoutHandler" order="first"/>

    <editorNotificationProvider implementation="org.jetbrains.android.sdk.AndroidSdkNotConfiguredNotificationProvider"/>
    <compiler.buildTargetScopeProvider implementation="org.jetbrains.android.compiler.AndroidBuildTargetScopeProvider"/>
    <buildProcess.parametersProvider implementation="org.jetbrains.android.compiler.AndroidBuildProcessParametersProvider"/>

    <treeStructureProvider implementation="com.android.tools.idea.gradle.projectView.AndroidTreeStructureProvider" id="android"/>
    <projectViewNodeDecorator id="android.build.node.decorator" implementation="com.android.tools.idea.gradle.projectView.BuildNodeDecorator"/>
    <projectViewNodeDecorator id="android.module.node.decorator" implementation="com.android.tools.idea.gradle.projectView.ModuleNodeIconDecorator"/>

    <spellchecker.bundledDictionaryProvider implementation="org.jetbrains.android.spellchecker.AndroidBundledDictionaryProvider"/>
    <projectStructureDetector implementation="org.jetbrains.android.newProject.AndroidProjectStructureDetector"/>
    <resolveScopeProvider implementation="org.jetbrains.android.AndroidSdkResolveScopeProvider"/>
<<<<<<< HEAD
    <codeInsight.lineMarkerProvider language="JAVA"
                                    implementationClass="org.jetbrains.android.AndroidGotoRelatedLineMarkerProvider"/>
    <codeInsight.lineMarkerProvider language="kotlin"
                                    implementationClass="org.jetbrains.android.AndroidGotoRelatedLineMarkerProvider"/>
    <codeInsight.lineMarkerProvider language="XML"
                                    implementationClass="org.jetbrains.android.AndroidGotoRelatedLineMarkerProvider"/>

=======
    <gotoRelatedProvider implementation="org.jetbrains.android.AndroidGotoRelatedProvider"/>
    <codeInsight.lineMarkerProvider language="JAVA" implementationClass="org.jetbrains.android.AndroidLineMarkerProvider"/>
>>>>>>> f305d7b8
    <implicitUsageProvider implementation="org.jetbrains.android.AndroidClassMembersImplicitUsagesProvider"/>
    <spellchecker.support language="TEXT" implementationClass="org.jetbrains.android.spellchecker.AndroidTextSpellcheckingStrategy" order="first"/>
    <spellchecker.support language="Properties" implementationClass="org.jetbrains.android.spellchecker.AndroidTextSpellcheckingStrategy" order="first"/>
    <spellchecker.support language="Groovy" implementationClass="org.jetbrains.android.spellchecker.AndroidGradleSpellcheckingStrategy" order="first"/>
    <spellchecker.support language="JSON" implementationClass="org.jetbrains.android.spellchecker.GoogleServicesJsonSpellcheckingStrategy" order="first"/>
    <deadCode implementation="org.jetbrains.android.inspections.AndroidComponentEntryPoint"/>
    <junitPatcher implementation="com.android.tools.idea.testartifacts.scopes.AndroidJunitPatcher" />

    <debugger.nodeRenderer implementation="com.android.tools.idea.debug.BitmapRenderer" />
    <debugger.nodeRenderer implementation="com.android.tools.idea.debug.BitmapDrawableRenderer" />
    <debugger.nodeRenderer implementation="com.android.tools.idea.debug.AndroidTypedIntegerRenderer" />
    <debugger.nodeRenderer implementation="com.android.tools.idea.debug.ArrayMapRenderer" />
    <debugger.nodeRenderer implementation="com.android.tools.idea.debug.SupportArrayMapRenderer" />
    <debugger.nodeRenderer implementation="com.android.tools.idea.debug.AndroidxSupportArrayMapRenderer" />-
    <debugger.nodeRenderer implementation="com.android.tools.idea.debug.MeasureSpecRenderer" />

    <xdebugger.configurableProvider implementation="com.android.tools.idea.logcat.output.LogcatOutputConfigurableProvider" />
    <applicationService serviceImplementation="com.android.tools.idea.logcat.output.LogcatOutputSettings" />

    <virtualFileSystem key="android-dummy" implementationClass="com.android.tools.idea.editors.AndroidFakeFileSystem"/>
    <virtualFileSystem key="apk" implementationClass="com.android.tools.idea.apk.viewer.ApkFileSystem"/>
    <generatedSourcesFilter implementation="com.android.tools.idea.gradle.roots.AndroidGeneratedSourcesFilter"/>
    <renameHandler implementation="com.android.tools.idea.gradle.refactoring.GradleRenameModuleHandler" order="last"/>
    <codeInsight.unresolvedReferenceQuickFixProvider
        implementation="com.android.tools.idea.gradle.quickfix.AndroidUnresolvedReferenceQuickFixProvider"/>
    <projectModelModifier implementation="com.android.tools.idea.gradle.AndroidGradleJavaProjectModelModifier"/>
    <resolveScopeProvider implementation="com.android.tools.idea.testartifacts.scopes.TestArtifactResolveScopeProvider" order="first"/>
    <useScopeOptimizer implementation="com.android.tools.idea.testartifacts.scopes.TestArtifactUseScopeOptimizer"/>

    <!-- Translations Editor -->
    <editorNotificationProvider implementation="com.android.tools.idea.editors.strings.StringResourceEditorNotificationProvider"/>
    <fileEditorProvider implementation="com.android.tools.idea.editors.strings.StringResourceEditorProvider"/>

    <refactoring.safeDeleteProcessor
        id="android_string_resource"
        implementation="com.android.tools.idea.editors.strings.StringResourceSafeDeleteProcessorDelegate"/>

    <!-- Custom BuildOutputParsers -->
    <externalSystemOutputParserProvider implementation="com.android.tools.idea.gradle.project.build.output.GradleOutputParserProvider"
                                        id="gradle"/>

    <usageGroupingRuleProvider implementation="org.jetbrains.android.refactoring.ResourcePackageGroupingRuleProvider" />

    <projectImportProvider implementation="com.android.tools.idea.gradle.project.importing.AndroidGradleProjectImportProvider"/>
    <projectImportBuilder implementation="com.android.tools.idea.gradle.project.importing.AndroidGradleProjectImportProvider$AndroidGradleImportBuilder"/>
<<<<<<< HEAD
    <consoleFilterProvider implementation="com.android.tools.idea.gradle.project.build.output.GenericFileFilterProvider"
                           order="first"/>
    <fileBasedIndex implementation="com.android.tools.idea.databinding.index.BindingXmlIndex"/>
    <projectStructureDetector implementation="com.android.tools.idea.apk.debugging.KotlinProjectStructureDetector" />
=======

    <runningApplicationUpdaterProvider implementation="com.android.tools.idea.run.ui.ApplyChangesAction$UpdaterProvider"/>
>>>>>>> f305d7b8
  </extensions>

  <projectListeners>
    <listener class="com.android.tools.idea.stats.MyToolWindowManagerListener" topic="com.intellij.openapi.wm.ex.ToolWindowManagerListener"/>
  </projectListeners>

  <extensions defaultExtensionNs="com.intellij.properties">
    <implicitPropertyUsageProvider implementation="com.android.tools.idea.editors.GradleImplicitPropertyUsageProvider"/>
  </extensions>

  <extensions defaultExtensionNs="org.jetbrains.plugins.gradle">
    <resolve.contributor implementation="com.android.tools.idea.gradle.service.resolve.AndroidDslContributor"/>
  </extensions>


  <extensionPoints>
    <extensionPoint qualifiedName="com.android.tools.idea.explorer.fileOpener" interface="com.android.tools.idea.explorer.FileOpener"/>

    <extensionPoint qualifiedName="org.jetbrains.android.mavenProvider" interface="org.jetbrains.android.maven.AndroidMavenProvider"/>
    <extensionPoint qualifiedName="org.jetbrains.android.lightBuildProvider" interface="org.jetbrains.android.compiler.AndroidLightBuildProvider"/>
    <extensionPoint qualifiedName="com.android.moduleDescriptionProvider" interface="com.android.tools.idea.npw.module.ModuleDescriptionProvider"/>

    <extensionPoint qualifiedName="com.android.customProjectTypeImporter" interface="com.android.tools.idea.project.CustomProjectTypeImporter"/>

    <extensionPoint qualifiedName="com.android.gradle.sync.postSyncProjectSetupStep"
                    interface="com.android.tools.idea.gradle.project.sync.setup.post.ProjectSetupStep"/>
    <extensionPoint qualifiedName="com.android.gradle.sync.postSyncModuleSetupStep"
                    interface="com.android.tools.idea.gradle.project.sync.setup.post.ModuleSetupStep"/>
    <extensionPoint qualifiedName="com.android.gradle.sync.postSyncProjectCleanupStep"
                    interface="com.android.tools.idea.gradle.project.sync.setup.post.ProjectCleanupStep"/>
<<<<<<< HEAD
=======
    <extensionPoint qualifiedName="com.android.gradle.sync.extraGradleSyncJavaModels"
                    interface="com.android.tools.idea.gradle.project.sync.ng.ExtraGradleSyncJavaModels"/>
>>>>>>> f305d7b8
    <extensionPoint qualifiedName="com.android.gradle.sync.forcedPluginVersionUpgradeStep"
                    interface="com.android.tools.idea.gradle.project.sync.setup.post.upgrade.ForcedPluginVersionUpgradeStep"/>
    <extensionPoint qualifiedName="com.android.gradle.sync.recommendedPluginVersionUpgradeStep"
                    interface="com.android.tools.idea.gradle.project.sync.setup.post.upgrade.RecommendedPluginVersionUpgradeStep"/>
<<<<<<< HEAD
=======
    <extensionPoint qualifiedName="com.android.gradle.sync.extraGradleSyncAndroidModels"
                    interface="com.android.tools.idea.gradle.project.sync.ng.ExtraGradleSyncAndroidModels"/>
>>>>>>> f305d7b8
    <extensionPoint qualifiedName="com.android.captureType" interface="com.android.tools.idea.profiling.capture.CaptureType"/>
    <extensionPoint qualifiedName="com.android.gradle.sync.syncErrorHandler"
                    interface="com.android.tools.idea.gradle.project.sync.errors.SyncErrorHandler"/>
    <extensionPoint qualifiedName="com.android.gradle.gradleEditorModelCustomizer"
                    interface="com.android.tools.idea.gradle.editor.parser.GradleEditorModelCustomizer"/>
    <extensionPoint qualifiedName="com.android.gradle.gradleEditorEntityUi"
                    interface="com.android.tools.idea.gradle.editor.ui.GradleEditorEntityUi"/>
    <extensionPoint qualifiedName="com.android.tools.idea.structure.services.developerServiceCreators"
                    interface="com.android.tools.idea.structure.services.DeveloperServiceCreators"/>
    <extensionPoint qualifiedName="com.android.ide.sdkEventListener"
                    interface="com.android.tools.idea.sdk.IdeSdks$AndroidSdkEventListener"/>
    <extensionPoint qualifiedName="com.android.ide.developerServiceBuildSystemOperations"
                    interface="com.android.tools.idea.structure.services.DeveloperServiceBuildSystemOperations"/>
    <extensionPoint qualifiedName="com.android.run.deployTargetProvider" interface="com.android.tools.idea.run.editor.DeployTargetProvider" />
    <extensionPoint qualifiedName="com.android.run.deviceNameRenderer"
                    interface="com.android.tools.idea.ddms.DeviceNameRendererEx"/>
    <extensionPoint qualifiedName="com.android.ide.projectStructureItemsContributor"
                    interface="com.android.tools.idea.structure.dialog.ProjectStructureItemsContributor"/>
    <extensionPoint qualifiedName="com.android.ide.moduleStructureConfigurableContributor"
                    interface="com.android.tools.idea.structure.dialog.ModuleStructureConfigurableContributor"/>
    <extensionPoint qualifiedName="com.android.ide.androidConfigurableContributor"
                    interface="com.android.tools.idea.structure.dialog.AndroidConfigurableContributor"/>
    <extensionPoint qualifiedName="com.android.run.androidDebugger" interface="com.android.tools.idea.run.editor.AndroidDebugger" />
    <extensionPoint qualifiedName="com.android.logcat.filterProvider"
                    interface="com.android.tools.idea.logcat.LogcatFilterProvider" />
    <extensionPoint qualifiedName="org.jetbrains.android.actions.newResourceCreationHandler"
                    interface="org.jetbrains.android.actions.NewResourceCreationHandler" />
    <extensionPoint qualifiedName="com.android.run.androidLaunchTaskContributor"
                    interface="com.android.tools.idea.run.AndroidLaunchTaskContributor" />
    <extensionPoint qualifiedName="com.android.rendering.renderErrorContributor"
                    interface="com.android.tools.idea.rendering.RenderErrorContributor$Provider" />
    <extensionPoint qualifiedName="org.jetbrains.android.uipreview.viewLoaderExtension"
                    interface="org.jetbrains.android.uipreview.ViewLoaderExtension"
                    area="IDEA_PROJECT"/>
<<<<<<< HEAD
=======
    <extensionPoint qualifiedName="com.android.tools.idea.npw.template.convertJavaToKotlinProvider"
                    interface="com.android.tools.idea.npw.template.ConvertJavaToKotlinProvider" />
>>>>>>> f305d7b8
    <extensionPoint qualifiedName="com.android.tools.idea.ui.guiTestingStatusProvider"
                    interface="com.android.tools.idea.ui.GuiTestingStatusProvider"
                    dynamic="false"/>
    <extensionPoint qualifiedName="com.android.tools.gradleModelProvider"
                    interface="com.android.tools.idea.gradle.dsl.api.GradleModelProvider" />
    <extensionPoint qualifiedName="com.android.rendering.renderSecurityManagerOverrides"
                    interface="com.android.tools.idea.rendering.RenderSecurityManagerOverrides"/>
    <extensionPoint qualifiedName="com.android.tools.idea.lang.databinding.dataBindingCompletionSupport"
                    interface="com.android.tools.idea.lang.databinding.DataBindingCompletionSupport"/>
    <extensionPoint qualifiedName="com.android.tools.idea.lang.databinding.dataBindingExpressionSupport"
                    interface="com.android.tools.idea.lang.databinding.DataBindingExpressionSupport"/>
    <extensionPoint qualifiedName="com.android.tools.idea.databinding.dataBindingSupport"
                    interface="com.android.tools.idea.databinding.DataBindingSupport"/>
<<<<<<< HEAD
    <extensionPoint qualifiedName="com.android.tools.idea.wizard.template.wizardTemplateProvider"
                    interface="com.android.tools.idea.wizard.template.WizardTemplateProvider"/>
=======
>>>>>>> f305d7b8
  </extensionPoints>

  <extensions defaultExtensionNs="com.android.tools.idea.explorer">
    <fileOpener implementation="com.android.tools.idea.explorer.SqliteFileOpener"/>
  </extensions>

  <extensions defaultExtensionNs="com.android">
    <moduleDescriptionProvider implementation="com.android.tools.idea.npw.importing.ImportModuleGalleryEntryProvider"/>
    <moduleDescriptionProvider implementation="com.android.tools.idea.npw.module.NewAndroidModuleDescriptionProvider"/>
    <moduleDescriptionProvider implementation="com.android.tools.idea.npw.dynamicapp.NewDynamicAppModuleDescriptionProvider"/>
    <moduleDescriptionProvider implementation="com.android.tools.idea.npw.benchmark.NewBenchmarkModuleDescriptionProvider"/>
<<<<<<< HEAD
    <moduleDescriptionProvider implementation="com.android.tools.idea.npw.java.NewLibraryModuleDescriptionProvider"/>
=======
    <moduleDescriptionProvider implementation="com.android.tools.idea.npw.java.NewJavaModuleDescriptionProvider"/>
>>>>>>> f305d7b8
  </extensions>
  <extensions defaultExtensionNs="org.jetbrains.android.actions">
    <newResourceCreationHandler
        implementation="com.android.tools.idea.gradle.actions.GradleNewResourceCreationHandler" />
  </extensions>

  <extensions defaultExtensionNs="com.android.gradle.sync">
    <postSyncProjectSetupStep implementation="com.android.tools.idea.gradle.project.sync.setup.post.project.ProjectJdkSetupStep"/>
    <postSyncProjectSetupStep implementation="com.android.tools.idea.gradle.project.sync.setup.post.project.MissingPlatformsSetupStep"/>
    <postSyncProjectSetupStep implementation="com.android.tools.idea.gradle.project.sync.setup.post.project.ExpiredPreviewBuildSetupStep"/>
    <postSyncProjectSetupStep implementation="com.android.tools.idea.gradle.project.sync.setup.post.project.IgnoredBuildScriptSetupStep"/>
    <postSyncProjectSetupStep implementation="com.android.tools.idea.gradle.project.sync.setup.post.project.GradleKtsBuildFilesWarningStep"/>

    <postSyncModuleSetupStep implementation="com.android.tools.idea.gradle.project.sync.setup.post.module.GradleTestArtifactSearchScopeSetupStep"/>
    <postSyncModuleSetupStep implementation="com.android.tools.idea.gradle.project.sync.setup.post.module.AndroidRunConfigurationSetupStep"/>
    <postSyncModuleSetupStep implementation="com.android.tools.idea.gradle.project.sync.setup.post.module.RecordSuccessfulSyncAgpVersion"/>

    <postSyncProjectCleanupStep implementation="com.android.tools.idea.gradle.project.sync.setup.post.cleanup.ProjectStructureCleanupStep"/>
    <postSyncProjectCleanupStep implementation="com.android.tools.idea.gradle.project.sync.setup.post.cleanup.SdksCleanupStep"/>

    <forcedPluginVersionUpgradeStep implementation="com.android.tools.idea.gradle.project.sync.setup.post.upgrade.ForcedPluginVersionUpgradeStep"/>
    <recommendedPluginVersionUpgradeStep implementation="com.android.tools.idea.gradle.project.sync.setup.post.upgrade.RecommendedPluginVersionUpgradeStep"/>

    <syncErrorHandler implementation="com.android.tools.idea.gradle.project.sync.errors.OldAndroidPluginErrorHandler"/>
    <syncErrorHandler implementation="com.android.tools.idea.gradle.project.sync.errors.GradleBrokenPipeErrorHandler"/>
    <syncErrorHandler implementation="com.android.tools.idea.gradle.project.sync.errors.Gradle2RequiredErrorHandler"/>
    <syncErrorHandler implementation="com.android.tools.idea.gradle.project.sync.errors.DaemonContextMismatchErrorHandler"/>
    <syncErrorHandler implementation="com.android.tools.idea.gradle.project.sync.errors.GradleDistributionInstallErrorHandler"/>
    <syncErrorHandler implementation="com.android.tools.idea.gradle.project.sync.errors.ErrorOpeningZipFileErrorHandler"/>
    <syncErrorHandler implementation="com.android.tools.idea.gradle.project.sync.errors.Jdk8RequiredErrorHandler"/>
    <syncErrorHandler implementation="com.android.tools.idea.gradle.project.sync.errors.CachedDependencyNotFoundErrorHandler"/>
    <syncErrorHandler implementation="com.android.tools.idea.gradle.project.sync.errors.ConnectionPermissionDeniedErrorHandler"/>
    <syncErrorHandler implementation="com.android.tools.idea.gradle.project.sync.errors.GradleDslMethodNotFoundErrorHandler"/>
    <syncErrorHandler implementation="com.android.tools.idea.gradle.project.sync.errors.UnsupportedModelVersionErrorHandler"/>
    <syncErrorHandler implementation="com.android.tools.idea.gradle.project.sync.errors.FailedToParseSdkErrorHandler"/>
    <syncErrorHandler implementation="com.android.tools.idea.gradle.project.sync.errors.UnsupportedGradleVersionErrorHandler"/>
    <syncErrorHandler implementation="com.android.tools.idea.gradle.project.sync.errors.MissingAndroidSdkErrorHandler"/>
    <syncErrorHandler implementation="com.android.tools.idea.gradle.project.sync.errors.SdkBuildToolsTooLowErrorHandler"/>
    <syncErrorHandler implementation="com.android.tools.idea.gradle.project.sync.errors.MissingPlatformErrorHandler"/>
    <syncErrorHandler implementation="com.android.tools.idea.gradle.project.sync.errors.MissingBuildToolsErrorHandler"/>
    <syncErrorHandler implementation="com.android.tools.idea.gradle.project.sync.errors.MissingCMakeErrorHandler"/>
    <syncErrorHandler implementation="com.android.tools.idea.gradle.project.sync.errors.MissingNdkErrorHandler"/>
    <syncErrorHandler implementation="com.android.tools.idea.gradle.project.sync.errors.InternetConnectionErrorHandler"/>
    <syncErrorHandler implementation="com.android.tools.idea.gradle.project.sync.errors.MissingDependencyErrorHandler"/>
    <syncErrorHandler implementation="com.android.tools.idea.gradle.project.sync.errors.UnexpectedErrorHandler"/>
    <syncErrorHandler implementation="com.android.tools.idea.gradle.project.sync.errors.UnknownHostErrorHandler"/>
    <syncErrorHandler implementation="com.android.tools.idea.gradle.project.sync.errors.CorruptGradleDependencyErrorHandler"/>
    <syncErrorHandler implementation="com.android.tools.idea.gradle.project.sync.errors.JavaHeapSpaceErrorHandler"/>
    <syncErrorHandler implementation="com.android.tools.idea.gradle.project.sync.errors.MissingAndroidPluginErrorHandler"/>
    <syncErrorHandler implementation="com.android.tools.idea.gradle.project.sync.errors.Gradle4AndPlugin2Dot2ErrorHandler"/>
    <syncErrorHandler implementation="com.android.tools.idea.gradle.project.sync.errors.ClassLoadingErrorHandler"/>
    <syncErrorHandler implementation="com.android.tools.idea.gradle.project.sync.errors.ObjectStreamErrorHandler"/>
    <syncErrorHandler implementation="com.android.tools.idea.gradle.project.sync.errors.GenericErrorHandler"/>
    <syncErrorHandler implementation="com.android.tools.idea.gradle.project.sync.errors.NdkIntegrationDeprecatedErrorHandler"/>
    <syncErrorHandler implementation="com.android.tools.idea.gradle.project.sync.errors.NdkToolchainMissingABIHandler"/>
  </extensions>

  <extensions defaultExtensionNs="com.android.ide">
    <sdkEventListener implementation="com.android.tools.idea.gradle.sdk.GradleAndroidSdkEventListener"/>
    <developerServiceBuildSystemOperations implementation="com.android.tools.idea.gradle.structure.services.GradleOperations"/>
    <androidConfigurableContributor
        implementation="com.android.tools.idea.gradle.structure.configurables.GradleAndroidConfigurableContributor"/>

  </extensions>

  <extensions defaultExtensionNs="com.android.project">
    <projectsystem implementation="com.android.tools.idea.project.DefaultProjectSystem"/>
  </extensions>

  <extensions defaultExtensionNs="com.android.rendering">
    <renderErrorContributor implementation="com.android.tools.idea.rendering.RenderErrorContributor$Provider"/>
    <renderErrorContributor implementation="com.android.tools.idea.gradle.rendering.GradleRenderErrorContributor$GradleProvider"/>
  </extensions>

  <!-- Begin new deployment target selection -->

  <actions>
<<<<<<< HEAD
    <action id="DeviceAndSnapshotComboBox" class="com.android.tools.idea.run.deployment.DeviceAndSnapshotComboBoxAction"
            text="Select Device">
      <add-to-group group-id="RunMenu" relative-to-action="editRunConfigurations" anchor="after"/>
      <add-to-group group-id="ToolbarRunGroup" relative-to-action="RunConfiguration" anchor="after"/>

      <keyboard-shortcut first-keystroke="alt shift F11" keymap="$default"/>
    </action>
  </actions>

  <extensions defaultExtensionNs="com.android.run">
    <deployTargetProvider implementation="com.android.tools.idea.run.deployment.DeviceAndSnapshotComboBoxTargetProvider"/>
  </extensions>

  <extensions defaultExtensionNs="com.intellij">
    <executionTargetProvider implementation="com.android.tools.idea.run.deployment.DeviceAndSnapshotExecutionTargetProvider"/>
    <projectService serviceImplementation="com.android.tools.idea.run.deployment.AsyncDevicesGetter"/>
  </extensions>
=======
    <action id="DeviceAndSnapshotComboBox" class="com.android.tools.idea.run.deployment.DeviceAndSnapshotComboBoxAction">
      <add-to-group group-id="ToolbarRunGroup" relative-to-action="RunConfiguration" anchor="after"/>
    </action>
  </actions>

  <extensions defaultExtensionNs="com.android.run">
    <deployTargetProvider implementation="com.android.tools.idea.run.deployment.DeviceAndSnapshotComboBoxTargetProvider"/>
  </extensions>

  <extensions defaultExtensionNs="com.intellij">
    <executionTargetProvider implementation="com.android.tools.idea.run.deployment.DeviceAndSnapshotExecutionTargetProvider"/>
    <projectService serviceImplementation="com.android.tools.idea.run.deployment.AsyncDevicesGetter"/>
  </extensions>

  <!-- End new deployment target selection -->

  <extensions defaultExtensionNs="com.android.run">
    <deployTargetProvider implementation="com.android.tools.idea.run.editor.ShowChooserTargetProvider"/>
    <deployTargetProvider implementation="com.android.tools.idea.run.editor.UsbDeviceTargetProvider"/>
    <deployTargetProvider implementation="com.android.tools.idea.run.editor.EmulatorTargetProvider"/>
>>>>>>> f305d7b8

  <!-- End new deployment target selection -->

  <extensions defaultExtensionNs="com.android.run">
    <androidDebugger implementation="com.android.tools.idea.run.editor.AndroidJavaDebugger"/>
  </extensions>

<<<<<<< HEAD
  <extensions defaultExtensionNs="com.intellij">
    <applicationConfigurable parentId="preferences.general"
                             displayName="Memory Settings"
                             provider="com.android.tools.idea.memorysettings.MemorySettingsConfigurableProvider"
                             id="memory.settings"/>
  </extensions>

  <extensions defaultExtensionNs="com.android.tools.idea.wizard.template">
    <wizardTemplateProvider implementation="com.android.tools.idea.wizard.template.impl.WizardTemplateProviderImpl" />
  </extensions>

=======
>>>>>>> f305d7b8
  <module-components>
    <component>
      <implementation-class>com.android.tools.idea.databinding.DataBindingModuleComponent</implementation-class>
    </component>
  </module-components>
</idea-plugin><|MERGE_RESOLUTION|>--- conflicted
+++ resolved
@@ -21,13 +21,10 @@
   <depends>org.intellij.groovy</depends>
   <depends>com.android.tools.idea.smali</depends>
   <depends>org.jetbrains.kotlin</depends>
-<<<<<<< HEAD
 
   <!-- One of the layoutlib plugins is required -->
   <depends optional="true" config-file="layoutlib-native.xml">com.android.layoutlib.native</depends>
   <depends optional="true" config-file="layoutlib-standard.xml">com.android.layoutlib.standard</depends>
-=======
->>>>>>> f305d7b8
 
   <depends optional="true" config-file="maven-support.xml">org.jetbrains.idea.maven</depends>
   <depends optional="true" config-file="test-ng.xml">TestNG-J</depends>
@@ -38,10 +35,7 @@
 
   <xi:include href="android-kotlin.xml" xpointer="xpointer(/idea-plugin/*)"/>
   <xi:include href="android-junit.xml" xpointer="xpointer(/idea-plugin/*)"/>
-<<<<<<< HEAD
   <xi:include href="build-attribution.xml" xpointer="xpointer(/idea-plugin/*)"/>
-=======
->>>>>>> f305d7b8
   <xi:include href="../com/android/tools/idea/ui/resourcemanager/META-INF/resources-explorer.xml" xpointer="xpointer(/idea-plugin/*)"/>
   <xi:include href="../org/jetbrains/android/dom/android-xml.xml" xpointer="xpointer(/idea-plugin/*)"/>
   <xi:include href="../org/jetbrains/android/inspections/lint/android-lint.xml" xpointer="xpointer(/idea-plugin/*)"/>
@@ -71,12 +65,9 @@
       <implementation-class>com.android.tools.idea.startup.ClearResourceCacheAfterFirstBuild</implementation-class>
     </component>
     <component>
-<<<<<<< HEAD
       <implementation-class>com.android.tools.idea.model.MergedManifestRefreshListener$SubscriptionComponent</implementation-class>
     </component>
     <component>
-=======
->>>>>>> f305d7b8
       <implementation-class>com.android.tools.idea.project.SyncTimestamp</implementation-class>
     </component>
     <component>
@@ -133,14 +124,6 @@
 
     <action id="Android.SyncProject" class="com.android.tools.idea.gradle.actions.SyncProjectAction" icon="StudioIcons.Shell.Toolbar.GRADLE_SYNC">
       <add-to-group group-id="FileMenu" anchor="after" relative-to-action="SaveAll"/>
-<<<<<<< HEAD
-    </action>
-
-    <action class="com.android.tools.idea.actions.ExportProjectZip" id="Android.ExportProjectZip" text="Export to Zip File...">
-      <add-to-group group-id="ExportImportGroup" anchor="last"/>
-    </action>
-
-=======
     </action>
 
     <action class="com.android.tools.idea.actions.ExportProjectZip" id="Android.ExportProjectZip">
@@ -158,7 +141,6 @@
       <add-to-group group-id="RunnerActions" anchor="after" relative-to-action="Run"/>
     </group>
 
->>>>>>> f305d7b8
     <action id="LegacyNewAndroidComponent" class="com.android.tools.idea.actions.LegacyNewAndroidComponentAction">
       <add-to-group group-id="NewGroup" anchor="after" relative-to-action="NewDir"/>
     </action>
@@ -183,20 +165,12 @@
     <action id="Android.OpenStringResourceEditor" class="com.android.tools.idea.actions.OpenStringResourceEditorAction">
       <add-to-group group-id="ProjectViewPopupMenu" anchor="after" relative-to-action="EditSource"/>
     </action>
-<<<<<<< HEAD
-    <group id="AndroidToolsGroup" class="org.jetbrains.android.actions.AndroidToolsActionGroup" text="Android" icon="AndroidIcons.Android">
-=======
     <group id="AndroidToolsGroup" class="org.jetbrains.android.actions.AndroidToolsActionGroup" icon="AndroidIcons.Android" popup="true">
->>>>>>> f305d7b8
       <separator/>
       <action id="Android.RunAndroidAvdManager"
               class="org.jetbrains.android.actions.RunAndroidAvdManagerAction"
               icon="StudioIcons.Shell.Toolbar.DEVICE_MANAGER"
-<<<<<<< HEAD
-              description="Opens the Android virtual device (AVD) manager which manages emulator images and snapshots" />
-=======
       />
->>>>>>> f305d7b8
       <action id="Android.GenerateSourcesAction" class="org.jetbrains.android.actions.AndroidRegenerateSourcesAction"/>
       <separator/>
       <action id="ResourceExplorer.open"
@@ -218,15 +192,6 @@
     </group>
 
     <group id="Android.DeviceExplorer.ActionsToolbar">
-<<<<<<< HEAD
-      <action id="Android.DeviceExplorer.GotoSharedPrefsFolder" class="com.android.tools.idea.explorer.actions.GotoSharedPrefsFolderAction" icon="StudioIcons.DeviceExplorer.SHARED_PREFS" text="Navigate to shared preferences folder"/>
-      <action id="Android.DeviceExplorer.GotoDatabaseFolder" class="com.android.tools.idea.explorer.actions.GotoDatabaseFolderAction" icon="AndroidIcons.DeviceExplorer.DatabaseFolder" text="Navigate to database folder" />
-      <action id="Android.DeviceExplorer.GotoSdcardFolder" class="com.android.tools.idea.explorer.actions.GotoSdcardFolderAction" icon="StudioIcons.DeviceExplorer.SD_CARD_FOLDER" text="Navigate to SD card folder" />
-      <action id="Android.DeviceExplorer.Help" class="com.android.tools.idea.explorer.actions.HelpAction" icon="AllIcons.Actions.Help" text="Open Device Explorer help" />
-    </group>
-
-    <group id="Internal.Android" text="Android" popup="true" internal="true">
-=======
       <action id="Android.DeviceExplorer.GotoSharedPrefsFolder" class="com.android.tools.idea.explorer.actions.GotoSharedPrefsFolderAction" icon="StudioIcons.DeviceExplorer.SHARED_PREFS"/>
       <action id="Android.DeviceExplorer.GotoDatabaseFolder" class="com.android.tools.idea.explorer.actions.GotoDatabaseFolderAction" icon="AndroidIcons.DeviceExplorer.DatabaseFolder"/>
       <action id="Android.DeviceExplorer.GotoSdcardFolder" class="com.android.tools.idea.explorer.actions.GotoSdcardFolderAction" icon="StudioIcons.DeviceExplorer.SD_CARD_FOLDER"/>
@@ -234,7 +199,6 @@
     </group>
 
     <group id="Internal.Android" popup="true" internal="true">
->>>>>>> f305d7b8
       <action internal="true" id="Android.StopGradleDaemons" class="com.android.tools.idea.gradle.actions.StopGradleDaemonsAction" />
       <action internal="true" id="Android.GetAdbAction" class="com.android.tools.idea.ddms.actions.GetAdbAction" />
       <action internal="true" id="Android.TerminateAdbAction" class="com.android.tools.idea.ddms.actions.TerminateAdbAction" />
@@ -243,20 +207,13 @@
       <action internal="true" id="Android.EditFlags" class="com.android.tools.idea.flags.ShowStudioFlagsDialogAction"/>
       <action internal="true" id="Android.ShowRoomSchema" class="com.android.tools.idea.actions.ShowRoomSchemaAction"/>
       <action internal="true" id="Android.SwingProfiler" class="com.android.tools.adtui.actions.EnableSwingProfilerAction"/>
-<<<<<<< HEAD
-      <action internal="true" id="IdeaNewProject" class="com.intellij.ide.actions.NewProjectAction" text="IDEA New Project..."/>
-=======
       <action internal="true" id="IdeaNewProject" class="com.intellij.ide.actions.NewProjectAction"/>
->>>>>>> f305d7b8
       <action internal="true" id="Android.IdeaProjectStructure" class="com.android.tools.idea.structure.IdeaProjectStructureAction"/>
       <action internal="true" id="Android.ShowSatisfactionDialog" class="com.android.tools.idea.stats.ShowSatisfactionDialogAction"/>
       <action internal="true" id="Android.TransportDemo" class="com.android.tools.idea.transport.demo.TransportPipelineAction"/>
       <action internal="true" id="Android.DumpProject" class="com.android.tools.idea.gradle.project.sync.internal.DumpProjectAction"/>
-<<<<<<< HEAD
       <action internal="true" id="Android.DumpProjectData" class="com.android.tools.idea.gradle.project.sync.internal.DumpProjectDataAction"/>
       <action internal="true" id="Android.ShowFileResources" class="com.android.tools.idea.res.ShowFileResourcesAction"/>
-=======
->>>>>>> f305d7b8
       <add-to-group group-id="Internal"/>
     </group>
     <action id="Android.GenerateSignedApk" class="org.jetbrains.android.actions.GenerateSignedApkAction">
@@ -277,38 +234,6 @@
       <add-to-group group-id="ToolbarRunGroup" anchor="after" relative-to-action="RunnerActions"/>
       <add-to-group group-id="RunMenu"/>
     </action>
-<<<<<<< HEAD
-    <action id="AndroidModularizeAction" class="com.android.tools.idea.refactoring.modularize.AndroidModularizeAction" text="Modularize..."
-            description="Moves classes and their associated resources to another module">
-      <add-to-group group-id="RefactoringMenu"/>
-    </action>
-    <action id="AndroidUnusedResourceAction" class="org.jetbrains.android.refactoring.UnusedResourcesAction" text="Remove Unused Resources..."
-            description="Removes unused resources">
-      <add-to-group group-id="RefactoringMenu"/>
-    </action>
-    <action id="AndroidMigrateToAppCompatAction" class="org.jetbrains.android.refactoring.MigrateToAppCompatAction" text="Migrate to AppCompat..."
-            description="Migrates app to AppCompat">
-      <add-to-group group-id="RefactoringMenu"/>
-    </action>
-    <action id="AndroidMigrateToAndroidxAction" class="org.jetbrains.android.refactoring.MigrateToAndroidxAction" text="Migrate to AndroidX..."
-            description="Migrates to AndroidX package names">
-      <add-to-group group-id="RefactoringMenu"/>
-    </action>
-    <action id="AndroidMigrateToResourceNamespacesAction" class="org.jetbrains.android.refactoring.MigrateToResourceNamespacesAction" text="Migrate to Resource Namespaces..."
-            description="Migrates to resource namespaces">
-      <add-to-group group-id="RefactoringMenu"/>
-    </action>
-    <action id="AndroidEnableInstantAppsSupport" class="com.android.tools.idea.gradle.actions.EnableInstantAppsSupportAction" text="Enable Instant Apps Support..."
-            description="Enables Instant Apps Support for a Module">
-      <add-to-group group-id="RefactoringMenu"/>
-    </action>
-    <action id="AndroidExtractStyleAction" class="org.jetbrains.android.refactoring.AndroidExtractStyleAction" text="St_yle..."
-            description="Pulls out style-related attributes from layout and extract them as a new style">
-      <add-to-group group-id="IntroduceActionsGroup"/>
-    </action>
-    <action id="AndroidExtractAsIncludeAction" class="org.jetbrains.android.refactoring.AndroidExtractAsIncludeAction"
-            text="_Layout..." description="Extracts one or more views into a separate layout">
-=======
     <action id="AndroidModularizeAction" class="com.android.tools.idea.refactoring.modularize.AndroidModularizeAction">
       <add-to-group group-id="RefactoringMenu"/>
     </action>
@@ -322,6 +247,9 @@
       <add-to-group group-id="RefactoringMenu"/>
     </action>
     <action id="AndroidMigrateToResourceNamespacesAction" class="org.jetbrains.android.refactoring.MigrateToResourceNamespacesAction">
+      <add-to-group group-id="RefactoringMenu"/>
+    </action>
+    <action id="AndroidEnableInstantAppsSupport" class="com.android.tools.idea.gradle.actions.EnableInstantAppsSupportAction">
       <add-to-group group-id="RefactoringMenu"/>
     </action>
     <action id="AndroidExtractStyleAction" class="org.jetbrains.android.refactoring.AndroidExtractStyleAction"
@@ -329,7 +257,6 @@
       <add-to-group group-id="IntroduceActionsGroup"/>
     </action>
     <action id="AndroidExtractAsIncludeAction" class="org.jetbrains.android.refactoring.AndroidExtractAsIncludeAction">
->>>>>>> f305d7b8
       <add-to-group group-id="IntroduceActionsGroup"/>
     </action>
     <action id="AndroidInlineStyleReferenceAction" class="org.jetbrains.android.refactoring.AndroidInlineStyleReferenceAction">
@@ -339,12 +266,7 @@
     <action id="AndroidFindStyleApplicationsAction" class="org.jetbrains.android.refactoring.AndroidFindStyleApplicationsAction">
       <add-to-group group-id="RefactoringMenu"/>
     </action>
-<<<<<<< HEAD
-    <action id="AndroidAddRTLSupport" class="com.android.tools.idea.actions.AndroidAddRtlSupportAction"
-            text="Add RTL Support Where Possible..." description="Add light-to-left (RTL) support where possible">
-=======
     <action id="AndroidAddRTLSupport" class="com.android.tools.idea.actions.AndroidAddRtlSupportAction">
->>>>>>> f305d7b8
       <add-to-group group-id="RefactoringMenu"/>
     </action>
 
@@ -392,7 +314,6 @@
   </extensions>
 
   <extensions defaultExtensionNs="com.intellij">
-<<<<<<< HEAD
     <projectOpenProcessor implementation="com.android.tools.idea.gradle.project.AndroidGradleProjectOpenProcessor" id="android-gradle" order="before gradle" />
     <projectViewPane implementation="com.android.tools.idea.navigator.AndroidProjectViewPane"/>
     <projectTaskRunner implementation="com.android.tools.idea.gradle.project.build.AndroidProjectTaskRunner" id="android"
@@ -400,18 +321,6 @@
     <debugger.positionManagerFactory implementation="com.android.tools.idea.debug.AndroidPositionManagerFactory"/>
     <postStartupActivity implementation="com.android.tools.idea.gradle.project.AndroidGradleProjectStartupActivity" order="last"/>
     <postStartupActivity implementation="com.android.tools.idea.gradle.project.AndroidNewProjectInitializationStartupActivity" order="first, before OpenFilesActivity"/>
-=======
-    <virtualFileSystem implementationClass="com.android.tools.idea.apk.viewer.ApkFileSystem" key="apk" physical="true"/>
-
-    <projectOpenProcessor implementation="com.android.tools.idea.gradle.project.AndroidGradleProjectOpenProcessor" id="android-gradle" order="before java" />
-    <projectViewPane implementation="com.android.tools.idea.navigator.AndroidProjectViewPane"/>
-    <projectTaskRunner implementation="com.android.tools.idea.gradle.project.build.AndroidProjectTaskRunner" id="android"
-                       order="first, before gradle"/>
-    <!-- AndroidPositionManager overrides and actually replaces PositionManagerImpl,
-    so we need to set order to prevent overriding other position managers as well -->
-    <debugger.positionManagerFactory implementation="com.android.tools.idea.debug.AndroidPositionManagerFactory" order="first"/>
-    <postStartupActivity implementation="com.android.tools.idea.gradle.project.AndroidGradleProjectStartupActivity"/>
->>>>>>> f305d7b8
     <applicationService serviceInterface="com.android.tools.idea.res.ResourceFolderRepositoryFileCache"
                         serviceImplementation="com.android.tools.idea.res.ResourceFolderRepositoryFileCacheImpl"/>
     <applicationService serviceImplementation="com.android.tools.idea.res.FrameworkResourceRepositoryManager"/>
@@ -427,10 +336,6 @@
     <externalProjectDataService implementation="com.android.tools.idea.gradle.project.sync.idea.data.service.AndroidModuleModelDataService" />
     <externalProjectDataService implementation="com.android.tools.idea.gradle.project.sync.idea.data.service.NdkModuleModelDataService" />
     <externalProjectDataService implementation="com.android.tools.idea.gradle.project.sync.idea.data.service.JavaModuleModelDataService" />
-<<<<<<< HEAD
-=======
-
->>>>>>> f305d7b8
     <externalProjectDataService implementation="com.android.tools.idea.gradle.project.sync.idea.data.service.ProjectCleanupDataService" />
     <externalSystemExecutionConsoleManager implementation="com.android.tools.idea.gradle.filters.AndroidGradleExecutionConsoleManager"
                                            order="before gradle"/>
@@ -472,10 +377,7 @@
     <applicationService serviceImplementation="com.android.tools.idea.gradle.util.GradleVersions"/>
     <applicationService serviceImplementation="com.android.tools.idea.gradle.util.GradleProjectSettingsFinder"/>
     <applicationService serviceImplementation="com.android.tools.idea.gradle.util.GradleLocalCache"/>
-<<<<<<< HEAD
     <applicationService serviceImplementation="com.android.tools.idea.gradle.util.PersistentSHA256Checksums"/>
-=======
->>>>>>> f305d7b8
     <applicationService serviceImplementation="com.android.tools.idea.res.AarResourceRepositoryCache"/>
     <applicationService serviceImplementation="com.android.tools.idea.run.InstalledApkCache"/>
     <applicationService serviceImplementation="com.android.tools.idea.run.InstalledPatchCache"/>
@@ -502,21 +404,14 @@
     <applicationConfigurable groupId="build" id="instant.run"
                              provider="com.android.tools.idea.deploy.DeploymentConfigurableProvider"/>
     <applicationService serviceImplementation="com.android.tools.idea.deploy.DeploymentConfiguration"/>
-<<<<<<< HEAD
     <projectConfigurable provider="com.android.tools.idea.flags.StudioExperimentalConfigurableProvider"
-                         id ="experimental" displayName="Experimental" groupId="root" groupWeight="-999"/>
-    <projectConfigurable provider="com.android.tools.idea.flags.PluginExperimentalConfigurableProvider"
-                         id ="experimentalPlugin" displayName="Android (Experimental)" groupId="language"/>
-    <applicationService serviceImplementation="com.android.tools.idea.gradle.project.GradleExperimentalSettings"/>
-=======
-    <projectConfigurable instance="com.android.tools.idea.flags.ExperimentalSettingsConfigurable"
                          id ="experimental"
                          bundle="messages.AndroidBundle"
                          key="configurable.ExperimentalSettingsConfigurable.display.name"
                          groupId="root" groupWeight="-999"/>
-    <applicationService serviceInterface="com.android.tools.idea.gradle.project.GradleExperimentalSettings"
-                        serviceImplementation="com.android.tools.idea.gradle.project.GradleExperimentalSettings"/>
->>>>>>> f305d7b8
+    <projectConfigurable provider="com.android.tools.idea.flags.PluginExperimentalConfigurableProvider"
+                         id ="experimentalPlugin" displayName="Android (Experimental)" groupId="language"/>
+    <applicationService serviceImplementation="com.android.tools.idea.gradle.project.GradleExperimentalSettings"/>
     <applicationService serviceImplementation="com.android.tools.idea.sdk.StudioSettingsController"/>
     <projectService serviceImplementation="com.android.tools.idea.gradle.structure.configurables.ui.PsUISettings"/>
 
@@ -527,17 +422,9 @@
     <applicationService serviceInterface="com.android.tools.idea.fonts.DownloadableFontCacheService"
                         serviceImplementation="com.android.tools.idea.fonts.DownloadableFontCacheServiceImpl" />
     <applicationService serviceImplementation="com.android.tools.idea.gradle.project.build.invoker.GradleTaskFinder"/>
-<<<<<<< HEAD
     <applicationService serviceImplementation="com.android.tools.idea.concurrency.AndroidIoManager"/>
 
     <applicationService serviceImplementation="com.android.tools.idea.ddms.screenrecord.ScreenRecorderPersistentOptions"/>
-
-    <errorHandler implementation="com.android.tools.idea.diagnostics.error.ErrorReporter"/>
-
-    <fileTypeFactory implementation="org.jetbrains.android.fileTypes.AndroidFileTypeFactory"/>
-=======
-    <applicationService serviceImplementation="com.android.tools.idea.gradle.project.sync.ng.ExtraGradleSyncModelsManager"/>
-    <applicationService serviceImplementation="com.android.tools.idea.concurrency.AndroidIoManager"/>
 
     <errorHandler implementation="com.android.tools.idea.diagnostics.error.ErrorReporter"/>
 
@@ -553,7 +440,6 @@
     <fileType name="APK" implementationClass="com.android.tools.idea.apk.ApkFileType" fieldName="INSTANCE" extensions="apk"/>
     <fileType name="Font" implementationClass="com.android.tools.idea.fileTypes.FontFileType" fieldName="INSTANCE" extensions="ttf;otf"/>
     <fileType name="Image" extensions="webp"/>
->>>>>>> f305d7b8
 
     <fileEditorProvider implementation="com.android.tools.idea.editors.NinePatchEditorProvider" />
     <fileEditorProvider implementation="com.android.tools.idea.editors.manifest.ManifestEditorProvider"/>
@@ -575,8 +461,13 @@
 
     <moduleBuilder builderClass="com.android.tools.idea.npw.ideahost.AndroidModuleBuilder"/>
 
-<<<<<<< HEAD
-    <defaultLiveTemplatesProvider implementation="com.android.tools.idea.templates.live.AndroidLiveTemplatesProvider"/>
+    <defaultLiveTemplates file="liveTemplates/Android.xml"/>
+    <defaultLiveTemplates file="liveTemplates/AndroidComments.xml"/>
+    <defaultLiveTemplates file="liveTemplates/AndroidLog.xml"/>
+    <defaultLiveTemplates file="liveTemplates/AndroidParcelable.xml"/>
+    <defaultLiveTemplates file="liveTemplates/AndroidTesting.xml"/>
+    <defaultLiveTemplates file="liveTemplates/AndroidXML.xml"/>
+    <!--FIXME-ank2: check that context is not broken-->
     <liveTemplateContext implementation="com.android.tools.idea.templates.live.XmlAttributeContextType"/>
 
     <completion.contributor language="JAVA"
@@ -594,20 +485,6 @@
                             order="first, before KotlinCompletionContributor"/>
 
     <renamePsiElementProcessor implementation="org.jetbrains.android.refactoring.renaming.ResourceReferenceRenameProcessor" order="first"/>
-=======
-    <defaultLiveTemplates file="liveTemplates/Android.xml"/>
-    <defaultLiveTemplates file="liveTemplates/AndroidComments.xml"/>
-    <defaultLiveTemplates file="liveTemplates/AndroidLog.xml"/>
-    <defaultLiveTemplates file="liveTemplates/AndroidParcelable.xml"/>
-    <defaultLiveTemplates file="liveTemplates/AndroidTesting.xml"/>
-    <defaultLiveTemplates file="liveTemplates/AndroidXML.xml"/>
-
-    <completion.contributor language="JAVA" implementationClass="org.jetbrains.android.AndroidJavaCompletionContributor" order="first"/>
-    <completion.contributor language="JAVA" implementationClass="org.jetbrains.android.inspections.ResourceTypeCompletionContributor"
-                            id="resourceTypeCompletion" order="after javaBasic2ClassName"/>
-    <completion.contributor language="TEXT" implementationClass="com.android.tools.idea.run.AndroidActivityAliasCompletionContributor" order="first"/>
-
->>>>>>> f305d7b8
     <renamePsiElementProcessor implementation="org.jetbrains.android.AndroidResourceRenameResourceProcessor" order="first"/>
     <renamePsiElementProcessor implementation="org.jetbrains.android.AndroidApplicationPackageRenameProcessor" order="first"/>
 
@@ -673,19 +550,12 @@
       <category>Android</category>
     </intentionAction>
 
-<<<<<<< HEAD
     <daemon.intentionActionFilter implementation="org.jetbrains.android.intentions.AndroidIntentionActionFilter" />
 
-=======
->>>>>>> f305d7b8
     <localInspection language="JAVA" shortName="AndroidNonConstantResIdsInSwitch" bundle="messages.AndroidBundle"
                      key="android.inspections.non.constant.res.ids.in.switch.name" groupKey="android.inspections.group.name"
                      enabledByDefault="true" level="ERROR"
                      implementationClass="org.jetbrains.android.inspections.AndroidNonConstantResIdsInSwitchInspection"/>
-<<<<<<< HEAD
-=======
-
->>>>>>> f305d7b8
 
 
     <globalInspection hasStaticDescription="true" shortName="AndroidLintBrokenIterator" displayName="Broken Iterator" bundle="messages.AndroidBundle" enabledByDefault="true" level="WARNING" implementationClass="com.android.tools.idea.lint.AndroidLintBrokenIteratorInspection"/>
@@ -701,10 +571,6 @@
     <project.converterProvider implementation="org.jetbrains.android.converter.AndroidModuleConverterProvider"/>
     <project.converterProvider implementation="org.jetbrains.android.converter.AndroidModuleToJavaModuleConverterProvider"/>
     <project.converterProvider implementation="org.jetbrains.android.converter.AndroidProguardOptionsConverterProvider"/>
-<<<<<<< HEAD
-=======
-    <annotator language="JAVA" implementationClass="org.jetbrains.android.AndroidColorAnnotator" order="first"/>
->>>>>>> f305d7b8
     <externalAnnotator language="JAVA" implementationClass="org.jetbrains.android.AndroidJavaResourceExternalAnnotator"/>
 
     <facet.toolWindow id="Logcat"
@@ -731,10 +597,6 @@
                       secondary="true"
                       icon="StudioIcons.Shell.ToolWindows.CAPTURES"
                       factoryClass="com.android.tools.idea.profiling.view.CapturesToolWindowFactory"/>
-<<<<<<< HEAD
-=======
-    <applicationService serviceImplementation="com.android.tools.idea.gradle.project.settings.AndroidStudioGradleIdeSettings"/>
->>>>>>> f305d7b8
     <projectService serviceImplementation="com.android.tools.idea.gradle.plugin.AndroidPluginVersionUpdater"/>
     <projectService serviceImplementation="com.android.tools.idea.project.AndroidProjectBuildNotifications"/>
     <projectService serviceImplementation="com.android.tools.idea.gradle.variant.view.BuildVariantView"/>
@@ -760,10 +622,6 @@
     <projectService serviceImplementation="com.android.tools.idea.gradle.project.build.GradleBuildState"/>
     <projectService serviceImplementation="com.android.tools.idea.project.AndroidNotification"/>
     <projectService serviceImplementation="com.android.tools.idea.project.AndroidKtsSupportNotification"/>
-<<<<<<< HEAD
-=======
-    <projectService serviceImplementation="com.android.tools.idea.project.IndexingSuspender"/>
->>>>>>> f305d7b8
     <projectService serviceImplementation="com.android.tools.idea.gradle.project.sync.setup.module.common.DependencySetupIssues"/>
     <projectService serviceImplementation="com.android.tools.idea.gradle.project.sync.messages.GradleSyncMessages"/>
     <projectService serviceImplementation="com.android.tools.idea.structure.dialog.ProjectStructureConfigurable"/>
@@ -771,11 +629,8 @@
     <projectService serviceImplementation="com.android.tools.idea.run.DevicePickerStateService" />
     <projectService serviceImplementation="com.android.tools.idea.stats.RunStatsService" />
     <projectService serviceImplementation="com.android.tools.idea.run.DeploymentService" />
-<<<<<<< HEAD
-=======
     <postStartupActivity implementation="com.android.tools.idea.deploy.DeployActionsInitializer"/>
 
->>>>>>> f305d7b8
 
     <projectService serviceImplementation="com.android.tools.idea.run.profiler.CpuProfilerConfigsState" />
     <projectService serviceImplementation="com.android.tools.idea.gradle.project.build.compiler.AndroidGradleBuildConfiguration"/>
@@ -835,15 +690,10 @@
 
 
     <usageTargetProvider implementation="org.jetbrains.android.AndroidUsagesTargetProvider"/>
-<<<<<<< HEAD
     <renameHandler implementation="org.jetbrains.android.AndroidRenameHandler" order="first" id="androidRenameHandler"/>
     <elementDescriptionProvider implementation="org.jetbrains.android.ResourceFieldElementWrapper$DescriptionProvider" />
     <renameHandler implementation="org.jetbrains.android.refactoring.renaming.ResourceRenameHandler" order="first, before androidRenameHandler"/>
     <elementDescriptionProvider implementation="com.android.tools.idea.res.psi.ResourceReferencePsiElement$ResourceReferencePsiElementDescriptorProvider"/>
-=======
-    <renameHandler implementation="org.jetbrains.android.AndroidRenameHandler" order="first"/>
-    <elementDescriptionProvider implementation="org.jetbrains.android.ResourceFieldElementWrapper$DescriptionProvider" />
->>>>>>> f305d7b8
     <renameInputValidator implementation="com.android.tools.idea.gradle.refactoring.GradleAwareSourceRootRenameValidator"/>
 
     <codeInsight.unresolvedReferenceQuickFixProvider implementation="org.jetbrains.android.inspections.AndroidResourceQuickFixProvider"/>
@@ -883,13 +733,8 @@
     <editorNotificationProvider implementation="com.android.tools.idea.editors.manifest.StaleManifestNotificationProvider"/>
     <editorNotificationProvider implementation="com.android.tools.idea.editors.AttachAndroidSdkSourcesNotificationProvider"/>
 
-<<<<<<< HEAD
     <compileServer.plugin classpath="jps/android-jps-plugin.jar;android-common.jar;build-common.jar;android-rt.jar;android-extensions-ide.jar;sdk-common.jar"/>
     <compileServer.plugin classpath="repository.jar;sdklib.jar;jarutils.jar;layoutlib-api.jar;manifest-merger.jar"/>
-=======
-    <compileServer.plugin classpath="jps/android-jps-plugin.jar;android-common.jar;build-common.jar;android-rt.jar;android-extensions-ide.jar;sdk-common-26.5.0.2.jar;common-26.5.0.jar"/>
-    <compileServer.plugin classpath="repository-26.5.0.jar;sdklib-26.5.0.jar;jarutils.jar;layoutlib-api-26.5.0.jar;manifest-merger-26.5.0.jar"/>
->>>>>>> f305d7b8
     <buildProcess.parametersProvider implementation="org.jetbrains.android.compiler.AndroidBuildProcessParametersProvider"/>
 
     <inlineActionHandler implementation="org.jetbrains.android.refactoring.AndroidInlineStyleHandler"/>
@@ -906,7 +751,6 @@
     <spellchecker.bundledDictionaryProvider implementation="org.jetbrains.android.spellchecker.AndroidBundledDictionaryProvider"/>
     <projectStructureDetector implementation="org.jetbrains.android.newProject.AndroidProjectStructureDetector"/>
     <resolveScopeProvider implementation="org.jetbrains.android.AndroidSdkResolveScopeProvider"/>
-<<<<<<< HEAD
     <codeInsight.lineMarkerProvider language="JAVA"
                                     implementationClass="org.jetbrains.android.AndroidGotoRelatedLineMarkerProvider"/>
     <codeInsight.lineMarkerProvider language="kotlin"
@@ -914,10 +758,6 @@
     <codeInsight.lineMarkerProvider language="XML"
                                     implementationClass="org.jetbrains.android.AndroidGotoRelatedLineMarkerProvider"/>
 
-=======
-    <gotoRelatedProvider implementation="org.jetbrains.android.AndroidGotoRelatedProvider"/>
-    <codeInsight.lineMarkerProvider language="JAVA" implementationClass="org.jetbrains.android.AndroidLineMarkerProvider"/>
->>>>>>> f305d7b8
     <implicitUsageProvider implementation="org.jetbrains.android.AndroidClassMembersImplicitUsagesProvider"/>
     <spellchecker.support language="TEXT" implementationClass="org.jetbrains.android.spellchecker.AndroidTextSpellcheckingStrategy" order="first"/>
     <spellchecker.support language="Properties" implementationClass="org.jetbrains.android.spellchecker.AndroidTextSpellcheckingStrategy" order="first"/>
@@ -938,7 +778,7 @@
     <applicationService serviceImplementation="com.android.tools.idea.logcat.output.LogcatOutputSettings" />
 
     <virtualFileSystem key="android-dummy" implementationClass="com.android.tools.idea.editors.AndroidFakeFileSystem"/>
-    <virtualFileSystem key="apk" implementationClass="com.android.tools.idea.apk.viewer.ApkFileSystem"/>
+    <virtualFileSystem key="apk" implementationClass="com.android.tools.idea.apk.viewer.ApkFileSystem" physical="true"/>
     <generatedSourcesFilter implementation="com.android.tools.idea.gradle.roots.AndroidGeneratedSourcesFilter"/>
     <renameHandler implementation="com.android.tools.idea.gradle.refactoring.GradleRenameModuleHandler" order="last"/>
     <codeInsight.unresolvedReferenceQuickFixProvider
@@ -963,15 +803,12 @@
 
     <projectImportProvider implementation="com.android.tools.idea.gradle.project.importing.AndroidGradleProjectImportProvider"/>
     <projectImportBuilder implementation="com.android.tools.idea.gradle.project.importing.AndroidGradleProjectImportProvider$AndroidGradleImportBuilder"/>
-<<<<<<< HEAD
     <consoleFilterProvider implementation="com.android.tools.idea.gradle.project.build.output.GenericFileFilterProvider"
                            order="first"/>
     <fileBasedIndex implementation="com.android.tools.idea.databinding.index.BindingXmlIndex"/>
     <projectStructureDetector implementation="com.android.tools.idea.apk.debugging.KotlinProjectStructureDetector" />
-=======
 
     <runningApplicationUpdaterProvider implementation="com.android.tools.idea.run.ui.ApplyChangesAction$UpdaterProvider"/>
->>>>>>> f305d7b8
   </extensions>
 
   <projectListeners>
@@ -1002,20 +839,10 @@
                     interface="com.android.tools.idea.gradle.project.sync.setup.post.ModuleSetupStep"/>
     <extensionPoint qualifiedName="com.android.gradle.sync.postSyncProjectCleanupStep"
                     interface="com.android.tools.idea.gradle.project.sync.setup.post.ProjectCleanupStep"/>
-<<<<<<< HEAD
-=======
-    <extensionPoint qualifiedName="com.android.gradle.sync.extraGradleSyncJavaModels"
-                    interface="com.android.tools.idea.gradle.project.sync.ng.ExtraGradleSyncJavaModels"/>
->>>>>>> f305d7b8
     <extensionPoint qualifiedName="com.android.gradle.sync.forcedPluginVersionUpgradeStep"
                     interface="com.android.tools.idea.gradle.project.sync.setup.post.upgrade.ForcedPluginVersionUpgradeStep"/>
     <extensionPoint qualifiedName="com.android.gradle.sync.recommendedPluginVersionUpgradeStep"
                     interface="com.android.tools.idea.gradle.project.sync.setup.post.upgrade.RecommendedPluginVersionUpgradeStep"/>
-<<<<<<< HEAD
-=======
-    <extensionPoint qualifiedName="com.android.gradle.sync.extraGradleSyncAndroidModels"
-                    interface="com.android.tools.idea.gradle.project.sync.ng.ExtraGradleSyncAndroidModels"/>
->>>>>>> f305d7b8
     <extensionPoint qualifiedName="com.android.captureType" interface="com.android.tools.idea.profiling.capture.CaptureType"/>
     <extensionPoint qualifiedName="com.android.gradle.sync.syncErrorHandler"
                     interface="com.android.tools.idea.gradle.project.sync.errors.SyncErrorHandler"/>
@@ -1050,11 +877,6 @@
     <extensionPoint qualifiedName="org.jetbrains.android.uipreview.viewLoaderExtension"
                     interface="org.jetbrains.android.uipreview.ViewLoaderExtension"
                     area="IDEA_PROJECT"/>
-<<<<<<< HEAD
-=======
-    <extensionPoint qualifiedName="com.android.tools.idea.npw.template.convertJavaToKotlinProvider"
-                    interface="com.android.tools.idea.npw.template.ConvertJavaToKotlinProvider" />
->>>>>>> f305d7b8
     <extensionPoint qualifiedName="com.android.tools.idea.ui.guiTestingStatusProvider"
                     interface="com.android.tools.idea.ui.GuiTestingStatusProvider"
                     dynamic="false"/>
@@ -1068,11 +890,8 @@
                     interface="com.android.tools.idea.lang.databinding.DataBindingExpressionSupport"/>
     <extensionPoint qualifiedName="com.android.tools.idea.databinding.dataBindingSupport"
                     interface="com.android.tools.idea.databinding.DataBindingSupport"/>
-<<<<<<< HEAD
     <extensionPoint qualifiedName="com.android.tools.idea.wizard.template.wizardTemplateProvider"
                     interface="com.android.tools.idea.wizard.template.WizardTemplateProvider"/>
-=======
->>>>>>> f305d7b8
   </extensionPoints>
 
   <extensions defaultExtensionNs="com.android.tools.idea.explorer">
@@ -1084,11 +903,7 @@
     <moduleDescriptionProvider implementation="com.android.tools.idea.npw.module.NewAndroidModuleDescriptionProvider"/>
     <moduleDescriptionProvider implementation="com.android.tools.idea.npw.dynamicapp.NewDynamicAppModuleDescriptionProvider"/>
     <moduleDescriptionProvider implementation="com.android.tools.idea.npw.benchmark.NewBenchmarkModuleDescriptionProvider"/>
-<<<<<<< HEAD
     <moduleDescriptionProvider implementation="com.android.tools.idea.npw.java.NewLibraryModuleDescriptionProvider"/>
-=======
-    <moduleDescriptionProvider implementation="com.android.tools.idea.npw.java.NewJavaModuleDescriptionProvider"/>
->>>>>>> f305d7b8
   </extensions>
   <extensions defaultExtensionNs="org.jetbrains.android.actions">
     <newResourceCreationHandler
@@ -1166,9 +981,7 @@
   <!-- Begin new deployment target selection -->
 
   <actions>
-<<<<<<< HEAD
-    <action id="DeviceAndSnapshotComboBox" class="com.android.tools.idea.run.deployment.DeviceAndSnapshotComboBoxAction"
-            text="Select Device">
+    <action id="DeviceAndSnapshotComboBox" class="com.android.tools.idea.run.deployment.DeviceAndSnapshotComboBoxAction">
       <add-to-group group-id="RunMenu" relative-to-action="editRunConfigurations" anchor="after"/>
       <add-to-group group-id="ToolbarRunGroup" relative-to-action="RunConfiguration" anchor="after"/>
 
@@ -1184,28 +997,6 @@
     <executionTargetProvider implementation="com.android.tools.idea.run.deployment.DeviceAndSnapshotExecutionTargetProvider"/>
     <projectService serviceImplementation="com.android.tools.idea.run.deployment.AsyncDevicesGetter"/>
   </extensions>
-=======
-    <action id="DeviceAndSnapshotComboBox" class="com.android.tools.idea.run.deployment.DeviceAndSnapshotComboBoxAction">
-      <add-to-group group-id="ToolbarRunGroup" relative-to-action="RunConfiguration" anchor="after"/>
-    </action>
-  </actions>
-
-  <extensions defaultExtensionNs="com.android.run">
-    <deployTargetProvider implementation="com.android.tools.idea.run.deployment.DeviceAndSnapshotComboBoxTargetProvider"/>
-  </extensions>
-
-  <extensions defaultExtensionNs="com.intellij">
-    <executionTargetProvider implementation="com.android.tools.idea.run.deployment.DeviceAndSnapshotExecutionTargetProvider"/>
-    <projectService serviceImplementation="com.android.tools.idea.run.deployment.AsyncDevicesGetter"/>
-  </extensions>
-
-  <!-- End new deployment target selection -->
-
-  <extensions defaultExtensionNs="com.android.run">
-    <deployTargetProvider implementation="com.android.tools.idea.run.editor.ShowChooserTargetProvider"/>
-    <deployTargetProvider implementation="com.android.tools.idea.run.editor.UsbDeviceTargetProvider"/>
-    <deployTargetProvider implementation="com.android.tools.idea.run.editor.EmulatorTargetProvider"/>
->>>>>>> f305d7b8
 
   <!-- End new deployment target selection -->
 
@@ -1213,7 +1004,7 @@
     <androidDebugger implementation="com.android.tools.idea.run.editor.AndroidJavaDebugger"/>
   </extensions>
 
-<<<<<<< HEAD
+  <!-- FIXME-ank2: this code was deleted in JB master
   <extensions defaultExtensionNs="com.intellij">
     <applicationConfigurable parentId="preferences.general"
                              displayName="Memory Settings"
@@ -1224,9 +1015,8 @@
   <extensions defaultExtensionNs="com.android.tools.idea.wizard.template">
     <wizardTemplateProvider implementation="com.android.tools.idea.wizard.template.impl.WizardTemplateProviderImpl" />
   </extensions>
-
-=======
->>>>>>> f305d7b8
+  -->
+
   <module-components>
     <component>
       <implementation-class>com.android.tools.idea.databinding.DataBindingModuleComponent</implementation-class>
