--- conflicted
+++ resolved
@@ -233,16 +233,6 @@
       <add-to-group group-id="RefactoringMenu"/>
     </action>
     <action id="Android.TraceViewSearch" text="TraceView Search" class="com.android.tools.idea.editors.vmtrace.VmTraceEditorSearchAction" use-shortcut-of="Find"/>
-<<<<<<< HEAD
-=======
-    <action id="HelpTopics" class="com.android.tools.idea.actions.MeetAndroidStudioHelpAction" overrides="true"/>
-    <action class="com.intellij.ide.actions.HelpTopicsAction" id="IntelliJ.HelpTopics" text="IntelliJ IDEA Help">
-      <add-to-group group-id="HelpMenu" anchor="after" relative-to-action="HelpTopics" />
-    </action>
-    <action class="com.android.tools.idea.actions.license.ShowLicensesUsedAction" id="Android.ShowLicenses">
-      <add-to-group group-id="HelpMenu" anchor="before" relative-to-action="Help.KeymapReference" />
-    </action>
->>>>>>> 25fd05db
     <action class="com.android.tools.idea.actions.AndroidShowThemeEditor" id="Android.ShowThemeEditor">
       <add-to-group group-id="AndroidToolsGroup" anchor="last"/>
     </action>
