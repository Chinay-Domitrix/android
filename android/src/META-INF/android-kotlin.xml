--- conflicted
+++ resolved
@@ -33,16 +33,6 @@
                          level="WEAK WARNING"
                          language="kotlin" />
 
-<<<<<<< HEAD
-        <localInspection implementationClass="org.jetbrains.kotlin.android.inspection.IncorrectScopeInspection"
-                         displayName="Unresolved reference, in wrong test scope"
-                         groupName="Kotlin Android"
-                         enabledByDefault="true"
-                         level="ERROR"
-                         language="kotlin" />
-
-=======
->>>>>>> f9271265
         <intentionAction>
             <className>org.jetbrains.kotlin.android.intention.KotlinAndroidAddStringResource</className>
             <category>Kotlin Android</category>
