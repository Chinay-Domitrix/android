--- conflicted
+++ resolved
@@ -4,11 +4,7 @@
   <description>
     Supports the development of Open Handset Alliance Android applications with IntelliJ IDEA.
   </description>
-<<<<<<< HEAD
-  <version>10.1.1.0</version>
-=======
-  <version>10.1.0</version>
->>>>>>> 134b8e19
+  <version>10.1.2.0</version>
   <vendor>JetBrains</vendor>
 
   <depends>JUnit</depends>
