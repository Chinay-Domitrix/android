/*
 * Copyright (C) 2018 The Android Open Source Project
 *
 * Licensed under the Apache License, Version 2.0 (the "License");
 * you may not use this file except in compliance with the License.
 * You may obtain a copy of the License at
 *
 *      http://www.apache.org/licenses/LICENSE-2.0
 *
 * Unless required by applicable law or agreed to in writing, software
 * distributed under the License is distributed on an "AS IS" BASIS,
 * WITHOUT WARRANTIES OR CONDITIONS OF ANY KIND, either express or implied.
 * See the License for the specific language governing permissions and
 * limitations under the License.
 */
package com.android.tools.idea.logcat;

import com.android.ddmlib.AndroidDebugBridge;
import com.android.tools.idea.adb.AdbService;
import com.android.tools.idea.ddms.DevicePanel;
import com.google.common.util.concurrent.FutureCallback;
import com.google.common.util.concurrent.Futures;
import com.google.common.util.concurrent.ListenableFuture;
import com.intellij.ProjectTopics;
import com.intellij.execution.ui.ConsoleView;
import com.intellij.execution.ui.ConsoleViewContentType;
import com.intellij.execution.ui.RunContentManager;
import com.intellij.facet.ProjectFacetManager;
import com.intellij.openapi.application.ApplicationManager;
import com.intellij.openapi.diagnostic.Logger;
import com.intellij.openapi.module.Module;
import com.intellij.openapi.project.DumbAware;
import com.intellij.openapi.project.Project;
import com.intellij.openapi.roots.ModuleRootEvent;
import com.intellij.openapi.roots.ModuleRootListener;
import com.intellij.openapi.ui.Messages;
import com.intellij.openapi.util.Comparing;
import com.intellij.openapi.util.Key;
import com.intellij.openapi.wm.ToolWindow;
import com.intellij.openapi.wm.ToolWindowFactory;
import com.intellij.openapi.wm.ToolWindowManager;
import com.intellij.openapi.wm.ex.ToolWindowManagerListener;
import com.intellij.ui.content.Content;
import com.intellij.ui.content.ContentManager;
import com.intellij.util.concurrency.EdtExecutorService;
import com.intellij.util.messages.MessageBusConnection;
import java.io.File;
import java.util.List;
import org.jetbrains.android.facet.AndroidFacet;
import org.jetbrains.android.maven.AndroidMavenUtil;
import org.jetbrains.android.sdk.AndroidPlatform;
import org.jetbrains.android.sdk.AndroidSdkUtils;
import org.jetbrains.android.util.AndroidBundle;
import org.jetbrains.annotations.NotNull;
import org.jetbrains.annotations.Nullable;

public final class AndroidLogcatToolWindowFactory implements ToolWindowFactory, DumbAware {
  public static final Key<DevicePanel> DEVICES_PANEL_KEY = Key.create("DevicePanel");

  @Override
  public void createToolWindowContent(@NotNull Project project, @NotNull ToolWindow toolWindow) {
    // In order to use the runner layout ui, the runner infrastructure needs to be initialized.
    // Otherwise it is not possible to for example drag one of the tabs out of the tool window.
    // The object that needs to be created is the content manager of the execution manager for this project.
    RunContentManager.getInstance(project);

    toolWindow.setAvailable(true);
    toolWindow.setToHideOnEmptyContent(true);

    LogcatPanel logcatPanel = new LogcatPanel(project, toolWindow);
    AndroidLogcatView logcatView = logcatPanel.getLogcatView();

    MessageBusConnection busConnection = project.getMessageBus().connect(toolWindow.getDisposable());
    busConnection.subscribe(ProjectTopics.PROJECT_ROOTS, new MyAndroidPlatformListener(logcatView));
    busConnection.subscribe(ToolWindowManagerListener.TOPIC, new MyToolWindowManagerListener(project, logcatView));

    ContentManager contentManager = toolWindow.getContentManager();
    Content c = contentManager.getFactory().createContent(logcatPanel, "", true);

    // Store references to the logcat & device panel views, so that these views can be retrieved directly from
    // the DDMS tool window. (e.g. to clear logcat before a launch, select a particular device, etc)
    c.putUserData(AndroidLogcatView.ANDROID_LOGCAT_VIEW_KEY, logcatView);
    c.putUserData(DEVICES_PANEL_KEY, logcatPanel.getDevicePanel());

    contentManager.addContent(c);

    ApplicationManager.getApplication().invokeLater(() -> {
      logcatView.activate();
      ToolWindow window = ToolWindowManager.getInstance(project).getToolWindow(getToolWindowId());
      if (window != null && window.isVisible()) {
        ConsoleView console = logcatView.getLogConsole().getConsole();
        if (console != null) {
          checkFacetAndSdk(project, console);
        }
      }
    }, project.getDisposed());

    File adb = AndroidSdkUtils.getAdb(project);
    if (adb == null) {
      return;
    }

    logcatPanel.setLoadingText("Initializing ADB");
    logcatPanel.startLoading();

    ListenableFuture<AndroidDebugBridge> future = AdbService.getInstance().getDebugBridge(adb);
    Futures.addCallback(future, new FutureCallback<AndroidDebugBridge>() {
      @Override
      public void onSuccess(@Nullable AndroidDebugBridge bridge) {
        Logger.getInstance(AndroidLogcatToolWindowFactory.class).info("Successfully obtained debug bridge");
        logcatPanel.stopLoading();
      }

      @Override
      public void onFailure(@NotNull Throwable t) {
        logcatPanel.stopLoading();

        Logger.getInstance(AndroidLogcatToolWindowFactory.class).info("Unable to obtain debug bridge", t);
        Messages.showErrorDialog(AdbService.getDebugBridgeDiagnosticErrorMessage(t, adb), "ADB Connection Error");
      }
    }, EdtExecutorService.getInstance());
  }

  private static final class MyToolWindowManagerListener implements ToolWindowManagerListener {
    private final Project myProject;
    private final AndroidLogcatView myLogcatView;

    private boolean myToolWindowVisible;

    private MyToolWindowManagerListener(@NotNull Project project, @NotNull AndroidLogcatView logcatView) {
      myProject = project;
      myLogcatView = logcatView;
    }

    @Override
    public void stateChanged(@NotNull ToolWindowManager toolWindowManager) {
      ToolWindow window = toolWindowManager.getToolWindow("Logcat");
      if (window == null) {
        return;
      }

      boolean visible = window.isVisible();
      if (myToolWindowVisible == visible) {
        return;
      }

      myToolWindowVisible = visible;
      myLogcatView.activate();

      if (!visible) {
        return;
      }

      ConsoleView consoleView = myLogcatView.getLogConsole().getConsole();

      if (consoleView == null) {
        return;
      }

      checkFacetAndSdk(myProject, consoleView);
    }
  }

  @NotNull
  public static String getToolWindowId() {
    return "Logcat";
  }

  private static void checkFacetAndSdk(Project project, @NotNull final ConsoleView console) {
    final List<AndroidFacet> facets = ProjectFacetManager.getInstance(project).getFacets(AndroidFacet.ID);

    if (facets.isEmpty()) {
      console.clear();
      console.print(AndroidBundle.message("android.logcat.no.android.facets.error"), ConsoleViewContentType.ERROR_OUTPUT);
      return;
    }

    final AndroidFacet facet = facets.get(0);
<<<<<<< HEAD
    AndroidPlatform platform = facet.getAndroidPlatform();
=======
    AndroidPlatform platform = AndroidPlatform.getInstance(facet.getModule());
>>>>>>> c50c8b87
    if (platform == null) {
      console.clear();
      final Module module = facet.getModule();

      if (!AndroidMavenUtil.isMavenizedModule(module)) {
        console.print("Please ", ConsoleViewContentType.ERROR_OUTPUT);
        console.printHyperlink("configure", p -> AndroidSdkUtils.openModuleDependenciesConfigurable(module));
        console.print(" Android SDK\n", ConsoleViewContentType.ERROR_OUTPUT);
      }
      else {
        console.print(AndroidBundle.message("android.maven.cannot.parse.android.sdk.error", module.getName()) + '\n',
                      ConsoleViewContentType.ERROR_OUTPUT);
      }
    }
  }

  private static class MyAndroidPlatformListener implements ModuleRootListener {
    private final Project myProject;
    private final AndroidLogcatView myView;

    private AndroidPlatform myPrevPlatform;

    private MyAndroidPlatformListener(@NotNull AndroidLogcatView view) {
      myProject = view.getProject();
      myView = view;
      myPrevPlatform = getPlatform();
    }

    @Override
    public void rootsChanged(@NotNull ModuleRootEvent event) {
      final ToolWindow window = ToolWindowManager.getInstance(myProject).getToolWindow(getToolWindowId());
      if (window == null) {
        return;
      }

      if (window.isDisposed() || !window.isVisible()) {
        return;
      }

      AndroidPlatform newPlatform = getPlatform();

      if (!Comparing.equal(myPrevPlatform, newPlatform)) {
        myPrevPlatform = newPlatform;
        ApplicationManager.getApplication().invokeLater(() -> {
          if (!window.isDisposed() && window.isVisible()) {
            myView.activate();
          }
        });
      }
    }

    @Nullable
    private AndroidPlatform getPlatform() {
      AndroidPlatform newPlatform = null;
      final List<AndroidFacet> facets = ProjectFacetManager.getInstance(myProject).getFacets(AndroidFacet.ID);
      if (!facets.isEmpty()) {
        final AndroidFacet facet = facets.get(0);
<<<<<<< HEAD
        newPlatform = facet.getAndroidPlatform();
=======
        newPlatform = AndroidPlatform.getInstance(facet.getModule());
>>>>>>> c50c8b87
      }
      return newPlatform;
    }
  }
}<|MERGE_RESOLUTION|>--- conflicted
+++ resolved
@@ -176,11 +176,7 @@
     }
 
     final AndroidFacet facet = facets.get(0);
-<<<<<<< HEAD
-    AndroidPlatform platform = facet.getAndroidPlatform();
-=======
     AndroidPlatform platform = AndroidPlatform.getInstance(facet.getModule());
->>>>>>> c50c8b87
     if (platform == null) {
       console.clear();
       final Module module = facet.getModule();
@@ -238,11 +234,7 @@
       final List<AndroidFacet> facets = ProjectFacetManager.getInstance(myProject).getFacets(AndroidFacet.ID);
       if (!facets.isEmpty()) {
         final AndroidFacet facet = facets.get(0);
-<<<<<<< HEAD
-        newPlatform = facet.getAndroidPlatform();
-=======
         newPlatform = AndroidPlatform.getInstance(facet.getModule());
->>>>>>> c50c8b87
       }
       return newPlatform;
     }
