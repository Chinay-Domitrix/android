--- conflicted
+++ resolved
@@ -438,15 +438,10 @@
     }
 
     @Override
-<<<<<<< HEAD
-    public void actionPerformed(AnActionEvent e) {
+    public void actionPerformed(@NotNull AnActionEvent e) {
       Project project = myView.myProject;
       AndroidLogcatPreferences preferences = AndroidLogcatPreferences.getInstance(project);
       ConfigureLogcatHeaderDialog dialog = new ConfigureLogcatHeaderDialog(project, preferences, ZoneId.systemDefault());
-=======
-    public void actionPerformed(@NotNull AnActionEvent e) {
-      DialogWrapper dialog = new ConfigureLogcatFormatDialog(myView.myProject);
->>>>>>> ae31a6be
 
       if (dialog.showAndGet()) {
         preferences.LOGCAT_FORMAT_STRING = dialog.getFormat();
