/*
 * Copyright 2000-2012 JetBrains s.r.o.
 *
 * Licensed under the Apache License, Version 2.0 (the "License");
 * you may not use this file except in compliance with the License.
 * You may obtain a copy of the License at
 *
 * http://www.apache.org/licenses/LICENSE-2.0
 *
 * Unless required by applicable law or agreed to in writing, software
 * distributed under the License is distributed on an "AS IS" BASIS,
 * WITHOUT WARRANTIES OR CONDITIONS OF ANY KIND, either express or implied.
 * See the License for the specific language governing permissions and
 * limitations under the License.
 */
package com.android.tools.idea.logcat;

import com.android.ddmlib.Client;
import com.android.ddmlib.ClientData;
import com.android.ddmlib.IDevice;
import com.android.tools.idea.actions.BrowserHelpAction;
import com.android.tools.idea.ddms.DeviceContext;
import com.intellij.diagnostic.logging.LogConsoleBase;
import com.intellij.diagnostic.logging.LogFormatter;
import com.intellij.execution.impl.ConsoleViewImpl;
import com.intellij.execution.ui.ConsoleView;
import com.intellij.icons.AllIcons;
import com.intellij.openapi.Disposable;
import com.intellij.openapi.actionSystem.*;
import com.intellij.openapi.progress.ProgressIndicator;
import com.intellij.openapi.progress.ProgressManager;
import com.intellij.openapi.progress.Task;
import com.intellij.openapi.project.Project;
import com.intellij.openapi.ui.ComboBox;
import com.intellij.openapi.util.Disposer;
import com.intellij.openapi.util.Key;
import com.intellij.openapi.util.text.StringUtil;
import com.intellij.psi.search.GlobalSearchScope;
import com.intellij.ui.ColoredListCellRenderer;
import com.intellij.ui.IdeBorderFactory;
import com.intellij.ui.SideBorder;
import com.intellij.util.ui.UIUtil;
import org.jetbrains.android.util.AndroidBundle;
import org.jetbrains.annotations.NotNull;
import org.jetbrains.annotations.Nullable;

import javax.swing.*;
import java.awt.*;
import java.awt.event.ItemEvent;
import java.awt.event.ItemListener;
import java.util.List;

import static javax.swing.BoxLayout.X_AXIS;

/**
 * A UI panel which wraps a console that prints output from Android's logging system.
 */
public abstract class AndroidLogcatView implements Disposable {
  public static final Key<AndroidLogcatView> ANDROID_LOGCAT_VIEW_KEY = Key.create("ANDROID_LOGCAT_VIEW_KEY");

  static final String SELECTED_APP_FILTER = AndroidBundle.message("android.logcat.filters.selected");
  static final String NO_FILTERS = AndroidBundle.message("android.logcat.filters.none");
  static final String EDIT_FILTER_CONFIGURATION = AndroidBundle.message("android.logcat.filters.edit");

  private final Project myProject;
  private final DeviceContext myDeviceContext;

  private JPanel myPanel;
  private DefaultComboBoxModel myFilterComboBoxModel;

  private volatile IDevice myDevice;
  private final AndroidLogConsole myLogConsole;
  private final FormattedLogLineReceiver myFormattedLogLineReceiver;
  private final AndroidLogFilterModel myLogFilterModel;

  private final IDevice myPreselectedDevice;

  /**
   * A default filter which will always let everything through.
   */
  @NotNull
  private final AndroidLogcatFilter myNoFilter;

  /**
   * Called internally when the device may have changed, or been significantly altered.
   * @param forceReconnect Forces the logcat connection to restart even if the device has not changed.
   */
  private void notifyDeviceUpdated(final boolean forceReconnect) {
    UIUtil.invokeAndWaitIfNeeded(new Runnable() {
      @Override
      public void run() {
        if (myProject.isDisposed()) {
          return;
        }
        if (forceReconnect) {
          if (myDevice != null) {
            AndroidLogcatService.getInstance().removeListener(myDevice, myFormattedLogLineReceiver);
          }
          myDevice = null;
        }
        updateLogConsole();
      }
    });
  }

  @NotNull
  public final Project getProject() {
    return myProject;
  }

  @NotNull
  public final LogConsoleBase getLogConsole() {
    return myLogConsole;
  }

  // TODO: Now that clearLogcat lives in AndroidLogcatService, this should go away using a listener
  // pattern.
  public final void clearLogcat(@Nullable IDevice device) {
    if (device == null) {
      return;
    }

    myLogFilterModel.beginRejectingOldMessages();
    AndroidLogcatService.getInstance().clearLogcat(device, myProject);

    // We check for null, because myLogConsole.clear() depends on myLogConsole.getConsole() not being null
    if (myLogConsole.getConsole() != null) {
      myLogConsole.clear();
    }
  }

  /**
   * Logcat view with device obtained from {@link DeviceContext}
   */
  public AndroidLogcatView(@NotNull final Project project, @NotNull DeviceContext deviceContext) {
    this(project, null, deviceContext);
  }

  private AndroidLogcatView(final Project project, @Nullable IDevice preselectedDevice, @Nullable DeviceContext deviceContext) {
    myDeviceContext = deviceContext;
    myProject = project;
    myPreselectedDevice = preselectedDevice;

    Disposer.register(myProject, this);

    myLogFilterModel =
      new AndroidLogFilterModel() {

        @NotNull
        private AndroidLogcatPreferences getPreferences() {
          return AndroidLogcatPreferences.getInstance(project);
        }

        @Override
        protected void saveLogLevel(String logLevelName) {
          getPreferences().TOOL_WINDOW_LOG_LEVEL = logLevelName;
        }

        @Override
        public String getSelectedLogLevelName() {
          return getPreferences().TOOL_WINDOW_LOG_LEVEL;
        }

        @Override
        protected void saveConfiguredFilterName(String filterName) {
          getPreferences().TOOL_WINDOW_CONFIGURED_FILTER = filterName;
        }
      };

    AndroidLogcatFormatter logFormatter = new AndroidLogcatFormatter(AndroidLogcatPreferences.getInstance(project));
    myLogConsole = new AndroidLogConsole(project, myLogFilterModel, logFormatter);
    myFormattedLogLineReceiver = new FormattedLogLineReceiver() {
      @Override
      protected void receiveFormattedLogLine(@NotNull String line) {
        myLogConsole.addLogLine(line);
      }
    };

    if (preselectedDevice == null && deviceContext != null) {
      DeviceContext.DeviceSelectionListener deviceSelectionListener =
        new DeviceContext.DeviceSelectionListener() {
          @Override
          public void deviceSelected(@Nullable IDevice device) {
            notifyDeviceUpdated(false);
          }

          @Override
          public void deviceChanged(@NotNull IDevice device, int changeMask) {
            if (device == myDevice && ((changeMask & IDevice.CHANGE_STATE) == IDevice.CHANGE_STATE)) {
              notifyDeviceUpdated(true);
            }
          }

          @Override
          public void clientSelected(@Nullable final Client c) {
<<<<<<< HEAD
            AndroidLogcatFilter selected = (AndroidLogcatFilter)myFilterComboBoxModel.getSelectedItem();
            updateDefaultFilters(c != null ? c.getClientData() : null);

            // Attempt to preserve selection as best we can. Often we don't have to do anything,
            // but it's possible an old filter was replaced with an updated version - so, new
            // instance, but the same name.
            if (selected != null && myFilterComboBoxModel.getSelectedItem() != selected) {
              selectFilterByName(selected.getName());
=======
            boolean reselect = myFilterComboBoxModel.getSelectedItem() == mySelectedAppFilter;
            AndroidConfiguredLogFilters.FilterEntry f;
            if (c != null) {
              f = AndroidConfiguredLogFilters.getInstance(myProject).createFilterForClient(c.getClientData());
            }
            else {
              f = new AndroidConfiguredLogFilters.FilterEntry();
            }
            // Replace mySelectedAppFilter
            int index = myFilterComboBoxModel.getIndexOf(mySelectedAppFilter);
            if (index >= 0) {
              myFilterComboBoxModel.removeElementAt(index);
              mySelectedAppFilter = ConfiguredFilter.compile(f, SELECTED_APP_FILTER);
              myFilterComboBoxModel.insertElementAt(mySelectedAppFilter, index);
            }
            if (reselect) {
              myFilterComboBoxModel.setSelectedItem(mySelectedAppFilter);
>>>>>>> cf17ce69
            }
          }
        };
      deviceContext.addListener(deviceSelectionListener, this);
    }

    myNoFilter = new DefaultAndroidLogcatFilter.Builder(NO_FILTERS).build();

    JComponent consoleComponent = myLogConsole.getComponent();

    final ConsoleView console = myLogConsole.getConsole();
    if (console != null) {
      final ActionToolbar toolbar = ActionManager.getInstance().createActionToolbar(ActionPlaces.UNKNOWN,
                                                                                    myLogConsole.getOrCreateActions(), false);
      toolbar.setTargetComponent(console.getComponent());
      final JComponent tbComp1 = toolbar.getComponent();
      myPanel.add(tbComp1, BorderLayout.WEST);
    }

    myPanel.add(consoleComponent, BorderLayout.CENTER);
    Disposer.register(this, myLogConsole);

    updateLogConsole();
  }

  @NotNull
  public final JPanel createSearchComponent() {
    final JPanel panel = new JPanel();
    final ComboBox editFiltersCombo = new ComboBox();
    myFilterComboBoxModel = new DefaultComboBoxModel();
    myFilterComboBoxModel.addElement(myNoFilter);
    myFilterComboBoxModel.addElement(EDIT_FILTER_CONFIGURATION);

    updateDefaultFilters(null);
    updateUserFilters();
    String selectName = AndroidLogcatPreferences.getInstance(myProject).TOOL_WINDOW_CONFIGURED_FILTER;
    if (StringUtil.isEmpty(selectName)) {
      selectName = myDeviceContext != null ? SELECTED_APP_FILTER : NO_FILTERS;
    }
    selectFilterByName(selectName);

    editFiltersCombo.setModel(myFilterComboBoxModel);
    applySelectedFilter();
    // note: the listener is added after the initial call to populate the combo
    // boxes in the above call to updateConfiguredFilters
    editFiltersCombo.addItemListener(new ItemListener() {
      @Nullable private AndroidLogcatFilter myLastSelected;

      @Override
      public void itemStateChanged(ItemEvent e) {
        Object item = e.getItem();
        if (e.getStateChange() == ItemEvent.DESELECTED) {
          if (item instanceof AndroidLogcatFilter) {
            myLastSelected = (AndroidLogcatFilter)item;
          }
        }
        else if (e.getStateChange() == ItemEvent.SELECTED) {

          if (item instanceof AndroidLogcatFilter) {
            applySelectedFilter();
          }
          else {
            assert EDIT_FILTER_CONFIGURATION.equals(item);
            final EditLogFilterDialog dialog =
              new EditLogFilterDialog(AndroidLogcatView.this, myLastSelected == null ? null : myLastSelected.getName());
            dialog.setTitle(AndroidBundle.message("android.logcat.new.filter.dialog.title"));
            if (dialog.showAndGet()) {
              final PersistentAndroidLogFilters.FilterData filterData = dialog.getActiveFilter();
              updateUserFilters();
              if (filterData != null) {
                selectFilterByName(filterData.getName());
              }
            }
            else {
              editFiltersCombo.setSelectedItem(myLastSelected);
            }
          }
        }
      }
    });

    editFiltersCombo.setRenderer(new ColoredListCellRenderer<Object>() {
      @Override
<<<<<<< HEAD
      protected void customizeCellRenderer(JList list, Object value, int index, boolean selected, boolean hasFocus) {
        if (value instanceof AndroidLogcatFilter) {
=======
      protected void customizeCellRenderer(@NotNull JList list, Object value, int index, boolean selected, boolean hasFocus) {
        if (value instanceof ConfiguredFilter) {
>>>>>>> cf17ce69
          setBorder(null);
          append(((AndroidLogcatFilter)value).getName());
        }
        else {
          setBorder(IdeBorderFactory.createBorder(SideBorder.BOTTOM));
          append(value.toString());
        }
      }
    });
    panel.add(editFiltersCombo);

    final JPanel searchComponent = new JPanel();
    searchComponent.setLayout(new BoxLayout(searchComponent, X_AXIS));
    searchComponent.add(myLogConsole.getSearchComponent());
    searchComponent.add(panel);

    return searchComponent;
  }

  protected abstract boolean isActive();

  public final void activate() {
    if (isActive()) {
      updateLogConsole();
    }
    if (myLogConsole != null) {
      myLogConsole.activate();
    }
  }

  private void updateLogConsole() {
    IDevice device = getSelectedDevice();
    if (myDevice != device) {
      AndroidLogcatService androidLogcatService = AndroidLogcatService.getInstance();
      if (myDevice != null) {
        androidLogcatService.removeListener(myDevice, myFormattedLogLineReceiver);
      }
      // We check for null, because myLogConsole.clear() depends on myLogConsole.getConsole() not being null
      if (myLogConsole.getConsole() != null) {
        myLogConsole.clear();
      }
      myLogFilterModel.processingStarted();
      myDevice = device;
      androidLogcatService.addListener(myDevice, myFormattedLogLineReceiver, true);
    }
  }

  @Nullable
  public final IDevice getSelectedDevice() {
    if (myPreselectedDevice != null) {
      return myPreselectedDevice;
    }
    else if (myDeviceContext != null) {
      return myDeviceContext.getSelectedDevice();
    }
    else {
      return null;
    }
  }


  private void applySelectedFilter() {
    final Object filter = myFilterComboBoxModel.getSelectedItem();
    if (filter instanceof AndroidLogcatFilter) {
      ProgressManager.getInstance().run(new Task.Backgroundable(myProject, LogConsoleBase.APPLYING_FILTER_TITLE) {
        @Override
        public void run(@NotNull ProgressIndicator indicator) {
          myLogFilterModel.updateLogcatFilter((AndroidLogcatFilter)filter);
        }
      });
    }
  }

  /**
   * Update the list of filters which are provided by default (selected app and filters provided
   * by plugins). These show up in the top half of the filter pulldown.
   */
  private void updateDefaultFilters(@Nullable ClientData client) {
    int noFilterIndex = myFilterComboBoxModel.getIndexOf(myNoFilter);
    for (int i = 0; i < noFilterIndex; i++) {
      myFilterComboBoxModel.removeElementAt(0);
    }

    int insertIndex = 0;

    DefaultAndroidLogcatFilter.Builder selectedAppFilterBuilder = new DefaultAndroidLogcatFilter.Builder(SELECTED_APP_FILTER);
    if (client != null) {
      selectedAppFilterBuilder.setPid(client.getPid());
    }
    // Even if "client" is null, create a dummy "Selected app" filter as a placeholder which will
    // be replaced when a client is eventually created.
    myFilterComboBoxModel.insertElementAt(selectedAppFilterBuilder.build(), insertIndex++);

    for (LogcatFilterProvider filterProvider : LogcatFilterProvider.EP_NAME.getExtensions()) {
      AndroidLogcatFilter filter = filterProvider.getFilter(client);
      myFilterComboBoxModel.insertElementAt(filter, insertIndex++);
    }
  }


  /**
   * Update the list of filters which have been created by the user. These show up in the bottom
   * half of the filter pulldown.
   */
  private void updateUserFilters() {

    assert myFilterComboBoxModel.getIndexOf(EDIT_FILTER_CONFIGURATION) >= 0;

    int userFiltersStartIndex = myFilterComboBoxModel.getIndexOf(EDIT_FILTER_CONFIGURATION) + 1;
    while (myFilterComboBoxModel.getSize() > userFiltersStartIndex) {
      myFilterComboBoxModel.removeElementAt(userFiltersStartIndex);
    }

    final List<PersistentAndroidLogFilters.FilterData> filters = PersistentAndroidLogFilters.getInstance(myProject).getFilters();
    for (PersistentAndroidLogFilters.FilterData filter : filters) {
      final String name = filter.getName();
      assert name != null; // The UI that creates filters should ensure a name was created

      AndroidLogcatFilter compiled = DefaultAndroidLogcatFilter.compile(filter, name);
      myFilterComboBoxModel.addElement(compiled);
    }
  }

  private void selectFilterByName(String name) {
    for (int i = 0; i < myFilterComboBoxModel.getSize(); i++) {
      Object element = myFilterComboBoxModel.getElementAt(i);
      if (element instanceof AndroidLogcatFilter) {
        if (((AndroidLogcatFilter)element).getName().equals(name)) {
          myFilterComboBoxModel.setSelectedItem(element);
          break;
        }
      }
    }
  }

  @NotNull
  public final JPanel getContentPanel() {
    return myPanel;
  }

  @Override
  public final void dispose() {
    if (myDevice != null) {
      AndroidLogcatService.getInstance().removeListener(myDevice, myFormattedLogLineReceiver);
    }
  }

  private final class MyRestartAction extends AnAction {
    public MyRestartAction() {
      super(AndroidBundle.message("android.restart.logcat.action.text"), AndroidBundle.message("android.restart.logcat.action.description"),
            AllIcons.Actions.Restart);
    }

    @Override
    public void actionPerformed(AnActionEvent e) {
      notifyDeviceUpdated(true);
    }
  }

  private final class MyConfigureLogcatHeaderAction extends AnAction {
    public MyConfigureLogcatHeaderAction() {
      super(AndroidBundle.message("android.configure.logcat.header.text"),
            AndroidBundle.message("android.configure.logcat.header.description"), AllIcons.General.GearPlain);
    }

    @Override
    public void actionPerformed(AnActionEvent e) {
      ConfigureLogcatFormatDialog dialog = new ConfigureLogcatFormatDialog(myProject);
      if (dialog.showAndGet()) {
        myLogConsole.refresh();
      }
    }
  }

<<<<<<< HEAD
  final class AndroidLogConsole extends LogConsoleBase{
    private final RegexFilterComponent myRegexFilterComponent = new RegexFilterComponent("LOG_FILTER_HISTORY", 5);
    private final AndroidLogcatPreferences myPreferences;
=======
  final class AndroidLogConsole extends LogConsoleBase implements AndroidConsoleWriter {
      private final RegexFilterComponent myRegexFilterComponent = new RegexFilterComponent("LOG_FILTER_HISTORY", 5);
      private final AndroidLogcatPreferences myPreferences;
>>>>>>> cf17ce69

    public AndroidLogConsole(Project project, AndroidLogFilterModel logFilterModel, LogFormatter logFormatter) {
      super(project, null, "", false, logFilterModel, GlobalSearchScope.allScope(project), logFormatter);
      ConsoleView console = getConsole();
      if (console instanceof ConsoleViewImpl) {
        ConsoleViewImpl c = ((ConsoleViewImpl)console);
        c.addCustomConsoleAction(new Separator());
        c.addCustomConsoleAction(new MyRestartAction());
        c.addCustomConsoleAction(new MyConfigureLogcatHeaderAction());
        c.addCustomConsoleAction(new Separator());
        c.addCustomConsoleAction(new BrowserHelpAction("logcat", "http://developer.android.com/r/studio-ui/am-logcat.html"));
      }
      myPreferences = AndroidLogcatPreferences.getInstance(project);
      myRegexFilterComponent.setFilter(myPreferences.TOOL_WINDOW_CUSTOM_FILTER);
      myRegexFilterComponent.setIsRegex(myPreferences.TOOL_WINDOW_REGEXP_FILTER);
      myRegexFilterComponent.addRegexListener(new RegexFilterComponent.Listener() {
        @Override
        public void filterChanged(RegexFilterComponent filter) {
          myPreferences.TOOL_WINDOW_CUSTOM_FILTER = filter.getFilter();
          myPreferences.TOOL_WINDOW_REGEXP_FILTER = filter.isRegex();
          myLogFilterModel.updateCustomPattern(filter.getPattern());
        }
      });
    }

    @Override
    public boolean isActive() {
      return AndroidLogcatView.this.isActive();
    }

    public void clearLogcat() {
      AndroidLogcatView.this.clearLogcat(getSelectedDevice());
    }

    @NotNull
    @Override
    protected Component getTextFilterComponent() {
      return myRegexFilterComponent;
    }

    public void addLogLine(@NotNull String line) {
      super.addMessage(line);
    }

    /**
     * Clear the current logs and replay all old messages. This is useful to do if the display
     * format of the logs have changed, for example.
     */
    public void refresh() {
      // Even if we haven't changed any filter, calling this method quickly refreshes the log as a
      // side effect.
      onTextFilterChange();
    }
  }
}<|MERGE_RESOLUTION|>--- conflicted
+++ resolved
@@ -193,7 +193,6 @@
 
           @Override
           public void clientSelected(@Nullable final Client c) {
-<<<<<<< HEAD
             AndroidLogcatFilter selected = (AndroidLogcatFilter)myFilterComboBoxModel.getSelectedItem();
             updateDefaultFilters(c != null ? c.getClientData() : null);
 
@@ -202,25 +201,6 @@
             // instance, but the same name.
             if (selected != null && myFilterComboBoxModel.getSelectedItem() != selected) {
               selectFilterByName(selected.getName());
-=======
-            boolean reselect = myFilterComboBoxModel.getSelectedItem() == mySelectedAppFilter;
-            AndroidConfiguredLogFilters.FilterEntry f;
-            if (c != null) {
-              f = AndroidConfiguredLogFilters.getInstance(myProject).createFilterForClient(c.getClientData());
-            }
-            else {
-              f = new AndroidConfiguredLogFilters.FilterEntry();
-            }
-            // Replace mySelectedAppFilter
-            int index = myFilterComboBoxModel.getIndexOf(mySelectedAppFilter);
-            if (index >= 0) {
-              myFilterComboBoxModel.removeElementAt(index);
-              mySelectedAppFilter = ConfiguredFilter.compile(f, SELECTED_APP_FILTER);
-              myFilterComboBoxModel.insertElementAt(mySelectedAppFilter, index);
-            }
-            if (reselect) {
-              myFilterComboBoxModel.setSelectedItem(mySelectedAppFilter);
->>>>>>> cf17ce69
             }
           }
         };
@@ -304,13 +284,8 @@
 
     editFiltersCombo.setRenderer(new ColoredListCellRenderer<Object>() {
       @Override
-<<<<<<< HEAD
-      protected void customizeCellRenderer(JList list, Object value, int index, boolean selected, boolean hasFocus) {
+      protected void customizeCellRenderer(@NotNull JList list, Object value, int index, boolean selected, boolean hasFocus) {
         if (value instanceof AndroidLogcatFilter) {
-=======
-      protected void customizeCellRenderer(@NotNull JList list, Object value, int index, boolean selected, boolean hasFocus) {
-        if (value instanceof ConfiguredFilter) {
->>>>>>> cf17ce69
           setBorder(null);
           append(((AndroidLogcatFilter)value).getName());
         }
@@ -485,15 +460,9 @@
     }
   }
 
-<<<<<<< HEAD
   final class AndroidLogConsole extends LogConsoleBase{
     private final RegexFilterComponent myRegexFilterComponent = new RegexFilterComponent("LOG_FILTER_HISTORY", 5);
     private final AndroidLogcatPreferences myPreferences;
-=======
-  final class AndroidLogConsole extends LogConsoleBase implements AndroidConsoleWriter {
-      private final RegexFilterComponent myRegexFilterComponent = new RegexFilterComponent("LOG_FILTER_HISTORY", 5);
-      private final AndroidLogcatPreferences myPreferences;
->>>>>>> cf17ce69
 
     public AndroidLogConsole(Project project, AndroidLogFilterModel logFilterModel, LogFormatter logFormatter) {
       super(project, null, "", false, logFilterModel, GlobalSearchScope.allScope(project), logFormatter);
