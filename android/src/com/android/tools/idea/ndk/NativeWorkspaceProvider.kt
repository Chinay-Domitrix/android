/*
 * Copyright (C) 2020 The Android Open Source Project
 *
 * Licensed under the Apache License, Version 2.0 (the "License");
 * you may not use this file except in compliance with the License.
 * You may obtain a copy of the License at
 *
 *      http://www.apache.org/licenses/LICENSE-2.0
 *
 * Unless required by applicable law or agreed to in writing, software
 * distributed under the License is distributed on an "AS IS" BASIS,
 * WITHOUT WARRANTIES OR CONDITIONS OF ANY KIND, either express or implied.
 * See the License for the specific language governing permissions and
 * limitations under the License.
 */
package com.android.tools.idea.ndk

import com.intellij.openapi.extensions.ExtensionPointName
import com.intellij.openapi.module.Module
import com.intellij.openapi.project.Project
import com.intellij.openapi.vfs.VirtualFile
import java.io.File
import java.util.stream.Stream
import kotlin.streams.asSequence
import kotlin.streams.asStream

data class ModuleVariantAbi(val moduleName: String, val variantName: String, val abiName: String)

data class NativeHeaderDir(
  val dir: File,
  /** Whether this header is built-in by Clang compiler. */
  val isBuiltin: Boolean,
  /** Whether this header is specified by user. */
  val isUser: Boolean)

enum class NativeLanguageKind {
  C,
  CPP
}

/** Compiler settings for a native source file. */
data class NativeCompilerSetting(
  /** Which module/variant/abi this setting belongs to. */
  val moduleVariantAbi: ModuleVariantAbi,
  val languageKind: NativeLanguageKind,
  val compilerExe: File,
  val compilerWorkingDir: File,
  val compilerFlags: List<String>,
  val source: VirtualFile
)

/** Provider of native configurations. */
interface NativeWorkspaceProvider {
  companion object {
    private val EP_NAME = ExtensionPointName<NativeWorkspaceProvider>("com.android.tools.idea.ndk.nativeWorkspaceProvider")

    /** Gets additional native files that are not under any source roots for each module. */
<<<<<<< HEAD
    fun getAdditionalNativeFiles(module: Module): Set<VirtualFile> {
      return EP_NAME.extensionList.asSequence().flatMap {
        it.getAdditionalNativeFiles(module)
      }.toSet()
    }

    fun getNativeHeaderDirs(project: Project, moduleVariantAbi: ModuleVariantAbi): Set<NativeHeaderDir> {
      return EP_NAME.extensionList.asSequence().flatMap {
        it.getNativeHeaderDirs(project, moduleVariantAbi)
      }.toSet()
    }

    fun getCompilerSettings(project: Project, filter: (ModuleVariantAbi) -> Boolean): Stream<NativeCompilerSetting> {
      return EP_NAME.extensionList.asSequence()
        .flatMap {
          it.getCompilerSettings(project, filter).asSequence()
        }
        .asStream()
    }

    fun shouldShowInProjectView(module: Module, file: File): Boolean {
      return EP_NAME.extensionList.any { it.shouldShowInProjectView(module, file) }
    }
=======
    fun getAdditionalNativeFiles(module: Module): Set<VirtualFile> =
      EP_NAME.extensionList.asSequence().flatMap {
        it.getAdditionalNativeFiles(module)
      }.toSet()

    fun getNativeHeaderDirs(project: Project, moduleVariantAbi: ModuleVariantAbi): Set<NativeHeaderDir> =
      EP_NAME.extensionList.asSequence().flatMap {
        it.getNativeHeaderDirs(project, moduleVariantAbi)
      }.toSet()

    fun getCompilerSettings(project: Project, filter: (ModuleVariantAbi) -> Boolean): Stream<NativeCompilerSetting> =
      EP_NAME.extensionList.asSequence().flatMap {
        it.getCompilerSettings(project, filter).asSequence()
      }.asStream()

    fun shouldShowInProjectView(module: Module,
                                file: File): Boolean = EP_NAME.extensionList.any { it.shouldShowInProjectView(module, file) }
>>>>>>> de127946
  }

  /** Gets additional native files that are not under any source roots for each module. */
  fun getAdditionalNativeFiles(module: Module): Set<VirtualFile>

  /** Gets union of all include paths for all module/variant/abi that matches the given filter. */
  fun getNativeHeaderDirs(project: Project, moduleVariantAbi: ModuleVariantAbi): Set<NativeHeaderDir>

  /** Gets all compiler settings for all module/variant/abi that matches the given filter. */
  fun getCompilerSettings(project: Project, filter: (ModuleVariantAbi) -> Boolean): Stream<NativeCompilerSetting>

  fun shouldShowInProjectView(module: Module, file: File): Boolean
}
<|MERGE_RESOLUTION|>--- conflicted
+++ resolved
@@ -55,18 +55,15 @@
     private val EP_NAME = ExtensionPointName<NativeWorkspaceProvider>("com.android.tools.idea.ndk.nativeWorkspaceProvider")
 
     /** Gets additional native files that are not under any source roots for each module. */
-<<<<<<< HEAD
-    fun getAdditionalNativeFiles(module: Module): Set<VirtualFile> {
-      return EP_NAME.extensionList.asSequence().flatMap {
+    fun getAdditionalNativeFiles(module: Module): Set<VirtualFile> =
+      EP_NAME.extensionList.asSequence().flatMap {
         it.getAdditionalNativeFiles(module)
       }.toSet()
-    }
 
-    fun getNativeHeaderDirs(project: Project, moduleVariantAbi: ModuleVariantAbi): Set<NativeHeaderDir> {
-      return EP_NAME.extensionList.asSequence().flatMap {
+    fun getNativeHeaderDirs(project: Project, moduleVariantAbi: ModuleVariantAbi): Set<NativeHeaderDir> =
+      EP_NAME.extensionList.asSequence().flatMap {
         it.getNativeHeaderDirs(project, moduleVariantAbi)
       }.toSet()
-    }
 
     fun getCompilerSettings(project: Project, filter: (ModuleVariantAbi) -> Boolean): Stream<NativeCompilerSetting> {
       return EP_NAME.extensionList.asSequence()
@@ -79,25 +76,6 @@
     fun shouldShowInProjectView(module: Module, file: File): Boolean {
       return EP_NAME.extensionList.any { it.shouldShowInProjectView(module, file) }
     }
-=======
-    fun getAdditionalNativeFiles(module: Module): Set<VirtualFile> =
-      EP_NAME.extensionList.asSequence().flatMap {
-        it.getAdditionalNativeFiles(module)
-      }.toSet()
-
-    fun getNativeHeaderDirs(project: Project, moduleVariantAbi: ModuleVariantAbi): Set<NativeHeaderDir> =
-      EP_NAME.extensionList.asSequence().flatMap {
-        it.getNativeHeaderDirs(project, moduleVariantAbi)
-      }.toSet()
-
-    fun getCompilerSettings(project: Project, filter: (ModuleVariantAbi) -> Boolean): Stream<NativeCompilerSetting> =
-      EP_NAME.extensionList.asSequence().flatMap {
-        it.getCompilerSettings(project, filter).asSequence()
-      }.asStream()
-
-    fun shouldShowInProjectView(module: Module,
-                                file: File): Boolean = EP_NAME.extensionList.any { it.shouldShowInProjectView(module, file) }
->>>>>>> de127946
   }
 
   /** Gets additional native files that are not under any source roots for each module. */
