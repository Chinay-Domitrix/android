--- conflicted
+++ resolved
@@ -202,30 +202,6 @@
       assert file != null;
       file.putUserData(DeviceFileId.KEY, fileInfo);
 
-<<<<<<< HEAD
-      TransactionGuard.submitTransaction(myProject, () -> {
-        // This assertions prevent regressions for b/141649841.
-        // The underlying API expects to be called from a write-safe context.
-        // In a tests TestEditorManagerImpl is used instead of FileEditorManagerImpl, which doesn't assert for write action allowed.
-        // therefore we have to do it here.
-        ((TransactionGuardImpl)TransactionGuard.getInstance()).assertWriteActionAllowed();
-        FileType type = FileTypeChooser.getKnownFileTypeOrAssociate(file, myProject);
-        if (type == null) {
-          throw new CancellationException("Operation cancelled by user");
-        }
-
-        // This assertions prevent regressions for b/141649841.
-        // We need to add this assertion because in tests the deletion of a file doesn't trigger some PSI events that call the assertion.
-        ((TransactionGuardImpl)TransactionGuard.getInstance()).assertWriteActionAllowed();
-        FileEditor[] editors = FileEditorManager.getInstance(myProject).openFile(file, focusEditor);
-        if (editors.length == 0) {
-          throw new RuntimeException(String.format("Unable to open file \"%s\" in editor", localPath));
-        }
-        myTemporaryEditorFiles.add(file);
-      });
-
-      return null;
-=======
       SettableFuture<Void> settableFuture = SettableFuture.create();
 
       TransactionGuard.submitTransaction(myProject, () -> {
@@ -255,7 +231,6 @@
       });
 
       return settableFuture;
->>>>>>> bc160620
     });
   }
 
