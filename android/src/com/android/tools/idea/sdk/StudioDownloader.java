/*
 * Copyright (C) 2016 The Android Open Source Project
 *
 * Licensed under the Apache License, Version 2.0 (the "License");
 * you may not use this file except in compliance with the License.
 * You may obtain a copy of the License at
 *
 *      http://www.apache.org/licenses/LICENSE-2.0
 *
 * Unless required by applicable law or agreed to in writing, software
 * distributed under the License is distributed on an "AS IS" BASIS,
 * WITHOUT WARRANTIES OR CONDITIONS OF ANY KIND, either express or implied.
 * See the License for the specific language governing permissions and
 * limitations under the License.
 */
package com.android.tools.idea.sdk;

import com.android.annotations.NonNull;
import com.android.annotations.Nullable;
import com.android.io.CancellableFileIo;
import com.android.repository.api.Checksum;
import com.android.repository.api.Downloader;
import com.android.repository.api.ProgressIndicator;
import com.android.repository.api.SettingsController;
import com.android.sdklib.devices.Storage;
import com.android.tools.idea.progress.StudioProgressIndicatorAdapter;
import com.android.utils.PathUtils;
import com.google.common.annotations.VisibleForTesting;
<<<<<<< HEAD
=======
import com.intellij.openapi.diagnostic.Logger;
>>>>>>> b5f40ffd
import com.intellij.openapi.util.io.FileUtil;
import com.intellij.openapi.util.text.StringUtil;
import com.intellij.util.io.HttpRequests;
import com.intellij.util.io.RequestBuilder;
import com.intellij.util.net.NetUtils;
import java.io.BufferedInputStream;
import java.io.BufferedOutputStream;
import java.io.IOException;
import java.io.InputStream;
import java.io.OutputStream;
import java.net.URL;
import java.nio.file.Files;
import java.nio.file.OpenOption;
import java.nio.file.Path;
import java.nio.file.Paths;
import java.nio.file.StandardCopyOption;
import java.nio.file.StandardOpenOption;
import java.util.Locale;
import org.jetbrains.annotations.NotNull;

/**
 * A {@link Downloader} that uses Studio's {@link HttpRequests} to download files. Saves the file to a temp location and returns a
 * stream from that file.
 */
public class StudioDownloader implements Downloader {
  @VisibleForTesting
  static final String DOWNLOAD_SUFFIX_FN = ".asdownload";

  @Nullable Path mDownloadIntermediatesLocation;

  @VisibleForTesting
  static class DownloadProgressIndicator extends StudioProgressIndicatorAdapter {
    private final String mTargetName;
    private final long mContentLength;
    private final String mTotalDisplaySize;
    private int mCurrentPercentage;
    private long mStartOffset;
    private Storage.Unit mReasonableUnit;

    DownloadProgressIndicator(@NotNull ProgressIndicator wrapped, @NotNull String targetName, long contentLength,
                              long startOffset) {
      super(wrapped);
      mTargetName = targetName;
      if (contentLength > 0) {
        mCurrentPercentage = (int)(mStartOffset / (double)contentLength);
        mContentLength = contentLength;
        mStartOffset = startOffset;
        Storage storage = new Storage(mContentLength);
        mReasonableUnit = storage.getLargestReasonableUnits();
        mTotalDisplaySize = storage.toUiString(1);
        setIndeterminate(false);
      }
      else {
        mCurrentPercentage = 0;
        mContentLength = 0;
        mStartOffset = 0;
        mTotalDisplaySize = null;
        setText(String.format("Downloading $1%s...", mTargetName));
        setIndeterminate(true);
      }
    }

    @Override
    public void setFraction(double fraction) {
      if (isIndeterminate()) {
        return;
      }

      double adjustedFraction = ((mStartOffset + fraction * (mContentLength - mStartOffset)) / mContentLength);
      super.setFraction(adjustedFraction);

      checkCanceled();
      int percentage = (int)(adjustedFraction * 100);
      if (percentage == mCurrentPercentage) {
        return; // Do not update too often
      }

      mCurrentPercentage = percentage;
      long downloadedSize = (long)(adjustedFraction * mContentLength);
      double downloadedSizeInReasonableUnits = new Storage(downloadedSize).getPreciseSizeAsUnit(mReasonableUnit);
      setText(String
                .format(Locale.US, "Downloading %1$s (%2$d%%): %3$.1f / %4$s ...", mTargetName, mCurrentPercentage,
                        downloadedSizeInReasonableUnits, mTotalDisplaySize));
    }
  }

  @NotNull private final SettingsController mySettingsController;

  public StudioDownloader() {
    this(StudioSettingsController.getInstance());
  }

  @VisibleForTesting
  StudioDownloader(@NotNull SettingsController settingsController) {
    mySettingsController = settingsController;
  }

  @Override
  @Nullable
  public InputStream downloadAndStream(@NotNull URL url, @NotNull ProgressIndicator indicator)
    throws IOException {
    return downloadAndStreamWithOptions(url, indicator, StandardOpenOption.DELETE_ON_CLOSE);
  }

  @Nullable
  public InputStream downloadAndStreamWithOptions(@NotNull URL url, @NotNull ProgressIndicator indicator, OpenOption... streamOpenOptions)
    throws IOException {
    Path file = downloadFully(url, indicator);
    if (file == null) {
      return null;
    }
<<<<<<< HEAD
    return CancellableFileIo.newInputStream(file, StandardOpenOption.DELETE_ON_CLOSE);
=======
    return CancellableFileIo.newInputStream(file, streamOpenOptions);
>>>>>>> b5f40ffd
  }

  @Override
  public void downloadFully(@NotNull URL url, @NotNull Path target, @Nullable Checksum checksum,
                            @NotNull ProgressIndicator indicator) throws IOException {
    doDownloadFully(url, target, checksum, false, indicator);
  }

  @Override
  public void downloadFullyWithCaching(@NotNull URL url, @NotNull Path target,
                                       @Nullable Checksum checksum,
                                       @NotNull ProgressIndicator indicator) throws IOException {
    doDownloadFully(url, target, checksum, true, indicator);
  }

  @Override
  public void setDownloadIntermediatesLocation(@Nullable Path downloadIntermediatesLocation) {
<<<<<<< HEAD
    mDownloadIntermediatesLocation = downloadIntermediatesLocation;
=======
    try {
      if (downloadIntermediatesLocation != null) {
        PathUtils.createDirectories(downloadIntermediatesLocation);
      }
      mDownloadIntermediatesLocation = downloadIntermediatesLocation;
    }
    catch (IOException exception) {
      Logger.getInstance(StudioDownloader.class).warn("Unable resolve intermediates location", exception);
      // Use the default temp dir.
    }
>>>>>>> b5f40ffd
  }

  private void doDownloadFully(@NotNull URL url, @NotNull Path target, @Nullable Checksum checksum,
                            boolean allowNetworkCaches, @NotNull ProgressIndicator indicator)
    throws IOException {
    if (CancellableFileIo.exists(target) && checksum != null) {
      if (checksum.getValue().equals(Downloader.hash(
        new BufferedInputStream(CancellableFileIo.newInputStream(target)), CancellableFileIo.size(target),
        checksum.getType(), indicator))) {
        return;
      }
    }

    String preparedUrl = prepareUrl(url);
    indicator.logInfo("Downloading " + preparedUrl);
    indicator.setText("Starting download...");
    indicator.setSecondaryText(preparedUrl);
    // We can't pick up the existing studio progress indicator since the one passed in here might be a sub-indicator working over a
    // different range.
    RequestBuilder rb = HttpRequests.request(preparedUrl).productNameAsUserAgent();
    if (mySettingsController.getForceHttp()) {
      // Ensure no default value interferes with the somewhat opposite Studio setting. At the same time, it is not the
      // exact opposite: we do not want to force https just because http is not forced. So only the 'false' case is
      // enacted here.
      rb.forceHttps(false);
    }
    // Whether to allow network caches depends on the semantics of this download request, which is only known
    // to the caller. For example, there are certain requests where caching must not be used, e.g., checks
    // for software updates availability. In that case requests should go directly to the original server
    // and the caller context would pass false. On the other hand, for a large file download which is not
    // expected to change often on the original server, using network caches may beneficial (e.g.,
    // for a considerable number of who are users behind a proxy, such as in a corporate environment).
    rb.tuner(c -> c.setUseCaches(allowNetworkCaches));

    Path interimDownload = getInterimDownloadLocationForTarget(target);
    boolean interimExists = CancellableFileIo.exists(interimDownload);
    if (interimExists) {
      // Partial download isn't exactly about network caching, but it's still an optimization that is put in place
      // for the same reason as network caches, and there are exactly the same cases when it should not be used too.
      // So rely on that flag value here to determine whether to attempt partial download re-use.
      if (allowNetworkCaches) {
        // https://www.w3.org/Protocols/rfc2616/rfc2616-sec14.html#sec14.35
        String rangeHeader = String.format("bytes=%1$s-", CancellableFileIo.size(interimDownload));
        rb.tuner(c -> c.setRequestProperty("Range", rangeHeader));
      }
      else {
        FileUtil.delete(interimDownload);
      }
    }

    rb.connect(request -> {
      // If the range is specified, then the returned content length will be the length of the remaining content to download.
      // To simplify calculations, regard content length invariant: always keep the value as the full content length.
      long startOffset = interimExists ? CancellableFileIo.size(interimDownload) : 0;
      long contentLength = startOffset + request.getConnection().getContentLengthLong();
      DownloadProgressIndicator downloadProgressIndicator = new DownloadProgressIndicator(indicator, target.getFileName().toString(),
                                                                                          contentLength, startOffset);
<<<<<<< HEAD
      Files.createDirectories(interimDownload.getParent());
=======
      PathUtils.createDirectories(interimDownload.getParent());
>>>>>>> b5f40ffd

      try (OutputStream out = new BufferedOutputStream(Files.newOutputStream(interimDownload, StandardOpenOption.APPEND, StandardOpenOption.CREATE))) {
        NetUtils.copyStreamContent(downloadProgressIndicator, request.getInputStream(), out,
                                   request.getConnection().getContentLengthLong());
      }

      try {
<<<<<<< HEAD
        Files.createDirectories(target.getParent());
=======
        PathUtils.createDirectories(target.getParent());
>>>>>>> b5f40ffd
        Files.move(interimDownload, target, StandardCopyOption.REPLACE_EXISTING);
        if (CancellableFileIo.exists(target) && checksum != null) {
          if (!checksum.getValue().equals(Downloader.hash(new BufferedInputStream(CancellableFileIo.newInputStream(target)),
                                               CancellableFileIo.size(target),
                                               checksum.getType(),
                                               indicator))) {
            throw new IllegalStateException("Checksum of the downloaded result didn't match the expected value.");
          }
        }
      }
      catch (Throwable e) {
        if (allowNetworkCaches) {
          indicator.logWarning("This download could not be finalized from the interim state. Retrying without caching.");
          doDownloadFully(url, target, checksum, false, indicator);
          return null;
        }
        else {
          throw e; // Re-throw. There is nothing we can do in this case.
        }
      }
      return target;
    });
  }

  @NonNull
  private Path getInterimDownloadLocationForTarget(@NonNull Path target) {
    if (mDownloadIntermediatesLocation != null) {
      return mDownloadIntermediatesLocation.resolve(target.getFileName().toString() + DOWNLOAD_SUFFIX_FN);
    }
    return target.getFileSystem().getPath(target + DOWNLOAD_SUFFIX_FN);
  }

  @Nullable
  @Override
  public Path downloadFully(@NotNull URL url,
                            @NotNull ProgressIndicator indicator) throws IOException {
    String suffix = url.getPath();
    suffix = suffix.substring(suffix.lastIndexOf('/') + 1);
    Path tempDir =
      mDownloadIntermediatesLocation == null ? Paths.get(System.getProperty("java.io.tmpdir")) : mDownloadIntermediatesLocation;
    Path tempFile = Files.createTempFile(tempDir, suffix, "");
    PathUtils.addRemovePathHook(tempFile);
    downloadFully(url, tempFile, null, indicator);
    return tempFile;
  }

  @VisibleForTesting
  @NotNull
  String prepareUrl(@NotNull URL url) {
    // HttpRequests picks up the network settings from studio directly, however we need to query settings for the
    // custom 'Force HTTP' option coming from the integrated SDK manager and persisted in the Studio-wide settings instance.
    String prepared = url.toExternalForm();
    if (mySettingsController.getForceHttp() && StringUtil.startsWith(prepared, "https:")) {
      prepared = "http:" + prepared.substring(6);
    }
    return prepared;
  }
}<|MERGE_RESOLUTION|>--- conflicted
+++ resolved
@@ -26,10 +26,7 @@
 import com.android.tools.idea.progress.StudioProgressIndicatorAdapter;
 import com.android.utils.PathUtils;
 import com.google.common.annotations.VisibleForTesting;
-<<<<<<< HEAD
-=======
 import com.intellij.openapi.diagnostic.Logger;
->>>>>>> b5f40ffd
 import com.intellij.openapi.util.io.FileUtil;
 import com.intellij.openapi.util.text.StringUtil;
 import com.intellij.util.io.HttpRequests;
@@ -141,11 +138,7 @@
     if (file == null) {
       return null;
     }
-<<<<<<< HEAD
-    return CancellableFileIo.newInputStream(file, StandardOpenOption.DELETE_ON_CLOSE);
-=======
     return CancellableFileIo.newInputStream(file, streamOpenOptions);
->>>>>>> b5f40ffd
   }
 
   @Override
@@ -163,9 +156,6 @@
 
   @Override
   public void setDownloadIntermediatesLocation(@Nullable Path downloadIntermediatesLocation) {
-<<<<<<< HEAD
-    mDownloadIntermediatesLocation = downloadIntermediatesLocation;
-=======
     try {
       if (downloadIntermediatesLocation != null) {
         PathUtils.createDirectories(downloadIntermediatesLocation);
@@ -176,7 +166,6 @@
       Logger.getInstance(StudioDownloader.class).warn("Unable resolve intermediates location", exception);
       // Use the default temp dir.
     }
->>>>>>> b5f40ffd
   }
 
   private void doDownloadFully(@NotNull URL url, @NotNull Path target, @Nullable Checksum checksum,
@@ -234,11 +223,7 @@
       long contentLength = startOffset + request.getConnection().getContentLengthLong();
       DownloadProgressIndicator downloadProgressIndicator = new DownloadProgressIndicator(indicator, target.getFileName().toString(),
                                                                                           contentLength, startOffset);
-<<<<<<< HEAD
-      Files.createDirectories(interimDownload.getParent());
-=======
       PathUtils.createDirectories(interimDownload.getParent());
->>>>>>> b5f40ffd
 
       try (OutputStream out = new BufferedOutputStream(Files.newOutputStream(interimDownload, StandardOpenOption.APPEND, StandardOpenOption.CREATE))) {
         NetUtils.copyStreamContent(downloadProgressIndicator, request.getInputStream(), out,
@@ -246,11 +231,7 @@
       }
 
       try {
-<<<<<<< HEAD
-        Files.createDirectories(target.getParent());
-=======
         PathUtils.createDirectories(target.getParent());
->>>>>>> b5f40ffd
         Files.move(interimDownload, target, StandardCopyOption.REPLACE_EXISTING);
         if (CancellableFileIo.exists(target) && checksum != null) {
           if (!checksum.getValue().equals(Downloader.hash(new BufferedInputStream(CancellableFileIo.newInputStream(target)),
