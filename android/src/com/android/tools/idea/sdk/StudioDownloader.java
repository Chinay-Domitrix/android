/*
 * Copyright (C) 2016 The Android Open Source Project
 *
 * Licensed under the Apache License, Version 2.0 (the "License");
 * you may not use this file except in compliance with the License.
 * You may obtain a copy of the License at
 *
 *      http://www.apache.org/licenses/LICENSE-2.0
 *
 * Unless required by applicable law or agreed to in writing, software
 * distributed under the License is distributed on an "AS IS" BASIS,
 * WITHOUT WARRANTIES OR CONDITIONS OF ANY KIND, either express or implied.
 * See the License for the specific language governing permissions and
 * limitations under the License.
 */
package com.android.tools.idea.sdk;

import com.android.annotations.Nullable;
import com.android.repository.api.Downloader;
import com.android.repository.api.ProgressIndicator;
import com.android.tools.idea.sdk.progress.StudioProgressIndicatorAdapter;
<<<<<<< HEAD
import com.intellij.openapi.diagnostic.Logger;
import com.intellij.openapi.progress.ProgressManager;
=======
>>>>>>> 1e5b25b8
import com.intellij.openapi.util.io.FileUtil;
import com.intellij.util.io.HttpRequests;
import org.jetbrains.annotations.NotNull;

import java.io.*;
import java.net.URL;
import java.nio.file.Files;
import java.nio.file.Path;
import java.nio.file.StandardOpenOption;

/**
 * A {@link Downloader} that uses Studio's {@link HttpRequests} to download files. Saves the file to a temp location and returns a
 * stream from that file.
 */
public class StudioDownloader implements Downloader {
<<<<<<< HEAD
  private com.intellij.openapi.progress.ProgressIndicator myStudioProgressIndicator;

  Logger LOG = Logger.getInstance("#" + this.getClass().getName());

  /**
   * Creates a new {@code StudioDownloader}. The current {@link com.intellij.openapi.progress.ProgressIndicator} will be picked up
   * when downloads are run.
   */
  public StudioDownloader() {}

  /**
   * Like {@link #StudioDownloader()}}, but will run downloads using the given {@link com.intellij.openapi.progress.ProgressIndicator}.
   *
   * @param progress
   */
  public StudioDownloader(@Nullable com.intellij.openapi.progress.ProgressIndicator progress) {
    myStudioProgressIndicator = progress;
  }
=======
>>>>>>> 1e5b25b8

  @Override
  @Nullable
  public InputStream downloadAndStream(@NotNull URL url, @NotNull ProgressIndicator indicator)
    throws IOException {
    Path file = downloadFully(url, indicator);
    if (file == null) {
      return null;
    }
    return Files.newInputStream(file, StandardOpenOption.DELETE_ON_CLOSE);
  }

  @Override
  public void downloadFully(@NotNull URL url, @NotNull File target, @Nullable String checksum, @NotNull ProgressIndicator indicator)
    throws IOException {

    if (target.exists() && checksum != null) {
      if (checksum.equals(Downloader.hash(new BufferedInputStream(new FileInputStream(target)), target.length(), indicator))) {
        return;
      }
    }

    // We don't use the settings here explicitly, since HttpRequests picks up the network settings from studio directly.
    indicator.logInfo("Downloading " + url);
    indicator.setText("Downloading...");
    indicator.setSecondaryText(url.toString());
<<<<<<< HEAD
    final com.intellij.openapi.progress.ProgressIndicator studioProgress =
      (myStudioProgressIndicator == null ? ProgressManager.getInstance().getProgressIndicator() : myStudioProgressIndicator);
    //Ref<IOException> ioExceptionRef = new Ref<>();
    //new Task.Modal(null, "Downloading...", false) {
    //  @Override
    //  public void run(@NotNull com.intellij.openapi.progress.ProgressIndicator progressIndicator) {
    //    try {
        HttpRequests.request(url.toExternalForm())
          //        .saveToFile(target, new StudioProgressIndicatorAdapter(indicator, progressIndicator));
          .saveToFile(target, new StudioProgressIndicatorAdapter(indicator, myStudioProgressIndicator));
    //}
        //catch (IOException e) {
        //  ioExceptionRef.set(e);
        //}
      //}
    //}.queue();
    //if (ioExceptionRef.get() != null) throw ioExceptionRef.get();
=======
    // We can't pick up the existing studio progress indicator since the one passed in here might be a sub-indicator working over a
    // different range.
    HttpRequests.request(url.toExternalForm()).productNameAsUserAgent()
      .saveToFile(target, new StudioProgressIndicatorAdapter(indicator, null));
>>>>>>> 1e5b25b8
  }

  @Nullable
  @Override
  public Path downloadFully(@NotNull URL url,
                            @NotNull ProgressIndicator indicator) throws IOException {
    // TODO: caching
    String suffix = url.getPath();
    suffix = suffix.substring(suffix.lastIndexOf('/') + 1);
    File tempFile = FileUtil.createTempFile("StudioDownloader", suffix, true);
    tempFile.deleteOnExit();
    downloadFully(url, tempFile, null, indicator);
    return tempFile.toPath();
  }
}<|MERGE_RESOLUTION|>--- conflicted
+++ resolved
@@ -19,11 +19,8 @@
 import com.android.repository.api.Downloader;
 import com.android.repository.api.ProgressIndicator;
 import com.android.tools.idea.sdk.progress.StudioProgressIndicatorAdapter;
-<<<<<<< HEAD
 import com.intellij.openapi.diagnostic.Logger;
 import com.intellij.openapi.progress.ProgressManager;
-=======
->>>>>>> 1e5b25b8
 import com.intellij.openapi.util.io.FileUtil;
 import com.intellij.util.io.HttpRequests;
 import org.jetbrains.annotations.NotNull;
@@ -39,27 +36,6 @@
  * stream from that file.
  */
 public class StudioDownloader implements Downloader {
-<<<<<<< HEAD
-  private com.intellij.openapi.progress.ProgressIndicator myStudioProgressIndicator;
-
-  Logger LOG = Logger.getInstance("#" + this.getClass().getName());
-
-  /**
-   * Creates a new {@code StudioDownloader}. The current {@link com.intellij.openapi.progress.ProgressIndicator} will be picked up
-   * when downloads are run.
-   */
-  public StudioDownloader() {}
-
-  /**
-   * Like {@link #StudioDownloader()}}, but will run downloads using the given {@link com.intellij.openapi.progress.ProgressIndicator}.
-   *
-   * @param progress
-   */
-  public StudioDownloader(@Nullable com.intellij.openapi.progress.ProgressIndicator progress) {
-    myStudioProgressIndicator = progress;
-  }
-=======
->>>>>>> 1e5b25b8
 
   @Override
   @Nullable
@@ -86,30 +62,10 @@
     indicator.logInfo("Downloading " + url);
     indicator.setText("Downloading...");
     indicator.setSecondaryText(url.toString());
-<<<<<<< HEAD
-    final com.intellij.openapi.progress.ProgressIndicator studioProgress =
-      (myStudioProgressIndicator == null ? ProgressManager.getInstance().getProgressIndicator() : myStudioProgressIndicator);
-    //Ref<IOException> ioExceptionRef = new Ref<>();
-    //new Task.Modal(null, "Downloading...", false) {
-    //  @Override
-    //  public void run(@NotNull com.intellij.openapi.progress.ProgressIndicator progressIndicator) {
-    //    try {
-        HttpRequests.request(url.toExternalForm())
-          //        .saveToFile(target, new StudioProgressIndicatorAdapter(indicator, progressIndicator));
-          .saveToFile(target, new StudioProgressIndicatorAdapter(indicator, myStudioProgressIndicator));
-    //}
-        //catch (IOException e) {
-        //  ioExceptionRef.set(e);
-        //}
-      //}
-    //}.queue();
-    //if (ioExceptionRef.get() != null) throw ioExceptionRef.get();
-=======
     // We can't pick up the existing studio progress indicator since the one passed in here might be a sub-indicator working over a
     // different range.
     HttpRequests.request(url.toExternalForm()).productNameAsUserAgent()
       .saveToFile(target, new StudioProgressIndicatorAdapter(indicator, null));
->>>>>>> 1e5b25b8
   }
 
   @Nullable
