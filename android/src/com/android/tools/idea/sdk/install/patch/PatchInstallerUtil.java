/*
 * Copyright (C) 2016 The Android Open Source Project
 *
 * Licensed under the Apache License, Version 2.0 (the "License");
 * you may not use this file except in compliance with the License.
 * You may obtain a copy of the License at
 *
 *      http://www.apache.org/licenses/LICENSE-2.0
 *
 * Unless required by applicable law or agreed to in writing, software
 * distributed under the License is distributed on an "AS IS" BASIS,
 * WITHOUT WARRANTIES OR CONDITIONS OF ANY KIND, either express or implied.
 * See the License for the specific language governing permissions and
 * limitations under the License.
 */
package com.android.tools.idea.sdk.install.patch;

import com.android.repository.api.*;
import com.android.repository.impl.manager.LocalRepoLoaderImpl;
import com.android.repository.io.FileOp;
import com.android.repository.util.InstallerUtil;
import com.intellij.icons.AllIcons;
import com.intellij.openapi.application.ApplicationNamesInfo;
import com.intellij.openapi.application.ModalityState;
import com.intellij.openapi.application.ex.ApplicationEx;
import com.intellij.openapi.application.ex.ApplicationManagerEx;
import com.intellij.openapi.project.Project;
import com.intellij.openapi.ui.Messages;
import org.jetbrains.annotations.NotNull;
import org.jetbrains.annotations.Nullable;

import java.io.File;
import java.io.IOException;
import java.net.URI;
import java.nio.file.FileSystem;
import java.nio.file.FileSystems;
import java.nio.file.Files;
import java.util.HashMap;
import java.util.Map;

/**
 * Utilities for creating and installing binary diff packages.
 */
public class PatchInstallerUtil {

  /**
   * Repo-style path prefix for patcher packages.
   */
  public static final String PATCHER_PATH_PREFIX = "patcher";

  /**
   * Directory under the sdk root where we keep pending patches that may require restart.
   */
  static final String PATCHES_DIR_NAME = ".patches";

  /**
   * Filename of the patch jar itself.
   */
  static final String PATCH_JAR_FN = "patch.jar";

  /**
   * Prefix of dirs containing individual patches.
   */
  static final String PATCH_DIR_PREFIX = PatchInstallerFactory.class.getSimpleName();

  /**
   * The actual patch file itself, inside the patch jar.
   */
  private static final String PATCH_ZIP_FN = "patch-file.zip";

  /**
   * Gets the installed patcher package required by our package.
   *
   * @return The patcher package that the given package depends on, or null if none was found.
   */
  @Nullable
  static LocalPackage getDependantPatcher(@NotNull RemotePackage remote, @NotNull RepoManager mgr) {
    for (Dependency d : remote.getAllDependencies()) {
      if (d.getPath().startsWith(PATCHER_PATH_PREFIX + RepoPackage.PATH_SEPARATOR)) {
        LocalPackage patcher = mgr.getPackages().getLocalPackages().get(d.getPath());
        if (patcher != null) {
          return patcher;
        }
      }
    }
    return null;
  }

  /**
   * Gets the {@link LocalPackage} for the latest patcher we have installed.
   */
  @Nullable
  static LocalPackage getLatestPatcher(@NotNull RepoManager mgr) {
    LocalPackage patcher = null;
    for (LocalPackage p : mgr.getPackages().getLocalPackagesForPrefix(PATCHER_PATH_PREFIX)) {
      if (patcher == null || comparePatcherPaths(p.getPath(), patcher.getPath()) > 0) {
        patcher = p;
      }
    }
    return patcher;
  }

  static int comparePatcherPaths(@NotNull String path1, @NotNull String path2) {
    int v1 = -1;
    int v2 = -1;
    try {
      v1 = Integer.parseInt(path1.substring(path1.lastIndexOf('v') + 1));
    }
    catch (NumberFormatException ignored) {
    }
    try {
      v2 = Integer.parseInt(path2.substring(path2.lastIndexOf('v') + 1));
    }
    catch (NumberFormatException ignored) {
    }
    return Integer.compare(v1, v2);
  }

  /**
   * Run the specified {@link PatchOperation}, applying the specified patch.
   */
  static boolean installPatch(@NotNull PatchOperation op,
                              @Nullable File patch,
                              @NotNull FileOp fop,
                              @NotNull ProgressIndicator progress) {
    if (patch == null) {
      return false;
    }
    LocalPackage patcherPackage = op.getPatcher(progress);
    if (patcherPackage == null) {
      return false;
    }
<<<<<<< HEAD
    PatchRunner patcher = PatchRunner.getPatchRunner(patcherPackage, progress, fop);
=======
    PatchRunner patcher = new PatchRunner.DefaultFactory().getPatchRunner(patcherPackage, progress, fop);
>>>>>>> b13afab4
    if (patcher == null) {
      return false;
    }

    // The patcher won't expect this to be in the target directory, so delete it beforehand.
    fop.deleteFileOrFolder(new File(op.getLocation(progress), InstallerUtil.INSTALLER_DIR_FN));

    // Move the package.xml away, since the installer won't expect that either. But we want to be able to move it back if need be.
    File tempPath = patch.getParentFile();
    File existingPackageXml = new File(op.getLocation(progress), LocalRepoLoaderImpl.PACKAGE_XML_FN);
    File tempPackageXml = new File(tempPath, LocalRepoLoaderImpl.PACKAGE_XML_FN);
    fop.renameTo(existingPackageXml, tempPackageXml);

    boolean result;
    try {
      result = patcher.run(op.getLocation(progress), patch, progress);
    }
    catch (PatchRunner.RestartRequiredException e) {
      askAboutRestart(patcher, op, patch, fop, progress);
      result = false;
    }
    if (!result) {
      // We cancelled or selected restart later, or there was some problem. Move package.xml back into place.
      fop.renameTo(tempPackageXml, existingPackageXml);
      return false;
    }
    progress.logInfo("Done");

    return true;
  }

  /**
   * If a patch fails to install because Studio is locking some of the files, we have to restart studio. Ask if the user wants
   * to, and then move things into place so they can be picked up on restart.
   */
  private static void askAboutRestart(@NotNull PatchRunner patchRunner,
                                      @NotNull PatchOperation op,
                                      @NotNull final File patchFile,
                                      @NotNull FileOp fop,
                                      @NotNull final ProgressIndicator progress) {
    final ApplicationEx application = ApplicationManagerEx.getApplicationEx();
    application.invokeLater(() -> {
      String[] options;
      ApplicationNamesInfo names = ApplicationNamesInfo.getInstance();
      boolean restartable = application.isRestartCapable();
      if (restartable) {
        options = new String[]{"Cancel", "Restart Later", "Restart Now"};
      }
      else {
        options = new String[]{"Cancel", String.format("Exit %s", names.getProductName())};
      }
      String message;
      if (op.getExisting() != null) {
        message = String.format(
          "%1$s is currently in use by %2$s and cannot be updated. Please restart to complete installation.",
          op.getExisting().getDisplayName(),
          names.getFullProductName());
      }
      else {
        message = String.format(
          "Some files in the destination are currently in use by %1$s. Please restart to complete installation.",
          names.getFullProductName());
      }
      int result = Messages.showDialog(
        (Project)null, message,
        "Restart Required", options, options.length - 1, AllIcons.General.QuestionDialog);
      if (result == 0) {
        progress.logInfo("Cancelled");
      }
      else {
        if (setupPatchDir(patchFile, patchRunner.getPatcherJar(), op.getPackage(), op.getRepoManager(), fop, progress)) {
          if (result == 1 && restartable) {
            progress.logInfo("Installation will continue after restart");
          }
          else {
            application.exit(true, true);
          }
        }
      }
    }, ModalityState.any());
  }

  /**
   * Create and populate the directory that we'll look in during startup for pending patches.
   * This includes copying the patch zip there, and then adding the patcher jar into the zip (so it can be run by the update runner).
   */
  private static boolean setupPatchDir(@NotNull File patchFile, @NotNull File patcherFile, @NotNull RepoPackage toInstallOrDelete,
                                       @NotNull RepoManager mgr, @NotNull FileOp fop, @NotNull ProgressIndicator progress) {
    File patchesDir = new File(mgr.getLocalPath(), PATCHES_DIR_NAME);
    File patchDir;
    for (int i = 1; ; i++) {
      patchDir = new File(patchesDir, PATCH_DIR_PREFIX + i);
      if (!fop.exists(patchDir)) {
        fop.mkdirs(patchDir);
        break;
      }
    }
    try {
      File completePatch = new File(patchDir, PATCH_JAR_FN);
      fop.copyFile(patcherFile, completePatch);
      try (FileSystem completeFs = FileSystems.newFileSystem(URI.create("jar:" + completePatch.toURI()), new HashMap<>());
           FileSystem patchFs = FileSystems.newFileSystem(URI.create("jar:" + patchFile.toURI()), new HashMap<>())) {
        Files.copy(patchFs.getPath(PATCH_ZIP_FN), completeFs.getPath(PATCH_ZIP_FN));
      }
      InstallerUtil.writePendingPackageXml(toInstallOrDelete, patchDir, mgr, fop, progress);
    }
    catch (IOException e) {
      progress.logWarning("Error while setting up patch.", e);
      return false;
    }
    return true;
  }

  /**
   * Generates the patch file corresponding to the specified {@link PatchOperation}.
   *
   * @param patchOp The operation specifying the "before" and "after" directories for the patch, as well as other needed information.
   * @param destDir The directory in which to generate the patch.
   * @return A handle to the generated patch, or {@code null} if there was a problem.
   */
  public static File generatePatch(PatchOperation patchOp, File destDir, FileOp fop, ProgressIndicator progress) {
<<<<<<< HEAD
    LocalPackage patcher = patchOp.getPatcher(progress);
    if (patcher == null) {
      return null;
    }
    PatchRunner runner = PatchRunner.getPatchRunner(patcher, progress, fop);
=======
    LocalPackage patcher = patchOp.getPatcher(progress.createSubProgress(0.1));
    progress.setFraction(0.1);
    if (patcher == null) {
      return null;
    }
    PatchRunner runner = new PatchRunner.DefaultFactory().getPatchRunner(patcher, progress, fop);
>>>>>>> b13afab4
    if (runner == null) {
      return null;
    }
    LocalPackage existing = patchOp.getExisting();
    File existingRoot = existing == null ? null : existing.getLocation();
    String existingDescription = existing == null ? "None" : existing.getDisplayName() + " Version " + existing.getVersion();
    String description = patchOp.getNewVersionName();
    File destination = new File(destDir, PATCH_JAR_FN);
    File newFilesRoot = patchOp.getNewFilesRoot();
<<<<<<< HEAD
    if (runner.generatePatch(existingRoot, newFilesRoot, existingDescription, description, destination, progress)) {
      return destination;
    }
=======
    if (runner.generatePatch(existingRoot, newFilesRoot, existingDescription, description, destination, progress.createSubProgress(1))) {
      progress.setFraction(1);
      return destination;
    }
    progress.setFraction(1);
>>>>>>> b13afab4
    return null;
  }

  /**
   * If a patcher is being installed at the same time as a patch, we need to make sure the patcher install completes before trying to
   * apply the patch.
   *
   * @param remote The patch we're trying to apply
   * @return The in-progress install operation, or {@code null} if there is none.
   */
  @Nullable
  public static PackageOperation getInProgressDependantPatcherInstall(@NotNull RemotePackage remote, @NotNull RepoManager mgr) {
    Map<String, RemotePackage> remotePackages = mgr.getPackages().getRemotePackages();
    for (Dependency dependency : remote.getAllDependencies()) {
      if (dependency.getPath().startsWith(PATCHER_PATH_PREFIX + RepoPackage.PATH_SEPARATOR)) {
        RemotePackage remotePatcher = remotePackages.get(dependency.getPath());
        if (remotePatcher != null) {
          PackageOperation inProgress = mgr.getInProgressInstallOperation(remotePatcher);
          if (inProgress != null && inProgress.getInstallStatus() != PackageOperation.InstallStatus.FAILED) {
            return inProgress;
          }
        }
      }
    }
    return null;
  }
}<|MERGE_RESOLUTION|>--- conflicted
+++ resolved
@@ -130,11 +130,7 @@
     if (patcherPackage == null) {
       return false;
     }
-<<<<<<< HEAD
-    PatchRunner patcher = PatchRunner.getPatchRunner(patcherPackage, progress, fop);
-=======
     PatchRunner patcher = new PatchRunner.DefaultFactory().getPatchRunner(patcherPackage, progress, fop);
->>>>>>> b13afab4
     if (patcher == null) {
       return false;
     }
@@ -256,20 +252,12 @@
    * @return A handle to the generated patch, or {@code null} if there was a problem.
    */
   public static File generatePatch(PatchOperation patchOp, File destDir, FileOp fop, ProgressIndicator progress) {
-<<<<<<< HEAD
-    LocalPackage patcher = patchOp.getPatcher(progress);
-    if (patcher == null) {
-      return null;
-    }
-    PatchRunner runner = PatchRunner.getPatchRunner(patcher, progress, fop);
-=======
     LocalPackage patcher = patchOp.getPatcher(progress.createSubProgress(0.1));
     progress.setFraction(0.1);
     if (patcher == null) {
       return null;
     }
     PatchRunner runner = new PatchRunner.DefaultFactory().getPatchRunner(patcher, progress, fop);
->>>>>>> b13afab4
     if (runner == null) {
       return null;
     }
@@ -279,17 +267,11 @@
     String description = patchOp.getNewVersionName();
     File destination = new File(destDir, PATCH_JAR_FN);
     File newFilesRoot = patchOp.getNewFilesRoot();
-<<<<<<< HEAD
-    if (runner.generatePatch(existingRoot, newFilesRoot, existingDescription, description, destination, progress)) {
-      return destination;
-    }
-=======
     if (runner.generatePatch(existingRoot, newFilesRoot, existingDescription, description, destination, progress.createSubProgress(1))) {
       progress.setFraction(1);
       return destination;
     }
     progress.setFraction(1);
->>>>>>> b13afab4
     return null;
   }
 
