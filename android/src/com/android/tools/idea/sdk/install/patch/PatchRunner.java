--- conflicted
+++ resolved
@@ -157,14 +157,7 @@
     }
     catch (InvocationTargetException e) {
       Throwable reason = e.getTargetException();
-<<<<<<< HEAD
-      progress.logWarning("Patch invocation failed! " + reason);
-      if (reason != null) {
-        reason.printStackTrace();
-      }
-=======
       progress.logWarning("Patch invocation failed! ", reason);
->>>>>>> b13afab4
       return false;
     }
     catch (IllegalAccessException e) {
