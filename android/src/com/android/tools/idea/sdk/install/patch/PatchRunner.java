--- conflicted
+++ resolved
@@ -157,14 +157,7 @@
     }
     catch (InvocationTargetException e) {
       Throwable reason = e.getTargetException();
-<<<<<<< HEAD
       progress.logWarning("Patch invocation failed! ", reason);
-=======
-      progress.logWarning("Patch invocation failed! " + reason);
-      if (reason != null) {
-        reason.printStackTrace();
-      }
->>>>>>> 6d222f2e
       return false;
     }
     catch (IllegalAccessException e) {
