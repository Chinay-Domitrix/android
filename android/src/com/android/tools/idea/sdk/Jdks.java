--- conflicted
+++ resolved
@@ -17,11 +17,7 @@
 
 import com.android.tools.idea.IdeInfo;
 import com.android.tools.idea.gradle.project.sync.hyperlink.DownloadJdk8Hyperlink;
-<<<<<<< HEAD
 import com.android.tools.idea.project.hyperlink.NotificationHyperlink;
-=======
-import com.android.tools.idea.gradle.project.sync.hyperlink.NotificationHyperlink;
->>>>>>> 6d222f2e
 import com.android.tools.idea.gradle.project.sync.hyperlink.SelectJdkFromFileSystemHyperlink;
 import com.android.tools.idea.gradle.project.sync.hyperlink.UseEmbeddedJdkHyperlink;
 import com.android.tools.idea.gradle.util.EmbeddedDistributionPaths;
@@ -85,15 +81,11 @@
       langLevel = DEFAULT_LANG_LEVEL;
     }
     if (myIdeInfo.isAndroidStudio() && !IdeSdks.getInstance().isUsingEmbeddedJdk()) {
-<<<<<<< HEAD
-      Sdk jdk = createJdk(EmbeddedDistributionPaths.getInstance().getEmbeddedJdkPath().getPath());
-=======
       File embeddedJdkPath = EmbeddedDistributionPaths.getInstance().getEmbeddedJdkPath();
       if (embeddedJdkPath == null)
         //set JRE that this process started with if no embeddedJdkPath has been found
         embeddedJdkPath = new File(System.getProperty("java.home"));
       Sdk jdk = createJdk(embeddedJdkPath.getPath());
->>>>>>> 6d222f2e
       assert jdk != null && isApplicableJdk(jdk, langLevel);
       return jdk;
     }
@@ -251,13 +243,9 @@
   @Nullable
   public Sdk createEmbeddedJdk() {
     if (myIdeInfo.isAndroidStudio()) {
-<<<<<<< HEAD
-      Sdk jdk = createJdk(EmbeddedDistributionPaths.getInstance().getEmbeddedJdkPath().getPath());
-=======
       File path = EmbeddedDistributionPaths.getInstance().getEmbeddedJdkPath();
       if (path == null) return null;
       Sdk jdk = createJdk(path.getPath());
->>>>>>> 6d222f2e
       assert jdk != null;
       return jdk;
     }
