/*
 * Copyright (C) 2013 The Android Open Source Project
 *
 * Licensed under the Apache License, Version 2.0 (the "License");
 * you may not use this file except in compliance with the License.
 * You may obtain a copy of the License at
 *
 *      http://www.apache.org/licenses/LICENSE-2.0
 *
 * Unless required by applicable law or agreed to in writing, software
 * distributed under the License is distributed on an "AS IS" BASIS,
 * WITHOUT WARRANTIES OR CONDITIONS OF ANY KIND, either express or implied.
 * See the License for the specific language governing permissions and
 * limitations under the License.
 */
package com.android.tools.idea.sdk;

import com.android.tools.idea.IdeInfo;
import com.android.tools.idea.gradle.project.sync.hyperlink.DownloadJdk8Hyperlink;
import com.android.tools.idea.gradle.project.sync.hyperlink.NotificationHyperlink;
import com.android.tools.idea.gradle.project.sync.hyperlink.SelectJdkFromFileSystemHyperlink;
import com.android.tools.idea.gradle.project.sync.hyperlink.UseEmbeddedJdkHyperlink;
import com.android.tools.idea.gradle.util.EmbeddedDistributionPaths;
import com.google.common.annotations.VisibleForTesting;
import com.google.common.collect.Lists;
import com.intellij.openapi.components.ServiceManager;
import com.intellij.openapi.diagnostic.Logger;
import com.intellij.openapi.project.Project;
import com.intellij.openapi.projectRoots.JavaSdk;
import com.intellij.openapi.projectRoots.JavaSdkVersion;
import com.intellij.openapi.projectRoots.ProjectJdkTable;
import com.intellij.openapi.projectRoots.Sdk;
import com.intellij.pom.java.LanguageLevel;
import com.intellij.util.SystemProperties;
import org.jetbrains.annotations.NonNls;
import org.jetbrains.annotations.NotNull;
import org.jetbrains.annotations.Nullable;

import java.io.File;
import java.util.ArrayList;
import java.util.Collection;
import java.util.Iterator;
import java.util.List;

import static com.intellij.ide.impl.NewProjectUtil.applyJdkToProject;
import static com.intellij.openapi.projectRoots.impl.SdkConfigurationUtil.createAndAddSDK;
import static com.intellij.openapi.util.io.FileUtil.notNullize;
import static com.intellij.openapi.util.text.StringUtil.isEmpty;
import static com.intellij.openapi.util.text.StringUtil.isNotEmpty;
import static com.intellij.pom.java.LanguageLevel.JDK_1_8;
import static java.util.Collections.emptyList;

/**
 * Utility methods related to IDEA JDKs.
 */
public class Jdks {
  @NonNls public static final String DOWNLOAD_JDK_8_URL =
    "http://www.oracle.com/technetwork/java/javase/downloads/jdk8-downloads-2133151.html";

  private static final LanguageLevel DEFAULT_LANG_LEVEL = JDK_1_8;

  @NotNull private final IdeInfo myIdeInfo;

  @NotNull
  public static Jdks getInstance() {
    return ServiceManager.getService(Jdks.class);
  }

  public Jdks(@NotNull IdeInfo ideInfo) {
    myIdeInfo = ideInfo;
  }

  @Nullable
  public Sdk chooseOrCreateJavaSdk() {
    return chooseOrCreateJavaSdk(null);
  }

  @Nullable
  public Sdk chooseOrCreateJavaSdk(@Nullable LanguageLevel langLevel) {
    if (langLevel == null) {
      langLevel = DEFAULT_LANG_LEVEL;
    }
    if (myIdeInfo.isAndroidStudio() && !IdeSdks.getInstance().isUsingEmbeddedJdk()) {
      Sdk jdk = createJdk(EmbeddedDistributionPaths.getInstance().getEmbeddedJdkPath().getPath());
      assert jdk != null && isApplicableJdk(jdk, langLevel);
      return jdk;
    }
    for (Sdk sdk : ProjectJdkTable.getInstance().getAllJdks()) {
      if (isApplicableJdk(sdk, langLevel)) {
        return sdk;
      }
    }
    String jdkHomePath = getJdkHomePath(langLevel);
    if (jdkHomePath != null) {
      return createJdk(jdkHomePath);
    }
    return null;
  }

  public boolean isApplicableJdk(@NotNull Sdk jdk) {
    return isApplicableJdk(jdk, null);
  }

  public boolean isApplicableJdk(@NotNull Sdk jdk, @Nullable LanguageLevel langLevel) {
    if (!(jdk.getSdkType() instanceof JavaSdk)) {
      return false;
    }
    if (langLevel == null) {
      langLevel = DEFAULT_LANG_LEVEL;
    }
    JavaSdkVersion version = JavaSdk.getInstance().getVersion(jdk);
    if (version != null) {
      return hasMatchingLangLevel(version, langLevel);
    }
    return false;
  }

  @Nullable
  private static String getJdkHomePath(@NotNull LanguageLevel langLevel) {
    Collection<String> jdkHomePaths = new ArrayList<>(JavaSdk.getInstance().suggestHomePaths());
    if (jdkHomePaths.isEmpty()) {
      return null;
    }
    // prefer jdk path of getJavaHome(), since we have to allow access to it in tests
    // see AndroidProjectDataServiceTest#testImportData()
    List<String> list = new ArrayList<>();
    String javaHome = SystemProperties.getJavaHome();

    if (javaHome != null && !javaHome.isEmpty()) {
      for (Iterator<String> it = jdkHomePaths.iterator(); it.hasNext(); ) {
        String path = it.next();

        if (path != null && javaHome.startsWith(path)) {
          it.remove();
          list.add(path);
        }
      }
    }
    list.addAll(jdkHomePaths);
    return getBestJdkHomePath(list, langLevel);
  }

  @Nullable
  private static String getBestJdkHomePath(@NotNull Collection<String> jdkHomePaths, @NotNull LanguageLevel langLevel) {
    // Search for JDKs in both the suggest folder and all its sub folders.
    List<String> roots = Lists.newArrayList();
    for (String jdkHomePath : jdkHomePaths) {
      if (isNotEmpty(jdkHomePath)) {
        roots.add(jdkHomePath);
        roots.addAll(getChildrenPaths(jdkHomePath));
      }
    }
    return getBestJdk(roots, langLevel);
  }

  @NotNull
  private static List<String> getChildrenPaths(@NotNull String dirPath) {
    File dir = new File(dirPath);
    if (!dir.isDirectory()) {
      return emptyList();
    }
    List<String> childrenPaths = Lists.newArrayList();
    for (File child : notNullize(dir.listFiles())) {
      boolean directory = child.isDirectory();
      if (directory) {
        childrenPaths.add(child.getAbsolutePath());
      }
    }
    return childrenPaths;
  }

  @Nullable
  private static String getBestJdk(@NotNull List<String> jdkRoots, @NotNull LanguageLevel langLevel) {
    String bestJdk = null;
    for (String jdkRoot : jdkRoots) {
      if (JavaSdk.getInstance().isValidSdkHome(jdkRoot)) {
        if (bestJdk == null && hasMatchingLangLevel(jdkRoot, langLevel)) {
          bestJdk = jdkRoot;
        }
        else if (bestJdk != null) {
          bestJdk = selectJdk(bestJdk, jdkRoot, langLevel);
        }
      }
    }
    return bestJdk;
  }

  @Nullable
  private static String selectJdk(@NotNull String jdk1, @NotNull String jdk2, @NotNull LanguageLevel langLevel) {
    if (hasMatchingLangLevel(jdk1, langLevel)) {
      return jdk1;
    }
    if (hasMatchingLangLevel(jdk2, langLevel)) {
      return jdk2;
    }
    return null;
  }

  private static boolean hasMatchingLangLevel(@NotNull String jdkRoot, @NotNull LanguageLevel langLevel) {
    JavaSdkVersion version = getVersion(jdkRoot);
    return hasMatchingLangLevel(version, langLevel);
  }

  @VisibleForTesting
  static boolean hasMatchingLangLevel(@NotNull JavaSdkVersion jdkVersion, @NotNull LanguageLevel langLevel) {
    LanguageLevel max = jdkVersion.getMaxLanguageLevel();
    return max.isAtLeast(langLevel);
  }

  @Nullable
  public JavaSdkVersion findVersion(@NotNull File jdkRoot) {
    String version = JavaSdk.getInstance().getVersionString(jdkRoot.getPath());
    if (isEmpty(version)) {
      return null;
    }
    return JavaSdk.getInstance().getVersion(version);
  }

  @NotNull
  private static JavaSdkVersion getVersion(@NotNull String jdkRoot) {
    String version = JavaSdk.getInstance().getVersionString(jdkRoot);
    if (version == null) {
      return JavaSdkVersion.JDK_1_0;
    }
    JavaSdkVersion sdkVersion = JavaSdk.getInstance().getVersion(version);
    return sdkVersion == null ? JavaSdkVersion.JDK_1_0 : sdkVersion;
  }

  @Nullable
  public Sdk createJdk(@NotNull String jdkHomePath) {
    Sdk jdk = createAndAddSDK(jdkHomePath, JavaSdk.getInstance());
    if (jdk == null) {
      String msg = String.format("Unable to create JDK from path '%1$s'", jdkHomePath);
      Logger.getInstance(Jdks.class).error(msg);
    }
    return jdk;
  }

  @Nullable
<<<<<<< HEAD
  public static Sdk createEmbeddedJdk() {
    if (isAndroidStudio()) {
      File embeddedJdkPath = getEmbeddedJdkPath();
      if (embeddedJdkPath != null) {
        Sdk jdk = createJdk(embeddedJdkPath.getPath());
        assert jdk != null;
        return jdk;
      }
=======
  public Sdk createEmbeddedJdk() {
    if (myIdeInfo.isAndroidStudio()) {
      Sdk jdk = createJdk(EmbeddedDistributionPaths.getInstance().getEmbeddedJdkPath().getPath());
      assert jdk != null;
      return jdk;
>>>>>>> bda17b23
    }
    return null;
  }

  public void setJdk(@NotNull Project project, @NotNull Sdk jdk) {
    applyJdkToProject(project, jdk);
  }

  @NotNull
  public List<NotificationHyperlink> getWrongJdkQuickFixes(@NotNull Project project) {
    List<NotificationHyperlink> quickFixes = Lists.newArrayList();

    NotificationHyperlink useEmbeddedJdkHyperlink = UseEmbeddedJdkHyperlink.create();
    if (useEmbeddedJdkHyperlink != null) {
      quickFixes.add(useEmbeddedJdkHyperlink);
    }

    quickFixes.add(new DownloadJdk8Hyperlink());

    NotificationHyperlink selectJdkHyperlink = SelectJdkFromFileSystemHyperlink.create(project);
    if (selectJdkHyperlink != null) {
      quickFixes.add(selectJdkHyperlink);
    }

    return quickFixes;
  }
}<|MERGE_RESOLUTION|>--- conflicted
+++ resolved
@@ -237,22 +237,11 @@
   }
 
   @Nullable
-<<<<<<< HEAD
-  public static Sdk createEmbeddedJdk() {
-    if (isAndroidStudio()) {
-      File embeddedJdkPath = getEmbeddedJdkPath();
-      if (embeddedJdkPath != null) {
-        Sdk jdk = createJdk(embeddedJdkPath.getPath());
-        assert jdk != null;
-        return jdk;
-      }
-=======
   public Sdk createEmbeddedJdk() {
     if (myIdeInfo.isAndroidStudio()) {
       Sdk jdk = createJdk(EmbeddedDistributionPaths.getInstance().getEmbeddedJdkPath().getPath());
       assert jdk != null;
       return jdk;
->>>>>>> bda17b23
     }
     return null;
   }
