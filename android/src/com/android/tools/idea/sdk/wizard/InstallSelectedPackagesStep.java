--- conflicted
+++ resolved
@@ -152,14 +152,9 @@
   }
 
   @Override
-<<<<<<< HEAD
-  public boolean canGoBack() {
-    return myInstallationFinished.get();
-=======
   protected boolean canGoBack() {
     // No turning back! Once we've started installing, it's too late to stop and change options.
     return false;
->>>>>>> 9e819fa1
   }
 
   @NotNull
