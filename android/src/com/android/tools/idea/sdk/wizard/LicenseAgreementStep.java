/*
 * Copyright (C) 2015 The Android Open Source Project
 *
 * Licensed under the Apache License, Version 2.0 (the "License");
 * you may not use this file except in compliance with the License.
 * You may obtain a copy of the License at
 *
 *      http://www.apache.org/licenses/LICENSE-2.0
 *
 * Unless required by applicable law or agreed to in writing, software
 * distributed under the License is distributed on an "AS IS" BASIS,
 * WITHOUT WARRANTIES OR CONDITIONS OF ANY KIND, either express or implied.
 * See the License for the specific language governing permissions and
 * limitations under the License.
 */
package com.android.tools.idea.sdk.wizard;

import com.android.repository.api.License;
import com.android.repository.api.RemotePackage;
<<<<<<< HEAD
=======
import com.android.repository.io.FileOpUtils;
>>>>>>> a001a568
import com.android.tools.idea.ui.properties.InvalidationListener;
import com.android.tools.idea.ui.properties.ObservableValue;
import com.android.tools.idea.ui.properties.core.BoolProperty;
import com.android.tools.idea.ui.properties.core.BoolValueProperty;
import com.android.tools.idea.ui.properties.core.ObservableBool;
import com.android.tools.idea.ui.properties.swing.SelectedProperty;
import com.android.tools.idea.wizard.model.ModelWizard;
import com.android.tools.idea.wizard.model.ModelWizardStep;
import com.google.common.collect.Lists;
import com.google.common.collect.Maps;
import com.google.common.collect.Sets;
import com.intellij.icons.AllIcons;
import com.intellij.openapi.ui.Splitter;
import com.intellij.ui.ColoredTreeCellRenderer;
import com.intellij.ui.SimpleTextAttributes;
import com.intellij.ui.components.JBRadioButton;
import com.intellij.ui.components.JBScrollPane;
import com.intellij.ui.treeStructure.Tree;
import com.intellij.util.ui.UIUtil;
import org.jetbrains.annotations.NotNull;
import org.jetbrains.annotations.Nullable;

import javax.swing.*;
import javax.swing.event.TreeSelectionEvent;
import javax.swing.event.TreeSelectionListener;
import javax.swing.tree.DefaultMutableTreeNode;
import javax.swing.tree.DefaultTreeModel;
import javax.swing.tree.TreePath;
import java.awt.*;
import java.util.List;
import java.util.Map;
import java.util.Set;

/**
 * {@link ModelWizardStep} that displays all the licenses related to the packages the user is about to install
 * and prompts the user to accept them prior to installation.
 */
public class LicenseAgreementStep extends ModelWizardStep<LicenseAgreementModel> {

  private JTextPane myLicenseTextField;
  private Tree myChangeTree;
  private JBRadioButton myDeclineRadioButton;
  private JBRadioButton myAcceptRadioButton;
  private JPanel myRootPanel;
  private Splitter splitter;
  private JPanel optionsPanel;
  private JBScrollPane myTreeScroll;
  private JBScrollPane myLicensePane;

  private DefaultTreeModel myTreeModel = new DefaultTreeModel(null);
  @Nullable private String myCurrentLicense;

  // Licenses accepted by the user.
  private Map<String, Boolean> myAcceptances = Maps.newHashMap();

  // Only licenses that have not been accepted in the past by the user are displayed.
  private Set<String> myVisibleLicenses = Sets.newHashSet();

  // All package paths that will get installed.
  private List<RemotePackage> myInstallRequests;

  // True when all the visible licenses have been accepted.
  private BoolProperty myAllLicensesAreAccepted = new BoolValueProperty();

  protected LicenseAgreementStep(@NotNull LicenseAgreementModel model, @NotNull List<RemotePackage> installRequests) {
    super(model, "License Agreement");
    myInstallRequests = installRequests;
  }

  @Override
  protected void onWizardStarting(@NotNull ModelWizard.Facade wizard) {
    createUI();
    initUI();
  }

  private void createUI() {
    splitter.setHonorComponentsMinimumSize(true);

    ButtonGroup optionsGroup = new ButtonGroup();
    optionsGroup.add(myDeclineRadioButton);
    optionsGroup.add(myAcceptRadioButton);

    myRootPanel.add(splitter, BorderLayout.CENTER);
    myRootPanel.add(optionsPanel, BorderLayout.SOUTH);

    myLicenseTextField.setFont(UIUtil.getLabelFont());
  }

  private void initUI() {
    myChangeTree.setModel(myTreeModel);
    myChangeTree.setShowsRootHandles(false);
    myLicenseTextField.setEditable(false);

    final SelectedProperty accepted = new SelectedProperty(myAcceptRadioButton);
    accepted.addListener(new InvalidationListener() {
      @Override
      public void onInvalidated(@NotNull ObservableValue<?> sender) {
        myAcceptances.put(myCurrentLicense, accepted.get());
        checkAllLicensesAreAccepted();
        myChangeTree.repaint();
      }
    });

    myChangeTree.addTreeSelectionListener(createTreeSelectionListener());
    myChangeTree.setCellRenderer(createCellRenderer());
    setChanges(createChangesList());
  }

  private TreeSelectionListener createTreeSelectionListener() {
    return new TreeSelectionListener() {
      @Override
      public void valueChanged(TreeSelectionEvent e) {
        DefaultMutableTreeNode selected = (DefaultMutableTreeNode)myChangeTree.getLastSelectedPathComponent();
        if (selected != null && selected.isRoot()) {
          return;
        }
        if (selected != null && !selected.isLeaf()) {
          License license = (License)selected.getUserObject();
          myLicenseTextField.setText(license.getValue());
          myCurrentLicense = license.getId();
        }
        else if (selected != null && !selected.isRoot()) {
          Change change = (Change)selected.getUserObject();
          myLicenseTextField.setText(change.license.getValue());
          myCurrentLicense = change.license.getId();
        }
        if (myAcceptances.get(myCurrentLicense)) {
          myAcceptRadioButton.setSelected(true);
        }
        else {
          myDeclineRadioButton.setSelected(true);
        }
        myLicenseTextField.setCaretPosition(0);
      }
    };
  }

  private ColoredTreeCellRenderer createCellRenderer() {
    return new ColoredTreeCellRenderer() {
      @Override
      public void customizeCellRenderer(@NotNull JTree tree,
                                        Object value,
                                        boolean selected,
                                        boolean expanded,
                                        boolean leaf,
                                        int row,
                                        boolean hasFocus) {

        if (row == 0) {
          append("Licenses", SimpleTextAttributes.REGULAR_ATTRIBUTES);
          return;
        }
        DefaultMutableTreeNode node = (DefaultMutableTreeNode)value;
        if (!leaf) {
          License license = (License)node.getUserObject();
          appendLicenseText(license, license.getId());
        }
        else {
          Change change = (Change)node.getUserObject();
          if (change == null) {
            return;
          }
          appendLicenseText(change.license, change.toString());
          setIcon(AllIcons.Actions.Download);
        }
      }

      private void appendLicenseText(@Nullable License license, String text) {
        boolean notAccepted = license != null && !myAcceptances.get(license.getId());
        if (notAccepted) {
          append("*", SimpleTextAttributes.ERROR_ATTRIBUTES);
          append(text, SimpleTextAttributes.REGULAR_BOLD_ATTRIBUTES);
        }
        else {
          append(text, SimpleTextAttributes.REGULAR_ATTRIBUTES);
        }
      }
    };
  }

  /**
   * Ensures that all the nodes in the tree are expanded and viewable.
   */
  private void expandTree() {
    for (int i = 0; i < myChangeTree.getRowCount(); ++i) {
      myChangeTree.expandRow(i);
    }
  }

  /**
   * Respond to a new set of changes, by modifying which licenses the user will need to accept to proceed,
   * and updating related UI components.
   */
  private void setChanges(List<Change> changes) {
    Map<String, DefaultMutableTreeNode> licenseNodeMap = Maps.newHashMap();
    myVisibleLicenses.clear();

    DefaultMutableTreeNode root = new DefaultMutableTreeNode();
    DefaultMutableTreeNode firstChild = null;
    //For every change in the list, if we don't have that license in our tree we add it with a declined value
    for (Change change : changes) {
      String licenseRef = change.license.getId();
      myVisibleLicenses.add(licenseRef);
      if (!licenseNodeMap.containsKey(licenseRef)) {
        DefaultMutableTreeNode n = new DefaultMutableTreeNode(change.license);
        if (firstChild == null) {
          firstChild = n;
        }
        licenseNodeMap.put(licenseRef, n);
        myAcceptances.put(licenseRef, Boolean.FALSE);
        root.add(n);
      }
      licenseNodeMap.get(licenseRef).add(new DefaultMutableTreeNode(change));
    }
    myTreeModel = new DefaultTreeModel(root);
    myChangeTree.setModel(myTreeModel);
    // We expand the tree and change the selection path to reflect changes
    expandTree();
    if (firstChild != null) {
      myChangeTree.setSelectionPath(new TreePath(firstChild.getPath()));
    }
  }

  @NotNull
  @Override
  protected JComponent getComponent() {
    return myRootPanel;
  }

  @Override
  protected boolean shouldShow() {
    return myVisibleLicenses.size() > 0 && !getModel().getLicenses().isEmpty();
  }

  @Nullable
  @Override
  protected JComponent getPreferredFocusComponent() {
    return myChangeTree;
  }

  private void checkAllLicensesAreAccepted() {
    myAllLicensesAreAccepted.set(true);
    for (String licenseRef : myVisibleLicenses) {
      if (!myAcceptances.get(licenseRef)) {
        myAllLicensesAreAccepted.set(false);
        break;
      }
    }
  }

  @NotNull
  @Override
  protected ObservableBool canGoForward() {
    return myAllLicensesAreAccepted;
  }

  private List<Change> createChangesList() {
    List<Change> toReturn = Lists.newArrayList();
    if (myInstallRequests != null) {
      for (RemotePackage p : myInstallRequests) {
        License license = p.getLicense();
        if (license != null) {
          getModel().getLicenses().add(license);
<<<<<<< HEAD
          if (!license.checkAccepted(getModel().sdkRoot().getValue())) {
=======
          if (!license.checkAccepted(getModel().sdkRoot().getValue(), FileOpUtils.create())) {
>>>>>>> a001a568
            toReturn.add(new Change(p, license));
          }
        }
      }
    }
    return toReturn;
  }

  private void createUIComponents() {
    optionsPanel = new JPanel(new FlowLayout(FlowLayout.TRAILING));
  }

  private final static class Change {
    public RemotePackage myPackage;
    public License license;

    public Change(@NotNull RemotePackage p, @NotNull License license) {
      this.myPackage = p;
      this.license = license;
    }

    @Override
    public String toString() {
      return myPackage.getDisplayName();
    }
  }
}
<|MERGE_RESOLUTION|>--- conflicted
+++ resolved
@@ -17,10 +17,7 @@
 
 import com.android.repository.api.License;
 import com.android.repository.api.RemotePackage;
-<<<<<<< HEAD
-=======
 import com.android.repository.io.FileOpUtils;
->>>>>>> a001a568
 import com.android.tools.idea.ui.properties.InvalidationListener;
 import com.android.tools.idea.ui.properties.ObservableValue;
 import com.android.tools.idea.ui.properties.core.BoolProperty;
@@ -284,11 +281,7 @@
         License license = p.getLicense();
         if (license != null) {
           getModel().getLicenses().add(license);
-<<<<<<< HEAD
-          if (!license.checkAccepted(getModel().sdkRoot().getValue())) {
-=======
           if (!license.checkAccepted(getModel().sdkRoot().getValue(), FileOpUtils.create())) {
->>>>>>> a001a568
             toReturn.add(new Change(p, license));
           }
         }
