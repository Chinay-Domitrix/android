--- conflicted
+++ resolved
@@ -32,21 +32,6 @@
  */
 public class StatefulButtonMessage extends JPanel {
   @VisibleForTesting
-<<<<<<< HEAD
-  @NonNull
-  final JBLabel myMessageDisplay;
-
-  public StatefulButtonMessage(@NonNull String message, @NonNull AssistActionState state) {
-    super(new FlowLayout(FlowLayout.LEFT, 0, 0));
-    setBorder(BorderFactory.createEmptyBorder());
-    setOpaque(false);
-
-    myMessageDisplay = new JBLabel(message);
-    myMessageDisplay.setOpaque(false);
-    myMessageDisplay.setIcon(state.getIcon());
-    myMessageDisplay.setForeground(state.getForeground());
-    add(myMessageDisplay);
-=======
   @Nullable
   JBLabel myMessageDisplay;
 
@@ -78,6 +63,5 @@
     c.fill = GridBagConstraints.HORIZONTAL;
     c.weightx = 0.99;
     add(section, c);
->>>>>>> abbea60e
   }
 }