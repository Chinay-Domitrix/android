--- conflicted
+++ resolved
@@ -19,12 +19,8 @@
 import com.android.ddmlib.AndroidDebugBridge;
 import com.android.ddmlib.IDevice;
 import com.android.sdklib.internal.avd.AvdInfo;
-import com.android.sdklib.internal.avd.AvdManager;
 import com.android.sdklib.repository.IdDisplay;
-<<<<<<< HEAD
-=======
 import com.android.tools.idea.avdmanager.ModuleAvds;
->>>>>>> b13afab4
 import com.intellij.openapi.application.ModalityState;
 import com.intellij.openapi.module.Module;
 import com.intellij.openapi.project.Project;
@@ -133,13 +129,8 @@
       if (myAddEmptyElement) {
         newAvdList.add(IdDisplay.create("", ""));
       }
-<<<<<<< HEAD
-      for (AvdInfo avd : facet.getAllAvds()) {
-        String displayName = avd.getProperties().get(AvdManager.AVD_INI_DISPLAY_NAME);
-=======
       for (AvdInfo avd : ModuleAvds.getInstance(facet).getAllAvds()) {
         String displayName = avd.getProperties().get(AVD_INI_DISPLAY_NAME);
->>>>>>> b13afab4
         final String avdName = displayName == null || displayName.isEmpty() ? avd.getName() : displayName;
         if (!filteringSet.contains(avdName)) {
           newAvdList.add(IdDisplay.create(avd.getName(), avdName));
