--- conflicted
+++ resolved
@@ -17,13 +17,7 @@
 
 import com.android.tools.idea.run.AndroidRunConfiguration;
 import com.android.tools.idea.run.ValidationError;
-<<<<<<< HEAD
-import com.android.tools.idea.run.activity.ActivityLocator;
-import com.android.tools.idea.run.activity.DefaultActivityLocator;
-import com.android.tools.idea.run.activity.MavenDefaultActivityLocator;
-=======
 import com.android.tools.idea.run.activity.*;
->>>>>>> 50d6ab60
 import com.android.tools.idea.run.tasks.DefaultActivityLaunchTask;
 import com.android.tools.idea.run.tasks.LaunchTask;
 import com.google.common.collect.ImmutableList;
@@ -41,16 +35,11 @@
   public static final class State extends LaunchOptionState {
     @Nullable
     @Override
-<<<<<<< HEAD
-    public LaunchTask getLaunchTask(@NotNull String applicationId, @NotNull AndroidFacet facet, boolean waitForDebugger, @NotNull String extraAmOptions) {
-      return new DefaultActivityLaunchTask(applicationId, getActivityLocator(facet), waitForDebugger, extraAmOptions);
-=======
     public LaunchTask getLaunchTask(@NotNull String applicationId,
                                     @NotNull AndroidFacet facet,
                                     @NotNull StartActivityFlagsProvider startActivityFlagsProvider,
                                     @NotNull ProfilerState profilerState) {
       return new DefaultActivityLaunchTask(applicationId, getActivityLocatorForLaunch(profilerState, facet), startActivityFlagsProvider);
->>>>>>> 50d6ab60
     }
 
     @NotNull
