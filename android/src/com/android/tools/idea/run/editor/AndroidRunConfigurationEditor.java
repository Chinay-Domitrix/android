--- conflicted
+++ resolved
@@ -98,15 +98,11 @@
           return false;
         }
 
-<<<<<<< HEAD
-        if (!ModuleSystemUtil.isHolderModule(module)) {
-=======
         if (!ModuleSystemUtil.isMainModule(module) && !isAndroidTest) {
           return false;
         }
 
         if (!ModuleSystemUtil.isAndroidTestModule(module) && isAndroidTest) {
->>>>>>> b5f40ffd
           return false;
         }
 
@@ -138,16 +134,6 @@
     }
 
     AndroidDebuggerContext androidDebuggerContext = config.getAndroidDebuggerContext();
-<<<<<<< HEAD
-    myModulesComboBox.addActionListener(new ActionListener() {
-      @Override
-      public void actionPerformed(ActionEvent e) {
-        Module module = myModulesComboBox.getSelectedModule();
-        androidDebuggerContext.setDebuggeeModuleProvider(() -> module);
-      }
-    });
-=======
->>>>>>> b5f40ffd
 
     if (androidDebuggerContext.getAndroidDebuggers().size() > 1) {
       myAndroidDebuggerPanel = new AndroidDebuggerPanel(config, androidDebuggerContext);
@@ -273,14 +259,9 @@
       SwingHelper.createHtmlViewer(true, null, UIUtil.getPanelBackground(), UIUtil.getContextHelpForeground());
     myActivityRestartDescription.setText(
       "<html>Enabling this option sets a required global flag on the device at deploy time. This avoids having to later restart the " +
-<<<<<<< HEAD
-      "activity in order to enable the flag when connecting to the Layout Inspector. " +
-      "<a href=\"https://developer.android.com/r/studio-ui/layout-inspector-activity-restart\">Learn more</a></html>");
-=======
       "activity in order to enable the flag when connecting to the Layout Inspector.<br/>" +
       "An alternative is to activate \"Enable view attribute inspection\" in the developer options on the device. " +
       "<a href=\"https://developer.android.com/r/studio-ui/layout-inspector-activity-restart\">Learn more</a><br/></html>");
->>>>>>> b5f40ffd
     myActivityRestartDescription.addHyperlinkListener(BrowserHyperlinkListener.INSTANCE);
   }
 }