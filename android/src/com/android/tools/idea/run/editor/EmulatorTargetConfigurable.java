--- conflicted
+++ resolved
@@ -19,11 +19,7 @@
 import com.android.sdklib.internal.avd.AvdInfo;
 import com.android.sdklib.internal.avd.AvdManager;
 import com.android.sdklib.repository.IdDisplay;
-<<<<<<< HEAD
-import com.android.tools.idea.avdmanager.ModuleAvds;
-=======
 import com.android.tools.idea.avdmanager.AvdManagerUtils;
->>>>>>> abbea60e
 import com.android.tools.idea.model.AndroidModuleInfo;
 import com.android.tools.idea.run.AvdComboBox;
 import com.android.tools.idea.run.LaunchCompatibility;
@@ -165,11 +161,7 @@
         return null;
       }
 
-<<<<<<< HEAD
-      final AvdManager avdManager = ModuleAvds.getInstance(facet).getAvdManagerSilently();
-=======
       final AvdManager avdManager = AvdManagerUtils.getAvdManagerSilently(facet);
->>>>>>> abbea60e
       if (avdManager == null) {
         return null;
       }
