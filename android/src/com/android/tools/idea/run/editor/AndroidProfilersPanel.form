<?xml version="1.0" encoding="UTF-8"?>
<form xmlns="http://www.intellij.com/uidesigner/form/" version="1" bind-to-class="com.android.tools.idea.run.editor.AndroidProfilersPanel">
  <grid id="cbd77" binding="myDescription" layout-manager="GridLayoutManager" row-count="7" column-count="4" same-size-horizontally="false" same-size-vertically="false" hgap="-1" vgap="-1">
    <margin top="10" left="10" bottom="10" right="10"/>
    <constraints>
      <xy x="48" y="54" width="624" height="471"/>
    </constraints>
    <properties/>
    <border type="none"/>
    <children>
      <component id="d59e9" class="javax.swing.JCheckBox" binding="myStartupProfileCheckBox">
        <constraints>
          <grid row="2" column="0" row-span="1" col-span="1" vsize-policy="0" hsize-policy="0" anchor="4" fill="0" indent="0" use-parent-layout="false">
            <preferred-size width="8" height="23"/>
          </grid>
        </constraints>
        <properties>
          <horizontalAlignment value="4"/>
          <horizontalTextPosition value="4"/>
          <iconTextGap value="0"/>
          <margin top="1" left="0" bottom="0" right="0"/>
          <text value=""/>
        </properties>
      </component>
      <component id="f7ff" class="com.intellij.ui.HyperlinkLabel" binding="myHyperlinkLabel" custom-create="true" default-binding="true">
        <constraints>
          <grid row="5" column="0" row-span="1" col-span="4" vsize-policy="3" hsize-policy="7" anchor="9" fill="0" indent="0" use-parent-layout="false">
            <preferred-size width="150" height="20"/>
          </grid>
        </constraints>
        <properties/>
      </component>
      <vspacer id="70ba8">
        <constraints>
          <grid row="6" column="0" row-span="1" col-span="4" vsize-policy="6" hsize-policy="1" anchor="0" fill="2" indent="0" use-parent-layout="false"/>
        </constraints>
      </vspacer>
      <component id="abeed" class="javax.swing.JEditorPane" binding="myAdvancedProfilingDescription" custom-create="true">
        <constraints>
          <grid row="6" column="1" row-span="1" col-span="2" vsize-policy="2" hsize-policy="6" anchor="0" fill="3" indent="0" use-parent-layout="false">
            <preferred-size width="150" height="50"/>
          </grid>
        </constraints>
        <properties>
          <editable value="false"/>
          <font size="11"/>
<<<<<<< HEAD
          <text value="Allows the profilers to track data such as network payloads, application events and object counts for devices running API level &lt; 26, but it might have a minor performance impact on your build speeds. "/>
=======
>>>>>>> cdc83e4e
        </properties>
      </component>
      <component id="918bc" class="com.android.tools.adtui.ui.ClickableLabel" binding="myStartupProfileLabel">
        <constraints>
          <grid row="2" column="1" row-span="1" col-span="1" vsize-policy="3" hsize-policy="0" anchor="8" fill="0" indent="0" use-parent-layout="false"/>
        </constraints>
        <properties>
          <margin top="2" left="14" bottom="0" right="14"/>
          <text value="Start this recording on startup:"/>
        </properties>
      </component>
      <component id="e4b1" class="javax.swing.JTextPane" binding="myNativeMemoryRateProfilerDescription">
        <constraints>
          <grid row="1" column="1" row-span="1" col-span="2" vsize-policy="1" hsize-policy="1" anchor="0" fill="3" indent="0" use-parent-layout="false"/>
        </constraints>
        <properties>
          <autoscrolls value="false"/>
          <doubleBuffered value="false"/>
          <editable value="false"/>
          <enabled value="true"/>
          <font size="11"/>
          <margin top="0" left="3" bottom="0" right="3"/>
          <text value="Native memory sampling rate. This value when set will remain for both startup and non-startup recordings." noi18n="true"/>
        </properties>
      </component>
      <component id="e7df9" class="javax.swing.JCheckBox" binding="myAdvancedProfilingCheckBox">
        <constraints>
          <grid row="5" column="0" row-span="1" col-span="1" vsize-policy="0" hsize-policy="0" anchor="4" fill="0" indent="0" use-parent-layout="false">
            <preferred-size width="8" height="23"/>
          </grid>
        </constraints>
        <properties>
          <alignmentX value="1.0"/>
          <horizontalAlignment value="4"/>
          <horizontalTextPosition value="4"/>
          <iconTextGap value="0"/>
          <margin top="1" left="0" bottom="0" right="0"/>
          <text value=""/>
        </properties>
      </component>
      <component id="159fa" class="com.android.tools.adtui.ui.ClickableLabel" binding="myAdvancedProfilingLabel">
        <constraints>
          <grid row="5" column="1" row-span="1" col-span="1" vsize-policy="0" hsize-policy="3" anchor="8" fill="0" indent="0" use-parent-layout="false"/>
        </constraints>
        <properties>
          <text value="Enable additional support for older devices (API level &lt; 26)"/>
        </properties>
      </component>
<<<<<<< HEAD
      <grid id="cbd78" binding="myStartupInnerPanel" layout-manager="GridLayoutManager" row-count="3" column-count="2" same-size-horizontally="false" same-size-vertically="false" hgap="-1" vgap="-1">
=======
      <grid id="cbd78" layout-manager="GridLayoutManager" row-count="3" column-count="2" same-size-horizontally="false" same-size-vertically="false" hgap="-1" vgap="-1">
>>>>>>> cdc83e4e
        <margin top="0" left="0" bottom="0" right="0"/>
        <constraints>
          <grid row="4" column="1" row-span="1" col-span="2" vsize-policy="3" hsize-policy="3" anchor="0" fill="3" indent="0" use-parent-layout="false"/>
        </constraints>
        <properties/>
        <border type="none"/>
        <children>
          <component id="6ee29" class="com.intellij.ui.components.JBRadioButton" binding="myCpuRecordingRadio">
            <constraints>
              <grid row="0" column="0" row-span="1" col-span="2" vsize-policy="3" hsize-policy="3" anchor="8" fill="0" indent="0" use-parent-layout="false"/>
            </constraints>
            <properties>
              <enabled value="false"/>
              <text value="CPU activity (Requires API level &gt;= 26)"/>
            </properties>
          </component>
          <component id="43dac" class="com.intellij.ui.components.JBRadioButton" binding="myMemoryRecordingRadio">
            <constraints>
              <grid row="2" column="0" row-span="1" col-span="1" vsize-policy="3" hsize-policy="3" anchor="8" fill="1" indent="0" use-parent-layout="false"/>
            </constraints>
            <properties>
              <enabled value="false"/>
              <margin top="0" left="0" bottom="0" right="0"/>
              <text value="Native memory activity (Requires API level &gt;= 29)"/>
            </properties>
          </component>
          <component id="94478" class="com.intellij.openapi.ui.ComboBox" binding="myStartupCpuConfigsComboBox">
            <constraints>
              <grid row="1" column="0" row-span="1" col-span="2" vsize-policy="3" hsize-policy="3" anchor="8" fill="0" indent="0" use-parent-layout="false">
                <preferred-size width="350" height="-1"/>
              </grid>
            </constraints>
            <properties>
              <enabled value="false"/>
            </properties>
          </component>
        </children>
      </grid>
      <component id="38c16" class="com.intellij.openapi.ui.LabeledComponent" binding="myNativeMemoryProfilerSampleRate">
        <constraints>
          <grid row="0" column="0" row-span="1" col-span="3" vsize-policy="3" hsize-policy="3" anchor="9" fill="1" indent="0" use-parent-layout="false"/>
        </constraints>
        <properties>
          <componentClass value="com.intellij.ui.components.JBTextField"/>
          <labelInsets top="0" left="6" bottom="0" right="0"/>
          <labelLocation value="West"/>
          <text value="Native memory sampling interval (bytes)"/>
        </properties>
      </component>
      <component id="e4b" class="javax.swing.JTextPane" binding="myStartupCpuProfilerDescription">
        <constraints>
          <grid row="3" column="1" row-span="1" col-span="1" vsize-policy="1" hsize-policy="1" anchor="0" fill="3" indent="0" use-parent-layout="false"/>
        </constraints>
        <properties>
          <autoscrolls value="false"/>
          <doubleBuffered value="false"/>
          <editable value="false"/>
          <enabled value="true"/>
          <font size="11"/>
          <margin top="0" left="3" bottom="0" right="3"/>
          <text value="You must select Run &gt; Profile from the main menu and deploy your app to a device" noi18n="true"/>
        </properties>
      </component>
    </children>
  </grid>
</form><|MERGE_RESOLUTION|>--- conflicted
+++ resolved
@@ -44,10 +44,6 @@
         <properties>
           <editable value="false"/>
           <font size="11"/>
-<<<<<<< HEAD
-          <text value="Allows the profilers to track data such as network payloads, application events and object counts for devices running API level &lt; 26, but it might have a minor performance impact on your build speeds. "/>
-=======
->>>>>>> cdc83e4e
         </properties>
       </component>
       <component id="918bc" class="com.android.tools.adtui.ui.ClickableLabel" binding="myStartupProfileLabel">
@@ -96,11 +92,7 @@
           <text value="Enable additional support for older devices (API level &lt; 26)"/>
         </properties>
       </component>
-<<<<<<< HEAD
-      <grid id="cbd78" binding="myStartupInnerPanel" layout-manager="GridLayoutManager" row-count="3" column-count="2" same-size-horizontally="false" same-size-vertically="false" hgap="-1" vgap="-1">
-=======
       <grid id="cbd78" layout-manager="GridLayoutManager" row-count="3" column-count="2" same-size-horizontally="false" same-size-vertically="false" hgap="-1" vgap="-1">
->>>>>>> cdc83e4e
         <margin top="0" left="0" bottom="0" right="0"/>
         <constraints>
           <grid row="4" column="1" row-span="1" col-span="2" vsize-policy="3" hsize-policy="3" anchor="0" fill="3" indent="0" use-parent-layout="false"/>
