/*
 * Copyright (C) 2015 The Android Open Source Project
 *
 * Licensed under the Apache License, Version 2.0 (the "License");
 * you may not use this file except in compliance with the License.
 * You may obtain a copy of the License at
 *
 *      http://www.apache.org/licenses/LICENSE-2.0
 *
 * Unless required by applicable law or agreed to in writing, software
 * distributed under the License is distributed on an "AS IS" BASIS,
 * WITHOUT WARRANTIES OR CONDITIONS OF ANY KIND, either express or implied.
 * See the License for the specific language governing permissions and
 * limitations under the License.
 */
package com.android.tools.idea.run.editor;

import com.android.ddmlib.Client;
import com.android.sdklib.AndroidVersion;
<<<<<<< HEAD
import com.android.tools.idea.gradle.project.model.AndroidModuleModel;
=======
>>>>>>> 267d1788
import com.android.tools.idea.run.tasks.ConnectJavaDebuggerTask;
import com.android.tools.idea.run.tasks.DebugConnectorTask;
import com.android.tools.idea.run.tasks.AndroidTestOrchestratorJavaDebuggerTask;
import com.google.common.collect.ImmutableSet;
import com.intellij.debugger.impl.DebuggerSession;
import com.intellij.debugger.ui.breakpoints.JavaFieldBreakpointType;
import com.intellij.debugger.ui.breakpoints.JavaLineBreakpointType;
import com.intellij.debugger.ui.breakpoints.JavaMethodBreakpointType;
import com.intellij.execution.ExecutionHelper;
import com.intellij.execution.ProgramRunnerUtil;
import com.intellij.execution.RunManager;
import com.intellij.execution.RunnerAndConfigurationSettings;
import com.intellij.execution.configurations.ConfigurationFactory;
import com.intellij.execution.configurations.RunConfiguration;
import com.intellij.execution.executors.DefaultDebugExecutor;
import com.intellij.execution.remote.RemoteConfiguration;
import com.intellij.execution.remote.RemoteConfigurationType;
import com.intellij.execution.runners.ExecutionEnvironment;
import com.intellij.execution.ui.RunContentDescriptor;
import com.intellij.openapi.project.Project;
import com.intellij.openapi.project.ProjectManager;
import com.intellij.util.NotNullFunction;
import com.intellij.xdebugger.XDebugSession;
import com.intellij.xdebugger.breakpoints.XBreakpointType;
import org.jetbrains.android.facet.AndroidFacet;
import org.jetbrains.annotations.NotNull;
import org.jetbrains.annotations.Nullable;

import java.util.Collection;
import java.util.Collections;
import java.util.Set;

import static com.android.builder.model.AndroidProject.PROJECT_TYPE_INSTANTAPP;
import static com.android.builder.model.TestOptions.Execution.ANDROID_TEST_ORCHESTRATOR;

public class AndroidJavaDebugger extends AndroidDebuggerImplBase<AndroidDebuggerState> {
  public static final String ID = "Java";
  private static final String RUN_CONFIGURATION_NAME_PATTERN = "Android Debugger (%s)";

  // This set of breakpoints is by no means is fully complete because
  // it stands for validation purposes which improves user's experience.
  public static final Set<Class<? extends XBreakpointType<?, ?>>> JAVA_BREAKPOINT_TYPES =
    ImmutableSet.of(
      JavaLineBreakpointType.class,
      JavaMethodBreakpointType.class,
      JavaFieldBreakpointType.class
    );

  public AndroidJavaDebugger() {
    super(JAVA_BREAKPOINT_TYPES);
  }

  @NotNull
  @Override
  public String getId() {
    return ID;
  }

  @NotNull
  @Override
  public String getDisplayName() {
    return getId();
  }

  @NotNull
  @Override
  public AndroidDebuggerState createState() {
    return new AndroidDebuggerState();
  }

  @NotNull
  @Override
  public AndroidDebuggerConfigurable<AndroidDebuggerState> createConfigurable(@NotNull RunConfiguration runConfiguration) {
    return new AndroidDebuggerConfigurable<>();
  }

  @NotNull
  @Override
  public DebugConnectorTask getConnectDebuggerTask(@NotNull ExecutionEnvironment env,
                                                   @Nullable AndroidVersion version,
                                                   @NotNull Set<String> applicationIds,
                                                   @NotNull AndroidFacet facet,
                                                   @NotNull AndroidDebuggerState state,
                                                   @NotNull String runConfigTypeId,
                                                   boolean monitorRemoteProcess) {
<<<<<<< HEAD
    AndroidModuleModel androidModuleModel = AndroidModuleModel.get(facet);
    if (androidModuleModel != null && ANDROID_TEST_ORCHESTRATOR.equals(androidModuleModel.getTestExecutionStrategy())) {
      return new AndroidTestOrchestratorJavaDebuggerTask(applicationIds, this, env.getProject(), monitorRemoteProcess);
    }
    else {
      return new ConnectJavaDebuggerTask(applicationIds, this, env.getProject(), monitorRemoteProcess,
                                         facet.getProjectType() == PROJECT_TYPE_INSTANTAPP);
    }
=======
    return new ConnectJavaDebuggerTask(applicationIds, this, env.getProject(), monitorRemoteProcess);
>>>>>>> 267d1788
  }

  @Override
  public boolean supportsProject(@NotNull Project project) {
    return true;
  }

  @Override
  public void attachToClient(@NotNull Project project, @NotNull Client client) {
    String debugPort = getClientDebugPort(client);
    String runConfigName = String.format(RUN_CONFIGURATION_NAME_PATTERN, debugPort);

    // Try to find existing debug session
    if (hasExistingDebugSession(project, debugPort, runConfigName)) {
      return;
    }

    // Create run configuration
    RemoteConfigurationType remoteConfigurationType = RemoteConfigurationType.getInstance();
    ConfigurationFactory factory = remoteConfigurationType.getFactory();
    RunnerAndConfigurationSettings runSettings = RunManager.getInstance(project).createRunConfiguration(runConfigName, factory);

    RemoteConfiguration configuration = (RemoteConfiguration)runSettings.getConfiguration();
    configuration.HOST = "localhost";
    configuration.PORT = debugPort;
    configuration.USE_SOCKET_TRANSPORT = true;
    configuration.SERVER_MODE = false;

    ProgramRunnerUtil.executeConfiguration(runSettings, DefaultDebugExecutor.getDebugExecutorInstance());
  }

  public DebuggerSession getDebuggerSession(@NotNull Client client) {
    String debugPort = getClientDebugPort(client);

    for (Project openProject : ProjectManager.getInstance().getOpenProjects()) {
      DebuggerSession debuggerSession = findJdwpDebuggerSession(openProject, debugPort);
      if (debuggerSession != null) {
        return debuggerSession;
      }
  }
    return null;
  }

  private static boolean hasExistingDebugSession(@NotNull Project project,
                                                 @NotNull final String debugPort,
                                                 @NotNull final String runConfigName) {
    Collection<RunContentDescriptor> descriptors = null;
    Project[] openProjects = ProjectManager.getInstance().getOpenProjects();
    Project targetProject;

    // Scan through open project to find if this port has been opened in any session.
    for (Project openProject : openProjects) {
      targetProject = openProject;

      // First check the titles of the run configurations.
      descriptors = ExecutionHelper.findRunningConsoleByTitle(targetProject, new NotNullFunction<String, Boolean>() {
        @NotNull
        @Override
        public Boolean fun(String title) {
          return runConfigName.equals(title);
        }
      });

      // If it can't find a matching title, check the debugger sessions.
      if (descriptors.isEmpty()) {
        DebuggerSession debuggerSession = findJdwpDebuggerSession(targetProject, debugPort);
        if (debuggerSession != null) {
          XDebugSession session = debuggerSession.getXDebugSession();
          if (session != null) {
            descriptors = Collections.singletonList(session.getRunContentDescriptor());
          }
          else {
            // Detach existing session.
            debuggerSession.getProcess().stop(false);
          }
        }
      }

      if (!descriptors.isEmpty()) {
        break;
      }
    }

    if (descriptors != null && !descriptors.isEmpty()) {
      return activateDebugSessionWindow(project, descriptors.iterator().next());
    }
    return false;
  }
}<|MERGE_RESOLUTION|>--- conflicted
+++ resolved
@@ -17,10 +17,7 @@
 
 import com.android.ddmlib.Client;
 import com.android.sdklib.AndroidVersion;
-<<<<<<< HEAD
 import com.android.tools.idea.gradle.project.model.AndroidModuleModel;
-=======
->>>>>>> 267d1788
 import com.android.tools.idea.run.tasks.ConnectJavaDebuggerTask;
 import com.android.tools.idea.run.tasks.DebugConnectorTask;
 import com.android.tools.idea.run.tasks.AndroidTestOrchestratorJavaDebuggerTask;
@@ -106,7 +103,6 @@
                                                    @NotNull AndroidDebuggerState state,
                                                    @NotNull String runConfigTypeId,
                                                    boolean monitorRemoteProcess) {
-<<<<<<< HEAD
     AndroidModuleModel androidModuleModel = AndroidModuleModel.get(facet);
     if (androidModuleModel != null && ANDROID_TEST_ORCHESTRATOR.equals(androidModuleModel.getTestExecutionStrategy())) {
       return new AndroidTestOrchestratorJavaDebuggerTask(applicationIds, this, env.getProject(), monitorRemoteProcess);
@@ -115,9 +111,6 @@
       return new ConnectJavaDebuggerTask(applicationIds, this, env.getProject(), monitorRemoteProcess,
                                          facet.getProjectType() == PROJECT_TYPE_INSTANTAPP);
     }
-=======
-    return new ConnectJavaDebuggerTask(applicationIds, this, env.getProject(), monitorRemoteProcess);
->>>>>>> 267d1788
   }
 
   @Override
