/*
 * Copyright (C) 2016 The Android Open Source Project
 *
 * Licensed under the Apache License, Version 2.0 (the "License");
 * you may not use this file except in compliance with the License.
 * You may obtain a copy of the License at
 *
 *      http://www.apache.org/licenses/LICENSE-2.0
 *
 * Unless required by applicable law or agreed to in writing, software
 * distributed under the License is distributed on an "AS IS" BASIS,
 * WITHOUT WARRANTIES OR CONDITIONS OF ANY KIND, either express or implied.
 * See the License for the specific language governing permissions and
 * limitations under the License.
 */
package com.android.tools.idea.run.editor;

import com.android.tools.idea.run.ValidationError;
import com.intellij.openapi.util.DefaultJDOMExternalizer;
import com.intellij.openapi.util.InvalidDataException;
import com.intellij.openapi.util.WriteExternalException;
import org.jdom.Element;
import org.jetbrains.annotations.NonNls;
<<<<<<< HEAD
=======
import org.jetbrains.annotations.NotNull;
>>>>>>> 1e5b25b8

import java.util.LinkedList;
import java.util.List;
import java.util.Properties;

/**
 * Holds all the project persisted state variables for the profilers.
 */
public class ProfilerState {
<<<<<<< HEAD
  @NonNls public static final String ENABLE_EXPERIMENTAL_PROFILING = "enable.experimental.profiling";
  @NonNls public static final String ENABLE_ENERGY_PROFILER = "enable.energy.profiler";
  /** Whether to apply the profiling plugin. */
  public boolean ENABLE_ADVANCED_PROFILING = true;
  public static final String ENABLE_ADVANCED_PROFILING_NAME = "android.profiler.enabled";

  public boolean SUPPORT_LIB_ENABLED = true;
  private static final String SUPPORT_LIB_ENABLED_NAME = "android.profiler.supportLib.enabled";
=======
  public static final String ANDROID_ADVANCED_PROFILING_TRANSFORMS = "android.advanced.profiling.transforms";

  /**
   * Whether to apply the profiling transform.
   */
  public boolean ADVANCED_PROFILING_ENABLED = false;
  public static final String ENABLE_ADVANCED_PROFILING_NAME = "android.profiler.enabled";

  private boolean PROFILING_OKHTTP_ENABLED = true;
  public static final String ENABLE_ADVANCED_OKHTTP_PROFILING_NAME = "android.profiler.okhttp.enabled";
>>>>>>> 1e5b25b8

  private boolean myCheckAdvancedProfiling;

  /**
   * Reads the state from the {@link Element}, overwriting all member values.
   */
  public void readExternal(Element element) throws InvalidDataException {
    DefaultJDOMExternalizer.readExternal(this, element);
  }

  /**
   * Writes the state to the {@link Element}.
   */
  public void writeExternal(Element element) throws WriteExternalException {
    DefaultJDOMExternalizer.writeExternal(this, element);
  }

  public Properties toProperties() {
    Properties result = new Properties();
    result.setProperty(ENABLE_ADVANCED_PROFILING_NAME, String.valueOf(ADVANCED_PROFILING_ENABLED));
    result.setProperty(ENABLE_ADVANCED_OKHTTP_PROFILING_NAME, String.valueOf(PROFILING_OKHTTP_ENABLED));
    return result;
  }

  public void setCheckAdvancedProfiling(boolean checkAdvancedProfiling) {
    myCheckAdvancedProfiling = checkAdvancedProfiling;
  }

  @NotNull
  public List<ValidationError> validate() {
    List<ValidationError> errors = new LinkedList<>();
    if (myCheckAdvancedProfiling) {
      // Currently we do not check against the state of ADVANCED_PROFILING_ENABLED.
      // As far as the profilers are concerned, the Run Configuration dialog needs to navigate to the profiling tab in any case based on
      // this ValidationError, so users can obtain more info related to the profiler's configurations.
      errors.add(ValidationError.info("Check advanced profiling status", ValidationError.Category.PROFILER, null));
    }

    return errors;
  }
}<|MERGE_RESOLUTION|>--- conflicted
+++ resolved
@@ -21,10 +21,7 @@
 import com.intellij.openapi.util.WriteExternalException;
 import org.jdom.Element;
 import org.jetbrains.annotations.NonNls;
-<<<<<<< HEAD
-=======
 import org.jetbrains.annotations.NotNull;
->>>>>>> 1e5b25b8
 
 import java.util.LinkedList;
 import java.util.List;
@@ -34,16 +31,6 @@
  * Holds all the project persisted state variables for the profilers.
  */
 public class ProfilerState {
-<<<<<<< HEAD
-  @NonNls public static final String ENABLE_EXPERIMENTAL_PROFILING = "enable.experimental.profiling";
-  @NonNls public static final String ENABLE_ENERGY_PROFILER = "enable.energy.profiler";
-  /** Whether to apply the profiling plugin. */
-  public boolean ENABLE_ADVANCED_PROFILING = true;
-  public static final String ENABLE_ADVANCED_PROFILING_NAME = "android.profiler.enabled";
-
-  public boolean SUPPORT_LIB_ENABLED = true;
-  private static final String SUPPORT_LIB_ENABLED_NAME = "android.profiler.supportLib.enabled";
-=======
   public static final String ANDROID_ADVANCED_PROFILING_TRANSFORMS = "android.advanced.profiling.transforms";
 
   /**
@@ -54,7 +41,6 @@
 
   private boolean PROFILING_OKHTTP_ENABLED = true;
   public static final String ENABLE_ADVANCED_OKHTTP_PROFILING_NAME = "android.profiler.okhttp.enabled";
->>>>>>> 1e5b25b8
 
   private boolean myCheckAdvancedProfiling;
 
