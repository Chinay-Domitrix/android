/*
 * Copyright (C) 2016 The Android Open Source Project
 *
 * Licensed under the Apache License, Version 2.0 (the "License");
 * you may not use this file except in compliance with the License.
 * You may obtain a copy of the License at
 *
 *      http://www.apache.org/licenses/LICENSE-2.0
 *
 * Unless required by applicable law or agreed to in writing, software
 * distributed under the License is distributed on an "AS IS" BASIS,
 * WITHOUT WARRANTIES OR CONDITIONS OF ANY KIND, either express or implied.
 * See the License for the specific language governing permissions and
 * limitations under the License.
 */
package com.android.tools.idea.run.editor;

<<<<<<< HEAD
=======
import com.android.ide.common.repository.GradleVersion;
import com.android.tools.idea.flags.StudioFlags;
import com.android.tools.idea.gradle.plugin.AndroidPluginGeneration;
import com.android.tools.idea.gradle.plugin.AndroidPluginVersionUpdater;
import com.android.tools.idea.gradle.project.model.AndroidModuleModel;
import com.android.tools.idea.gradle.project.sync.GradleSyncInvoker;
import com.android.tools.idea.gradle.project.sync.GradleSyncListener;
import com.intellij.openapi.module.Module;
import com.intellij.openapi.module.ModuleManager;
>>>>>>> 1e5b25b8
import com.intellij.openapi.project.Project;
import com.intellij.ui.HyperlinkLabel;
import org.jetbrains.annotations.NotNull;

import javax.swing.*;
import javax.swing.event.HyperlinkEvent;
import javax.swing.event.HyperlinkListener;

import static com.android.SdkConstants.GRADLE_LATEST_VERSION;
import static com.google.wireless.android.sdk.stats.GradleSyncStats.Trigger.TRIGGER_PROJECT_MODIFIED;

import static com.android.tools.idea.run.editor.ProfilerState.ENABLE_EXPERIMENTAL_PROFILING;

/**
 * The configuration panel for the Android profiler settings.
 */
<<<<<<< HEAD
public class AndroidProfilersPanel {
  private static final boolean EXPERIMENTAL_ENABLED = System.getProperty(ENABLE_EXPERIMENTAL_PROFILING) != null;
=======
public class AndroidProfilersPanel implements HyperlinkListener, GradleSyncListener {
>>>>>>> 1e5b25b8

  private static final String MINIMUM_GRADLE_PLUGIN_VERSION_STRING = "2.4.0";
  private static final GradleVersion MINIMUM_GRADLE_PLUGIN_VERSION = GradleVersion.parse(MINIMUM_GRADLE_PLUGIN_VERSION_STRING);

<<<<<<< HEAD
=======
  private final Project myProject;
  private JPanel myDescription;
  private JCheckBox myAdvancedProfilingCheckBox;
  private HyperlinkLabel myHyperlinkLabel;
  private JTextPane myAdvancedProfilingDescription;
  private JLabel mySyncStatusMessage;

>>>>>>> 1e5b25b8
  public JComponent getComponent() {
    return myDescription;
  }

  AndroidProfilersPanel(Project project, ProfilerState state) {
<<<<<<< HEAD
    myAdvancedProfilingCheckBox.setVisible(EXPERIMENTAL_ENABLED);

=======
    myProject = project;
    updateHyperlink("");
>>>>>>> 1e5b25b8
    resetFrom(state);
  }

  /**
   * Resets the settings panel to the values in the specified {@link ProfilerState}.
   */
  void resetFrom(ProfilerState state) {
<<<<<<< HEAD
    myAdvancedProfilingCheckBox.setSelected(state.ENABLE_ADVANCED_PROFILING);
=======
    boolean enabled = myAdvancedProfilingCheckBox.isEnabled();
    myAdvancedProfilingDescription.setBackground(myDescription.getBackground());
    myAdvancedProfilingCheckBox.setSelected(enabled && state.ADVANCED_PROFILING_ENABLED);
>>>>>>> 1e5b25b8
  }

  /**
   * Assigns the current UI state to the specified {@link ProfilerState}.
   */
  void applyTo(ProfilerState state) {
<<<<<<< HEAD
    boolean enabled = System.getProperty(ENABLE_EXPERIMENTAL_PROFILING) != null;
    state.ENABLE_ADVANCED_PROFILING = myAdvancedProfilingCheckBox.isSelected() && enabled;
=======
    state.ADVANCED_PROFILING_ENABLED = StudioFlags.PROFILER_ENABLED.get() && myAdvancedProfilingCheckBox.isSelected();
  }

  private void createUIComponents() {
    // TODO: Hyperlink label has a fixed 2 pixel offset at the beginning and cannot be indented. Change for a good component later.
    myHyperlinkLabel = new HyperlinkLabel();
    myHyperlinkLabel.addHyperlinkListener(this);
  }

  private void updateHyperlink(String message) {
    boolean supported = true;
    for (Module module : ModuleManager.getInstance(myProject).getModules()) {
      AndroidModuleModel model = AndroidModuleModel.get(module);
      if (model != null) {
        GradleVersion modelVersion = model.getModelVersion();
        supported = modelVersion != null && modelVersion.compareIgnoringQualifiers(MINIMUM_GRADLE_PLUGIN_VERSION) >= 0;
        if (!supported) {
          break;
        }
      }
    }
    myHyperlinkLabel.setHyperlinkText("This feature can only be enabled with a gradle plugin version of 2.4 or greater. ","Update project", "");
    myHyperlinkLabel.setVisible(!supported);
    mySyncStatusMessage.setText(message);
    myHyperlinkLabel.setVisible(!supported);
    myDescription.setEnabled(supported);
    myAdvancedProfilingCheckBox.setEnabled(supported);
  }

  @Override
  public void hyperlinkUpdate(HyperlinkEvent e) {
    GradleVersion gradleVersion = GradleVersion.parse(GRADLE_LATEST_VERSION);
    GradleVersion pluginVersion = GradleVersion.parse(AndroidPluginGeneration.ORIGINAL.getLatestKnownVersion());

    // Don't bother sync'ing if latest is less than our minimum requirement.
    if (MINIMUM_GRADLE_PLUGIN_VERSION.compareIgnoringQualifiers(pluginVersion) > 0) {
      updateHyperlink("(No matching gradle version found)");
      return;
    }

    // Update plugin version
    AndroidPluginVersionUpdater updater = AndroidPluginVersionUpdater.getInstance(myProject);
    AndroidPluginVersionUpdater.UpdateResult result = updater.updatePluginVersion(pluginVersion, gradleVersion);
    if (result.isPluginVersionUpdated() && result.versionUpdateSuccess()) {
      // Request a sync
      // TODO change to plugin upgrade trigger if it is created
      GradleSyncInvoker.Request request = new GradleSyncInvoker.Request().setRunInBackground(false).setTrigger(
        TRIGGER_PROJECT_MODIFIED);
      GradleSyncInvoker.getInstance().requestProjectSync(myProject, request, this);
    } else {
      updateHyperlink("(Update failed)");
    }
  }

  @Override
  public void syncStarted(@NotNull Project project) {
    updateHyperlink("(Syncing...)");
  }

  @Override
  public void setupStarted(@NotNull Project project) {
  }

  @Override
  public void syncSucceeded(@NotNull Project project) {
    updateHyperlink("");
  }

  @Override
  public void syncFailed(@NotNull Project project, @NotNull String errorMessage) {
    updateHyperlink("(Sync failed)");
  }

  @Override
  public void syncSkipped(@NotNull Project project) {
    updateHyperlink("");
>>>>>>> 1e5b25b8
  }
}<|MERGE_RESOLUTION|>--- conflicted
+++ resolved
@@ -15,8 +15,6 @@
  */
 package com.android.tools.idea.run.editor;
 
-<<<<<<< HEAD
-=======
 import com.android.ide.common.repository.GradleVersion;
 import com.android.tools.idea.flags.StudioFlags;
 import com.android.tools.idea.gradle.plugin.AndroidPluginGeneration;
@@ -26,7 +24,6 @@
 import com.android.tools.idea.gradle.project.sync.GradleSyncListener;
 import com.intellij.openapi.module.Module;
 import com.intellij.openapi.module.ModuleManager;
->>>>>>> 1e5b25b8
 import com.intellij.openapi.project.Project;
 import com.intellij.ui.HyperlinkLabel;
 import org.jetbrains.annotations.NotNull;
@@ -38,23 +35,14 @@
 import static com.android.SdkConstants.GRADLE_LATEST_VERSION;
 import static com.google.wireless.android.sdk.stats.GradleSyncStats.Trigger.TRIGGER_PROJECT_MODIFIED;
 
-import static com.android.tools.idea.run.editor.ProfilerState.ENABLE_EXPERIMENTAL_PROFILING;
-
 /**
  * The configuration panel for the Android profiler settings.
  */
-<<<<<<< HEAD
-public class AndroidProfilersPanel {
-  private static final boolean EXPERIMENTAL_ENABLED = System.getProperty(ENABLE_EXPERIMENTAL_PROFILING) != null;
-=======
 public class AndroidProfilersPanel implements HyperlinkListener, GradleSyncListener {
->>>>>>> 1e5b25b8
 
   private static final String MINIMUM_GRADLE_PLUGIN_VERSION_STRING = "2.4.0";
   private static final GradleVersion MINIMUM_GRADLE_PLUGIN_VERSION = GradleVersion.parse(MINIMUM_GRADLE_PLUGIN_VERSION_STRING);
 
-<<<<<<< HEAD
-=======
   private final Project myProject;
   private JPanel myDescription;
   private JCheckBox myAdvancedProfilingCheckBox;
@@ -62,19 +50,13 @@
   private JTextPane myAdvancedProfilingDescription;
   private JLabel mySyncStatusMessage;
 
->>>>>>> 1e5b25b8
   public JComponent getComponent() {
     return myDescription;
   }
 
   AndroidProfilersPanel(Project project, ProfilerState state) {
-<<<<<<< HEAD
-    myAdvancedProfilingCheckBox.setVisible(EXPERIMENTAL_ENABLED);
-
-=======
     myProject = project;
     updateHyperlink("");
->>>>>>> 1e5b25b8
     resetFrom(state);
   }
 
@@ -82,23 +64,15 @@
    * Resets the settings panel to the values in the specified {@link ProfilerState}.
    */
   void resetFrom(ProfilerState state) {
-<<<<<<< HEAD
-    myAdvancedProfilingCheckBox.setSelected(state.ENABLE_ADVANCED_PROFILING);
-=======
     boolean enabled = myAdvancedProfilingCheckBox.isEnabled();
     myAdvancedProfilingDescription.setBackground(myDescription.getBackground());
     myAdvancedProfilingCheckBox.setSelected(enabled && state.ADVANCED_PROFILING_ENABLED);
->>>>>>> 1e5b25b8
   }
 
   /**
    * Assigns the current UI state to the specified {@link ProfilerState}.
    */
   void applyTo(ProfilerState state) {
-<<<<<<< HEAD
-    boolean enabled = System.getProperty(ENABLE_EXPERIMENTAL_PROFILING) != null;
-    state.ENABLE_ADVANCED_PROFILING = myAdvancedProfilingCheckBox.isSelected() && enabled;
-=======
     state.ADVANCED_PROFILING_ENABLED = StudioFlags.PROFILER_ENABLED.get() && myAdvancedProfilingCheckBox.isSelected();
   }
 
@@ -175,6 +149,5 @@
   @Override
   public void syncSkipped(@NotNull Project project) {
     updateHyperlink("");
->>>>>>> 1e5b25b8
   }
 }