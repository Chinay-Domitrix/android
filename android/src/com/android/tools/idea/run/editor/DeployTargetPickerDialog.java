--- conflicted
+++ resolved
@@ -21,14 +21,9 @@
 import com.android.tools.analytics.UsageTracker;
 import com.android.tools.idea.assistant.OpenAssistSidePanelAction;
 import com.android.tools.idea.avdmanager.AvdManagerConnection;
-<<<<<<< HEAD
-import com.android.tools.idea.ddms.EdtExecutor;
-import com.android.tools.idea.ddms.adb.AdbService;
-=======
 import com.android.tools.idea.concurrent.EdtExecutor;
 import com.android.tools.idea.adb.AdbService;
 import com.android.tools.idea.connection.assistant.ConnectionAssistantBundleCreator;
->>>>>>> 9e819fa1
 import com.android.tools.idea.fd.InstantRunSettings;
 import com.android.tools.idea.run.*;
 import com.android.tools.idea.sdk.wizard.SdkQuickfixUtils;
@@ -39,11 +34,8 @@
 import com.google.common.util.concurrent.Futures;
 import com.google.common.util.concurrent.ListenableFuture;
 import com.google.wireless.android.sdk.stats.AdbAssistantStats;
-<<<<<<< HEAD
-=======
 import com.google.wireless.android.sdk.stats.AndroidStudioEvent;
 import com.intellij.ide.BrowserUtil;
->>>>>>> 9e819fa1
 import com.intellij.openapi.diagnostic.Logger;
 import com.intellij.openapi.module.Module;
 import com.intellij.openapi.ui.DialogWrapper;
@@ -75,13 +67,7 @@
   private final int myContextId;
   @NotNull private final AndroidFacet myFacet;
 
-<<<<<<< HEAD
-  @Nullable private final DeployTargetProvider<DeployTargetState> myDeployTargetProvider;
-  @Nullable private final DeployTargetState myDeployTargetState;
-  @Nullable private final DeployTargetConfigurable<DeployTargetState> myDeployTargetConfigurable;
-=======
   private final List<DeployTargetInfo> myDeployTargetInfos;
->>>>>>> 9e819fa1
 
   private final DevicePicker myDevicePicker;
   private final ListenableFuture<AndroidDebugBridge> myAdbFuture;
@@ -102,17 +88,6 @@
 
     myFacet = facet;
     myContextId = runContextId;
-<<<<<<< HEAD
-    if (!deployTargetProviders.isEmpty()) {
-      myDeployTargetProvider = deployTargetProviders.get(0);
-      myDeployTargetState = deployTargetStates.get(myDeployTargetProvider.getId());
-    }
-    else {
-      myDeployTargetProvider = null;
-      myDeployTargetState = null;
-    }
-=======
->>>>>>> 9e819fa1
 
     // Tab 1
     myDevicePicker = new DevicePicker(getDisposable(), runContextId, facet, deviceCount, compatibilityChecker, this);
@@ -130,13 +105,6 @@
       }
     });
 
-<<<<<<< HEAD
-    // Tab 2
-    if (!deployTargetProviders.isEmpty() && myDeployTargetProvider != null) {
-      Module module = facet.getModule();
-      myDeployTargetConfigurable = myDeployTargetProvider.createConfigurable(module.getProject(), getDisposable(), new Context(module));
-      JComponent component = myDeployTargetConfigurable.createComponent();
-=======
     // Extra tabs
     Module module = facet.getModule();
     myDeployTargetInfos = new ArrayList<>(deployTargetProviders.size());
@@ -149,18 +117,10 @@
         provider.createConfigurable(module.getProject(), getDisposable(), new Context(module));
       myDeployTargetInfos.add(new DeployTargetInfo(provider, state, configurable));
       JComponent component = configurable.createComponent();
->>>>>>> 9e819fa1
       if (component != null) {
         myTabbedPane.add(component);
       }
-<<<<<<< HEAD
-      myDeployTargetConfigurable.resetFrom(myDeployTargetState, myContextId);
-    }
-    else {
-      myDeployTargetConfigurable = null;
-=======
       configurable.resetFrom(state, myContextId);
->>>>>>> 9e819fa1
     }
 
     File adb = AndroidSdkUtils.getAdb(myFacet.getModule().getProject());
@@ -169,17 +129,9 @@
     }
     myAdbFuture = AdbService.getInstance().getDebugBridge(adb);
 
-<<<<<<< HEAD
-    // do not offer option to "use same selection" if Instant Run is enabled since we automatically
-    if (!InstantRunSettings.isInstantRunEnabled()) {
-      DeployTargetState state = deployTargetStates.get(ShowChooserTargetProvider.ID);
-      setDoNotAskOption(new UseSameDevicesOption((ShowChooserTargetProvider.State)state));
-    }
-=======
     DeployTargetState state = deployTargetStates.get(ShowChooserTargetProvider.ID);
     setDoNotAskOption(new UseSameDevicesOption((ShowChooserTargetProvider.State)state));
 
->>>>>>> 9e819fa1
     setTitle("Select Deployment Target");
     setModal(true);
     init();
@@ -229,19 +181,6 @@
   @Nullable
   @Override
   protected ValidationInfo doValidate() {
-<<<<<<< HEAD
-    if (myTabbedPane.getSelectedIndex() == CUSTOM_RUNPROFILE_PROVIDER_TARGET_INDEX &&
-        myDeployTargetConfigurable != null &&
-        myDeployTargetState != null) {
-      myDeployTargetConfigurable.applyTo(myDeployTargetState, myContextId);
-      List<ValidationError> errors = myDeployTargetState.validate(myFacet);
-      if (!errors.isEmpty()) {
-        return new ValidationInfo(errors.get(0).getMessage(), null);
-      }
-    }
-    else {
-      return myDevicePicker.validate();
-=======
     int selectedIndex = myTabbedPane.getSelectedIndex();
     if (isDeviceTab(selectedIndex)) {
       return myDevicePicker.validate();
@@ -253,7 +192,6 @@
       if (!errors.isEmpty()) {
         return new ValidationInfo(errors.get(0).getMessage(), null);
       }
->>>>>>> 9e819fa1
     }
 
     return super.doValidate();
@@ -278,12 +216,8 @@
         return;
       }
     }
-<<<<<<< HEAD
-    else if (selectedIndex == CUSTOM_RUNPROFILE_PROVIDER_TARGET_INDEX) {
-=======
     else if (isCustomDeployTargetTab(selectedIndex)) {
       DeployTargetInfo info = myDeployTargetInfos.get(selectedIndex - FIRST_CUSTOM_DEPLOY_TARGET_INDEX);
->>>>>>> 9e819fa1
       mySelectedDevices = Collections.emptyList();
       myDeployTarget = new RealizedDeployTarget(info.myProvider, info.myState, null);
     }
@@ -291,11 +225,6 @@
     super.doOKAction();
   }
 
-<<<<<<< HEAD
-  @Override
-  protected void doHelpAction() {
-    myDevicePicker.launchDiagnostics(AdbAssistantStats.Trigger.DONT_SEE_DEVICE);
-=======
   @Nullable
   @Override
   protected String getHelpId() {
@@ -321,7 +250,6 @@
     else {
       BrowserUtil.browse("https://developer.android.com/r/studio-ui/devicechooser.html", myFacet.getModule().getProject());
     }
->>>>>>> 9e819fa1
   }
 
   /**
