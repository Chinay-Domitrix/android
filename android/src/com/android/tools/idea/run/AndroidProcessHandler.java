/*
 * Copyright (C) 2015 The Android Open Source Project
 *
 * Licensed under the Apache License, Version 2.0 (the "License");
 * you may not use this file except in compliance with the License.
 * You may obtain a copy of the License at
 *
 *      http://www.apache.org/licenses/LICENSE-2.0
 *
 * Unless required by applicable law or agreed to in writing, software
 * distributed under the License is distributed on an "AS IS" BASIS,
 * WITHOUT WARRANTIES OR CONDITIONS OF ANY KIND, either express or implied.
 * See the License for the specific language governing permissions and
 * limitations under the License.
 */
package com.android.tools.idea.run;

import com.android.ddmlib.AndroidDebugBridge;
import com.android.ddmlib.Client;
import com.android.ddmlib.IDevice;
import com.android.ddmlib.NullOutputReceiver;
import com.android.sdklib.AndroidVersion;
<<<<<<< HEAD
=======
import com.android.tools.idea.flags.StudioFlags;
import com.android.tools.idea.logcat.AndroidLogcatFormatter;
import com.android.tools.idea.logcat.AndroidLogcatService;
import com.android.tools.idea.logcat.output.LogcatOutputConfigurableProvider;
import com.android.tools.idea.logcat.output.LogcatOutputSettings;
>>>>>>> b13afab4
import com.google.common.collect.Lists;
import com.google.common.collect.Sets;
import com.intellij.execution.process.ProcessHandler;
import com.intellij.execution.process.ProcessOutputTypes;
import com.intellij.openapi.diagnostic.Logger;
import com.intellij.openapi.util.text.StringUtil;
import com.intellij.util.SmartList;
import org.jetbrains.annotations.NotNull;
import org.jetbrains.annotations.Nullable;

<<<<<<< HEAD
import java.io.OutputStream;
import java.util.List;
import java.util.Set;
=======
import javax.annotation.concurrent.GuardedBy;
import java.io.OutputStream;
import java.util.*;
import java.util.concurrent.atomic.AtomicBoolean;
import java.util.function.BiConsumer;
>>>>>>> b13afab4

/**
 * {@link AndroidProcessHandler} is a {@link ProcessHandler} that corresponds to a single Android app
 * potentially running on multiple connected devices after a launch of the app from Studio.
 * <br/><br/>
 * It encodes the following behavior:<br/>
 *  - Provides an option to connect and monitor the processes running on the device(s).<br/>
 *  - If the processes are being monitored, then:<br/>
 *     - destroyProcess provides a way to kill the processes (typically, this is connected to the stop button in the UI).<br/>
 *     - if all of the processes die, then the handler terminates as well.
 */
public class AndroidProcessHandler extends ProcessHandler implements AndroidDebugBridge.IDeviceChangeListener,
                                                                     AndroidDebugBridge.IClientChangeListener {
  private static final Logger LOG = Logger.getInstance(AndroidProcessHandler.class);

  // If the client is not present on the monitored devices after this time, then it is assumed to have died.
  // We are keeping it so long because sometimes (for cold-swap) it seems to take a while..
  private static final long TIMEOUT_MS = 10000;

  @NotNull private final String myApplicationId;
  private final boolean myMonitoringRemoteProcess;

  @NotNull private final List<String> myDevices;
  @NotNull private final Set<Client> myClients;
<<<<<<< HEAD
=======
  @NotNull private final LogcatOutputCapture myLogcatOutputCapture;
>>>>>>> b13afab4

  private long myDeviceAdded;
  private boolean myNoKill;

  public AndroidProcessHandler(@NotNull String applicationId) {
    this(applicationId, true);
  }

  public AndroidProcessHandler(@NotNull String applicationId, boolean monitorRemoteProcess) {
    myApplicationId = applicationId;
    myDevices = new SmartList<>();
    myClients = Sets.newHashSet();
<<<<<<< HEAD
=======
    myLogcatOutputCapture = new LogcatOutputCapture(applicationId);
>>>>>>> b13afab4

    myMonitoringRemoteProcess = monitorRemoteProcess;
    if (myMonitoringRemoteProcess) {
      AndroidDebugBridge.addClientChangeListener(this);
      AndroidDebugBridge.addDeviceChangeListener(this);
    }
  }

  public void addTargetDevice(@NotNull final IDevice device) {
    myDevices.add(device.getSerialNumber());

    setMinDeviceApiLevel(device.getVersion());

    Client client = device.getClient(myApplicationId);
    if (client != null) {
      addClient(client);
    } else {
      notifyTextAvailable("Client not ready yet..", ProcessOutputTypes.STDOUT);
    }

    LOG.info("Adding device " + device.getName() + " to monitor for launched app: " + myApplicationId);
    myDeviceAdded = System.currentTimeMillis();
  }

  private void addClient(@NotNull final Client client) {
    if (!myClients.add(client)) {
      return;
    }
    IDevice device = client.getDevice();
    notifyTextAvailable("Connected to process " + client.getClientData().getPid() + " on device " + device.getName() + "\n",
                        ProcessOutputTypes.STDOUT);
<<<<<<< HEAD
=======

    myLogcatOutputCapture.startCapture(device, client, this::notifyTextAvailable);
>>>>>>> b13afab4
  }

  private void setMinDeviceApiLevel(@NotNull AndroidVersion deviceVersion) {
    AndroidVersion apiLevel = getUserData(AndroidSessionInfo.ANDROID_DEVICE_API_LEVEL);
    if (apiLevel == null || apiLevel.compareTo(deviceVersion) > 0) {
      putUserData(AndroidSessionInfo.ANDROID_DEVICE_API_LEVEL, deviceVersion);
    }
  }

  @Override
  public boolean detachIsDefault() {
    return false;
  }

  @Override
  public boolean isSilentlyDestroyOnClose() {
    return true;
  }

  @Override
  public OutputStream getProcessInput() {
    return null;
  }

  @Override
  protected void detachProcessImpl() {
    notifyProcessDetached();
    cleanup();
  }

  @Override
  protected void destroyProcessImpl() {
    notifyProcessTerminated(0);
    killProcesses();
    cleanup();
  }

  private void killProcesses() {
    if (myNoKill) {
      return;
    }

    AndroidDebugBridge bridge = AndroidDebugBridge.getBridge();
    if (bridge == null) {
      return;
    }

    for (IDevice device : bridge.getDevices()) {
      if (myDevices.contains(device.getSerialNumber())) {
        // Workaround https://code.google.com/p/android/issues/detail?id=199342
        // Sometimes, just calling client.kill() could end up with the app dying and then coming back up
        // Very likely, this is because of how cold swap restarts the process (maybe it is using some persistent pending intents?)
        // However, calling am force-stop seems to solve that issue, so we do that first..
        try {
          device.executeShellCommand("am force-stop " + myApplicationId, new NullOutputReceiver());
        }
        catch (Exception ignored) {
        }

        Client client = device.getClient(myApplicationId);
        if (client != null) {
          client.kill();
        }
      }
    }
  }

  public void setNoKill() {
    myNoKill = true;
  }

  private void cleanup() {
    myDevices.clear();
    myClients.clear();
<<<<<<< HEAD
=======
    myLogcatOutputCapture.stopAll();
>>>>>>> b13afab4

    if (myMonitoringRemoteProcess) {
      AndroidDebugBridge.removeClientChangeListener(this);
      AndroidDebugBridge.removeDeviceChangeListener(this);
    }
  }

  @Override
  public void deviceConnected(@NotNull IDevice device) {
  }

  @Override
  public void deviceDisconnected(@NotNull IDevice device) {
    if (!myDevices.contains(device.getSerialNumber())) {
      return;
    }

    print("Device " + device.getName() + "disconnected, monitoring stopped.");
    stopMonitoring(device);
  }

  private void stopMonitoring(@NotNull IDevice device) {
<<<<<<< HEAD
=======
    myLogcatOutputCapture.stopCapture(device);

>>>>>>> b13afab4
    myDevices.remove(device.getSerialNumber());

    if (myDevices.isEmpty()) {
      detachProcess();
    }
  }

  @Override
  public void deviceChanged(@NotNull IDevice device, int changeMask) {
    if ((changeMask & IDevice.CHANGE_CLIENT_LIST) != IDevice.CHANGE_CLIENT_LIST) {
      return;
    }

    if (!myDevices.contains(device.getSerialNumber())) {
      return;
    }

    Client client = device.getClient(myApplicationId);
    if (client != null) {
      addClient(client);
      return;
    }

    // sometimes, the application crashes before TIMEOUT_MS. So if we already knew of the app, and it is not there anymore, then assume
    // it got killed
    if (!myClients.isEmpty()) {
      for (Client c : myClients) {
        if (device.equals(c.getDevice())) {
          stopMonitoring(device);
          print("Application terminated.");
          return;
        }
      }
    }

    if ((System.currentTimeMillis() - myDeviceAdded) > TIMEOUT_MS) {
      print("Timed out waiting for process to appear on " + device.getName());
      stopMonitoring(device);
    } else {
      print("Waiting for process to come online");
    }
  }

  @Override
  public void clientChanged(@NotNull Client client, int changeMask) {
    if ((changeMask & Client.CHANGE_NAME) != Client.CHANGE_NAME) {
      return;
    }

    if (!myDevices.contains(client.getDevice().getSerialNumber())) {
      return;
    }

    if (StringUtil.equals(myApplicationId, client.getClientData().getClientDescription())) {
      addClient(client);
    }

    String name = client.getClientData().getClientDescription();
    if (name != null && myApplicationId.equals(name) && !client.isValid()) {
      print("Process " + client.getClientData().getPid() + " is not valid anymore!");
      stopMonitoring(client.getDevice());
    }
  }

  @NotNull
  public List<IDevice> getDevices() {
    Set<IDevice> devices = Sets.newHashSet();
    for (Client client : myClients) {
      devices.add(client.getDevice());
    }

    return Lists.newArrayList(devices);
  }

  @Nullable
  public Client getClient(@NotNull IDevice device) {
    String serial = device.getSerialNumber();

    for (Client client : myClients) {
      if (StringUtil.equals(client.getDevice().getSerialNumber(), serial)) {
        return client;
      }
    }

    return null;
  }

  @NotNull
  public Set<Client> getClients() {
    return myClients;
  }

  private void print(@NotNull String s) {
    notifyTextAvailable(s + "\n", ProcessOutputTypes.STDOUT);
  }

  public void reset() {
    myDevices.clear();
    myClients.clear();
<<<<<<< HEAD
=======
    myLogcatOutputCapture.stopAll();
  }

  /**
   * Capture logcat messages of all known client processes and dispatch them so that
   * they are shown in the Run Console window.
   */
  static class LogcatOutputCapture {
    @NotNull private final String myApplicationId;
    /**
     * Keeps track of the registered listener associated to each device running the application.
     *
     * <p>Note: We need to serialize access to this field because calls to {@link #cleanup} and
     * {@link #stopMonitoring(IDevice)} come from different threads (EDT and Monitor Thread respectively).
     */
    @GuardedBy("myLock")
    @NotNull private final Map<IDevice, AndroidLogcatService.LogcatListener> myLogListeners = new HashMap<>();
    @NotNull private final Object myLock = new Object();

    public LogcatOutputCapture(@NotNull String applicationId) {
      myApplicationId = applicationId;
    }

    public void startCapture(@NotNull final IDevice device, @NotNull final Client client, @NotNull BiConsumer<String, Key> consumer) {
      if (!StudioFlags.RUNDEBUG_LOGCAT_CONSOLE_OUTPUT_ENABLED.get()) {
        return;
      }
      if (!LogcatOutputSettings.getInstance().isRunOutputEnabled()) {
        return;
      }

      LOG.info(String.format("startCapture(\"%s\")", device.getName()));
      AndroidLogcatService.LogcatListener logListener = new ApplicationLogListener(myApplicationId, client.getClientData().getPid()) {
        private final String SIMPLE_FORMAT = AndroidLogcatFormatter.createCustomFormat(false, false, false, true);
        private final AtomicBoolean myIsFirstMessage = new AtomicBoolean(true);

        @Override
        protected String formatLogLine(@NotNull LogCatMessage line) {
          String message = AndroidLogcatFormatter.formatMessage(SIMPLE_FORMAT, line.getHeader(), line.getMessage());
          synchronized (myLock) {
            if (myLogListeners.size() > 1) {
              return String.format("[%1$s]: %2$s", device.getName(), message);
            }
            else {
              return message;
            }
          }
        }

        @Override
        protected void notifyTextAvailable(@NotNull String message, @NotNull Key key) {
          if (myIsFirstMessage.compareAndSet(true, false)) {
            consumer.accept(LogcatOutputConfigurableProvider.BANNER_MESSAGE + "\n", ProcessOutputTypes.STDOUT);
          }
          consumer.accept(message, key);
        }
      };

      AndroidLogcatService.getInstance().addListener(device, logListener, true);

      // Remember the listener for later cleanup
      AndroidLogcatService.LogcatListener previousListener;
      synchronized (myLock) {
        previousListener = myLogListeners.put(device, logListener);
      }

      // Outside of lock to avoid deadlock with AndroidLogcatService internal lock
      if (previousListener != null) {
        // This should not happen (and we have never seen it happening), but removing the existing listener
        // ensures there are no memory leaks.
        LOG.warn(String.format("The device \"%s\" already has a registered logcat listener for application \"%s\". Removing it",
                               device.getName(), myApplicationId));
        AndroidLogcatService.getInstance().removeListener(device, previousListener);
      }
    }

    public void stopCapture(@NotNull IDevice device) {
      LOG.info(String.format("stopCapture(\"%s\")", device.getName()));

      AndroidLogcatService.LogcatListener previousListener;
      synchronized (myLock) {
        previousListener = myLogListeners.remove(device);
      }

      // Outside of lock to avoid deadlock with AndroidLogcatService internal lock
      if (previousListener != null) {
        AndroidLogcatService.getInstance().removeListener(device, previousListener);
      }
    }

    public void stopAll() {
      LOG.info("stopAll()");

      List<Map.Entry<IDevice, AndroidLogcatService.LogcatListener>> listeners;
      synchronized (myLock) {
        listeners = new ArrayList<>(myLogListeners.entrySet());
        myLogListeners.clear();
      }

      // Outside of lock to avoid deadlock with AndroidLogcatService internal lock
      for (Map.Entry<IDevice, AndroidLogcatService.LogcatListener> entry: listeners) {
        AndroidLogcatService.getInstance().removeListener(entry.getKey(), entry.getValue());
      }
    }
>>>>>>> b13afab4
  }
}<|MERGE_RESOLUTION|>--- conflicted
+++ resolved
@@ -19,36 +19,29 @@
 import com.android.ddmlib.Client;
 import com.android.ddmlib.IDevice;
 import com.android.ddmlib.NullOutputReceiver;
+import com.android.ddmlib.logcat.LogCatMessage;
 import com.android.sdklib.AndroidVersion;
-<<<<<<< HEAD
-=======
 import com.android.tools.idea.flags.StudioFlags;
 import com.android.tools.idea.logcat.AndroidLogcatFormatter;
 import com.android.tools.idea.logcat.AndroidLogcatService;
 import com.android.tools.idea.logcat.output.LogcatOutputConfigurableProvider;
 import com.android.tools.idea.logcat.output.LogcatOutputSettings;
->>>>>>> b13afab4
 import com.google.common.collect.Lists;
 import com.google.common.collect.Sets;
 import com.intellij.execution.process.ProcessHandler;
 import com.intellij.execution.process.ProcessOutputTypes;
 import com.intellij.openapi.diagnostic.Logger;
+import com.intellij.openapi.util.Key;
 import com.intellij.openapi.util.text.StringUtil;
 import com.intellij.util.SmartList;
 import org.jetbrains.annotations.NotNull;
 import org.jetbrains.annotations.Nullable;
 
-<<<<<<< HEAD
-import java.io.OutputStream;
-import java.util.List;
-import java.util.Set;
-=======
 import javax.annotation.concurrent.GuardedBy;
 import java.io.OutputStream;
 import java.util.*;
 import java.util.concurrent.atomic.AtomicBoolean;
 import java.util.function.BiConsumer;
->>>>>>> b13afab4
 
 /**
  * {@link AndroidProcessHandler} is a {@link ProcessHandler} that corresponds to a single Android app
@@ -73,10 +66,7 @@
 
   @NotNull private final List<String> myDevices;
   @NotNull private final Set<Client> myClients;
-<<<<<<< HEAD
-=======
   @NotNull private final LogcatOutputCapture myLogcatOutputCapture;
->>>>>>> b13afab4
 
   private long myDeviceAdded;
   private boolean myNoKill;
@@ -89,10 +79,7 @@
     myApplicationId = applicationId;
     myDevices = new SmartList<>();
     myClients = Sets.newHashSet();
-<<<<<<< HEAD
-=======
     myLogcatOutputCapture = new LogcatOutputCapture(applicationId);
->>>>>>> b13afab4
 
     myMonitoringRemoteProcess = monitorRemoteProcess;
     if (myMonitoringRemoteProcess) {
@@ -124,11 +111,8 @@
     IDevice device = client.getDevice();
     notifyTextAvailable("Connected to process " + client.getClientData().getPid() + " on device " + device.getName() + "\n",
                         ProcessOutputTypes.STDOUT);
-<<<<<<< HEAD
-=======
 
     myLogcatOutputCapture.startCapture(device, client, this::notifyTextAvailable);
->>>>>>> b13afab4
   }
 
   private void setMinDeviceApiLevel(@NotNull AndroidVersion deviceVersion) {
@@ -203,10 +187,7 @@
   private void cleanup() {
     myDevices.clear();
     myClients.clear();
-<<<<<<< HEAD
-=======
     myLogcatOutputCapture.stopAll();
->>>>>>> b13afab4
 
     if (myMonitoringRemoteProcess) {
       AndroidDebugBridge.removeClientChangeListener(this);
@@ -229,11 +210,8 @@
   }
 
   private void stopMonitoring(@NotNull IDevice device) {
-<<<<<<< HEAD
-=======
     myLogcatOutputCapture.stopCapture(device);
 
->>>>>>> b13afab4
     myDevices.remove(device.getSerialNumber());
 
     if (myDevices.isEmpty()) {
@@ -333,8 +311,6 @@
   public void reset() {
     myDevices.clear();
     myClients.clear();
-<<<<<<< HEAD
-=======
     myLogcatOutputCapture.stopAll();
   }
 
@@ -439,6 +415,5 @@
         AndroidLogcatService.getInstance().removeListener(entry.getKey(), entry.getValue());
       }
     }
->>>>>>> b13afab4
   }
 }