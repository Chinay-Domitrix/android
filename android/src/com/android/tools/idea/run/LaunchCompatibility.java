/*
 * Copyright (C) 2014 The Android Open Source Project
 *
 * Licensed under the Apache License, Version 2.0 (the "License");
 * you may not use this file except in compliance with the License.
 * You may obtain a copy of the License at
 *
 *      http://www.apache.org/licenses/LICENSE-2.0
 *
 * Unless required by applicable law or agreed to in writing, software
 * distributed under the License is distributed on an "AS IS" BASIS,
 * WITHOUT WARRANTIES OR CONDITIONS OF ANY KIND, either express or implied.
 * See the License for the specific language governing permissions and
 * limitations under the License.
 */
package com.android.tools.idea.run;

import com.android.ddmlib.IDevice;
import com.android.sdklib.AndroidVersion;
import com.android.sdklib.IAndroidTarget;
import com.android.sdklib.ISystemImage;
import com.android.sdklib.OptionalLibrary;
import com.android.sdklib.devices.Abi;
import com.google.common.base.Joiner;
import com.google.common.base.MoreObjects;
import com.google.common.base.Objects;
import com.google.common.collect.Sets;
import com.intellij.openapi.project.IndexNotReadyException;
import com.intellij.openapi.util.text.StringUtil;
import com.intellij.util.Function;
import com.intellij.util.ThreeState;
import java.util.EnumSet;
import java.util.LinkedHashSet;
import java.util.List;
import java.util.Set;
<<<<<<< HEAD
=======
import org.jetbrains.android.facet.AndroidFacet;
>>>>>>> e624679c
import org.jetbrains.annotations.NonNls;
import org.jetbrains.annotations.NotNull;
import org.jetbrains.annotations.Nullable;

public class LaunchCompatibility {
  @NonNls private static final String GOOGLE_APIS_TARGET_NAME = "Google APIs";

  private final ThreeState myCompatible;
  private final String myReason;

  public static final LaunchCompatibility YES = new LaunchCompatibility(ThreeState.YES, null);

  public LaunchCompatibility(ThreeState compatible, @Nullable String reason) {
    myCompatible = compatible;
    myReason = reason;
  }

  public LaunchCompatibility combine(@NotNull LaunchCompatibility other) {
    if (myCompatible == ThreeState.NO) {
      return this;
    }
    if (other.myCompatible == ThreeState.NO) {
      return other;
    }
    if (myCompatible == ThreeState.UNSURE) {
      return this;
    }
    return other;
  }

  public ThreeState isCompatible() {
    return myCompatible;
  }

  @Nullable
  public String getReason() {
    return myReason;
  }

  @Override
  public String toString() {
    return MoreObjects.toStringHelper(this).add("compatible", myCompatible).add("reason", myReason).toString();
  }

  @Override
  public boolean equals(Object o) {
    return o instanceof LaunchCompatibility &&
           myCompatible == ((LaunchCompatibility)o).myCompatible &&
           Objects.equal(myReason, ((LaunchCompatibility)o).myReason);
  }

  @Override
  public int hashCode() {
    return Objects.hashCode(myCompatible, myReason);
  }

  /**
   * Returns whether an application with the given requirements can be run on the given device.
   *
   * @param minSdkVersion    minSdkVersion specified by the application
   * @param projectTarget    android target corresponding to the targetSdkVersion
   * @param requiredFeatures required list of hardware features
   * @param device           the device to check compatibility against
   * @return a {@link ThreeState} indicating whether the application can be run on the device, and a reason if it isn't
   * compatible.
   */
  @NotNull
  public static LaunchCompatibility canRunOnDevice(@NotNull AndroidVersion minSdkVersion,
                                                   @NotNull IAndroidTarget projectTarget,
                                                   @NotNull AndroidFacet facet,
                                                   Function<AndroidFacet, EnumSet<IDevice.HardwareFeature>> getRequiredHardwareFeatures,
                                                   @NotNull Set<String> supportedAbis,
                                                   @NotNull AndroidDevice device) {
    // check if the device has the required minApi
    // note that in cases where targetSdk is a preview platform, gradle sets minsdk to be the same as targetsdk,
    // so as to only allow running on those systems
    AndroidVersion deviceVersion = device.getVersion();
    if (!deviceVersion.equals(AndroidVersion.DEFAULT) && !deviceVersion.canRun(minSdkVersion)) {
      String reason = String.format("minSdk(%1$s) %3$s deviceSdk(%2$s)",
                                    minSdkVersion,
                                    deviceVersion,
                                    minSdkVersion.getCodename() == null ? ">" : "!=");
      return new LaunchCompatibility(ThreeState.NO, reason);
    }

    EnumSet<IDevice.HardwareFeature> requiredFeatures;
    try {
      requiredFeatures = getRequiredHardwareFeatures.fun(facet);
    }
    catch(IndexNotReadyException e) {
      return new LaunchCompatibility(ThreeState.UNSURE, "Required features are unsure because indices are not ready.");
    }

    // check if the device provides the required features
    for (IDevice.HardwareFeature feature : requiredFeatures) {
      if (!device.supportsFeature(feature)) {
        return new LaunchCompatibility(ThreeState.NO, "missing feature: " + feature);
      }
    }

    // Typically, we only need to check that features required by the apk are supported by the device, which is done above
    // In the case of watch though, we do an explicit check in the other direction: if the device is a watch, we don't want
    // non-watch apks to be installed on it.
    if (device.supportsFeature(IDevice.HardwareFeature.WATCH)) {
      if (!requiredFeatures.contains(IDevice.HardwareFeature.WATCH)) {
        return new LaunchCompatibility(ThreeState.NO, "missing uses-feature watch, non-watch apks cannot be launched on a watch");
      }
    }

    // Verify that the device ABI matches one of the target ABIs for JNI apps.
<<<<<<< HEAD
    if (supportedAbis != null) {
      Set<String> deviceAbis = new LinkedHashSet<String>();
=======
    if (!supportedAbis.isEmpty()) {
      Set<String> deviceAbis = Sets.newLinkedHashSet();
>>>>>>> e624679c
      for (Abi abi : device.getAbis()) {
        deviceAbis.add(abi.toString());
      }

      if (Sets.intersection(supportedAbis, deviceAbis).isEmpty()) {
        return new LaunchCompatibility(ThreeState.NO, "Device supports " + Joiner.on(", ").join(deviceAbis) +
                                                      ", but APK only supports " + Joiner.on(", ").join(supportedAbis));
      }
    }

    // we are done with checks for platform targets
    if (projectTarget.isPlatform()) {
      return YES;
    }

    // Add-ons specify a list of libraries. We need to check that the required libraries are available on the device.
    // See AddOnTarget#canRunOn
    List<OptionalLibrary> additionalLibs = projectTarget.getAdditionalLibraries();
    if (additionalLibs.isEmpty()) {
      return YES;
    }

    String targetName = projectTarget.getName();
    if (GOOGLE_APIS_TARGET_NAME.equals(targetName)) {
      // We'll assume that Google APIs are available on all devices.
      return YES;
    } else {
      // Unsure because we don't have an easy way of determining whether those libraries are on a device
      return new LaunchCompatibility(ThreeState.UNSURE, "unsure if device supports addon: " + targetName);
    }
  }

  private static LaunchCompatibility isCompatibleAddonAvd(IAndroidTarget projectTarget, ISystemImage image) {
    // validate that the vendor is the same for both the project and the avd
    if (!StringUtil.equals(projectTarget.getVendor(), image.getAddonVendor().getDisplay())) {
      String reason =
        String.format("AVD vendor (%1$s) != AVD target (%2$s)", image.getAddonVendor().getDisplay(), projectTarget.getVendor());
      return new LaunchCompatibility(ThreeState.NO, reason);
    }

    if (!StringUtil.equals(projectTarget.getName(), image.getTag().getDisplay())) {
      String reason =
        String.format("AVD target name (%1$s) != Project target name (%2$s)", image.getTag().getDisplay(), projectTarget.getName());
      return new LaunchCompatibility(ThreeState.NO, reason);
    }

    return YES;
  }

  /** Returns whether a project with given minSdkVersion and target platform can be run on an AVD with given target platform. */
  @NotNull
  public static LaunchCompatibility canRunOnAvd(@NotNull AndroidVersion minSdkVersion,
                                                @NotNull IAndroidTarget projectTarget,
                                                @NotNull ISystemImage image) {
    AndroidVersion avdVersion = image.getAndroidVersion();
    if (!avdVersion.canRun(minSdkVersion)) {
      String reason = String.format("minSdk(%1$s) %3$s deviceSdk(%2$s)",
                                    minSdkVersion,
                                    avdVersion,
                                    minSdkVersion.getCodename() == null ? ">" : "!=");
      return new LaunchCompatibility(ThreeState.NO, reason);
    }

    return projectTarget.isPlatform() ? YES : isCompatibleAddonAvd(projectTarget, image);
  }
}<|MERGE_RESOLUTION|>--- conflicted
+++ resolved
@@ -33,10 +33,7 @@
 import java.util.LinkedHashSet;
 import java.util.List;
 import java.util.Set;
-<<<<<<< HEAD
-=======
 import org.jetbrains.android.facet.AndroidFacet;
->>>>>>> e624679c
 import org.jetbrains.annotations.NonNls;
 import org.jetbrains.annotations.NotNull;
 import org.jetbrains.annotations.Nullable;
@@ -147,13 +144,8 @@
     }
 
     // Verify that the device ABI matches one of the target ABIs for JNI apps.
-<<<<<<< HEAD
-    if (supportedAbis != null) {
+    if (!supportedAbis.isEmpty()) {
       Set<String> deviceAbis = new LinkedHashSet<String>();
-=======
-    if (!supportedAbis.isEmpty()) {
-      Set<String> deviceAbis = Sets.newLinkedHashSet();
->>>>>>> e624679c
       for (Abi abi : device.getAbis()) {
         deviceAbis.add(abi.toString());
       }
