--- conflicted
+++ resolved
@@ -209,13 +209,8 @@
   @NotNull
   public LaunchCompatibility canRun(@NotNull AndroidVersion minSdkVersion,
                                     @NotNull IAndroidTarget projectTarget,
-<<<<<<< HEAD
-                                    @NotNull EnumSet<IDevice.HardwareFeature> requiredFeatures) {
-    return LaunchCompatibility.canRunOnDevice(minSdkVersion, projectTarget, requiredFeatures, this);
-=======
                                     @NotNull EnumSet<IDevice.HardwareFeature> requiredFeatures,
                                     @Nullable Set<String> supportedAbis) {
     return LaunchCompatibility.canRunOnDevice(minSdkVersion, projectTarget, requiredFeatures, supportedAbis, this);
->>>>>>> a001a568
   }
 }