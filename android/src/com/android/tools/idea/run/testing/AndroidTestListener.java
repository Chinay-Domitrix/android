/*
 * Copyright 2000-2010 JetBrains s.r.o.
 *
 * Licensed under the Apache License, Version 2.0 (the "License");
 * you may not use this file except in compliance with the License.
 * You may obtain a copy of the License at
 *
 * http://www.apache.org/licenses/LICENSE-2.0
 *
 * Unless required by applicable law or agreed to in writing, software
 * distributed under the License is distributed on an "AS IS" BASIS,
 * WITHOUT WARRANTIES OR CONDITIONS OF ANY KIND, either express or implied.
 * See the License for the specific language governing permissions and
 * limitations under the License.
 */

package com.android.tools.idea.run.testing;

import com.android.ddmlib.testrunner.ITestRunListener;
import com.android.ddmlib.testrunner.TestIdentifier;
import com.android.tools.idea.run.ConsolePrinter;
import com.android.tools.idea.run.util.LaunchStatus;
import com.intellij.execution.testframework.sm.ServiceMessageBuilder;
import com.intellij.openapi.util.Comparing;
import org.jetbrains.annotations.NotNull;

import java.util.Map;

/**
 * @author Eugene.Kudelevsky
 */
public class AndroidTestListener implements ITestRunListener {
  @NotNull private final LaunchStatus myLaunchStatus;
  @NotNull private final ConsolePrinter myPrinter;

  private long myTestStartingTime;
  private long myTestSuiteStartingTime;
  private String myTestClassName = null;

  public AndroidTestListener(@NotNull LaunchStatus launchStatus, @NotNull ConsolePrinter printer) {
    myLaunchStatus = launchStatus;
    myPrinter = printer;
  }

  @Override
  public void testRunStopped(long elapsedTime) {
    myLaunchStatus.terminateLaunch("Test run stopped.\n");
  }

  @Override
  public void testRunEnded(long elapsedTime, Map<String, String> runMetrics) {
    if (myTestClassName != null) {
      testSuiteFinished();
    }
<<<<<<< HEAD
    myLaunchStatus.terminateLaunch("Tests ran to completion.\n");
=======
    myPrinter.stdout("Tests ran to completion.\n");
    myLaunchStatus.terminateLaunch("");
>>>>>>> a001a568
  }

  @Override
  public void testRunFailed(String errorMessage) {
    myLaunchStatus.terminateLaunch("Test running failed: " + errorMessage);
  }

  @Override
  public void testRunStarted(String runName, int testCount) {
<<<<<<< HEAD
    myPrinter.stdout("Test running started\n");
=======
    myPrinter.stdout("\nStarted running tests\n");
>>>>>>> a001a568

    final ServiceMessageBuilder builder = new ServiceMessageBuilder("enteredTheMatrix");
    myPrinter.stdout(builder.toString());
  }

  @Override
  public void testStarted(TestIdentifier test) {
    if (!Comparing.equal(test.getClassName(), myTestClassName)) {
      if (myTestClassName != null) {
        testSuiteFinished();
      }
      myTestClassName = test.getClassName();
      testSuiteStarted();
    }
    ServiceMessageBuilder builder = new ServiceMessageBuilder("testStarted");
    builder.addAttribute("name", test.getTestName());
    builder.addAttribute("locationHint", AndroidTestLocationProvider.PROTOCOL_ID + "://" + test.getClassName() + '.' + test.getTestName() + "()");
    myPrinter.stdout(builder.toString());
    myTestStartingTime = System.currentTimeMillis();
  }

  private void testSuiteStarted() {
    myTestSuiteStartingTime = System.currentTimeMillis();
    ServiceMessageBuilder builder = new ServiceMessageBuilder("testSuiteStarted");
    builder.addAttribute("name", myTestClassName);
    builder.addAttribute("locationHint", AndroidTestLocationProvider.PROTOCOL_ID + "://" + myTestClassName);
    myPrinter.stdout(builder.toString());
  }

  private void testSuiteFinished() {
    ServiceMessageBuilder builder = new ServiceMessageBuilder("testSuiteFinished");
    builder.addAttribute("name", myTestClassName);
    builder.addAttribute("duration", Long.toString(System.currentTimeMillis() - myTestSuiteStartingTime));
    myPrinter.stdout(builder.toString());
    myTestClassName = null;
  }

  @Override
  public void testFailed(TestIdentifier test, String stackTrace) {
    ServiceMessageBuilder builder = new ServiceMessageBuilder("testFailed");
    builder.addAttribute("name", test.getTestName());
    builder.addAttribute("message", "");
    builder.addAttribute("details", stackTrace);
    builder.addAttribute("error", "true");
    myPrinter.stdout(builder.toString());
  }

  @Override
  public void testAssumptionFailure(TestIdentifier test, String trace) {
    ServiceMessageBuilder builder = ServiceMessageBuilder.testIgnored(test.getTestName());
    builder.addAttribute("message", "Test ignored. Assumption Failed:");
    builder.addAttribute("details", trace);
    myPrinter.stdout(builder.toString());
  }

  @Override
  public void testIgnored(TestIdentifier test) {
    ServiceMessageBuilder builder = ServiceMessageBuilder.testIgnored(test.getTestName());
    myPrinter.stdout(builder.toString());
  }

  @Override
  public void testEnded(TestIdentifier test, Map<String, String> testMetrics) {
    ServiceMessageBuilder builder = new ServiceMessageBuilder("testFinished");
    builder.addAttribute("name", test.getTestName());
    builder.addAttribute("duration", Long.toString(System.currentTimeMillis() - myTestStartingTime));
    myPrinter.stdout(builder.toString());
  }
}<|MERGE_RESOLUTION|>--- conflicted
+++ resolved
@@ -52,12 +52,8 @@
     if (myTestClassName != null) {
       testSuiteFinished();
     }
-<<<<<<< HEAD
-    myLaunchStatus.terminateLaunch("Tests ran to completion.\n");
-=======
     myPrinter.stdout("Tests ran to completion.\n");
     myLaunchStatus.terminateLaunch("");
->>>>>>> a001a568
   }
 
   @Override
@@ -67,11 +63,7 @@
 
   @Override
   public void testRunStarted(String runName, int testCount) {
-<<<<<<< HEAD
-    myPrinter.stdout("Test running started\n");
-=======
     myPrinter.stdout("\nStarted running tests\n");
->>>>>>> a001a568
 
     final ServiceMessageBuilder builder = new ServiceMessageBuilder("enteredTheMatrix");
     myPrinter.stdout(builder.toString());
