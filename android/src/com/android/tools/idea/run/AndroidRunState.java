/*
 * Copyright (C) 2015 The Android Open Source Project
 *
 * Licensed under the Apache License, Version 2.0 (the "License");
 * you may not use this file except in compliance with the License.
 * You may obtain a copy of the License at
 *
 *      http://www.apache.org/licenses/LICENSE-2.0
 *
 * Unless required by applicable law or agreed to in writing, software
 * distributed under the License is distributed on an "AS IS" BASIS,
 * WITHOUT WARRANTIES OR CONDITIONS OF ANY KIND, either express or implied.
 * See the License for the specific language governing permissions and
 * limitations under the License.
 */
package com.android.tools.idea.run;


import com.android.tools.idea.run.applychanges.ApplyChangesUtilsKt;
import com.android.tools.idea.run.applychanges.ExistingSession;
import com.android.tools.idea.run.tasks.LaunchTasksProvider;
import com.android.tools.idea.stats.RunStats;
import com.android.tools.idea.testartifacts.instrumented.AndroidTestRunConfiguration;
import com.android.tools.idea.testartifacts.instrumented.AndroidTestRunConfigurationType;
import com.android.tools.idea.testartifacts.instrumented.orchestrator.OrchestratorUtilsKt;
import com.intellij.execution.DefaultExecutionResult;
import com.intellij.execution.ExecutionException;
import com.intellij.execution.ExecutionResult;
import com.intellij.execution.Executor;
import com.intellij.execution.RunnerAndConfigurationSettings;
import com.intellij.execution.configurations.RunProfile;
import com.intellij.execution.configurations.RunProfileState;
import com.intellij.execution.filters.HyperlinkInfo;
import com.intellij.execution.process.ProcessHandler;
import com.intellij.execution.runners.ExecutionEnvironment;
import com.intellij.execution.runners.ProgramRunner;
import com.intellij.execution.ui.ConsoleView;
import com.intellij.execution.ui.ExecutionConsole;
import com.intellij.openapi.module.Module;
import com.intellij.openapi.progress.ProgressManager;
import java.util.function.BiConsumer;
import kotlin.Unit;
import org.jetbrains.android.facet.AndroidFacet;
import org.jetbrains.annotations.NotNull;
import org.jetbrains.annotations.Nullable;
public class AndroidRunState implements RunProfileState {
  @NotNull private final ExecutionEnvironment myEnv;
  @NotNull private final String myLaunchConfigName;
  @NotNull private final Module myModule;
  @NotNull private final ApplicationIdProvider myApplicationIdProvider;
  @NotNull private final ConsoleProvider myConsoleProvider;
  @NotNull private final DeviceFutures myDeviceFutures;
  @NotNull private final LaunchTasksProvider myLaunchTasksProvider;

  public AndroidRunState(@NotNull ExecutionEnvironment env,
                         @NotNull String launchConfigName,
                         @NotNull Module module,
                         @NotNull ApplicationIdProvider applicationIdProvider,
                         @NotNull ConsoleProvider consoleProvider,
                         @NotNull DeviceFutures deviceFutures,
                         @NotNull LaunchTasksProvider launchTasksProvider) {
    myEnv = env;
    myLaunchConfigName = launchConfigName;
    myModule = module;
    myApplicationIdProvider = applicationIdProvider;
    myConsoleProvider = consoleProvider;
    myDeviceFutures = deviceFutures;
    myLaunchTasksProvider = launchTasksProvider;
  }

  @Nullable
  @Override
  public ExecutionResult execute(Executor executor, @NotNull ProgramRunner<?> runner) throws ExecutionException {
    ExistingSession prevHandler = ApplyChangesUtilsKt.findExistingSessionAndMaybeDetachForColdSwap(myEnv, myDeviceFutures);
    ProcessHandler processHandler = prevHandler.getProcessHandler();
    ExecutionConsole console = prevHandler.getExecutionConsole();

    if (processHandler == null) {
      String appId = getMasterAndroidProcessId(myEnv.getRunProfile());
      processHandler = new AndroidProcessHandler(
        myEnv.getProject(),
<<<<<<< HEAD
        getMasterAndroidProcessId(myEnv.getRunProfile()),
=======
        appId,
        (device) -> {
          device.forceStop(appId);
          return Unit.INSTANCE;
        },
>>>>>>> b5f40ffd
        shouldCaptureLogcat(myEnv.getRunnerAndConfigurationSettings()),
        shouldAutoTerminate(myEnv.getRunnerAndConfigurationSettings()));
    }
    if (console == null) {
      console = myConsoleProvider.createAndAttach(myModule.getProject(), processHandler, executor);
    }

    BiConsumer<String, HyperlinkInfo> hyperlinkConsumer =
      console instanceof ConsoleView ? ((ConsoleView)console)::printHyperlink : (s, h) -> {
      };

    LaunchInfo launchInfo = new LaunchInfo(executor, runner, myEnv, myConsoleProvider);
    LaunchTaskRunner task = new LaunchTaskRunner(myModule.getProject(),
                                                 myLaunchConfigName,
                                                 getApplicationId(),
                                                 myEnv.getExecutionTarget().getDisplayName(),
                                                 launchInfo,
                                                 processHandler,
                                                 myDeviceFutures,
                                                 myLaunchTasksProvider,
                                                 createRunStats(),
                                                 hyperlinkConsumer);
    ProgressManager.getInstance().run(task);
    return new DefaultExecutionResult(console, processHandler);
  }

  private static boolean shouldCaptureLogcat(@Nullable RunnerAndConfigurationSettings runnerAndConfigurationSettings) {
    // Don't capture logcat message in AndroidProcessHandler if this run is an instrumentation test because
    // a test application process is often a short lived process and it finishes before the handler finds
    // the process. We cannot display logcat messages reliably, thus disable it at all.
    // (Enable logcat captor when the run configuration is unknown (=null) to maintain the previous version's behavior).
    return !isAndroidInstrumentationTest(runnerAndConfigurationSettings);
  }

  private static boolean shouldAutoTerminate(@Nullable RunnerAndConfigurationSettings runnerAndConfigurationSettings) {
    // AndroidProcessHandler should not be closed even if the target application process is killed. During an
    // instrumentation tests, the target application may be killed in between test cases by test runner. Only test
    // runner knows when all test run completes.
    return !isAndroidInstrumentationTest(runnerAndConfigurationSettings);
  }

  private static boolean isAndroidInstrumentationTest(@Nullable RunnerAndConfigurationSettings runnerAndConfigurationSettings) {
    if (runnerAndConfigurationSettings == null) {
      return false;
    }
    return AndroidTestRunConfigurationType.getInstance().equals(runnerAndConfigurationSettings.getType());
  }

  private RunStats createRunStats() throws ExecutionException {
    RunStats stats = RunStats.from(myEnv);
    stats.setPackage(getApplicationId());
    return stats;
  }

  private String getApplicationId() throws ExecutionException {
    try {
      return myApplicationIdProvider.getPackageName();
    }
    catch (ApkProvisionException e) {
      throw new ExecutionException("Unable to obtain application id", e);
    }
  }

  /**
   * Returns a target Android process ID to be monitored by {@link AndroidProcessHandler}.
   *
   * If this run is a standard Android application or instrumentation test without test orchestration, the target Android process ID
   * is simply the application name. Otherwise we should monitor the test orchestration process because the orchestrator starts and
   * kills the target application process per test case which confuses AndroidProcessHandler (b/150320657).
   */
  private String getMasterAndroidProcessId(@NotNull RunProfile runProfile) throws ExecutionException {
    if (!(runProfile instanceof AndroidTestRunConfiguration)) {
      return getApplicationId();
    }
    AndroidTestRunConfiguration testRunConfiguration = (AndroidTestRunConfiguration) runProfile;
    return OrchestratorUtilsKt.getMAP_EXECUTION_TYPE_TO_MASTER_ANDROID_PROCESS_NAME().getOrDefault(
      testRunConfiguration.getTestExecutionOption(AndroidFacet.getInstance(myModule)),
      getApplicationId());
  }
}<|MERGE_RESOLUTION|>--- conflicted
+++ resolved
@@ -79,15 +79,11 @@
       String appId = getMasterAndroidProcessId(myEnv.getRunProfile());
       processHandler = new AndroidProcessHandler(
         myEnv.getProject(),
-<<<<<<< HEAD
-        getMasterAndroidProcessId(myEnv.getRunProfile()),
-=======
         appId,
         (device) -> {
           device.forceStop(appId);
           return Unit.INSTANCE;
         },
->>>>>>> b5f40ffd
         shouldCaptureLogcat(myEnv.getRunnerAndConfigurationSettings()),
         shouldAutoTerminate(myEnv.getRunnerAndConfigurationSettings()));
     }
