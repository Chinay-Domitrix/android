--- conflicted
+++ resolved
@@ -20,20 +20,12 @@
 import com.android.ddmlib.IDevice;
 import com.android.tools.idea.model.MergedManifest;
 import com.google.common.collect.Lists;
-<<<<<<< HEAD
-import com.intellij.openapi.project.DumbService;
-import com.intellij.openapi.project.Project;
-import com.intellij.openapi.util.Computable;
-import com.intellij.openapi.util.Condition;
-import com.intellij.util.containers.ContainerUtil;
-=======
 import com.intellij.openapi.application.ApplicationManager;
 import com.intellij.openapi.diagnostic.Logger;
 import com.intellij.openapi.project.DumbService;
 import com.intellij.openapi.project.Project;
 import com.intellij.openapi.util.text.StringUtil;
 import org.jetbrains.android.dom.AndroidAttributeValue;
->>>>>>> 50d6ab60
 import org.jetbrains.android.dom.AndroidDomUtil;
 import org.jetbrains.android.dom.manifest.*;
 import org.jetbrains.android.facet.AndroidFacet;
@@ -82,35 +74,16 @@
     assert !facet.getProperties().USE_CUSTOM_COMPILER_MANIFEST;
     final MergedManifest mergedManifest = MergedManifest.get(facet);
 
-<<<<<<< HEAD
-    return DumbService.getInstance(facet.getModule().getProject()).runReadActionInSmartMode(new Computable<String>() {
-      @Override
-      public String compute() {
-        return computeDefaultActivity(manifestInfo.getActivities(), manifestInfo.getActivityAliases(), device);
-      }
-    });
-=======
     return DumbService.getInstance(facet.getModule().getProject()).runReadActionInSmartMode(
       () -> computeDefaultActivity(ActivityWrapper.get(mergedManifest.getActivities(), mergedManifest.getActivityAliases()), device));
->>>>>>> 50d6ab60
   }
 
   @Nullable
   public static String getDefaultLauncherActivityName(@NotNull Project project, @NotNull final Manifest manifest) {
-<<<<<<< HEAD
-    return DumbService.getInstance(project).runReadActionInSmartMode(new Computable<String>() {
-      @Override
-      public String compute() {
-        Application application = manifest.getApplication();
-        if (application == null) {
-          return null;
-        }
-=======
     if (!ApplicationManager.getApplication().isReadAccessAllowed()) {
       // this method needs both read access and indexing support
       return DumbService.getInstance(project).runReadActionInSmartMode(() -> getDefaultLauncherActivityName(project, manifest));
     }
->>>>>>> 50d6ab60
 
     Application application = manifest.getApplication();
     if (application == null) {
