--- conflicted
+++ resolved
@@ -65,22 +65,12 @@
       if (manifest == null) {
         throw new ActivityLocatorException("Cannot find " + SdkConstants.FN_ANDROID_MANIFEST_XML + " file");
       }
-<<<<<<< HEAD
-      return ApplicationManager.getApplication().runReadAction(new Computable<String>() {
-        @Nullable
-        @Override
-        public String compute() {
-          return DefaultActivityLocator.getDefaultLauncherActivityName(myFacet.getModule().getProject(), manifest);
-        }
-      });
-=======
       String defaultLauncherActivityName =
         DefaultActivityLocator.getDefaultLauncherActivityName(myFacet.getModule().getProject(), manifest);
       if (defaultLauncherActivityName == null) {
         throw new ActivityLocatorException("Could not locate default activity to launch.");
       }
       return defaultLauncherActivityName;
->>>>>>> 50d6ab60
     }
     finally {
       if (manifestCopy != null) {
