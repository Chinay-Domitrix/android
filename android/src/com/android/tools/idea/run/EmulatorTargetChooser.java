/*
 * Copyright 2000-2012 JetBrains s.r.o.
 *
 * Licensed under the Apache License, Version 2.0 (the "License");
 * you may not use this file except in compliance with the License.
 * You may obtain a copy of the License at
 *
 * http://www.apache.org/licenses/LICENSE-2.0
 *
 * Unless required by applicable law or agreed to in writing, software
 * distributed under the License is distributed on an "AS IS" BASIS,
 * WITHOUT WARRANTIES OR CONDITIONS OF ANY KIND, either express or implied.
 * See the License for the specific language governing permissions and
 * limitations under the License.
 */

package com.android.tools.idea.run;

import com.android.ddmlib.IDevice;
import com.android.prefs.AndroidLocation;
import com.android.sdklib.AndroidVersion;
import com.android.sdklib.IAndroidTarget;
import com.android.sdklib.ISystemImage;
import com.android.sdklib.internal.avd.AvdInfo;
import com.android.sdklib.internal.avd.AvdManager;
import com.android.tools.idea.avdmanager.AvdOptionsModel;
import com.android.tools.idea.avdmanager.AvdWizardUtils;
import com.android.tools.idea.avdmanager.AvdManagerUtils;
import com.android.tools.idea.model.AndroidModuleInfo;
import com.android.tools.idea.wizard.model.ModelWizardDialog;
import com.google.common.collect.ImmutableList;
import com.intellij.CommonBundle;
import com.intellij.openapi.diagnostic.Logger;
import com.intellij.openapi.project.Project;
import com.intellij.openapi.ui.Messages;
import com.intellij.util.ThreeState;
import com.intellij.util.ui.UIUtil;
import org.jetbrains.android.facet.AndroidFacet;
import org.jetbrains.android.sdk.AndroidPlatform;
import org.jetbrains.android.sdk.AndroidSdkData;
import org.jetbrains.android.sdk.AvdManagerLog;
import org.jetbrains.android.util.AndroidBundle;
import org.jetbrains.annotations.NotNull;
import org.jetbrains.annotations.Nullable;

import java.util.Arrays;
import java.util.Collection;
import java.util.Collections;
import java.util.List;
import java.util.stream.Collectors;

public class EmulatorTargetChooser {
  private static final Logger LOG = Logger.getInstance(EmulatorTargetChooser.class);

  private final String myAvd;
  @NotNull private final AndroidFacet myFacet;

  public EmulatorTargetChooser(@NotNull AndroidFacet facet, @Nullable String avd) {
    myFacet = facet;
    assert avd == null || !avd.isEmpty();
    myAvd = avd;
  }

  @Nullable
  public DeviceFutures getDevices(@NotNull DeviceCount deviceCount) {
    TargetDeviceFilter deviceFilter = new TargetDeviceFilter.EmulatorFilter(myFacet, myAvd);
    Collection<IDevice> runningDevices = DeviceSelectionUtils.chooseRunningDevice(myFacet, deviceFilter, deviceCount);
    if (runningDevices == null) {
      // The user canceled.
      return null;
    }
    if (!runningDevices.isEmpty()) {
      return DeviceFutures.forDevices(runningDevices);
    }

    // We need to launch an emulator.
    final String avd = myAvd != null ? myAvd : chooseAvd();
    if (avd == null) {
      // The user canceled.
      return null;
    }

    AvdManager manager = AvdManagerUtils.getAvdManagerSilently(myFacet);
    if (manager == null) {
      LOG.warn("Could not obtain AVD Manager.");
      return null;
    }

    AvdInfo avdInfo = manager.getAvd(avd, true);
    if (avdInfo == null) {
      LOG.warn("Unable to obtain info for AVD: " + avd);
      return null;
    }

    LaunchableAndroidDevice androidDevice = new LaunchableAndroidDevice(avdInfo);
    androidDevice.launch(myFacet.getModule().getProject()); // LAUNCH EMULATOR
    return new DeviceFutures(Collections.singletonList(androidDevice));
  }

  @Nullable
  private String chooseAvd() {
    IAndroidTarget buildTarget = myFacet.getAndroidTarget();
    assert buildTarget != null;
    List<AvdInfo> avds = getValidCompatibleAvds(myFacet);
    if (!avds.isEmpty()) {
      return avds.get(0).getName();
    }
    final Project project = myFacet.getModule().getProject();
    AvdManager manager;
    try {
      manager = AvdManager.getInstance(AndroidSdkData.getSdkHolder(myFacet), new AvdManagerLog() {
        @Override
        public void error(Throwable t, String errorFormat, Object... args) {
          super.error(t, errorFormat, args);

          if (errorFormat != null) {
            final String msg = String.format(errorFormat, args);
            LOG.error(msg);
          }
        }
      });
    }
    catch (final AndroidLocation.AndroidLocationException e) {
      LOG.info(e);
      UIUtil.invokeLaterIfNeeded(() -> Messages.showErrorDialog(project, e.getMessage(), CommonBundle.getErrorTitle()));
      return null;
    }
    final AvdManager finalManager = manager;
    assert finalManager != null;
    return UIUtil.invokeAndWaitIfNeeded(() -> {
      int result = Messages.showDialog(project, "To run using the emulator, you must have an AVD defined.", "Define AVD",
                                       new String[]{"Cancel", "Create AVD"}, 1, null);
      AvdInfo createdAvd = null;
      if (result == 1) {
        AvdOptionsModel avdOptionsModel = new AvdOptionsModel(null);
        ModelWizardDialog dialog = AvdWizardUtils.createAvdWizard(null, project, avdOptionsModel);
        if (dialog.showAndGet()) {
          createdAvd = avdOptionsModel.getCreatedAvd();
        }
      }
      return createdAvd == null ? null : createdAvd.getName();
    });
  }

  @NotNull
  private static List<AvdInfo> getValidCompatibleAvds(@NotNull AndroidFacet facet) {
    AvdManager manager = AvdManagerUtils.getAvdManagerSilently(facet);
    if (manager == null || !AvdManagerUtils.reloadAvds(manager, facet.getModule().getProject())) {
      return ImmutableList.of();
    }

<<<<<<< HEAD
    AndroidVersion minSdk = AndroidModuleInfo.getInstance(facet).getRuntimeMinSdkVersionSynchronously();
    AndroidPlatform platform = facet.getConfiguration().getAndroidPlatform();
=======
    AndroidVersion minSdk = AndroidModuleInfo.getInstance(facet).getRuntimeMinSdkVersion();
    AndroidPlatform platform = facet.getAndroidPlatform();
>>>>>>> 12e77d2e
    if (platform == null) {
      Logger.getInstance(EmulatorTargetChooser.class).error("Android Platform not set for module: " + facet.getModule().getName());
      return ImmutableList.of();
    }

    return getCompatibleAvds(manager.getValidAvds(), minSdk, platform);
  }

  @NotNull
  private static List<AvdInfo> getCompatibleAvds(@NotNull AvdInfo[] allAvds,
                                                 @NotNull AndroidVersion minSdk,
                                                 @NotNull AndroidPlatform platform) {
    return Arrays.stream(allAvds)
      .filter(info -> {
        ISystemImage systemImage = info.getSystemImage();
        return systemImage != null &&
               LaunchCompatibility.canRunOnAvd(minSdk, platform.getTarget(), systemImage).isCompatible() != ThreeState.NO;
      })
      .collect(Collectors.toList());
  }

  @NotNull
  public List<ValidationError> validate() {
    if (myAvd == null) {
      return ImmutableList.of();
    }
    AvdManager avdManager = AvdManagerUtils.getAvdManagerSilently(myFacet);
    if (avdManager == null) {
      return ImmutableList.of(ValidationError.fatal(AndroidBundle.message("avd.cannot.be.loaded.error")));
    }
    AvdInfo avdInfo = avdManager.getAvd(myAvd, false);
    if (avdInfo == null) {
      return ImmutableList.of(ValidationError.fatal(AndroidBundle.message("avd.not.found.error", myAvd)));
    }
    if (avdInfo.getStatus() != AvdInfo.AvdStatus.OK) {
      String message = avdInfo.getErrorMessage();
      message = AndroidBundle.message("avd.not.valid.error", myAvd) +
                (message != null ? ": " + message: "") + ". Try to repair it through AVD manager";
      return ImmutableList.of(ValidationError.fatal(message));
    }
    return ImmutableList.of();
  }
}<|MERGE_RESOLUTION|>--- conflicted
+++ resolved
@@ -149,13 +149,8 @@
       return ImmutableList.of();
     }
 
-<<<<<<< HEAD
     AndroidVersion minSdk = AndroidModuleInfo.getInstance(facet).getRuntimeMinSdkVersionSynchronously();
-    AndroidPlatform platform = facet.getConfiguration().getAndroidPlatform();
-=======
-    AndroidVersion minSdk = AndroidModuleInfo.getInstance(facet).getRuntimeMinSdkVersion();
     AndroidPlatform platform = facet.getAndroidPlatform();
->>>>>>> 12e77d2e
     if (platform == null) {
       Logger.getInstance(EmulatorTargetChooser.class).error("Android Platform not set for module: " + facet.getModule().getName());
       return ImmutableList.of();
