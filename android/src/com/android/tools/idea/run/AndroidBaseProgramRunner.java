/*
 * Copyright (C) 2017 The Android Open Source Project
 *
 * Licensed under the Apache License, Version 2.0 (the "License");
 * you may not use this file except in compliance with the License.
 * You may obtain a copy of the License at
 *
 *      http://www.apache.org/licenses/LICENSE-2.0
 *
 * Unless required by applicable law or agreed to in writing, software
 * distributed under the License is distributed on an "AS IS" BASIS,
 * WITHOUT WARRANTIES OR CONDITIONS OF ANY KIND, either express or implied.
 * See the License for the specific language governing permissions and
 * limitations under the License.
 */
package com.android.tools.idea.run;

<<<<<<< HEAD
import com.android.tools.idea.run.util.SwapInfo;
import com.android.tools.idea.testartifacts.instrumented.AndroidTestRunConfiguration;
import com.google.common.annotations.VisibleForTesting;
=======
import com.android.tools.idea.run.ui.ApplyChangesAction;
import com.android.tools.idea.run.ui.CodeSwapAction;
import com.android.tools.idea.testartifacts.instrumented.AndroidTestRunConfiguration;
import com.google.common.annotations.VisibleForTesting;
import com.google.common.base.MoreObjects;
>>>>>>> 12e77d2e
import com.intellij.execution.ExecutionException;
import com.intellij.execution.ExecutionManager;
import com.intellij.execution.ExecutionResult;
import com.intellij.execution.RunnerAndConfigurationSettings;
import com.intellij.execution.configurations.RunConfiguration;
import com.intellij.execution.configurations.RunProfile;
import com.intellij.execution.configurations.RunProfileState;
import com.intellij.execution.configurations.RunnerSettings;
import com.intellij.execution.process.ProcessHandler;
import com.intellij.execution.runners.DefaultProgramRunnerKt;
import com.intellij.execution.runners.ExecutionEnvironment;
<<<<<<< HEAD
import com.intellij.execution.runners.GenericProgramRunner;
=======
import com.intellij.execution.runners.ProgramRunner;
>>>>>>> 12e77d2e
import com.intellij.execution.ui.ExecutionConsole;
import com.intellij.execution.ui.RunContentDescriptor;
import com.intellij.execution.ui.RunContentDescriptorReusePolicy;
import com.intellij.execution.ui.RunContentManager;
import com.intellij.execution.ui.RunnerLayoutUi;
import com.intellij.openapi.actionSystem.AnAction;
import com.intellij.openapi.fileEditor.FileDocumentManager;
import com.intellij.openapi.util.Computable;
import com.intellij.openapi.util.Disposer;
import com.intellij.ui.content.Content;
import javax.swing.Icon;
import javax.swing.JComponent;
import javax.swing.JLabel;
import org.jetbrains.annotations.NotNull;
import org.jetbrains.annotations.Nullable;

public abstract class AndroidBaseProgramRunner implements ProgramRunner<RunnerSettings> {
  @Override
  public final void execute(@NotNull ExecutionEnvironment environment, @Nullable Callback callback) throws ExecutionException {
    ExecutionManager.getInstance(environment.getProject()).startRunProfile(environment, callback, state -> {
      return doExecute(state, environment);
    });
  }

  @Nullable
  protected RunContentDescriptor doExecute(@NotNull RunProfileState state, @NotNull ExecutionEnvironment env)
    throws ExecutionException {
    boolean showRunContent = env.getRunProfile() instanceof AndroidTestRunConfiguration;
    RunnerAndConfigurationSettings runnerAndConfigurationSettings = env.getRunnerAndConfigurationSettings();

<<<<<<< HEAD
    SwapInfo swapInfo = env.getUserData(SwapInfo.SWAP_INFO_KEY);

    if (runnerAndConfigurationSettings != null && swapInfo == null) {
      runnerAndConfigurationSettings.setActivateToolWindowBeforeRun(showRunContent);
=======
    boolean isSwap = MoreObjects.firstNonNull(env.getCopyableUserData(CodeSwapAction.KEY), Boolean.FALSE) ||
                     MoreObjects.firstNonNull(env.getCopyableUserData(ApplyChangesAction.KEY), Boolean.FALSE);

    if (runnerAndConfigurationSettings != null) {
      runnerAndConfigurationSettings.setActivateToolWindowBeforeRun(!isSwap && showRunContent);
>>>>>>> 12e77d2e
    }

    FileDocumentManager.getInstance().saveAllDocuments();
    ExecutionResult result = state.execute(env.getExecutor(), this);

    RunContentDescriptor descriptor = null;
<<<<<<< HEAD
    if (swapInfo != null && result != null) {
      // If we're hotswapping, we want to use the currently-running ContentDescriptor,
=======
    if (isSwap && result != null) {
      // If we're hot-swapping, we want to use the currently-running ContentDescriptor,
>>>>>>> 12e77d2e
      // instead of making a new one (which "show"RunContent actually does).
      RunContentManager manager = RunContentManager.getInstance(env.getProject());
      // Note we may still end up with a null descriptor since the user could close the tool tab after starting a hotswap.
      descriptor = manager.findContentDescriptor(env.getExecutor(), result.getProcessHandler());
    }

    if (descriptor == null || descriptor.getAttachedContent() == null) {
      descriptor = DefaultProgramRunnerKt.showRunContent(result, env);
    }
    else if (!(descriptor instanceof HiddenRunContentDescriptor)) {
      // Since we got to this branch, it implies we're swapping for the first time. In this case,
      // create a wrapper descriptor so that the ExecutionManager doesn't try to "show" it
      // (which actually creates a new descriptor and wipes out the old one).
      Content content = descriptor.getAttachedContent();
      descriptor = new HiddenRunContentDescriptor(descriptor);
      content.putUserData(RunContentDescriptor.DESCRIPTOR_KEY, descriptor);
    }

    if (descriptor != null) {
<<<<<<< HEAD
      if (swapInfo != null) {
=======
      if (isSwap) {
>>>>>>> 12e77d2e
        // Don't show the tool window when we're applying (code) changes.
        descriptor.setActivateToolWindowWhenAdded(false);
      }

      ProcessHandler processHandler = descriptor.getProcessHandler();
      assert processHandler != null;

      RunProfile runProfile = env.getRunProfile();
<<<<<<< HEAD
      RunConfiguration runConfiguration = runProfile instanceof RunConfiguration ? (RunConfiguration)runProfile : null;
      AndroidSessionInfo.create(processHandler, descriptor, runConfiguration, env.getExecutor().getId(), env.getExecutor().getActionName(),
                                env.getExecutionTarget()
      );
=======
      int uniqueId = runProfile instanceof RunConfigurationBase ? ((RunConfigurationBase<?>)runProfile).getUniqueID() : -1;
      AndroidSessionInfo sessionInfo = new AndroidSessionInfo(processHandler, descriptor, uniqueId, env.getExecutor().getId(),
                                                              env.getExecutor().getActionName(), env.getExecutionTarget()
      );
      processHandler.putUserData(AndroidSessionInfo.KEY, sessionInfo);
>>>>>>> 12e77d2e
    }

    return descriptor;
  }

  @VisibleForTesting
  static class HiddenRunContentDescriptor extends RunContentDescriptor {
    @NotNull
    private final RunContentDescriptor myDelegate;

    private HiddenRunContentDescriptor(@NotNull RunContentDescriptor delegate) {
      super(null, null, new JLabel(), "hidden", null, null, null);
      myDelegate = delegate;
      Disposer.register(this, myDelegate);
    }

    @Override
    public Runnable getActivationCallback() {
      return myDelegate.getActivationCallback();
    }

    @NotNull
    @Override
    public AnAction[] getRestartActions() {
      return myDelegate.getRestartActions();
    }

    @Override
    public ExecutionConsole getExecutionConsole() {
      return myDelegate.getExecutionConsole();
    }

    @Override
    public void dispose() {
    }

    @Nullable
    @Override
    public Icon getIcon() {
      return myDelegate.getIcon();
    }

    @Nullable
    @Override
    public ProcessHandler getProcessHandler() {
      return myDelegate.getProcessHandler();
    }

    @Override
    public void setProcessHandler(ProcessHandler processHandler) {
      myDelegate.setProcessHandler(processHandler);
    }

    @Override
    public boolean isContentReuseProhibited() {
      return myDelegate.isContentReuseProhibited();
    }

    @Override
    public JComponent getComponent() {
      return myDelegate.getComponent();
    }

    @Override
    public String getDisplayName() {
      return myDelegate.getDisplayName();
    }

    @Override
    public String getHelpId() {
      return myDelegate.getHelpId();
    }

    @Nullable
    @Override
    public Content getAttachedContent() {
      return myDelegate.getAttachedContent();
    }

    @Override
    public void setAttachedContent(@NotNull Content content) {
      myDelegate.setAttachedContent(content);
    }

    @Nullable
    @Override
    public String getContentToolWindowId() {
      return myDelegate.getContentToolWindowId();
    }

    @Override
    public void setContentToolWindowId(@Nullable String contentToolWindowId) {
      myDelegate.setContentToolWindowId(contentToolWindowId);
    }

    @Override
    public boolean isActivateToolWindowWhenAdded() {
      return myDelegate.isActivateToolWindowWhenAdded();
    }

    @Override
    public void setActivateToolWindowWhenAdded(boolean activateToolWindowWhenAdded) {
      myDelegate.setActivateToolWindowWhenAdded(activateToolWindowWhenAdded);
    }

    @Override
    public boolean isSelectContentWhenAdded() {
      return myDelegate.isSelectContentWhenAdded();
    }

    @Override
    public void setSelectContentWhenAdded(boolean selectContentWhenAdded) {
      myDelegate.setSelectContentWhenAdded(selectContentWhenAdded);
    }

    @Override
    public boolean isReuseToolWindowActivation() {
      return myDelegate.isReuseToolWindowActivation();
    }

    @Override
    public void setReuseToolWindowActivation(boolean reuseToolWindowActivation) {
      myDelegate.setReuseToolWindowActivation(reuseToolWindowActivation);
    }

    @Override
    public long getExecutionId() {
      return myDelegate.getExecutionId();
    }

    @Override
    public void setExecutionId(long executionId) {
      myDelegate.setExecutionId(executionId);
    }

    @Override
    public String toString() {
      return myDelegate.toString();
    }

    @Override
    public Computable<JComponent> getPreferredFocusComputable() {
      return myDelegate.getPreferredFocusComputable();
    }

    @Override
    public void setFocusComputable(Computable<JComponent> focusComputable) {
      myDelegate.setFocusComputable(focusComputable);
    }

    @Override
    public boolean isAutoFocusContent() {
      return myDelegate.isAutoFocusContent();
    }

    @Override
    public void setAutoFocusContent(boolean autoFocusContent) {
      myDelegate.setAutoFocusContent(autoFocusContent);
    }

    @Nullable
    @Override
    public RunnerLayoutUi getRunnerLayoutUi() {
      return myDelegate.getRunnerLayoutUi();
    }

    @Override
    public void setRunnerLayoutUi(@Nullable RunnerLayoutUi runnerLayoutUi) {
      myDelegate.setRunnerLayoutUi(runnerLayoutUi);
    }

    @Override
    public boolean isHiddenContent() {
      return true;
    }

    @NotNull
    @Override
    public RunContentDescriptorReusePolicy getReusePolicy() {
      return myDelegate.getReusePolicy();
    }

    @Override
    public void setReusePolicy(@NotNull RunContentDescriptorReusePolicy reusePolicy) {
      myDelegate.setReusePolicy(reusePolicy);
    }
  }
}<|MERGE_RESOLUTION|>--- conflicted
+++ resolved
@@ -15,17 +15,9 @@
  */
 package com.android.tools.idea.run;
 
-<<<<<<< HEAD
 import com.android.tools.idea.run.util.SwapInfo;
 import com.android.tools.idea.testartifacts.instrumented.AndroidTestRunConfiguration;
 import com.google.common.annotations.VisibleForTesting;
-=======
-import com.android.tools.idea.run.ui.ApplyChangesAction;
-import com.android.tools.idea.run.ui.CodeSwapAction;
-import com.android.tools.idea.testartifacts.instrumented.AndroidTestRunConfiguration;
-import com.google.common.annotations.VisibleForTesting;
-import com.google.common.base.MoreObjects;
->>>>>>> 12e77d2e
 import com.intellij.execution.ExecutionException;
 import com.intellij.execution.ExecutionManager;
 import com.intellij.execution.ExecutionResult;
@@ -37,11 +29,7 @@
 import com.intellij.execution.process.ProcessHandler;
 import com.intellij.execution.runners.DefaultProgramRunnerKt;
 import com.intellij.execution.runners.ExecutionEnvironment;
-<<<<<<< HEAD
-import com.intellij.execution.runners.GenericProgramRunner;
-=======
 import com.intellij.execution.runners.ProgramRunner;
->>>>>>> 12e77d2e
 import com.intellij.execution.ui.ExecutionConsole;
 import com.intellij.execution.ui.RunContentDescriptor;
 import com.intellij.execution.ui.RunContentDescriptorReusePolicy;
@@ -72,31 +60,18 @@
     boolean showRunContent = env.getRunProfile() instanceof AndroidTestRunConfiguration;
     RunnerAndConfigurationSettings runnerAndConfigurationSettings = env.getRunnerAndConfigurationSettings();
 
-<<<<<<< HEAD
     SwapInfo swapInfo = env.getUserData(SwapInfo.SWAP_INFO_KEY);
 
     if (runnerAndConfigurationSettings != null && swapInfo == null) {
       runnerAndConfigurationSettings.setActivateToolWindowBeforeRun(showRunContent);
-=======
-    boolean isSwap = MoreObjects.firstNonNull(env.getCopyableUserData(CodeSwapAction.KEY), Boolean.FALSE) ||
-                     MoreObjects.firstNonNull(env.getCopyableUserData(ApplyChangesAction.KEY), Boolean.FALSE);
-
-    if (runnerAndConfigurationSettings != null) {
-      runnerAndConfigurationSettings.setActivateToolWindowBeforeRun(!isSwap && showRunContent);
->>>>>>> 12e77d2e
     }
 
     FileDocumentManager.getInstance().saveAllDocuments();
     ExecutionResult result = state.execute(env.getExecutor(), this);
 
     RunContentDescriptor descriptor = null;
-<<<<<<< HEAD
     if (swapInfo != null && result != null) {
-      // If we're hotswapping, we want to use the currently-running ContentDescriptor,
-=======
-    if (isSwap && result != null) {
       // If we're hot-swapping, we want to use the currently-running ContentDescriptor,
->>>>>>> 12e77d2e
       // instead of making a new one (which "show"RunContent actually does).
       RunContentManager manager = RunContentManager.getInstance(env.getProject());
       // Note we may still end up with a null descriptor since the user could close the tool tab after starting a hotswap.
@@ -116,11 +91,7 @@
     }
 
     if (descriptor != null) {
-<<<<<<< HEAD
       if (swapInfo != null) {
-=======
-      if (isSwap) {
->>>>>>> 12e77d2e
         // Don't show the tool window when we're applying (code) changes.
         descriptor.setActivateToolWindowWhenAdded(false);
       }
@@ -129,18 +100,10 @@
       assert processHandler != null;
 
       RunProfile runProfile = env.getRunProfile();
-<<<<<<< HEAD
-      RunConfiguration runConfiguration = runProfile instanceof RunConfiguration ? (RunConfiguration)runProfile : null;
+      RunConfiguration runConfiguration = runProfile instanceof RunConfiguration ? (RunConfiguration<?>)runProfile : null;
       AndroidSessionInfo.create(processHandler, descriptor, runConfiguration, env.getExecutor().getId(), env.getExecutor().getActionName(),
                                 env.getExecutionTarget()
       );
-=======
-      int uniqueId = runProfile instanceof RunConfigurationBase ? ((RunConfigurationBase<?>)runProfile).getUniqueID() : -1;
-      AndroidSessionInfo sessionInfo = new AndroidSessionInfo(processHandler, descriptor, uniqueId, env.getExecutor().getId(),
-                                                              env.getExecutor().getActionName(), env.getExecutionTarget()
-      );
-      processHandler.putUserData(AndroidSessionInfo.KEY, sessionInfo);
->>>>>>> 12e77d2e
     }
 
     return descriptor;
