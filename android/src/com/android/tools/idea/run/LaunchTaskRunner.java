/*
 * Copyright (C) 2015 The Android Open Source Project
 *
 * Licensed under the Apache License, Version 2.0 (the "License");
 * you may not use this file except in compliance with the License.
 * You may obtain a copy of the License at
 *
 *      http://www.apache.org/licenses/LICENSE-2.0
 *
 * Unless required by applicable law or agreed to in writing, software
 * distributed under the License is distributed on an "AS IS" BASIS,
 * WITHOUT WARRANTIES OR CONDITIONS OF ANY KIND, either express or implied.
 * See the License for the specific language governing permissions and
 * limitations under the License.
 */
package com.android.tools.idea.run;

import com.android.ddmlib.IDevice;
import com.android.sdklib.AndroidVersion;
import com.android.tools.idea.run.tasks.DebugConnectorTask;
import com.android.tools.idea.run.tasks.LaunchContext;
import com.android.tools.idea.run.tasks.LaunchResult;
import com.android.tools.idea.run.tasks.LaunchTask;
import com.android.tools.idea.run.tasks.LaunchTasksProvider;
import com.android.tools.idea.run.util.LaunchStatus;
import com.android.tools.idea.run.util.ProcessHandlerLaunchStatus;
import com.android.tools.idea.run.util.SwapInfo;
import com.android.tools.idea.stats.RunStats;
import com.google.common.util.concurrent.Futures;
import com.google.common.util.concurrent.ListenableFuture;
import com.google.common.util.concurrent.MoreExecutors;
import com.google.wireless.android.sdk.stats.LaunchTaskDetail;
import com.intellij.execution.filters.HyperlinkInfo;
import com.intellij.execution.process.ProcessHandler;
import com.intellij.execution.ui.RunContentManager;
import com.intellij.notification.NotificationGroup;
import com.intellij.notification.NotificationListener;
import com.intellij.notification.NotificationType;
import com.intellij.openapi.application.ApplicationManager;
import com.intellij.openapi.diagnostic.Logger;
import com.intellij.openapi.progress.ProgressIndicator;
import com.intellij.openapi.progress.Task;
import com.intellij.openapi.progress.util.ProgressIndicatorUtils;
import com.intellij.openapi.project.Project;
import com.intellij.openapi.util.Ref;
import com.intellij.openapi.util.text.StringUtil;
import com.intellij.util.concurrency.AppExecutorUtil;
import com.intellij.util.containers.ContainerUtil;
import java.text.DateFormat;
import java.text.SimpleDateFormat;
import java.util.ArrayList;
import java.util.Date;
import java.util.HashMap;
import java.util.List;
import java.util.Map;
import java.util.Objects;
import java.util.concurrent.CancellationException;
import java.util.concurrent.ExecutionException;
import java.util.concurrent.TimeUnit;
import java.util.concurrent.TimeoutException;
import java.util.function.BiConsumer;
import java.util.stream.Collectors;
import org.jetbrains.annotations.NotNull;
import org.jetbrains.annotations.Nullable;

public class LaunchTaskRunner extends Task.Backgroundable {
  @NotNull private final String myConfigName;
  @NotNull private final String myApplicationId;
  @Nullable private final String myExecutionTargetName; // Change to NotNull once everything is moved over to DeviceAndSnapshot
  @NotNull private final LaunchInfo myLaunchInfo;
  @NotNull private final ProcessHandler myProcessHandler;
  @NotNull private final DeviceFutures myDeviceFutures;
  @NotNull private final LaunchTasksProvider myLaunchTasksProvider;
  @NotNull private final RunStats myStats;
  @NotNull private final BiConsumer<String, HyperlinkInfo> myConsoleConsumer;
  @NotNull private final List<Runnable> myOnFinished;

  @Nullable private String myError;
  @Nullable private NotificationListener myErrorNotificationListener;

  public LaunchTaskRunner(@NotNull Project project,
                          @NotNull String configName,
                          @NotNull String applicationId,
                          @Nullable String executionTargetName,
                          @NotNull LaunchInfo launchInfo,
                          @NotNull ProcessHandler processHandler,
                          @NotNull DeviceFutures deviceFutures,
                          @NotNull LaunchTasksProvider launchTasksProvider,
                          @NotNull RunStats stats,
                          @NotNull BiConsumer<String, HyperlinkInfo> consoleConsumer) {
    super(project, "Launching " + configName);

    myConfigName = configName;
    myApplicationId = applicationId;
    myExecutionTargetName = executionTargetName;
    myLaunchInfo = launchInfo;
    myProcessHandler = processHandler;
    myDeviceFutures = deviceFutures;
    myLaunchTasksProvider = launchTasksProvider;
    myStats = stats;
    myConsoleConsumer = consoleConsumer;
    myOnFinished = new ArrayList<>();
  }

  @Override
  public void run(@NotNull ProgressIndicator indicator) {
    myStats.beginLaunchTasks();

    try {
      final boolean destroyProcessOnCancellation = !isSwap();
      indicator.setText(getTitle());
      indicator.setIndeterminate(false);

      ProcessHandlerLaunchStatus launchStatus = new ProcessHandlerLaunchStatus(myProcessHandler);
      ProcessHandlerConsolePrinter consolePrinter = new ProcessHandlerConsolePrinter(myProcessHandler);
      List<ListenableFuture<IDevice>> listenableDeviceFutures = myDeviceFutures.get();
      AndroidVersion androidVersion = myDeviceFutures.getDevices().size() == 1
                                      ? myDeviceFutures.getDevices().get(0).getVersion()
                                      : null;
      DebugConnectorTask debugSessionTask = isSwap() ? null : myLaunchTasksProvider.getConnectDebuggerTask(launchStatus, androidVersion);

      if (debugSessionTask != null) {
        if (listenableDeviceFutures.size() != 1) {
          launchStatus.terminateLaunch("Cannot launch a debug session on more than 1 device.", true);
          return;
        }
        // Copy over console output from the original console to the debug console once it is established.
        AndroidProcessText.attach(myProcessHandler);
      }

      printLaunchTaskStartedMessage(consolePrinter);

      indicator.setText("Waiting for all target devices to come online");
      List<IDevice> devices = listenableDeviceFutures.stream()
        .map(deviceFuture -> waitForDevice(deviceFuture, indicator, launchStatus, destroyProcessOnCancellation))
        .filter(Objects::nonNull)
        .collect(Collectors.toList());
      if (devices.size() != listenableDeviceFutures.size()) {
        // Halt execution if any of target devices are unavailable.
        return;
      }

      // Wait for the previous android process with the same application ID to be terminated before we start the new process.
      // This step is necessary only for the standard launch (non-swap, android process handler). Ignore this step for
      // hot-swapping or debug runs.
      if (!isSwap() && myProcessHandler instanceof AndroidProcessHandler) {
        ListenableFuture<?> waitApplicationTerminationTask = Futures.whenAllSucceed(
          ContainerUtil.map(devices, device -> MoreExecutors.listeningDecorator(AppExecutorUtil.getAppExecutorService()).submit(() -> {
            ApplicationTerminator terminator = new ApplicationTerminator(device, myApplicationId);
            if (!terminator.killApp(launchStatus)) {
              throw new CancellationException("Could not terminate running app " + myApplicationId);
            }
            if (device.isOnline()) {
              ((AndroidProcessHandler)myProcessHandler).addTargetDevice(device);
            }
          }))).run(() -> {}, AppExecutorUtil.getAppExecutorService());

        ProgressIndicatorUtils.awaitWithCheckCanceled(waitApplicationTerminationTask, indicator);

        if (waitApplicationTerminationTask.isCancelled()) {
          return;
        }
      }

      myLaunchTasksProvider.fillStats(myStats);

      // Perform launch tasks for each device in parallel.
      Map<IDevice, List<LaunchTask>> launchTaskMap = new HashMap<>(devices.size());
      for (IDevice device : devices) {
        try {
          List<LaunchTask> launchTasks = myLaunchTasksProvider.getTasks(device, launchStatus, consolePrinter);
          launchTaskMap.put(device, launchTasks);
        }
        catch (com.intellij.execution.ExecutionException e) {
          launchStatus.terminateLaunch(e.getMessage(), !isSwap());
          return;
        }
        catch (IllegalStateException e) {
          launchStatus.terminateLaunch(e.getMessage(), !isSwap());
          Logger.getInstance(LaunchTaskRunner.class).error(e);
          return;
        }
      }

<<<<<<< HEAD
      AtomicInteger completedStepsCount = new AtomicInteger(0);
      final int totalScheduledStepsCount = launchTaskMap.values().stream()
        .mapToInt(launchTasks -> getTotalDuration(launchTasks, debugSessionTask)).sum();

      // Disable the parallel deployment. LaunchTasks need to be revisited to support
      // parallel installation. See b/169887635.
      for (Map.Entry<IDevice, List<LaunchTask>> entry : launchTaskMap.entrySet()) {
        try {
          boolean isSucceeded = runLaunchTaskAsync(
=======
      Ref<Integer> completedStepsCount = new Ref<>(0);
      final int totalScheduledStepsCount = launchTaskMap
        .values()
        .stream()
        .mapToInt(launchTasks -> getTotalDuration(launchTasks, debugSessionTask))
        .sum();

      for (Map.Entry<IDevice, List<LaunchTask>> entry : launchTaskMap.entrySet()) {
        try {
          boolean isSucceeded = runLaunchTasks(
>>>>>>> cdc83e4e
            entry.getValue(),
            indicator,
            new LaunchContext(myProject, myLaunchInfo.executor, entry.getKey(), launchStatus, consolePrinter, myProcessHandler),
            destroyProcessOnCancellation,
            completedStepsCount,
<<<<<<< HEAD
            totalScheduledStepsCount).get();
          if (!isSucceeded) {
            return;
          }
        } catch (CancellationException|InterruptedException e) {
          return;
        } catch (ExecutionException e) {
          Logger.getInstance(LaunchTaskRunner.class).error(e);
=======
            totalScheduledStepsCount);
          if (!isSucceeded) {
            return;
          }
        } catch (CancellationException e) {
          launchStatus.terminateLaunch(e.getMessage(), !isSwap());
>>>>>>> cdc83e4e
          return;
        }
      }

<<<<<<< HEAD
      // A debug session task should be performed sequentially at last.
      for (IDevice device : devices) {
        if (debugSessionTask != null) {
          debugSessionTask.perform(myLaunchInfo, device, launchStatus, consolePrinter);
          // Update the indicator progress bar.
          completedStepsCount.addAndGet(debugSessionTask.getDuration());
          indicator.setFraction(completedStepsCount.floatValue() / totalScheduledStepsCount);
=======
      // A debug session task should be performed sequentially at the end.
      for (IDevice device : devices) {
        if (debugSessionTask != null) {
          indicator.setText(debugSessionTask.getDescription());
          debugSessionTask.perform(myLaunchInfo, device, launchStatus, consolePrinter);
          // Update the indicator progress bar.
          completedStepsCount.set(completedStepsCount.get() + debugSessionTask.getDuration());
          indicator.setFraction(completedStepsCount.get().floatValue() / totalScheduledStepsCount);
>>>>>>> cdc83e4e
        }
      }
    } finally {
      myStats.endLaunchTasks();
    }
  }

<<<<<<< HEAD
  private ListenableFuture<Boolean> runLaunchTaskAsync(@NotNull List<LaunchTask> launchTasks,
                                                       @NotNull ProgressIndicator indicator,
                                                       @NotNull LaunchContext launchContext,
                                                       boolean destroyProcessOnCancellation,
                                                       @NotNull AtomicInteger completedStepsCount,
                                                       int totalScheduledStepsCount) {
    // TODO(b/170750947): Parallelize this step by not using DirectExecutorService.
    return MoreExecutors.listeningDecorator(MoreExecutors.newDirectExecutorService()).submit(() -> {
      // Update the indicator progress.
      indicator.setFraction(completedStepsCount.floatValue() / totalScheduledStepsCount);
      IDevice device = launchContext.getDevice();
      LaunchStatus launchStatus = launchContext.getLaunchStatus();

      String groupId = "LaunchTaskRunner for " + launchContext.getExecutor().getId();
      NotificationGroup notificationGroup = NotificationGroup.findRegisteredGroup(groupId);
      if (notificationGroup == null) {
        notificationGroup = NotificationGroup.toolWindowGroup(groupId, launchContext.getExecutor().getId());
      }
      for (LaunchTask task : launchTasks) {
        if (!checkIfLaunchIsAliveAndTerminateIfCancelIsRequested(indicator, launchStatus, destroyProcessOnCancellation)) {
          return false;
        }

        if (!task.shouldRun(launchContext)) {
          continue;
        }
=======
  private boolean runLaunchTasks(@NotNull List<LaunchTask> launchTasks,
                                 @NotNull ProgressIndicator indicator,
                                 @NotNull LaunchContext launchContext,
                                 boolean destroyProcessOnCancellation,
                                 @NotNull Ref<Integer> completedStepsCount,
                                 int totalScheduledStepsCount) {
    // Update the indicator progress.
    indicator.setFraction(completedStepsCount.get().floatValue() / totalScheduledStepsCount);
    IDevice device = launchContext.getDevice();
    LaunchStatus launchStatus = launchContext.getLaunchStatus();

    String groupId = "LaunchTaskRunner for " + launchContext.getExecutor().getId();
    NotificationGroup notificationGroup = NotificationGroup.findRegisteredGroup(groupId);
    if (notificationGroup == null) {
      notificationGroup = NotificationGroup.toolWindowGroup(groupId, launchContext.getExecutor().getId());
    }
    for (LaunchTask task : launchTasks) {
      if (!checkIfLaunchIsAliveAndTerminateIfCancelIsRequested(indicator, launchStatus, destroyProcessOnCancellation)) {
        return false;
      }
>>>>>>> cdc83e4e

      if (task.shouldRun(launchContext)) {
        LaunchTaskDetail.Builder details = myStats.beginLaunchTask(task);
        indicator.setText(task.getDescription());
        LaunchResult result = task.run(launchContext);
        myOnFinished.addAll(result.onFinishedCallbacks());
        boolean success = result.getSuccess();
        myStats.endLaunchTask(task, details, success);
        if (!success) {
          myErrorNotificationListener = result.getNotificationListener();
          myError = result.getError();
          launchStatus.terminateLaunch(result.getConsoleError(), !isSwap());

          // Append a footer hyperlink, if one was provided.
          if (result.getConsoleHyperlinkInfo() != null) {
            myConsoleConsumer.accept(result.getConsoleHyperlinkText() + "\n",
                                     result.getConsoleHyperlinkInfo());
          }

          notificationGroup.createNotification("Error", result.getError(), NotificationType.ERROR)
            .setListener(myErrorNotificationListener)
            .setImportant(true).notify(myProject);

          // Show the tool window when we have an error.
          RunContentManager.getInstance(myProject).toFrontRunContent(myLaunchInfo.executor, myProcessHandler);

          myStats.setErrorId(result.getErrorId());
          return false;
        }

        // Notify listeners of the deployment.
        myProject.getMessageBus().syncPublisher(AppDeploymentListener.TOPIC).appDeployedToDevice(device, myProject);
      }

<<<<<<< HEAD
      String launchType = myLaunchTasksProvider.getLaunchTypeDisplayName();
      notificationGroup.createNotification("", launchType + " succeeded", NotificationType.INFORMATION)
        .setImportant(false).notify(myProject);

      return true;
    });
=======
      // Update the indicator progress.
      completedStepsCount.set(completedStepsCount.get() + task.getDuration());
      indicator.setFraction(completedStepsCount.get().floatValue() / totalScheduledStepsCount);
    }

    String launchType = myLaunchTasksProvider.getLaunchTypeDisplayName();
    notificationGroup.createNotification("", launchType + " succeeded", NotificationType.INFORMATION, null)
      .setImportant(false).notify(myProject);

    return true;
>>>>>>> cdc83e4e
  }

  private void printLaunchTaskStartedMessage(ConsolePrinter consolePrinter) {
    StringBuilder launchString = new StringBuilder("\n");
    DateFormat dateFormat = new SimpleDateFormat("MM/dd HH:mm:ss");
    launchString.append(dateFormat.format(new Date())).append(": ");
    launchString.append(getLaunchVerb()).append(" ");
    launchString.append("'").append(myConfigName).append("'");
    if (!StringUtil.isEmpty(myExecutionTargetName)) {
      launchString.append(" on ");
      launchString.append(myExecutionTargetName);
    }
    launchString.append(".");
    consolePrinter.stdout(launchString.toString());
  }

  @Override
  public void onSuccess() {
    if (myError == null) {
      myStats.success();
    }
  }

  @Override
  public void onFinished() {
    super.onFinished();
    if (myError != null) {
      myStats.fail();
    }
    for (Runnable runnable : myOnFinished) {
      ApplicationManager.getApplication().invokeLater(runnable);
    }
  }

  @Nullable
  private IDevice waitForDevice(@NotNull ListenableFuture<IDevice> deviceFuture,
                                @NotNull ProgressIndicator indicator,
                                @NotNull LaunchStatus launchStatus,
                                boolean destroyProcess) {
    myStats.beginWaitForDevice();
    IDevice device = null;
    while (checkIfLaunchIsAliveAndTerminateIfCancelIsRequested(indicator, launchStatus, destroyProcess)) {
      try {
        device = deviceFuture.get(1, TimeUnit.SECONDS);
        break;
      }
      catch (TimeoutException ignored) {
        // Let's check the cancellation request then continue to wait for a device again.
      }
      catch (InterruptedException e) {
        launchStatus.terminateLaunch("Interrupted while waiting for device", destroyProcess);
        break;
      }
      catch (ExecutionException e) {
        launchStatus.terminateLaunch("Error while waiting for device: " + e.getCause().getMessage(), destroyProcess);
        break;
      }
    }
    myStats.endWaitForDevice(device);
    return device;
  }

  /**
   * Checks if the launch is still alive and good to continue. Upon cancellation request, it updates a given {@code launchStatus} to
   * be terminated state. The associated process will be forcefully destroyed if {@code destroyProcess} is true.
   *
   * @param indicator      an progress indicator to check the user cancellation request
   * @param launchStatus   a launch status to be checked and updated upon the cancellation request
   * @param destroyProcess true to destroy the associated process upon cancellation, false to detach the process instead
   * @return true if the launch is still good to go, false otherwise.
   */
  private static boolean checkIfLaunchIsAliveAndTerminateIfCancelIsRequested(
    @NotNull ProgressIndicator indicator, @NotNull LaunchStatus launchStatus, boolean destroyProcess) {
    // Check for cancellation via stop button or unexpected failures in launch tasks.
    if (launchStatus.isLaunchTerminated()) {
      return false;
    }

    // Check for cancellation via progress bar.
    if (indicator.isCanceled()) {
      launchStatus.terminateLaunch("User cancelled launch", destroyProcess);
      return false;
    }

    return true;
  }

  private static int getTotalDuration(@NotNull List<LaunchTask> launchTasks, @Nullable DebugConnectorTask debugSessionTask) {
    int total = 0;

    for (LaunchTask task : launchTasks) {
      total += task.getDuration();
    }

    if (debugSessionTask != null) {
      total += debugSessionTask.getDuration();
    }

    return total;
  }

  private boolean isSwap() {
    return myLaunchInfo.env.getUserData(SwapInfo.SWAP_INFO_KEY) != null;
  }

  @NotNull
  private String getLaunchVerb() {
    SwapInfo swapInfo = myLaunchInfo.env.getUserData(SwapInfo.SWAP_INFO_KEY);
    if (swapInfo != null) {
      if (swapInfo.getType() == SwapInfo.SwapType.APPLY_CHANGES) {
        return "Applying changes to";
      }
      else if (swapInfo.getType() == SwapInfo.SwapType.APPLY_CODE_CHANGES) {
        return "Applying code changes to";
      }
    }
    return "Launching";
  }
}<|MERGE_RESOLUTION|>--- conflicted
+++ resolved
@@ -182,17 +182,6 @@
         }
       }
 
-<<<<<<< HEAD
-      AtomicInteger completedStepsCount = new AtomicInteger(0);
-      final int totalScheduledStepsCount = launchTaskMap.values().stream()
-        .mapToInt(launchTasks -> getTotalDuration(launchTasks, debugSessionTask)).sum();
-
-      // Disable the parallel deployment. LaunchTasks need to be revisited to support
-      // parallel installation. See b/169887635.
-      for (Map.Entry<IDevice, List<LaunchTask>> entry : launchTaskMap.entrySet()) {
-        try {
-          boolean isSucceeded = runLaunchTaskAsync(
-=======
       Ref<Integer> completedStepsCount = new Ref<>(0);
       final int totalScheduledStepsCount = launchTaskMap
         .values()
@@ -203,42 +192,21 @@
       for (Map.Entry<IDevice, List<LaunchTask>> entry : launchTaskMap.entrySet()) {
         try {
           boolean isSucceeded = runLaunchTasks(
->>>>>>> cdc83e4e
             entry.getValue(),
             indicator,
             new LaunchContext(myProject, myLaunchInfo.executor, entry.getKey(), launchStatus, consolePrinter, myProcessHandler),
             destroyProcessOnCancellation,
             completedStepsCount,
-<<<<<<< HEAD
-            totalScheduledStepsCount).get();
-          if (!isSucceeded) {
-            return;
-          }
-        } catch (CancellationException|InterruptedException e) {
-          return;
-        } catch (ExecutionException e) {
-          Logger.getInstance(LaunchTaskRunner.class).error(e);
-=======
             totalScheduledStepsCount);
           if (!isSucceeded) {
             return;
           }
         } catch (CancellationException e) {
           launchStatus.terminateLaunch(e.getMessage(), !isSwap());
->>>>>>> cdc83e4e
           return;
         }
       }
 
-<<<<<<< HEAD
-      // A debug session task should be performed sequentially at last.
-      for (IDevice device : devices) {
-        if (debugSessionTask != null) {
-          debugSessionTask.perform(myLaunchInfo, device, launchStatus, consolePrinter);
-          // Update the indicator progress bar.
-          completedStepsCount.addAndGet(debugSessionTask.getDuration());
-          indicator.setFraction(completedStepsCount.floatValue() / totalScheduledStepsCount);
-=======
       // A debug session task should be performed sequentially at the end.
       for (IDevice device : devices) {
         if (debugSessionTask != null) {
@@ -247,7 +215,6 @@
           // Update the indicator progress bar.
           completedStepsCount.set(completedStepsCount.get() + debugSessionTask.getDuration());
           indicator.setFraction(completedStepsCount.get().floatValue() / totalScheduledStepsCount);
->>>>>>> cdc83e4e
         }
       }
     } finally {
@@ -255,34 +222,6 @@
     }
   }
 
-<<<<<<< HEAD
-  private ListenableFuture<Boolean> runLaunchTaskAsync(@NotNull List<LaunchTask> launchTasks,
-                                                       @NotNull ProgressIndicator indicator,
-                                                       @NotNull LaunchContext launchContext,
-                                                       boolean destroyProcessOnCancellation,
-                                                       @NotNull AtomicInteger completedStepsCount,
-                                                       int totalScheduledStepsCount) {
-    // TODO(b/170750947): Parallelize this step by not using DirectExecutorService.
-    return MoreExecutors.listeningDecorator(MoreExecutors.newDirectExecutorService()).submit(() -> {
-      // Update the indicator progress.
-      indicator.setFraction(completedStepsCount.floatValue() / totalScheduledStepsCount);
-      IDevice device = launchContext.getDevice();
-      LaunchStatus launchStatus = launchContext.getLaunchStatus();
-
-      String groupId = "LaunchTaskRunner for " + launchContext.getExecutor().getId();
-      NotificationGroup notificationGroup = NotificationGroup.findRegisteredGroup(groupId);
-      if (notificationGroup == null) {
-        notificationGroup = NotificationGroup.toolWindowGroup(groupId, launchContext.getExecutor().getId());
-      }
-      for (LaunchTask task : launchTasks) {
-        if (!checkIfLaunchIsAliveAndTerminateIfCancelIsRequested(indicator, launchStatus, destroyProcessOnCancellation)) {
-          return false;
-        }
-
-        if (!task.shouldRun(launchContext)) {
-          continue;
-        }
-=======
   private boolean runLaunchTasks(@NotNull List<LaunchTask> launchTasks,
                                  @NotNull ProgressIndicator indicator,
                                  @NotNull LaunchContext launchContext,
@@ -303,7 +242,6 @@
       if (!checkIfLaunchIsAliveAndTerminateIfCancelIsRequested(indicator, launchStatus, destroyProcessOnCancellation)) {
         return false;
       }
->>>>>>> cdc83e4e
 
       if (task.shouldRun(launchContext)) {
         LaunchTaskDetail.Builder details = myStats.beginLaunchTask(task);
@@ -338,25 +276,16 @@
         myProject.getMessageBus().syncPublisher(AppDeploymentListener.TOPIC).appDeployedToDevice(device, myProject);
       }
 
-<<<<<<< HEAD
-      String launchType = myLaunchTasksProvider.getLaunchTypeDisplayName();
-      notificationGroup.createNotification("", launchType + " succeeded", NotificationType.INFORMATION)
-        .setImportant(false).notify(myProject);
-
-      return true;
-    });
-=======
       // Update the indicator progress.
       completedStepsCount.set(completedStepsCount.get() + task.getDuration());
       indicator.setFraction(completedStepsCount.get().floatValue() / totalScheduledStepsCount);
     }
 
     String launchType = myLaunchTasksProvider.getLaunchTypeDisplayName();
-    notificationGroup.createNotification("", launchType + " succeeded", NotificationType.INFORMATION, null)
+    notificationGroup.createNotification("", launchType + " succeeded", NotificationType.INFORMATION)
       .setImportant(false).notify(myProject);
 
     return true;
->>>>>>> cdc83e4e
   }
 
   private void printLaunchTaskStartedMessage(ConsolePrinter consolePrinter) {
