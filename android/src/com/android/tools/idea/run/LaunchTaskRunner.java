--- conflicted
+++ resolved
@@ -119,11 +119,7 @@
       AndroidVersion androidVersion = myDeviceFutures.getDevices().size() == 1
                                       ? myDeviceFutures.getDevices().get(0).getVersion()
                                       : null;
-<<<<<<< HEAD
-      ConnectDebuggerTask debugSessionTask = isSwap() ? null : myLaunchTasksProvider.getConnectDebuggerTask(launchStatus, androidVersion);
-=======
       ConnectDebuggerTask debugSessionTask = isSwap() ? null : myLaunchTasksProvider.getConnectDebuggerTask();
->>>>>>> b5f40ffd
 
       if (debugSessionTask != null) {
         if (listenableDeviceFutures.size() != 1) {
@@ -153,11 +149,6 @@
         ListenableFuture<?> waitApplicationTerminationTask = Futures.whenAllSucceed(
           ContainerUtil.map(devices, device -> MoreExecutors.listeningDecorator(AppExecutorUtil.getAppExecutorService()).submit(() -> {
             ApplicationTerminator terminator = new ApplicationTerminator(device, myApplicationId);
-<<<<<<< HEAD
-            if (!terminator.killApp(launchStatus)) {
-              throw new CancellationException("Could not terminate running app " + myApplicationId);
-            }
-=======
             try {
               if (!terminator.killApp(launchStatus)) {
                 throw new CancellationException("Could not terminate running app " + myApplicationId);
@@ -166,7 +157,6 @@
             catch (com.intellij.execution.ExecutionException e) {
               throw new CancellationException("Could not terminate running app " + myApplicationId);
             }
->>>>>>> b5f40ffd
             if (device.isOnline()) {
               ((AndroidProcessHandler)myProcessHandler).addTargetDevice(device);
             }
@@ -266,10 +256,7 @@
     if (notificationGroup == null) {
       notificationGroup = NotificationGroup.toolWindowGroup(groupId, launchContext.getExecutor().getId());
     }
-<<<<<<< HEAD
-=======
     int numWarnings = 0;
->>>>>>> b5f40ffd
     for (LaunchTask task : launchTasks) {
       if (!checkIfLaunchIsAliveAndTerminateIfCancelIsRequested(indicator, launchStatus, destroyProcessOnCancellation)) {
         return false;
@@ -278,21 +265,6 @@
       if (task.shouldRun(launchContext)) {
         LaunchTaskDetail.Builder details = myStats.beginLaunchTask(task);
         indicator.setText(task.getDescription());
-<<<<<<< HEAD
-        LaunchResult result = task.run(launchContext);
-        myOnFinished.addAll(result.onFinishedCallbacks());
-        boolean success = result.getSuccess();
-        myStats.endLaunchTask(task, details, success);
-        if (!success) {
-          myErrorNotificationListener = result.getNotificationListener();
-          myError = result.getError();
-          launchContext.getConsolePrinter().stderr(result.getConsoleError());
-
-          // Append a footer hyperlink, if one was provided.
-          if (result.getConsoleHyperlinkInfo() != null) {
-            myConsoleConsumer.accept(result.getConsoleHyperlinkText() + "\n",
-                                     result.getConsoleHyperlinkInfo());
-=======
         LaunchResult launchResult = task.run(launchContext);
         myOnFinished.addAll(launchResult.onFinishedCallbacks());
         Result result = launchResult.getResult();
@@ -306,7 +278,6 @@
           if (launchResult.getConsoleHyperlinkInfo() != null) {
             myConsoleConsumer.accept(launchResult.getConsoleHyperlinkText() + "\n",
                                      launchResult.getConsoleHyperlinkInfo());
->>>>>>> b5f40ffd
           }
           String title;
           NotificationType type;
@@ -321,18 +292,6 @@
           notificationGroup.createNotification(title, launchResult.getMessage(), type).setListener(myErrorNotificationListener)
             .setImportant(true).notify(myProject);
 
-<<<<<<< HEAD
-          notificationGroup.createNotification("Error", result.getError(), NotificationType.ERROR).setListener(myErrorNotificationListener)
-            .setImportant(true).notify(myProject);
-
-          // Show the tool window when we have an error.
-          RunContentManager.getInstance(myProject).toFrontRunContent(myLaunchInfo.executor, myProcessHandler);
-
-          myStats.setErrorId(result.getErrorId());
-          return false;
-        }
-
-=======
           // Show the tool window when we have an error.
           ApplicationManager.getApplication().invokeLater(() -> RunContentManager.getInstance(myProject).toFrontRunContent(
                                                               myLaunchInfo.executor, myProcessHandler));
@@ -346,7 +305,6 @@
           }
         }
 
->>>>>>> b5f40ffd
         // Notify listeners of the deployment.
         myProject.getMessageBus().syncPublisher(DeviceHeadsUpListener.TOPIC).deviceNeedsAttention(device, myProject);
       }
@@ -357,10 +315,6 @@
     }
 
     String launchType = myLaunchTasksProvider.getLaunchTypeDisplayName();
-<<<<<<< HEAD
-    notificationGroup.createNotification("", launchType + " succeeded", NotificationType.INFORMATION)
-      .setImportant(false).notify(myProject);
-=======
     String content;
     NotificationType notificationType;
     if (numWarnings == 0) {
@@ -372,7 +326,6 @@
       content = AndroidBundle.message("android.launch.task.succeeded.with.warnings", launchType, numWarnings);
     }
     notificationGroup.createNotification("", content, notificationType).setImportant(false).notify(myProject);
->>>>>>> b5f40ffd
 
     return true;
   }
