/*
 * Copyright (C) 2015 The Android Open Source Project
 *
 * Licensed under the Apache License, Version 2.0 (the "License");
 * you may not use this file except in compliance with the License.
 * You may obtain a copy of the License at
 *
 *      http://www.apache.org/licenses/LICENSE-2.0
 *
 * Unless required by applicable law or agreed to in writing, software
 * distributed under the License is distributed on an "AS IS" BASIS,
 * WITHOUT WARRANTIES OR CONDITIONS OF ANY KIND, either express or implied.
 * See the License for the specific language governing permissions and
 * limitations under the License.
 */
package com.android.tools.idea.run;

import com.intellij.ui.ColoredListCellRenderer;
import com.intellij.ui.SimpleTextAttributes;
import com.intellij.ui.SpeedSearchBase;
import com.intellij.ui.TitledSeparator;
import com.intellij.util.ThreeState;
import com.intellij.util.ui.UIUtil;
import org.jetbrains.annotations.NotNull;

import javax.swing.*;
import java.awt.*;

public class AndroidDeviceRenderer extends ColoredListCellRenderer<DevicePickerEntry> {
  private final LaunchCompatibilityChecker myCompatibilityChecker;
  private final SpeedSearchBase mySpeedSearch;

  public AndroidDeviceRenderer(@NotNull LaunchCompatibilityChecker checker, @NotNull SpeedSearchBase speedSearch) {
    myCompatibilityChecker = checker;
    mySpeedSearch = speedSearch;
  }

  @Override
<<<<<<< HEAD
  public Component getListCellRendererComponent(JList list, Object value, int index, boolean selected, boolean hasFocus) {
    if (value instanceof DevicePickerEntry && ((DevicePickerEntry)value).isMarker()) {
      String marker = ((DevicePickerEntry)value).getMarker();
=======
  public Component getListCellRendererComponent(JList<? extends DevicePickerEntry> list, DevicePickerEntry value, int index, boolean selected, boolean hasFocus) {
    if (value != null && value.isMarker()) {
      String marker = value.getMarker();
>>>>>>> cf17ce69
      assert marker != null : "device picker marker entry doesn't have a descriptive string";

      if (value == DevicePickerEntry.NONE) {
        return renderEmptyMarker(marker);
      }
      else {
        return renderTitledSeparator(marker);
      }
    }

    return super.getListCellRendererComponent(list, value, index, selected, hasFocus);
  }

  @Override
<<<<<<< HEAD
  protected void customizeCellRenderer(JList list, DevicePickerEntry entry, int index, boolean selected, boolean hasFocus) {
=======
  protected void customizeCellRenderer(@NotNull JList list, DevicePickerEntry entry, int index, boolean selected, boolean hasFocus) {
>>>>>>> cf17ce69
    AndroidDevice device = entry.getAndroidDevice();
    assert device != null;

    LaunchCompatibility launchCompatibility = myCompatibilityChecker.validate(device);
    boolean compatible = launchCompatibility.isCompatible() != ThreeState.NO;

    if (shouldShowSerialNumbers(list, device)) {
      append("[" + device.getSerial() + "] ", SimpleTextAttributes.GRAY_ATTRIBUTES);
    }
    device.renderName(this, compatible, mySpeedSearch.getEnteredPrefix());

    if (launchCompatibility.getReason() != null) {
      append(" (" + launchCompatibility.getReason() + ")", SimpleTextAttributes.GRAYED_ITALIC_ATTRIBUTES);
    }
  }

  private static boolean shouldShowSerialNumbers(@NotNull JList list, @NotNull AndroidDevice device) {
    if (device.isVirtual()) {
      return false;
    }

    ListModel model = list.getModel();
    if (model instanceof DevicePickerListModel) {
      return ((DevicePickerListModel)model).shouldShowSerialNumbers();
    }
    else {
      return false;
    }
  }

  private static Component renderTitledSeparator(@NotNull String title) {
    TitledSeparator separator = new TitledSeparator(title);
    separator.setBackground(UIUtil.getListBackground());
    separator.setTitleFont(UIUtil.getLabelFont());
    return separator;
  }

  private static Component renderEmptyMarker(@NotNull String title) {
    return new JLabel(title);
  }
}<|MERGE_RESOLUTION|>--- conflicted
+++ resolved
@@ -36,15 +36,9 @@
   }
 
   @Override
-<<<<<<< HEAD
-  public Component getListCellRendererComponent(JList list, Object value, int index, boolean selected, boolean hasFocus) {
-    if (value instanceof DevicePickerEntry && ((DevicePickerEntry)value).isMarker()) {
-      String marker = ((DevicePickerEntry)value).getMarker();
-=======
   public Component getListCellRendererComponent(JList<? extends DevicePickerEntry> list, DevicePickerEntry value, int index, boolean selected, boolean hasFocus) {
     if (value != null && value.isMarker()) {
       String marker = value.getMarker();
->>>>>>> cf17ce69
       assert marker != null : "device picker marker entry doesn't have a descriptive string";
 
       if (value == DevicePickerEntry.NONE) {
@@ -59,11 +53,7 @@
   }
 
   @Override
-<<<<<<< HEAD
-  protected void customizeCellRenderer(JList list, DevicePickerEntry entry, int index, boolean selected, boolean hasFocus) {
-=======
   protected void customizeCellRenderer(@NotNull JList list, DevicePickerEntry entry, int index, boolean selected, boolean hasFocus) {
->>>>>>> cf17ce69
     AndroidDevice device = entry.getAndroidDevice();
     assert device != null;
 
