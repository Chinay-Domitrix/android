--- conflicted
+++ resolved
@@ -111,17 +111,11 @@
         }
 
         EdtInvocationManager.getInstance().invokeLater(() -> {
-<<<<<<< HEAD
-          ListModel model = list.getModel();
-          if (model instanceof DevicePickerListModel) {
-            ((DevicePickerListModel)model).entryContentChanged(entry);
-=======
           if (list.isDisplayable()) {
             ListModel model = list.getModel();
             if (model instanceof DevicePickerListModel) {
               ((DevicePickerListModel)model).entryContentChanged(entry);
             }
->>>>>>> abbea60e
             setPaintBusy(list, false);
           }
         });
