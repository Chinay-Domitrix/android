/*
 * Copyright (C) 2018 The Android Open Source Project
 *
 * Licensed under the Apache License, Version 2.0 (the "License");
 * you may not use this file except in compliance with the License.
 * You may obtain a copy of the License at
 *
 *      http://www.apache.org/licenses/LICENSE-2.0
 *
 * Unless required by applicable law or agreed to in writing, software
 * distributed under the License is distributed on an "AS IS" BASIS,
 * WITHOUT WARRANTIES OR CONDITIONS OF ANY KIND, either express or implied.
 * See the License for the specific language governing permissions and
 * limitations under the License.
 */
package com.android.tools.idea.run.deployment;

import com.android.tools.idea.run.LaunchCompatibility.State;
import com.android.tools.idea.run.TargetSelectionMode;
import com.android.tools.idea.run.editor.DeployTarget;
import com.android.tools.idea.run.editor.DeployTargetConfigurable;
import com.android.tools.idea.run.editor.DeployTargetConfigurableContext;
import com.android.tools.idea.run.editor.DeployTargetProvider;
import com.android.tools.idea.run.editor.DeployTargetState;
import com.google.common.annotations.VisibleForTesting;
import com.intellij.openapi.Disposable;
import com.intellij.openapi.project.Project;
import java.util.List;
import java.util.Objects;
import java.util.function.Supplier;
import java.util.stream.Collectors;
<<<<<<< HEAD
import org.jetbrains.android.facet.AndroidFacet;
=======
>>>>>>> b5f40ffd
import org.jetbrains.annotations.NotNull;
import org.jetbrains.annotations.Nullable;

public final class DeviceAndSnapshotComboBoxTargetProvider extends DeployTargetProvider {
  private final @NotNull Supplier<@NotNull DeviceAndSnapshotComboBoxAction> myDeviceAndSnapshotComboBoxActionGetInstance;
  private final @NotNull DialogSupplier mySelectedDevicesErrorDialog;

  // TODO This should not be used in tests
  public DeviceAndSnapshotComboBoxTargetProvider() {
    this(DeviceAndSnapshotComboBoxAction::getInstance, SelectedDevicesErrorDialog::new);
  }

  @VisibleForTesting
  DeviceAndSnapshotComboBoxTargetProvider(@NotNull Supplier<DeviceAndSnapshotComboBoxAction> deviceAndSnapshotComboBoxActionGetInstance,
                                          @NotNull DialogSupplier selectedDevicesErrorDialog) {
    myDeviceAndSnapshotComboBoxActionGetInstance = deviceAndSnapshotComboBoxActionGetInstance;
    mySelectedDevicesErrorDialog = selectedDevicesErrorDialog;
  }

  @NotNull
  @Override
  public String getId() {
    return TargetSelectionMode.DEVICE_AND_SNAPSHOT_COMBO_BOX.name();
  }

  @NotNull
  @Override
  public String getDisplayName() {
    return "Use the device/snapshot drop down";
  }

  @NotNull
  @Override
  public DeployTargetState createState() {
    return DeployTargetState.DEFAULT_STATE;
  }

  @NotNull
  @Override
  public DeployTargetConfigurable createConfigurable(@NotNull Project project,
                                                     @NotNull Disposable parent,
                                                     @NotNull DeployTargetConfigurableContext context) {
    return DeployTargetConfigurable.DEFAULT_CONFIGURABLE;
  }

  @Override
  public boolean requiresRuntimePrompt(@NotNull Project project) {
    List<Device> devicesWithError = selectedDevicesWithError(project);
    if (devicesWithError.isEmpty()) {
      return false;
    }

    boolean anyDeviceHasError = devicesWithError.stream().anyMatch(d -> d.getLaunchCompatibility().getState() == State.ERROR);
    // Show dialog if any device has an error or if DO_NOT_SHOW_WARNING_ON_DEPLOYMENT is not true (null or false).
    return anyDeviceHasError || !Objects.equals(project.getUserData(SelectedDevicesErrorDialog.DO_NOT_SHOW_WARNING_ON_DEPLOYMENT), true);
  }

  @NotNull
  private List<Device> selectedDevicesWithError(@NotNull Project project) {
    List<Device> selectedDevices = myDeviceAndSnapshotComboBoxActionGetInstance.get().getSelectedDevices(project);
    return selectedDevices.stream().filter(d -> !d.getLaunchCompatibility().getState().equals(State.OK)).collect(Collectors.toList());
  }

  @Override
<<<<<<< HEAD
  public @Nullable DeployTarget showPrompt(@NotNull AndroidFacet facet) {
    Project project = facet.getModule().getProject();
=======
  public @Nullable DeployTarget showPrompt(@NotNull Project project) {
>>>>>>> b5f40ffd
    List<Device> devicesWithError = selectedDevicesWithError(project);
    if (!devicesWithError.isEmpty()) {
      if (!mySelectedDevicesErrorDialog.get(project, devicesWithError).showAndGet()) {
        return null;
      }
    }

    return new DeviceAndSnapshotComboBoxTarget(myDeviceAndSnapshotComboBoxActionGetInstance.get()::getSelectedTargets);
  }

  @NotNull
  @Override
  public DeployTarget getDeployTarget(@NotNull Project project) {
    return new DeviceAndSnapshotComboBoxTarget(myDeviceAndSnapshotComboBoxActionGetInstance.get()::getSelectedTargets);
  }
}<|MERGE_RESOLUTION|>--- conflicted
+++ resolved
@@ -29,10 +29,6 @@
 import java.util.Objects;
 import java.util.function.Supplier;
 import java.util.stream.Collectors;
-<<<<<<< HEAD
-import org.jetbrains.android.facet.AndroidFacet;
-=======
->>>>>>> b5f40ffd
 import org.jetbrains.annotations.NotNull;
 import org.jetbrains.annotations.Nullable;
 
@@ -97,12 +93,7 @@
   }
 
   @Override
-<<<<<<< HEAD
-  public @Nullable DeployTarget showPrompt(@NotNull AndroidFacet facet) {
-    Project project = facet.getModule().getProject();
-=======
   public @Nullable DeployTarget showPrompt(@NotNull Project project) {
->>>>>>> b5f40ffd
     List<Device> devicesWithError = selectedDevicesWithError(project);
     if (!devicesWithError.isEmpty()) {
       if (!mySelectedDevicesErrorDialog.get(project, devicesWithError).showAndGet()) {
