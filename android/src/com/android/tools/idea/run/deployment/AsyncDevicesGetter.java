/*
 * Copyright (C) 2018 The Android Open Source Project
 *
 * Licensed under the Apache License, Version 2.0 (the "License");
 * you may not use this file except in compliance with the License.
 * You may obtain a copy of the License at
 *
 *      http://www.apache.org/licenses/LICENSE-2.0
 *
 * Unless required by applicable law or agreed to in writing, software
 * distributed under the License is distributed on an "AS IS" BASIS,
 * WITHOUT WARRANTIES OR CONDITIONS OF ANY KIND, either express or implied.
 * See the License for the specific language governing permissions and
 * limitations under the License.
 */
package com.android.tools.idea.run.deployment;

import com.android.tools.idea.flags.StudioFlags;
import com.android.tools.idea.run.LaunchCompatibilityChecker;
import com.android.tools.idea.run.LaunchCompatibilityCheckerImpl;
import com.google.common.annotations.VisibleForTesting;
import com.google.common.collect.Streams;
import com.intellij.execution.RunManager;
import com.intellij.execution.RunnerAndConfigurationSettings;
import com.intellij.execution.configurations.ModuleBasedConfiguration;
import com.intellij.openapi.diagnostic.Logger;
import com.intellij.openapi.module.Module;
import com.intellij.openapi.project.Project;
import com.intellij.openapi.util.Disposer;
import com.intellij.serviceContainer.NonInjectable;
<<<<<<< HEAD
import java.util.ArrayList;
=======
import java.io.File;
import java.nio.file.FileSystem;
import java.nio.file.FileSystems;
>>>>>>> bd07c1f4
import java.util.Collection;
import java.util.Collections;
import java.util.List;
import java.util.Map;
import java.util.function.BooleanSupplier;
import java.util.function.Function;
import java.util.stream.Collectors;
import java.util.stream.Stream;
import org.jetbrains.android.facet.AndroidFacet;
import org.jetbrains.android.sdk.AndroidPlatform;
import org.jetbrains.android.sdk.AndroidSdkUtils;
import org.jetbrains.annotations.NotNull;
import org.jetbrains.annotations.Nullable;

public class AsyncDevicesGetter {
  @NotNull
  private final Project myProject;

  @NotNull
  private final BooleanSupplier mySelectDeviceSnapshotComboBoxSnapshotsEnabled;

  @NotNull
  private final Worker<Collection<VirtualDevice>> myVirtualDevicesWorker;

  @NotNull
  private final Worker<List<ConnectedDevice>> myConnectedDevicesWorker;

  @NotNull
  private final KeyToConnectionTimeMap myMap;

  @NotNull
  private final Function<ConnectedDevice, String> myGetName;

  @Nullable
  private LaunchCompatibilityChecker myChecker;

  @SuppressWarnings("unused")
  private AsyncDevicesGetter(@NotNull Project project) {
    this(project,
         () -> StudioFlags.SELECT_DEVICE_SNAPSHOT_COMBO_BOX_SNAPSHOTS_ENABLED.get(),
         new KeyToConnectionTimeMap(),
         new NameGetter(project));
  }

  @NonInjectable
  @VisibleForTesting
  @NonInjectable
  AsyncDevicesGetter(@NotNull Project project,
                     @NotNull BooleanSupplier selectDeviceSnapshotComboBoxSnapshotsEnabled,
                     @NotNull KeyToConnectionTimeMap map,
                     @NotNull Function<ConnectedDevice, String> getName) {
    myProject = project;
    mySelectDeviceSnapshotComboBoxSnapshotsEnabled = selectDeviceSnapshotComboBoxSnapshotsEnabled;

    myVirtualDevicesWorker = new Worker<>(Collections.emptyList());
    myConnectedDevicesWorker = new Worker<>(Collections.emptyList());

    myMap = map;
    myGetName = getName;
  }

  /**
   * @return a list of devices including the virtual devices ready to be launched, virtual devices that have been launched, and the
   * connected physical devices
   */
  @NotNull
  List<Device> get() {
    initChecker(RunManager.getInstance(myProject).getSelectedConfiguration(), AndroidFacet::getInstance);
    File adb = AndroidSdkUtils.getAdb(myProject);

    if (adb == null) {
      Logger.getInstance(AsyncDevicesGetter.class).info("adb not found");
      return Collections.emptyList();
    }

    boolean snapshotsEnabled = mySelectDeviceSnapshotComboBoxSnapshotsEnabled.getAsBoolean();
    FileSystem fileSystem = FileSystems.getDefault();
    AsyncSupplier<Collection<VirtualDevice>> virtualDevicesTask = new VirtualDevicesTask(snapshotsEnabled, fileSystem, myChecker);

    AndroidDebugBridge bridge = new DdmlibAndroidDebugBridge(adb);
    AsyncSupplier<List<ConnectedDevice>> connectedDevicesTask = new ConnectedDevicesTask(bridge, snapshotsEnabled, myChecker);

    return getImpl(myVirtualDevicesWorker.perform(virtualDevicesTask), myConnectedDevicesWorker.perform(connectedDevicesTask));
  }

  /**
   * The meat of {@link #get()} separated out with injected device collections for testing
   *
   * <p>Virtual devices that have not been launched will have a single entry in virtualDevices. Virtual devices that have been launched will
   * have an entry in each list; this method will combine them into a single device and return it. Connected physical devices will have a
   * single entry in connectedDevices.
   *
   * @param virtualDevices   the virtual devices that have and have not been launched
   * @param connectedDevices the virtual devices that have been launched and the connected physical devices
   */
  @NotNull
  @VisibleForTesting
  List<Device> getImpl(@NotNull Collection<VirtualDevice> virtualDevices, @NotNull Collection<ConnectedDevice> connectedDevices) {
    @SuppressWarnings("UnstableApiUsage")
    Stream<Device> deviceStream = Streams.concat(
      connectedVirtualDeviceStream(connectedDevices, virtualDevices),
      physicalDeviceStream(connectedDevices),
      disconnectedVirtualDeviceStream(virtualDevices, connectedDevices));

    List<Device> devices = deviceStream.collect(Collectors.toList());

    Collection<Key> keys = devices.stream()
      .filter(Device::isConnected)
      .map(Device::getKey)
      .collect(Collectors.toList());

    myMap.retainAll(keys);
    return devices;
  }

  @NotNull
  private Stream<VirtualDevice> connectedVirtualDeviceStream(@NotNull Collection<ConnectedDevice> connectedDevices,
                                                             @NotNull Collection<VirtualDevice> virtualDevices) {
    Map<Key, VirtualDevice> keyToVirtualDeviceMap = virtualDevices.stream().collect(Collectors.toMap(Device::getKey, device -> device));

    return connectedDevices.stream()
      .filter(ConnectedDevice::isVirtualDevice)
      .map(device -> VirtualDevice.newConnectedDevice(device, myMap, keyToVirtualDeviceMap.get(device.getKey())));
  }

  @NotNull
  private Stream<PhysicalDevice> physicalDeviceStream(@NotNull Collection<ConnectedDevice> connectedDevices) {
    return connectedDevices.stream()
      .filter(ConnectedDevice::isPhysicalDevice)
      .map(device -> PhysicalDevice.newDevice(device, myGetName, myMap));
  }

  @NotNull
  private static Stream<VirtualDevice> disconnectedVirtualDeviceStream(@NotNull Collection<VirtualDevice> virtualDevices,
                                                                       @NotNull Collection<ConnectedDevice> connectedDevices) {
    Collection<Key> connectedVirtualDeviceKeys = connectedDevices.stream()
      .filter(ConnectedDevice::isVirtualDevice)
      .map(ConnectedDevice::getKey)
      .collect(Collectors.toSet());

    return virtualDevices.stream().filter(device -> !connectedVirtualDeviceKeys.contains(device.getKey()));
  }

  @VisibleForTesting
  final void initChecker(@Nullable RunnerAndConfigurationSettings configurationAndSettings,
                         @NotNull Function<Module, AndroidFacet> facetGetter) {
    if (configurationAndSettings == null) {
      myChecker = null;
      return;
    }

    Object configuration = configurationAndSettings.getConfiguration();

    if (!(configuration instanceof ModuleBasedConfiguration)) {
      myChecker = null;
      return;
    }

    Module module = ((ModuleBasedConfiguration)configuration).getConfigurationModule().getModule();

    if (module == null) {
      myChecker = null;
      return;
    }

    AndroidFacet facet = facetGetter.apply(module);

    if (facet == null || Disposer.isDisposed(facet)) {
      myChecker = null;
      return;
    }

<<<<<<< HEAD
    Object platform = facet.getAndroidPlatform();
=======
    Object platform = AndroidPlatform.getInstance(facet.getModule());
>>>>>>> bd07c1f4

    if (platform == null) {
      myChecker = null;
      return;
    }

    myChecker = LaunchCompatibilityCheckerImpl.create(facet, null, null);
  }

  @VisibleForTesting
  final Object getChecker() {
    return myChecker;
  }
}<|MERGE_RESOLUTION|>--- conflicted
+++ resolved
@@ -28,13 +28,9 @@
 import com.intellij.openapi.project.Project;
 import com.intellij.openapi.util.Disposer;
 import com.intellij.serviceContainer.NonInjectable;
-<<<<<<< HEAD
-import java.util.ArrayList;
-=======
 import java.io.File;
 import java.nio.file.FileSystem;
 import java.nio.file.FileSystems;
->>>>>>> bd07c1f4
 import java.util.Collection;
 import java.util.Collections;
 import java.util.List;
@@ -81,7 +77,6 @@
 
   @NonInjectable
   @VisibleForTesting
-  @NonInjectable
   AsyncDevicesGetter(@NotNull Project project,
                      @NotNull BooleanSupplier selectDeviceSnapshotComboBoxSnapshotsEnabled,
                      @NotNull KeyToConnectionTimeMap map,
@@ -207,11 +202,7 @@
       return;
     }
 
-<<<<<<< HEAD
-    Object platform = facet.getAndroidPlatform();
-=======
     Object platform = AndroidPlatform.getInstance(facet.getModule());
->>>>>>> bd07c1f4
 
     if (platform == null) {
       myChecker = null;
