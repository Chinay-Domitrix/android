--- conflicted
+++ resolved
@@ -32,15 +32,7 @@
 import com.intellij.openapi.ui.popup.JBPopup;
 import com.intellij.serviceContainer.NonInjectable;
 import com.intellij.util.ui.JBUI;
-<<<<<<< HEAD
 import java.awt.*;
-import java.time.Clock;
-import java.time.Instant;
-import java.util.ArrayList;
-import java.util.Collection;
-=======
-import java.awt.Component;
->>>>>>> 640ce73c
 import java.util.Collections;
 import java.util.List;
 import java.util.Optional;
@@ -48,19 +40,8 @@
 import java.util.function.Function;
 import java.util.function.IntUnaryOperator;
 import java.util.function.Supplier;
-<<<<<<< HEAD
-import java.util.stream.Collector;
-import java.util.stream.Collectors;
 import javax.swing.*;
 import javax.swing.GroupLayout.Group;
-import org.jetbrains.android.actions.RunAndroidAvdManagerAction;
-import org.jetbrains.android.util.AndroidUtils;
-=======
-import javax.swing.GroupLayout;
-import javax.swing.GroupLayout.Group;
-import javax.swing.JComponent;
-import javax.swing.JPanel;
->>>>>>> 640ce73c
 import org.jetbrains.annotations.NotNull;
 import org.jetbrains.annotations.Nullable;
 
@@ -278,13 +259,8 @@
     Component button = createComboBoxButton(presentation);
 
     Group horizontalGroup = layout.createSequentialGroup()
-<<<<<<< HEAD
-      .addComponent(button, 0, GroupLayout.DEFAULT_SIZE, Short.MAX_VALUE)
-      .addGap(JBUI.scale(3));
-=======
       .addComponent(button, 0, GroupLayout.DEFAULT_SIZE, scale.applyAsInt(250))
       .addGap(scale.applyAsInt(3));
->>>>>>> 640ce73c
 
     Group verticalGroup = layout.createParallelGroup()
       .addComponent(button);
@@ -332,50 +308,16 @@
   }
 
   @Override
-<<<<<<< HEAD
-  public final void update(@NotNull AnActionEvent event) {
-=======
   public void update(@NotNull AnActionEvent event) {
->>>>>>> 640ce73c
     Presentation presentation = event.getPresentation();
     Project project = event.getProject();
 
     if (project == null) {
       presentation.setVisible(false);
-<<<<<<< HEAD
       return;
     }
 
-    if (!AndroidUtils.hasAndroidFacets(project)) {
-      presentation.setVisible(false);
-      return;
-    }
-
-    updatePresentation(presentation, RunManager.getInstance(project).getSelectedConfiguration());
-
-    List<Device> devices = getDevices(project);
-    Device device = getSelectedDevice(project, devices);
-
-    if (event.getPlace().equals(ActionPlaces.MAIN_MENU)) {
-      presentation.setIcon(null);
-      presentation.setText("Select Device...");
-    }
-    else if (devices.isEmpty()) {
-      presentation.setIcon(null);
-      presentation.setText("No Devices");
-    }
-    else {
-      assert device != null;
-
-      presentation.setIcon(device.getIcon());
-      presentation.setText(getText(device, devices, mySelectDeviceSnapshotComboBoxSnapshotsEnabled.get()), false);
-    }
-=======
-      return;
-    }
-
     Optional<List<Device>> devices = getDevices(project);
->>>>>>> 640ce73c
 
     if (!devices.isPresent()) {
       presentation.setEnabled(false);
@@ -384,74 +326,6 @@
       return;
     }
 
-<<<<<<< HEAD
-    RunProfile configuration = settings.getConfiguration();
-
-    // Run configurations can explicitly specify they target a local device through DEPLOY_TO_LOCAL_DEVICE.
-    if (configuration instanceof UserDataHolder) {
-      Boolean deploysToLocalDevice = ((UserDataHolder)configuration).getUserData(DEPLOYS_TO_LOCAL_DEVICE);
-      if (deploysToLocalDevice != null && deploysToLocalDevice.booleanValue()) {
-        presentation.setDescription(Presentation.NULL_STRING);
-        presentation.setEnabled(true);
-
-        return;
-      }
-    }
-
-    if (!(configuration instanceof AndroidRunConfiguration || configuration instanceof AndroidTestRunConfiguration)) {
-      presentation.setDescription("Not applicable for the \"" + configuration.getName() + "\" configuration");
-      presentation.setEnabled(false);
-
-      return;
-    }
-
-    presentation.setDescription(Presentation.NULL_STRING);
-    presentation.setEnabled(true);
-  }
-
-  /**
-   * Formats the selected device for display in the drop down button. If there's another device with the same name, the text will have the
-   * selected device's key appended to it to disambiguate it from the other one. If the SNAPSHOTS_ENABLED flag is on and the device has a
-   * nondefault snapshot, the text will have the snapshot's name appended to it. Finally, if the {@link
-   * com.android.tools.idea.run.LaunchCompatibilityChecker LaunchCompatibilityChecker} found issues with the device, the text will have the
-   * issue appended to it.
-   *
-   * @param device           the selected device
-   * @param devices          the devices to check if any other has the same name as the selected device. The selected device may be in the
-   *                         collection.
-   * @param snapshotsEnabled the value of the SELECT_DEVICE_SNAPSHOT_COMBO_BOX_SNAPSHOTS_ENABLED flag. Passed this way for testability.
-   */
-  @NotNull
-  @VisibleForTesting
-  static String getText(@NotNull Device device, @NotNull Collection<Device> devices, boolean snapshotsEnabled) {
-    boolean anotherDeviceHasSameName = Devices.containsAnotherDeviceWithSameName(devices, device);
-    return Devices.getText(device, anotherDeviceHasSameName ? device.getKey() : null, snapshotsEnabled ? device.getSnapshot() : null);
-  }
-
-  private static void updateExecutionTargetManager(@NotNull Project project, @Nullable Device device) {
-    ExecutionTarget target = ExecutionTargetManager.getInstance(project).getActiveTarget();
-
-    // Skip updating ExecutionTargetManager if the Device has not meaningfully changed.
-    if (device == null && target == DefaultExecutionTarget.INSTANCE ||
-        target instanceof DeviceAndSnapshotExecutionTargetProvider.Target &&
-        Objects.equals(device, ((DeviceAndSnapshotExecutionTargetProvider.Target)target).getDevice())) {
-      return;
-    }
-
-    // In certain test scenarios, this action may get updated in the main test thread instead of the EDT thread (is this correct?).
-    // So we'll just make sure the following gets run on the EDT thread and wait for its result.
-    ApplicationManager.getApplication().invokeAndWait(() -> {
-      RunManager runManager = RunManager.getInstance(project);
-      RunnerAndConfigurationSettings settings = runManager.getSelectedConfiguration();
-
-      // There is a bug in {@link com.intellij.execution.impl.RunManagerImplKt#clear(boolean)} where it's possible the selected setting's
-      // RunConfiguration is be non-existent in the RunManager. This happens when temporary/shared RunnerAndConfigurationSettings are
-      // cleared from the list of RunnerAndConfigurationSettings, and the selected RunnerAndConfigurationSettings is temporary/shared and
-      // left dangling.
-      if (settings == null || runManager.findSettings(settings.getConfiguration()) == null) {
-        return;
-      }
-=======
     Updater updater = new Updater.Builder()
       .setProject(project)
       .setPresentation(presentation)
@@ -461,7 +335,6 @@
       .setConfigurationAndSettings(myGetRunManager.apply(project).getSelectedConfiguration())
       .setSnapshotsEnabled(mySelectDeviceSnapshotComboBoxSnapshotsEnabled.get())
       .build();
->>>>>>> 640ce73c
 
     updater.update();
 
