/*
 * Copyright (C) 2021 The Android Open Source Project
 *
 * Licensed under the Apache License, Version 2.0 (the "License");
 * you may not use this file except in compliance with the License.
 * You may obtain a copy of the License at
 *
 *      http://www.apache.org/licenses/LICENSE-2.0
 *
 * Unless required by applicable law or agreed to in writing, software
 * distributed under the License is distributed on an "AS IS" BASIS,
 * WITHOUT WARRANTIES OR CONDITIONS OF ANY KIND, either express or implied.
 * See the License for the specific language governing permissions and
 * limitations under the License.
 */
package com.android.tools.idea.run.deployment.liveedit

import com.android.tools.deployer.tasks.LiveUpdateDeployer
import com.intellij.openapi.diagnostic.Logger
import com.intellij.psi.PsiFile

/**
 * Centralized place to handle errors reporting and metrics.
 */

private val log = Logger.getInstance(LiveEditProjectMonitor::class.java)

fun reportLiveEditError(exception: LiveEditUpdateException) {
  // TODO: Temp solution. These probably need to go somewhere when we have a UI.
  report("E: Live Edit " + errorMessage(exception))
}

fun leErrorMessage(type: LiveEditUpdateException.Error, source : String?) = "${type.message} ${source?.let {" in ${it}"}}. Live Edit is temporarily paused until all build errors are fixed."

fun errorMessage(exception: LiveEditUpdateException) : String {
  val source: PsiFile? = exception.source ?: return "${exception.error.message}: \n ${exception.details} \n"

  when (exception.error) {
<<<<<<< HEAD
    LiveEditUpdateException.Error.COMPILATION_ERROR -> {
      return "Compilation Error${exception.source?.let {" in ${it.name}"}}. Live Edit is temporary paused until all errors are fixed."
    }
    LiveEditUpdateException.Error.ANALYSIS_ERROR -> {
      return "Compilation Error${exception.source?.let {" in ${it.name}"}}. Live Edit is temporary paused until all errors are fixed."
    }
    else -> { }
=======
    LiveEditUpdateException.Error.COMPILATION_ERROR -> return leErrorMessage(exception.error, exception?.source.name)
    LiveEditUpdateException.Error.ANALYSIS_ERROR -> return leErrorMessage(LiveEditUpdateException.Error.COMPILATION_ERROR, exception?.source.name)
>>>>>>> de127946
  }
  return "${exception.error.message}: \n ${exception.details} \n"
}

/**
 * Centralized place to handle errors reporting and metrics.
 */
fun reportDeployerError(error: LiveUpdateDeployer.UpdateLiveEditError) {
  // TODO: Temp solution. These probably need to go somewhere when we have a UI.
  report("E: Live Edit ${error.message}\n")
}

fun reportDeployPerformance(metric: PerformanceTracker) {
  // These are the 3 that is most interesting to monitor.
  println("analysis = ${metric["analysis"]}")
  println("codegen = ${metric["codegen"]}")
  println("deploy = ${metric["deploy"]}")
}

private fun report(message: String) {
  print(message)
  log.warn(message)
}
<|MERGE_RESOLUTION|>--- conflicted
+++ resolved
@@ -36,7 +36,6 @@
   val source: PsiFile? = exception.source ?: return "${exception.error.message}: \n ${exception.details} \n"
 
   when (exception.error) {
-<<<<<<< HEAD
     LiveEditUpdateException.Error.COMPILATION_ERROR -> {
       return "Compilation Error${exception.source?.let {" in ${it.name}"}}. Live Edit is temporary paused until all errors are fixed."
     }
@@ -44,10 +43,6 @@
       return "Compilation Error${exception.source?.let {" in ${it.name}"}}. Live Edit is temporary paused until all errors are fixed."
     }
     else -> { }
-=======
-    LiveEditUpdateException.Error.COMPILATION_ERROR -> return leErrorMessage(exception.error, exception?.source.name)
-    LiveEditUpdateException.Error.ANALYSIS_ERROR -> return leErrorMessage(LiveEditUpdateException.Error.COMPILATION_ERROR, exception?.source.name)
->>>>>>> de127946
   }
   return "${exception.error.message}: \n ${exception.details} \n"
 }
