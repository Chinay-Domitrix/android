--- conflicted
+++ resolved
@@ -18,15 +18,10 @@
 import com.android.annotations.Nullable;
 import com.android.annotations.VisibleForTesting;
 import com.android.ddmlib.*;
-<<<<<<< HEAD
-import com.android.sdklib.AndroidVersion;
-import com.android.tools.idea.gradle.structure.editors.AndroidProjectSettingsService;
-import com.android.tools.idea.run.util.LaunchStatus;
-=======
 import com.android.tools.idea.run.util.LaunchStatus;
 import com.android.tools.idea.run.util.LaunchUtils;
->>>>>>> 50d6ab60
 import com.intellij.openapi.application.ApplicationManager;
+import com.intellij.openapi.application.ModalityState;
 import com.intellij.openapi.diagnostic.Logger;
 import com.intellij.openapi.project.Project;
 import com.intellij.openapi.ui.Messages;
@@ -189,21 +184,6 @@
     return result != null && result.failureCode == InstallResult.FailureCode.NO_ERROR;
   }
 
-<<<<<<< HEAD
-  private String validateSdkVersion(@NotNull IDevice device) {
-    AndroidVersion deviceVersion = device.getVersion();
-    AndroidVersion minSdkVersion = myFacet.getAndroidModuleInfo().getRuntimeMinSdkVersion();
-    if (!deviceVersion.canRun(minSdkVersion)) {
-      myPrinter.stderr("Device API level: " + deviceVersion.toString()); // Log the device version to console for easy reference.
-      return AndroidBundle.message("deployment.failed.reason.oldersdk", minSdkVersion.toString(), deviceVersion.toString());
-    }
-    else {
-      return null;
-    }
-  }
-
-=======
->>>>>>> 50d6ab60
   private void showMessageDialog(@NotNull final String message) {
     ApplicationManager.getApplication().invokeLater(new Runnable() {
       @Override
@@ -222,7 +202,7 @@
           Messages.showOkCancelDialog(myProject, reason, AndroidBundle.message("deployment.failed.title"), Messages.getQuestionIcon());
         ok.set(result == Messages.OK);
       }
-    });
+    }, ModalityState.defaultModalityState());
 
     return ok.get();
   }
