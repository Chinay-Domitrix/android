--- conflicted
+++ resolved
@@ -43,11 +43,7 @@
 
   @NotNull private final CachedValue<Map<DataBindingResourceType, Map<String, PsiDataBindingResourceItem>>> myResourceItemCache;
 
-<<<<<<< HEAD
-  MergedDataBindingInfo(List<LayoutDataBindingInfo> infoList) {
-=======
-  public MergedDataBindingInfo(@NotNull List<LayoutDataBindingInfo> infoList) {
->>>>>>> 2660b5e5
+  MergedDataBindingInfo(@NotNull List<LayoutDataBindingInfo> infoList) {
     myInfoList = infoList;
     myBaseInfo = selectBaseInfo();
     CachedValuesManager cacheManager = CachedValuesManager.getManager(myBaseInfo.getProject());
