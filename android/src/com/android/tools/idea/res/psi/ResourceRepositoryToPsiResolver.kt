/*
 * Copyright (C) 2018 The Android Open Source Project
 *
 * Licensed under the Apache License, Version 2.0 (the "License");
 * you may not use this file except in compliance with the License.
 * You may obtain a copy of the License at
 *
 *      http://www.apache.org/licenses/LICENSE-2.0
 *
 * Unless required by applicable law or agreed to in writing, software
 * distributed under the License is distributed on an "AS IS" BASIS,
 * WITHOUT WARRANTIES OR CONDITIONS OF ANY KIND, either express or implied.
 * See the License for the specific language governing permissions and
 * limitations under the License.
 */
package com.android.tools.idea.res.psi

import com.android.annotations.concurrency.Slow
import com.android.ide.common.rendering.api.ResourceNamespace
import com.android.ide.common.rendering.api.ResourceReference
import com.android.ide.common.resources.ResourceItem
import com.android.ide.common.resources.ResourceRepository
import com.android.ide.common.resources.SingleNamespaceResourceRepository
import com.android.ide.common.resources.configuration.FolderConfiguration
import com.android.ide.common.resources.sampledata.SampleDataManager
import com.android.resources.ResourceType
import com.android.resources.ResourceUrl
import com.android.tools.idea.projectsystem.getModuleSystem
import com.android.tools.idea.res.ResourceFolderRepository
import com.android.tools.idea.res.ResourceRepositoryManager
import com.android.tools.idea.res.ResourceUpdateTracer
import com.android.tools.idea.res.getDeclaringAttributeValue
import com.android.tools.idea.res.getSourceAsVirtualFile
import com.android.tools.idea.res.isIdDefinition
import com.android.tools.idea.res.resolve
import com.android.utils.TraceUtils
import com.intellij.openapi.project.Project
import com.intellij.psi.PsiElement
import com.intellij.psi.PsiElementResolveResult
import com.intellij.psi.PsiFile
import com.intellij.psi.PsiManager
import com.intellij.psi.ResolveResult
import com.intellij.psi.impl.ResolveScopeManager
import com.intellij.psi.search.GlobalSearchScope
import com.intellij.psi.search.ProjectScope
import com.intellij.psi.search.SearchScope
import com.intellij.psi.xml.XmlElement
import com.intellij.util.containers.toArray
import org.jetbrains.android.dom.resources.ResourceValue
import org.jetbrains.android.facet.AndroidFacet
import org.jetbrains.kotlin.psi.psiUtil.getParentOfType

object ResourceRepositoryToPsiResolver : AndroidResourceToPsiResolver {
  override fun getGotoDeclarationFileBasedTargets(resourceReference: ResourceReference, context: PsiElement): Array<PsiFile> {
    val resourceRepositoryManager = ResourceRepositoryManager.getInstance(context) ?: return PsiFile.EMPTY_ARRAY
    return getRelevantResourceRepository(resourceReference, resourceRepositoryManager)
      ?.getResources(resourceReference)
      ?.filter { it.isFileBased }
      ?.mapNotNull { resolveToDeclaration(it, context.project) }
      ?.filterIsInstance(PsiFile::class.java)
      .orEmpty()
      .toTypedArray()
  }

  override fun resolveToDeclaration(resource: ResourceItem, project: Project): PsiElement? {
    return if (resource.isFileBased) {
      resource.getSourceAsVirtualFile()?.let(PsiManager.getInstance(project)::findFile)
    }
    else {
      getDeclaringAttributeValue(project, resource)
    }
  }

  /**
   * Resolves the reference to a {@link ResourceReferencePsiElement} if any matching resources exist. We should avoid using the
   * [ResourceValue] parameter and instead provide [ResourceReference] via the other implementation below.
   */
  override fun resolveReference(
    resourceValue: ResourceValue,
    context: XmlElement,
    facet: AndroidFacet
  ): Array<out ResolveResult> {
    return resolveReference(resourceValue, context, facet, false)
  }

  override fun resolveReferenceWithDynamicFeatureModules(
    resourceValue: ResourceValue,
    element: XmlElement,
    facet: AndroidFacet
  ): Array<out ResolveResult> {
    return resolveReference(resourceValue, element, facet, true)
  }

  fun resolveReference(
    resourceValue: ResourceValue,
    context: XmlElement,
    facet: AndroidFacet,
    includeDynamicFeatures: Boolean
  ): Array<out ResolveResult> {
    var resourceName = resourceValue.resourceName ?: return ResolveResult.EMPTY_ARRAY
    val resourceType = resourceValue.type ?: return ResolveResult.EMPTY_ARRAY
    if (resourceType == ResourceType.SAMPLE_DATA) {
      resourceName = SampleDataManager.getResourceNameFromSampleReference(resourceName)
    }
    val resourceReference =
      ResourceUrl.create(resourceValue.`package`, resourceType, resourceName).resolve(context) ?: return ResolveResult.EMPTY_ARRAY
    return resolveReference(resourceReference, context, facet, includeDynamicFeatures)
  }

  @JvmOverloads
  fun resolveReference(
    resourceReference: ResourceReference,
    context: PsiElement,
    facet: AndroidFacet,
    includeDynamicFeatures: Boolean = false
  ): Array<out ResolveResult> {
    val resourceRepositoryManager = ResourceRepositoryManager.getInstance(facet)
    val resourceRepository = getRelevantResourceRepository(resourceReference, resourceRepositoryManager) ?: return ResolveResult.EMPTY_ARRAY
    val allItems = mutableListOf<ResolveResult>()
    if (resourceRepository.hasResources(resourceReference.namespace, resourceReference.resourceType, resourceReference.name)) {
<<<<<<< HEAD
      allItems.add(PsiElementResolveResult(ResourceReferencePsiElement(resourceReference, context.manager)))
=======
      allItems.add(PsiElementResolveResult(ResourceReferencePsiElement(context, resourceReference)))
>>>>>>> b5f40ffd
    }
    if (includeDynamicFeatures) {
      val moduleSystem = context.getModuleSystem() ?: return ResolveResult.EMPTY_ARRAY
      val dynamicFeatureModules = moduleSystem.getDynamicFeatureModules()
      for (module in dynamicFeatureModules) {
        val moduleResources = ResourceRepositoryManager.getModuleResources(module) ?: continue
        if (moduleResources.hasResources(resourceReference.namespace, resourceReference.resourceType, resourceReference.name)) {
          allItems.add(PsiElementResolveResult(ResourceReferencePsiElement(context, resourceReference)))
        }
      }
    }

    if (allItems.isEmpty() && ResourceUpdateTracer.isTracingActive()) {
      resourceRepository.traceHasResources(resourceReference)
      for (repository in resourceRepository.leafResourceRepositories) {
        if (repository is ResourceFolderRepository) {
          repository.traceHasResources(resourceReference)
        }
      }
      val file = ResourceUpdateTracer.pathForLogging(context.getParentOfType<PsiFile>(true)) ?: "unknown file"
      ResourceUpdateTracer.dumpTrace("Unresolved resource reference \"${resourceReference.resourceUrl}\" in $file")
    }

    return allItems.toArray(ResolveResult.EMPTY_ARRAY)
  }

  private fun ResourceRepository.traceHasResources(resourceReference: ResourceReference) {
    if (this !is SingleNamespaceResourceRepository || resourceReference.namespace == namespace) {
      ResourceUpdateTracer.log {
        TraceUtils.getSimpleId(this) + ".hasResources(" + resourceReference.namespace + ", " + resourceReference.resourceType +
            ", " + resourceReference.name + ") returned " +
            hasResources(resourceReference.namespace, resourceReference.resourceType, resourceReference.name)
      }
    }
  }

  override fun getXmlAttributeNameGotoDeclarationTargets(
    attributeName: String,
    namespace: ResourceNamespace,
    context: PsiElement
  ): Array<out PsiElement> {
    return getGotoDeclarationTargets(ResourceReference.attr(namespace, attributeName), context)
  }

  override fun getGotoDeclarationTargets(resourceReference: ResourceReference, context: PsiElement): Array<out PsiElement> {
    return getGotoDeclarationElements(resourceReference, context).toTypedArray()
  }

  override fun getGotoDeclarationTargetsWithDynamicFeatureModules(resourceReference: ResourceReference,
                                                                  context: PsiElement): Array<PsiElement> {
    val mainResources = getGotoDeclarationElements(resourceReference, context)
    val dynamicFeatureResources = getGotoDeclarationElementsFromDynamicFeatureModules(resourceReference, context)
    return (mainResources + dynamicFeatureResources).toTypedArray()
  }

  private fun getGotoDeclarationElements(resourceReference: ResourceReference, context: PsiElement): List<PsiElement> {
    val resourceRepositoryManager = ResourceRepositoryManager.getInstance(context) ?: return emptyList()
    val repository = getRelevantResourceRepository(resourceReference, resourceRepositoryManager) ?: return emptyList()
    return repository
      .getResources(resourceReference)
      .filterDefinitions(context.project)
      .mapNotNull { resolveToDeclaration(it, context.project) }
<<<<<<< HEAD
  }

  /**
   * Filters a collection of resources of the same type. If the collection contains non-ID
   * resources, returns the whole collection. If the collection contains ID resources, returns
   * a subset corresponding to ID definitions, unless this subset is empty, in which case
   * returns all resources.
   */
  private fun Collection<ResourceItem>.filterDefinitions(project: Project): Collection<ResourceItem> {
    if (size <= 1 || first().type != ResourceType.ID) {
      return this // Nothing to filter out.
    }
    val definitions = filter { it.isIdDefinition(project) }
    return definitions.ifEmpty { this }
=======
>>>>>>> b5f40ffd
  }

  private fun getGotoDeclarationElementsFromDynamicFeatureModules(
    resourceReference: ResourceReference,
    context: PsiElement
  ): List<PsiElement> {
    val resourceList = mutableListOf<PsiElement>()
    val moduleSystem = context.getModuleSystem() ?: return emptyList()
    val dynamicFeatureModules = moduleSystem.getDynamicFeatureModules()
    for (module in dynamicFeatureModules) {
      val moduleResources = ResourceRepositoryManager.getModuleResources(module) ?: continue
      resourceList.addAll(moduleResources.getResources(resourceReference).mapNotNull { resolveToDeclaration(it, context.project) })
    }
    return resourceList
  }

  /**
   * Returns the [SearchScope] for a resource based on the context element. This scope contains files that can contain references to the
   * same resource as the context element. This is necessary for a ReferencesSearch to only find references to resources that are in
   * modules which are in use scope.
   *
   * @param resourceReference [ResourceReference] of a resource.
   * @param context           [PsiElement] context element from which an action is being performed.
   * @return [SearchScope] a scope that contains the files of the project which can reference same resource as context element.
   */
  @Slow
  @JvmStatic
  fun getResourceSearchScope(resourceReference: ResourceReference, context: PsiElement): SearchScope {
    val gotoDeclarationTargets = getGotoDeclarationTargets(resourceReference, context)
    val allScopes = gotoDeclarationTargets.map { ResolveScopeManager.getElementUseScope(it) }
    return if (allScopes.isEmpty()) {
      ProjectScope.getAllScope(context.project)
    }
    else {
      GlobalSearchScope.union(allScopes)
    }
  }

  /**
   * For areas of the IDE which want to pick a single resource declaration to navigate to, we pick the best possible [ResourceItem] based on
   * the supplied [FolderConfiguration], and if none exists, returns the first item returned by the [ResourceRepository]
   *
   * @param resourceReference [ResourceReference] of a resource.
   * @param context           [PsiElement] context element from which an action is being performed.
   * @param configuration     [FolderConfiguration] configuration provided that is used to pick a matching [ResourceItem].
   * @return [PsiElement] of the best matching resource declaration.
   */
  fun getBestGotoDeclarationTarget(
    resourceReference: ResourceReference,
    context: PsiElement,
    configuration: FolderConfiguration
  ): PsiElement? {
    val resourceRepositoryManager = ResourceRepositoryManager.getInstance(context) ?: return null
    val resources =
      getRelevantResourceRepository(resourceReference, resourceRepositoryManager)?.getResources(resourceReference) ?: return null
    val resourceItem = configuration.findMatchingConfigurable(resources) ?: resources.firstOrNull() ?: return null
    return resolveToDeclaration(resourceItem, context.project)
  }

  private fun getRelevantResourceRepository(
    resourceReference: ResourceReference,
    resourceRepositoryManager: ResourceRepositoryManager
  ): ResourceRepository? {
    return resourceRepositoryManager.getResourcesForNamespace(resourceReference.namespace)
  }
<<<<<<< HEAD
=======
}

/**
 * Filters a collection of resources of the same type. If the collection contains non-ID
 * resources, returns the whole collection. If the collection contains ID resources, returns
 * a subset corresponding to ID definitions, unless this subset is empty, in which case
 * returns all resources.
 */
internal fun Collection<ResourceItem>.filterDefinitions(project: Project): Collection<ResourceItem> {
  if (size <= 1 || first().type != ResourceType.ID) {
    return this // Nothing to filter out.
  }
  val definitions = filter { it.isIdDefinition(project) }
  return definitions.ifEmpty { this }
>>>>>>> b5f40ffd
}<|MERGE_RESOLUTION|>--- conflicted
+++ resolved
@@ -118,11 +118,7 @@
     val resourceRepository = getRelevantResourceRepository(resourceReference, resourceRepositoryManager) ?: return ResolveResult.EMPTY_ARRAY
     val allItems = mutableListOf<ResolveResult>()
     if (resourceRepository.hasResources(resourceReference.namespace, resourceReference.resourceType, resourceReference.name)) {
-<<<<<<< HEAD
-      allItems.add(PsiElementResolveResult(ResourceReferencePsiElement(resourceReference, context.manager)))
-=======
       allItems.add(PsiElementResolveResult(ResourceReferencePsiElement(context, resourceReference)))
->>>>>>> b5f40ffd
     }
     if (includeDynamicFeatures) {
       val moduleSystem = context.getModuleSystem() ?: return ResolveResult.EMPTY_ARRAY
@@ -185,23 +181,6 @@
       .getResources(resourceReference)
       .filterDefinitions(context.project)
       .mapNotNull { resolveToDeclaration(it, context.project) }
-<<<<<<< HEAD
-  }
-
-  /**
-   * Filters a collection of resources of the same type. If the collection contains non-ID
-   * resources, returns the whole collection. If the collection contains ID resources, returns
-   * a subset corresponding to ID definitions, unless this subset is empty, in which case
-   * returns all resources.
-   */
-  private fun Collection<ResourceItem>.filterDefinitions(project: Project): Collection<ResourceItem> {
-    if (size <= 1 || first().type != ResourceType.ID) {
-      return this // Nothing to filter out.
-    }
-    val definitions = filter { it.isIdDefinition(project) }
-    return definitions.ifEmpty { this }
-=======
->>>>>>> b5f40ffd
   }
 
   private fun getGotoDeclarationElementsFromDynamicFeatureModules(
@@ -267,8 +246,6 @@
   ): ResourceRepository? {
     return resourceRepositoryManager.getResourcesForNamespace(resourceReference.namespace)
   }
-<<<<<<< HEAD
-=======
 }
 
 /**
@@ -283,5 +260,4 @@
   }
   val definitions = filter { it.isIdDefinition(project) }
   return definitions.ifEmpty { this }
->>>>>>> b5f40ffd
 }