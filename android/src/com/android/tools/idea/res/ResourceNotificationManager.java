--- conflicted
+++ resolved
@@ -27,14 +27,9 @@
 import com.android.tools.idea.configurations.ConfigurationListener;
 import com.android.tools.idea.databinding.util.DataBindingUtil;
 import com.android.tools.idea.model.AndroidModel;
-<<<<<<< HEAD
-import com.android.tools.idea.project.AndroidProjectBuildNotifications;
-import com.android.utils.HashCodes;
-=======
 import com.android.tools.idea.projectsystem.ProjectSystemBuildManager;
 import com.android.utils.HashCodes;
 import com.intellij.openapi.application.Application;
->>>>>>> b5f40ffd
 import com.intellij.openapi.application.ApplicationManager;
 import com.intellij.openapi.module.Module;
 import com.intellij.openapi.project.Project;
@@ -307,12 +302,8 @@
       return;
     }
 
-<<<<<<< HEAD
-    ApplicationManager.getApplication().invokeLater(() -> {
-=======
     Application application = ApplicationManager.getApplication();
     application.invokeLater(() -> {
->>>>>>> b5f40ffd
       if (!myPendingNotify.compareAndSet(true, false)) {
         return;
       }
@@ -329,26 +320,6 @@
         scheduleFinalNotification();
       }
       else {
-<<<<<<< HEAD
-        // The following code calls scheduleFinalNotification exactly once after the dispatchToRepositories
-        // call returns and all callbacks passed to runAfterPendingUpdatesFinish are called. To avoid
-        // calling scheduleFinalNotification prematurely, the initial value of count is set to 1.
-        // This guarantees that it stays positive until the dispatchToRepositories method returns.
-        AtomicInteger count = new AtomicInteger(1);
-        ResourceFolderRegistry resourceFolderRegistry = ResourceFolderRegistry.getInstance(myProject);
-        resourceFolderRegistry.dispatchToRepositories(source, (repository, file) -> {
-          count.incrementAndGet();
-          repository.invokeAfterPendingUpdatesFinish(SameThreadExecutor.INSTANCE, () -> {
-            if (count.decrementAndGet() == 0) {
-              scheduleFinalNotification();
-            }
-          });
-        });
-        if (count.decrementAndGet() == 0) {
-          scheduleFinalNotification();
-        }
-      }
-=======
         application.runWriteAction(() -> {
           scheduleFinalNotificationAfterRepositoriesHaveBeenUpdated(source);
         });
@@ -370,7 +341,6 @@
           scheduleFinalNotification();
         }
       });
->>>>>>> b5f40ffd
     });
     if (count.decrementAndGet() == 0) {
       scheduleFinalNotification();
@@ -386,18 +356,6 @@
     });
   }
 
-<<<<<<< HEAD
-  private void scheduleFinalNotification() {
-    ApplicationManager.getApplication().invokeLater(() -> {
-      EnumSet<Reason> reason = myEvents;
-      myEvents = EnumSet.noneOf(Reason.class);
-      notifyListeners(reason);
-      myEvents.clear();
-    });
-  }
-
-=======
->>>>>>> b5f40ffd
   private void notifyListeners(@NotNull EnumSet<Reason> reason) {
     ApplicationManager.getApplication().assertIsDispatchThread();
 
