/*
 * Copyright (C) 2016 The Android Open Source Project
 *
 * Licensed under the Apache License, Version 2.0 (the "License");
 * you may not use this file except in compliance with the License.
 * You may obtain a copy of the License at
 *
 *      http://www.apache.org/licenses/LICENSE-2.0
 *
 * Unless required by applicable law or agreed to in writing, software
 * distributed under the License is distributed on an "AS IS" BASIS,
 * WITHOUT WARRANTIES OR CONDITIONS OF ANY KIND, either express or implied.
 * See the License for the specific language governing permissions and
 * limitations under the License.
 */
package com.android.tools.idea.res;

import static com.android.SdkConstants.ANDROID_NS_NAME_PREFIX;
import static com.android.SdkConstants.ATTR_FORMAT;
import static com.android.SdkConstants.ATTR_NAME;
import static com.android.SdkConstants.NEW_ID_PREFIX;
import static com.android.SdkConstants.TAG_ITEM;
import static com.android.SdkConstants.TAG_RESOURCES;
import static com.android.SdkConstants.TOOLS_URI;
import static com.android.resources.ResourceFolderType.COLOR;
import static com.android.resources.ResourceFolderType.DRAWABLE;
import static com.android.resources.ResourceFolderType.FONT;
import static com.android.resources.ResourceFolderType.VALUES;
import static com.android.tools.idea.res.AndroidFileChangeListener.isRelevantFile;
import static com.android.tools.idea.res.IdeResourcesUtil.getResourceTypeForResourceTag;
import static com.android.tools.idea.resources.base.RepositoryLoader.portableFileName;
import static com.android.tools.idea.resources.base.ResourceSerializationUtil.createPersistentCache;
import static com.android.tools.idea.resources.base.ResourceSerializationUtil.writeResourcesToStream;
import static java.nio.charset.StandardCharsets.UTF_8;

import com.android.SdkConstants;
import com.android.annotations.concurrency.GuardedBy;
import com.android.annotations.concurrency.Slow;
import com.android.annotations.concurrency.UiThread;
import com.android.ide.common.rendering.api.DensityBasedResourceValue;
import com.android.ide.common.rendering.api.ResourceNamespace;
import com.android.ide.common.resources.FileResourceNameValidator;
import com.android.ide.common.resources.ResourceFile;
import com.android.ide.common.resources.ResourceItem;
import com.android.ide.common.resources.ResourceMergerItem;
import com.android.ide.common.resources.ResourceVisitor;
import com.android.ide.common.resources.SingleNamespaceResourceRepository;
import com.android.ide.common.resources.ValueResourceNameValidator;
import com.android.ide.common.resources.configuration.DensityQualifier;
import com.android.ide.common.resources.configuration.FolderConfiguration;
import com.android.ide.common.util.PathString;
import com.android.resources.Density;
import com.android.resources.FolderTypeRelationship;
import com.android.resources.ResourceFolderType;
import com.android.resources.ResourceType;
import com.android.resources.ResourceUrl;
import com.android.resources.ResourceVisibility;
import com.android.sdklib.IAndroidTarget;
import com.android.tools.idea.configurations.ConfigurationManager;
import com.android.tools.idea.flags.StudioFlags;
import com.android.tools.idea.resources.base.Base128InputStream;
import com.android.tools.idea.resources.base.BasicDensityBasedFileResourceItem;
import com.android.tools.idea.resources.base.BasicFileResourceItem;
import com.android.tools.idea.resources.base.BasicResourceItem;
import com.android.tools.idea.resources.base.BasicValueResourceItemBase;
import com.android.tools.idea.resources.base.LoadableResourceRepository;
import com.android.tools.idea.resources.base.RepositoryConfiguration;
import com.android.tools.idea.resources.base.RepositoryLoader;
import com.android.tools.idea.resources.base.ResourceSerializationUtil;
import com.android.tools.idea.resources.base.ResourceSourceFile;
import com.android.tools.idea.util.FileExtensions;
import com.android.utils.FlightRecorder;
import com.android.utils.SdkUtils;
import com.android.utils.TraceUtils;
import com.google.common.annotations.VisibleForTesting;
import com.google.common.base.Joiner;
import com.google.common.collect.LinkedListMultimap;
import com.google.common.collect.ListMultimap;
import com.google.common.collect.Maps;
import com.intellij.ide.highlighter.XmlFileType;
import com.intellij.openapi.application.ApplicationManager;
import com.intellij.openapi.application.ReadAction;
import com.intellij.openapi.application.WriteAction;
import com.intellij.openapi.diagnostic.Logger;
import com.intellij.openapi.editor.Document;
import com.intellij.openapi.fileEditor.FileDocumentManager;
import com.intellij.openapi.fileTypes.FileType;
import com.intellij.openapi.module.Module;
<<<<<<< HEAD
import com.intellij.openapi.progress.ProcessCanceledException;
=======
import com.intellij.openapi.progress.EmptyProgressIndicator;
import com.intellij.openapi.progress.ProcessCanceledException;
import com.intellij.openapi.progress.ProgressIndicator;
import com.intellij.openapi.progress.ProgressManager;
import com.intellij.openapi.progress.util.AbstractProgressIndicatorExBase;
>>>>>>> cdc83e4e
import com.intellij.openapi.project.Project;
import com.intellij.openapi.util.io.FileUtil;
import com.intellij.openapi.util.text.StringUtil;
import com.intellij.openapi.vfs.VfsUtilCore;
import com.intellij.openapi.vfs.VirtualFile;
import com.intellij.openapi.vfs.VirtualFileFilter;
import com.intellij.problems.WolfTheProblemSolver;
import com.intellij.psi.PsiDirectory;
import com.intellij.psi.PsiDocumentManager;
import com.intellij.psi.PsiElement;
import com.intellij.psi.PsiFile;
import com.intellij.psi.PsiManager;
import com.intellij.psi.PsiNameHelper;
import com.intellij.psi.PsiTreeAnyChangeAbstractAdapter;
import com.intellij.psi.PsiTreeChangeAdapter;
import com.intellij.psi.PsiTreeChangeEvent;
import com.intellij.psi.PsiTreeChangeListener;
import com.intellij.psi.PsiWhiteSpace;
import com.intellij.psi.impl.PsiTreeChangeEventImpl;
import com.intellij.psi.util.PsiTreeUtil;
import com.intellij.psi.xml.XmlAttribute;
import com.intellij.psi.xml.XmlAttributeValue;
import com.intellij.psi.xml.XmlComment;
import com.intellij.psi.xml.XmlDocument;
import com.intellij.psi.xml.XmlElement;
import com.intellij.psi.xml.XmlFile;
import com.intellij.psi.xml.XmlProcessingInstruction;
import com.intellij.psi.xml.XmlTag;
import com.intellij.psi.xml.XmlText;
import com.intellij.serviceContainer.AlreadyDisposedException;
<<<<<<< HEAD
import com.intellij.util.concurrency.EdtExecutorService;
=======
>>>>>>> cdc83e4e
import java.io.File;
import java.io.IOException;
import java.io.InputStream;
import java.nio.file.NoSuchFileException;
import java.nio.file.Path;
import java.nio.file.Paths;
import java.util.ArrayList;
import java.util.Collection;
import java.util.Collections;
import java.util.Comparator;
import java.util.EnumMap;
import java.util.HashMap;
import java.util.HashSet;
import java.util.Iterator;
import java.util.List;
import java.util.Map;
import java.util.Objects;
import java.util.Set;
import java.util.concurrent.Executor;
import java.util.function.Consumer;
import java.util.function.Supplier;
import org.jetbrains.android.facet.AndroidFacet;
import org.jetbrains.android.sdk.AndroidTargetData;
import org.jetbrains.annotations.Contract;
import org.jetbrains.annotations.NotNull;
import org.jetbrains.annotations.Nullable;
import org.jetbrains.annotations.TestOnly;

/**
 * The {@link ResourceFolderRepository} is leaf in the repository tree, and is used for user editable resources (e.g. the resources in the
 * project, typically the res/main source set.) Each ResourceFolderRepository contains the resources provided by a single res folder. This
 * repository is built on top of IntelliJ’s PSI infrastructure. This allows it (along with PSI listeners) to be updated incrementally; for
 * example, when it notices that the user is editing the value inside a <string> element in a value folder XML file, it will directly update
 * the resource value for the given resource item, and so on.
 *
 * <p>For efficiency, the ResourceFolderRepository is initialized using non-PSI parsers and then
 * lazily switches to PSI parsers after edits. See also {@code README.md} in this package.
 *
 * <p>Remaining work:
 * <ul>
 * <li>Find some way to have event updates in this resource folder directly update parent repositories
 * (typically {@link ModuleResourceRepository})</li>
 * <li>Add defensive checks for non-read permission reads of resource values</li>
 * <li>Idea: For {@link #scheduleScan}; compare the removed items from the added items, and if they're the same, avoid
 * creating a new generation.</li>
 * <li>Register the PSI project listener as a project service instead.</li>
 * </ul>
 */
public final class ResourceFolderRepository extends LocalResourceRepository implements LoadableResourceRepository {
  /**
   * Increment when making changes that may affect content of repository cache files.
   * Used together with CachingData.codeVersion. Important for developer builds.
   */
  static final String CACHE_FILE_FORMAT_VERSION = "2";
  private static final byte[] CACHE_FILE_HEADER = "Resource cache".getBytes(UTF_8);
  /**
   * Maximum fraction of resources out of date in the cache for the cache to be considered fresh.
   * <p>
   * Loading without cache takes approximately twice as long as with the cache. This means that
   * if x% of all resources are loaded from sources because the cache is not completely up to date,
   * it introduces approximately x% loading time overhead. 5% overhead seems acceptable since it
   * is well within natural variation. Since cache file creation is asynchronous, the cost of
   * keeping cache fresh is pretty low.
   */
  private static final double CACHE_STALENESS_THRESHOLD = 0.05;
  private static final Comparator<ResourceItemSource<? extends ResourceItem>> SOURCE_COMPARATOR =
      Comparator.comparing(ResourceItemSource::getFolderConfiguration);
  private static final Logger LOG = Logger.getInstance(ResourceFolderRepository.class);
  private static final Tracer TRACER = new Tracer(false);

  @NotNull private final AndroidFacet myFacet;
  @NotNull private final PsiTreeChangeListener myPsiListener;
  @NotNull private final VirtualFile myResourceDir;
  @NotNull private final ResourceNamespace myNamespace;
  /**
   * Common prefix of paths of all file resources.  Used to compose resource paths returned by
   * the {@link BasicFileResourceItem#getSource()} method.
   */
  @NotNull private final String myResourcePathPrefix;
  /**
   * Same as {@link #myResourcePathPrefix} but in a form of {@link PathString}.  Used to produce
   * resource paths returned by the {@link BasicFileResourceItem#getOriginalSource()} method.
   */
  @NotNull private final PathString myResourcePathBase;

  // Statistics of the initial repository loading.
  private int myNumXmlFilesLoadedInitially; // Doesn't count files that were explicitly skipped.
  private int myNumXmlFilesLoadedInitiallyFromSources;

  @SuppressWarnings("InstanceGuardedByStatic")
  @GuardedBy("ITEM_MAP_LOCK")
  @NotNull private final Map<ResourceType, ListMultimap<String, ResourceItem>> myResourceTable = new EnumMap<>(ResourceType.class);

  @NotNull private final Map<VirtualFile, ResourceItemSource<? extends ResourceItem>> mySources = new HashMap<>();
  @NotNull private final PsiManager myPsiManager;
  @NotNull private final PsiNameHelper myPsiNameHelper;
  @NotNull private final WolfTheProblemSolver myWolfTheProblemSolver;
  @NotNull private final PsiDocumentManager myPsiDocumentManager;

  @NotNull private final Object scanLock = new Object();
<<<<<<< HEAD
  @NotNull private final Set<VirtualFile> myPendingScans = new HashSet<>();
=======
  @GuardedBy("scanLock")
  @NotNull private final Set<VirtualFile> myPendingScans = new HashSet<>();
  @GuardedBy("scanLock")
  @NotNull private final HashMap<VirtualFile, ProgressIndicator> myRunningScans = new HashMap<>();
>>>>>>> cdc83e4e

  @VisibleForTesting static int ourFullRescans;
  @VisibleForTesting static int ourLayoutlibCacheFlushes;

  /**
   * Creates a ResourceFolderRepository and loads its contents.
   * <p>
   * If {@code cachingData} is not null, an attempt is made
   * to load resources from the cache file specified in {@code cachingData}. While loading from the cache resources
   * defined in the XML files that changed recently are skipped. Whether an XML has changed or not is determined by
   * comparing the combined hash of the file modification time and the length obtained by calling
   * {@link VirtualFile#getTimeStamp()} and {@link VirtualFile#getLength()} with the hash value stored in the cache.
   * The checks are located in {@link #deserializeResourceSourceFile} and {@link #deserializeFileResourceItem}.
   * <p>
   * The remaining resources are then loaded by parsing XML files that were not present in the cache or were newer
   * than their cached versions.
   * <p>
   * If a significant (determined by {@link #CACHE_STALENESS_THRESHOLD}} percentage of resources was loaded by parsing
   * XML files and {@code cachingData.cacheCreationExecutor} is not null, the new cache file is created using that
   * executor, possibly after this method has already returned.
   * <p>
   * After creation the contents of the repository are maintained to be up to date by listening to VFS and PSI events.
   * <p>
   * NOTE: You should normally use {@link ResourceFolderRegistry#get} rather than this method.
   */
  @NotNull
  static ResourceFolderRepository create(@NotNull AndroidFacet facet, @NotNull VirtualFile dir, @NotNull ResourceNamespace namespace,
                                         @Nullable ResourceFolderRepositoryCachingData cachingData) {
    return new ResourceFolderRepository(facet, dir, namespace, cachingData);
  }

  private ResourceFolderRepository(@NotNull AndroidFacet facet,
                                   @NotNull VirtualFile resourceDir,
                                   @NotNull ResourceNamespace namespace,
                                   @Nullable ResourceFolderRepositoryCachingData cachingData) {
    super(resourceDir.getName());
    myFacet = facet;
    myResourceDir = resourceDir;
    myNamespace = namespace;
    myResourcePathPrefix = portableFileName(myResourceDir.getPath()) + '/';
    myResourcePathBase = new PathString(myResourcePathPrefix);
    myPsiManager = PsiManager.getInstance(getProject());
    myPsiDocumentManager = PsiDocumentManager.getInstance(getProject());
    myPsiNameHelper = PsiNameHelper.getInstance(getProject());
    myWolfTheProblemSolver = WolfTheProblemSolver.getInstance(getProject());

    PsiTreeChangeListener psiListener = StudioFlags.INCREMENTAL_RESOURCE_REPOSITORIES.get()
                                        ? new IncrementalUpdatePsiListener()
                                        : new SimplePsiListener();
    myPsiListener = LOG.isDebugEnabled()
                    ? new LoggingPsiTreeChangeListener(psiListener, LOG)
                    : psiListener;

    Loader loader = new Loader(this, cachingData);
    loader.load();

    if (StudioFlags.RESOURCE_REPOSITORY_TRACE_UPDATES.get()) {
      startTracing();
    }
  }

  @NotNull
  public VirtualFile getResourceDir() {
    return myResourceDir;
  }

  @Override
  @Nullable
  public String getLibraryName() {
    return null; // Resource folder is not a library.
  }

  @Override
  @NotNull
  public Path getOrigin() {
    return Paths.get(myResourceDir.getPath());
  }

  @Override
  @NotNull
  public String getResourceUrl(@NotNull String relativeResourcePath) {
    return myResourcePathPrefix + relativeResourcePath;
  }

  @Override
  @NotNull
  public PathString getSourceFile(@NotNull String relativeResourcePath, boolean forFileResource) {
    return myResourcePathBase.resolve(relativeResourcePath);
  }

  @Override
  @Nullable
  public String getPackageName() {
    return ResourceRepositoryImplUtil.getPackageName(myNamespace, myFacet);
  }

  @Override
  public boolean containsUserDefinedResources() {
    return true;
  }

  private static void addToResult(@NotNull Map<ResourceType, ListMultimap<String, ResourceItem>> result, @NotNull ResourceItem item) {
    // The insertion order matters, see AppResourceRepositoryTest#testStringOrder.
    result.computeIfAbsent(item.getType(), t -> LinkedListMultimap.create()).put(item.getName(), item);
  }

  /**
   * Inserts the given resources into this repository, while holding the global repository lock.
   */
  private void commitToRepository(@NotNull Map<ResourceType, ListMultimap<String, ResourceItem>> itemsByType) {
    synchronized (ITEM_MAP_LOCK) {
      commitToRepositoryWithoutLock(itemsByType);
    }
  }

  /**
   * Inserts the given resources into this repository without acquiring any locks. Safe to call only while
   * holding {@link #ITEM_MAP_LOCK} or during construction of ResourceFolderRepository.
   */
  @SuppressWarnings("GuardedBy")
  private void commitToRepositoryWithoutLock(@NotNull Map<ResourceType, ListMultimap<String, ResourceItem>> itemsByType) {
    TRACER.log(() -> "ResourceFolderRepository.commitToRepositoryWithoutLock");
    for (Map.Entry<ResourceType, ListMultimap<String, ResourceItem>> entry : itemsByType.entrySet()) {
      for (ResourceItem item : entry.getValue().values()) {
        TRACER.log(() -> "Committing " + item.getType() + '/' + item.getName());
      }
      getOrCreateMap(entry.getKey()).putAll(entry.getValue());
    }
  }

  /**
   * Determines if it's unnecessary to write or update the file-backed cache.
   * If only a few items were reparsed, then the cache is fresh enough.
   *
   * @return true if this repo is backed by a fresh file cache
   */
  @VisibleForTesting
  boolean hasFreshFileCache() {
    return myNumXmlFilesLoadedInitiallyFromSources <= myNumXmlFilesLoadedInitially * CACHE_STALENESS_THRESHOLD;
  }

  @TestOnly
  int getNumXmlFilesLoadedInitially() {
    return myNumXmlFilesLoadedInitially;
  }

  @TestOnly
  int getNumXmlFilesLoadedInitiallyFromSources() {
    return myNumXmlFilesLoadedInitiallyFromSources;
  }

  @Nullable
  private PsiFile ensureValid(@NotNull PsiFile psiFile) {
    if (psiFile.isValid()) {
      return psiFile;
    }

    VirtualFile virtualFile = psiFile.getVirtualFile();
    if (virtualFile != null && virtualFile.exists() && !getProject().isDisposed()) {
      return myPsiManager.findFile(virtualFile);
    }

    return null;
  }

  private void scanFileResourceFileAsPsi(@NotNull Map<ResourceType, ListMultimap<String, ResourceItem>> result,
                                         @NotNull ResourceFolderType folderType,
                                         @NotNull FolderConfiguration folderConfiguration,
                                         @NotNull ResourceType type,
                                         boolean idGenerating,
                                         @NotNull PsiFile file) {
    // XML or image.
    String resourceName = SdkUtils.fileNameToResourceName(file.getName());
    if (!checkResourceFilename(file, folderType)) {
      return; // Not a valid file resource name.
    }

    RepositoryConfiguration configuration = new RepositoryConfiguration(this, folderConfiguration);
    PsiResourceItem item = PsiResourceItem.forFile(resourceName, type, this, file, false);

    if (idGenerating) {
      List<PsiResourceItem> items = new ArrayList<>();
      items.add(item);
      addToResult(result, item);
      addIds(result, items, file);

      PsiResourceFile resourceFile = new PsiResourceFile(file, items, folderType, configuration);
      mySources.put(file.getVirtualFile(), resourceFile);
    } else {
      PsiResourceFile resourceFile = new PsiResourceFile(file, Collections.singletonList(item), folderType, configuration);
      mySources.put(file.getVirtualFile(), resourceFile);
      addToResult(result, item);
    }
  }

  @Override
  @NotNull
  public ResourceVisitor.VisitResult accept(@NotNull ResourceVisitor visitor) {
    if (visitor.shouldVisitNamespace(myNamespace)) {
      synchronized (ITEM_MAP_LOCK) {
        if (acceptByResources(myResourceTable, visitor) == ResourceVisitor.VisitResult.ABORT) {
          return ResourceVisitor.VisitResult.ABORT;
        }
      }
    }

    return ResourceVisitor.VisitResult.CONTINUE;
  }

  @SuppressWarnings("InstanceGuardedByStatic")
  @GuardedBy("ITEM_MAP_LOCK")
  @Override
  @Nullable
  protected ListMultimap<String, ResourceItem> getMap(@NotNull ResourceNamespace namespace, @NotNull ResourceType type) {
    if (!namespace.equals(myNamespace)) {
      return null;
    }
    return myResourceTable.get(type);
  }

  @SuppressWarnings("InstanceGuardedByStatic")
  @GuardedBy("ITEM_MAP_LOCK")
  @NotNull
  private ListMultimap<String, ResourceItem> getOrCreateMap(@NotNull ResourceType type) {
    // Use LinkedListMultimap to preserve ordering for editors that show original order.
    return myResourceTable.computeIfAbsent(type, k -> LinkedListMultimap.create());
  }

  @Override
  @NotNull
  public ResourceNamespace getNamespace() {
    return myNamespace;
  }

  private void addIds(@NotNull Map<ResourceType, ListMultimap<String, ResourceItem>>result,
                      @NotNull List<PsiResourceItem> items,
                      @NotNull PsiFile file) {
    addIds(result, items, file, false);
  }

  private void addIds(@NotNull Map<ResourceType, ListMultimap<String, ResourceItem>> result,
                      @NotNull List<PsiResourceItem> items,
                      @NotNull PsiElement element,
                      boolean calledFromPsiListener) {
    Collection<XmlTag> xmlTags = PsiTreeUtil.findChildrenOfType(element, XmlTag.class);
    if (element instanceof XmlTag) {
      addIds(result, items, (XmlTag)element, calledFromPsiListener);
    }
    if (!xmlTags.isEmpty()) {
      for (XmlTag tag : xmlTags) {
        addIds(result, items, tag, calledFromPsiListener);
      }
    }
  }

  private void addIds(@NotNull Map<ResourceType, ListMultimap<String, ResourceItem>> result,
                      @NotNull List<PsiResourceItem> items,
                      @NotNull XmlTag tag,
                      boolean calledFromPsiListener) {
    assert tag.isValid();

    for (XmlAttribute attribute : tag.getAttributes()) {
      PsiResourceItem item = createIdFromAttribute(attribute, calledFromPsiListener);
      if (item != null) {
        items.add(item);
        addToResult(result, item);
      }
    }
  }

  @Nullable
  private PsiResourceItem createIdFromAttribute(XmlAttribute attribute, boolean calledFromPsiListener) {
    PsiResourceItem item = null;
    String attributeValue = StringUtil.notNullize(attribute.getValue()).trim();
    if (attributeValue.startsWith(NEW_ID_PREFIX) && !attribute.getNamespace().equals(TOOLS_URI)) {
      String id = attributeValue.substring(NEW_ID_PREFIX.length());
      if (isValidValueResourceName(id)) {
        item = PsiResourceItem.forXmlTag(id, ResourceType.ID, this, attribute.getParent(), calledFromPsiListener);
      }
    }
    return item;
  }

  private boolean scanValueFileAsPsi(@NotNull Map<ResourceType, ListMultimap<String, ResourceItem>> result,
                                     @NotNull PsiFile file, @NotNull FolderConfiguration folderConfiguration) {
    boolean added = false;
    FileType fileType = file.getFileType();
    if (fileType == XmlFileType.INSTANCE) {
      XmlFile xmlFile = (XmlFile)file;
      assert xmlFile.isValid();
      XmlDocument document = xmlFile.getDocument();
      if (document != null) {
        XmlTag root = document.getRootTag();
        if (root == null) {
          return false;
        }
        if (!root.getName().equals(TAG_RESOURCES)) {
          return false;
        }
        XmlTag[] subTags = root.getSubTags(); // Not recursive, right?
        List<PsiResourceItem> items = new ArrayList<>(subTags.length);
        for (XmlTag tag : subTags) {
          String name = tag.getAttributeValue(ATTR_NAME);
          ResourceType type = getResourceTypeForResourceTag(tag);
          if (type != null && isValidValueResourceName(name)) {
            PsiResourceItem item = PsiResourceItem.forXmlTag(name, type, this, tag, false);
            addToResult(result, item);
            items.add(item);
            added = true;

            if (type == ResourceType.STYLEABLE) {
              // For styleables we also need to create attr items for its children.
              XmlTag[] attrs = tag.getSubTags();
              if (attrs.length > 0) {
                for (XmlTag child : attrs) {
                  String attrName = child.getAttributeValue(ATTR_NAME);
                  if (isValidValueResourceName(attrName) && !attrName.startsWith(ANDROID_NS_NAME_PREFIX)
                      // Only add attr nodes for elements that specify a format or have flag/enum children; otherwise
                      // it's just a reference to an existing attr.
                      && (child.getAttribute(ATTR_FORMAT) != null || child.getSubTags().length > 0)) {
                    PsiResourceItem attrItem = PsiResourceItem.forXmlTag(attrName, ResourceType.ATTR, this, child, false);
                    items.add(attrItem);
                    addToResult(result, attrItem);
                  }
                }
              }
            }
          }
        }

        PsiResourceFile resourceFile = new PsiResourceFile(file, items, VALUES, new RepositoryConfiguration(this, folderConfiguration));
        mySources.put(file.getVirtualFile(), resourceFile);
      }
    }

    return added;
  }

  @Contract(value = "null -> false")
  private static boolean isValidValueResourceName(@Nullable String name) {
    return !StringUtil.isEmpty(name) && ValueResourceNameValidator.getErrorText(name, null) == null;
  }

  private boolean checkResourceFilename(@NotNull PathString file, @NotNull ResourceFolderType folderType) {
    if (FileResourceNameValidator.getErrorTextForFileResource(file.getFileName(), folderType) != null) {
      VirtualFile virtualFile = FileExtensions.toVirtualFile(file);
      if (virtualFile != null) {
        myWolfTheProblemSolver.reportProblemsFromExternalSource(virtualFile, this);
      }
    }
    return myPsiNameHelper.isIdentifier(SdkUtils.fileNameToResourceName(file.getFileName()));
  }

  private boolean checkResourceFilename(@NotNull PsiFile file, @NotNull ResourceFolderType folderType) {
    if (FileResourceNameValidator.getErrorTextForFileResource(file.getName(), folderType) != null) {
      VirtualFile virtualFile = file.getVirtualFile();
      if (virtualFile != null) {
        myWolfTheProblemSolver.reportProblemsFromExternalSource(virtualFile, this);
      }
    }
    return myPsiNameHelper.isIdentifier(SdkUtils.fileNameToResourceName(file.getName()));
  }

  /**
   * Schedules a rescan to convert any map ResourceItems to PSI if needed, and returns true if conversion
   * was needed (incremental updates which rely on PSI were not possible).
   */
  private boolean convertToPsiIfNeeded(@NotNull PsiFile psiFile, @NotNull ResourceFolderType folderType) {
    VirtualFile virtualFile = psiFile.getVirtualFile();
    ResourceItemSource<? extends ResourceItem> resFile = mySources.get(virtualFile);
    if (resFile instanceof PsiResourceFile) {
      return false;
    }
    // This schedules a rescan, and when the actual scan happens it will purge non-PSI
    // items as needed, populate psi items, and add to myFileTypes once done.
    if (LOG.isDebugEnabled()) {
      LOG.debug("Converting to PSI ", psiFile);
    }
<<<<<<< HEAD
=======
    TRACER.log(() -> "ResourceFolderRepository.convertToPsiIfNeeded " + psiFile.getVirtualFile() + " converting to PSI");
>>>>>>> cdc83e4e
    scheduleScan(virtualFile, folderType);
    return true;
  }

  /**
   * Returns true if the given element represents a resource folder
   * (e.g. res/values-en-rUS or layout-land, *not* the root res/ folder).
   */
  private boolean isResourceFolder(@NotNull VirtualFile virtualFile) {
    if (virtualFile.isDirectory()) {
      VirtualFile parentDirectory = virtualFile.getParent();
      if (parentDirectory != null) {
        return parentDirectory.equals(myResourceDir);
      }
    }
    return false;
  }

  private boolean isResourceFile(@NotNull VirtualFile virtualFile) {
    VirtualFile parent = virtualFile.getParent();
    return parent != null && isResourceFolder(parent);
  }

  private boolean isResourceFile(@NotNull PsiFile psiFile) {
    return isResourceFile(psiFile.getVirtualFile());
  }

  @Override
<<<<<<< HEAD
  boolean isScanPending(@NotNull PsiFile psiFile) {
    return isScanPending(psiFile.getVirtualFile());
  }

  boolean isScanPending(@NotNull VirtualFile virtualFile) {
=======
  final boolean isScanPending(@NotNull VirtualFile virtualFile) {
>>>>>>> cdc83e4e
    synchronized (scanLock) {
      return myPendingScans.contains(virtualFile);
    }
  }

  void scheduleScan(@NotNull VirtualFile virtualFile) {
    ResourceFolderType folderType = IdeResourcesUtil.getFolderType(virtualFile);
    if (folderType != null) {
      scheduleScan(virtualFile, folderType);
    }
  }

  private void scheduleScan(@NotNull VirtualFile virtualFile, @NotNull ResourceFolderType folderType) {
<<<<<<< HEAD
    synchronized (scanLock) {
      if (!myPendingScans.add(virtualFile)) {
=======
    TRACER.log(() -> "ResourceFolderRepository.scheduleScan " + virtualFile);
    synchronized (scanLock) {
      if (!myPendingScans.add(virtualFile)) {
        TRACER.log(() -> "ResourceFolderRepository.scheduleScan " + virtualFile + " pending already");
>>>>>>> cdc83e4e
        return;
      }
    }

    ApplicationManager.getApplication().invokeLater(() -> {
<<<<<<< HEAD
      if (!virtualFile.isValid() || !isScanPending(virtualFile)) {
=======
      TRACER.log(() -> "ResourceFolderRepository.scheduleScan " + virtualFile + " later");
      if (!virtualFile.isValid() || !isScanPending(virtualFile)) {
        TRACER.log(() -> "ResourceFolderRepository.scheduleScan " + virtualFile + " pending already");
>>>>>>> cdc83e4e
        return;
      }
      PsiFile psiFile = findPsiFile(virtualFile);
      if (psiFile == null) {
<<<<<<< HEAD
=======
        TRACER.log(() -> "ResourceFolderRepository.scheduleScan no PSI " + virtualFile);
>>>>>>> cdc83e4e
        return;
      }

      ApplicationManager.getApplication().runWriteAction(() -> {
<<<<<<< HEAD
        if (isScanPending(virtualFile)) {
          scan(psiFile, folderType);
          synchronized (scanLock) {
            myPendingScans.remove(virtualFile);
          }
        }
      });
    });
  }

  @Nullable
  private PsiFile findPsiFile(@NotNull VirtualFile virtualFile) {
    try {
      return PsiManager.getInstance(getProject()).findFile(virtualFile);
    }
    catch (AlreadyDisposedException e) {
      return null;
    }
  }

=======
        ProgressIndicator runHandle;
        synchronized (scanLock) {
          if (!myPendingScans.remove(virtualFile)) {
            TRACER.log(() -> "ResourceFolderRepository.scheduleScan " + virtualFile + " scanned already");
            return;
          }
          runHandle = new EmptyProgressIndicator();
          ProgressIndicator oldRunHandle = myRunningScans.replace(virtualFile, runHandle);
          if (oldRunHandle != null) {
            oldRunHandle.cancel();
          }
        }

        try {
          ProgressManager.getInstance().runProcess(() -> scan(psiFile, folderType), runHandle);
        }
        finally {
          synchronized (scanLock) {
            myRunningScans.remove(virtualFile, runHandle);
            TRACER.log(() -> "ResourceFolderRepository.scheduleScan " + virtualFile + " finished scanning");
          }
        }
      });
    });
  }

  @UiThread
>>>>>>> cdc83e4e
  @Override
  public void sync() {
    super.sync();

<<<<<<< HEAD
    List<VirtualFile> files;
    synchronized (scanLock) {
      if (myPendingScans.isEmpty()) {
=======
    TRACER.log(() -> "ResourceFolderRepository.sync");
    List<VirtualFile> files;
    NonCancellableIndicator runHandle;
    synchronized (scanLock) {
      if (myPendingScans.isEmpty() && myRunningScans.isEmpty()) {
>>>>>>> cdc83e4e
        return;
      }
      runHandle = new NonCancellableIndicator();
      files = new ArrayList<>(myRunningScans.size() + myPendingScans.size());
      for (VirtualFile file : myRunningScans.keySet()) {
        files.add(file);
        ProgressIndicator oldRunHandle = myRunningScans.replace(file, runHandle);
        if (oldRunHandle != null) {
          oldRunHandle.cancel();
        }
      }
      for (VirtualFile file : myPendingScans) {
        files.add(file);
        myRunningScans.put(file, runHandle);
      }
      myPendingScans.clear();
    }

    ApplicationManager.getApplication().runWriteAction(() -> {
<<<<<<< HEAD
      for (VirtualFile virtualFile : files) {
        if (virtualFile.isValid()) {
          ResourceFolderType folderType = IdeResourcesUtil.getFolderType(virtualFile);
          if (folderType != null) {
            PsiFile psiFile = findPsiFile(virtualFile);
            if (psiFile != null) {
              scan(psiFile, folderType);
            }
=======
      try {
        for (VirtualFile virtualFile : files) {
          if (virtualFile.isValid()) {
            ResourceFolderType folderType = IdeResourcesUtil.getFolderType(virtualFile);
            if (folderType != null) {
              PsiFile psiFile = findPsiFile(virtualFile);
              if (psiFile != null) {
                scan(psiFile, folderType);
              }
            }
          }
        }
      }
      finally {
        synchronized (scanLock) {
          for (VirtualFile file : files) {
            myRunningScans.remove(file, runHandle);
>>>>>>> cdc83e4e
          }
        }
      }
      TRACER.log(() -> "ResourceFolderRepository.sync end");
    });
  }

<<<<<<< HEAD
    synchronized (scanLock) {
      myPendingScans.clear();
=======
  @Nullable
  private PsiFile findPsiFile(@NotNull VirtualFile virtualFile) {
    try {
      return PsiManager.getInstance(getProject()).findFile(virtualFile);
    }
    catch (AlreadyDisposedException e) {
      return null;
>>>>>>> cdc83e4e
    }
  }

  /**
   * Recursively scans the files under the resource directory that match the filter. Replaces the
   * {@link BasicResourceItem BasicResourceItems} in this repository with {@link PsiResourceItem PsiResourceItems}.
   */
  @Slow
  public void scanRecursively(@NotNull VirtualFileFilter filter) {
    PsiManager manager = PsiManager.getInstance(myFacet.getModule().getProject());

    VfsUtilCore.iterateChildrenRecursively(myResourceDir, filter, virtualFile -> {
      if (virtualFile.isDirectory()) {
        return true;
      }

      PsiFile psiFile = manager.findFile(virtualFile);
      assert psiFile != null;

      ResourceFolderType type = IdeResourcesUtil.getFolderType(virtualFile);
      assert type != null;

      scan(psiFile, type);
      return true;
    });
  }

  private void scan(@NotNull PsiFile psiFile, @NotNull ResourceFolderType folderType) {
    if (!ApplicationManager.getApplication().isReadAccessAllowed()) {
      ApplicationManager.getApplication().runReadAction(() -> scan(psiFile, folderType));
      return;
    }

    TRACER.log(() -> "ResourceFolderRepository.scan " + psiFile.getVirtualFile());

    ProgressManager.checkCanceled();
    if (psiFile.getProject().isDisposed()) return;

    if (LOG.isDebugEnabled()) {
      LOG.debug("Rescanning ", psiFile);
    }

    Map<ResourceType, ListMultimap<String, ResourceItem>> result = new HashMap<>();

    PsiFile file = psiFile;
    if (folderType == VALUES) {
      // For unit test tracking purposes only.
      //noinspection AssignmentToStaticFieldFromInstanceMethod
      ourFullRescans++;

      // First delete out the previous items.
      ResourceItemSource<? extends ResourceItem> source = this.mySources.remove(file.getVirtualFile());
      boolean removed = false;
      if (source != null) {
        removed = removeItemsFromSource(source);
      }

      file = ensureValid(file);
      boolean added = false;
      if (file != null) {
        // Add items for this file.
        PsiDirectory parent = file.getParent();
        assert parent != null; // Since we have a folder type.
        PsiDirectory fileParent = psiFile.getParent();
        if (fileParent != null) {
          FolderConfiguration folderConfiguration = FolderConfiguration.getConfigForFolder(fileParent.getName());
          if (folderConfiguration != null) {
            ProgressManager.checkCanceled();
            added = scanValueFileAsPsi(result, file, folderConfiguration);
          }
        }
      }

      if (added || removed) {
        // TODO: Consider doing a deeper diff of the changes to the resource items
        //       to determine if the removed and added items actually differ.
        setModificationCount(ourModificationCounter.incrementAndGet());
        invalidateParentCaches(this, ResourceType.values());
      }
    } else if (checkResourceFilename(file, folderType)) {
      ResourceItemSource<? extends ResourceItem> source = mySources.get(file.getVirtualFile());
      if (source instanceof PsiResourceFile && file.getFileType() == XmlFileType.INSTANCE) {
        // If the old file was a PsiResourceFile for an XML file, we can update ID ResourceItems in place.
        PsiResourceFile psiResourceFile = (PsiResourceFile)source;
        // Already seen this file; no need to do anything unless it's an XML file with generated ids;
        // in that case we may need to update the id's.
        if (FolderTypeRelationship.isIdGeneratingFolderType(folderType)) {
          // For unit test tracking purposes only.
          //noinspection AssignmentToStaticFieldFromInstanceMethod
          ourFullRescans++;

          // We've already seen this resource, so no change in the ResourceItem for the
          // file itself (e.g. @layout/foo from layout-land/foo.xml). However, we may have
          // to update the id's:
          Set<String> idsBefore = new HashSet<>();
          synchronized (ITEM_MAP_LOCK) {
            ListMultimap<String, ResourceItem> idMultimap = myResourceTable.get(ResourceType.ID);
            if (idMultimap != null) {
              List<PsiResourceItem> idItems = new ArrayList<>();
              for (PsiResourceItem item : psiResourceFile) {
                if (item.getType() == ResourceType.ID) {
                  idsBefore.add(item.getName());
                  idItems.add(item);
                }
              }
              for (String id : idsBefore) {
                // Note that ResourceFile has a flat map (not a multimap) so it doesn't
                // record all items (unlike the myItems map) so we need to remove the map
                // items manually, can't just do map.remove(item.getName(), item)
                List<ResourceItem> mapItems = idMultimap.get(id);
                if (mapItems != null && !mapItems.isEmpty()) {
                  List<ResourceItem> toDelete = new ArrayList<>(mapItems.size());
                  for (ResourceItem mapItem : mapItems) {
                    if (mapItem instanceof PsiResourceItem && ((PsiResourceItem)mapItem).getSourceFile() == psiResourceFile) {
                      toDelete.add(mapItem);
                    }
                  }
                  for (ResourceItem delete : toDelete) {
                    idMultimap.remove(delete.getName(), delete);
                  }
                }
              }
              for (PsiResourceItem item : idItems) {
                psiResourceFile.removeItem(item);
              }
            }
          }

          // Add items for this file.
          List<PsiResourceItem> idItems = new ArrayList<>();
          file = ensureValid(file);
          if (file != null) {
            ProgressManager.checkCanceled();
            addIds(result, idItems, file);
          }
          if (!idItems.isEmpty()) {
            for (PsiResourceItem item : idItems) {
              psiResourceFile.addItem(item);
            }
          }

          // Identities may have changed even if the ids are the same, so update maps.
          setModificationCount(ourModificationCounter.incrementAndGet());
          invalidateParentCaches(this, ResourceType.ID);
        }
      } else {
        // Either we're switching to PSI or the file is not XML (image or font), which is not incremental. Remove old items first, rescan
        // below to add back, but with a possibly different multimap list order.
        if (source != null) {
          removeItemsFromSource(source);
        }
        // For unit test tracking purposes only
        //noinspection AssignmentToStaticFieldFromInstanceMethod
        ourFullRescans++;

        PsiDirectory parent = file.getParent();
        assert parent != null; // since we have a folder type

        ResourceType type = FolderTypeRelationship.getNonIdRelatedResourceType(folderType);
        boolean idGeneratingFolder = FolderTypeRelationship.isIdGeneratingFolderType(folderType);

        ProgressManager.checkCanceled();
        clearLayoutlibCaches(file.getVirtualFile(), folderType);

        file = ensureValid(file);
        if (file != null) {
          PsiDirectory fileParent = psiFile.getParent();
          if (fileParent != null) {
            FolderConfiguration folderConfiguration = FolderConfiguration.getConfigForFolder(fileParent.getName());
            if (folderConfiguration != null) {
              boolean idGeneratingFile = idGeneratingFolder && file.getFileType() == XmlFileType.INSTANCE;
              ProgressManager.checkCanceled();
              scanFileResourceFileAsPsi(result, folderType, folderConfiguration, type, idGeneratingFile, file);
            }
          }
          setModificationCount(ourModificationCounter.incrementAndGet());
          invalidateParentCaches(this, ResourceType.values());
        }
      }
    }

    commitToRepository(result);
    TRACER.log(() -> "ResourceFolderRepository.scan " + psiFile.getVirtualFile() + " end");
  }

  private void scan(@NotNull VirtualFile file) {
    ResourceFolderType folderType = IdeResourcesUtil.getFolderType(file);
    if (folderType == null) {
      return;
    }

    if (isResourceFile(file) && isRelevantFile(file)) {
      PsiFile psiFile = myPsiManager.findFile(file);
      if (psiFile != null) {
        Document document = myPsiDocumentManager.getDocument(psiFile);
        if (document != null && myPsiDocumentManager.isUncommited(document)) {
          // The Document has uncommitted changes, so scanning the PSI will yield stale results. Request a commit and scan once it's done.
          if (LOG.isDebugEnabled()) {
            LOG.debug("Committing ", document);
          }
          ApplicationManager.getApplication().invokeLater(() -> {
            WriteAction.run(() -> myPsiDocumentManager.commitDocument(document));
            ReadAction.run(() -> scan(psiFile, folderType));
          });
          return;
        }

        scan(psiFile, folderType);
      }
    }
  }

  /**
   * Removes resource items matching the given source file and tag.
   *
   * @return true if any resource items were removed from the repository
   */
  private boolean removeItemsForTag(@NotNull ResourceItemSource<PsiResourceItem> source,
                                    @NotNull XmlTag xmlTag,
                                    @NotNull ResourceType resourceType) {
    boolean changed = false;

    synchronized (ITEM_MAP_LOCK) {
      for (Iterator<PsiResourceItem> sourceIter = source.iterator(); sourceIter.hasNext();) {
        PsiResourceItem item = sourceIter.next();
        if (item.wasTag(xmlTag)) {
          ListMultimap<String, ResourceItem> map = myResourceTable.get(resourceType);
          List<ResourceItem> items = map.get(item.getName());
          for (Iterator<ResourceItem> iter = items.iterator(); iter.hasNext(); ) {
            ResourceItem candidate = iter.next();
            if (candidate == item) {
              iter.remove();
              changed = true;
              break;
            }
          }
          sourceIter.remove();
        }
      }

      return changed;
    }
  }

  /**
   * Removes all resource items associated the given source file.
   *
   * @return true if any resource items were removed from the repository
   */
  private boolean removeItemsFromSource(@NotNull ResourceItemSource<? extends ResourceItem> source) {
    boolean changed = false;

    synchronized (ITEM_MAP_LOCK) {
      for (ResourceItem item : source) {
        ListMultimap<String, ResourceItem> map = myResourceTable.get(item.getType());
        List<ResourceItem> items = map.get(item.getName());
        for (Iterator<ResourceItem> iter = items.iterator(); iter.hasNext(); ) {
          ResourceItem candidate = iter.next();
          if (candidate == item) {
            iter.remove();
            changed = true;
            break;
          }
        }
        if (items.isEmpty()) {
          map.removeAll(item.getName());
        }
      }
    }
    return changed;
  }

  /**
   * Calls the provided {@code consumer} asynchronously passing the {@link AndroidTargetData} associated
   * with the given file.
   */
  private void getAndroidTargetDataThenRun(@NotNull VirtualFile file, @NotNull Consumer<AndroidTargetData> consumer) {
    ApplicationManager.getApplication().executeOnPooledThread(() -> {
      if (myFacet.isDisposed()) {
        return;
      }
      ConfigurationManager configurationManager = ConfigurationManager.findExistingInstance(myFacet);
      if (configurationManager == null) {
        return;
      }
      IAndroidTarget target = configurationManager.getConfiguration(file).getTarget();
      if (target == null) {
        return;
      }
      consumer.accept(AndroidTargetData.getTargetData(target, myFacet.getModule()));
    });
  }

  /**
   * Called when a bitmap file has been changed or deleted. Clears out any caches for that image
   * inside LayoutLibrary.
   */
  private void bitmapUpdated(@NotNull VirtualFile bitmap) {
    Module module = myFacet.getModule();
    getAndroidTargetDataThenRun(bitmap, targetData -> targetData.clearLayoutBitmapCache(module));
  }

  /**
   * Called when a font file has been changed or deleted. Removes the corresponding file from the Typeface
   * cache inside LayoutLibrary.
   */
  void clearFontCache(@NotNull VirtualFile virtualFile) {
    getAndroidTargetDataThenRun(virtualFile, targetData -> targetData.clearFontCache(virtualFile.getPath()));
  }

  @NotNull
  public PsiTreeChangeListener getPsiListener() {
    return myPsiListener;
  }

  @Nullable
  private VirtualFile psiToVirtual(@Nullable PsiFile psiFile) {
    return psiFile == null ? null : psiFile.getVirtualFile();
  }

  protected void setModificationCount(long count) {
    TRACER.log(() -> "ResourceFolderRepository.setModificationCount " + count);
    super.setModificationCount(count);
  }

  static void startTracing() {
    FlightRecorder.initialize(StudioFlags.RESOURCE_REPOSITORY_TRACE_SIZE.get());
    TRACER.enabled = true;
  }

  static void stopTracingAndDump() {
    TRACER.enabled = false;
    List<Object> trace = FlightRecorder.getAndClear();
    LOG.info("Resource update trace:\n" + Joiner.on('\n').join(trace) + "\n-------------------------");
  }

  static boolean isTracingActive() {
    return TRACER.enabled;
  }

  /**
   * PSI listener which schedules a full file rescan after every change.
   *
   * @see IncrementalUpdatePsiListener
   */
  private final class SimplePsiListener extends PsiTreeAnyChangeAbstractAdapter {
    @Override
    protected void onChange(@Nullable PsiFile psiFile) {
      TRACER.log(() -> "SimplePsiListener.onChange " + psiToVirtual(psiFile));
      ResourceFolderType folderType = IdeResourcesUtil.getFolderType(psiFile);
      if (folderType != null && psiFile != null && isResourceFile(psiFile)) {
        scheduleScan(psiFile.getVirtualFile(), folderType);
      }
      TRACER.log(() -> "SimplePsiListener.onChange " + psiToVirtual(psiFile) + " end");
    }
  }

  /**
   * PSI listener which keeps the repository up to date. It handles simple edits synchronously and schedules rescans for other events.
   *
   * @see IncrementalUpdatePsiListener
   */
  private final class IncrementalUpdatePsiListener extends PsiTreeChangeAdapter {
    private boolean myIgnoreChildrenChanged;

    @Override
    public void childAdded(@NotNull PsiTreeChangeEvent event) {
<<<<<<< HEAD
      PsiFile psiFile = event.getFile();
      if (psiFile != null && isRelevantFile(psiFile)) {
        VirtualFile virtualFile = psiFile.getVirtualFile();
        if (isScanPending(virtualFile)) {
          return;
        }
        // Some child was added within a file.
        ResourceFolderType folderType = IdeResourcesUtil.getFolderType(psiFile);
        if (folderType != null && isResourceFile(psiFile)) {
          PsiElement child = event.getChild();
          PsiElement parent = event.getParent();
          if (folderType == VALUES) {
            if (child instanceof XmlTag) {
              XmlTag tag = (XmlTag)child;

              if (isItemElement(tag)) {
                if (convertToPsiIfNeeded(psiFile, folderType)) {
                  return;
                }
                ResourceItemSource<? extends ResourceItem> source = mySources.get(virtualFile);
                if (source != null) {
                  assert source instanceof PsiResourceFile;
                  PsiResourceFile psiResourceFile = (PsiResourceFile)source;
                  String name = tag.getAttributeValue(ATTR_NAME);
                  if (isValidValueResourceName(name)) {
                    ResourceType type = getResourceTypeForResourceTag(tag);
                    if (type == ResourceType.STYLEABLE) {
                      // Can't handle declare styleable additions incrementally yet; need to update paired attr items.
                      scheduleScan(virtualFile, folderType);
                      return;
                    }
                    if (type != null) {
                      PsiResourceItem item = PsiResourceItem.forXmlTag(name, type, ResourceFolderRepository.this, tag, true);
                      synchronized (ITEM_MAP_LOCK) {
                        getOrCreateMap(type).put(name, item);
                        psiResourceFile.addItem(item);
                        setModificationCount(ourModificationCounter.incrementAndGet());
                        invalidateParentCaches(ResourceFolderRepository.this, type);
=======
      TRACER.log(() -> "IncrementalUpdatePsiListener.childAdded " + psiToVirtual(event.getFile()));
      try {
        PsiFile psiFile = event.getFile();
        if (psiFile != null && isRelevantFile(psiFile)) {
          VirtualFile virtualFile = psiFile.getVirtualFile();
          // If the file is currently being scanned, schedule a new scan to avoid a race condition
          // between the incremental update and the running scan.
          if (rescheduleScanIfRunning(virtualFile)) {
            return;
          }

          // Some child was added within a file.
          ResourceFolderType folderType = IdeResourcesUtil.getFolderType(psiFile);
          if (folderType != null && isResourceFile(psiFile)) {
            PsiElement child = event.getChild();
            PsiElement parent = event.getParent();
            if (folderType == VALUES) {
              if (child instanceof XmlTag) {
                XmlTag tag = (XmlTag)child;

                if (isItemElement(tag)) {
                  if (convertToPsiIfNeeded(psiFile, folderType)) {
                    return;
                  }
                  ResourceItemSource<? extends ResourceItem> source = mySources.get(virtualFile);
                  if (source != null) {
                    assert source instanceof PsiResourceFile;
                    PsiResourceFile psiResourceFile = (PsiResourceFile)source;
                    String name = tag.getAttributeValue(ATTR_NAME);
                    if (isValidValueResourceName(name)) {
                      ResourceType type = getResourceTypeForResourceTag(tag);
                      if (type == ResourceType.STYLEABLE) {
                        // Can't handle declare styleable additions incrementally yet; need to update paired attr items.
                        scheduleScan(virtualFile, folderType);
>>>>>>> cdc83e4e
                        return;
                      }
                      if (type != null) {
                        PsiResourceItem item = PsiResourceItem.forXmlTag(name, type, ResourceFolderRepository.this, tag, true);
                        synchronized (ITEM_MAP_LOCK) {
                          getOrCreateMap(type).put(name, item);
                          psiResourceFile.addItem(item);
                          setModificationCount(ourModificationCounter.incrementAndGet());
                          invalidateParentCaches(ResourceFolderRepository.this, type);
                          return;
                        }
                      }
                    }
                  }
                }

                // See if you just added a new item inside a <style> or <array> or <declare-styleable> etc.
                XmlTag parentTag = tag.getParentTag();
                if (parentTag != null && getResourceTypeForResourceTag(parentTag) != null) {
                  if (convertToPsiIfNeeded(psiFile, folderType)) {
                    return;
                  }
<<<<<<< HEAD
                  return;
                }
              }

              scheduleScan(virtualFile, folderType);
              // Else: fall through and do full file rescan.
            } else if (parent instanceof XmlText) {
              // If the edit is within an item tag.
              XmlText text = (XmlText)parent;
              handleValueXmlTextEdit(text.getParentTag(), psiFile);
              return;
            } else if (child instanceof XmlText) {
              // If the edit is within an item tag.
              handleValueXmlTextEdit(parent, psiFile);
              return;
            } else if (parent instanceof XmlComment || child instanceof XmlComment) {
              // Can ignore comment edits or new comments.
              return;
            }
            scheduleScan(virtualFile, folderType);
          } else if (FolderTypeRelationship.isIdGeneratingFolderType(folderType) && psiFile.getFileType() == XmlFileType.INSTANCE) {
            if (parent instanceof XmlComment || child instanceof XmlComment) {
              return;
            }
            if (parent instanceof XmlText || (child instanceof XmlText && child.getText().trim().isEmpty())) {
              return;
            }

            if (parent instanceof XmlElement && child instanceof XmlElement) {
              if (child instanceof XmlTag) {
                if (convertToPsiIfNeeded(psiFile, folderType)) {
                  return;
                }
                List<PsiResourceItem> ids = new ArrayList<>();
                Map<ResourceType, ListMultimap<String, ResourceItem>> result = new HashMap<>();
                addIds(result, ids, child, true);
                commitToRepository(result);
                if (!ids.isEmpty()) {
                  ResourceItemSource<? extends ResourceItem> resFile = mySources.get(psiFile.getVirtualFile());
                  if (resFile != null) {
                    assert resFile instanceof PsiResourceFile;
                    PsiResourceFile psiResourceFile = (PsiResourceFile)resFile;
                    for (PsiResourceItem id : ids) {
                      psiResourceFile.addItem(id);
=======
                  // Yes just invalidate the corresponding cached value.
                  ResourceItem parentItem = findValueResourceItem(parentTag, psiFile);
                  if (parentItem instanceof PsiResourceItem) {
                    if (((PsiResourceItem)parentItem).recomputeValue()) {
                      setModificationCount(ourModificationCounter.incrementAndGet());
>>>>>>> cdc83e4e
                    }
                    TRACER.log(() -> "IncrementalUpdatePsiListener.childAdded " + psiToVirtual(event.getFile()) +
                                     " recomputed: " + parentItem);
                    return;
                  }
                }

                scheduleScan(virtualFile, folderType);
                // Else: fall through and do full file rescan.
              }
              else if (parent instanceof XmlText) {
                // If the edit is within an item tag.
                XmlText text = (XmlText)parent;
                handleValueXmlTextEdit(text.getParentTag(), psiFile);
                return;
              }
              else if (child instanceof XmlText) {
                // If the edit is within an item tag.
                handleValueXmlTextEdit(parent, psiFile);
                return;
              }
              else if (parent instanceof XmlComment || child instanceof XmlComment) {
                // Can ignore comment edits or new comments.
                return;
              }
              scheduleScan(virtualFile, folderType);
            }
            else if (FolderTypeRelationship.isIdGeneratingFolderType(folderType) && psiFile.getFileType() == XmlFileType.INSTANCE) {
              if (parent instanceof XmlComment || child instanceof XmlComment) {
                return;
              }
              if (parent instanceof XmlText || (child instanceof XmlText && child.getText().trim().isEmpty())) {
                return;
              }
<<<<<<< HEAD

              if (child instanceof XmlAttribute || parent instanceof XmlAttribute) {
                // We check both because invalidation might come from XmlAttribute if it is inserted at once.
                XmlAttribute attribute = parent instanceof XmlAttribute ? (XmlAttribute)parent : (XmlAttribute)child;
=======
>>>>>>> cdc83e4e

              if (parent instanceof XmlElement && child instanceof XmlElement) {
                if (child instanceof XmlTag) {
                  if (convertToPsiIfNeeded(psiFile, folderType)) {
                    return;
                  }
                  List<PsiResourceItem> ids = new ArrayList<>();
                  Map<ResourceType, ListMultimap<String, ResourceItem>> result = new HashMap<>();
                  addIds(result, ids, child, true);
                  commitToRepository(result);
                  if (!ids.isEmpty()) {
                    ResourceItemSource<? extends ResourceItem> resFile = mySources.get(psiFile.getVirtualFile());
                    if (resFile != null) {
                      assert resFile instanceof PsiResourceFile;
                      PsiResourceFile psiResourceFile = (PsiResourceFile)resFile;
                      for (PsiResourceItem id : ids) {
                        psiResourceFile.addItem(id);
                      }
                      setModificationCount(ourModificationCounter.incrementAndGet());
                      invalidateParentCaches(ResourceFolderRepository.this, ResourceType.ID);
                    }
                  }
                  return;
                }

                if (child instanceof XmlAttribute || parent instanceof XmlAttribute) {
                  // We check both because invalidation might come from XmlAttribute if it is inserted at once.
                  XmlAttribute attribute = parent instanceof XmlAttribute ? (XmlAttribute)parent : (XmlAttribute)child;

                  PsiResourceItem newIdResource = createIdFromAttribute(attribute, true);
                  if (newIdResource != null) {
                    if (convertToPsiIfNeeded(psiFile, folderType)) {
                      return;
                    }

                    synchronized (ITEM_MAP_LOCK) {
                      ResourceItemSource<? extends ResourceItem> resFile = mySources.get(psiFile.getVirtualFile());
                      if (resFile != null) {
                        assert resFile instanceof PsiResourceFile;
                        PsiResourceFile psiResourceFile = (PsiResourceFile)resFile;
                        psiResourceFile.addItem(newIdResource);
                        getOrCreateMap(ResourceType.ID).put(newIdResource.getName(), newIdResource);
                        setModificationCount(ourModificationCounter.incrementAndGet());
                        invalidateParentCaches(ResourceFolderRepository.this, ResourceType.ID);
                        return;
                      }
                    }
                  }
                }
              }
            }
            else if (folderType == FONT) {
              clearFontCache(psiFile.getVirtualFile());
            }
          }
        }

        myIgnoreChildrenChanged = true;
      }
      finally {
        TRACER.log(() -> "IncrementalUpdatePsiListener.childAdded " + psiToVirtual(event.getFile()) + " end");
      }
    }

    @Override
    public void childRemoved(@NotNull PsiTreeChangeEvent event) {
<<<<<<< HEAD
      PsiFile psiFile = event.getFile();
      if (psiFile != null && isRelevantFile(psiFile)) {
        VirtualFile virtualFile = psiFile.getVirtualFile();
        if (isScanPending(virtualFile)) {
          return;
        }
        // Some child was removed within a file.
        ResourceFolderType folderType = IdeResourcesUtil.getFolderType(virtualFile);
        if (folderType != null && isResourceFile(virtualFile)) {
          PsiElement child = event.getChild();
          PsiElement parent = event.getParent();

          if (folderType == VALUES) {
            if (child instanceof XmlTag) {
              XmlTag tag = (XmlTag)child;

              // See if you just removed an item inside a <style> or <array> or <declare-styleable> etc.
              if (parent instanceof XmlTag) {
                XmlTag parentTag = (XmlTag)parent;
                if (getResourceTypeForResourceTag(parentTag) != null) {
                  if (convertToPsiIfNeeded(psiFile, folderType)) {
                    return;
                  }
                  // Yes just invalidate the corresponding cached value.
                  ResourceItem resourceItem = findValueResourceItem(parentTag, psiFile);
                  if (resourceItem instanceof PsiResourceItem) {
                    if (((PsiResourceItem)resourceItem).recomputeValue()) {
                      setModificationCount(ourModificationCounter.incrementAndGet());
=======
      TRACER.log(() -> "IncrementalUpdatePsiListener.childRemoved " + psiToVirtual(event.getFile()));
      try {
        PsiFile psiFile = event.getFile();
        if (psiFile != null && isRelevantFile(psiFile)) {
          VirtualFile virtualFile = psiFile.getVirtualFile();
          // If the file is currently being scanned, schedule a new scan to avoid a race condition
          // between the incremental update and the running scan.
          if (rescheduleScanIfRunning(virtualFile)) {
            return;
          }

          // Some child was removed within a file.
          ResourceFolderType folderType = IdeResourcesUtil.getFolderType(virtualFile);
          if (folderType != null && isResourceFile(virtualFile)) {
            PsiElement child = event.getChild();
            PsiElement parent = event.getParent();

            if (folderType == VALUES) {
              if (child instanceof XmlTag) {
                XmlTag tag = (XmlTag)child;

                // See if you just removed an item inside a <style> or <array> or <declare-styleable> etc.
                if (parent instanceof XmlTag) {
                  XmlTag parentTag = (XmlTag)parent;
                  if (getResourceTypeForResourceTag(parentTag) != null) {
                    if (convertToPsiIfNeeded(psiFile, folderType)) {
                      return;
>>>>>>> cdc83e4e
                    }
                    // Yes just invalidate the corresponding cached value.
                    ResourceItem resourceItem = findValueResourceItem(parentTag, psiFile);
                    if (resourceItem instanceof PsiResourceItem) {
                      if (((PsiResourceItem)resourceItem).recomputeValue()) {
                        setModificationCount(ourModificationCounter.incrementAndGet());
                      }
                      TRACER.log(() -> "IncrementalUpdatePsiListener.childRemoved " + psiToVirtual(event.getFile()) +
                                       " recomputed: " + resourceItem);

                      if (resourceItem.getType() == ResourceType.ATTR) {
                        parentTag = parentTag.getParentTag();
                        if (parentTag != null && getResourceTypeForResourceTag(parentTag) == ResourceType.STYLEABLE) {
                          ResourceItem declareStyleable = findValueResourceItem(parentTag, psiFile);
                          if (declareStyleable instanceof PsiResourceItem) {
                            if (((PsiResourceItem)declareStyleable).recomputeValue()) {
                              setModificationCount(ourModificationCounter.incrementAndGet());
                            }
                          }
                        }
                      }
                      return;
                    }
                  }
                }

<<<<<<< HEAD
              if (isItemElement(tag)) {
                if (convertToPsiIfNeeded(psiFile, folderType)) {
                  return;
                }
                ResourceItemSource<? extends ResourceItem> source = mySources.get(virtualFile);
                if (source != null) {
                  PsiResourceFile resourceFile = (PsiResourceFile)source;
                  String name;
                  if (!tag.isValid()) {
                    ResourceItem item = findValueResourceItem(tag, psiFile);
                    if (item != null) {
                      name = item.getName();
                    } else {
                      // Can't find the name of the deleted tag; just do a full rescan
                      scheduleScan(virtualFile, folderType);
                      return;
                    }
                  } else {
                    name = tag.getAttributeValue(ATTR_NAME);
=======
                if (isItemElement(tag)) {
                  if (convertToPsiIfNeeded(psiFile, folderType)) {
                    return;
>>>>>>> cdc83e4e
                  }
                  ResourceItemSource<? extends ResourceItem> source = mySources.get(virtualFile);
                  if (source != null) {
                    PsiResourceFile resourceFile = (PsiResourceFile)source;
                    String name;
                    if (!tag.isValid()) {
                      ResourceItem item = findValueResourceItem(tag, psiFile);
                      if (item != null) {
                        name = item.getName();
                      }
                      else {
                        // Can't find the name of the deleted tag; just do a full rescan
                        scheduleScan(virtualFile, folderType);
                        return;
                      }
                    }
                    else {
                      name = tag.getAttributeValue(ATTR_NAME);
                    }
                    if (name != null) {
                      ResourceType type = getResourceTypeForResourceTag(tag);
                      if (type != null) {
                        synchronized (ITEM_MAP_LOCK) {
                          boolean removed = removeItemsForTag(resourceFile, tag, type);
                          if (removed) {
                            setModificationCount(ourModificationCounter.incrementAndGet());
                            invalidateParentCaches(ResourceFolderRepository.this, type);
                          }
                        }
                      }
                    }

                    return;
                  }
                }

<<<<<<< HEAD
              scheduleScan(virtualFile, folderType);
            } else if (parent instanceof XmlText) {
              // If the edit is within an item tag.
              XmlText text = (XmlText)parent;
              handleValueXmlTextEdit(text.getParentTag(), psiFile);
            } else if (child instanceof XmlText) {
              handleValueXmlTextEdit(parent, psiFile);
            } else if (parent instanceof XmlComment || child instanceof XmlComment) {
              // Can ignore comment edits or removed comments.
              return;
            } else {
              // Some other change: do full file rescan.
              scheduleScan(virtualFile, folderType);
            }
          } else if (FolderTypeRelationship.isIdGeneratingFolderType(folderType) && psiFile.getFileType() == XmlFileType.INSTANCE) {
            // TODO: Handle removals of id's (values an attributes) incrementally.
            scheduleScan(virtualFile, folderType);
          } else if (folderType == FONT) {
            clearFontCache(virtualFile);
=======
                scheduleScan(virtualFile, folderType);
              }
              else if (parent instanceof XmlText) {
                // If the edit is within an item tag.
                XmlText text = (XmlText)parent;
                handleValueXmlTextEdit(text.getParentTag(), psiFile);
              }
              else if (child instanceof XmlText) {
                handleValueXmlTextEdit(parent, psiFile);
              }
              else if (parent instanceof XmlComment || child instanceof XmlComment) {
                // Can ignore comment edits or removed comments.
                return;
              }
              else {
                // Some other change: do full file rescan.
                scheduleScan(virtualFile, folderType);
              }
            }
            else if (FolderTypeRelationship.isIdGeneratingFolderType(folderType) && psiFile.getFileType() == XmlFileType.INSTANCE) {
              // TODO: Handle removals of id's (values an attributes) incrementally.
              scheduleScan(virtualFile, folderType);
            }
            else if (folderType == FONT) {
              clearFontCache(virtualFile);
            }
>>>>>>> cdc83e4e
          }
        }

        myIgnoreChildrenChanged = true;
      }
      finally {
        TRACER.log(() -> "IncrementalUpdatePsiListener.childRemoved " + psiToVirtual(event.getFile()) + " end");
      }
    }

    @Override
    public void childReplaced(@NotNull PsiTreeChangeEvent event) {
<<<<<<< HEAD
      PsiFile psiFile = event.getFile();
      if (psiFile != null) {
        VirtualFile virtualFile = psiFile.getVirtualFile();
        if (isScanPending(virtualFile)) {
          return;
        }
        // This method is called when you edit within a file.
        if (isRelevantFile(virtualFile)) {
          // First determine if the edit is non-consequential.
          // That's the case if the XML edited is not a resource file (e.g. the manifest file),
          // or if it's within a file that is not a value file or an id-generating file (layouts and menus),
          // such as editing the content of a drawable XML file.
          ResourceFolderType folderType = IdeResourcesUtil.getFolderType(virtualFile);
          if (folderType != null && FolderTypeRelationship.isIdGeneratingFolderType(folderType) &&
              psiFile.getFileType() == XmlFileType.INSTANCE) {
            // The only way the edit affected the set of resources was if the user added or removed an
            // id attribute. Since these can be added redundantly we can't automatically remove the old
            // value if you renamed one, so we'll need a full file scan.
            // However, we only need to do this scan if the change appears to be related to ids; this can
            // only happen if the attribute value is changed.
            PsiElement parent = event.getParent();
            PsiElement child = event.getChild();
            if (parent instanceof XmlText || child instanceof XmlText || parent instanceof XmlComment || child instanceof XmlComment) {
              return;
            }
            if (parent instanceof XmlElement && child instanceof XmlElement) {
              if (event.getOldChild() == event.getNewChild()) {
                // We're not getting accurate PSI information: we have to do a full file scan.
                scheduleScan(virtualFile, folderType);
=======
      TRACER.log(() -> "IncrementalUpdatePsiListener.childReplaced " + psiToVirtual(event.getFile()));
      try {
        PsiFile psiFile = event.getFile();
        if (psiFile != null) {
          VirtualFile virtualFile = psiFile.getVirtualFile();
          // If the file is currently being scanned, schedule a new scan to avoid a race condition
          // between the incremental update and the running scan.
          if (rescheduleScanIfRunning(virtualFile)) {
            return;
          }

          // This method is called when you edit within a file.
          if (isRelevantFile(virtualFile)) {
            // First determine if the edit is non-consequential.
            // That's the case if the XML edited is not a resource file (e.g. the manifest file),
            // or if it's within a file that is not a value file or an id-generating file (layouts and menus),
            // such as editing the content of a drawable XML file.
            ResourceFolderType folderType = IdeResourcesUtil.getFolderType(virtualFile);
            if (folderType != null && FolderTypeRelationship.isIdGeneratingFolderType(folderType) &&
                psiFile.getFileType() == XmlFileType.INSTANCE) {
              // The only way the edit affected the set of resources was if the user added or removed an
              // id attribute. Since these can be added redundantly we can't automatically remove the old
              // value if you renamed one, so we'll need a full file scan.
              // However, we only need to do this scan if the change appears to be related to ids; this can
              // only happen if the attribute value is changed.
              PsiElement parent = event.getParent();
              PsiElement child = event.getChild();
              if (parent instanceof XmlText || child instanceof XmlText || parent instanceof XmlComment || child instanceof XmlComment) {
>>>>>>> cdc83e4e
                return;
              }
              if (parent instanceof XmlElement && child instanceof XmlElement) {
                if (event.getOldChild() == event.getNewChild()) {
                  // We're not getting accurate PSI information: we have to do a full file scan.
                  scheduleScan(virtualFile, folderType);
                  return;
                }
                if (child instanceof XmlAttributeValue) {
                  assert parent instanceof XmlAttribute : parent;
                  XmlAttribute attribute = (XmlAttribute)parent;

                  PsiElement oldChild = event.getOldChild();
                  PsiElement newChild = event.getNewChild();
                  if (oldChild instanceof XmlAttributeValue && newChild instanceof XmlAttributeValue) {
                    String oldText = ((XmlAttributeValue)oldChild).getValue().trim();
                    String newText = ((XmlAttributeValue)newChild).getValue().trim();
                    if (oldText.startsWith(NEW_ID_PREFIX) || newText.startsWith(NEW_ID_PREFIX)) {
                      ResourceItemSource<? extends ResourceItem> source = mySources.get(psiFile.getVirtualFile());
                      if (source != null) {
                        ResourceUrl oldResourceUrl = ResourceUrl.parse(oldText);
                        ResourceUrl newResourceUrl = ResourceUrl.parse(newText);

                        // Make sure to compare name as well as urlType, e.g. if both have @+id or not.
                        if (Objects.equals(oldResourceUrl, newResourceUrl)) {
                          // Can happen when there are error nodes (e.g. attribute value not yet closed during typing etc).
                          return;
                        }

                        if (handleIdsChange(source, attribute.getParent())) {
                          return;
                        }
                      }

                      scheduleScan(virtualFile, folderType);
                      return;
                    }
                  }
                }
                else if (parent instanceof XmlAttributeValue) {
                  PsiElement grandParent = parent.getParent();
                  if (grandParent instanceof XmlProcessingInstruction) {
                    // Don't care about edits in the processing instructions, e.g. editing the encoding attribute in
                    // <?xml version="1.0" encoding="utf-8"?>
                    return;
                  }
                  assert grandParent instanceof XmlAttribute : parent;
                  XmlAttribute attribute = (XmlAttribute)grandParent;
                  XmlTag xmlTag = attribute.getParent();
                  String oldText = StringUtil.notNullize(event.getOldChild().getText()).trim();
                  String newText = StringUtil.notNullize(event.getNewChild().getText()).trim();
                  TRACER.log(() -> "IncrementalUpdatePsiListener.childReplaced " + psiToVirtual(event.getFile()) +
                                   " oldText: \"" + oldText + "\" newText: \"" + newText + "\"");
                  if (oldText.startsWith(NEW_ID_PREFIX) || newText.startsWith(NEW_ID_PREFIX)) {
                    ResourceItemSource<? extends ResourceItem> resFile = mySources.get(psiFile.getVirtualFile());
                    if (resFile != null) {
                      ResourceUrl oldResourceUrl = ResourceUrl.parse(oldText);
                      ResourceUrl newResourceUrl = ResourceUrl.parse(newText);

                      // Make sure to compare name as well as urlType, e.g. if both have @+id or not.
                      if (Objects.equals(oldResourceUrl, newResourceUrl)) {
                        // Can happen when there are error nodes (e.g. attribute value not yet closed during typing etc).
                        return;
                      }

                      if (handleIdsChange(resFile, xmlTag)) {
                        return;
                      }
                    }

                    scheduleScan(virtualFile, folderType);
                    return;
                  }
                }
                // This is an XML change within an ID generating folder to something that it's not an ID. While we do not need
                // to generate the ID, we need to notify that something relevant has changed.
                // One example of this change would be an edit to a drawable.
                setModificationCount(ourModificationCounter.incrementAndGet());
                return;
              }

              // TODO: Handle adding/removing elements in layouts incrementally.

              scheduleScan(virtualFile, folderType);
            }
            else if (folderType == VALUES) {
              // This is a folder that *may* contain XML files. Check if this is a relevant XML edit.
              PsiElement parent = event.getParent();
              if (parent instanceof XmlElement) {
                // Editing within an XML file
                // An edit in a comment can be ignored
                // An edit in a text inside an element can be used to invalidate the ResourceValue of an element
                //    (need to search upwards since strings can have HTML content)
                // An edit between elements can be ignored
                // An edit to an attribute name (not the attribute value for the attribute named "name"...) can
                //     sometimes be ignored (if you edit type or name, consider what to do)
                // An edit of an attribute value can affect the name of type so update item
                // An edit of other parts; for example typing in a new <string> item character by character.
                // etc.

                if (parent instanceof XmlComment) {
                  // Nothing to do
                  return;
                }

                // See if you just removed an item inside a <style> or <array> or <declare-styleable> etc.
                if (parent instanceof XmlTag) {
                  XmlTag parentTag = (XmlTag)parent;
                  if (getResourceTypeForResourceTag(parentTag) != null) {
                    if (convertToPsiIfNeeded(psiFile, folderType)) {
                      return;
                    }
                    // Yes just invalidate the corresponding cached value.
                    ResourceItem resourceItem = findValueResourceItem(parentTag, psiFile);
                    if (resourceItem instanceof PsiResourceItem) {
                      if (((PsiResourceItem)resourceItem).recomputeValue()) {
                        setModificationCount(ourModificationCounter.incrementAndGet());
                      }
                      TRACER.log(() -> "IncrementalUpdatePsiListener.childReplaced " + psiToVirtual(event.getFile()) +
                                       " recomputed: " + resourceItem);
                      return;
                    }
                  }

<<<<<<< HEAD
                  scheduleScan(virtualFile, folderType);
                  return;
                }
              }
              // This is an XML change within an ID generating folder to something that it's not an ID. While we do not need
              // to generate the ID, we need to notify that something relevant has changed.
              // One example of this change would be an edit to a drawable.
              setModificationCount(ourModificationCounter.incrementAndGet());
              return;
            }

            // TODO: Handle adding/removing elements in layouts incrementally.

            scheduleScan(virtualFile, folderType);
          } else if (folderType == VALUES) {
            // This is a folder that *may* contain XML files. Check if this is a relevant XML edit.
            PsiElement parent = event.getParent();
            if (parent instanceof XmlElement) {
              // Editing within an XML file
              // An edit in a comment can be ignored
              // An edit in a text inside an element can be used to invalidate the ResourceValue of an element
              //    (need to search upwards since strings can have HTML content)
              // An edit between elements can be ignored
              // An edit to an attribute name (not the attribute value for the attribute named "name"...) can
              //     sometimes be ignored (if you edit type or name, consider what to do)
              // An edit of an attribute value can affect the name of type so update item
              // An edit of other parts; for example typing in a new <string> item character by character.
              // etc.

              if (parent instanceof XmlComment) {
                // Nothing to do
                return;
              }

              // See if you just removed an item inside a <style> or <array> or <declare-styleable> etc.
              if (parent instanceof XmlTag) {
                XmlTag parentTag = (XmlTag)parent;
                if (getResourceTypeForResourceTag(parentTag) != null) {
                  if (convertToPsiIfNeeded(psiFile, folderType)) {
                    return;
                  }
                  // Yes just invalidate the corresponding cached value
                  ResourceItem resourceItem = findValueResourceItem(parentTag, psiFile);
                  if (resourceItem instanceof PsiResourceItem) {
                    if (((PsiResourceItem)resourceItem).recomputeValue()) {
                      setModificationCount(ourModificationCounter.incrementAndGet());
                    }
=======
                  if (parentTag.getName().equals(TAG_RESOURCES)
                      && event.getOldChild() instanceof XmlText
                      && event.getNewChild() instanceof XmlText) {
>>>>>>> cdc83e4e
                    return;
                  }
                }

                if (parent instanceof XmlText) {
                  XmlText text = (XmlText)parent;
                  handleValueXmlTextEdit(text.getParentTag(), psiFile);
                  return;
                }

                if (parent instanceof XmlAttributeValue) {
                  PsiElement attribute = parent.getParent();
                  if (attribute instanceof XmlProcessingInstruction) {
                    // Don't care about edits in the processing instructions, e.g. editing the encoding attribute in
                    // <?xml version="1.0" encoding="utf-8"?>
                    return;
                  }
                  PsiElement tag = attribute.getParent();
                  assert attribute instanceof XmlAttribute : attribute;
                  XmlAttribute xmlAttribute = (XmlAttribute)attribute;
                  assert tag instanceof XmlTag : tag;
                  XmlTag xmlTag = (XmlTag)tag;
                  String attributeName = xmlAttribute.getName();
                  // We could also special case handling of editing the type attribute, and the parent attribute,
                  // but editing these is rare enough that we can just stick with the fallback full file scan for those
                  // scenarios.
                  if (isItemElement(xmlTag) && attributeName.equals(ATTR_NAME)) {
                    // Edited the name of the item: replace it.
                    ResourceType type = getResourceTypeForResourceTag(xmlTag);
                    if (type != null) {
                      String oldName = event.getOldChild().getText();
                      String newName = event.getNewChild().getText();
                      TRACER.log(() -> "IncrementalUpdatePsiListener.childReplaced " + psiToVirtual(event.getFile()) +
                                       " oldName: \"" + oldName + "\" newName: \"" + newName + "\"");
                      if (oldName.equals(newName)) {
                        // Can happen when there are error nodes (e.g. attribute value not yet closed during typing etc).
                        return;
                      }
                      // findResourceItem depends on PSI in some cases, so we need to bail and rescan if not PSI.
                      if (convertToPsiIfNeeded(psiFile, folderType)) {
                        return;
                      }
                      ResourceItem item = findResourceItem(type, psiFile, oldName, xmlTag);
                      if (item != null) {
                        synchronized (ITEM_MAP_LOCK) {
                          ListMultimap<String, ResourceItem> map = myResourceTable.get(item.getType());
                          if (map != null) {
                            // Found the relevant item: delete it and create a new one in a new location.
                            map.remove(oldName, item);
                            if (isValidValueResourceName(newName)) {
                              PsiResourceItem newItem =
                                  PsiResourceItem.forXmlTag(newName, type, ResourceFolderRepository.this, xmlTag, true);
                              map.put(newName, newItem);
                              ResourceItemSource<? extends ResourceItem> resFile = mySources.get(psiFile.getVirtualFile());
                              if (resFile != null) {
                                PsiResourceFile resourceFile = (PsiResourceFile)resFile;
                                resourceFile.removeItem((PsiResourceItem)item);
                                resourceFile.addItem(newItem);
                              }
                              else {
                                assert false : item;
                              }
                            }
                            setModificationCount(ourModificationCounter.incrementAndGet());
                            invalidateParentCaches(ResourceFolderRepository.this, type);
                          }
                        }

                        // Invalidate surrounding declare styleable if any
                        if (type == ResourceType.ATTR) {
                          XmlTag parentTag = xmlTag.getParentTag();
                          if (parentTag != null && getResourceTypeForResourceTag(parentTag) == ResourceType.STYLEABLE) {
                            ResourceItem style = findValueResourceItem(parentTag, psiFile);
                            if (style instanceof PsiResourceItem) {
                              ((PsiResourceItem)style).recomputeValue();
                            }
                            TRACER.log(() -> "IncrementalUpdatePsiListener.childReplaced " + psiToVirtual(event.getFile()) +
                                             " recomputed: " + style);
                          }
                        }

                        return;
                      }
                    }
                    else {
                      XmlTag parentTag = xmlTag.getParentTag();
                      if (parentTag != null && getResourceTypeForResourceTag(parentTag) != null) {
                        // <style>, or <plurals>, or <array>, or <string-array>, ...
                        // Edited the attribute value of an item that is wrapped in a <style> tag: invalidate parent cached value.
                        if (convertToPsiIfNeeded(psiFile, folderType)) {
                          return;
                        }
                        ResourceItem resourceItem = findValueResourceItem(parentTag, psiFile);
                        if (resourceItem instanceof PsiResourceItem) {
                          if (((PsiResourceItem)resourceItem).recomputeValue()) {
                            setModificationCount(ourModificationCounter.incrementAndGet());
                          }
                          TRACER.log(() -> "IncrementalUpdatePsiListener.childReplaced " + psiToVirtual(event.getFile()) +
                                           " recomputed: " + resourceItem);
                          return;
                        }
                      }
                    }
                  }
                }
              }

<<<<<<< HEAD
            // Fall through: We were not able to directly manipulate the repository to accommodate
            // the edit, so re-scan the whole value file instead.
            scheduleScan(virtualFile, folderType);
          } else if (folderType == COLOR) {
            PsiElement parent = event.getParent();
            if (parent instanceof XmlElement) {
              if (parent instanceof XmlComment) {
                return; // Nothing to do.
              }
=======
              // Fall through: We were not able to directly manipulate the repository to accommodate
              // the edit, so re-scan the whole value file instead.
              scheduleScan(virtualFile, folderType);
            }
            else if (folderType == COLOR) {
              PsiElement parent = event.getParent();
              if (parent instanceof XmlElement) {
                if (parent instanceof XmlComment) {
                  return; // Nothing to do.
                }
>>>>>>> cdc83e4e

                if (parent instanceof XmlAttributeValue) {
                  PsiElement attribute = parent.getParent();
                  if (attribute instanceof XmlProcessingInstruction) {
                    // Don't care about edits in the processing instructions, e.g. editing the encoding attribute in
                    // <?xml version="1.0" encoding="utf-8"?>
                    return;
                  }
                }

                setModificationCount(ourModificationCounter.incrementAndGet());
                return;
              }
            }
            else if (folderType == FONT) {
              clearFontCache(psiFile.getVirtualFile());
            }
            else if (folderType != null) {
              PsiElement parent = event.getParent();

              if (parent instanceof XmlElement) {
                if (parent instanceof XmlComment) {
                  return; // Nothing to do.
                }

                // A change to an XML file that does not require adding/removing resources.
                // This could be a change to the contents of an XML file in the raw folder.
                setModificationCount(ourModificationCounter.incrementAndGet());
              }
            } // else: can ignore this edit.
          }
        }

        myIgnoreChildrenChanged = true;
      }
      finally {
        TRACER.log(() -> "IncrementalUpdatePsiListener.childReplaced " + psiToVirtual(event.getFile()) + " end");
      }
    }

    /**
     * If the given resource file is currently being scanned, reschedules the ongoing scan.
     *
     * @param virtualFile the resource file to check
     * @return true if the scan is pending or has been rescheduled, false otherwise
     */
    private boolean rescheduleScanIfRunning(@NotNull VirtualFile virtualFile) {
      synchronized (scanLock) {
        if (myPendingScans.contains(virtualFile)) {
          TRACER.log(() -> "IncrementalUpdatePsiListener.rescheduleScanIfRunning " + virtualFile + " scan is already pending");
          return true;
        }
        if (myRunningScans.containsKey(virtualFile)) {
          TRACER.log(() -> "IncrementalUpdatePsiListener.rescheduleScanIfRunning " + virtualFile + " rescheduling scan");
          scheduleScan(virtualFile);
          return true;
        }
      }
      return false;
    }

    /**
     * Tries to handle changes to attributes that contain "@+id" incrementally.
     *
     * <p>To correctly handle multiple ids declared in the same tag, this means deleting all existing ID resources associated with {@code
     * xmlTag} and creating new ones for every attribute that contains "@+id".
     *
     * @return true if incremental change succeeded, false otherwise (i.e. a rescan is necessary).
     */
    private boolean handleIdsChange(@NotNull ResourceItemSource<? extends ResourceItem> resFile, @NotNull XmlTag xmlTag) {
      if (!(resFile instanceof PsiResourceFile)) {
        return false;
      }
      PsiResourceFile psiResourceFile = (PsiResourceFile)resFile;

      synchronized (ITEM_MAP_LOCK) {
        removeItemsForTag(psiResourceFile, xmlTag, ResourceType.ID);
        Map<ResourceType, ListMultimap<String, ResourceItem>> result = new HashMap<>();
        ArrayList<PsiResourceItem> ids = new ArrayList<>();
        addIds(result, ids, xmlTag, true);
        commitToRepository(result);
        ids.forEach(psiResourceFile::addItem);
        setModificationCount(ourModificationCounter.incrementAndGet());
        invalidateParentCaches(ResourceFolderRepository.this, ResourceType.ID);
        return true;
      }
    }

    private void handleValueXmlTextEdit(@Nullable PsiElement parent, @NotNull PsiFile psiFile) {
      if (!(parent instanceof XmlTag)) {
        // Edited text outside the root element.
        return;
      }
      XmlTag parentTag = (XmlTag)parent;
      String parentTagName = parentTag.getName();
      if (parentTagName.equals(TAG_RESOURCES)) {
        // Editing whitespace between top level elements; ignore.
        return;
      }

      if (parentTagName.equals(TAG_ITEM)) {
        XmlTag style = parentTag.getParentTag();
        if (style != null && ResourceType.fromXmlTagName(style.getName()) != null) {
          ResourceFolderType folderType = IdeResourcesUtil.getFolderType(psiFile);
          assert folderType != null;
          if (convertToPsiIfNeeded(psiFile, folderType)) {
            return;
          }
          // <style>, or <plurals>, or <array>, or <string-array>, ...
          // Edited the text value of an item that is wrapped in a <style> tag: invalidate.
          ResourceItem item = findValueResourceItem(style, psiFile);
          if (item instanceof PsiResourceItem) {
            boolean cleared = ((PsiResourceItem)item).recomputeValue();
            if (cleared) { // Only bump revision if this is a value which has already been observed!
              setModificationCount(ourModificationCounter.incrementAndGet());
            }
            TRACER.log(() -> "IncrementalUpdatePsiListener.handleValueXmlTextEdit " + psiFile.getVirtualFile() + " recomputed: " + item);
          }
          return;
        }
      }

      // Find surrounding item.
      while (parentTag != null) {
        if (isItemElement(parentTag)) {
          ResourceFolderType folderType = IdeResourcesUtil.getFolderType(psiFile);
          assert folderType != null;
          if (convertToPsiIfNeeded(psiFile, folderType)) {
            return;
          }
          ResourceItem item = findValueResourceItem(parentTag, psiFile);
          if (item instanceof PsiResourceItem) {
            // Edited XML value.
            boolean cleared = ((PsiResourceItem)item).recomputeValue();
            if (cleared) { // Only bump revision if this is a value which has already been observed!
              setModificationCount(ourModificationCounter.incrementAndGet());
            }
            TRACER.log(() -> "IncrementalUpdatePsiListener.handleValueXmlTextEdit " + psiFile.getVirtualFile() + " recomputed: " + item);
          }
          break;
        }
        parentTag = parentTag.getParentTag();
      }

      // Fully handled; other whitespace changes do not affect resources.
    }

    @Override
    public final void beforeChildrenChange(@NotNull PsiTreeChangeEvent event) {
      TRACER.log(() -> "IncrementalUpdatePsiListener.beforeChildrenChange " + psiToVirtual(event.getFile()));
      myIgnoreChildrenChanged = false;
    }

    @Override
    public void childrenChanged(@NotNull PsiTreeChangeEvent event) {
      TRACER.log(() -> "IncrementalUpdatePsiListener.childrenChanged " + psiToVirtual(event.getFile()));
      PsiElement parent = event.getParent();
      // Called after children have changed. There are typically individual childMoved, childAdded etc
      // calls that we hook into for more specific details. However, there are some events we don't
      // catch using those methods, and for that we have the below handling.
      if (myIgnoreChildrenChanged) {
        // We've already processed this change as one or more individual childMoved, childAdded, childRemoved etc calls.
        // However, we sometimes get some surprising (=bogus) events where the parent and the child
        // are the same, and in those cases there may be other child events we need to process
        // so fall through and process the whole file.
        if (parent != event.getChild()) {
          TRACER.log(() -> "IncrementalUpdatePsiListener.childrenChanged " + psiToVirtual(event.getFile()) + " event already processed");
          return;
        }
      }
      else if (event instanceof PsiTreeChangeEventImpl && ((PsiTreeChangeEventImpl)event).isGenericChange()) {
        TRACER.log(() -> "IncrementalUpdatePsiListener.childrenChanged " + psiToVirtual(event.getFile()) + " generic change");
        return;
      }

      // Avoid the next check for files. If they have not been loaded, getFirstChild will trigger a file load
      // that can be expensive.
      PsiElement firstChild = parent != null && !(parent instanceof PsiFile) ? parent.getFirstChild() : null;
      if (firstChild instanceof PsiWhiteSpace && firstChild == parent.getLastChild()) {
        TRACER.log(() -> "IncrementalUpdatePsiListener.childrenChanged " + psiToVirtual(event.getFile()) + " white space");
        // This event is just adding white spaces.
        return;
      }

      PsiFile psiFile = event.getFile();
      if (psiFile != null && isRelevantFile(psiFile)) {
        VirtualFile virtualFile = psiFile.getVirtualFile();
        if (virtualFile != null) {
          ResourceFolderType folderType = IdeResourcesUtil.getFolderType(psiFile);
          if (folderType != null && isResourceFile(psiFile)) {
            // TODO: If I get an XmlText change and the parent is the resources tag or it's a layout, nothing to do.
            scheduleScan(virtualFile, folderType);
          }
        }
      } else {
        Throwable throwable = new Throwable();
        throwable.fillInStackTrace();
        LOG.debug("Received unexpected childrenChanged event for inter-file operations", throwable);
      }
      TRACER.log(() -> "IncrementalUpdatePsiListener.childrenChanged " + psiToVirtual(event.getFile()) + " end");
    }
  }

  void onFileCreated(@NotNull VirtualFile file) {
<<<<<<< HEAD
=======
    TRACER.log(() -> "ResourceFolderRepository.onFileCreated " + file);
>>>>>>> cdc83e4e
    scheduleScan(file);
  }

  @NotNull
  private Project getProject() {
    return myFacet.getModule().getProject();
  }

  void onFileOrDirectoryRemoved(@NotNull VirtualFile file) {
    TRACER.log(() -> "ResourceFolderRepository.onFileOrDirectoryRemoved " + file);
    if (file.isDirectory()) {
      for (Iterator<Map.Entry<VirtualFile, ResourceItemSource<? extends ResourceItem>>> iterator = mySources.entrySet().iterator();
           iterator.hasNext(); ) {
        Map.Entry<VirtualFile, ResourceItemSource<? extends ResourceItem>> entry = iterator.next();
        iterator.remove();
        VirtualFile sourceFile = entry.getKey();
        if (VfsUtilCore.isAncestor(file, sourceFile, true)) {
          ResourceItemSource<? extends ResourceItem> source = entry.getValue();
          onSourceRemoved(sourceFile, source);
        }
      }
    }
    else {
      ResourceItemSource<? extends ResourceItem> source = mySources.remove(file);
      if (source != null) {
        onSourceRemoved(file, source);
      }
      myWolfTheProblemSolver.clearProblemsFromExternalSource(file, this);
    }
  }

  private void onSourceRemoved(@NotNull VirtualFile file, @NotNull ResourceItemSource<? extends ResourceItem> source) {
    TRACER.log(() -> "ResourceFolderRepository.onSourceRemoved " + file);

    boolean removed = removeItemsFromSource(source);
    if (removed) {
      setModificationCount(ourModificationCounter.incrementAndGet());
      invalidateParentCaches(this, ResourceType.values());
    }

    ResourceFolderType folderType = IdeResourcesUtil.getFolderType(file);
    if (folderType != null) {
      clearLayoutlibCaches(file, folderType);
    }
  }

  private void clearLayoutlibCaches(@NotNull VirtualFile file, @NotNull ResourceFolderType folderType) {
    if (SdkConstants.EXT_XML.equals(file.getExtension())) {
      return;
    }
    if (folderType == DRAWABLE) {
      //noinspection AssignmentToStaticFieldFromInstanceMethod: for testing
      ourLayoutlibCacheFlushes++;
      bitmapUpdated(file);
    }
    else if (folderType == FONT) {
      //noinspection AssignmentToStaticFieldFromInstanceMethod: for testing
      ourLayoutlibCacheFlushes++;
      clearFontCache(file);
    }
  }

  private static boolean isItemElement(@NotNull XmlTag xmlTag) {
    String tag = xmlTag.getName();
    if (tag.equals(TAG_RESOURCES)) {
      return false;
    }
    return tag.equals(TAG_ITEM) || ResourceType.fromXmlTagName(tag) != null;
  }

  @Nullable
  private ResourceItem findValueResourceItem(@NotNull XmlTag tag, @NotNull PsiFile file) {
    if (!tag.isValid()) {
      // This function should only be used if we know file's items are PsiResourceItems.
      ResourceItemSource<? extends ResourceItem> resFile = mySources.get(file.getVirtualFile());
      if (resFile != null) {
        assert resFile instanceof PsiResourceFile;
        PsiResourceFile resourceFile = (PsiResourceFile)resFile;
        for (PsiResourceItem item : resourceFile) {
          if (item.wasTag(tag)) {
            return item;
          }
        }
      }
      return null;
    }
    String name = tag.getAttributeValue(ATTR_NAME);
    synchronized (ITEM_MAP_LOCK) {
      return name != null ? findValueResourceItem(tag, file, name) : null;
    }
  }

  @Nullable
  private ResourceItem findValueResourceItem(@NotNull XmlTag tag, @NotNull PsiFile file, @NotNull String name) {
    ResourceType type = getResourceTypeForResourceTag(tag);
    return findResourceItem(type, file, name, tag);
  }

  @Nullable
  private ResourceItem findResourceItem(@Nullable ResourceType type, @NotNull PsiFile file, @Nullable String name, @Nullable XmlTag tag) {
    if (type == null || name == null) {
      return null;
    }

    // Do IO work before obtaining the lock:
    File ioFile = VfsUtilCore.virtualToIoFile(file.getVirtualFile());

    synchronized (ITEM_MAP_LOCK) {
      ListMultimap<String, ResourceItem> map = myResourceTable.get(type);
      if (map == null) {
        return null;
      }
      List<ResourceItem> items = map.get(name);
      assert items != null;
      if (tag != null) {
        // Only PsiResourceItems can match.
        for (ResourceItem resourceItem : items) {
          if (resourceItem instanceof PsiResourceItem) {
            PsiResourceItem psiResourceItem = (PsiResourceItem)resourceItem;
            if (psiResourceItem.wasTag(tag)) {
              return resourceItem;
            }
          }
        }
      }
      else {
        // Check all items for the right source file.
        for (ResourceItem item : items) {
          if (item instanceof PsiResourceItem) {
            if (Objects.equals(((PsiResourceItem)item).getPsiFile(), file)) {
              return item;
            }
          }
          else {
            ResourceFile resourceFile = ((ResourceMergerItem)item).getSourceFile();
            if (resourceFile != null && FileUtil.filesEqual(resourceFile.getFile(), ioFile)) {
              return item;
            }
          }
        }
      }
    }

    return null;
  }

  // For debugging only
  @Override
  @NotNull
  public String toString() {
    return getClass().getSimpleName() + " for " + myResourceDir + ": @" + Integer.toHexString(System.identityHashCode(this));
  }

  @Override
  @NotNull
  protected Set<VirtualFile> computeResourceDirs() {
    return Collections.singleton(myResourceDir);
  }

  /**
   * {@inheritDoc}
   * <p>
   * This override is needed because this repository uses {@link VfsResourceFile} that is a subclass of
   * {@link ResourceSourceFile} used by {@link RepositoryLoader}. If the combined hash of file timestamp
   * and length doesn't match the stream, the method returns an invalid {@link VfsResourceFile} containing
   * a null {@link VirtualFile} reference. Validity of the {@link VfsResourceFile} is checked later inside
   * the {@link Loader#addResourceItem(BasicResourceItem, ResourceFolderRepository)} method. This process
   * creates few objects that are discarded later, but an alternative of returning null instead of an invalid
   * {@link VfsResourceFile} would lead to pretty unnatural nullability conditions in {@link RepositoryLoader}.
   * @see VfsResourceFile#serialize
   */
  @Override
  @NotNull
  public VfsResourceFile deserializeResourceSourceFile(
      @NotNull Base128InputStream stream, @NotNull List<RepositoryConfiguration> configurations) throws IOException {
    String relativePath = stream.readString();
    if (relativePath == null) {
      throw Base128InputStream.StreamFormatException.invalidFormat();
    }
    int configIndex = stream.readInt();
    RepositoryConfiguration configuration = configurations.get(configIndex);
    VirtualFile virtualFile =
        ((ResourceFolderRepository)configuration.getRepository()).getResourceDir().findFileByRelativePath(relativePath);
    if (!stream.validateContents(FileTimeStampLengthHasher.hash(virtualFile))) {
      virtualFile = null;
    }

    return new VfsResourceFile(virtualFile, configuration);
  }

  /**
   * {@inheritDoc}
   * <p>
   * This override is needed because this repository uses {@link VfsFileResourceItem} that is a subclass of
   * {@link BasicFileResourceItem} used by {@link RepositoryLoader}. If the combined hash of file timestamp
   * and length doesn't match the stream, the method returns an invalid {@link VfsFileResourceItem} containing
   * a null {@link VirtualFile} reference. Validity of the {@link VfsFileResourceItem} is checked later inside
   * the {@link Loader#addResourceItem(BasicResourceItem, ResourceFolderRepository)} method. This process
   * creates few objects that are discarded later, but an alternative of returning null instead of an invalid
   * {@link VfsFileResourceItem} would lead to pretty unnatural nullability conditions in {@link RepositoryLoader}.
   * @see VfsFileResourceItem#serialize
   * @see BasicFileResourceItem#serialize
   */
  @Override
  @NotNull
  public BasicFileResourceItem deserializeFileResourceItem(@NotNull Base128InputStream stream,
                                                           @NotNull ResourceType resourceType,
                                                           @NotNull String name,
                                                           @NotNull ResourceVisibility visibility,
                                                           @NotNull List<RepositoryConfiguration> configurations) throws IOException {
    String relativePath = stream.readString();
    if (relativePath == null) {
      throw Base128InputStream.StreamFormatException.invalidFormat();
    }
    int configIndex = stream.readInt();
    RepositoryConfiguration configuration = configurations.get(configIndex);
    int encodedDensity = stream.readInt();

    VirtualFile virtualFile =
        ((ResourceFolderRepository)configuration.getRepository()).getResourceDir().findFileByRelativePath(relativePath);
    boolean idGenerating = false;
    String folderName = new PathString(relativePath).getParentFileName();
    if (folderName != null) {
      ResourceFolderType folderType = ResourceFolderType.getFolderType(folderName);
      idGenerating = folderType != null && FolderTypeRelationship.isIdGeneratingFolderType(folderType);
    }
    if (idGenerating) {
      if (!stream.validateContents(FileTimeStampLengthHasher.hash(virtualFile))) {
        virtualFile = null;
      }

      if (encodedDensity == 0) {
        return new VfsFileResourceItem(resourceType, name, configuration, visibility, relativePath, virtualFile);
      }

      Density density = Density.values()[encodedDensity - 1];
      return new VfsDensityBasedFileResourceItem(resourceType, name, configuration, visibility, relativePath, virtualFile, density);
    }
    else {
      // The resource item corresponding to a file that is not id-generating is valid regardless of the changes to
      // the contents of the file. BasicFileResourceItem and BasicDensityBasedFileResourceItem are sufficient in
      // this case since there is no need for timestamp/length check.
      if (encodedDensity == 0) {
        return new BasicFileResourceItem(resourceType, name, configuration, visibility, relativePath);
      }

      Density density = Density.values()[encodedDensity - 1];
      return new BasicDensityBasedFileResourceItem(resourceType, name, configuration, visibility, relativePath, density);
    }
  }

  @Override
  protected void invalidateParentCaches() {
    synchronized (ITEM_MAP_LOCK) {
      super.invalidateParentCaches();
    }
  }

  @Override
  protected void invalidateParentCaches(@NotNull SingleNamespaceResourceRepository repository, @NotNull ResourceType... types) {
    synchronized (ITEM_MAP_LOCK) {
      super.invalidateParentCaches(repository, types);
    }
  }

  /**
   * Tracks state used by the initial scan, which may be used to save the state to a cache.
   * The file cache omits non-XML single-file items, since those are easily derived from the file path.
   */
  private static class Loader extends RepositoryLoader<ResourceFolderRepository> {
    @NotNull private final ResourceFolderRepository myRepository;
    @NotNull private final VirtualFile myResourceDir;
    @NotNull private final PsiManager myPsiManager;
    @Nullable private final ResourceFolderRepositoryCachingData myCachingData;
    @NotNull private final Map<ResourceType, ListMultimap<String, ResourceItem>> myResources = new EnumMap<>(ResourceType.class);
    @NotNull private final Map<VirtualFile, ResourceItemSource<BasicResourceItem>> mySources = new HashMap<>();
    @NotNull private final Map<VirtualFile, BasicFileResourceItem> myFileResources = new HashMap<>();
    // The following two fields are used as a cache of size one for quick conversion from a PathString to a VirtualFile.
    @Nullable private VirtualFile myLastVirtualFile;
    @Nullable private PathString myLastPathString;

    @NotNull Set<VirtualFile> myFilesToReparseAsPsi = new HashSet<>();
    private final FileDocumentManager myFileDocumentManager;

    Loader(@NotNull ResourceFolderRepository repository, @Nullable ResourceFolderRepositoryCachingData cachingData) {
      super(VfsUtilCore.virtualToIoFile(repository.myResourceDir).toPath(), null, repository.getNamespace());
      myRepository = repository;
      myResourceDir = repository.myResourceDir;
      myPsiManager = repository.myPsiManager;
      myCachingData = cachingData;
      // TODO: Support visibility without relying on ResourceVisibilityLookup.
      myDefaultVisibility = ResourceVisibility.UNDEFINED;
      myFileDocumentManager = FileDocumentManager.getInstance();
    }

    public void load() {
      if (!myResourceDir.isValid()) {
        return;
      }

      loadFromPersistentCache();

      ApplicationManager.getApplication().runReadAction(this::getPsiDirsForListener);

      scanResFolder();

      populateRepository();

      ApplicationManager.getApplication().runReadAction(this::scanQueuedPsiResources);

      if (myCachingData != null && !myRepository.hasFreshFileCache()) {
        Executor executor = myCachingData.getCacheCreationExecutor();
        if (executor != null) {
          executor.execute(this::createCacheFile);
        }
      }
    }

    private void loadFromPersistentCache() {
      if (myCachingData == null) {
        return;
      }

      byte[] fileHeader = getCacheFileHeader(myCachingData);
      try (Base128InputStream stream = new Base128InputStream(myCachingData.getCacheFile())) {
        if (!stream.validateContents(fileHeader)) {
          return; // Cache file header doesn't match.
        }
        ResourceSerializationUtil.readResourcesFromStream(stream, Maps.newHashMapWithExpectedSize(1000), null, myRepository,
                                                          item -> addResourceItem(item, myRepository));
      }
      catch (NoSuchFileException ignored) {
        // Cache file does not exist.
      }
      catch (ProcessCanceledException e) {
        throw e;
      }
      catch (Throwable e) {
        // Remove incomplete data.
        mySources.clear();
        myFileResources.clear();

        LOG.warn("Failed to load resources from cache file " + myCachingData.getCacheFile(), e);
      }
    }

    protected byte @NotNull [] getCacheFileHeader(@NotNull ResourceFolderRepositoryCachingData cachingData) {
      return ResourceSerializationUtil.getCacheFileHeader(stream -> {
        stream.write(CACHE_FILE_HEADER);
        stream.writeString(CACHE_FILE_FORMAT_VERSION);
        stream.writeString(myResourceDir.getPath());
        stream.writeString(cachingData.getCodeVersion());
      });
    }

    private void createCacheFile() {
      assert myCachingData != null;
      byte[] header = getCacheFileHeader(myCachingData);
      try {
        createPersistentCache(myCachingData.getCacheFile(), header, stream -> writeResourcesToStream(myResources, stream, config -> true));
      }
      catch (Throwable e) {
        LOG.error(e);
      }
    }

    private void scanResFolder() {
      try {
        for (VirtualFile subDir : myResourceDir.getChildren()) {
          if (subDir.isValid() && subDir.isDirectory()) {
            String folderName = subDir.getName();
            FolderInfo folderInfo = FolderInfo.create(folderName, myFolderConfigCache);
            if (folderInfo != null) {
              RepositoryConfiguration configuration = getConfiguration(myRepository, folderInfo.configuration);
              for (VirtualFile file : subDir.getChildren()) {
                if (file.getName().startsWith(".")) {
                  continue; // Skip file with the name starting with a dot.
                }
                // If there is an unsaved Document for this file, data read from persistent cache may be stale and data read using
                // loadResourceFile below will be stale as it reads straight from disk. Schedule a PSI-based parse.
                if (myFileDocumentManager.isFileModified(file)) {
                  myFilesToReparseAsPsi.add(file);
                  continue;
                }

                if (folderInfo.folderType == VALUES ? mySources.containsKey(file) : myFileResources.containsKey(file)) {
                  if (isParsableFile(file, folderInfo)) {
                    countCacheHit();
                  }
                  continue;
                }

                PathString pathString = FileExtensions.toPathString(file);
                myLastVirtualFile = file;
                myLastPathString = pathString;
                try {
                  loadResourceFile(pathString, folderInfo, configuration);
                  if (isParsableFile(file, folderInfo)) {
                    countCacheMiss();
                  }
                }
                catch (ParsingException e) {
                  // Reparse the file as PSI. The PSI parser is more forgiving than KXmlParser because
                  // it is designed to work with potentially malformed files in the middle of editing.
                  myFilesToReparseAsPsi.add(file);
                }
              }
            }
          }
        }
      }
      catch (ProcessCanceledException e) {
        throw e;
      }
      catch (Exception e) {
        LOG.error("Failed to load resources from " + myResourceDirectoryOrFile, e);
      }

      super.finishLoading(myRepository);

      // Associate file resources with sources.
      for (Map.Entry<VirtualFile, BasicFileResourceItem> entry : myFileResources.entrySet()) {
        VirtualFile virtualFile = entry.getKey();
        BasicFileResourceItem item = entry.getValue();
        ResourceItemSource<BasicResourceItem> source =
            mySources.computeIfAbsent(virtualFile, file -> new VfsResourceFile(file, item.getRepositoryConfiguration()));
        source.addItem(item);
      }

      // Populate the myResources map.
      List<ResourceItemSource<BasicResourceItem>> sortedSources = new ArrayList<>(mySources.values());
      // Sort sources according to folder configurations to have deterministic ordering of resource items in myResources.
      sortedSources.sort(SOURCE_COMPARATOR);
      for (ResourceItemSource<BasicResourceItem> source : sortedSources) {
        for (ResourceItem item : source) {
          getOrCreateMap(item.getType()).put(item.getName(), item);
        }
      }
    }

    private void loadResourceFile(
        @NotNull PathString file, @NotNull FolderInfo folderInfo, @NotNull RepositoryConfiguration configuration) {
      if (folderInfo.resourceType == null) {
        if (isXmlFile(file)) {
          parseValueResourceFile(file, configuration);
        }
      }
      else if (myRepository.checkResourceFilename(file, folderInfo.folderType)) {
        if (isXmlFile(file) && folderInfo.isIdGenerating) {
          parseIdGeneratingResourceFile(file, configuration);
        }

        BasicFileResourceItem item = createFileResourceItem(file, folderInfo.resourceType, configuration, folderInfo.isIdGenerating);
        addResourceItem(item, (ResourceFolderRepository)item.getRepository());
      }
    }

    private static boolean isParsableFile(@NotNull VirtualFile file, @NotNull FolderInfo folderInfo) {
      return (folderInfo.folderType == VALUES || folderInfo.isIdGenerating) && isXmlFile(file.getName());
    }

    private void populateRepository() {
      myRepository.mySources.putAll(mySources);
      myRepository.commitToRepositoryWithoutLock(myResources);
    }

    @NotNull
    private ListMultimap<String, ResourceItem> getOrCreateMap(@NotNull ResourceType resourceType) {
      return myResources.computeIfAbsent(resourceType, type -> LinkedListMultimap.create());
    }

    @Override
    @NotNull
    protected InputStream getInputStream(@NotNull PathString file) throws IOException {
      VirtualFile virtualFile = getVirtualFile(file);
      if (virtualFile == null) {
        throw new NoSuchFileException(file.getNativePath());
      }
      return virtualFile.getInputStream();
    }

    @Nullable
    private VirtualFile getVirtualFile(@NotNull PathString file) {
      return file.equals(myLastPathString) ? myLastVirtualFile : FileExtensions.toVirtualFile(file);
    }

    /**
     * Currently, {@link com.intellij.psi.impl.file.impl.PsiVFSListener} requires that at least the parent directory of each file has been
     * accessed as PSI before bothering to notify any listener of events. So, make a quick pass to grab the necessary PsiDirectories.
     */
    private void getPsiDirsForListener() {
      PsiDirectory resourceDirPsi = myPsiManager.findDirectory(myResourceDir);
      if (resourceDirPsi != null) {
        resourceDirPsi.getSubdirectories();
      }
    }

    @Override
    protected void addResourceItem(@NotNull BasicResourceItem item, @NotNull ResourceFolderRepository repository) {
      if (item instanceof BasicValueResourceItemBase) {
        VfsResourceFile sourceFile = (VfsResourceFile)((BasicValueResourceItemBase)item).getSourceFile();
        VirtualFile virtualFile = sourceFile.getVirtualFile();
        if (virtualFile != null && virtualFile.isValid() && !virtualFile.isDirectory()) {
          sourceFile.addItem(item);
          mySources.put(virtualFile, sourceFile);
        }
      }
      else if (item instanceof VfsFileResourceItem) {
        VfsFileResourceItem fileResourceItem = (VfsFileResourceItem)item;
        VirtualFile virtualFile = fileResourceItem.getVirtualFile();
        if (virtualFile != null && virtualFile.isValid() && !virtualFile.isDirectory()) {
          myFileResources.put(virtualFile, fileResourceItem);
        }
      }
      else if (item instanceof BasicFileResourceItem) {
        BasicFileResourceItem fileResourceItem = (BasicFileResourceItem)item;
        VirtualFile virtualFile = getVirtualFile(fileResourceItem.getSource());
        if (virtualFile != null && virtualFile.isValid() && !virtualFile.isDirectory()) {
          myFileResources.put(virtualFile, fileResourceItem);
        }
      }
      else {
        throw new IllegalArgumentException("Unexpected type: " + item.getClass().getName());
      }
    }

    @NotNull
    private BasicFileResourceItem createFileResourceItem(@NotNull PathString file,
                                                         @NotNull ResourceType resourceType,
                                                         @NotNull RepositoryConfiguration configuration,
                                                         boolean idGenerating) {
      String resourceName = SdkUtils.fileNameToResourceName(file.getFileName());
      ResourceVisibility visibility = getVisibility(resourceType, resourceName);
      Density density = null;
      if (DensityBasedResourceValue.isDensityBasedResourceType(resourceType)) {
        DensityQualifier densityQualifier = configuration.getFolderConfiguration().getDensityQualifier();
        if (densityQualifier != null) {
          density = densityQualifier.getValue();
        }
      }
      return createFileResourceItem(file, resourceType, resourceName, configuration, visibility, density, idGenerating);
    }

    @Override
    @NotNull
    protected ResourceSourceFile createResourceSourceFile(@NotNull PathString file, @NotNull RepositoryConfiguration configuration) {
      VirtualFile virtualFile = getVirtualFile(file);
      return new VfsResourceFile(virtualFile, configuration);
    }

    @NotNull
    private BasicFileResourceItem createFileResourceItem(@NotNull PathString file,
                                                         @NotNull ResourceType type,
                                                         @NotNull String name,
                                                         @NotNull RepositoryConfiguration configuration,
                                                         @NotNull ResourceVisibility visibility,
                                                         @Nullable Density density,
                                                         boolean idGenerating) {
      if (!idGenerating) {
        return super.createFileResourceItem(file, type, name, configuration, visibility, density);
      }

      VirtualFile virtualFile = getVirtualFile(file);
      String relativePath = getResRelativePath(file);
      return density == null ?
             new VfsFileResourceItem(type, name, configuration, visibility, relativePath, virtualFile) :
             new VfsDensityBasedFileResourceItem(type, name, configuration, visibility, relativePath, virtualFile, density);
    }

    @Override
    protected void handleParsingError(@NotNull PathString file, @NotNull Exception e) {
      throw new ParsingException(e);
    }

    /**
     * For resource files that failed when scanning with a VirtualFile, retry with PsiFile.
     */
    private void scanQueuedPsiResources() {
      for (VirtualFile file : myFilesToReparseAsPsi) {
        myRepository.scan(file);
      }
    }

    private void countCacheHit() {
      ++myRepository.myNumXmlFilesLoadedInitially;
    }

    private void countCacheMiss() {
      ++myRepository.myNumXmlFilesLoadedInitially;
      ++myRepository.myNumXmlFilesLoadedInitiallyFromSources;
    }
  }

  private static class ParsingException extends RuntimeException {
    ParsingException(Throwable cause) {
      super(cause);
    }
  }

  private static class NonCancellableIndicator extends AbstractProgressIndicatorExBase {
    @Override
    public void cancel() {
    }

    @Override
    public boolean isCanceled() {
      return false;
    }
  }

  private static class Tracer {
    boolean enabled;

    Tracer(boolean enabled) {
      this.enabled = enabled;
    }

    void log(@NotNull Supplier<?> lazyRecord) {
      if (enabled) {
        FlightRecorder.log(() -> TraceUtils.currentTime() + ' ' + lazyRecord.get());
      }
    }
  }
}<|MERGE_RESOLUTION|>--- conflicted
+++ resolved
@@ -86,15 +86,11 @@
 import com.intellij.openapi.fileEditor.FileDocumentManager;
 import com.intellij.openapi.fileTypes.FileType;
 import com.intellij.openapi.module.Module;
-<<<<<<< HEAD
-import com.intellij.openapi.progress.ProcessCanceledException;
-=======
 import com.intellij.openapi.progress.EmptyProgressIndicator;
 import com.intellij.openapi.progress.ProcessCanceledException;
 import com.intellij.openapi.progress.ProgressIndicator;
 import com.intellij.openapi.progress.ProgressManager;
 import com.intellij.openapi.progress.util.AbstractProgressIndicatorExBase;
->>>>>>> cdc83e4e
 import com.intellij.openapi.project.Project;
 import com.intellij.openapi.util.io.FileUtil;
 import com.intellij.openapi.util.text.StringUtil;
@@ -125,10 +121,6 @@
 import com.intellij.psi.xml.XmlTag;
 import com.intellij.psi.xml.XmlText;
 import com.intellij.serviceContainer.AlreadyDisposedException;
-<<<<<<< HEAD
-import com.intellij.util.concurrency.EdtExecutorService;
-=======
->>>>>>> cdc83e4e
 import java.io.File;
 import java.io.IOException;
 import java.io.InputStream;
@@ -229,14 +221,10 @@
   @NotNull private final PsiDocumentManager myPsiDocumentManager;
 
   @NotNull private final Object scanLock = new Object();
-<<<<<<< HEAD
-  @NotNull private final Set<VirtualFile> myPendingScans = new HashSet<>();
-=======
   @GuardedBy("scanLock")
   @NotNull private final Set<VirtualFile> myPendingScans = new HashSet<>();
   @GuardedBy("scanLock")
   @NotNull private final HashMap<VirtualFile, ProgressIndicator> myRunningScans = new HashMap<>();
->>>>>>> cdc83e4e
 
   @VisibleForTesting static int ourFullRescans;
   @VisibleForTesting static int ourLayoutlibCacheFlushes;
@@ -615,10 +603,7 @@
     if (LOG.isDebugEnabled()) {
       LOG.debug("Converting to PSI ", psiFile);
     }
-<<<<<<< HEAD
-=======
     TRACER.log(() -> "ResourceFolderRepository.convertToPsiIfNeeded " + psiFile.getVirtualFile() + " converting to PSI");
->>>>>>> cdc83e4e
     scheduleScan(virtualFile, folderType);
     return true;
   }
@@ -647,15 +632,7 @@
   }
 
   @Override
-<<<<<<< HEAD
-  boolean isScanPending(@NotNull PsiFile psiFile) {
-    return isScanPending(psiFile.getVirtualFile());
-  }
-
-  boolean isScanPending(@NotNull VirtualFile virtualFile) {
-=======
   final boolean isScanPending(@NotNull VirtualFile virtualFile) {
->>>>>>> cdc83e4e
     synchronized (scanLock) {
       return myPendingScans.contains(virtualFile);
     }
@@ -669,61 +646,27 @@
   }
 
   private void scheduleScan(@NotNull VirtualFile virtualFile, @NotNull ResourceFolderType folderType) {
-<<<<<<< HEAD
-    synchronized (scanLock) {
-      if (!myPendingScans.add(virtualFile)) {
-=======
     TRACER.log(() -> "ResourceFolderRepository.scheduleScan " + virtualFile);
     synchronized (scanLock) {
       if (!myPendingScans.add(virtualFile)) {
         TRACER.log(() -> "ResourceFolderRepository.scheduleScan " + virtualFile + " pending already");
->>>>>>> cdc83e4e
         return;
       }
     }
 
     ApplicationManager.getApplication().invokeLater(() -> {
-<<<<<<< HEAD
-      if (!virtualFile.isValid() || !isScanPending(virtualFile)) {
-=======
       TRACER.log(() -> "ResourceFolderRepository.scheduleScan " + virtualFile + " later");
       if (!virtualFile.isValid() || !isScanPending(virtualFile)) {
         TRACER.log(() -> "ResourceFolderRepository.scheduleScan " + virtualFile + " pending already");
->>>>>>> cdc83e4e
         return;
       }
       PsiFile psiFile = findPsiFile(virtualFile);
       if (psiFile == null) {
-<<<<<<< HEAD
-=======
         TRACER.log(() -> "ResourceFolderRepository.scheduleScan no PSI " + virtualFile);
->>>>>>> cdc83e4e
         return;
       }
 
       ApplicationManager.getApplication().runWriteAction(() -> {
-<<<<<<< HEAD
-        if (isScanPending(virtualFile)) {
-          scan(psiFile, folderType);
-          synchronized (scanLock) {
-            myPendingScans.remove(virtualFile);
-          }
-        }
-      });
-    });
-  }
-
-  @Nullable
-  private PsiFile findPsiFile(@NotNull VirtualFile virtualFile) {
-    try {
-      return PsiManager.getInstance(getProject()).findFile(virtualFile);
-    }
-    catch (AlreadyDisposedException e) {
-      return null;
-    }
-  }
-
-=======
         ProgressIndicator runHandle;
         synchronized (scanLock) {
           if (!myPendingScans.remove(virtualFile)) {
@@ -751,22 +694,15 @@
   }
 
   @UiThread
->>>>>>> cdc83e4e
   @Override
   public void sync() {
     super.sync();
 
-<<<<<<< HEAD
-    List<VirtualFile> files;
-    synchronized (scanLock) {
-      if (myPendingScans.isEmpty()) {
-=======
     TRACER.log(() -> "ResourceFolderRepository.sync");
     List<VirtualFile> files;
     NonCancellableIndicator runHandle;
     synchronized (scanLock) {
       if (myPendingScans.isEmpty() && myRunningScans.isEmpty()) {
->>>>>>> cdc83e4e
         return;
       }
       runHandle = new NonCancellableIndicator();
@@ -786,16 +722,6 @@
     }
 
     ApplicationManager.getApplication().runWriteAction(() -> {
-<<<<<<< HEAD
-      for (VirtualFile virtualFile : files) {
-        if (virtualFile.isValid()) {
-          ResourceFolderType folderType = IdeResourcesUtil.getFolderType(virtualFile);
-          if (folderType != null) {
-            PsiFile psiFile = findPsiFile(virtualFile);
-            if (psiFile != null) {
-              scan(psiFile, folderType);
-            }
-=======
       try {
         for (VirtualFile virtualFile : files) {
           if (virtualFile.isValid()) {
@@ -813,7 +739,6 @@
         synchronized (scanLock) {
           for (VirtualFile file : files) {
             myRunningScans.remove(file, runHandle);
->>>>>>> cdc83e4e
           }
         }
       }
@@ -821,10 +746,6 @@
     });
   }
 
-<<<<<<< HEAD
-    synchronized (scanLock) {
-      myPendingScans.clear();
-=======
   @Nullable
   private PsiFile findPsiFile(@NotNull VirtualFile virtualFile) {
     try {
@@ -832,7 +753,6 @@
     }
     catch (AlreadyDisposedException e) {
       return null;
->>>>>>> cdc83e4e
     }
   }
 
@@ -1200,46 +1120,6 @@
 
     @Override
     public void childAdded(@NotNull PsiTreeChangeEvent event) {
-<<<<<<< HEAD
-      PsiFile psiFile = event.getFile();
-      if (psiFile != null && isRelevantFile(psiFile)) {
-        VirtualFile virtualFile = psiFile.getVirtualFile();
-        if (isScanPending(virtualFile)) {
-          return;
-        }
-        // Some child was added within a file.
-        ResourceFolderType folderType = IdeResourcesUtil.getFolderType(psiFile);
-        if (folderType != null && isResourceFile(psiFile)) {
-          PsiElement child = event.getChild();
-          PsiElement parent = event.getParent();
-          if (folderType == VALUES) {
-            if (child instanceof XmlTag) {
-              XmlTag tag = (XmlTag)child;
-
-              if (isItemElement(tag)) {
-                if (convertToPsiIfNeeded(psiFile, folderType)) {
-                  return;
-                }
-                ResourceItemSource<? extends ResourceItem> source = mySources.get(virtualFile);
-                if (source != null) {
-                  assert source instanceof PsiResourceFile;
-                  PsiResourceFile psiResourceFile = (PsiResourceFile)source;
-                  String name = tag.getAttributeValue(ATTR_NAME);
-                  if (isValidValueResourceName(name)) {
-                    ResourceType type = getResourceTypeForResourceTag(tag);
-                    if (type == ResourceType.STYLEABLE) {
-                      // Can't handle declare styleable additions incrementally yet; need to update paired attr items.
-                      scheduleScan(virtualFile, folderType);
-                      return;
-                    }
-                    if (type != null) {
-                      PsiResourceItem item = PsiResourceItem.forXmlTag(name, type, ResourceFolderRepository.this, tag, true);
-                      synchronized (ITEM_MAP_LOCK) {
-                        getOrCreateMap(type).put(name, item);
-                        psiResourceFile.addItem(item);
-                        setModificationCount(ourModificationCounter.incrementAndGet());
-                        invalidateParentCaches(ResourceFolderRepository.this, type);
-=======
       TRACER.log(() -> "IncrementalUpdatePsiListener.childAdded " + psiToVirtual(event.getFile()));
       try {
         PsiFile psiFile = event.getFile();
@@ -1274,7 +1154,6 @@
                       if (type == ResourceType.STYLEABLE) {
                         // Can't handle declare styleable additions incrementally yet; need to update paired attr items.
                         scheduleScan(virtualFile, folderType);
->>>>>>> cdc83e4e
                         return;
                       }
                       if (type != null) {
@@ -1297,58 +1176,11 @@
                   if (convertToPsiIfNeeded(psiFile, folderType)) {
                     return;
                   }
-<<<<<<< HEAD
-                  return;
-                }
-              }
-
-              scheduleScan(virtualFile, folderType);
-              // Else: fall through and do full file rescan.
-            } else if (parent instanceof XmlText) {
-              // If the edit is within an item tag.
-              XmlText text = (XmlText)parent;
-              handleValueXmlTextEdit(text.getParentTag(), psiFile);
-              return;
-            } else if (child instanceof XmlText) {
-              // If the edit is within an item tag.
-              handleValueXmlTextEdit(parent, psiFile);
-              return;
-            } else if (parent instanceof XmlComment || child instanceof XmlComment) {
-              // Can ignore comment edits or new comments.
-              return;
-            }
-            scheduleScan(virtualFile, folderType);
-          } else if (FolderTypeRelationship.isIdGeneratingFolderType(folderType) && psiFile.getFileType() == XmlFileType.INSTANCE) {
-            if (parent instanceof XmlComment || child instanceof XmlComment) {
-              return;
-            }
-            if (parent instanceof XmlText || (child instanceof XmlText && child.getText().trim().isEmpty())) {
-              return;
-            }
-
-            if (parent instanceof XmlElement && child instanceof XmlElement) {
-              if (child instanceof XmlTag) {
-                if (convertToPsiIfNeeded(psiFile, folderType)) {
-                  return;
-                }
-                List<PsiResourceItem> ids = new ArrayList<>();
-                Map<ResourceType, ListMultimap<String, ResourceItem>> result = new HashMap<>();
-                addIds(result, ids, child, true);
-                commitToRepository(result);
-                if (!ids.isEmpty()) {
-                  ResourceItemSource<? extends ResourceItem> resFile = mySources.get(psiFile.getVirtualFile());
-                  if (resFile != null) {
-                    assert resFile instanceof PsiResourceFile;
-                    PsiResourceFile psiResourceFile = (PsiResourceFile)resFile;
-                    for (PsiResourceItem id : ids) {
-                      psiResourceFile.addItem(id);
-=======
                   // Yes just invalidate the corresponding cached value.
                   ResourceItem parentItem = findValueResourceItem(parentTag, psiFile);
                   if (parentItem instanceof PsiResourceItem) {
                     if (((PsiResourceItem)parentItem).recomputeValue()) {
                       setModificationCount(ourModificationCounter.incrementAndGet());
->>>>>>> cdc83e4e
                     }
                     TRACER.log(() -> "IncrementalUpdatePsiListener.childAdded " + psiToVirtual(event.getFile()) +
                                      " recomputed: " + parentItem);
@@ -1383,13 +1215,6 @@
               if (parent instanceof XmlText || (child instanceof XmlText && child.getText().trim().isEmpty())) {
                 return;
               }
-<<<<<<< HEAD
-
-              if (child instanceof XmlAttribute || parent instanceof XmlAttribute) {
-                // We check both because invalidation might come from XmlAttribute if it is inserted at once.
-                XmlAttribute attribute = parent instanceof XmlAttribute ? (XmlAttribute)parent : (XmlAttribute)child;
-=======
->>>>>>> cdc83e4e
 
               if (parent instanceof XmlElement && child instanceof XmlElement) {
                 if (child instanceof XmlTag) {
@@ -1456,36 +1281,6 @@
 
     @Override
     public void childRemoved(@NotNull PsiTreeChangeEvent event) {
-<<<<<<< HEAD
-      PsiFile psiFile = event.getFile();
-      if (psiFile != null && isRelevantFile(psiFile)) {
-        VirtualFile virtualFile = psiFile.getVirtualFile();
-        if (isScanPending(virtualFile)) {
-          return;
-        }
-        // Some child was removed within a file.
-        ResourceFolderType folderType = IdeResourcesUtil.getFolderType(virtualFile);
-        if (folderType != null && isResourceFile(virtualFile)) {
-          PsiElement child = event.getChild();
-          PsiElement parent = event.getParent();
-
-          if (folderType == VALUES) {
-            if (child instanceof XmlTag) {
-              XmlTag tag = (XmlTag)child;
-
-              // See if you just removed an item inside a <style> or <array> or <declare-styleable> etc.
-              if (parent instanceof XmlTag) {
-                XmlTag parentTag = (XmlTag)parent;
-                if (getResourceTypeForResourceTag(parentTag) != null) {
-                  if (convertToPsiIfNeeded(psiFile, folderType)) {
-                    return;
-                  }
-                  // Yes just invalidate the corresponding cached value.
-                  ResourceItem resourceItem = findValueResourceItem(parentTag, psiFile);
-                  if (resourceItem instanceof PsiResourceItem) {
-                    if (((PsiResourceItem)resourceItem).recomputeValue()) {
-                      setModificationCount(ourModificationCounter.incrementAndGet());
-=======
       TRACER.log(() -> "IncrementalUpdatePsiListener.childRemoved " + psiToVirtual(event.getFile()));
       try {
         PsiFile psiFile = event.getFile();
@@ -1513,7 +1308,6 @@
                   if (getResourceTypeForResourceTag(parentTag) != null) {
                     if (convertToPsiIfNeeded(psiFile, folderType)) {
                       return;
->>>>>>> cdc83e4e
                     }
                     // Yes just invalidate the corresponding cached value.
                     ResourceItem resourceItem = findValueResourceItem(parentTag, psiFile);
@@ -1540,31 +1334,9 @@
                   }
                 }
 
-<<<<<<< HEAD
-              if (isItemElement(tag)) {
-                if (convertToPsiIfNeeded(psiFile, folderType)) {
-                  return;
-                }
-                ResourceItemSource<? extends ResourceItem> source = mySources.get(virtualFile);
-                if (source != null) {
-                  PsiResourceFile resourceFile = (PsiResourceFile)source;
-                  String name;
-                  if (!tag.isValid()) {
-                    ResourceItem item = findValueResourceItem(tag, psiFile);
-                    if (item != null) {
-                      name = item.getName();
-                    } else {
-                      // Can't find the name of the deleted tag; just do a full rescan
-                      scheduleScan(virtualFile, folderType);
-                      return;
-                    }
-                  } else {
-                    name = tag.getAttributeValue(ATTR_NAME);
-=======
                 if (isItemElement(tag)) {
                   if (convertToPsiIfNeeded(psiFile, folderType)) {
                     return;
->>>>>>> cdc83e4e
                   }
                   ResourceItemSource<? extends ResourceItem> source = mySources.get(virtualFile);
                   if (source != null) {
@@ -1601,27 +1373,6 @@
                   }
                 }
 
-<<<<<<< HEAD
-              scheduleScan(virtualFile, folderType);
-            } else if (parent instanceof XmlText) {
-              // If the edit is within an item tag.
-              XmlText text = (XmlText)parent;
-              handleValueXmlTextEdit(text.getParentTag(), psiFile);
-            } else if (child instanceof XmlText) {
-              handleValueXmlTextEdit(parent, psiFile);
-            } else if (parent instanceof XmlComment || child instanceof XmlComment) {
-              // Can ignore comment edits or removed comments.
-              return;
-            } else {
-              // Some other change: do full file rescan.
-              scheduleScan(virtualFile, folderType);
-            }
-          } else if (FolderTypeRelationship.isIdGeneratingFolderType(folderType) && psiFile.getFileType() == XmlFileType.INSTANCE) {
-            // TODO: Handle removals of id's (values an attributes) incrementally.
-            scheduleScan(virtualFile, folderType);
-          } else if (folderType == FONT) {
-            clearFontCache(virtualFile);
-=======
                 scheduleScan(virtualFile, folderType);
               }
               else if (parent instanceof XmlText) {
@@ -1648,7 +1399,6 @@
             else if (folderType == FONT) {
               clearFontCache(virtualFile);
             }
->>>>>>> cdc83e4e
           }
         }
 
@@ -1661,37 +1411,6 @@
 
     @Override
     public void childReplaced(@NotNull PsiTreeChangeEvent event) {
-<<<<<<< HEAD
-      PsiFile psiFile = event.getFile();
-      if (psiFile != null) {
-        VirtualFile virtualFile = psiFile.getVirtualFile();
-        if (isScanPending(virtualFile)) {
-          return;
-        }
-        // This method is called when you edit within a file.
-        if (isRelevantFile(virtualFile)) {
-          // First determine if the edit is non-consequential.
-          // That's the case if the XML edited is not a resource file (e.g. the manifest file),
-          // or if it's within a file that is not a value file or an id-generating file (layouts and menus),
-          // such as editing the content of a drawable XML file.
-          ResourceFolderType folderType = IdeResourcesUtil.getFolderType(virtualFile);
-          if (folderType != null && FolderTypeRelationship.isIdGeneratingFolderType(folderType) &&
-              psiFile.getFileType() == XmlFileType.INSTANCE) {
-            // The only way the edit affected the set of resources was if the user added or removed an
-            // id attribute. Since these can be added redundantly we can't automatically remove the old
-            // value if you renamed one, so we'll need a full file scan.
-            // However, we only need to do this scan if the change appears to be related to ids; this can
-            // only happen if the attribute value is changed.
-            PsiElement parent = event.getParent();
-            PsiElement child = event.getChild();
-            if (parent instanceof XmlText || child instanceof XmlText || parent instanceof XmlComment || child instanceof XmlComment) {
-              return;
-            }
-            if (parent instanceof XmlElement && child instanceof XmlElement) {
-              if (event.getOldChild() == event.getNewChild()) {
-                // We're not getting accurate PSI information: we have to do a full file scan.
-                scheduleScan(virtualFile, folderType);
-=======
       TRACER.log(() -> "IncrementalUpdatePsiListener.childReplaced " + psiToVirtual(event.getFile()));
       try {
         PsiFile psiFile = event.getFile();
@@ -1720,7 +1439,6 @@
               PsiElement parent = event.getParent();
               PsiElement child = event.getChild();
               if (parent instanceof XmlText || child instanceof XmlText || parent instanceof XmlComment || child instanceof XmlComment) {
->>>>>>> cdc83e4e
                 return;
               }
               if (parent instanceof XmlElement && child instanceof XmlElement) {
@@ -1845,59 +1563,9 @@
                     }
                   }
 
-<<<<<<< HEAD
-                  scheduleScan(virtualFile, folderType);
-                  return;
-                }
-              }
-              // This is an XML change within an ID generating folder to something that it's not an ID. While we do not need
-              // to generate the ID, we need to notify that something relevant has changed.
-              // One example of this change would be an edit to a drawable.
-              setModificationCount(ourModificationCounter.incrementAndGet());
-              return;
-            }
-
-            // TODO: Handle adding/removing elements in layouts incrementally.
-
-            scheduleScan(virtualFile, folderType);
-          } else if (folderType == VALUES) {
-            // This is a folder that *may* contain XML files. Check if this is a relevant XML edit.
-            PsiElement parent = event.getParent();
-            if (parent instanceof XmlElement) {
-              // Editing within an XML file
-              // An edit in a comment can be ignored
-              // An edit in a text inside an element can be used to invalidate the ResourceValue of an element
-              //    (need to search upwards since strings can have HTML content)
-              // An edit between elements can be ignored
-              // An edit to an attribute name (not the attribute value for the attribute named "name"...) can
-              //     sometimes be ignored (if you edit type or name, consider what to do)
-              // An edit of an attribute value can affect the name of type so update item
-              // An edit of other parts; for example typing in a new <string> item character by character.
-              // etc.
-
-              if (parent instanceof XmlComment) {
-                // Nothing to do
-                return;
-              }
-
-              // See if you just removed an item inside a <style> or <array> or <declare-styleable> etc.
-              if (parent instanceof XmlTag) {
-                XmlTag parentTag = (XmlTag)parent;
-                if (getResourceTypeForResourceTag(parentTag) != null) {
-                  if (convertToPsiIfNeeded(psiFile, folderType)) {
-                    return;
-                  }
-                  // Yes just invalidate the corresponding cached value
-                  ResourceItem resourceItem = findValueResourceItem(parentTag, psiFile);
-                  if (resourceItem instanceof PsiResourceItem) {
-                    if (((PsiResourceItem)resourceItem).recomputeValue()) {
-                      setModificationCount(ourModificationCounter.incrementAndGet());
-                    }
-=======
                   if (parentTag.getName().equals(TAG_RESOURCES)
                       && event.getOldChild() instanceof XmlText
                       && event.getNewChild() instanceof XmlText) {
->>>>>>> cdc83e4e
                     return;
                   }
                 }
@@ -2005,17 +1673,6 @@
                 }
               }
 
-<<<<<<< HEAD
-            // Fall through: We were not able to directly manipulate the repository to accommodate
-            // the edit, so re-scan the whole value file instead.
-            scheduleScan(virtualFile, folderType);
-          } else if (folderType == COLOR) {
-            PsiElement parent = event.getParent();
-            if (parent instanceof XmlElement) {
-              if (parent instanceof XmlComment) {
-                return; // Nothing to do.
-              }
-=======
               // Fall through: We were not able to directly manipulate the repository to accommodate
               // the edit, so re-scan the whole value file instead.
               scheduleScan(virtualFile, folderType);
@@ -2026,7 +1683,6 @@
                 if (parent instanceof XmlComment) {
                   return; // Nothing to do.
                 }
->>>>>>> cdc83e4e
 
                 if (parent instanceof XmlAttributeValue) {
                   PsiElement attribute = parent.getParent();
@@ -2231,10 +1887,7 @@
   }
 
   void onFileCreated(@NotNull VirtualFile file) {
-<<<<<<< HEAD
-=======
     TRACER.log(() -> "ResourceFolderRepository.onFileCreated " + file);
->>>>>>> cdc83e4e
     scheduleScan(file);
   }
 
