--- conflicted
+++ resolved
@@ -16,7 +16,6 @@
 package com.android.tools.idea.res
 
 import com.android.builder.model.AaptOptions
-import com.android.tools.idea.namespacing
 import com.android.tools.idea.projectsystem.PROJECT_SYSTEM_SYNC_TOPIC
 import com.android.tools.idea.projectsystem.ProjectSystemSyncManager
 import com.android.tools.idea.util.androidFacet
@@ -30,11 +29,7 @@
  * When namespaces are not used at all, some project-wide functionality may be simplified, e.g. "find usages" doesn't have to look for
  * usages of fields from two R classes (namespaced and non-namespaced). This is mostly to simplify UI, not gain performance.
  */
-<<<<<<< HEAD
 class ProjectNamespacingStatusService(private val project: Project) {
-=======
-class ProjectNamespacingStatusService(val project: Project) {
->>>>>>> 640ce73c
   @Volatile
   var namespacesUsed = checkNamespacesUsed()
     private set
