/*
 * Copyright (C) 2016 The Android Open Source Project
 *
 * Licensed under the Apache License, Version 2.0 (the "License");
 * you may not use this file except in compliance with the License.
 * You may obtain a copy of the License at
 *
 *      http://www.apache.org/licenses/LICENSE-2.0
 *
 * Unless required by applicable law or agreed to in writing, software
 * distributed under the License is distributed on an "AS IS" BASIS,
 * WITHOUT WARRANTIES OR CONDITIONS OF ANY KIND, either express or implied.
 * See the License for the specific language governing permissions and
 * limitations under the License.
 */
package com.android.tools.idea.res;

import com.android.ide.common.rendering.api.ResourceNamespace;
import com.android.ide.common.resources.SingleNamespaceResourceRepository;
import com.android.resources.ResourceType;
import com.google.common.annotations.VisibleForTesting;
import com.google.common.base.MoreObjects;
import com.google.common.collect.ImmutableList;
import com.intellij.openapi.application.ApplicationManager;
import com.intellij.openapi.util.Disposer;
import com.intellij.openapi.vfs.VirtualFile;
import com.intellij.util.containers.ContainerUtil;
import java.util.ArrayList;
import java.util.Collection;
import java.util.Collections;
import java.util.HashMap;
import java.util.HashSet;
import java.util.List;
import java.util.Map;
import java.util.Set;
import org.jetbrains.android.facet.AndroidFacet;
import org.jetbrains.android.facet.IdeaSourceProvider;
import org.jetbrains.android.facet.ResourceFolderManager;
import org.jetbrains.android.facet.ResourceFolderManager.ResourceFolderListener;
import org.jetbrains.annotations.NotNull;
import org.jetbrains.annotations.Nullable;

/**
 * @see ResourceRepositoryManager#getModuleResources()
 */
final class ModuleResourceRepository extends MultiResourceRepository implements SingleNamespaceResourceRepository {
  @NotNull private final AndroidFacet myFacet;
  @NotNull private final ResourceNamespace myNamespace;
  @NotNull private final SourceSet mySourceSet;
  @NotNull private final ResourceFolderRegistry myRegistry;

  private enum SourceSet { MAIN, TEST }

  /**
   * Creates a new resource repository for the given module, <b>not</b> including its dependent modules.
   *
<<<<<<< HEAD
   * <p>The returned repository needs to be registered with a {@link com.intellij.openapi.Disposable} parent.
=======
   * <p>The returned repository is registered as root disposable, and needs to be re-registered with a
   * {@link com.intellij.openapi.Disposable} parent. Caller is responsible for proper disposing of the returned object.
>>>>>>> 12e77d2e
   *
   * @param facet the facet for the module
   * @param namespace the namespace for the repository
   * @return the resource repository
   */
  @NotNull
  static LocalResourceRepository forMainResources(@NotNull AndroidFacet facet, @NotNull ResourceNamespace namespace) {
    ResourceFolderRegistry resourceFolderRegistry = ResourceFolderRegistry.getInstance(facet.getModule().getProject());
    ResourceFolderManager folderManager = ResourceFolderManager.getInstance(facet);

    if (!facet.requiresAndroidModel()) {
      // Always just a single resource folder: simple.
      VirtualFile primaryResourceDir = ContainerUtil.getFirstItem(folderManager.getFolders(), null);
      if (primaryResourceDir == null) {
        return new EmptyRepository(namespace);
      }
      return new ModuleResourceRepository(facet,
                                          namespace,
                                          Collections.singletonList(resourceFolderRegistry.get(facet, primaryResourceDir)),
                                          SourceSet.MAIN);
    }

    List<VirtualFile> resourceDirectories = folderManager.getFolders();

<<<<<<< HEAD
    DynamicValueResourceRepository dynamicResources = DynamicValueResourceRepository.create(facet, namespace);
=======
    DynamicResourceValueRepository dynamicResources = DynamicResourceValueRepository.create(facet, namespace);
>>>>>>> 12e77d2e
    ModuleResourceRepository moduleRepository;

    try {
      List<LocalResourceRepository> childRepositories = new ArrayList<>(1 + resourceDirectories.size());
      childRepositories.add(dynamicResources);
      addRepositoriesInReverseOverlayOrder(resourceDirectories, childRepositories, facet, resourceFolderRegistry);
      moduleRepository = new ModuleResourceRepository(facet, namespace, childRepositories, SourceSet.MAIN);
    }
    catch (Throwable t) {
      Disposer.dispose(dynamicResources);
      throw t;
    }

    Disposer.register(moduleRepository, dynamicResources);
    return moduleRepository;
  }

  /**
   * Creates a new resource repository for the given module, <b>not</b> including its dependent modules.
   *
<<<<<<< HEAD
   * <p>The returned repository needs to be registered with a {@link com.intellij.openapi.Disposable} parent.
=======
   * <p>The returned repository is registered as root disposable, and needs to be re-registered with a
   * {@link com.intellij.openapi.Disposable} parent. Caller is responsible for proper disposing of the returned object.
>>>>>>> 12e77d2e
   *
   * @param facet the facet for the module
   * @param namespace the namespace for the repository
   * @return the resource repository
   */
  @NotNull
  static LocalResourceRepository forTestResources(@NotNull AndroidFacet facet, @NotNull ResourceNamespace namespace) {
    ResourceFolderRegistry resourceFolderRegistry = ResourceFolderRegistry.getInstance(facet.getModule().getProject());
    ResourceFolderManager folderManager = ResourceFolderManager.getInstance(facet);

    if (!facet.requiresAndroidModel()) {
      // No test resources in legacy projects.
      return new EmptyRepository(namespace);
    }

    List<VirtualFile> resourceDirectories = folderManager.getTestFolders();
    List<LocalResourceRepository> childRepositories = new ArrayList<>(resourceDirectories.size());
    addRepositoriesInReverseOverlayOrder(resourceDirectories, childRepositories, facet, resourceFolderRegistry);

    return new ModuleResourceRepository(facet, namespace, childRepositories, SourceSet.TEST);
  }

  /**
   * Inserts repositories for the given {@code resourceDirectories} into {@code childRepositories}, in the right order.
   *
   * <p>{@code resourceDirectories} is assumed to be in the order returned from
   * {@link IdeaSourceProvider#getCurrentSourceProviders(AndroidFacet)}, which is the inverse of what we need. The code in
   * {@link MultiResourceRepository#getMap(ResourceNamespace, ResourceType, boolean)} gives priority to child repositories which are earlier
   * in the list, so after creating repositories for every folder, we add them in reverse to the list.
   *
   * @param resourceDirectories directories for which repositories should be constructed
   * @param childRepositories the list of repositories to which new repositories will be added
   * @param facet {@link AndroidFacet} that repositories will correspond to
   * @param resourceFolderRegistry {@link ResourceFolderRegistry} used to construct the repositories
   */
  private static void addRepositoriesInReverseOverlayOrder(@NotNull List<VirtualFile> resourceDirectories,
                                                           @NotNull List<LocalResourceRepository> childRepositories,
                                                           @NotNull AndroidFacet facet,
                                                           @NotNull ResourceFolderRegistry resourceFolderRegistry) {
    for (int i = resourceDirectories.size(); --i >= 0;) {
      VirtualFile resourceDirectory = resourceDirectories.get(i);
      ResourceFolderRepository repository = resourceFolderRegistry.get(facet, resourceDirectory);
      childRepositories.add(repository);
    }
  }

  private ModuleResourceRepository(@NotNull AndroidFacet facet,
                                   @NotNull ResourceNamespace namespace,
                                   @NotNull List<? extends LocalResourceRepository> delegates,
                                   @NotNull SourceSet sourceSet) {
    super(facet.getModule().getName());
    myFacet = facet;
    myNamespace = namespace;
    mySourceSet = sourceSet;
    myRegistry = ResourceFolderRegistry.getInstance(facet.getModule().getProject());

<<<<<<< HEAD
    setChildren(delegates, ImmutableList.of(), ImmutableList.of());
=======
    setChildren(delegates, ImmutableList.of());
>>>>>>> 12e77d2e

    ResourceFolderListener resourceFolderListener = new ResourceFolderListener() {
      @Override
      public void mainResourceFoldersChanged(@NotNull AndroidFacet facet,
                                             @NotNull List<? extends VirtualFile> folders,
                                             @NotNull Collection<? extends VirtualFile> added,
                                             @NotNull Collection<? extends VirtualFile> removed) {
        if (mySourceSet == SourceSet.MAIN) {
          updateRoots(folders);
        }
      }

      @Override
      public void testResourceFoldersChanged(@NotNull AndroidFacet facet,
                                             @NotNull List<? extends VirtualFile> folders,
                                             @NotNull Collection<? extends VirtualFile> added,
                                             @NotNull Collection<? extends VirtualFile> removed) {
        if (mySourceSet == SourceSet.TEST) {
          updateRoots(folders);
        }
      }
    };
<<<<<<< HEAD
=======
    // Note that ".connect(this)" will register "this" as root disposable if it has not been registered yet
>>>>>>> 12e77d2e
    myFacet.getModule().getMessageBus().connect(this).subscribe(ResourceFolderManager.TOPIC, resourceFolderListener);
  }

  @VisibleForTesting
  void updateRoots(List<? extends VirtualFile> resourceDirectories) {
    // Non-folder repositories to put in front of the list.
    List<LocalResourceRepository> other = null;

    // Compute current roots.
    Map<VirtualFile, ResourceFolderRepository> map = new HashMap<>();
    ImmutableList<LocalResourceRepository> children = getLocalResources();
    for (LocalResourceRepository repository : children) {
      if (repository instanceof ResourceFolderRepository) {
        ResourceFolderRepository folderRepository = (ResourceFolderRepository)repository;
        VirtualFile resourceDir = folderRepository.getResourceDir();
        map.put(resourceDir, folderRepository);
      }
      else {
        assert repository instanceof DynamicValueResourceRepository;
        if (other == null) {
          other = new ArrayList<>();
        }
        other.add(repository);
      }
    }

    // Compute new resource directories (it's possible for just the order to differ, or
    // for resource dirs to have been added and/or removed).
    Set<VirtualFile> newDirs = new HashSet<>(resourceDirectories);
    List<LocalResourceRepository> resources = new ArrayList<>(newDirs.size() + (other != null ? other.size() : 0));
    if (other != null) {
      resources.addAll(other);
    }

    for (VirtualFile dir : resourceDirectories) {
      ResourceFolderRepository repository = map.get(dir);
      if (repository == null) {
        repository = myRegistry.get(myFacet, dir);
      }
      else {
        map.remove(dir);
      }
      resources.add(repository);
    }

    if (resources.equals(children)) {
      // Nothing changed (including order); nothing to do
      assert map.isEmpty(); // shouldn't have created any new ones
      return;
    }

    for (ResourceFolderRepository removed : map.values()) {
      removed.removeParent(this);
    }

<<<<<<< HEAD
    setChildren(resources, ImmutableList.of(), ImmutableList.of());
=======
    setChildren(resources, Collections.emptyList());
>>>>>>> 12e77d2e
  }

  @Override
  @NotNull
  public ResourceNamespace getNamespace() {
    return myNamespace;
  }

  @Override
  @Nullable
  public String getPackageName() {
    return ResourceRepositoryImplUtil.getPackageName(myNamespace, myFacet);
  }

  @Override
  public String toString() {
    return MoreObjects.toStringHelper(this)
      .addValue(mySourceSet)
      .toString();
  }

  @VisibleForTesting
  @NotNull
  public static ModuleResourceRepository createForTest(@NotNull AndroidFacet facet,
                                                       @NotNull Collection<VirtualFile> resourceDirectories,
                                                       @NotNull ResourceNamespace namespace,
                                                       @Nullable DynamicValueResourceRepository dynamicResourceValueRepository) {
    assert ApplicationManager.getApplication().isUnitTestMode();
    List<LocalResourceRepository> delegates =
        new ArrayList<>(resourceDirectories.size() + (dynamicResourceValueRepository == null ? 0 : 1));

    if (dynamicResourceValueRepository != null) {
      delegates.add(dynamicResourceValueRepository);
    }

    ResourceFolderRegistry resourceFolderRegistry = ResourceFolderRegistry.getInstance(facet.getModule().getProject());
    resourceDirectories.forEach(dir -> delegates.add(resourceFolderRegistry.get(facet, dir, namespace)));

    ModuleResourceRepository repository = new ModuleResourceRepository(facet, namespace, delegates, SourceSet.MAIN);
    Disposer.register(facet, repository);
    return repository;
  }
}<|MERGE_RESOLUTION|>--- conflicted
+++ resolved
@@ -54,12 +54,8 @@
   /**
    * Creates a new resource repository for the given module, <b>not</b> including its dependent modules.
    *
-<<<<<<< HEAD
-   * <p>The returned repository needs to be registered with a {@link com.intellij.openapi.Disposable} parent.
-=======
    * <p>The returned repository is registered as root disposable, and needs to be re-registered with a
    * {@link com.intellij.openapi.Disposable} parent. Caller is responsible for proper disposing of the returned object.
->>>>>>> 12e77d2e
    *
    * @param facet the facet for the module
    * @param namespace the namespace for the repository
@@ -84,11 +80,7 @@
 
     List<VirtualFile> resourceDirectories = folderManager.getFolders();
 
-<<<<<<< HEAD
     DynamicValueResourceRepository dynamicResources = DynamicValueResourceRepository.create(facet, namespace);
-=======
-    DynamicResourceValueRepository dynamicResources = DynamicResourceValueRepository.create(facet, namespace);
->>>>>>> 12e77d2e
     ModuleResourceRepository moduleRepository;
 
     try {
@@ -109,12 +101,8 @@
   /**
    * Creates a new resource repository for the given module, <b>not</b> including its dependent modules.
    *
-<<<<<<< HEAD
-   * <p>The returned repository needs to be registered with a {@link com.intellij.openapi.Disposable} parent.
-=======
    * <p>The returned repository is registered as root disposable, and needs to be re-registered with a
    * {@link com.intellij.openapi.Disposable} parent. Caller is responsible for proper disposing of the returned object.
->>>>>>> 12e77d2e
    *
    * @param facet the facet for the module
    * @param namespace the namespace for the repository
@@ -171,11 +159,7 @@
     mySourceSet = sourceSet;
     myRegistry = ResourceFolderRegistry.getInstance(facet.getModule().getProject());
 
-<<<<<<< HEAD
     setChildren(delegates, ImmutableList.of(), ImmutableList.of());
-=======
-    setChildren(delegates, ImmutableList.of());
->>>>>>> 12e77d2e
 
     ResourceFolderListener resourceFolderListener = new ResourceFolderListener() {
       @Override
@@ -198,10 +182,7 @@
         }
       }
     };
-<<<<<<< HEAD
-=======
     // Note that ".connect(this)" will register "this" as root disposable if it has not been registered yet
->>>>>>> 12e77d2e
     myFacet.getModule().getMessageBus().connect(this).subscribe(ResourceFolderManager.TOPIC, resourceFolderListener);
   }
 
@@ -257,11 +238,7 @@
       removed.removeParent(this);
     }
 
-<<<<<<< HEAD
     setChildren(resources, ImmutableList.of(), ImmutableList.of());
-=======
-    setChildren(resources, Collections.emptyList());
->>>>>>> 12e77d2e
   }
 
   @Override
