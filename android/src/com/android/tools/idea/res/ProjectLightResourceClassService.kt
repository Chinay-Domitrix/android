/*
 * Copyright (C) 2018 The Android Open Source Project
 *
 * Licensed under the Apache License, Version 2.0 (the "License");
 * you may not use this file except in compliance with the License.
 * You may obtain a copy of the License at
 *
 *      http://www.apache.org/licenses/LICENSE-2.0
 *
 * Unless required by applicable law or agreed to in writing, software
 * distributed under the License is distributed on an "AS IS" BASIS,
 * WITHOUT WARRANTIES OR CONDITIONS OF ANY KIND, either express or implied.
 * See the License for the specific language governing permissions and
 * limitations under the License.
 */
package com.android.tools.idea.res

import com.android.builder.model.AaptOptions
import com.android.ide.common.rendering.api.ResourceNamespace
import com.android.ide.common.resources.AndroidManifestPackageNameUtils
import com.android.projectmodel.ExternalLibrary
import com.android.tools.idea.findAllLibrariesWithResources
import com.android.tools.idea.findDependenciesWithResources
import com.android.tools.idea.projectsystem.LightResourceClassService
import com.android.tools.idea.projectsystem.getModuleSystem
import com.android.tools.idea.res.ModuleRClass.SourceSet
import com.android.tools.idea.res.ModuleRClass.Transitivity
import com.android.tools.idea.util.androidFacet
import com.android.utils.concurrency.getAndUnwrap
import com.android.utils.concurrency.retainAll
import com.google.common.cache.Cache
import com.google.common.cache.CacheBuilder
import com.google.common.collect.Multimap
import com.google.common.collect.Multimaps
import com.intellij.ProjectTopics
import com.intellij.facet.ProjectFacetManager
import com.intellij.openapi.components.ServiceManager
import com.intellij.openapi.components.service
import com.intellij.openapi.module.Module
import com.intellij.openapi.module.ModuleUtilCore
import com.intellij.openapi.project.Project
import com.intellij.openapi.roots.ModuleRootEvent
import com.intellij.openapi.roots.ModuleRootListener
import com.intellij.openapi.roots.ProjectRootManager
import com.intellij.openapi.roots.libraries.Library
import com.intellij.openapi.roots.libraries.LibraryTable
import com.intellij.openapi.roots.libraries.LibraryTablesRegistrar
import com.intellij.psi.PsiClass
import com.intellij.psi.PsiManager
import com.intellij.psi.PsiPackage
import com.intellij.psi.search.GlobalSearchScope
import com.intellij.psi.search.PsiSearchScopeUtil
import com.intellij.psi.util.CachedValue
import com.intellij.psi.util.CachedValueProvider
import com.intellij.psi.util.CachedValuesManager
import org.jetbrains.android.augment.AndroidLightField.FieldModifier
import org.jetbrains.android.dom.manifest.getPackageName
import org.jetbrains.android.dom.manifest.getTestPackageName
import org.jetbrains.android.facet.AndroidFacet
import org.jetbrains.android.util.AndroidUtils
import java.io.IOException

private data class ResourceClasses(
  val namespaced: PsiClass?,
  val nonNamespaced: PsiClass?,
  val testNamespaced: PsiClass?,
  val testNonNamespaced: PsiClass?
) {
  val all = sequenceOf(namespaced, nonNamespaced, testNamespaced, testNonNamespaced)

  companion object {
    val Empty = ResourceClasses(null, null, null, null)
  }
}

/**
 * A [LightResourceClassService] that provides R classes for local modules by finding manifests of all Android modules in the project.
 */
class ProjectLightResourceClassService(private val project: Project) : LightResourceClassService {
  companion object {
    @JvmStatic
    fun getInstance(project: Project) = ServiceManager.getService(project, ProjectLightResourceClassService::class.java)!!
  }

  /** Cache of AAR package names. */
  private val aarPackageNamesCache: Cache<ExternalLibrary, String> = CacheBuilder.newBuilder().build()

  /** Cache of created classes for a given AAR. */
  private val aarClassesCache: Cache<ExternalLibrary, ResourceClasses> = CacheBuilder.newBuilder().build()

  /** Cache of created classes for a given AAR. */
  private val moduleClassesCache: Cache<AndroidFacet, ResourceClasses> = CacheBuilder.newBuilder().weakKeys().build()

  /**
   * [Multimap] of all [ExternalLibrary] dependencies in the project, indexed by their package name (read from Manifest).
   */
  private var aarsByPackage: CachedValue<Multimap<String, ExternalLibrary>>

  init {
    aarsByPackage = CachedValuesManager.getManager(project).createCachedValue({
      CachedValueProvider.Result<Multimap<String, ExternalLibrary>>(
        Multimaps.index(findAllLibrariesWithResources(project).values) { getAarPackageName(it!!) },
        ProjectRootManager.getInstance(project)
      )
    }, false)

    // Currently findAllLibrariesWithResources creates new (equal) instances of ExternalLibrary every time it's called, so we have to keep
    // hard references to ExternalLibrary keys, otherwise the entries will be collected.
    project.messageBus.connect().subscribe(ProjectTopics.PROJECT_ROOTS, object: ModuleRootListener {
      override fun rootsChanged(event: ModuleRootEvent) {
        val aars = aarsByPackage.value.values()
        aarPackageNamesCache.retainAll(aars)
      }
    })

    // Light classes for AARs store a reference to the Library in UserData. These Library instances can become stale during sync, which
    // confuses Kotlin (consumer of the information in UserData). Invalidate the AAR R classes cache when the library table changes.
    LibraryTablesRegistrar.getInstance().getLibraryTable(project).addListener(object : LibraryTable.Listener {
      override fun afterLibraryAdded(newLibrary: Library) = aarClassesCache.invalidateAll()
      override fun afterLibraryRenamed(library: Library, oldName: String?) = aarClassesCache.invalidateAll()
      override fun afterLibraryRemoved(library: Library) = aarClassesCache.invalidateAll()
    })
  }

  override fun getLightRClasses(qualifiedName: String, scope: GlobalSearchScope): List<PsiClass> {
    val packageName = qualifiedName.dropLast(2)
    return (getModuleRClasses(packageName) + getAarRClasses(packageName))
      .flatMap { classes -> classes.all }
      .filterNotNull()
      .filter { it.qualifiedName == qualifiedName && PsiSearchScopeUtil.isInScope(scope, it) }
      .toList()
  }

  override fun getLightRClassesAccessibleFromModule(module: Module, includeTestClasses: Boolean): Collection<PsiClass> {
    val namespacing = ResourceRepositoryManager.getInstance(module)?.namespacing ?: return emptySet()
    val androidFacet = module.androidFacet ?: return emptySet()

    val result = mutableListOf<ResourceClasses>()

    result.add(getModuleRClasses(androidFacet))

    for (dependency in AndroidUtils.getAllAndroidDependencies(module, false)) {
      result.add(getModuleRClasses(dependency))
    }

    for (aarLibrary in findDependenciesWithResources(module).values) {
      result.add(getAarRClasses(aarLibrary))
    }

    return result.flatMap { resourceClasses ->
      when (namespacing) {
        AaptOptions.Namespacing.REQUIRED -> {
          if (includeTestClasses) {
            listOf(resourceClasses.namespaced, resourceClasses.testNamespaced)
          }
          else {
            listOf(resourceClasses.namespaced)
          }
        }
        AaptOptions.Namespacing.DISABLED -> {
          if (includeTestClasses) {
            listOf(resourceClasses.nonNamespaced, resourceClasses.testNonNamespaced)
          }
          else {
            listOf(resourceClasses.nonNamespaced)
          }
        }
      }
    }.filterNotNull()
  }

  override fun getLightRClassesContainingModuleResources(module: Module): Collection<PsiClass> {
    val facet = module.androidFacet ?: return emptySet()
    val result = mutableSetOf<PsiClass>()

    if (ProjectNamespacingStatusService.getInstance(module.project).namespacesUsed) {
      // The namespaced class of the module itself:
      getModuleRClasses(facet).namespaced?.let(result::add)
    }

    // Non-namespaced classes of this module and all that depend on it:
    val modules = HashSet<Module>().also { ModuleUtilCore.collectModulesDependsOn(module, it) }
    modules.asSequence()
      .mapNotNull { it.androidFacet }
      .mapNotNull { getModuleRClasses(it).nonNamespaced }
      .forEach { result += it }

    return result
  }

  private fun getModuleRClasses(packageName: String): Sequence<ResourceClasses> {
    return findAndroidFacetsWithPackageName(packageName).asSequence().map(::getModuleRClasses)
  }

  private fun getModuleRClasses(facet: AndroidFacet): ResourceClasses {
    return moduleClassesCache.getAndUnwrap(facet) {
      val psiManager = PsiManager.getInstance(project)
      // TODO: get this from the model
      val modifier = if (facet.configuration.isLibraryProject) FieldModifier.NON_FINAL else FieldModifier.FINAL
<<<<<<< HEAD
=======
      val transitivity = if (facet.module.getModuleSystem().isRClassTransitive) Transitivity.TRANSITIVE else Transitivity.NON_TRANSITIVE

>>>>>>> c50c8b87
      ResourceClasses(
        nonNamespaced = ModuleRClass(facet, psiManager, SourceSet.MAIN, transitivity, modifier),
        testNonNamespaced = ModuleRClass(facet, psiManager, SourceSet.TEST, transitivity, modifier),
        namespaced = ModuleRClass(facet, psiManager, SourceSet.MAIN, Transitivity.NON_TRANSITIVE, modifier),
        testNamespaced = ModuleRClass(facet, psiManager, SourceSet.TEST, Transitivity.NON_TRANSITIVE, modifier)
      )
    }
  }

  private fun getAarRClasses(packageName: String): Sequence<ResourceClasses> {
    return aarsByPackage.value.get(packageName).asSequence().map { aarLibrary -> getAarRClasses(aarLibrary, packageName) }
  }

  private fun getAarRClasses(aarLibrary: ExternalLibrary, packageName: String = getAarPackageName(aarLibrary)): ResourceClasses {
    val ideaLibrary = findIdeaLibrary(aarLibrary) ?: return ResourceClasses.Empty

    // Build the classes from what is currently on disk. They may be null if the necessary files are not there, e.g. the res.apk file
    // is required to build the namespaced class.
    return aarClassesCache.getAndUnwrap(aarLibrary) {
      val psiManager = PsiManager.getInstance(project)
      ResourceClasses(
        namespaced = aarLibrary.resApkFile?.toFile()?.takeIf { it.exists() }?.let { resApk ->
          SmallAarRClass(
            psiManager,
            ideaLibrary,
            packageName,
            AarResourceRepositoryCache.instance.getProtoRepository(aarLibrary),
            ResourceNamespace.fromPackageName(packageName)
          )
        },
        nonNamespaced = aarLibrary.symbolFile?.toFile()?.takeIf { it.exists() }?.let { symbolFile ->
          TransitiveAarRClass(psiManager, ideaLibrary, packageName, symbolFile)
        },
        testNamespaced = null,
        testNonNamespaced = null
      )
    }
  }

  private fun findIdeaLibrary(modelLibrary: ExternalLibrary): Library? {
    // TODO(b/118485835): Store this mapping at sync time and use it here.
    return LibraryTablesRegistrar.getInstance()
      .getLibraryTable(project)
      .libraries
      .firstOrNull { it.name?.endsWith(modelLibrary.address) == true }
  }

  override fun findRClassPackage(packageName: String): PsiPackage? {
    return if (aarsByPackage.value.containsKey(packageName) || findAndroidFacetsWithPackageName(packageName).isNotEmpty()) {
      project.service<AndroidLightPackage.InstanceCache>().get(packageName)
    }
    else {
      null
    }
  }

  override fun getAllLightRClasses(): Collection<PsiClass> {
    val projectFacetManager = ProjectFacetManager.getInstance(project)
    val libraryClasses = findAllLibrariesWithResources(project).values.asSequence().map { getAarRClasses(it) }
    val moduleClasses = projectFacetManager.getFacets(AndroidFacet.ID).asSequence().map { getModuleRClasses(it) }

    return (libraryClasses + moduleClasses)
      .flatMap { it.all }
      .filterNotNull()
      .toList()
  }

  private fun findAndroidFacetsWithPackageName(packageName: String): List<AndroidFacet> {
    // TODO(b/110188226): cache this and figure out how to invalidate that cache.
    return ProjectFacetManager.getInstance(project).getFacets(AndroidFacet.ID).filter {
      getPackageName(it) == packageName || getTestPackageName(it) == packageName
    }
  }

  private fun getAarPackageName(aarLibrary: ExternalLibrary): String {
    val packageName = aarLibrary.packageName
    if (packageName != null) {
      return packageName
    }
    return aarPackageNamesCache.getAndUnwrap(aarLibrary) {
      val fromManifest = try {
        aarLibrary.manifestFile?.let(AndroidManifestPackageNameUtils::getPackageNameFromManifestFile) ?: ""
      }
      catch (e: IOException) {
        null
      }
      fromManifest ?: ""
    }
  }
}<|MERGE_RESOLUTION|>--- conflicted
+++ resolved
@@ -197,11 +197,8 @@
       val psiManager = PsiManager.getInstance(project)
       // TODO: get this from the model
       val modifier = if (facet.configuration.isLibraryProject) FieldModifier.NON_FINAL else FieldModifier.FINAL
-<<<<<<< HEAD
-=======
       val transitivity = if (facet.module.getModuleSystem().isRClassTransitive) Transitivity.TRANSITIVE else Transitivity.NON_TRANSITIVE
 
->>>>>>> c50c8b87
       ResourceClasses(
         nonNamespaced = ModuleRClass(facet, psiManager, SourceSet.MAIN, transitivity, modifier),
         testNonNamespaced = ModuleRClass(facet, psiManager, SourceSet.TEST, transitivity, modifier),
