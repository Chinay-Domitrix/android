--- conflicted
+++ resolved
@@ -43,7 +43,7 @@
 import java.io.ObjectOutputStream;
 import java.nio.file.Files;
 import java.nio.file.Path;
-<<<<<<< HEAD
+import java.util.ArrayList;
 import java.util.Arrays;
 import java.util.List;
 import java.util.Map;
@@ -52,9 +52,6 @@
 import org.jetbrains.android.util.AndroidResourceUtil;
 import org.jetbrains.annotations.NotNull;
 import org.jetbrains.annotations.Nullable;
-=======
-import java.util.*;
->>>>>>> 5e1369d6
 
 /**
  * Manages a local file cache for ResourceFolderRepository state, for faster project reload.
@@ -70,11 +67,11 @@
 
   private final File myRootDir;
 
-  public ResourceFolderRepositoryFileCacheImpl() {
+  ResourceFolderRepositoryFileCacheImpl() {
     myRootDir = new File(PathManager.getSystemPath(), CACHE_DIRECTORY);
   }
 
-  public ResourceFolderRepositoryFileCacheImpl(File rootDirParent) {
+  ResourceFolderRepositoryFileCacheImpl(File rootDirParent) {
     myRootDir = new File(rootDirParent, CACHE_DIRECTORY);
   }
 
@@ -254,7 +251,7 @@
 
     private static final int MAX_PROJECT_CACHES = 12;
 
-    public ManageLruProjectFilesTask(@NotNull Project project) {
+    ManageLruProjectFilesTask(@NotNull Project project) {
       myProject = project;
     }
 
@@ -382,7 +379,7 @@
   static class PruneTask extends DumbModeTask {
     @NotNull private final Project myProject;
 
-    public PruneTask(@NotNull Project project) {
+    PruneTask(@NotNull Project project) {
       myProject = project;
     }
 
