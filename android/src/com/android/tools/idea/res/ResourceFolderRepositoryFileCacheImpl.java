/*
 * Copyright (C) 2016 The Android Open Source Project
 *
 * Licensed under the Apache License, Version 2.0 (the "License");
 * you may not use this file except in compliance with the License.
 * You may obtain a copy of the License at
 *
 *      http://www.apache.org/licenses/LICENSE-2.0
 *
 * Unless required by applicable law or agreed to in writing, software
 * distributed under the License is distributed on an "AS IS" BASIS,
 * WITHOUT WARRANTIES OR CONDITIONS OF ANY KIND, either express or implied.
 * See the License for the specific language governing permissions and
 * limitations under the License.
 */
package com.android.tools.idea.res;

import static com.android.tools.idea.res.AndroidPluginVersion.getAndroidPluginVersion;

import com.google.common.annotations.VisibleForTesting;
import com.google.common.base.Preconditions;
import com.intellij.facet.ProjectFacetManager;
import com.intellij.ide.caches.CachesInvalidator;
import com.intellij.openapi.application.ApplicationManager;
import com.intellij.openapi.application.PathManager;
import com.intellij.openapi.diagnostic.Logger;
import com.intellij.openapi.progress.ProgressIndicator;
import com.intellij.openapi.project.DumbModeTask;
import com.intellij.openapi.project.Project;
import com.intellij.openapi.project.ProjectUtil;
import com.intellij.openapi.startup.StartupActivity;
import com.intellij.openapi.util.io.FileUtil;
import com.intellij.openapi.vfs.VirtualFile;
import java.io.IOException;
import java.nio.file.Files;
import java.nio.file.LinkOption;
import java.nio.file.NoSuchFileException;
import java.nio.file.Path;
import java.nio.file.Paths;
import java.util.ArrayList;
import java.util.HashSet;
import java.util.List;
import java.util.Map;
import java.util.Set;
import java.util.concurrent.Executor;
import java.util.stream.Collectors;
import java.util.stream.Stream;
import org.jetbrains.android.facet.AndroidFacet;
import org.jetbrains.annotations.NotNull;
import org.jetbrains.annotations.Nullable;

/**
 * Manages a local file cache for ResourceFolderRepository state, for faster project reload.
 */
class ResourceFolderRepositoryFileCacheImpl implements ResourceFolderRepositoryFileCache {
  private static final String CACHE_DIRECTORY = "caches/project_resources";
  private static final String INVALIDATION_MARKER_FILE = "invalidated.txt";

  @NotNull private final Path myRootDir;

  ResourceFolderRepositoryFileCacheImpl() {
    myRootDir = Paths.get(PathManager.getSystemPath()).resolve(CACHE_DIRECTORY);
  }

  ResourceFolderRepositoryFileCacheImpl(@NotNull Path rootDirParent) {
    myRootDir = rootDirParent.resolve(CACHE_DIRECTORY);
  }

  private static Logger getLogger() {
    return Logger.getInstance(ResourceFolderRepositoryFileCacheImpl.class);
  }

  @Override
  @Nullable
  public ResourceFolderRepositoryCachingData getCachingData(
      @NotNull Project project, @NotNull VirtualFile resourceDir, @Nullable Executor cacheCreationExecutor) {
    String codeVersion = getAndroidPluginVersion();
    if (codeVersion == null) {
      return null;
    }

    Path cacheFile = getCacheFile(project, resourceDir);
    if (cacheFile == null) {
      return null;
    }
    return new ResourceFolderRepositoryCachingData(cacheFile, isValid(), codeVersion, cacheCreationExecutor);
  }

  @Override
  public void createDirForProject(@NotNull Project project) throws IOException {
    Path dir = getProjectDir(project);
    if (dir == null) {
      throw new IOException();
    }
    FileUtil.ensureExists(dir.toFile());
  }

  @Nullable
  private Path getCacheFile(@NotNull Project project, @NotNull VirtualFile resourceDir) {
    // If directory is dirty, we cannot use the cache yet.
    if (!isValid()) {
      return null;
    }
    // Make up filename with hash codes. Try to tolerate hash collisions:
    // The cache file contents will list the original resourceDir as data source, so a potential
    // hash collision will be detected during loading and the cache file will be ignored.
    Path projectComponent = getProjectDir(project);
    if (projectComponent == null) {
      return null;
    }
    String dirComponent =
        FileUtil.sanitizeFileName(resourceDir.getParent().getName()) + '_' + Integer.toHexString(resourceDir.hashCode()) + ".dat";
    return projectComponent.resolve(dirComponent);
  }

  @VisibleForTesting
  @Nullable
  Path getRootDir() {
    if (!Files.isDirectory(myRootDir, LinkOption.NOFOLLOW_LINKS)) {
      try {
        Files.createDirectories(myRootDir);
      }
      catch (IOException e) {
        getLogger().error("Failed to create cache root directory " + myRootDir, e);
        return null;
      }
    }
    return myRootDir;
  }

  /**
   * Returns the parent directory where caches for a given project is stored.
   * Doesn't matter if the cache is invalidated.
   *
   * @return the project cache dir, or null on IO exceptions
   */
  @VisibleForTesting
  @Nullable
  Path getProjectDir(@NotNull Project project) {
    Path rootDir = getRootDir();
    if (rootDir == null) {
      return null;
    }
    return ProjectUtil.getProjectCachePath(project, rootDir);
  }

  @Override
  public void invalidate() {
    if (!isValid()) {
      return;
    }
    Path rootDir = getRootDir();
    if (rootDir == null) {
      return;
    }
    Path stampFile = rootDir.resolve(INVALIDATION_MARKER_FILE);
    try {
      Files.createFile(stampFile);
    }
    catch (IOException e) {
      getLogger().error("Failed to write cache invalidating stamp file " + stampFile, e);
    }
  }

  /**
   * Deletes the cache files from disk, clearing the invalidation stamp.
   */
  @VisibleForTesting
  void clear() {
    Path rootDir = getRootDir();
    if (rootDir == null) {
      return;
    }
    // First delete all the subdirectories but leave the invalidation marker intact.
    boolean[] errorDeletingDirectories = new boolean[1];
    try (Stream<Path> stream = Files.list(rootDir)) {
      stream.forEach(subCache -> {
        if (!subCache.getFileName().toString().equals(INVALIDATION_MARKER_FILE)) {
          try {
            FileUtil.delete(subCache);
          }
          catch (IOException e) {
            getLogger().error("Failed to delete " + subCache + " directory", e);
            errorDeletingDirectories[0] = true;
          }
        }
      });
    }
    catch (IOException ignored) {
    }

    if (!errorDeletingDirectories[0]) {
      // Finally, delete the invalidation marker file.
      Path invalidationMarker = rootDir.resolve(INVALIDATION_MARKER_FILE);
      try {
        FileUtil.delete(invalidationMarker);
      }
      catch (IOException e) {
        getLogger().error("Failed to delete " + invalidationMarker + " file", e);
      }
    }
  }

  /**
   * Checks if the cache is valid (not invalidated).
   */
  @VisibleForTesting
  boolean isValid() {
    Path rootDir = getRootDir();
    if (rootDir == null) {
      return false;
    }
    Path stampFile = rootDir.resolve(INVALIDATION_MARKER_FILE);
    return Files.notExists(stampFile);
  }

  /**
   * A task that manages and tracks the LRU state of resource repository file caches across projects.
   * - It deletes the cache if marked invalid (or version is unexpectedly different).
   * - When a project opens, it will place the project in the front of the LRU queue, and delete
   * caches for projects that have been bumped out of the queue. This helps limit the storage
   * used to be up to only N projects at a time.
   */
  static final class ManageLruProjectFilesTask extends DumbModeTask {
    @NotNull private final Project myProject;

    private final static Object PROJECT_LRU_LOCK = new Object();
    private static final String LRU_FILE = "project_lru_list.txt";

    private static final int MAX_PROJECT_CACHES = 12;

    ManageLruProjectFilesTask(@NotNull Project project) {
      myProject = project;
    }

    @Nullable
    @Override
    public DumbModeTask tryMergeWith(@NotNull DumbModeTask taskFromQueue) {
      if (taskFromQueue instanceof ManageLruProjectFilesTask && ((ManageLruProjectFilesTask)taskFromQueue).myProject.equals(myProject)) {
        return this;
      }
      return null;
    }

    @Override
    public @Nullable DumbModeTask tryMergeWith(@NotNull DumbModeTask taskFromQueue) {
      if (taskFromQueue instanceof ManageLruProjectFilesTask && ((ManageLruProjectFilesTask)taskFromQueue).myProject.equals(myProject)) {
        return this;
      }
      return null;
    }

    @Override
    public void performInDumbMode(@NotNull ProgressIndicator indicator) {
      if (myProject.isDisposed()) {
        return;
      }
      maintainLruCache(MAX_PROJECT_CACHES);
    }

    @VisibleForTesting
    void maintainLruCache(int maxProjectCaches) {
      assert maxProjectCaches > 0;
      ResourceFolderRepositoryFileCacheImpl cache = getCache();
      Path cacheRootDir = cache.getRootDir();
      if (cacheRootDir == null) {
        return;
      }
      // If invalid, clear the whole cache directory (including any invalidation stamps).
      if (!cache.isValid()) {
        cache.clear();
        return;
      }

      synchronized (PROJECT_LRU_LOCK) {
        try {
          List<String> projectsList = loadListOfProjectCaches(cacheRootDir);
          List<String> projectsToRemove = updateLruList(myProject, projectsList, maxProjectCaches);
          pruneOldProjects(cacheRootDir, projectsToRemove);
          writeListOfProjectCaches(cacheRootDir, projectsList);
        }
        catch (IOException e) {
          getLogger().error("Failed to maintain projects LRU cache for dir " + cacheRootDir, e);
        }
      }
    }

    @VisibleForTesting
    @NotNull
    static List<String> loadListOfProjectCaches(@NotNull Path cacheRootDir) throws IOException {
      Path lruFile = cacheRootDir.resolve(LRU_FILE);
      try {
        return Files.readAllLines(lruFile).stream().map(String::trim).filter(s -> !s.isEmpty()).collect(Collectors.toList());
      }
      catch (NoSuchFileException e) {
        return new ArrayList<>();
      }
    }

    @VisibleForTesting
    static void writeListOfProjectCaches(@NotNull Path cacheRootDir, @NotNull List<String> projectsList) throws IOException {
      Path lruFile = cacheRootDir.resolve(LRU_FILE);
      Files.write(lruFile, projectsList);
    }

    @VisibleForTesting
    static List<String> updateLruList(@NotNull Project currentProject, @NotNull List<String> projectsList, int maxProjectCaches) {
      List<String> projectsToRemove = new ArrayList<>();
      Path currentProjectPath = getCache().getProjectDir(currentProject);
      if (currentProjectPath == null) {
        return projectsToRemove;
      }

      String currentProjectDir = currentProjectPath.getFileName().toString();
      projectsList.remove(currentProjectDir);
      projectsList.add(0, currentProjectDir);
      for (int i = projectsList.size(); --i >= maxProjectCaches;) {
        projectsToRemove.add(projectsList.remove(i));
      }
      return projectsToRemove;
    }

    private static void pruneOldProjects(@NotNull Path cacheRootDir, @NotNull List<String> childNames) {
      // Only attempt to remove directories that are subdirectories of the root.
      for (String child : childNames) {
        Preconditions.checkArgument(!child.isEmpty());
        Path path = cacheRootDir.resolve(child);
        if (!FileUtil.delete(path.toFile())) {
          if (Files.exists(path)) {
            getLogger().error("Failed to prune directory " + path);
          }
        }
      }
    }
  }

  @NotNull
  private static ResourceFolderRepositoryFileCacheImpl getCache() {
    return (ResourceFolderRepositoryFileCacheImpl)ResourceFolderRepositoryFileCacheService.get();
  }

  /**
   * Task that prunes unused resource directory caches within a given Project (which may come about
   * e.g., if one has moved a resource directory from one module to another).
   */
  static final class PruneTask extends DumbModeTask {
    @NotNull private final Project myProject;

    PruneTask(@NotNull Project project) {
      myProject = project;
    }

    @Override
    public void performInDumbMode(@NotNull ProgressIndicator indicator) {
      if (myProject.isDisposed()) {
        return;
      }

      ResourceFolderRepositoryFileCacheImpl cache = getCache();
      Path projectCacheBase = cache.getProjectDir(myProject);
      if (projectCacheBase == null || !Files.exists(projectCacheBase)) {
        return;
      }
      List<AndroidFacet> facets = ProjectFacetManager.getInstance(myProject).getFacets(AndroidFacet.ID);
      Map<VirtualFile, AndroidFacet> resDirectories = IdeResourcesUtil.getResourceDirectoriesForFacets(facets);
      Set<Path> usedCacheDirectories = new HashSet<>();
      for (VirtualFile resourceDir : resDirectories.keySet()) {
        Path dir = cache.getCacheFile(myProject, resourceDir);
        if (dir != null) {
          usedCacheDirectories.add(dir);
        }
      }
      try (Stream<Path> stream = Files.list(projectCacheBase)) {
        stream.forEach(file -> {
          if (!usedCacheDirectories.contains(file) && !FileUtil.delete(file.toFile())) {
            getLogger().error("Failed to delete " + file);
          }
        });
      }
      catch (IOException e) {
        getLogger().error("Failed to prune cache files from " + projectCacheBase);
      }
    }

<<<<<<< HEAD
    @Override
    public @Nullable DumbModeTask tryMergeWith(@NotNull DumbModeTask taskFromQueue) {
=======
    @Nullable
    @Override
    public DumbModeTask tryMergeWith(@NotNull DumbModeTask taskFromQueue) {
>>>>>>> b5f40ffd
      if (taskFromQueue instanceof PruneTask && ((PruneTask)taskFromQueue).myProject.equals(myProject)) return this;
      return null;
    }
  }

  /**
   * Hook to invalidate the cache (but deletes only after IDE restart).
   */
  public static class CacheInvalidator extends CachesInvalidator {
    @Override
    public void invalidateCaches() {
      ResourceFolderRepositoryFileCacheService.get().invalidate();
    }
  }

  /**
   * A startup task that manages ResourceFolderRepositoryFileCache.
   * - prunes unused module caches from the current project
   * - trims and limit caches to only cover a certain number of projects
   */
<<<<<<< HEAD
  static final class MaintenanceActivity implements StartupActivity.DumbAware {
=======
  public static class MaintenanceActivity implements StartupActivity.DumbAware {
>>>>>>> b5f40ffd
    @Override
    public void runActivity(@NotNull Project project) {
      if (ApplicationManager.getApplication().isUnitTestMode()) return;

      // Prune directories within the current project.
      PruneTask pruneTask = new PruneTask(project);
      pruneTask.queue(project);

      // Prune stale projects, and manage LRU list (putting current project in front).
      ManageLruProjectFilesTask manageProjectsTask = new ManageLruProjectFilesTask(project);
      manageProjectsTask.queue(project);
    }
  }

  public static class PopulateCachesActivity implements StartupActivity {
    @Override
    public void runActivity(@NotNull Project project) {
      if (ApplicationManager.getApplication().isUnitTestMode()) return;

      // Pre-populate the in-memory resource folder registry for the project.
      ResourceFolderRegistry.PopulateCachesTask task = new ResourceFolderRegistry.PopulateCachesTask(project);
      task.queue(project);
    }
  }
}<|MERGE_RESOLUTION|>--- conflicted
+++ resolved
@@ -243,14 +243,6 @@
     }
 
     @Override
-    public @Nullable DumbModeTask tryMergeWith(@NotNull DumbModeTask taskFromQueue) {
-      if (taskFromQueue instanceof ManageLruProjectFilesTask && ((ManageLruProjectFilesTask)taskFromQueue).myProject.equals(myProject)) {
-        return this;
-      }
-      return null;
-    }
-
-    @Override
     public void performInDumbMode(@NotNull ProgressIndicator indicator) {
       if (myProject.isDisposed()) {
         return;
@@ -382,14 +374,9 @@
       }
     }
 
-<<<<<<< HEAD
-    @Override
-    public @Nullable DumbModeTask tryMergeWith(@NotNull DumbModeTask taskFromQueue) {
-=======
     @Nullable
     @Override
     public DumbModeTask tryMergeWith(@NotNull DumbModeTask taskFromQueue) {
->>>>>>> b5f40ffd
       if (taskFromQueue instanceof PruneTask && ((PruneTask)taskFromQueue).myProject.equals(myProject)) return this;
       return null;
     }
@@ -410,11 +397,7 @@
    * - prunes unused module caches from the current project
    * - trims and limit caches to only cover a certain number of projects
    */
-<<<<<<< HEAD
   static final class MaintenanceActivity implements StartupActivity.DumbAware {
-=======
-  public static class MaintenanceActivity implements StartupActivity.DumbAware {
->>>>>>> b5f40ffd
     @Override
     public void runActivity(@NotNull Project project) {
       if (ApplicationManager.getApplication().isUnitTestMode()) return;
