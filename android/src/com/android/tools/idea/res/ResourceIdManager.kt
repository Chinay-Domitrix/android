--- conflicted
+++ resolved
@@ -55,10 +55,6 @@
    */
   val finalIdsUsed: Boolean
 
-<<<<<<< HEAD
-  private val facet = AndroidFacet.getInstance(module) ?: error("${ResourceIdManager::class.qualifiedName} used on a non-Android module.")
-  private var generationCounter = 1L
-=======
   fun getCompiledId(resource: ResourceReference): Int?
 
   fun findById(id: Int): ResourceReference?
@@ -71,7 +67,6 @@
   fun resetCompiledIds()
 
   fun resetDynamicIds()
->>>>>>> b5f40ffd
 
   companion object {
     @JvmStatic
@@ -216,11 +211,7 @@
   }
 
   @Synchronized
-<<<<<<< HEAD
-  fun resetDynamicIds() {
-=======
   override fun resetDynamicIds() {
->>>>>>> b5f40ffd
     generationCounter++
     resetProviders()
     dynamicToIdMap.clear()
@@ -231,11 +222,7 @@
   override fun getGeneration(): Long = generationCounter
 
   @Synchronized
-<<<<<<< HEAD
-  fun loadCompiledIds(klass: Class<*>) {
-=======
   override fun loadCompiledIds(klass: Class<*>) {
->>>>>>> b5f40ffd
     if (compiledIds == null) {
       compiledIds = SingleNamespaceIdMapping(ResourceNamespace.RES_AUTO)
     }
@@ -360,13 +347,6 @@
   }
 
   /**
-   * Resets the currently loaded compiled ids. Call this method before start loading new compiled ids via [loadCompiledIds].
-   */
-  fun resetCompiledIds() {
-    compiledIds = null
-  }
-
-  /**
    * Keeps a bidirectional mapping between type+name and a numeric id, for a known namespace.
    */
   private class SingleNamespaceIdMapping(val namespace: ResourceNamespace) {
