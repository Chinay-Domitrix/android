/*
 * Copyright (C) 2016 The Android Open Source Project
 *
 * Licensed under the Apache License, Version 2.0 (the "License");
 * you may not use this file except in compliance with the License.
 * You may obtain a copy of the License at
 *
 *      http://www.apache.org/licenses/LICENSE-2.0
 *
 * Unless required by applicable law or agreed to in writing, software
 * distributed under the License is distributed on an "AS IS" BASIS,
 * WITHOUT WARRANTIES OR CONDITIONS OF ANY KIND, either express or implied.
 * See the License for the specific language governing permissions and
 * limitations under the License.
 */
package com.android.tools.idea.res;

import static com.android.SdkConstants.FD_RES_RAW;

import com.android.SdkConstants;
import com.android.annotations.concurrency.Slow;
import com.android.annotations.concurrency.UiThread;
import com.android.resources.ResourceFolderType;
import com.android.tools.idea.fileTypes.FontFileType;
import com.android.tools.idea.gradle.project.sync.GradleFiles;
import com.android.tools.idea.lang.aidl.AidlFileType;
import com.android.tools.idea.lang.rs.AndroidRenderscriptFileType;
import com.android.tools.idea.layoutlib.LayoutLibrary;
import com.intellij.AppTopics;
import com.intellij.ide.highlighter.JavaFileType;
import com.intellij.ide.highlighter.XmlFileType;
import com.intellij.openapi.Disposable;
import com.intellij.openapi.editor.Document;
import com.intellij.openapi.editor.EditorFactory;
import com.intellij.openapi.editor.event.DocumentEvent;
import com.intellij.openapi.editor.event.DocumentListener;
import com.intellij.openapi.fileEditor.FileDocumentManager;
import com.intellij.openapi.fileEditor.FileDocumentManagerListener;
import com.intellij.openapi.fileTypes.FileType;
import com.intellij.openapi.module.Module;
import com.intellij.openapi.project.Project;
import com.intellij.openapi.startup.StartupActivity;
import com.intellij.openapi.util.text.StringUtil;
import com.intellij.openapi.vfs.VirtualFile;
import com.intellij.openapi.vfs.VirtualFileManager;
import com.intellij.openapi.vfs.newvfs.BulkFileListener;
import com.intellij.openapi.vfs.newvfs.events.VFileCopyEvent;
import com.intellij.openapi.vfs.newvfs.events.VFileCreateEvent;
import com.intellij.openapi.vfs.newvfs.events.VFileDeleteEvent;
import com.intellij.openapi.vfs.newvfs.events.VFileEvent;
import com.intellij.openapi.vfs.newvfs.events.VFileMoveEvent;
import com.intellij.openapi.vfs.newvfs.events.VFilePropertyChangeEvent;
import com.intellij.psi.PsiDirectory;
import com.intellij.psi.PsiDocumentManager;
import com.intellij.psi.PsiElement;
import com.intellij.psi.PsiFile;
import com.intellij.psi.PsiManager;
import com.intellij.psi.PsiTreeChangeEvent;
import com.intellij.psi.PsiTreeChangeListener;
import com.intellij.ui.EditorNotifications;
import com.intellij.util.Consumer;
import com.intellij.util.messages.MessageBusConnection;
import java.util.List;
import org.intellij.images.fileTypes.ImageFileTypeManager;
import org.jetbrains.android.facet.AndroidFacet;
import org.jetbrains.android.resourceManagers.ModuleResourceManagers;
import org.jetbrains.android.util.AndroidUtils;
import org.jetbrains.annotations.NotNull;
import org.jetbrains.annotations.Nullable;
import org.jetbrains.kotlin.idea.KotlinFileType;

/**
 * Project component that tracks events that are potentially relevant to Android-specific IDE features.
 *
 * <p>It dispatches these events to other services and components. Having such a centralized dispatcher means we can reuse code written over
 * time to correctly (hopefully) handle different supported scenarios:
 *
 * <ul>
 *   <li>Files being created, deleted or moved are handled on the VFS level by a {@link BulkFileListener}.
 *   <li>Changes to files with no cached {@link Document} or binary files are handled by a {@link FileDocumentManagerListener}.
 *   <li>Changes to files with a {@link Document} but no cached {@link PsiFile} are handled by {@link DocumentListener}.
 *   <li>Changes to files with a cached {@link PsiFile} are handled by a {@link PsiTreeChangeListener}.
 * </ul>
 *
 * <p>Note that these cases are exclusive, so only one event is actually handled by the receiver, no matter what action the user took. This
 * includes cases like user typing with auto-save off (modifies Document and PSI but not VFS), background git checkouts (modifies VFS, but
 * not Document or PSI in some cases).
 *
 * <p>Information is forwarded to:
 * <ul>
 *   <li>{@link ResourceFolderRegistry} and from there to {@link ResourceFolderRepository} and {@link LayoutLibrary}
 *   <li>{@link SampleDataListener} and from there to {@link SampleDataResourceRepository}
 *   <li>{@link ResourceNotificationManager}
 *   <li>{@link EditorNotifications} when a Gradle file is modified
 * </ul>
 */
public class AndroidFileChangeListener implements Disposable {
  private ResourceFolderRegistry myRegistry;
  private Project myProject;
  private ResourceNotificationManager myResourceNotificationManager;
  private EditorNotifications myEditorNotifications;

  @Nullable private SampleDataListener mySampleDataListener;

  @NotNull
  public static AndroidFileChangeListener getInstance(@NotNull Project project) {
    return project.getService(AndroidFileChangeListener.class);
  }

  public static class MyStartupActivity implements StartupActivity {
    @Override
    public void runActivity(@NotNull Project project) {
      AndroidFileChangeListener listener = getInstance(project);
      listener.onProjectOpened(project);
    }
  }

  private void onProjectOpened(@NotNull Project project) {
    myProject = project;
    myResourceNotificationManager = ResourceNotificationManager.getInstance(myProject);
    myRegistry = ResourceFolderRegistry.getInstance(myProject);
    myEditorNotifications = EditorNotifications.getInstance(myProject);

    PsiManager.getInstance(myProject).addPsiTreeChangeListener(new MyPsiListener(), this);
    EditorFactory.getInstance().getEventMulticaster().addDocumentListener(new MyDocumentListener(myProject, myRegistry), this);

    MessageBusConnection connection = myProject.getMessageBus().connect(this);

    // TODO-ank3: replace with xml-declared listener
    connection.subscribe(VirtualFileManager.VFS_CHANGES, new MyVfsListener(myRegistry));
    connection.subscribe(AppTopics.FILE_DOCUMENT_SYNC, new MyFileDocumentManagerListener(myRegistry));
  }

  @Override
  public void dispose() {}

  /**
   * Registers a {@link SampleDataListener} to be notified of possibly relevant PSI events.
   * Because there should only be a single instance of {@link SampleDataListener} per project
   * (it's a project service), this method can only be called once.
   *
   * <p>We register the listener with this method instead of doing it right away in the constructor
   * because {@link SampleDataListener} only needs to know about PSI updates if the user is working
   * with resource or activity files.
   *
   * @param sampleDataListener the project's {@link SampleDataListener}
   */
  void setSampleDataListener(SampleDataListener sampleDataListener) {
    assert mySampleDataListener == null : "SampleDataListener already set!";
    mySampleDataListener = sampleDataListener;
  }

  static boolean isRelevantFileType(@NotNull FileType fileType) {
    if ( fileType == JavaFileType.INSTANCE || fileType == KotlinFileType.INSTANCE) { // fail fast for vital file type
      return false;
    }
    if (fileType == XmlFileType.INSTANCE) {
      return true;
    }

    // TODO: ensure that only android compatible images are recognized.
    if (fileType.isBinary()) {
      return fileType == ImageFileTypeManager.getInstance().getImageFileType() ||
             fileType == FontFileType.INSTANCE;
    }

    return false;
  }

  /**
   * Quickly checks if the file might be relevant based on the file extension without ever reading
   * the contents of the file. For a more accurate check use {@link #isRelevantFile(VirtualFile)}.
   */
  public static boolean isPossiblyRelevantFile(@NotNull VirtualFile file) {
    String extension = file.getExtension();
    if (StringUtil.isEmpty(extension)) {
      return false;
    }

    return !JavaFileType.INSTANCE.getDefaultExtension().equals(extension) && !KotlinFileType.EXTENSION.equals(extension);
  }

  /**
   * Checks if the file is relevant. May perform file I/O. For a faster approximate check use
   * {@link #isPossiblyRelevantFile(VirtualFile)}.
   */
  @Slow
  public static boolean isRelevantFile(@NotNull VirtualFile file) {
    // VirtualFile.getFileType will try to read from the file the first time it's
    // called so we try to avoid it as much as possible. Instead we will just
    // try to infer the type based on the extension.
    String extension = file.getExtension();
    if (StringUtil.isEmpty(extension)) {
      return false;
    }

    if (JavaFileType.DEFAULT_EXTENSION.equals(extension) || KotlinFileType.EXTENSION.equals(extension)) {
      return false;
    }

    if (XmlFileType.DEFAULT_EXTENSION.equals(extension)) {
      return true;
    }

    if (SdkConstants.FN_ANDROID_MANIFEST_XML.equals(file.getName())) {
      return true;
    }

    if (AidlFileType.DEFAULT_ASSOCIATED_EXTENSION.equals(extension)) {
      return true;
    }

    VirtualFile parent = file.getParent();
    if (parent != null) {
      String parentName = parent.getName();
      if (parentName.startsWith(FD_RES_RAW)) {
        return true;
      }
    }

    // Unable to determine based on filename, use the slow method.
    FileType fileType = file.getFileType();
    return fileType.equals(AndroidRenderscriptFileType.INSTANCE) || isRelevantFileType(fileType);
  }

  static boolean isRelevantFile(@NotNull PsiFile file) {
    FileType fileType = file.getFileType();
    if (fileType == JavaFileType.INSTANCE || fileType == KotlinFileType.INSTANCE) {
      return false;
    }

    if (isRelevantFileType(fileType)) {
      return true;
    }

    PsiDirectory parent = file.getParent();
    if (parent == null) {
      return false;
    }

    String parentName = parent.getName();
    return parentName.startsWith(FD_RES_RAW);
  }


  private void dispatch(@Nullable VirtualFile file, @NotNull Consumer<PsiTreeChangeListener> invokeCallback) {
    if (file != null) {
      dispatchToRegistry(file, invokeCallback);
    }
    dispatchToResourceNotificationManager(invokeCallback);
  }

  private void dispatchToRegistry(@NotNull VirtualFile file,
                                  @NotNull Consumer<PsiTreeChangeListener> invokeCallback) {
    while (file != null) {
      ResourceFolderRegistry.CachedRepositories cached = myRegistry.getCached(file);
      if (cached != null) {
        if (cached.namespaced != null) {
          invokeCallback.consume(cached.namespaced.getPsiListener());
        }
        if (cached.nonNamespaced != null) {
          invokeCallback.consume(cached.nonNamespaced.getPsiListener());
        }
        return;
      }

      file = file.getParent();
    }
  }

  private void dispatchToResourceNotificationManager(@NotNull Consumer<PsiTreeChangeListener> invokeCallback) {
    PsiTreeChangeListener resourceNotificationPsiListener = myResourceNotificationManager.getPsiListener();
    if (resourceNotificationPsiListener != null) {
      invokeCallback.consume(resourceNotificationPsiListener);
    }
  }

  /**
   * {@link BulkFileListener} which handles {@link VFileEvent}s for resource folder.
   * When an event happens on a file within a folder with a corresponding
   * {@link ResourceFolderRepository}, the event is delegated to it.
   */
  static class MyVfsListener implements BulkFileListener {

    private final ResourceFolderRegistry myRegistry;

    private MyVfsListener(@NotNull ResourceFolderRegistry registry) {
      myRegistry = registry;
    }

    @UiThread
    @Override
    public void before(@NotNull List<? extends @NotNull VFileEvent> events) {
      for (VFileEvent event : events) {
        if (event instanceof VFileMoveEvent) {
          onFileOrDirectoryRemoved(((VFileMoveEvent)event).getFile());
        }
        else if (event instanceof VFileDeleteEvent) {
          onFileOrDirectoryRemoved(((VFileDeleteEvent)event).getFile());
        }
        else if (event instanceof VFilePropertyChangeEvent &&
                 ((VFilePropertyChangeEvent)event).getPropertyName().equals(VirtualFile.PROP_NAME)) {
          onFileOrDirectoryRemoved(((VFilePropertyChangeEvent)event).getFile());
        }
      }
    }

    @Override
    public void after(@NotNull List<? extends @NotNull VFileEvent> events) {
      for (VFileEvent event : events) {
        if (event instanceof VFileCreateEvent) {
          VFileCreateEvent createEvent = (VFileCreateEvent)event;
          onFileOrDirectoryCreated(createEvent.getParent(), createEvent.getChildName());
        }
        else if (event instanceof VFileCopyEvent) {
          VFileCopyEvent copyEvent = (VFileCopyEvent)event;
          onFileOrDirectoryCreated(copyEvent.getNewParent(), copyEvent.getNewChildName());
        }
        else if (event instanceof VFileMoveEvent) {
          VFileMoveEvent moveEvent = (VFileMoveEvent)event;
          onFileOrDirectoryCreated(moveEvent.getNewParent(), moveEvent.getFile().getName());
        }
        else if (event instanceof VFilePropertyChangeEvent &&
                 ((VFilePropertyChangeEvent)event).getPropertyName().equals(VirtualFile.PROP_NAME)) {
          VFilePropertyChangeEvent renameEvent = (VFilePropertyChangeEvent)event;
          VirtualFile parentFile = renameEvent.getFile().getParent();
          if (parentFile != null) {
            onFileOrDirectoryCreated(parentFile, (String)renameEvent.getNewValue());
          }
        }
        // VFileContentChangeEvent changes are not handled at the VFS level, but either in
        // fileWithNoDocumentChanged, documentChanged or MyPsiListener.
      }
    }

    private void onFileOrDirectoryCreated(@Nullable VirtualFile parent, @NotNull String childName) {
<<<<<<< HEAD
      if (parent == null) {
        return;
      }
      if (!parent.exists()) {
=======
      if (parent == null || !parent.exists()) {
>>>>>>> cdc83e4e
        return;
      }
      VirtualFile created = parent.findChild(childName);
      if (created == null) {
        return;
      }

      ResourceFolderRegistry.CachedRepositories cachedRepositories;
      if (created.isDirectory()) {
        cachedRepositories = myRegistry.getCached(parent);
      }
      else {
        VirtualFile grandParent = parent.getParent();
        cachedRepositories = grandParent == null ? null : myRegistry.getCached(grandParent);
      }

      if (cachedRepositories != null) {
        onFileOrDirectoryCreated(created, cachedRepositories.namespaced);
        onFileOrDirectoryCreated(created, cachedRepositories.nonNamespaced);
      }
    }

    private static void onFileOrDirectoryCreated(@NotNull VirtualFile created, @Nullable ResourceFolderRepository repository) {
      if (repository == null) {
        return;
      }

      if (!created.isDirectory()) {
        repository.onFileCreated(created);
      }
      else {
        // ResourceFolderRepository doesn't handle event on a whole folder so we pass all the children.
        for (VirtualFile child : created.getChildren()) {
          if (!child.isDirectory()) {
            // There is no need to visit subdirectories because Android does not support them.
            // If a base resource directory is created (e.g res/), a whole
            // ResourceFolderRepository will be created separately so we don't need to handle
            // this case here.
            repository.onFileCreated(child);
          }
        }
      }
    }

    private void onFileOrDirectoryRemoved(@NotNull VirtualFile file) {
      myRegistry.dispatchToRepositories(file, ResourceFolderRepository::onFileOrDirectoryRemoved);
    }
  }

  static class MyFileDocumentManagerListener implements FileDocumentManagerListener {
    private final ResourceFolderRegistry myRegistry;

    private MyFileDocumentManagerListener(ResourceFolderRegistry registry) {
      myRegistry = registry;
    }

    @Override
    public void fileWithNoDocumentChanged(@NotNull VirtualFile file) {
      myRegistry.dispatchToRepositories(file, ResourceFolderRepository::scheduleScan);
    }
  }

  static class MyDocumentListener implements DocumentListener {
    private final FileDocumentManager myFileDocumentManager;
    private final PsiDocumentManager myPsiDocumentManager;
    private final ResourceFolderRegistry myRegistry;
    private final Project myProject;

    private MyDocumentListener(@NotNull Project project, @NotNull ResourceFolderRegistry registry) {
      myPsiDocumentManager = PsiDocumentManager.getInstance(project);
      myFileDocumentManager = FileDocumentManager.getInstance();
      myRegistry = registry;
      myProject = project;
    }

    @Override
    public void documentChanged(@NotNull DocumentEvent event) {
      if (myProject.isDisposed()) {
        // note that event may arrive from any project, not only from myProject
        // myProject can be temporarily disposed in light tests
        return;
      }

      Document document = event.getDocument();
      PsiFile psiFile = myPsiDocumentManager.getCachedPsiFile(document);
      if (psiFile == null) {
        VirtualFile virtualFile = myFileDocumentManager.getFile(document);
        if (virtualFile != null) {
          myRegistry.dispatchToRepositories(virtualFile, ResourceFolderRepository::scheduleScan);
        }
      }
    }
  }

  private class MyPsiListener implements PsiTreeChangeListener {

    @Override
    public void beforeChildAddition(@NotNull PsiTreeChangeEvent event) {
    }

    @Override
    public void childAdded(@NotNull PsiTreeChangeEvent event) {
      PsiFile psiFile = event.getFile();
      if (psiFile == null) {
        PsiElement child = event.getChild();
        if (child instanceof PsiFile) {
          VirtualFile file = ((PsiFile)child).getVirtualFile();
          if (file != null) {
            computeModulesToInvalidateAttributeDefinitions(file);
            if (isRelevantFile(file)) {
              dispatchChildAdded(event, file);
            }
          }
        }
        else if (child instanceof PsiDirectory) {
          PsiDirectory directory = (PsiDirectory)child;
          dispatchChildAdded(event, directory.getVirtualFile());
        }
      }
      else if (isRelevantFile(psiFile)) {
        dispatchChildAdded(event, psiFile.getVirtualFile());
      }
      else if (isGradleFileEdit(psiFile)) {
        notifyGradleEdit();
      }

      if (mySampleDataListener != null) {
        mySampleDataListener.childAdded(event);
      }
    }

    private void dispatchChildAdded(@NotNull PsiTreeChangeEvent event, @Nullable VirtualFile virtualFile) {
      dispatch(virtualFile, listener -> listener.childAdded(event));
    }

    @Override
    public void beforeChildRemoval(@NotNull PsiTreeChangeEvent event) {}

    @Override
    public void childRemoved(@NotNull PsiTreeChangeEvent event) {
      PsiFile psiFile = event.getFile();

      if (psiFile != null && psiFile.getVirtualFile() != null) {
        computeModulesToInvalidateAttributeDefinitions(psiFile.getVirtualFile());
      }

      if (psiFile == null) {
        PsiElement child = event.getChild();
        if (child instanceof PsiFile) {
          VirtualFile file = ((PsiFile)child).getVirtualFile();
          if (file != null && isRelevantFile(file)) {
            dispatchChildRemoved(event, file);
          }
        }
        else if (child instanceof PsiDirectory) {
          PsiDirectory directory = (PsiDirectory)child;
          if (ResourceFolderType.getFolderType(directory.getName()) != null) {
            VirtualFile file = directory.getVirtualFile();
            dispatchChildRemoved(event, file);
          }
        }
      }
      else if (isRelevantFile(psiFile)) {
        VirtualFile file = psiFile.getVirtualFile();
        dispatchChildRemoved(event, file);
      }
      else if (isGradleFileEdit(psiFile)) {
        notifyGradleEdit();
      }

      if (mySampleDataListener != null) {
        mySampleDataListener.childRemoved(event);
      }
    }

    private void dispatchChildRemoved(@NotNull PsiTreeChangeEvent event, @Nullable VirtualFile virtualFile) {
      dispatch(virtualFile, listener -> listener.childRemoved(event));
    }

    @Override
    public void beforeChildReplacement(@NotNull PsiTreeChangeEvent event) {
    }

    @Override
    public void childReplaced(@NotNull PsiTreeChangeEvent event) {
      PsiFile psiFile = event.getFile();
      if (psiFile != null) {
        VirtualFile file = psiFile.getVirtualFile();
        if (file != null) {
          computeModulesToInvalidateAttributeDefinitions(file);
        }

        if (isRelevantFile(psiFile)) {
          dispatchChildReplaced(event, file);
        }
        else if (isGradleFileEdit(psiFile)) {
          notifyGradleEdit();
        }

        if (mySampleDataListener != null) {
          mySampleDataListener.childReplaced(event);
        }
      }
      else {
        PsiElement parent = event.getParent();
        if (parent instanceof PsiDirectory) {
          PsiDirectory directory = (PsiDirectory)parent;
          dispatchChildReplaced(event, directory.getVirtualFile());
        }
      }
    }

    private void dispatchChildReplaced(@NotNull PsiTreeChangeEvent event, @Nullable VirtualFile virtualFile) {
      dispatch(virtualFile, listener -> listener.childReplaced(event));
    }

    private boolean isGradleFileEdit(@NotNull PsiFile psiFile) {
      return GradleFiles.getInstance(myProject).isGradleFile(psiFile);
    }

    private void notifyGradleEdit() {
      myEditorNotifications.updateAllNotifications();
    }

    @Override
    public void beforeChildrenChange(@NotNull PsiTreeChangeEvent event) {
      PsiFile psiFile = event.getFile();
      if (psiFile != null && isRelevantFile(psiFile)) {
        VirtualFile file = psiFile.getVirtualFile();
        dispatchBeforeChildrenChange(event, file);
      }
    }

    private void dispatchBeforeChildrenChange(@NotNull PsiTreeChangeEvent event, @Nullable VirtualFile virtualFile) {
      dispatch(virtualFile, listener -> listener.beforeChildrenChange(event));
    }

    @Override
    public void childrenChanged(@NotNull PsiTreeChangeEvent event) {
      PsiFile psiFile = event.getFile();
      if (psiFile != null) {
        VirtualFile file = psiFile.getVirtualFile();
        if (file != null) {
          computeModulesToInvalidateAttributeDefinitions(file);
        }

        if (isRelevantFile(psiFile)) {
          dispatchChildrenChanged(event, file);
        }

        if (mySampleDataListener != null) {
          mySampleDataListener.childrenChanged(event);
        }
      }
    }

    private void dispatchChildrenChanged(@NotNull PsiTreeChangeEvent event, @Nullable VirtualFile virtualFile) {
      dispatch(virtualFile, listener -> listener.childrenChanged(event));
    }

    @Override
    public void beforeChildMovement(@NotNull PsiTreeChangeEvent event) {
    }

    @Override
    public void childMoved(@NotNull PsiTreeChangeEvent event) {
      PsiElement child = event.getChild();
      PsiFile psiFile = event.getFile();
      if (psiFile == null) {
        if (child instanceof PsiFile && isRelevantFile((PsiFile)child)) {
          VirtualFile file = ((PsiFile)child).getVirtualFile();
          if (file != null) {
            dispatchChildMoved(event, file);
            return;
          }

          PsiElement oldParent = event.getOldParent();
          if (oldParent instanceof PsiDirectory) {
            PsiDirectory directory = (PsiDirectory)oldParent;
            VirtualFile dir = directory.getVirtualFile();
            dispatchChildMoved(event, dir);
          }
        }
      }
      else {
        // Change inside a file
        VirtualFile file = psiFile.getVirtualFile();
        if (file != null) {
          computeModulesToInvalidateAttributeDefinitions(file);
          if (isRelevantFile(file)) {
            dispatchChildMoved(event, file);
          }

          if (mySampleDataListener != null) {
            mySampleDataListener.childMoved(event);
          }
        }
      }
    }

    private void dispatchChildMoved(@NotNull PsiTreeChangeEvent event, @Nullable VirtualFile virtualFile) {
      dispatch(virtualFile, listener -> listener.childMoved(event));

      // If you moved the file between resource directories, potentially notify that previous repository as well
      if (event.getFile() == null) {
        PsiElement oldParent = event.getOldParent();
        if (oldParent instanceof PsiDirectory) {
          PsiDirectory sourceDir = (PsiDirectory)oldParent;
          dispatch(sourceDir.getVirtualFile(), listener -> listener.childMoved(event));
        }
      }
    }

    @Override
    public void beforePropertyChange(@NotNull PsiTreeChangeEvent event) {
      if (PsiTreeChangeEvent.PROP_FILE_NAME.equals(event.getPropertyName())) {
        PsiElement child = event.getChild();
        if (child instanceof PsiFile) {
          PsiFile psiFile = (PsiFile)child;
          if (isRelevantFile(psiFile)) {
            VirtualFile file = psiFile.getVirtualFile();
            dispatchBeforePropertyChange(event, file);
          }
        }
      }
    }

    private void dispatchBeforePropertyChange(@NotNull PsiTreeChangeEvent event, @Nullable VirtualFile virtualFile) {
      dispatch(virtualFile, listener -> listener.beforePropertyChange(event));
    }

    @Override
    public void propertyChanged(@NotNull PsiTreeChangeEvent event) {
      if (PsiTreeChangeEvent.PROP_FILE_NAME.equals(event.getPropertyName())) {
        PsiElement child = event.getElement();
        if (child instanceof PsiFile) {
          PsiFile psiFile = (PsiFile)child;
          if (isRelevantFile(psiFile)) {
            VirtualFile file = psiFile.getVirtualFile();
            dispatchPropertyChanged(event, file);
          }
        }
      }

      // TODO: Do we need to handle PROP_DIRECTORY_NAME for users renaming any of the resource folders?
      // and what about PROP_FILE_TYPES -- can users change the type of an XML File to something else?
    }

    private void dispatchPropertyChanged(@NotNull PsiTreeChangeEvent event, @Nullable VirtualFile virtualFile) {
      dispatch(virtualFile, listener -> listener.propertyChanged(event));
    }

    /**
     * Invalidates attribute definitions of relevant modules after changes to a given file
     */
    private void computeModulesToInvalidateAttributeDefinitions(@NotNull VirtualFile file) {
      if (!isRelevantFile(file)) {
        return;
      }

      AndroidFacet facet = AndroidFacet.getInstance(file, myProject);
      if (facet != null) {
        for (Module module : AndroidUtils.getSetWithBackwardDependencies(facet.getModule())) {
          AndroidFacet moduleFacet = AndroidFacet.getInstance(module);

          if (moduleFacet != null) {
            ModuleResourceManagers.getInstance(moduleFacet).getLocalResourceManager().invalidateAttributeDefinitions();
          }
        }
      }
    }
  }
}
<|MERGE_RESOLUTION|>--- conflicted
+++ resolved
@@ -334,14 +334,7 @@
     }
 
     private void onFileOrDirectoryCreated(@Nullable VirtualFile parent, @NotNull String childName) {
-<<<<<<< HEAD
-      if (parent == null) {
-        return;
-      }
-      if (!parent.exists()) {
-=======
       if (parent == null || !parent.exists()) {
->>>>>>> cdc83e4e
         return;
       }
       VirtualFile created = parent.findChild(childName);
