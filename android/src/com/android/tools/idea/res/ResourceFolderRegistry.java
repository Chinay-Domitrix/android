--- conflicted
+++ resolved
@@ -83,12 +83,7 @@
     return CacheBuilder.newBuilder().build();
   }
 
-<<<<<<< HEAD
-  @NotNull
-  public static ResourceFolderRegistry getInstance(@NotNull Project project) {
-=======
   public static @NotNull ResourceFolderRegistry getInstance(@NotNull Project project) {
->>>>>>> b5f40ffd
     return project.getService(ResourceFolderRegistry.class);
   }
 
@@ -113,25 +108,12 @@
     return repository;
   }
 
-<<<<<<< HEAD
-  @NotNull
-  private static ResourceFolderRepository createRepository(@NotNull AndroidFacet facet,
-                                                           @NotNull VirtualFile dir,
-                                                           @NotNull ResourceNamespace namespace) {
-    // Don't create a persistent cache in tests to avoid unnecessary overhead.
-    Executor executor = ApplicationManager.getApplication().isUnitTestMode() ?
-                        runnable -> {} : AndroidIoManager.getInstance().getBackgroundDiskIoExecutor();
-    ResourceFolderRepositoryCachingData cachingData =
-        ResourceFolderRepositoryFileCacheService.get().getCachingData(facet.getModule().getProject(), dir, executor);
-    return ResourceFolderRepository.create(facet, dir, namespace, cachingData);
-=======
   /**
    * Returns the resource repository for the given directory, or null if such repository doesn't already exist.
    */
   public @Nullable ResourceFolderRepository getCached(@NotNull VirtualFile dir, @NotNull Namespacing namespacing) {
     var cache = namespacing == Namespacing.REQUIRED ? myNamespacedCache : myNonNamespacedCache;
     return cache.getIfPresent(dir);
->>>>>>> b5f40ffd
   }
 
   private static @NotNull ResourceFolderRepository createRepository(@NotNull AndroidFacet facet,
@@ -153,24 +135,15 @@
 
   private void removeStaleEntries() {
     // TODO(namespaces): listen to changes in modules' namespacing modes and dispose repositories which are no longer needed.
-<<<<<<< HEAD
-=======
     ResourceUpdateTracer.logDirect(() -> TraceUtils.getSimpleId(this) + ".removeStaleEntries()");
->>>>>>> b5f40ffd
     removeStaleEntries(myNamespacedCache);
     removeStaleEntries(myNonNamespacedCache);
   }
 
-<<<<<<< HEAD
-  private void removeStaleEntries(Cache<VirtualFile, ResourceFolderRepository> cache) {
-    Map<VirtualFile, ResourceFolderRepository> cacheAsMap = cache.asMap();
-    if (cacheAsMap.isEmpty()) {
-=======
   private void removeStaleEntries(@NotNull Cache<VirtualFile, ResourceFolderRepository> cache) {
     Map<VirtualFile, ResourceFolderRepository> cacheAsMap = cache.asMap();
     if (cacheAsMap.isEmpty()) {
       ResourceUpdateTracer.logDirect(() -> TraceUtils.getSimpleId(this) + ".removeStaleEntries: cache is empty");
->>>>>>> b5f40ffd
       return;
     }
     Set<AndroidFacet> facets = Sets.newHashSetWithExpectedSize(cacheAsMap.size());
@@ -196,11 +169,8 @@
   }
 
   void dispatchToRepositories(@NotNull VirtualFile file, @NotNull BiConsumer<ResourceFolderRepository, VirtualFile> handler) {
-<<<<<<< HEAD
-=======
     ResourceUpdateTracer.log(() -> "ResourceFolderRegistry.dispatchToRepositories(" +  pathForLogging(file) + ", ...) VFS change");
     ApplicationManager.getApplication().assertWriteAccessAllowed();
->>>>>>> b5f40ffd
     for (VirtualFile dir = file.isDirectory() ? file : file.getParent(); dir != null; dir = dir.getParent()) {
       for (Cache<VirtualFile, ResourceFolderRepository> cache : myCaches) {
         ResourceFolderRepository repository = cache.getIfPresent(dir);
@@ -246,12 +216,6 @@
     }
 
     @Override
-    public @Nullable DumbModeTask tryMergeWith(@NotNull DumbModeTask taskFromQueue) {
-      if (taskFromQueue instanceof PopulateCachesTask && ((PopulateCachesTask)taskFromQueue).myProject.equals(myProject)) return this;
-      return null;
-    }
-
-    @Override
     public void performInDumbMode(@NotNull ProgressIndicator indicator) {
       List<AndroidFacet> facets = ProjectFacetManager.getInstance(myProject).getFacets(AndroidFacet.ID);
       if (facets.isEmpty()) {
@@ -309,20 +273,4 @@
       }
     }
   }
-<<<<<<< HEAD
-
-  public static final class CachedRepositories {
-    @Nullable
-    public final ResourceFolderRepository namespaced;
-
-    @Nullable
-    public final ResourceFolderRepository nonNamespaced;
-
-    public CachedRepositories(@Nullable ResourceFolderRepository namespaced, @Nullable ResourceFolderRepository nonNamespaced) {
-      this.namespaced = namespaced;
-      this.nonNamespaced = nonNamespaced;
-    }
-  }
-=======
->>>>>>> b5f40ffd
 }