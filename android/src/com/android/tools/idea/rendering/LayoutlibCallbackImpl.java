/*
 * Copyright (C) 2013 The Android Open Source Project
 *
 * Licensed under the Apache License, Version 2.0 (the "License");
 * you may not use this file except in compliance with the License.
 * You may obtain a copy of the License at
 *
 *      http://www.apache.org/licenses/LICENSE-2.0
 *
 * Unless required by applicable law or agreed to in writing, software
 * distributed under the License is distributed on an "AS IS" BASIS,
 * WITHOUT WARRANTIES OR CONDITIONS OF ANY KIND, either express or implied.
 * See the License for the specific language governing permissions and
 * limitations under the License.
 */
package com.android.tools.idea.rendering;

import static com.android.SdkConstants.ANDROID_PKG_PREFIX;
import static com.android.SdkConstants.ANDROID_URI;
import static com.android.SdkConstants.ATTR_LAYOUT;
import static com.android.SdkConstants.CALENDAR_VIEW;
import static com.android.AndroidXConstants.CLASS_RECYCLER_VIEW_ADAPTER;
import static com.android.AndroidXConstants.CLASS_RECYCLER_VIEW_LAYOUT_MANAGER;
import static com.android.SdkConstants.DOT_XML;
import static com.android.SdkConstants.EXPANDABLE_LIST_VIEW;
import static com.android.SdkConstants.FD_RES_DRAWABLE;
import static com.android.SdkConstants.FD_RES_LAYOUT;
import static com.android.SdkConstants.FD_RES_MENU;
import static com.android.SdkConstants.FQCN_GRID_VIEW;
import static com.android.SdkConstants.FQCN_SPINNER;
import static com.android.SdkConstants.FRAGMENT_CONTAINER_VIEW;
import static com.android.SdkConstants.GRID_VIEW;
import static com.android.SdkConstants.LAYOUT_RESOURCE_PREFIX;
import static com.android.SdkConstants.LIST_VIEW;
import static com.android.SdkConstants.TOOLS_URI;
import static com.android.SdkConstants.VIEW_FRAGMENT;
import static com.android.SdkConstants.VIEW_INCLUDE;
import static com.intellij.lang.annotation.HighlightSeverity.WARNING;
import static java.nio.charset.StandardCharsets.UTF_8;

import com.android.annotations.NonNull;
import com.android.ide.common.fonts.FontFamily;
import com.android.ide.common.rendering.api.ActionBarCallback;
import com.android.ide.common.rendering.api.AdapterBinding;
import com.android.ide.common.rendering.api.DataBindingItem;
import com.android.ide.common.rendering.api.ILayoutLog;
import com.android.ide.common.rendering.api.ILayoutPullParser;
import com.android.ide.common.rendering.api.LayoutlibCallback;
import com.android.ide.common.rendering.api.ResourceNamespace;
import com.android.ide.common.rendering.api.ResourceReference;
import com.android.ide.common.rendering.api.ResourceValue;
import com.android.ide.common.rendering.api.Result;
import com.android.ide.common.resources.ProtoXmlPullParser;
import com.android.ide.common.resources.ResourceItem;
import com.android.ide.common.resources.ResourceResolver;
import com.android.ide.common.resources.ResourceVisitor;
import com.android.ide.common.resources.ResourcesUtil;
import com.android.ide.common.util.PathString;
import com.android.resources.ResourceType;
import com.android.support.AndroidxName;
import com.android.tools.idea.AndroidPsiUtils;
import com.android.tools.idea.fonts.DownloadableFontCacheService;
import com.android.tools.idea.fonts.ProjectFonts;
import com.android.tools.idea.layoutlib.LayoutLibrary;
import com.android.tools.idea.model.AndroidModuleInfo;
import com.android.tools.idea.model.Namespacing;
import com.android.tools.idea.projectsystem.FilenameConstants;
import com.android.tools.idea.projectsystem.GoogleMavenArtifactId;
import com.android.tools.idea.projectsystem.ProjectSystemUtil;
import com.android.tools.idea.rendering.parsers.AaptAttrParser;
import com.android.tools.idea.rendering.parsers.ILayoutPullParserFactory;
import com.android.tools.idea.rendering.parsers.LayoutFilePullParser;
import com.android.tools.idea.rendering.parsers.LayoutPsiPullParser;
import com.android.tools.idea.rendering.parsers.TagSnapshot;
import com.android.tools.idea.res.FileResourceReader;
import com.android.tools.idea.res.LocalResourceRepository;
import com.android.tools.idea.res.ResourceIdManager;
import com.android.tools.idea.res.ResourceRepositoryManager;
import com.android.tools.idea.util.DependencyManagementUtil;
import com.android.tools.idea.util.FileExtensions;
import com.android.tools.lint.detector.api.Lint;
import com.android.utils.HtmlBuilder;
import com.android.utils.SdkUtils;
import com.android.utils.XmlUtils;
import com.google.common.collect.ArrayListMultimap;
import com.google.common.collect.ImmutableMap;
import com.google.common.collect.ImmutableSet;
import com.google.common.collect.Multimap;
import com.google.common.collect.Sets;
import com.google.common.io.Files;
import com.intellij.openapi.application.ApplicationManager;
import com.intellij.openapi.diagnostic.Logger;
import com.intellij.openapi.module.Module;
import com.intellij.openapi.util.Computable;
import com.intellij.openapi.util.text.StringUtil;
import com.intellij.openapi.vfs.LocalFileSystem;
import com.intellij.openapi.vfs.VirtualFile;
import com.intellij.psi.PsiFile;
import com.intellij.psi.xml.XmlFile;
import com.intellij.psi.xml.XmlTag;
import java.io.ByteArrayInputStream;
import java.io.File;
import java.io.IOException;
import java.io.StringReader;
import java.net.MalformedURLException;
import java.util.Collection;
import java.util.Collections;
import java.util.HashMap;
import java.util.HashSet;
import java.util.LinkedList;
import java.util.List;
import java.util.Map;
import java.util.Set;
import java.util.concurrent.atomic.AtomicInteger;
import org.jetbrains.android.facet.AndroidFacet;
import org.jetbrains.android.uipreview.ViewLoader;
import org.jetbrains.annotations.NotNull;
import org.jetbrains.annotations.Nullable;
import org.kxml2.io.KXmlParser;
import org.w3c.dom.Document;
import org.w3c.dom.Element;
import org.w3c.dom.NodeList;
import org.xmlpull.v1.XmlPullParser;
import org.xmlpull.v1.XmlPullParserException;

/**
 * Loader for Android Project class in order to use them in the layout editor.
 */
public class LayoutlibCallbackImpl extends LayoutlibCallback {
  private static final Logger LOG = Logger.getInstance("#com.android.tools.idea.rendering.LayoutlibCallback");

  /** Maximum number of getParser calls in a render before we suspect and investigate potential include cycles */
  private static final int MAX_PARSER_INCLUDES = 50;
  private static final AndroidxName CLASS_WINDOR_DECOR_ACTION_BAR =
    AndroidxName.of("android.support.v7.internal.app.", "WindowDecorActionBar");
  /** Class names that are not a view. When instantiating them, errors should be logged by LayoutLib. */
  private static final Set<String> NOT_VIEW = ImmutableSet.of(CLASS_RECYCLER_VIEW_ADAPTER.oldName(),
                                                              CLASS_RECYCLER_VIEW_ADAPTER.newName(),
                                                              CLASS_RECYCLER_VIEW_LAYOUT_MANAGER.oldName(),
                                                              CLASS_RECYCLER_VIEW_LAYOUT_MANAGER.newName(),
                                                              CLASS_WINDOR_DECOR_ACTION_BAR.oldName(),
                                                              CLASS_WINDOR_DECOR_ACTION_BAR.newName());
  /** Directory name for the bundled layoutlib installation */
  public static final String FD_LAYOUTLIB = "layoutlib";
  /** Directory name for the gradle build-cache. Exploded AARs will end up there when using build cache */
  public static final String BUILD_CACHE = "build-cache";

  @NotNull private final AndroidFacet myFacet;
  @NotNull private final Module myModule;
  @NotNull private final ResourceIdManager myIdManager;
  @NotNull final private LayoutLibrary myLayoutLib;
  @Nullable private final Object myCredential;
  private final boolean myHasLegacyAppCompat;
  private final boolean myHasAndroidXAppCompat;
  private final Namespacing myNamespacing;
  @NotNull private IRenderLogger myLogger;
  @NotNull private final ViewLoader myClassLoader;
  @Nullable private String myLayoutName;
  @Nullable private ILayoutPullParser myLayoutEmbeddedParser;
  @Nullable private final ActionBarHandler myActionBarHandler;
  @NotNull private final RenderTask myRenderTask;
  @NotNull private final DownloadableFontCacheService myFontCacheService;
  private boolean myUsed;
  private Set<PathString> myParserFiles;
  private int myParserCount;
  @NotNull public ImmutableMap<String, TagSnapshot> myAaptDeclaredResources = ImmutableMap.of();
  private final Map<String, ResourceValue> myFontFamilies;
  private ProjectFonts myProjectFonts;
  private String myAdaptiveIconMaskPath;
  @Nullable private final ILayoutPullParserFactory myLayoutPullParserFactory;
  @NotNull private final ResourceNamespace.Resolver myImplicitNamespaces;
  /**
   * This stores the current sample data offset for sample data to use when parsing a given layout.
   * Each time a layout that contains references to sample data is parsed, we want to use a new sample,
   * but in a way that keeps all the elements inside that layout consistent.
   * Using this counter as a base index, all sample data inside a given layout can keep in sync.
   * Increasing the counter for each parsing of a given layout ensures that, if a layout is used several times
   * (e.g. as an item in a recycler view), each version will use different elements from the sample data.
   */
  private final Map<String, AtomicInteger> myLayoutCounterForSampleData = new HashMap<>();

  /**
   * Creates a new {@link LayoutlibCallbackImpl} to be used with the layout lib.
   *
   * @param renderTask The associated render task
   * @param layoutLib  The layout library this callback is going to be invoked from
   * @param projectRes the {@link LocalResourceRepository} for the project.
   * @param module     the module
   * @param facet      the facet
   * @param logger     the render logger
   * @param credential the sandbox credential
   * @param actionBarHandler An {@link ActionBarHandler} instance.
   * @param parserFactory an optional factory for creating XML parsers.
<<<<<<< HEAD
   * @param classLoader the {@link ClassLoader} to use for loading classes from Layoutlib.
=======
   * @param moduleClassLoader the {@link ClassLoader} to use for loading classes from Layoutlib.
>>>>>>> b5f40ffd
   */
  public LayoutlibCallbackImpl(@NotNull RenderTask renderTask,
                               @NotNull LayoutLibrary layoutLib,
                               @NotNull LocalResourceRepository projectRes,
                               @NotNull Module module,
                               @NotNull AndroidFacet facet,
                               @NotNull IRenderLogger logger,
                               @Nullable Object credential,
                               @Nullable ActionBarHandler actionBarHandler,
                               @Nullable ILayoutPullParserFactory parserFactory,
                               @NotNull ClassLoader moduleClassLoader) {
    myRenderTask = renderTask;
    myLayoutLib = layoutLib;
    myIdManager = ResourceIdManager.get(module);
    myFacet = facet;
    myModule = module;
    myLogger = logger;
    myCredential = credential;
    myClassLoader = new ViewLoader(myLayoutLib, facet, logger, credential, moduleClassLoader);
    myActionBarHandler = actionBarHandler;
    myLayoutPullParserFactory = parserFactory;
    myHasLegacyAppCompat = DependencyManagementUtil.dependsOn(module, GoogleMavenArtifactId.APP_COMPAT_V7);
    myHasAndroidXAppCompat = DependencyManagementUtil.dependsOn(module, GoogleMavenArtifactId.ANDROIDX_APP_COMPAT_V7);

    myNamespacing = ResourceRepositoryManager.getInstance(facet).getNamespacing();
    if (myNamespacing == Namespacing.DISABLED) {
      myImplicitNamespaces = ResourceNamespace.Resolver.TOOLS_ONLY;
    } else {
      myImplicitNamespaces = ResourceNamespace.Resolver.EMPTY_RESOLVER;
    }

    myFontCacheService = DownloadableFontCacheService.getInstance();
    ImmutableMap.Builder<String, ResourceValue> fontBuilder = ImmutableMap.builder();
    projectRes.accept(
        new ResourceVisitor() {
          @Override
          @NotNull
          public VisitResult visit(@NotNull ResourceItem resourceItem) {
            ResourceValue resourceValue = resourceItem.getResourceValue();
            if (resourceValue != null) {
              String rawXml = resourceValue.getRawXmlValue();
              if (rawXml != null && rawXml.endsWith(DOT_XML)) {
                fontBuilder.put(rawXml, resourceValue);
              }
            }
            return VisitResult.CONTINUE;
          }

          @Override
          public boolean shouldVisitResourceType(@NotNull ResourceType resourceType) {
            return resourceType == ResourceType.FONT;
          }
        });
    myFontFamilies = fontBuilder.build();
  }

  /** Resets the callback state for another render */
  void reset() {
    myParserCount = 0;
    myParserFiles = null;
    myLayoutName = null;
    myLayoutEmbeddedParser = null;
    myAaptDeclaredResources = ImmutableMap.of();
  }

  /**
   * Sets the {@link ILayoutLog} logger to use for error messages during problems.
   *
   * @param logger the new logger to use
   */
  public void setLogger(@NotNull IRenderLogger logger) {
    myLogger = logger;
    myClassLoader.setLogger(logger);
  }

  /**
   * Returns the {@link ILayoutLog} logger used for error messages.
   *
   * @return the logger being used
   */
  @NotNull
  public ILayoutLog getLogger() {
    return myLogger;
  }

  /**
   * {@inheritDoc}
   * <p/>
   * This implementation goes through the output directory of the project and loads the
   * <code>.class</code> file directly.
   */
  @Override
  @Nullable
  public Object loadView(@NotNull String className, @NotNull Class[] constructorSignature, @NotNull Object[] constructorParameters)
      throws ClassNotFoundException {
    myUsed = true;
    if (NOT_VIEW.contains(className)) {
      return myClassLoader.loadClass(className, constructorSignature, constructorParameters);
    }
    return myClassLoader.loadView(className, constructorSignature, constructorParameters);
  }

  @Override
  public Object loadClass(@NotNull String name, @Nullable Class[] constructorSignature, @Nullable Object[] constructorArgs)
      throws ClassNotFoundException {
    myUsed = true;
    return myClassLoader.loadClass(name, constructorSignature, constructorArgs);
  }

  @Override
  @Nullable
  public ResourceReference resolveResourceId(int id) {
    return myIdManager.findById(id);
  }

  @Override
  public int getOrGenerateResourceId(@NotNull ResourceReference resource) {
    return myIdManager.getOrGenerateId(resource);
  }

  /**
   * Returns whether the loader has received requests to load custom views. Note that
   * the custom view loading may not actually have succeeded; this flag only records
   * whether it was <b>requested</b>.
   * <p/>
   * This allows to efficiently only recreate when needed upon code change in the
   * project.
   *
   * @return true if the loader has been asked to load custom views
   */
  public boolean isUsed() {
    return myUsed;
  }

  @Nullable
  private static XmlPullParser getParserFromText(String fileName, @NotNull String text) {
    try {
      XmlPullParser parser = new NamedXmlParser(fileName);
      parser.setInput(new StringReader(text));
      return parser;
    }
    catch (XmlPullParserException e) {
      LOG.warn("Could not create parser for " + fileName);
    }

    return null;
  }

  @Override
  @Nullable
  public XmlPullParser createXmlParserForPsiFile(@NotNull String fileName) {
    // No need to generate a PSI-based parser (which can read edited/unsaved contents) for files
    // in build outputs or layoutlib built-in directories.
    if (fileName.contains(FilenameConstants.EXPLODED_AAR) || fileName.contains(FD_LAYOUTLIB) || fileName.contains(BUILD_CACHE)) {
      return null;
    }

    boolean token = RenderSecurityManager.enterSafeRegion(myCredential);
    try {
      VirtualFile virtualFile = LocalFileSystem.getInstance().findFileByPath(fileName);
      if (virtualFile != null) {
        PsiFile psiFile = AndroidPsiUtils.getPsiFileSafely(myModule.getProject(), virtualFile);
        if (psiFile != null) {
          ResourceValue resourceValue = myFontFamilies.get(fileName);
          if (resourceValue != null) {
            // This is a font-family XML. Now check if it defines a downloadable font. If it is,
            // this is a special case where we generate a synthetic font-family XML file that points
            // to the cached fonts downloaded by the DownloadableFontCacheService.
            if (myProjectFonts == null) {
              myProjectFonts = new ProjectFonts(myFacet);
            }

            FontFamily family = myProjectFonts.getFont(resourceValue.getResourceUrl().toString());
            String fontFamilyXml = myFontCacheService.toXml(family);
            if (fontFamilyXml == null) {
              myFontCacheService.download(family);
              return null;
            }

            return getParserFromText(fileName, fontFamilyXml);
          }

          String psiText = ApplicationManager.getApplication().isReadAccessAllowed()
                           ? psiFile.getText()
                           : ApplicationManager.getApplication().runReadAction((Computable<String>)psiFile::getText);
          return getParserFromText(fileName, psiText);
        }
      }
      return null;
    }
    finally {
      RenderSecurityManager.exitSafeRegion(token);
    }
  }

  @Override
  @Nullable
  public XmlPullParser createXmlParserForFile(@NotNull String fileName) {
    try {
      ByteArrayInputStream stream = new ByteArrayInputStream(FileResourceReader.readBytes(fileName));
      // Instantiate an XML pull parser based on the contents of the stream.
      XmlPullParser parser;
      if (XmlUtils.isProtoXml(stream)) {
        parser = new NamedProtoXmlParser(fileName); // Parser for proto XML used in AARs.
      } else {
        parser = new NamedXmlParser(fileName); // Parser for regular text XML.
      }
      parser.setInput(stream, null);
      return parser;
    } catch (IOException | XmlPullParserException e) {
      return null;
    }
  }

  @Override
  @NotNull
  public XmlPullParser createXmlParser() {
    return new NamedXmlParser(null);
  }

  public void setLayoutParser(@Nullable String layoutName, @Nullable ILayoutPullParser layoutParser) {
    myLayoutName = layoutName;
    myLayoutEmbeddedParser = layoutParser;
  }

  public void setAaptDeclaredResources(@NotNull Map<String, TagSnapshot> resources) {
    myAaptDeclaredResources = ImmutableMap.copyOf(resources);
  }

  @Nullable
  public ILayoutPullParser getLayoutEmbeddedParser() {
    return myLayoutEmbeddedParser;
  }

  @Override
  @Nullable
  public ILayoutPullParser getParser(@NotNull ResourceValue layoutResource) {
    String value = layoutResource.getValue();
    if (value == null) {
      return null;
    }
    ILayoutPullParser parser;
    if (!myAaptDeclaredResources.isEmpty() && layoutResource.getResourceType() == ResourceType.AAPT) {
      TagSnapshot aaptResource = myAaptDeclaredResources.get(layoutResource.getValue());
      // TODO(namespaces, b/74003372): figure out where to get the namespace from.
      parser = LayoutPsiPullParser.create(aaptResource, ResourceNamespace.TODO(), myLogger);
    }
    else {
      PathString pathString = ResourcesUtil.toFileResourcePathString(value);
      if (pathString == null) {
        return null;
      }
      parser = getParser(layoutResource.getName(), layoutResource.getNamespace(), pathString);
    }

    if (parser instanceof AaptAttrParser) {
      ImmutableMap<String, TagSnapshot> declared = ((AaptAttrParser)parser).getAaptDeclaredAttrs();

      if (!declared.isEmpty()) {
        // For parser of elements included in this parser, publish any aapt declared values
        myAaptDeclaredResources = ImmutableMap.<String, TagSnapshot>builder()
          .putAll(((AaptAttrParser)parser).getAaptDeclaredAttrs())
          .putAll(myAaptDeclaredResources)
          .build();
      }
    }

    return parser;
  }

  @Nullable
  private ILayoutPullParser getParser(@NotNull String layoutName, @NotNull ResourceNamespace namespace, @NotNull PathString xml) {
    if (myParserFiles != null && myParserFiles.contains(xml)) {
      if (myParserCount > MAX_PARSER_INCLUDES) {
        // Unlikely large number of includes. Look for cyclic dependencies in the available files.
        if (findCycles()) {
          throw new RuntimeException(
            String.format("Cycle found (count=%3$d) evaluating '%1$s' with path '%2$s' (parserFiles=%4$s)",
                          layoutName, xml.toDebugString(), myParserCount, StringUtil.join(myParserFiles, ", ")));
        }

        // Also reset counter to 0 so we don't check on every subsequent iteration.
        myParserCount = 0;
      }
    } else {
      if (myParserFiles == null) {
        myParserFiles = new HashSet<>();
      }
      myParserFiles.add(xml);
    }
    myParserCount++;

    if (myLayoutPullParserFactory != null) {
      ILayoutPullParser parser = myLayoutPullParserFactory.create(xml, this);
      if (parser != null) {
        return parser;
      }
    }

    if (layoutName.equals(myLayoutName) && namespace != ResourceNamespace.ANDROID) {
      ILayoutPullParser parser = myLayoutEmbeddedParser;
      // The parser should only be used once!! If it is included more than once,
      // subsequent includes should just use a plain pull parser that is not tied
      // to the XML model.
      myLayoutEmbeddedParser = null;
      return parser;
    }

    // See if we can find a corresponding PSI file for this included layout, and
    // if so directly reuse the PSI parser, such that we pick up the live, edited
    // contents rather than the most recently saved file contents.
    if (xml.getFilesystemUri().getScheme().equals("file")) {
      AtomicInteger sampleDataCounter = myLayoutCounterForSampleData.get(layoutName);
      if (sampleDataCounter == null) {
        sampleDataCounter = new AtomicInteger(0);
        myLayoutCounterForSampleData.put(layoutName, sampleDataCounter);
      }

      String parentName = xml.getParentFileName();
      String path = xml.getRawPath();
      // No need to generate a PSI-based parser (which can read edited/unsaved contents) for files in build outputs or
      // layoutlib built-in directories.
      if (parentName != null
          && !path.contains(FilenameConstants.EXPLODED_AAR) && !path.contains(FD_LAYOUTLIB) && !path.contains(BUILD_CACHE)
          && (parentName.startsWith(FD_RES_LAYOUT) || parentName.startsWith(FD_RES_DRAWABLE) || parentName.startsWith(FD_RES_MENU))) {
        VirtualFile file = FileExtensions.toVirtualFile(xml);
        if (file != null) {
          PsiFile psiFile = AndroidPsiUtils.getPsiFileSafely(myModule.getProject(), file);
          if (psiFile instanceof XmlFile) {
            ResourceResolver resourceResolver = myRenderTask.getContext().getConfiguration().getResourceResolver();
            // Do not honor the merge tag for layouts that are inflated via this call. This is just being inflated as part of a different
            // layout so we already have a parent.
            LayoutPsiPullParser parser =
              LayoutPsiPullParser.create((XmlFile)psiFile, myLogger, false, resourceResolver, sampleDataCounter.getAndIncrement());
            parser.setUseSrcCompat(myHasLegacyAppCompat || myHasAndroidXAppCompat);
            if (parentName.startsWith(FD_RES_LAYOUT)) {
              // For included layouts, we don't normally see view cookies; we want the leaf to point back to the include tag.
              parser.setProvideViewCookies(myRenderTask.getProvideCookiesForIncludedViews());
            }
            return parser;
          }
        }
      }
    }

    // For included layouts, create a LayoutFilePullParser such that we get the
    // layout editor behavior in included layouts as well - which for example
    // replaces <fragment> tags with <include>.
    return LayoutFilePullParser.create(xml, namespace);
  }

  /**
   * Searches for cycles in the {@code <include>} tag graph of the layout files we've
   * been asked to provide parsers for.
   */
  private boolean findCycles() {
    if (myParserFiles.size() == 1) {
      // The file is probably including itself. This can happen when a NavHostFragment is included in an activity that is an entry point
      // in the nav graph.
      return true;
    }

    Map<String, File> layoutToFile = new HashMap<>();
    Multimap<String, String> includeMap = ArrayListMultimap.create();
    for (PathString path : myParserFiles) {
      File file = path.toFile();
      if (file == null || !file.exists()) {
        continue;
      }
      String layoutName = Lint.getLayoutName(file);
      layoutToFile.put(layoutName, file);
      try {
        String xml = Files.toString(file, UTF_8);
        Document document = XmlUtils.parseDocumentSilently(xml, true);
        if (document != null) {
          NodeList includeNodeList = document.getElementsByTagName(VIEW_INCLUDE);
          for (int i = 0, n = includeNodeList.getLength(); i < n; i++) {
            Element include = (Element)includeNodeList.item(i);
            String included = include.getAttribute(ATTR_LAYOUT);
            if (included.startsWith(LAYOUT_RESOURCE_PREFIX)) {
              String resource = included.substring(LAYOUT_RESOURCE_PREFIX.length());
              includeMap.put(layoutName, resource);
            }
          }

          // Deals with tools:layout attribute from fragments.
          NodeList fragmentNodeList = document.getElementsByTagName(FRAGMENT_CONTAINER_VIEW);
          if (fragmentNodeList.getLength() == 0) {
            // There was no FragmentContainerView, try with the old <fragment> tag.
            fragmentNodeList = document.getElementsByTagName(VIEW_FRAGMENT);
          }
          for (int i = 0, n = fragmentNodeList.getLength(); i < n; i++) {
            Element fragment = (Element)fragmentNodeList.item(i);
            String included = fragment.getAttributeNS(TOOLS_URI, ATTR_LAYOUT);
            if (included.startsWith(LAYOUT_RESOURCE_PREFIX)) {
              String resource = included.substring(LAYOUT_RESOURCE_PREFIX.length());
              includeMap.put(layoutName, resource);
            }
          }
        }
      }
      catch (IOException e) {
        LOG.warn("Could not check file " + file + " for cyclic dependencies", e);
      }
    }

    // We now have a DAG over the include dependencies in the layouts.
    // Do a DFS to detect cycles.

    // Perform DFS on the include graph and look for a cycle; if we find one, produce
    // a chain of includes on the way back to show to the user.
    if (!includeMap.isEmpty()) {
      for (String from : includeMap.keySet()) {
        Set<String> visiting = Sets.newHashSetWithExpectedSize(includeMap.size());
        List<String> chain = dfs(from, visiting, includeMap);
        if (chain != null) {
          RenderProblem.Html problem = RenderProblem.create(WARNING);
          HtmlBuilder builder = problem.getHtmlBuilder();
          builder.add("Found cyclical <include> chain: ");
          boolean first = true;
          Collections.reverse(chain);
          for (String layout : chain) {
            if (first) {
              first = false;
            } else {
              builder.add(" includes ");
            }
            File file = layoutToFile.get(layout);
            if (file != null) {
              try {
                String url = SdkUtils.fileToUrlString(file);
                builder.addLink(layout, url);
              }
              catch (MalformedURLException e) {
                builder.add(layout);
              }
            } else {
              builder.add(layout);
            }
          }

          myLogger.addMessage(problem);
          return true;
        }
      }
    }

    return false;
  }

  @Nullable
  private static List<String> dfs(String from, Set<String> visiting, Multimap<String,String> includeMap) {
    visiting.add(from);
    Collection<String> includes = includeMap.get(from);
    if (includes != null && !includes.isEmpty()) {
      for (String include : includes) {
        if (visiting.contains(include)) {
          List<String> list = new LinkedList<>();
          list.add(include);
          list.add(from);
          return list;
        }
        List<String> chain = dfs(include, visiting, includeMap);
        if (chain != null) {
          chain.add(from);
          return chain;
        }
      }
    }
    visiting.remove(from);
    return null;
  }

  @Override
  @Nullable
  public Object getAdapterItemValue(ResourceReference adapterView,
                                    Object adapterCookie,
                                    ResourceReference itemRef,
                                    int fullPosition,
                                    int typePosition,
                                    int fullChildPosition,
                                    int typeChildPosition,
                                    ResourceReference viewRef,
                                    ViewAttribute viewAttribute,
                                    Object defaultValue) {
    // Special case for the palette preview.
    if (viewAttribute == ViewAttribute.TEXT && adapterView.getName().startsWith("android_widget_")) { //$NON-NLS-1$
      String name = adapterView.getName();
      if (viewRef.getName().equals("text2")) { //$NON-NLS-1$
        return "Sub Item";
      }
      if (fullPosition == 0) {
        String viewName = name.substring("android_widget_".length());
        if (viewName.equals(EXPANDABLE_LIST_VIEW)) {
          return "ExpandableList"; // ExpandableListView is too wide, character-wraps
        }
        return viewName;
      }
      else {
        return "Next Item";
      }
    }

    if (itemRef.getNamespace() == ResourceNamespace.ANDROID) {
      // Special case for list_view_item_2 and friends
      if (viewRef.getName().equals("text2")) { //$NON-NLS-1$
        return "Sub Item " + (fullPosition + 1);
      }
    }

    if (viewAttribute == ViewAttribute.TEXT && ((String)defaultValue).isEmpty()) {
      return "Item " + (fullPosition + 1);
    }

    return null;
  }

  /**
   * For the given class, finds and returns the nearest super class which is a ListView
   * or an ExpandableListView or a GridView (which uses a list adapter), or returns null.
   *
   * @param clz the class of the view object
   * @return the fully qualified class name of the list ancestor, or null if there
   *         is no list view ancestor
   */
  @Nullable
  public static String getListAdapterViewFqcn(@NotNull Class<?> clz) {
    String fqcn = clz.getName();
    if (fqcn.endsWith(LIST_VIEW)  // including EXPANDABLE_LIST_VIEW
        || fqcn.equals(FQCN_GRID_VIEW) || fqcn.equals(FQCN_SPINNER)) {
      return fqcn;
    }
    else if (fqcn.startsWith(ANDROID_PKG_PREFIX)) {
      return null;
    }
    Class<?> superClass = clz.getSuperclass();
    if (superClass != null) {
      return getListAdapterViewFqcn(superClass);
    }
    else {
      // Should not happen; we would have encountered android.view.View first,
      // and it should have been covered by the ANDROID_PKG_PREFIX case above.
      return null;
    }
  }

  /**
   * Looks at the parent-chain of the view and if it finds a custom view, or a
   * CalendarView, within the given distance then it returns true. A ListView within a
   * CalendarView should not be assigned a custom list view type because it sets its own
   * and then attempts to cast the layout to its own type which would fail if the normal
   * default list item binding is used.
   */
  private boolean isWithinIllegalParent(@NotNull Object viewObject, int depth) {
    String fqcn = viewObject.getClass().getName();
    if (fqcn.endsWith(CALENDAR_VIEW) || !(fqcn.startsWith(ANDROID_PKG_PREFIX)
                                            // ActionBar at the root level
                                          || fqcn.startsWith("com.android.internal.widget."))) {
      return true;
    }

    if (depth > 0) {
      Result result = myLayoutLib.getViewParent(viewObject);
      if (result.isSuccess()) {
        Object parent = result.getData();
        if (parent != null) {
          return isWithinIllegalParent(parent, depth - 1);
        }
      }
    }

    return false;
  }

  @Override
  @Nullable
  public AdapterBinding getAdapterBinding(final ResourceReference adapterView, final Object adapterCookie, final Object viewObject) {
    // Look for user-recorded preference for layout to be used for previews
    if (adapterCookie instanceof TagSnapshot) {
      AdapterBinding binding = LayoutMetadata.getNodeBinding(viewObject, (TagSnapshot)adapterCookie);
      if (binding != null) {
        return binding;
      }
    }
    else if (adapterCookie instanceof XmlTag) {
      AdapterBinding binding =
        LayoutMetadata.getNodeBinding(viewObject, TagSnapshot.createTagSnapshotWithoutChildren((XmlTag)adapterCookie));
      if (binding != null) {
        return binding;
      }
    }
    else if (adapterCookie instanceof Map<?, ?>) {
      @SuppressWarnings("unchecked") Map<String, String> map = (Map<String, String>)adapterCookie;
      AdapterBinding binding = LayoutMetadata.getNodeBinding(viewObject, map);
      if (binding != null) {
        return binding;
      }
    }

    if (viewObject == null) {
      return null;
    }

    // Is this a ListView or ExpandableListView? If so, return its fully qualified
    // class name, otherwise return null. This is used to filter out other types
    // of AdapterViews (such as Spinners) where we don't want to use the list item
    // binding.
    String listFqcn = getListAdapterViewFqcn(viewObject.getClass());
    if (listFqcn == null) {
      return null;
    }

    // Is this ListView nested within an "illegal" container, such as a CalendarView?
    // If so, don't change the bindings below. Some views, such as CalendarView, and
    // potentially some custom views, might be doing specific things with the ListView
    // that could break if we add our own list binding, so for these leave the list
    // alone.
    if (isWithinIllegalParent(viewObject, 2)) {
      return null;
    }

    int count = listFqcn.endsWith(GRID_VIEW) ? 24 : 12;
    AdapterBinding binding = new AdapterBinding(count);
    if (listFqcn.endsWith(EXPANDABLE_LIST_VIEW)) {
      binding.addItem(new DataBindingItem(LayoutMetadata.DEFAULT_EXPANDABLE_LIST_ITEM, true /* isFramework */, 1));
    }
    else if (listFqcn.equals(FQCN_SPINNER)) {
      binding.addItem(new DataBindingItem(LayoutMetadata.DEFAULT_SPINNER_ITEM, true /* isFramework */, 1));
    }
    else {
      binding.addItem(new DataBindingItem(LayoutMetadata.DEFAULT_LIST_ITEM, true /* isFramework */, 1));
    }

    return binding;
  }

  /**
   * Load and parse the R class such that resource references in the layout rendering can refer
   * to local resources properly.
   *
   * <p>This only needs to be done if the build system compiles code of the given module against R.java files generated with final fields,
   * which will cause the chosen numeric resource ids to be inlined into the consuming code. In this case we treat the R class bytecode as
   * the source of truth for mapping resources to numeric ids.
   */
  public void loadAndParseRClass() {
    myClassLoader.loadAndParseRClassSilently();
  }

  @Override
  public ActionBarCallback getActionBarCallback() {
    return myActionBarHandler;
  }

  @Nullable
  public ActionBarHandler getActionBarHandler() {
    return myActionBarHandler;
  }

  @Nullable
<<<<<<< HEAD
  @Override
  @SuppressWarnings("unchecked")
  public <T> T getFlag(@NotNull SessionParams.Key<T> key) {
    if (key.equals(FLAG_KEY_APPLICATION_PACKAGE)) {
      return (T)getPackage();
    }
    if (key.equals(FLAG_KEY_RECYCLER_VIEW_SUPPORT)) {
      return (T)Boolean.TRUE;
    }
    if (key.equals(FLAG_KEY_XML_FILE_PARSER_SUPPORT)) {
      return (T)Boolean.TRUE;
    }
    if (key.equals(FLAG_KEY_ADAPTIVE_ICON_MASK_PATH)) {
      return (T)myAdaptiveIconMaskPath;
    }
    if (key.equals(FLAG_KEY_RENDER_HIGH_QUALITY_SHADOW)) {
      return (T)Boolean.TRUE;
    }
    if (key.equals(FLAG_KEY_ENABLE_SHADOW)) {
      return (T)Boolean.TRUE;
    }
    return null;
  }

  @Nullable
  private String getPackage() {
=======
  public String getResourcePackage() {
    return ProjectSystemUtil.getModuleSystem(myModule).getPackageName();
  }

  @Nullable
  public String getApplicationId() {
>>>>>>> b5f40ffd
    try {
      return RenderSecurityManager.runInSafeRegion(myCredential, () -> {
        // This section might access system properties or access disk but it does not leak information back to Layoutlib so it can be
        // executed in safe mode.
        AndroidModuleInfo info = AndroidModuleInfo.getInstance(myModule);
        return info == null ? null : info.getPackage();
      });
    }
    catch (Exception e) {
      LOG.warn(e);
      return null;
    }
  }

  @NotNull
  @Override
  public Class<?> findClass(@NotNull String name) throws ClassNotFoundException {
    Class<?> aClass = myClassLoader.loadClass(name, false);
    if (aClass != null) {
      return aClass;
    }
    throw new ClassNotFoundException(name + " not found.");
  }

  @Override
  public boolean isClassLoaded(@NonNull String name) {
    return myClassLoader.isClassLoaded(name);
  }

  @NotNull
  @Override
  public ResourceNamespace.Resolver getImplicitNamespaces() {
    return myImplicitNamespaces;
  }

  public void setAdaptiveIconMaskPath(@NotNull String adaptiveIconMaskPath) {
    myAdaptiveIconMaskPath = adaptiveIconMaskPath;
  }

  @Override
  public boolean hasLegacyAppCompat() {
    return myHasLegacyAppCompat;
  }

  @Override
  public boolean hasAndroidXAppCompat() {
    return myHasAndroidXAppCompat;
  }

  @Override
  public boolean isResourceNamespacingRequired() {
    return myNamespacing == Namespacing.REQUIRED;
  }

  @Override
  public void error(@NotNull String message, @NotNull String... details) {
    LOG.error(message, details);
  }

  @Override
  public void error(@NotNull String message, @Nullable Throwable t) {
    LOG.error(message, t);
  }

  @Override
  public void error(@NotNull Throwable t) {
    LOG.error(t);
  }

  /**
   * Returns true if the given class has been loaded by the class loader.
   */
  boolean hasLoadedClass(@NotNull String classFqn) {
    return myClassLoader.hasLoadedClass(classFqn);
  }

  private static class NamedXmlParser extends KXmlParser {
    @Nullable
    private final String myName;
    /**
     * Attribute that caches whether the tools prefix has been defined or not. This allows us to save
     * unnecessary checks in the most common case ("tools" is not defined).
     */
    private boolean hasToolsNamespace;

    NamedXmlParser(@Nullable String name) {
      myName = name;
      try {
        setFeature(XmlPullParser.FEATURE_PROCESS_NAMESPACES, true);
      } catch (XmlPullParserException e) {
        throw new Error("Internal error", e);
      }
    }

    @Override
    public int next() throws XmlPullParserException, IOException {
      int tagType = super.next();

      // We check if the tools namespace is still defined in two cases:
      // - If it's a start tag and it was defined by a previous tag
      // - If it WAS defined by a previous tag, and we are closing a tag (going out of scope)
      if ((!hasToolsNamespace && tagType == XmlPullParser.START_TAG) ||
          (hasToolsNamespace && tagType == XmlPullParser.END_TAG)) {
        hasToolsNamespace = getNamespace("tools") != null;
      }

      return tagType;
    }

    @Override
    public String getAttributeValue(@Nullable String namespace, @NotNull String name) {
      if (hasToolsNamespace && ANDROID_URI.equals(namespace)) {
        // Only for "android:" attribute, we will check if there is a "tools:" version overriding the value
        String toolsValue = super.getAttributeValue(TOOLS_URI, name);
        if (toolsValue != null) {
          return toolsValue;
        }
      }

      return super.getAttributeValue(namespace, name);
    }

    @Override
    public String toString() {
      return myName != null ? myName : super.toString();
    }
  }

  private static class NamedProtoXmlParser extends ProtoXmlPullParser {
    @Nullable
    private final String myName;
    /**
     * Attribute that caches whether the tools prefix has been defined or not. This allows us to save
     * unnecessary checks in the most common case ("tools" is not defined).
     */
    private boolean hasToolsNamespace;

    NamedProtoXmlParser(@Nullable String name) {
      myName = name;
      try {
        setFeature(XmlPullParser.FEATURE_PROCESS_NAMESPACES, true);
      } catch (XmlPullParserException e) {
        throw new Error(e);
      }
    }

    @Override
    public int next() throws XmlPullParserException, IOException {
      int tagType = super.next();

      // We check if the tools namespace is still defined in two cases:
      // - If it's a start tag and it was defined by a previous tag
      // - If it WAS defined by a previous tag, and we are closing a tag (going out of scope)
      if ((!hasToolsNamespace && tagType == XmlPullParser.START_TAG) ||
          (hasToolsNamespace && tagType == XmlPullParser.END_TAG)) {
        hasToolsNamespace = getNamespace("tools") != null;
      }

      return tagType;
    }

    @Override
    public String getAttributeValue(@Nullable String namespace, @NotNull String name) {
      if (hasToolsNamespace && ANDROID_URI.equals(namespace)) {
        // Only for "android:" attribute, we will check if there is a "tools:" version overriding the value
        String toolsValue = super.getAttributeValue(TOOLS_URI, name);
        if (toolsValue != null) {
          return toolsValue;
        }
      }

      return super.getAttributeValue(namespace, name);
    }

    @Override
    public String toString() {
      return myName != null ? myName : super.toString();
    }
  }
}<|MERGE_RESOLUTION|>--- conflicted
+++ resolved
@@ -15,12 +15,12 @@
  */
 package com.android.tools.idea.rendering;
 
+import static com.android.AndroidXConstants.CLASS_RECYCLER_VIEW_ADAPTER;
+import static com.android.AndroidXConstants.CLASS_RECYCLER_VIEW_LAYOUT_MANAGER;
 import static com.android.SdkConstants.ANDROID_PKG_PREFIX;
 import static com.android.SdkConstants.ANDROID_URI;
 import static com.android.SdkConstants.ATTR_LAYOUT;
 import static com.android.SdkConstants.CALENDAR_VIEW;
-import static com.android.AndroidXConstants.CLASS_RECYCLER_VIEW_ADAPTER;
-import static com.android.AndroidXConstants.CLASS_RECYCLER_VIEW_LAYOUT_MANAGER;
 import static com.android.SdkConstants.DOT_XML;
 import static com.android.SdkConstants.EXPANDABLE_LIST_VIEW;
 import static com.android.SdkConstants.FD_RES_DRAWABLE;
@@ -191,11 +191,7 @@
    * @param credential the sandbox credential
    * @param actionBarHandler An {@link ActionBarHandler} instance.
    * @param parserFactory an optional factory for creating XML parsers.
-<<<<<<< HEAD
-   * @param classLoader the {@link ClassLoader} to use for loading classes from Layoutlib.
-=======
    * @param moduleClassLoader the {@link ClassLoader} to use for loading classes from Layoutlib.
->>>>>>> b5f40ffd
    */
   public LayoutlibCallbackImpl(@NotNull RenderTask renderTask,
                                @NotNull LayoutLibrary layoutLib,
@@ -855,41 +851,12 @@
   }
 
   @Nullable
-<<<<<<< HEAD
-  @Override
-  @SuppressWarnings("unchecked")
-  public <T> T getFlag(@NotNull SessionParams.Key<T> key) {
-    if (key.equals(FLAG_KEY_APPLICATION_PACKAGE)) {
-      return (T)getPackage();
-    }
-    if (key.equals(FLAG_KEY_RECYCLER_VIEW_SUPPORT)) {
-      return (T)Boolean.TRUE;
-    }
-    if (key.equals(FLAG_KEY_XML_FILE_PARSER_SUPPORT)) {
-      return (T)Boolean.TRUE;
-    }
-    if (key.equals(FLAG_KEY_ADAPTIVE_ICON_MASK_PATH)) {
-      return (T)myAdaptiveIconMaskPath;
-    }
-    if (key.equals(FLAG_KEY_RENDER_HIGH_QUALITY_SHADOW)) {
-      return (T)Boolean.TRUE;
-    }
-    if (key.equals(FLAG_KEY_ENABLE_SHADOW)) {
-      return (T)Boolean.TRUE;
-    }
-    return null;
-  }
-
-  @Nullable
-  private String getPackage() {
-=======
   public String getResourcePackage() {
     return ProjectSystemUtil.getModuleSystem(myModule).getPackageName();
   }
 
   @Nullable
   public String getApplicationId() {
->>>>>>> b5f40ffd
     try {
       return RenderSecurityManager.runInSafeRegion(myCredential, () -> {
         // This section might access system properties or access disk but it does not leak information back to Layoutlib so it can be
