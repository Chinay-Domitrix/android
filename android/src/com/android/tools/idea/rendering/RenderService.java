/*
 * Copyright (C) 2013 The Android Open Source Project
 *
 * Licensed under the Apache License, Version 2.0 (the "License");
 * you may not use this file except in compliance with the License.
 * You may obtain a copy of the License at
 *
 *      http://www.apache.org/licenses/LICENSE-2.0
 *
 * Unless required by applicable law or agreed to in writing, software
 * distributed under the License is distributed on an "AS IS" BASIS,
 * WITHOUT WARRANTIES OR CONDITIONS OF ANY KIND, either express or implied.
 * See the License for the specific language governing permissions and
 * limitations under the License.
 */
package com.android.tools.idea.rendering;

import com.android.ide.common.rendering.LayoutLibrary;
import com.android.ide.common.rendering.api.Features;
import com.android.sdklib.AndroidVersion;
import com.android.sdklib.IAndroidTarget;
import com.android.sdklib.devices.Device;
import com.android.sdklib.repository.FullRevision;
import com.android.sdklib.repository.MajorRevision;
import com.android.sdklib.repository.descriptors.IPkgDesc;
import com.android.sdklib.repository.descriptors.PkgDesc;
import com.android.tools.idea.AndroidPsiUtils;
import com.android.tools.idea.configurations.Configuration;
import com.android.tools.idea.configurations.RenderContext;
import com.android.tools.idea.gradle.util.Projects;
import com.android.tools.idea.rendering.multi.CompatibilityRenderTarget;
import com.android.tools.idea.sdk.wizard.SdkQuickfixWizard;
import com.android.tools.idea.structure.gradle.AndroidProjectSettingsService;
import com.android.utils.HtmlBuilder;
import com.google.common.collect.Lists;
<<<<<<< HEAD
import com.google.common.collect.Maps;
import com.intellij.openapi.application.ApplicationManager;
=======
>>>>>>> 603529f2
import com.intellij.openapi.module.Module;
import com.intellij.openapi.project.Project;
import com.intellij.openapi.roots.ui.configuration.ProjectSettingsService;
import com.intellij.openapi.ui.Messages;
import com.intellij.psi.PsiFile;
import org.intellij.lang.annotations.MagicConstant;
import org.jetbrains.android.facet.AndroidFacet;
import org.jetbrains.android.maven.AndroidMavenUtil;
import org.jetbrains.android.sdk.AndroidPlatform;
import org.jetbrains.android.sdk.AndroidSdkUtils;
import org.jetbrains.android.uipreview.RenderingException;
import org.jetbrains.android.util.AndroidBundle;
import org.jetbrains.annotations.NotNull;
import org.jetbrains.annotations.Nullable;

import java.io.IOException;
import java.util.List;
import java.util.concurrent.Callable;

import static com.android.SdkConstants.TAG_PREFERENCE_SCREEN;
import static com.intellij.lang.annotation.HighlightSeverity.ERROR;
import static com.intellij.lang.annotation.HighlightSeverity.WARNING;

/**
 * The {@link RenderService} provides rendering and layout information for
 * Android layouts. This is a wrapper around the layout library.
 */
public class RenderService {
  private static final Object RENDERING_LOCK = new Object();

  @NotNull
  private final AndroidFacet myFacet;

  private final Object myCredential = new Object();

  public RenderService(@NotNull AndroidFacet facet) {
    myFacet = facet;
  }

  /**
   * Returns the {@linkplain RenderService} for the given facet
   */
  @NotNull
  public static RenderService get(@NotNull AndroidFacet facet) {
    return facet.getRenderService();
  }

  @Nullable
<<<<<<< HEAD
  private Integer myOverrideBgColor;

  private boolean myShowDecorations = true;

  @NotNull
  private final Configuration myConfiguration;

  @NotNull
  private final AssetRepositoryImpl myAssetRepository;

  private long myTimeout;
=======
  public static LayoutLibrary getLayoutLibrary(@Nullable final Module module, @Nullable IAndroidTarget target) {
    if (module == null || target == null) {
      return null;
    }
    Project project = module.getProject();
    AndroidPlatform platform = AndroidPlatform.getInstance(module);
    if (platform != null) {
      try {
        return platform.getSdkData().getTargetData(target).getLayoutLibrary(project);
      }
      catch (RenderingException e) {
        // Ignore.
      }
      catch (IOException e) {
        // Ditto
      }
    }
    return null;
  }
>>>>>>> 603529f2

  public static boolean supportsCapability(@NotNull final Module module, @NotNull IAndroidTarget target,
                                           @MagicConstant(flagsFromClass = Features.class) int capability) {
    Project project = module.getProject();
    AndroidPlatform platform = AndroidPlatform.getInstance(module);
    if (platform != null) {
      try {
        LayoutLibrary library = platform.getSdkData().getTargetData(target).getLayoutLibrary(project);
        if (library != null) {
          return library.supports(capability);
        }
      }
      catch (RenderingException e) {
        // Ignore: if service can't be found, that capability isn't available
      }
      catch (IOException e) {
        // Ditto
      }
    }
    return false;
  }

  /** Returns true if the given file can be rendered */
  public static boolean canRender(@Nullable PsiFile file) {
    return file != null && LayoutPullParserFactory.isSupported(file);
  }

  @NotNull
  public RenderLogger createLogger() {
    Module module = getModule();
    return new RenderLogger(module.getName(), module, myCredential);
  }

  private boolean myProvideCookiesForIncludedViews = false;

  /**
   * Creates a new {@link RenderService} associated with the given editor.
   *
   * @return a {@link RenderService} which can perform rendering services
   */
  @Nullable
  public RenderTask createTask(@Nullable final PsiFile psiFile,
                               @NotNull final Configuration configuration,
                               @NotNull final RenderLogger logger,
                               @Nullable final RenderContext renderContext) {
    Module module = myFacet.getModule();
    final Project project = module.getProject();
    AndroidPlatform platform = getPlatform(module, logger);
    if (platform == null) {
      return null;
    }

    IAndroidTarget target = configuration.getTarget();
    if (target == null) {
      logger.addMessage(RenderProblem.createPlain(ERROR, "No render target was chosen"));
      return null;
    }

    warnIfObsoleteLayoutLib(module, logger, renderContext, target);

    LayoutLibrary layoutLib;
    try {
      layoutLib = platform.getSdkData().getTargetData(target).getLayoutLibrary(project);
      if (layoutLib == null) {
        String message = AndroidBundle.message("android.layout.preview.cannot.load.library.error");
        logger.addMessage(RenderProblem.createPlain(ERROR, message));
        return null;
      }
    }
    catch (RenderingException e) {
      String message = e.getPresentableMessage();
      message = message != null ? message : AndroidBundle.message("android.layout.preview.default.error.message");
      logger.addMessage(RenderProblem.createPlain(ERROR, message, module.getProject(), logger.getLinkManager(), e));
      return null;
    }
    catch (IOException e) {
      final String message = e.getMessage();
      logger.error(null, "I/O error: " + (message != null ? ": " + message : ""), e);
      return null;
    }

    if (psiFile != null && TAG_PREFERENCE_SCREEN.equals(AndroidPsiUtils.getRootTagName(psiFile)) && !layoutLib.supports(Features.PREFERENCES_RENDERING)) {
      // This means that user is using an outdated version of layoutlib. A warning to update has already been
      // presented in warnIfObsoleteLayoutLib(). Just log a plain message asking users to update.
      logger.addMessage(RenderProblem.createPlain(ERROR, "This version of the rendering library does not support rendering Preferences. " +
                                                         "Update it using the SDK Manager"));

      return null;
    }

    Device device = configuration.getDevice();
    if (device == null) {
      logger.addMessage(RenderProblem.createPlain(ERROR, "No device selected"));
      return null;
    }

    RenderTask task = new RenderTask(this, configuration, logger, layoutLib, device, myCredential);
    if (psiFile != null) {
      task.setPsiFile(psiFile);
    }
    task.setRenderContext(renderContext);

    return task;
  }

  @NotNull
  public AndroidFacet getFacet() {
    return myFacet;
  }

  public Module getModule() {
    return myFacet.getModule();
  }

  public Project getProject() {
    return getModule().getProject();
  }

  @Nullable
  public AndroidPlatform getPlatform() {
    return AndroidPlatform.getInstance(getModule());
  }

  @Nullable
  private static AndroidPlatform getPlatform(@NotNull final Module module, @Nullable RenderLogger logger) {
    AndroidPlatform platform = AndroidPlatform.getInstance(module);
    if (platform == null && logger != null) {
      if (!AndroidMavenUtil.isMavenizedModule(module)) {
        RenderProblem.Html message = RenderProblem.create(ERROR);
        logger.addMessage(message);
        message.getHtmlBuilder().addLink("No Android SDK found. Please ", "configure", " an Android SDK.",
           logger.getLinkManager().createRunnableLink(new Runnable() {
             @Override
             public void run() {
               Project project = module.getProject();
               ProjectSettingsService service = ProjectSettingsService.getInstance(project);
               if (Projects.isGradleProject(project) && service instanceof AndroidProjectSettingsService) {
                 ((AndroidProjectSettingsService)service).openSdkSettings();
                 return;
               }
               AndroidSdkUtils.openModuleDependenciesConfigurable(module);
             }
           }));
      }
      else {
        String message = AndroidBundle.message("android.maven.cannot.parse.android.sdk.error", module.getName());
        logger.addMessage(RenderProblem.createPlain(ERROR, message));
      }
    }
    return platform;
  }

  private static boolean ourWarnAboutObsoleteLayoutLibVersions = true;
  protected static void warnIfObsoleteLayoutLib(@NotNull final Module module,
                                                @NotNull RenderLogger logger,
                                                @Nullable final RenderContext renderContext,
                                                @NotNull IAndroidTarget target) {
    if (!ourWarnAboutObsoleteLayoutLibVersions) {
      return;
    }

    if (target instanceof CompatibilityRenderTarget) {
      target = ((CompatibilityRenderTarget)target).getRenderTarget();
    }
    final AndroidVersion version = target.getVersion();
    final int revision;
    // Look up the current minimum required version for layoutlib for each API level. Note that these
    // are minimum revisions; if a later version is available, it will be installed.
    switch (version.getFeatureLevel()) {
      case 21:
        if (version.isPreview()) {
          revision = 4;
        } else {
          revision = 2;
        }
        break;
      case 20: revision = 2; break;
      case 19: revision = 4; break;
      case 18: revision = 3; break;
      case 17: revision = 3; break;
      case 16: revision = 5; break;
      case 15: revision = 5; break;
      case 14: revision = 4; break;
      case 13: revision = 1; break;
      case 12: revision = 3; break;
      case 11: revision = 2; break;
      case 10: revision = 2; break;
      case 8: revision = 3; break;
      default: revision = -1; break;
    }

    if (revision >= 0 && target.getRevision() < revision) {
      RenderProblem.Html problem = RenderProblem.create(WARNING);
      problem.tag("obsoleteLayoutlib");
      HtmlBuilder builder = problem.getHtmlBuilder();
      builder.add("Using an obsolete version of the " + target.getVersionName() + " layout library which contains many known bugs: ");
      builder.addLink("Install Update", logger.getLinkManager().createRunnableLink(new Runnable() {
        @Override
        public void run() {
          // Don't warn again
          //noinspection AssignmentToStaticFieldFromInstanceMethod
          ourWarnAboutObsoleteLayoutLibVersions = false;

          List<IPkgDesc> requested = Lists.newArrayList();
          // The revision to install. Note that this will install a higher version than this if available;
          // e.g. even if we ask for version 4, if revision 7 is available it will be installed, not revision 4.
          requested.add(PkgDesc.Builder.newPlatform(version, new MajorRevision(revision), FullRevision.NOT_SPECIFIED).create());
          SdkQuickfixWizard wizard = new SdkQuickfixWizard(module.getProject(), null, requested);
          wizard.init();

          if (wizard.showAndGet()) {
            if (renderContext != null) {
              // Force the target to be recomputed; this will pick up the new revision object from the local sdk.
              Configuration configuration = renderContext.getConfiguration();
              if (configuration != null) {
                configuration.getConfigurationManager().setTarget(null);
              }
              renderContext.requestRender();
              // However, due to issue https://code.google.com/p/android/issues/detail?id=76096 it may not yet
              // take effect.
              Messages.showInfoMessage(module.getProject(),
                                     "Note: Due to a bug you may need to restart the IDE for the new layout library to fully take effect",
                                     "Restart Recommended");
            }
          }
        }
      }));
      builder.addLink(", ", "Ignore For Now", null, logger.getLinkManager().createRunnableLink(new Runnable() {
        @Override
        public void run() {
          //noinspection AssignmentToStaticFieldFromInstanceMethod
          ourWarnAboutObsoleteLayoutLibVersions = false;
          if (renderContext != null) {
            renderContext.requestRender();
          }
        }
      }));

      logger.addMessage(problem);
    }
  }

  /**
   * Runs a action that requires the rendering lock. Layoutlib is not thread safe so any rendering actions should be called using this
   * method.
   */
<<<<<<< HEAD
  private RenderService(@NotNull AndroidFacet facet,
                        @NotNull Module module,
                        @NotNull PsiFile psiFile,
                        @NotNull Configuration configuration,
                        @NotNull RenderLogger logger,
                        @NotNull LayoutLibrary layoutLib,
                        @NotNull Device device) {
    myModule = module;
    myLogger = logger;
    myLogger.setCredential(myCredential);
    if (!(psiFile instanceof XmlFile)) {
      throw new IllegalArgumentException("Can only render XML files: " + psiFile.getClass().getName());
    }
    myPsiFile = (XmlFile)psiFile;
    myConfiguration = configuration;
    myAssetRepository = new AssetRepositoryImpl(facet);
    myHardwareConfigHelper = new HardwareConfigHelper(device);

    myHardwareConfigHelper.setOrientation(configuration.getFullConfig().getScreenOrientationQualifier().getValue());
    myLayoutLib = layoutLib;
    AppResourceRepository appResources = AppResourceRepository.getAppResources(facet, true);
    ActionBarHandler actionBarHandler = new ActionBarHandler(this, myCredential);
    myLayoutlibCallback = new LayoutlibCallback(myLayoutLib, appResources, myModule, facet, myLogger, myCredential, actionBarHandler, this);
    myLayoutlibCallback.loadAndParseRClass();
    AndroidModuleInfo moduleInfo = AndroidModuleInfo.get(facet);
    myMinSdkVersion = moduleInfo.getMinSdkVersion();
    myTargetSdkVersion = moduleInfo.getTargetSdkVersion();
    myLocale = configuration.getLocale();

    ApplicationManager.getApplication().runReadAction(new Runnable() {
      @Override
      public void run() {
        myFolderType = ResourceHelper.getFolderType(myPsiFile);
      }
    });
  }

  @Nullable
  public AndroidPlatform getPlatform() {
    return getPlatform(myModule);
  }

  @Nullable
  private static AndroidPlatform getPlatform(@NotNull Module module) {
    Sdk sdk = ModuleRootManager.getInstance(module).getSdk();
    if (sdk == null || !(sdk.getSdkType() instanceof AndroidSdkType)) {
      return null;
    }
    AndroidSdkAdditionalData data = (AndroidSdkAdditionalData)sdk.getSdkAdditionalData();
    if (data == null) {
      return null;
    }
    return data.getAndroidPlatform();
  }

  /**
   * Returns the {@link ResourceResolver} for this editor
   *
   * @return the resolver used to resolve resources for the current configuration of
   *         this editor, or null
   */
  @Nullable
  public ResourceResolver getResourceResolver() {
    return myConfiguration.getResourceResolver();
  }

  @NotNull
  public Configuration getConfiguration() {
    return myConfiguration;
  }

  @Nullable
  public ResourceFolderType getFolderType() {
    return myFolderType;
  }

  @NotNull
  public Module getModule() {
    return myModule;
  }

  @NotNull
  public RenderLogger getLogger() {
    return myLogger;
  }

  @Nullable
  public Set<XmlTag> getExpandNodes() {
    return myExpandNodes;
  }

  @NotNull
  public HardwareConfigHelper getHardwareConfigHelper() {
    return myHardwareConfigHelper;
  }

  public boolean getShowDecorations() {
    return myShowDecorations;
  }

  public void dispose() {
    myLayoutlibCallback.setLogger(null);
    myLayoutlibCallback.setResourceResolver(null);
  }

  /**
   * Overrides the width and height to be used during rendering (which might be adjusted if
   * the {@link #setRenderingMode(com.android.ide.common.rendering.api.SessionParams.RenderingMode)} is
   * {@link com.android.ide.common.rendering.api.SessionParams.RenderingMode#FULL_EXPAND}.
   * <p/>
   * A value of -1 will make the rendering use the normal width and height coming from the
   * {@link Configuration#getDevice()} object.
   *
   * @param overrideRenderWidth  the width in pixels of the layout to be rendered
   * @param overrideRenderHeight the height in pixels of the layout to be rendered
   * @return this (such that chains of setters can be stringed together)
   */
  public RenderService setOverrideRenderSize(int overrideRenderWidth, int overrideRenderHeight) {
    myHardwareConfigHelper.setOverrideRenderSize(overrideRenderWidth, overrideRenderHeight);
    return this;
  }

  /**
   * Sets the max width and height to be used during rendering (which might be adjusted if
   * the {@link #setRenderingMode(com.android.ide.common.rendering.api.SessionParams.RenderingMode)} is
   * {@link com.android.ide.common.rendering.api.SessionParams.RenderingMode#FULL_EXPAND}.
   * <p/>
   * A value of -1 will make the rendering use the normal width and height coming from the
   * {@link Configuration#getDevice()} object.
   *
   * @param maxRenderWidth  the max width in pixels of the layout to be rendered
   * @param maxRenderHeight the max height in pixels of the layout to be rendered
   * @return this (such that chains of setters can be stringed together)
   */
  public RenderService setMaxRenderSize(int maxRenderWidth, int maxRenderHeight) {
    myHardwareConfigHelper.setMaxRenderSize(maxRenderWidth, maxRenderHeight);
    return this;
  }

  /**
   * Sets the {@link com.android.ide.common.rendering.api.SessionParams.RenderingMode} to be used during rendering. If none is specified,
   * the default is {@link com.android.ide.common.rendering.api.SessionParams.RenderingMode#NORMAL}.
   *
   * @param renderingMode the rendering mode to be used
   * @return this (such that chains of setters can be stringed together)
   */
  public RenderService setRenderingMode(@NotNull RenderingMode renderingMode) {
    myRenderingMode = renderingMode;
    return this;
  }

  /** Returns the {@link RenderingMode} to be used */
  @NotNull
  public RenderingMode getRenderingMode() {
    return myRenderingMode;
  }

  public RenderService setTimeout(long timeout) {
    myTimeout = timeout;
    return this;
  }

  /**
   * Sets the overriding background color to be used, if any. The color should be a
   * bitmask of AARRGGBB. The default is null.
   *
   * @param overrideBgColor the overriding background color to be used in the rendering,
   *                        in the form of a AARRGGBB bitmask, or null to use no custom background.
   * @return this (such that chains of setters can be stringed together)
   */
  @NotNull
  public RenderService setOverrideBgColor(@Nullable Integer overrideBgColor) {
    myOverrideBgColor = overrideBgColor;
    return this;
  }

  /**
   * Sets whether the rendering should include decorations such as a system bar, an
   * application bar etc depending on the SDK target and theme. The default is true.
   *
   * @param showDecorations true if the rendering should include system bars etc.
   * @return this (such that chains of setters can be stringed together)
   */
  public RenderService setDecorations(boolean showDecorations) {
    myShowDecorations = showDecorations;
    return this;
  }

  /**
   * Gets the context for the usage of this {@link RenderService}, which can
   * control for example how {@code <fragment/>} tags are processed when missing
   * preview data
   */
  @Nullable
  public RenderContext getRenderContext() {
    return myRenderContext;
  }

  /**
   * Sets the context for the usage of this {@link RenderService}, which can
   * control for example how {@code <fragment/>} tags are processed when missing
   * preview data
   *
   * @param renderContext the render context
   * @return this, for constructor chaining
   */
  @Nullable
  public RenderService setRenderContext(@Nullable RenderContext renderContext) {
    myRenderContext = renderContext;
    return this;
  }

  /**
   * Sets the nodes to expand during rendering. These will be padded with approximately
   * 20 pixels. The default is null.
   *
   * @param nodesToExpand the nodes to be expanded
   * @return this (such that chains of setters can be stringed together)
   */
  @NotNull
  public RenderService setNodesToExpand(@Nullable Set<XmlTag> nodesToExpand) {
    myExpandNodes = nodesToExpand;
    return this;
  }

  /**
   * Sets the {@link IncludeReference} to an outer layout that this layout should be rendered
   * within. The outer layout <b>must</b> contain an include tag which points to this
   * layout. If not set explicitly to {@link IncludeReference#NONE}, it will look at the
   * root tag of the rendered layout and if {@link IncludeReference#ATTR_RENDER_IN} has
   * been set it will use that layout.
   *
   * @param includedWithin a reference to an outer layout to render this layout within
   * @return this (such that chains of setters can be stringed together)
   */
  @NotNull
  public RenderService setIncludedWithin(@Nullable IncludeReference includedWithin) {
    myIncludedWithin = includedWithin;
    return this;
  }

  /**
   * Returns the layout to be included
   */
  @NotNull
  public IncludeReference getIncludedWithin() {
    return myIncludedWithin != null ? myIncludedWithin : IncludeReference.NONE;
  }

  /** Returns whether this parser will provide view cookies for included views. */
  public boolean getProvideCookiesForIncludedViews() {
    return myProvideCookiesForIncludedViews;
  }

  /** Sets whether this parser will provide view cookies for included views. */
  public void setProvideCookiesForIncludedViews(boolean provideCookiesForIncludedViews) {
    myProvideCookiesForIncludedViews = provideCookiesForIncludedViews;
  }

  /**
   * Renders the model and returns the result as a {@link com.android.ide.common.rendering.api.RenderSession}.
   *
   * @return the {@link RenderResult resulting from rendering the current model
   */
  @Nullable
  private RenderResult createRenderSession() {
    ResourceResolver resolver = getResourceResolver();
    if (resolver == null) {
      // Abort the rendering if the resources are not found.
      return null;
    }

    ILayoutPullParser modelParser = LayoutPullParserFactory.create(this);
    if (modelParser == null) {
      return null;
    }

    myLayoutlibCallback.reset();

    ILayoutPullParser includingParser = getIncludingLayoutParser(resolver, modelParser);
    if (includingParser != null) {
      modelParser = includingParser;
    }


    IAndroidTarget target = myConfiguration.getTarget();
    int simulatedPlatform = target instanceof CompatibilityRenderTarget ? target.getVersion().getApiLevel() : 0;

    HardwareConfig hardwareConfig = myHardwareConfigHelper.getConfig();
    final SessionParams params =
      new SessionParams(modelParser, myRenderingMode, myModule /* projectKey */, hardwareConfig, resolver, myLayoutlibCallback,
                        myMinSdkVersion.getApiLevel(), myTargetSdkVersion.getApiLevel(), myLogger, simulatedPlatform);
    params.setAssetRepository(myAssetRepository);

    params.setFlag(SessionParamsFlags.FLAG_KEY_ROOT_TAG, getRootTagName(myPsiFile));

    // Request margin and baseline information.
    // TODO: Be smarter about setting this; start without it, and on the first request
    // for an extended view info, re-render in the same session, and then set a flag
    // which will cause this to create extended view info each time from then on in the
    // same session
    params.setExtendedViewInfoMode(true);

    ManifestInfo manifestInfo = ManifestInfo.get(myModule);

    LayoutDirectionQualifier qualifier = myConfiguration.getFullConfig().getLayoutDirectionQualifier();
    if (qualifier != null && qualifier.getValue() == LayoutDirection.RTL) {
      params.setRtlSupport(true);
      // We don't have a flag to force RTL regardless of locale, so just pick a RTL locale (note that
      // this is decoupled from resource lookup)
      params.setLocale("ur");
    } else {
      params.setLocale(myLocale.toLocaleId());
      try {
        params.setRtlSupport(manifestInfo.isRtlSupported());
      } catch (Exception e) {
        // ignore.
      }
    }

    // Don't show navigation buttons on older platforms
    Device device = myConfiguration.getDevice();
    if (!myShowDecorations || HardwareConfigHelper.isWear(device)) {
      params.setForceNoDecor();
    }
    else {
      try {
        params.setAppLabel(manifestInfo.getApplicationLabel());
        params.setAppIcon(manifestInfo.getApplicationIcon());
        String activity = myConfiguration.getActivity();
        if (activity != null) {
          params.setActivityName(activity);
          ActivityAttributes attributes = manifestInfo.getActivityAttributes(activity);
          if (attributes != null) {
            if (attributes.getLabel() != null) {
              params.setAppLabel(attributes.getLabel());
            }
            if (attributes.getIcon() != null) {
              params.setAppIcon(attributes.getIcon());
            }
          }
        }
      }
      catch (Exception e) {
        // ignore.
      }
    }

    if (myOverrideBgColor != null) {
      params.setOverrideBgColor(myOverrideBgColor.intValue());
    } else if (requiresTransparency()) {
      params.setOverrideBgColor(0);
    }

    params.setImageFactory(this);

    if (myTimeout > 0) {
      params.setTimeout(myTimeout);
    }

    try {
      myLayoutlibCallback.setLogger(myLogger);
      myLayoutlibCallback.setResourceResolver(resolver);

      RenderResult result = ApplicationManager.getApplication().runReadAction(new Computable<RenderResult>() {
        @NotNull
        @Override
        public RenderResult compute() {
          RenderSecurityManager securityManager = RenderSecurityManagerFactory.create(myModule, getPlatform());
          securityManager.setActive(true, myCredential);

          try {
            int retries = 0;
            RenderSession session = null;
            while (retries < 10) {
              session = myLayoutLib.createSession(params);
              Result result = session.getResult();
              if (result.getStatus() != Result.Status.ERROR_TIMEOUT) {
                // Sometimes happens at startup; treat it as a timeout; typically a retry fixes it
                if (!result.isSuccess() && "The main Looper has already been prepared.".equals(result.getErrorMessage())) {
                  retries++;
                  continue;
                }
                break;
              }
              retries++;
            }

            return new RenderResult(RenderService.this, session, myPsiFile, myLogger);
          }
          finally {
            securityManager.dispose(myCredential);
          }
        }
      });
      addDiagnostics(result.getSession());
      result.setIncludedWithin(myIncludedWithin);
      return result;
    }
    catch (RuntimeException t) {
      // Exceptions from the bridge
      myLogger.error(null, t.getLocalizedMessage(), t, null);
      throw t;
    }
  }

  @Nullable
  private ILayoutPullParser getIncludingLayoutParser(ResourceResolver resolver, ILayoutPullParser modelParser) {
    // Code to support editing included layout
    if (myIncludedWithin == null) {
      String layout = IncludeReference.getIncludingLayout(myPsiFile);
      myIncludedWithin = layout != null ? IncludeReference.get(myModule, myPsiFile, resolver) : IncludeReference.NONE;
    }
    if (myIncludedWithin != IncludeReference.NONE) {
      assert Comparing.equal(myIncludedWithin.getToFile(), myPsiFile.getVirtualFile());
      // TODO: Validate that we're really including the same layout here!
      //ResourceValue contextLayout = resolver.findResValue(myIncludedWithin.getFromResourceUrl(), false  /* forceFrameworkOnly*/);
      //if (contextLayout != null) {
      //  File layoutFile = new File(contextLayout.getValue());
      //  if (layoutFile.isFile()) {
      //
      VirtualFile layoutVirtualFile = myIncludedWithin.getFromFile();

      try {
        // Get the name of the layout actually being edited, without the extension
        // as it's what IXmlPullParser.getParser(String) will receive.
        String queryLayoutName = ResourceHelper.getResourceName(myPsiFile);
        myLayoutlibCallback.setLayoutParser(queryLayoutName, modelParser);

        // Attempt to read from PSI
        ILayoutPullParser topParser;
        topParser = null;
        PsiFile psiFile = AndroidPsiUtils.getPsiFileSafely(myModule.getProject(), layoutVirtualFile);
        if (psiFile instanceof XmlFile) {
          LayoutPsiPullParser parser = LayoutPsiPullParser.create((XmlFile)psiFile, myLogger);
          // For included layouts, we don't normally see view cookies; we want the leaf to point back to the include tag
          parser.setProvideViewCookies(myProvideCookiesForIncludedViews);
          topParser = parser;
        }

        if (topParser == null) {
          topParser = LayoutFilePullParser.create(myLayoutlibCallback, myIncludedWithin.getFromPath());
        }

        return topParser;
      }
      catch (IOException e) {
        myLogger.error(null, String.format("Could not read layout file %1$s", myIncludedWithin.getFromPath()), e);
      }
      catch (XmlPullParserException e) {
        myLogger.error(null, String.format("XML parsing error: %1$s", e.getMessage()), e.getDetail() != null ? e.getDetail() : e);
      }
    }

    return null;
  }

  /** Returns true if the given file can be rendered */
  public static boolean canRender(@Nullable PsiFile file) {
    return file != null && LayoutPullParserFactory.isSupported(file);
  }

  @Nullable
  public static String getRootTagName(@NotNull PsiFile file) {
    if (ResourceHelper.getFolderType(file) == ResourceFolderType.XML) {
      if (file instanceof XmlFile) {
        XmlTag rootTag = AndroidPsiUtils.getRootTagSafely(((XmlFile)file));
        return rootTag == null ? null : rootTag.getName();
      }
    }
    return null;
  }

  private static final Object RENDERING_LOCK = new Object();

  @Nullable
  public RenderResult render() {
    // During development only:
    //assert !ApplicationManager.getApplication().isReadAccessAllowed() : "Do not hold read lock during render!";

    synchronized (RENDERING_LOCK) {
      RenderResult renderResult;
      try {
        renderResult = createRenderSession();
      } catch (final Exception e) {
        String message = e.getMessage();
        if (message == null) {
          message = e.toString();
        }
        myLogger.addMessage(RenderProblem.createPlain(ERROR, message, myModule.getProject(), myLogger.getLinkManager(), e));
        renderResult = new RenderResult(this, null, myPsiFile, myLogger);
      }

      return renderResult;
    }
  }

  @SuppressWarnings("ThrowableResultOfMethodCallIgnored")
  private void addDiagnostics(@Nullable RenderSession session) {
    if (session == null) {
      return;
    }
    Result r = session.getResult();
    if (!myLogger.hasProblems() && !r.isSuccess()) {
      if (r.getException() != null || r.getErrorMessage() != null) {
        myLogger.error(null, r.getErrorMessage(), r.getException(), null);
      } else if (r.getStatus() == Result.Status.ERROR_TIMEOUT) {
        myLogger.error(null, "Rendering timed out.", null);
      } else {
        myLogger.error(null, "Unknown render problem: " + r.getStatus(), null);
      }
    } else if (myIncludedWithin != null && myIncludedWithin != IncludeReference.NONE) {
      ILayoutPullParser layoutEmbeddedParser = myLayoutlibCallback.getLayoutEmbeddedParser();
      if (layoutEmbeddedParser != null) {  // Should have been nulled out if used
        myLogger.error(null, String.format("The surrounding layout (%1$s) did not actually include this layout. " +
                                           "Remove tools:" + IncludeReference.ATTR_RENDER_IN + "=... from the root tag.",
                                           myIncludedWithin.getFromResourceUrl()), null);
      }
    }
  }

  /**
   * Renders the given resource value (which should refer to a drawable) and returns it
   * as an image
   *
   * @param drawableResourceValue the drawable resource value to be rendered, or null
   * @return the image, or null if something went wrong
   */
  @Nullable
  public BufferedImage renderDrawable(ResourceValue drawableResourceValue) {
    if (drawableResourceValue == null) {
      return null;
    }

    HardwareConfig hardwareConfig = myHardwareConfigHelper.getConfig();

    DrawableParams params =
      new DrawableParams(drawableResourceValue, myModule, hardwareConfig, getResourceResolver(), myLayoutlibCallback,
                         myMinSdkVersion.getApiLevel(), myTargetSdkVersion.getApiLevel(), myLogger);
    params.setForceNoDecor();
    params.setAssetRepository(myAssetRepository);
    Result result = myLayoutLib.renderDrawable(params);
    if (result != null && result.isSuccess()) {
      Object data = result.getData();
      if (data instanceof BufferedImage) {
        return (BufferedImage)data;
      }
    }

    return null;
  }

  @NotNull
  public LayoutLibrary getLayoutLib() {
    return myLayoutLib;
  }

  @NotNull
  public LayoutlibCallback getLayoutlibCallback() {
    return myLayoutlibCallback;
  }

  @NotNull
  public XmlFile getPsiFile() {
    return myPsiFile;
  }

  public boolean supportsCapability(@MagicConstant(flagsFromClass = Features.class) int capability) {
    return myLayoutLib.supports(capability);
  }

  public static boolean supportsCapability(@NotNull final Module module, @NotNull IAndroidTarget target,
                                           @MagicConstant(flagsFromClass = Features.class) int capability) {
    Project project = module.getProject();
    AndroidPlatform platform = getPlatform(module);
    if (platform != null) {
      try {
        LayoutLibrary library = platform.getSdkData().getTargetData(target).getLayoutLibrary(project);
        if (library != null) {
          return library.supports(capability);
        }
      }
      catch (RenderingException e) {
        // Ignore: if service can't be found, that capability isn't available
      }
      catch (IOException e) {
        // Ditto
      }
    }
    return false;
  }

  @Nullable
  public static LayoutLibrary getLayoutLibrary(@Nullable final Module module, @Nullable IAndroidTarget target) {
    if (module == null || target == null) {
      return null;
    }
    Project project = module.getProject();
    AndroidPlatform platform = getPlatform(module);
    if (platform != null) {
      try {
        return platform.getSdkData().getTargetData(target).getLayoutLibrary(project);
      }
      catch (RenderingException e) {
        // Ignore.
      }
      catch (IOException e) {
        // Ditto
      }
    }
    return null;
  }

  /** Returns true if this service can render a non-rectangular shape */
  public boolean isNonRectangular() {
    // Drawable images can have non-rectangular shapes; we need to ensure that we blank out the
    // background with full alpha
    return getFolderType() == ResourceFolderType.DRAWABLE;
  }

  /** Returns true if this service requires rendering into a transparent/alpha channel image */
  public boolean requiresTransparency() {
    // Drawable images can have non-rectangular shapes; we need to ensure that we blank out the
    // background with full alpha
    return isNonRectangular();
  }

  // ---- Implements IImageFactory ----

  /** TODO: reuse image across subsequent render operations if the size is the same */
  @SuppressWarnings("UndesirableClassUsage") // Don't need Retina for layoutlib rendering; will scale down anyway
  @Override
  public BufferedImage getImage(int width, int height) {
    return new BufferedImage(width, height, BufferedImage.TYPE_INT_ARGB);
  }

  /**
   * Notifies the render service that it is being used in design mode for this layout.
   * For example, that means that when rendering a ScrollView, it should measure the necessary
   * vertical space, and size the layout according to the needs rather than the available
   * device size.
   * <p>
   * We don't want to do this when for example offering thumbnail previews of the various
   * layouts.
   *
   * @param file the layout file, if any
   */
  public void useDesignMode(@Nullable final PsiFile file) {
    if (file == null) {
      return;
    }
    String tagName = ApplicationManager.getApplication().runReadAction(new Computable<String>() {
      @Nullable
      @Override
      public String compute() {
        if (file instanceof XmlFile) {
          XmlTag root = ((XmlFile)file).getRootTag();
          if (root != null) {
            return root.getName();
          }
        }

=======
  public static void runRenderAction(@NotNull final Runnable runnable) throws Exception {
    runRenderAction(new Callable<Void>() {
      @Override
      public Void call() throws Exception {
        runnable.run();
>>>>>>> 603529f2
        return null;
      }
    });
  }

  /**
   * Runs a action that requires the rendering lock. Layoutlib is not thread safe so any rendering actions should be called using this
   * method.
   */
<<<<<<< HEAD
  @Nullable
  public List<ViewInfo> measure(Element parent) {
    ILayoutPullParser modelParser = new DomPullParser(parent);
    RenderSession session = measure(modelParser);
    if (session != null) {
      Result result = session.getResult();
      if (result != null && result.isSuccess()) {
        assert session.getRootViews().size() == 1;
        return session.getRootViews();
      }
    }

    return null;
  }

  /**
   * Measure the children of the given parent tag, applying the given filter to the
   * pull parser's attribute values.
   *
   * @param parent the parent tag to measure children for
   * @param filter the filter to apply to the attribute values
   * @return a map from the children of the parent to new bounds of the children
   */
  @Nullable
  public Map<XmlTag, ViewInfo> measureChildren(XmlTag parent, final AttributeFilter filter) {
    ILayoutPullParser modelParser = LayoutPsiPullParser.create(filter, parent, myLogger);
    Map<XmlTag, ViewInfo> map = Maps.newHashMap();
    RenderSession session = measure(modelParser);
    if (session != null) {
      Result result = session.getResult();
      if (result != null && result.isSuccess()) {
        assert session.getRootViews().size() == 1;
        ViewInfo root = session.getRootViews().get(0);
        List<ViewInfo> children = root.getChildren();
        for (ViewInfo info : children) {
          Object cookie = info.getCookie();
          if (cookie instanceof XmlTag) {
            map.put((XmlTag)cookie, info);
          }
        }
      }

      return map;
    }

    return null;
  }

  /**
   * Measure the given child in context, applying the given filter to the
   * pull parser's attribute values.
   *
   * @param tag the child to measure
   * @param filter the filter to apply to the attribute values
   * @return a view info, if found
   */
  @Nullable
  public ViewInfo measureChild(XmlTag tag, final AttributeFilter filter) {
    XmlTag parent = tag.getParentTag();
    if (parent != null) {
      Map<XmlTag, ViewInfo> map = measureChildren(parent, filter);
      if (map != null) {
        for (Map.Entry<XmlTag, ViewInfo> entry : map.entrySet()) {
          if (entry.getKey() == tag) {
            return entry.getValue();
          }
        }
      }
    }

    return null;
  }

  @Nullable
  private RenderSession measure(ILayoutPullParser parser) {
    ResourceResolver resolver = getResourceResolver();
    if (resolver == null) {
      // Abort the rendering if the resources are not found.
      return null;
    }

    myLayoutlibCallback.reset();

    HardwareConfig hardwareConfig = myHardwareConfigHelper.getConfig();
    final SessionParams params = new SessionParams(
      parser,
      RenderingMode.FULL_EXPAND,
      myModule /* projectKey */,
      hardwareConfig,
      resolver,
      myLayoutlibCallback,
      myMinSdkVersion.getApiLevel(),
      myTargetSdkVersion.getApiLevel(),
      myLogger);
    params.setLayoutOnly();
    params.setForceNoDecor();
    params.setExtendedViewInfoMode(true);
    params.setLocale(myLocale.toLocaleId());
    params.setAssetRepository(myAssetRepository);
    ManifestInfo manifestInfo = ManifestInfo.get(myModule);
    try {
      params.setRtlSupport(manifestInfo.isRtlSupported());
    } catch (Exception e) {
      // ignore.
    }

    try {
      myLayoutlibCallback.setLogger(myLogger);
      myLayoutlibCallback.setResourceResolver(resolver);

      return ApplicationManager.getApplication().runReadAction(new Computable<RenderSession>() {
        @Nullable
        @Override
        public RenderSession compute() {
          int retries = 0;
          while (retries < 10) {
            RenderSession session = myLayoutLib.createSession(params);
            Result result = session.getResult();
            if (result.getStatus() != Result.Status.ERROR_TIMEOUT) {
              // Sometimes happens at startup; treat it as a timeout; typically a retry fixes it
              if (!result.isSuccess() && "The main Looper has already been prepared.".equals(result.getErrorMessage())) {
                retries++;
                continue;
              }
              return session;
            }
            retries++;
          }

          return null;
        }
      });
    }
    catch (RuntimeException t) {
      // Exceptions from the bridge
      myLogger.error(null, t.getLocalizedMessage(), t, null);
      throw t;
=======
  public static <T> T runRenderAction(@NotNull Callable<T> callable) throws Exception {
    synchronized (RENDERING_LOCK) {
      return callable.call();
>>>>>>> 603529f2
    }
  }
}<|MERGE_RESOLUTION|>--- conflicted
+++ resolved
@@ -33,11 +33,6 @@
 import com.android.tools.idea.structure.gradle.AndroidProjectSettingsService;
 import com.android.utils.HtmlBuilder;
 import com.google.common.collect.Lists;
-<<<<<<< HEAD
-import com.google.common.collect.Maps;
-import com.intellij.openapi.application.ApplicationManager;
-=======
->>>>>>> 603529f2
 import com.intellij.openapi.module.Module;
 import com.intellij.openapi.project.Project;
 import com.intellij.openapi.roots.ui.configuration.ProjectSettingsService;
@@ -86,19 +81,6 @@
   }
 
   @Nullable
-<<<<<<< HEAD
-  private Integer myOverrideBgColor;
-
-  private boolean myShowDecorations = true;
-
-  @NotNull
-  private final Configuration myConfiguration;
-
-  @NotNull
-  private final AssetRepositoryImpl myAssetRepository;
-
-  private long myTimeout;
-=======
   public static LayoutLibrary getLayoutLibrary(@Nullable final Module module, @Nullable IAndroidTarget target) {
     if (module == null || target == null) {
       return null;
@@ -118,7 +100,6 @@
     }
     return null;
   }
->>>>>>> 603529f2
 
   public static boolean supportsCapability(@NotNull final Module module, @NotNull IAndroidTarget target,
                                            @MagicConstant(flagsFromClass = Features.class) int capability) {
@@ -151,8 +132,6 @@
     Module module = getModule();
     return new RenderLogger(module.getName(), module, myCredential);
   }
-
-  private boolean myProvideCookiesForIncludedViews = false;
 
   /**
    * Creates a new {@link RenderService} associated with the given editor.
@@ -365,676 +344,11 @@
    * Runs a action that requires the rendering lock. Layoutlib is not thread safe so any rendering actions should be called using this
    * method.
    */
-<<<<<<< HEAD
-  private RenderService(@NotNull AndroidFacet facet,
-                        @NotNull Module module,
-                        @NotNull PsiFile psiFile,
-                        @NotNull Configuration configuration,
-                        @NotNull RenderLogger logger,
-                        @NotNull LayoutLibrary layoutLib,
-                        @NotNull Device device) {
-    myModule = module;
-    myLogger = logger;
-    myLogger.setCredential(myCredential);
-    if (!(psiFile instanceof XmlFile)) {
-      throw new IllegalArgumentException("Can only render XML files: " + psiFile.getClass().getName());
-    }
-    myPsiFile = (XmlFile)psiFile;
-    myConfiguration = configuration;
-    myAssetRepository = new AssetRepositoryImpl(facet);
-    myHardwareConfigHelper = new HardwareConfigHelper(device);
-
-    myHardwareConfigHelper.setOrientation(configuration.getFullConfig().getScreenOrientationQualifier().getValue());
-    myLayoutLib = layoutLib;
-    AppResourceRepository appResources = AppResourceRepository.getAppResources(facet, true);
-    ActionBarHandler actionBarHandler = new ActionBarHandler(this, myCredential);
-    myLayoutlibCallback = new LayoutlibCallback(myLayoutLib, appResources, myModule, facet, myLogger, myCredential, actionBarHandler, this);
-    myLayoutlibCallback.loadAndParseRClass();
-    AndroidModuleInfo moduleInfo = AndroidModuleInfo.get(facet);
-    myMinSdkVersion = moduleInfo.getMinSdkVersion();
-    myTargetSdkVersion = moduleInfo.getTargetSdkVersion();
-    myLocale = configuration.getLocale();
-
-    ApplicationManager.getApplication().runReadAction(new Runnable() {
-      @Override
-      public void run() {
-        myFolderType = ResourceHelper.getFolderType(myPsiFile);
-      }
-    });
-  }
-
-  @Nullable
-  public AndroidPlatform getPlatform() {
-    return getPlatform(myModule);
-  }
-
-  @Nullable
-  private static AndroidPlatform getPlatform(@NotNull Module module) {
-    Sdk sdk = ModuleRootManager.getInstance(module).getSdk();
-    if (sdk == null || !(sdk.getSdkType() instanceof AndroidSdkType)) {
-      return null;
-    }
-    AndroidSdkAdditionalData data = (AndroidSdkAdditionalData)sdk.getSdkAdditionalData();
-    if (data == null) {
-      return null;
-    }
-    return data.getAndroidPlatform();
-  }
-
-  /**
-   * Returns the {@link ResourceResolver} for this editor
-   *
-   * @return the resolver used to resolve resources for the current configuration of
-   *         this editor, or null
-   */
-  @Nullable
-  public ResourceResolver getResourceResolver() {
-    return myConfiguration.getResourceResolver();
-  }
-
-  @NotNull
-  public Configuration getConfiguration() {
-    return myConfiguration;
-  }
-
-  @Nullable
-  public ResourceFolderType getFolderType() {
-    return myFolderType;
-  }
-
-  @NotNull
-  public Module getModule() {
-    return myModule;
-  }
-
-  @NotNull
-  public RenderLogger getLogger() {
-    return myLogger;
-  }
-
-  @Nullable
-  public Set<XmlTag> getExpandNodes() {
-    return myExpandNodes;
-  }
-
-  @NotNull
-  public HardwareConfigHelper getHardwareConfigHelper() {
-    return myHardwareConfigHelper;
-  }
-
-  public boolean getShowDecorations() {
-    return myShowDecorations;
-  }
-
-  public void dispose() {
-    myLayoutlibCallback.setLogger(null);
-    myLayoutlibCallback.setResourceResolver(null);
-  }
-
-  /**
-   * Overrides the width and height to be used during rendering (which might be adjusted if
-   * the {@link #setRenderingMode(com.android.ide.common.rendering.api.SessionParams.RenderingMode)} is
-   * {@link com.android.ide.common.rendering.api.SessionParams.RenderingMode#FULL_EXPAND}.
-   * <p/>
-   * A value of -1 will make the rendering use the normal width and height coming from the
-   * {@link Configuration#getDevice()} object.
-   *
-   * @param overrideRenderWidth  the width in pixels of the layout to be rendered
-   * @param overrideRenderHeight the height in pixels of the layout to be rendered
-   * @return this (such that chains of setters can be stringed together)
-   */
-  public RenderService setOverrideRenderSize(int overrideRenderWidth, int overrideRenderHeight) {
-    myHardwareConfigHelper.setOverrideRenderSize(overrideRenderWidth, overrideRenderHeight);
-    return this;
-  }
-
-  /**
-   * Sets the max width and height to be used during rendering (which might be adjusted if
-   * the {@link #setRenderingMode(com.android.ide.common.rendering.api.SessionParams.RenderingMode)} is
-   * {@link com.android.ide.common.rendering.api.SessionParams.RenderingMode#FULL_EXPAND}.
-   * <p/>
-   * A value of -1 will make the rendering use the normal width and height coming from the
-   * {@link Configuration#getDevice()} object.
-   *
-   * @param maxRenderWidth  the max width in pixels of the layout to be rendered
-   * @param maxRenderHeight the max height in pixels of the layout to be rendered
-   * @return this (such that chains of setters can be stringed together)
-   */
-  public RenderService setMaxRenderSize(int maxRenderWidth, int maxRenderHeight) {
-    myHardwareConfigHelper.setMaxRenderSize(maxRenderWidth, maxRenderHeight);
-    return this;
-  }
-
-  /**
-   * Sets the {@link com.android.ide.common.rendering.api.SessionParams.RenderingMode} to be used during rendering. If none is specified,
-   * the default is {@link com.android.ide.common.rendering.api.SessionParams.RenderingMode#NORMAL}.
-   *
-   * @param renderingMode the rendering mode to be used
-   * @return this (such that chains of setters can be stringed together)
-   */
-  public RenderService setRenderingMode(@NotNull RenderingMode renderingMode) {
-    myRenderingMode = renderingMode;
-    return this;
-  }
-
-  /** Returns the {@link RenderingMode} to be used */
-  @NotNull
-  public RenderingMode getRenderingMode() {
-    return myRenderingMode;
-  }
-
-  public RenderService setTimeout(long timeout) {
-    myTimeout = timeout;
-    return this;
-  }
-
-  /**
-   * Sets the overriding background color to be used, if any. The color should be a
-   * bitmask of AARRGGBB. The default is null.
-   *
-   * @param overrideBgColor the overriding background color to be used in the rendering,
-   *                        in the form of a AARRGGBB bitmask, or null to use no custom background.
-   * @return this (such that chains of setters can be stringed together)
-   */
-  @NotNull
-  public RenderService setOverrideBgColor(@Nullable Integer overrideBgColor) {
-    myOverrideBgColor = overrideBgColor;
-    return this;
-  }
-
-  /**
-   * Sets whether the rendering should include decorations such as a system bar, an
-   * application bar etc depending on the SDK target and theme. The default is true.
-   *
-   * @param showDecorations true if the rendering should include system bars etc.
-   * @return this (such that chains of setters can be stringed together)
-   */
-  public RenderService setDecorations(boolean showDecorations) {
-    myShowDecorations = showDecorations;
-    return this;
-  }
-
-  /**
-   * Gets the context for the usage of this {@link RenderService}, which can
-   * control for example how {@code <fragment/>} tags are processed when missing
-   * preview data
-   */
-  @Nullable
-  public RenderContext getRenderContext() {
-    return myRenderContext;
-  }
-
-  /**
-   * Sets the context for the usage of this {@link RenderService}, which can
-   * control for example how {@code <fragment/>} tags are processed when missing
-   * preview data
-   *
-   * @param renderContext the render context
-   * @return this, for constructor chaining
-   */
-  @Nullable
-  public RenderService setRenderContext(@Nullable RenderContext renderContext) {
-    myRenderContext = renderContext;
-    return this;
-  }
-
-  /**
-   * Sets the nodes to expand during rendering. These will be padded with approximately
-   * 20 pixels. The default is null.
-   *
-   * @param nodesToExpand the nodes to be expanded
-   * @return this (such that chains of setters can be stringed together)
-   */
-  @NotNull
-  public RenderService setNodesToExpand(@Nullable Set<XmlTag> nodesToExpand) {
-    myExpandNodes = nodesToExpand;
-    return this;
-  }
-
-  /**
-   * Sets the {@link IncludeReference} to an outer layout that this layout should be rendered
-   * within. The outer layout <b>must</b> contain an include tag which points to this
-   * layout. If not set explicitly to {@link IncludeReference#NONE}, it will look at the
-   * root tag of the rendered layout and if {@link IncludeReference#ATTR_RENDER_IN} has
-   * been set it will use that layout.
-   *
-   * @param includedWithin a reference to an outer layout to render this layout within
-   * @return this (such that chains of setters can be stringed together)
-   */
-  @NotNull
-  public RenderService setIncludedWithin(@Nullable IncludeReference includedWithin) {
-    myIncludedWithin = includedWithin;
-    return this;
-  }
-
-  /**
-   * Returns the layout to be included
-   */
-  @NotNull
-  public IncludeReference getIncludedWithin() {
-    return myIncludedWithin != null ? myIncludedWithin : IncludeReference.NONE;
-  }
-
-  /** Returns whether this parser will provide view cookies for included views. */
-  public boolean getProvideCookiesForIncludedViews() {
-    return myProvideCookiesForIncludedViews;
-  }
-
-  /** Sets whether this parser will provide view cookies for included views. */
-  public void setProvideCookiesForIncludedViews(boolean provideCookiesForIncludedViews) {
-    myProvideCookiesForIncludedViews = provideCookiesForIncludedViews;
-  }
-
-  /**
-   * Renders the model and returns the result as a {@link com.android.ide.common.rendering.api.RenderSession}.
-   *
-   * @return the {@link RenderResult resulting from rendering the current model
-   */
-  @Nullable
-  private RenderResult createRenderSession() {
-    ResourceResolver resolver = getResourceResolver();
-    if (resolver == null) {
-      // Abort the rendering if the resources are not found.
-      return null;
-    }
-
-    ILayoutPullParser modelParser = LayoutPullParserFactory.create(this);
-    if (modelParser == null) {
-      return null;
-    }
-
-    myLayoutlibCallback.reset();
-
-    ILayoutPullParser includingParser = getIncludingLayoutParser(resolver, modelParser);
-    if (includingParser != null) {
-      modelParser = includingParser;
-    }
-
-
-    IAndroidTarget target = myConfiguration.getTarget();
-    int simulatedPlatform = target instanceof CompatibilityRenderTarget ? target.getVersion().getApiLevel() : 0;
-
-    HardwareConfig hardwareConfig = myHardwareConfigHelper.getConfig();
-    final SessionParams params =
-      new SessionParams(modelParser, myRenderingMode, myModule /* projectKey */, hardwareConfig, resolver, myLayoutlibCallback,
-                        myMinSdkVersion.getApiLevel(), myTargetSdkVersion.getApiLevel(), myLogger, simulatedPlatform);
-    params.setAssetRepository(myAssetRepository);
-
-    params.setFlag(SessionParamsFlags.FLAG_KEY_ROOT_TAG, getRootTagName(myPsiFile));
-
-    // Request margin and baseline information.
-    // TODO: Be smarter about setting this; start without it, and on the first request
-    // for an extended view info, re-render in the same session, and then set a flag
-    // which will cause this to create extended view info each time from then on in the
-    // same session
-    params.setExtendedViewInfoMode(true);
-
-    ManifestInfo manifestInfo = ManifestInfo.get(myModule);
-
-    LayoutDirectionQualifier qualifier = myConfiguration.getFullConfig().getLayoutDirectionQualifier();
-    if (qualifier != null && qualifier.getValue() == LayoutDirection.RTL) {
-      params.setRtlSupport(true);
-      // We don't have a flag to force RTL regardless of locale, so just pick a RTL locale (note that
-      // this is decoupled from resource lookup)
-      params.setLocale("ur");
-    } else {
-      params.setLocale(myLocale.toLocaleId());
-      try {
-        params.setRtlSupport(manifestInfo.isRtlSupported());
-      } catch (Exception e) {
-        // ignore.
-      }
-    }
-
-    // Don't show navigation buttons on older platforms
-    Device device = myConfiguration.getDevice();
-    if (!myShowDecorations || HardwareConfigHelper.isWear(device)) {
-      params.setForceNoDecor();
-    }
-    else {
-      try {
-        params.setAppLabel(manifestInfo.getApplicationLabel());
-        params.setAppIcon(manifestInfo.getApplicationIcon());
-        String activity = myConfiguration.getActivity();
-        if (activity != null) {
-          params.setActivityName(activity);
-          ActivityAttributes attributes = manifestInfo.getActivityAttributes(activity);
-          if (attributes != null) {
-            if (attributes.getLabel() != null) {
-              params.setAppLabel(attributes.getLabel());
-            }
-            if (attributes.getIcon() != null) {
-              params.setAppIcon(attributes.getIcon());
-            }
-          }
-        }
-      }
-      catch (Exception e) {
-        // ignore.
-      }
-    }
-
-    if (myOverrideBgColor != null) {
-      params.setOverrideBgColor(myOverrideBgColor.intValue());
-    } else if (requiresTransparency()) {
-      params.setOverrideBgColor(0);
-    }
-
-    params.setImageFactory(this);
-
-    if (myTimeout > 0) {
-      params.setTimeout(myTimeout);
-    }
-
-    try {
-      myLayoutlibCallback.setLogger(myLogger);
-      myLayoutlibCallback.setResourceResolver(resolver);
-
-      RenderResult result = ApplicationManager.getApplication().runReadAction(new Computable<RenderResult>() {
-        @NotNull
-        @Override
-        public RenderResult compute() {
-          RenderSecurityManager securityManager = RenderSecurityManagerFactory.create(myModule, getPlatform());
-          securityManager.setActive(true, myCredential);
-
-          try {
-            int retries = 0;
-            RenderSession session = null;
-            while (retries < 10) {
-              session = myLayoutLib.createSession(params);
-              Result result = session.getResult();
-              if (result.getStatus() != Result.Status.ERROR_TIMEOUT) {
-                // Sometimes happens at startup; treat it as a timeout; typically a retry fixes it
-                if (!result.isSuccess() && "The main Looper has already been prepared.".equals(result.getErrorMessage())) {
-                  retries++;
-                  continue;
-                }
-                break;
-              }
-              retries++;
-            }
-
-            return new RenderResult(RenderService.this, session, myPsiFile, myLogger);
-          }
-          finally {
-            securityManager.dispose(myCredential);
-          }
-        }
-      });
-      addDiagnostics(result.getSession());
-      result.setIncludedWithin(myIncludedWithin);
-      return result;
-    }
-    catch (RuntimeException t) {
-      // Exceptions from the bridge
-      myLogger.error(null, t.getLocalizedMessage(), t, null);
-      throw t;
-    }
-  }
-
-  @Nullable
-  private ILayoutPullParser getIncludingLayoutParser(ResourceResolver resolver, ILayoutPullParser modelParser) {
-    // Code to support editing included layout
-    if (myIncludedWithin == null) {
-      String layout = IncludeReference.getIncludingLayout(myPsiFile);
-      myIncludedWithin = layout != null ? IncludeReference.get(myModule, myPsiFile, resolver) : IncludeReference.NONE;
-    }
-    if (myIncludedWithin != IncludeReference.NONE) {
-      assert Comparing.equal(myIncludedWithin.getToFile(), myPsiFile.getVirtualFile());
-      // TODO: Validate that we're really including the same layout here!
-      //ResourceValue contextLayout = resolver.findResValue(myIncludedWithin.getFromResourceUrl(), false  /* forceFrameworkOnly*/);
-      //if (contextLayout != null) {
-      //  File layoutFile = new File(contextLayout.getValue());
-      //  if (layoutFile.isFile()) {
-      //
-      VirtualFile layoutVirtualFile = myIncludedWithin.getFromFile();
-
-      try {
-        // Get the name of the layout actually being edited, without the extension
-        // as it's what IXmlPullParser.getParser(String) will receive.
-        String queryLayoutName = ResourceHelper.getResourceName(myPsiFile);
-        myLayoutlibCallback.setLayoutParser(queryLayoutName, modelParser);
-
-        // Attempt to read from PSI
-        ILayoutPullParser topParser;
-        topParser = null;
-        PsiFile psiFile = AndroidPsiUtils.getPsiFileSafely(myModule.getProject(), layoutVirtualFile);
-        if (psiFile instanceof XmlFile) {
-          LayoutPsiPullParser parser = LayoutPsiPullParser.create((XmlFile)psiFile, myLogger);
-          // For included layouts, we don't normally see view cookies; we want the leaf to point back to the include tag
-          parser.setProvideViewCookies(myProvideCookiesForIncludedViews);
-          topParser = parser;
-        }
-
-        if (topParser == null) {
-          topParser = LayoutFilePullParser.create(myLayoutlibCallback, myIncludedWithin.getFromPath());
-        }
-
-        return topParser;
-      }
-      catch (IOException e) {
-        myLogger.error(null, String.format("Could not read layout file %1$s", myIncludedWithin.getFromPath()), e);
-      }
-      catch (XmlPullParserException e) {
-        myLogger.error(null, String.format("XML parsing error: %1$s", e.getMessage()), e.getDetail() != null ? e.getDetail() : e);
-      }
-    }
-
-    return null;
-  }
-
-  /** Returns true if the given file can be rendered */
-  public static boolean canRender(@Nullable PsiFile file) {
-    return file != null && LayoutPullParserFactory.isSupported(file);
-  }
-
-  @Nullable
-  public static String getRootTagName(@NotNull PsiFile file) {
-    if (ResourceHelper.getFolderType(file) == ResourceFolderType.XML) {
-      if (file instanceof XmlFile) {
-        XmlTag rootTag = AndroidPsiUtils.getRootTagSafely(((XmlFile)file));
-        return rootTag == null ? null : rootTag.getName();
-      }
-    }
-    return null;
-  }
-
-  private static final Object RENDERING_LOCK = new Object();
-
-  @Nullable
-  public RenderResult render() {
-    // During development only:
-    //assert !ApplicationManager.getApplication().isReadAccessAllowed() : "Do not hold read lock during render!";
-
-    synchronized (RENDERING_LOCK) {
-      RenderResult renderResult;
-      try {
-        renderResult = createRenderSession();
-      } catch (final Exception e) {
-        String message = e.getMessage();
-        if (message == null) {
-          message = e.toString();
-        }
-        myLogger.addMessage(RenderProblem.createPlain(ERROR, message, myModule.getProject(), myLogger.getLinkManager(), e));
-        renderResult = new RenderResult(this, null, myPsiFile, myLogger);
-      }
-
-      return renderResult;
-    }
-  }
-
-  @SuppressWarnings("ThrowableResultOfMethodCallIgnored")
-  private void addDiagnostics(@Nullable RenderSession session) {
-    if (session == null) {
-      return;
-    }
-    Result r = session.getResult();
-    if (!myLogger.hasProblems() && !r.isSuccess()) {
-      if (r.getException() != null || r.getErrorMessage() != null) {
-        myLogger.error(null, r.getErrorMessage(), r.getException(), null);
-      } else if (r.getStatus() == Result.Status.ERROR_TIMEOUT) {
-        myLogger.error(null, "Rendering timed out.", null);
-      } else {
-        myLogger.error(null, "Unknown render problem: " + r.getStatus(), null);
-      }
-    } else if (myIncludedWithin != null && myIncludedWithin != IncludeReference.NONE) {
-      ILayoutPullParser layoutEmbeddedParser = myLayoutlibCallback.getLayoutEmbeddedParser();
-      if (layoutEmbeddedParser != null) {  // Should have been nulled out if used
-        myLogger.error(null, String.format("The surrounding layout (%1$s) did not actually include this layout. " +
-                                           "Remove tools:" + IncludeReference.ATTR_RENDER_IN + "=... from the root tag.",
-                                           myIncludedWithin.getFromResourceUrl()), null);
-      }
-    }
-  }
-
-  /**
-   * Renders the given resource value (which should refer to a drawable) and returns it
-   * as an image
-   *
-   * @param drawableResourceValue the drawable resource value to be rendered, or null
-   * @return the image, or null if something went wrong
-   */
-  @Nullable
-  public BufferedImage renderDrawable(ResourceValue drawableResourceValue) {
-    if (drawableResourceValue == null) {
-      return null;
-    }
-
-    HardwareConfig hardwareConfig = myHardwareConfigHelper.getConfig();
-
-    DrawableParams params =
-      new DrawableParams(drawableResourceValue, myModule, hardwareConfig, getResourceResolver(), myLayoutlibCallback,
-                         myMinSdkVersion.getApiLevel(), myTargetSdkVersion.getApiLevel(), myLogger);
-    params.setForceNoDecor();
-    params.setAssetRepository(myAssetRepository);
-    Result result = myLayoutLib.renderDrawable(params);
-    if (result != null && result.isSuccess()) {
-      Object data = result.getData();
-      if (data instanceof BufferedImage) {
-        return (BufferedImage)data;
-      }
-    }
-
-    return null;
-  }
-
-  @NotNull
-  public LayoutLibrary getLayoutLib() {
-    return myLayoutLib;
-  }
-
-  @NotNull
-  public LayoutlibCallback getLayoutlibCallback() {
-    return myLayoutlibCallback;
-  }
-
-  @NotNull
-  public XmlFile getPsiFile() {
-    return myPsiFile;
-  }
-
-  public boolean supportsCapability(@MagicConstant(flagsFromClass = Features.class) int capability) {
-    return myLayoutLib.supports(capability);
-  }
-
-  public static boolean supportsCapability(@NotNull final Module module, @NotNull IAndroidTarget target,
-                                           @MagicConstant(flagsFromClass = Features.class) int capability) {
-    Project project = module.getProject();
-    AndroidPlatform platform = getPlatform(module);
-    if (platform != null) {
-      try {
-        LayoutLibrary library = platform.getSdkData().getTargetData(target).getLayoutLibrary(project);
-        if (library != null) {
-          return library.supports(capability);
-        }
-      }
-      catch (RenderingException e) {
-        // Ignore: if service can't be found, that capability isn't available
-      }
-      catch (IOException e) {
-        // Ditto
-      }
-    }
-    return false;
-  }
-
-  @Nullable
-  public static LayoutLibrary getLayoutLibrary(@Nullable final Module module, @Nullable IAndroidTarget target) {
-    if (module == null || target == null) {
-      return null;
-    }
-    Project project = module.getProject();
-    AndroidPlatform platform = getPlatform(module);
-    if (platform != null) {
-      try {
-        return platform.getSdkData().getTargetData(target).getLayoutLibrary(project);
-      }
-      catch (RenderingException e) {
-        // Ignore.
-      }
-      catch (IOException e) {
-        // Ditto
-      }
-    }
-    return null;
-  }
-
-  /** Returns true if this service can render a non-rectangular shape */
-  public boolean isNonRectangular() {
-    // Drawable images can have non-rectangular shapes; we need to ensure that we blank out the
-    // background with full alpha
-    return getFolderType() == ResourceFolderType.DRAWABLE;
-  }
-
-  /** Returns true if this service requires rendering into a transparent/alpha channel image */
-  public boolean requiresTransparency() {
-    // Drawable images can have non-rectangular shapes; we need to ensure that we blank out the
-    // background with full alpha
-    return isNonRectangular();
-  }
-
-  // ---- Implements IImageFactory ----
-
-  /** TODO: reuse image across subsequent render operations if the size is the same */
-  @SuppressWarnings("UndesirableClassUsage") // Don't need Retina for layoutlib rendering; will scale down anyway
-  @Override
-  public BufferedImage getImage(int width, int height) {
-    return new BufferedImage(width, height, BufferedImage.TYPE_INT_ARGB);
-  }
-
-  /**
-   * Notifies the render service that it is being used in design mode for this layout.
-   * For example, that means that when rendering a ScrollView, it should measure the necessary
-   * vertical space, and size the layout according to the needs rather than the available
-   * device size.
-   * <p>
-   * We don't want to do this when for example offering thumbnail previews of the various
-   * layouts.
-   *
-   * @param file the layout file, if any
-   */
-  public void useDesignMode(@Nullable final PsiFile file) {
-    if (file == null) {
-      return;
-    }
-    String tagName = ApplicationManager.getApplication().runReadAction(new Computable<String>() {
-      @Nullable
-      @Override
-      public String compute() {
-        if (file instanceof XmlFile) {
-          XmlTag root = ((XmlFile)file).getRootTag();
-          if (root != null) {
-            return root.getName();
-          }
-        }
-
-=======
   public static void runRenderAction(@NotNull final Runnable runnable) throws Exception {
     runRenderAction(new Callable<Void>() {
       @Override
       public Void call() throws Exception {
         runnable.run();
->>>>>>> 603529f2
         return null;
       }
     });
@@ -1044,149 +358,9 @@
    * Runs a action that requires the rendering lock. Layoutlib is not thread safe so any rendering actions should be called using this
    * method.
    */
-<<<<<<< HEAD
-  @Nullable
-  public List<ViewInfo> measure(Element parent) {
-    ILayoutPullParser modelParser = new DomPullParser(parent);
-    RenderSession session = measure(modelParser);
-    if (session != null) {
-      Result result = session.getResult();
-      if (result != null && result.isSuccess()) {
-        assert session.getRootViews().size() == 1;
-        return session.getRootViews();
-      }
-    }
-
-    return null;
-  }
-
-  /**
-   * Measure the children of the given parent tag, applying the given filter to the
-   * pull parser's attribute values.
-   *
-   * @param parent the parent tag to measure children for
-   * @param filter the filter to apply to the attribute values
-   * @return a map from the children of the parent to new bounds of the children
-   */
-  @Nullable
-  public Map<XmlTag, ViewInfo> measureChildren(XmlTag parent, final AttributeFilter filter) {
-    ILayoutPullParser modelParser = LayoutPsiPullParser.create(filter, parent, myLogger);
-    Map<XmlTag, ViewInfo> map = Maps.newHashMap();
-    RenderSession session = measure(modelParser);
-    if (session != null) {
-      Result result = session.getResult();
-      if (result != null && result.isSuccess()) {
-        assert session.getRootViews().size() == 1;
-        ViewInfo root = session.getRootViews().get(0);
-        List<ViewInfo> children = root.getChildren();
-        for (ViewInfo info : children) {
-          Object cookie = info.getCookie();
-          if (cookie instanceof XmlTag) {
-            map.put((XmlTag)cookie, info);
-          }
-        }
-      }
-
-      return map;
-    }
-
-    return null;
-  }
-
-  /**
-   * Measure the given child in context, applying the given filter to the
-   * pull parser's attribute values.
-   *
-   * @param tag the child to measure
-   * @param filter the filter to apply to the attribute values
-   * @return a view info, if found
-   */
-  @Nullable
-  public ViewInfo measureChild(XmlTag tag, final AttributeFilter filter) {
-    XmlTag parent = tag.getParentTag();
-    if (parent != null) {
-      Map<XmlTag, ViewInfo> map = measureChildren(parent, filter);
-      if (map != null) {
-        for (Map.Entry<XmlTag, ViewInfo> entry : map.entrySet()) {
-          if (entry.getKey() == tag) {
-            return entry.getValue();
-          }
-        }
-      }
-    }
-
-    return null;
-  }
-
-  @Nullable
-  private RenderSession measure(ILayoutPullParser parser) {
-    ResourceResolver resolver = getResourceResolver();
-    if (resolver == null) {
-      // Abort the rendering if the resources are not found.
-      return null;
-    }
-
-    myLayoutlibCallback.reset();
-
-    HardwareConfig hardwareConfig = myHardwareConfigHelper.getConfig();
-    final SessionParams params = new SessionParams(
-      parser,
-      RenderingMode.FULL_EXPAND,
-      myModule /* projectKey */,
-      hardwareConfig,
-      resolver,
-      myLayoutlibCallback,
-      myMinSdkVersion.getApiLevel(),
-      myTargetSdkVersion.getApiLevel(),
-      myLogger);
-    params.setLayoutOnly();
-    params.setForceNoDecor();
-    params.setExtendedViewInfoMode(true);
-    params.setLocale(myLocale.toLocaleId());
-    params.setAssetRepository(myAssetRepository);
-    ManifestInfo manifestInfo = ManifestInfo.get(myModule);
-    try {
-      params.setRtlSupport(manifestInfo.isRtlSupported());
-    } catch (Exception e) {
-      // ignore.
-    }
-
-    try {
-      myLayoutlibCallback.setLogger(myLogger);
-      myLayoutlibCallback.setResourceResolver(resolver);
-
-      return ApplicationManager.getApplication().runReadAction(new Computable<RenderSession>() {
-        @Nullable
-        @Override
-        public RenderSession compute() {
-          int retries = 0;
-          while (retries < 10) {
-            RenderSession session = myLayoutLib.createSession(params);
-            Result result = session.getResult();
-            if (result.getStatus() != Result.Status.ERROR_TIMEOUT) {
-              // Sometimes happens at startup; treat it as a timeout; typically a retry fixes it
-              if (!result.isSuccess() && "The main Looper has already been prepared.".equals(result.getErrorMessage())) {
-                retries++;
-                continue;
-              }
-              return session;
-            }
-            retries++;
-          }
-
-          return null;
-        }
-      });
-    }
-    catch (RuntimeException t) {
-      // Exceptions from the bridge
-      myLogger.error(null, t.getLocalizedMessage(), t, null);
-      throw t;
-=======
   public static <T> T runRenderAction(@NotNull Callable<T> callable) throws Exception {
     synchronized (RENDERING_LOCK) {
       return callable.call();
->>>>>>> 603529f2
     }
   }
 }