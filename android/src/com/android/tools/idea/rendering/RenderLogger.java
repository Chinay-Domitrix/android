/*
 * Copyright (C) 2013 The Android Open Source Project
 *
 * Licensed under the Apache License, Version 2.0 (the "License");
 * you may not use this file except in compliance with the License.
 * You may obtain a copy of the License at
 *
 *      http://www.apache.org/licenses/LICENSE-2.0
 *
 * Unless required by applicable law or agreed to in writing, software
 * distributed under the License is distributed on an "AS IS" BASIS,
 * WITHOUT WARRANTIES OR CONDITIONS OF ANY KIND, either express or implied.
 * See the License for the specific language governing permissions and
 * limitations under the License.
 */
package com.android.tools.idea.rendering;

import static com.android.SdkConstants.CONSTRUCTOR_NAME;
import static com.android.SdkConstants.DOT_PNG;
import static com.android.SdkConstants.VIEW_FRAGMENT;
import static com.android.SdkConstants.WIDGET_PKG_PREFIX;
import static com.intellij.lang.annotation.HighlightSeverity.ERROR;
import static com.intellij.lang.annotation.HighlightSeverity.WARNING;

import com.android.annotations.concurrency.GuardedBy;
import com.android.ide.common.rendering.api.ILayoutLog;
import com.android.tools.idea.flags.StudioFlags;
<<<<<<< HEAD
import com.android.tools.idea.gradle.project.BuildSettings;
import com.android.tools.idea.gradle.util.BuildMode;
import com.android.tools.idea.model.AndroidModel;
=======
>>>>>>> b5f40ffd
import com.android.utils.HtmlBuilder;
import com.android.utils.XmlUtils;
import com.google.common.annotations.VisibleForTesting;
import com.google.common.base.Joiner;
import com.google.common.collect.HashMultiset;
import com.google.common.collect.ImmutableList;
import com.google.common.collect.Lists;
import com.google.common.collect.Multiset;
import com.intellij.openapi.application.ApplicationManager;
import com.intellij.openapi.diagnostic.Logger;
import com.intellij.openapi.module.Module;
import com.intellij.openapi.project.Project;
import com.intellij.openapi.util.io.FileUtil;
import com.intellij.openapi.util.io.FileUtilRt;
import com.intellij.openapi.util.text.StringUtil;
import java.io.File;
import java.io.PrintWriter;
import java.io.StringWriter;
import java.util.ArrayList;
import java.util.Collections;
import java.util.HashMap;
import java.util.HashSet;
import java.util.List;
import java.util.Locale;
import java.util.Map;
import java.util.Set;
import java.util.TreeSet;
import java.util.regex.Matcher;
import java.util.regex.Pattern;
<<<<<<< HEAD
import org.jetbrains.android.facet.AndroidFacet;
=======
>>>>>>> b5f40ffd
import org.jetbrains.annotations.NotNull;
import org.jetbrains.annotations.Nullable;
import org.xmlpull.v1.XmlPullParserException;

/**
 * A {@link ILayoutLog} which records the problems it encounters and offers them as a
 * single summary at the end
 */
public class RenderLogger implements IRenderLogger {
  public static final RenderLogger NOP_RENDER_LOGGER = new RenderLogger(null, null, null) {
    @Override
    public void addMessage(@NotNull RenderProblem message) {}

    @Override
    public void error(@Nullable String tag,
                      @Nullable String message,
                      @Nullable Object viewCookie,
                      @Nullable Object data) {}

    @Override
    public void error(@Nullable String tag,
                      @Nullable String message,
                      @Nullable Throwable throwable,
                      @Nullable Object viewCookie,
                      @Nullable Object data) {}

    @Override
    public void warning(@Nullable String tag,
                        @NotNull String message,
                        @Nullable Object viewCookie,
                        @Nullable Object data) {}

    @Override
    public void fidelityWarning(@Nullable String tag,
                                @Nullable String message,
                                @Nullable Throwable throwable,
                                @Nullable Object viewCookie,
                                @Nullable Object data) {}

    @Override
    public void setHasLoadedClasses() {}

    @Override
    public void setMissingResourceClass() {}

    @Override
    public void setResourceClass(@NotNull String resourceClass) {}

    @Override
    public void addMissingClass(@NotNull String className) {}

    @Override
<<<<<<< HEAD
    public void addIncorrectFormatClass(@NotNull String className, @NotNull Throwable exception) {}

    @Override
=======
>>>>>>> b5f40ffd
    public void addBrokenClass(@NotNull String className, @NotNull Throwable exception) {}

    @Override
    public void logAndroidFramework(int priority, String tag, @NotNull String message) {}
  };

  public static final String TAG_MISSING_DIMENSION = "missing.dimension";
  public static final String TAG_MISSING_FRAGMENT = "missing.fragment";
  public static final String TAG_STILL_BUILDING = "project.building";
  static final Logger LOG = Logger.getInstance("#com.android.tools.idea.rendering.RenderLogger");

  /**
   * Whether render errors should be sent to the IDE log. We generally don't want this, since if for
   * example a custom view generates an error, it will go to the IDE log, which will interpret it as an
   * IntelliJ error, and will blink the bottom right exception icon and offer to submit an exception
   * etc. All these errors should be routed through the render error panel instead. However, since the
   * render error panel does massage and collate the exceptions etc quite a bit, this flag is here
   * in case we need to ask bug submitters to generate full, raw exceptions.
   */
  @SuppressWarnings("UseOfArchaicSystemPropertyAccessors")
  private static final boolean LOG_ALL = Boolean.getBoolean("adt.renderLog") ||
                                         (ApplicationManager.getApplication() != null &&
                                          ApplicationManager.getApplication().isUnitTestMode());

  /**
   * Maximum number of RenderProblems that the logger will save. After hitting this limit, no more errors will be added and an additional
   * "too many problems" RenderProblem will be added.
   */
  @VisibleForTesting
  static final int RENDER_PROBLEMS_LIMIT =
    Integer.getInteger("com.android.tools.idea.rendering.RENDER_PROBLEMS_LIMIT", 100);

  /**
   * Maximum size allowed for StackOverflowError exceptions reported by Layoutlib. The exception stacktrace will be rewritten to
   * have STACK_OVERFLOW_TRACE_LIMIT/2 elements from the top and STACK_OVERFLOW_TRACE_LIMIT/2 from the bottom.
   */
  @VisibleForTesting
  static final int STACK_OVERFLOW_TRACE_LIMIT =
    Integer.getInteger("com.android.tools.idea.rendering.STACK_OVERFLOW_TRACE_LIMIT", 100);

  private static Set<String> ourIgnoredFidelityWarnings;
  private static boolean ourIgnoreAllFidelityWarnings;
  private static boolean ourIgnoreFragments;

  private final Module myModule;
  private final String myName;
  private Set<String> myFidelityWarningStrings;
  private boolean myHaveExceptions;
  private Multiset<String> myTags;
  @GuardedBy("myMessages")
  private final List<RenderProblem> myMessages = new ArrayList<>();
  @GuardedBy("myMessages")
  private int myMessagesOverflowCounter;
  private List<RenderProblem> myFidelityWarnings;
  private Set<String> myMissingClasses;
  private Map<String, Throwable> myBrokenClasses;
  private String myResourceClass;
  private boolean myMissingResourceClass;
  private boolean myHasLoadedClasses;
  private HtmlLinkManager myLinkManager;
  private boolean myMissingSize;
  private List<String> myMissingFragments;
  private Object myCredential;

  /**
   * Construct a logger for the given named layout. Don't call this method directly; obtain via {@link RenderService}.
   */
  public RenderLogger(@Nullable String name, @Nullable Module module, @Nullable Object credential) {
    myName = name;
    myModule = module;
    myCredential = credential;
  }

  /**
   * Construct a logger for the given named layout. Don't call this method directly; obtain via {@link RenderService}.
   */
  public RenderLogger(@Nullable String name, @Nullable Module module) {
    this(name, module, null);
  }

  /**
   * Clears all the fidelity warning ignores.
   * @see #ignoreAllFidelityWarnings()
   * @see #ignoreFidelityWarning(Object)
   */
  @VisibleForTesting
  public static void resetFidelityErrorsFilters() {
    ourIgnoreAllFidelityWarnings = false;
    if (ourIgnoredFidelityWarnings != null) {
      ourIgnoredFidelityWarnings.clear();
    }
  }

  /**
   * Ignore the given render fidelity warning for the current session
   *
   * @param clientData the client data stashed on the render problem
   */
  public static void ignoreFidelityWarning(@NotNull Object clientData) {
    if (ourIgnoredFidelityWarnings == null) {
      ourIgnoredFidelityWarnings = new HashSet<>();
    }
    ourIgnoredFidelityWarnings.add((String)clientData);
  }

  public static void ignoreAllFidelityWarnings() {
    ourIgnoreAllFidelityWarnings = true;
  }

  public static void ignoreFragments() {
    ourIgnoreFragments = true;
  }

  @NotNull
  private static String describe(@Nullable String message, @Nullable Throwable throwable) {
    if (StringUtil.isEmptyOrSpaces(message)) {
      return throwable != null && throwable.getMessage() != null ? throwable.getMessage() : "";
    }

    return message;
  }

  static boolean isIssue164378(@Nullable Throwable throwable) {
    if (throwable instanceof NoSuchFieldError) {
      StackTraceElement[] stackTrace = throwable.getStackTrace();
      if (stackTrace.length >= 1 && stackTrace[0].getClassName().startsWith("android.support")) {
        return true;
      }
    }
    return false;
  }

  @Nullable
  public Module getModule() {
    return myModule;
  }

  // ---- extends ILayoutLog ----

  @Nullable
  public Project getProject() {
    if (myModule != null) {
      return myModule.getProject();
    }
    return null;
  }

  private void logMessageToIdeaLog(@NotNull String message, @Nullable Throwable t) {
    String logMessage;

    if (t == null) {
      logMessage = message;
    }
    else {
      StringWriter stringWriter = new StringWriter();
      PrintWriter writer = new PrintWriter(stringWriter);
      writer.println(t.getMessage());
      t.printStackTrace(writer);
      logMessage = message + "\n" + stringWriter.toString();
    }
    boolean token = RenderSecurityManager.enterSafeRegion(myCredential);
    try {
      LOG.debug(logMessage);
    }
    finally {
      RenderSecurityManager.exitSafeRegion(token);
    }
  }

  private void logMessageToIdeaLog(@NotNull String message) {
    logMessageToIdeaLog(message, null);
  }

  @Override
  public void addMessage(@NotNull RenderProblem message) {
    synchronized (myMessages) {
      if (myMessages.size() < RENDER_PROBLEMS_LIMIT) {
        myMessages.add(message);
      }
      else {
        myMessagesOverflowCounter++;
      }
    }

    logMessageToIdeaLog(XmlUtils.fromXmlAttributeValue(message.getHtml()));
  }

  @NotNull
  public List<RenderProblem> getMessages() {
    ImmutableList.Builder<RenderProblem> builder = ImmutableList.builder();
    int overflowCounter;
    synchronized (myMessages) {
      builder.addAll(myMessages);
      overflowCounter = myMessagesOverflowCounter;
    }

    if (overflowCounter > 0) {
      builder.add(RenderProblem.createPlain(WARNING, String.format(Locale.US,
                                                                   "Too many errors (%d more errors not displayed)", overflowCounter)));
    }

    return builder.build();
  }

  /**
   * Are there any logged errors or warnings during the render?
   *
   * @return true if there were problems during the render
   */
  public boolean hasProblems() {
    return hasErrors() || myFidelityWarnings != null;
  }

  /**
   * Are there any logged errors during the render? (warnings are ignored)
   *
   * @return true if there were errors during the render
   */
  public boolean hasErrors() {
    boolean hasErrorMessage;
    synchronized (myMessages) {
      hasErrorMessage = myMessages.stream().anyMatch(message -> message.getSeverity().compareTo(ERROR) >= 0);
    }
    return myHaveExceptions || hasErrorMessage ||
           myBrokenClasses != null || myMissingClasses != null ||
           myMissingSize || myMissingFragments != null;
  }

  /**
   * Returns the fidelity warnings
   */
  @NotNull
  public List<RenderProblem> getFidelityWarnings() {
    return myFidelityWarnings != null ? myFidelityWarnings : Collections.emptyList();
  }

  @Override
  public void error(@Nullable String tag, @Nullable String message, @Nullable Object viewCookie, @Nullable Object data) {
    String description = describe(message, null);

    // Workaround: older layout libraries don't provide a tag for this error
    if (tag == null && message != null &&
        (message.startsWith("Failed to find style ") || message.startsWith("Unable to resolve parent style name: "))) {
      tag = ILayoutLog.TAG_RESOURCES_RESOLVE_THEME_ATTR;
    }
    addTag(tag);
<<<<<<< HEAD

    if (ILayoutLog.TAG_RESOURCES_RESOLVE_THEME_ATTR.equals(tag) && myModule != null
        && BuildSettings.getInstance(myModule.getProject()).getBuildMode() == BuildMode.SOURCE_GEN) {
      AndroidFacet facet = AndroidFacet.getInstance(myModule);
      if (facet != null && AndroidModel.isRequired(facet)) {
        description = "Still building project; theme resources from libraries may be missing. Layout should refresh when the " +
                      "build is complete.\n\n" + description;
        tag = TAG_STILL_BUILDING;
        addTag(tag);
      }
    }

=======
>>>>>>> b5f40ffd
    addMessage(RenderProblem.createPlain(ERROR, description).tag(tag));
  }

  /**
   * If the given {@link StackOverflowError} has a stacktrace longer then {@link RenderLogger#STACK_OVERFLOW_TRACE_LIMIT}, the stacktrace
   * will be summarized by keeping the beginning and end of it and adding an "omitted:omitted" line in the middle.
   * The resulting stacktrace will be at most {@link RenderLogger#STACK_OVERFLOW_TRACE_LIMIT} + 1 elements long.
   */
  @NotNull
  private static StackOverflowError summarizeStackOverFlowException(@NotNull StackOverflowError stackOverflowError) {
    StackTraceElement[] stackTraceElements = stackOverflowError.getStackTrace();
    int traceSize = stackTraceElements.length;
    if (traceSize < STACK_OVERFLOW_TRACE_LIMIT) {
      return stackOverflowError;
    }

    // The stack trace is too large, summarize
    int elementsToCopy = STACK_OVERFLOW_TRACE_LIMIT / 2;
    // We save STACK_OVERFLOW_TRACE_LIMIT/2 elements from the beginning and the same from the end of the old stacktrace. In the middle
    // we add a fake element saying "omitted:omitted"
    StackTraceElement[] newStackTraceElements = new StackTraceElement[elementsToCopy * 2 + 1];
    newStackTraceElements[elementsToCopy] = new StackTraceElement("omitted", "omitted", "omitted", -1);
    System.arraycopy(stackTraceElements, 0, newStackTraceElements, 0, elementsToCopy);
    System
      .arraycopy(stackTraceElements, stackTraceElements.length - elementsToCopy, newStackTraceElements, elementsToCopy + 1, elementsToCopy);
    stackOverflowError.setStackTrace(newStackTraceElements);

    return stackOverflowError;
  }

  @Override
  public void error(@Nullable String tag,
                    @Nullable String message,
                    @Nullable Throwable throwable,
                    @Nullable Object viewCookie,
                    @Nullable Object data) {
    String description = describe(message, throwable);
    if (throwable != null) {
      if (throwable instanceof ClassNotFoundException) {
        // The LayoutlibCallback is given a chance to resolve classes,
        // and when it fails, it will record it in its own list which
        // is displayed in a special way (with action hyperlinks etc).
        // Therefore, include these messages in the visible render log,
        // especially since the user message from a ClassNotFoundException
        // is really not helpful (it just lists the class name without
        // even mentioning that it is a class-not-found exception.)
        return;
      }

      if (isIssue164378(throwable)) {
        return;
      }

      if ("Unable to find the layout for Action Bar.".equals(description)) {
        description += "\nConsider updating to a more recent version of appcompat, or switch the rendering library in the IDE " +
                       "down to API 21";
      }

      if (description.isEmpty()) {
        description = "Exception raised during rendering";
      }
      else if (description.equals(throwable.getLocalizedMessage()) || description.equals(throwable.getMessage())) {
        description = "Exception raised during rendering: " + description;
      }
      else if (message != null && message.startsWith("Failed to configure parser for ") && message.endsWith(DOT_PNG)) {
        // See if it looks like a mismatched bitmap/color; if so, make a more intuitive error message
        StackTraceElement[] frames = throwable.getStackTrace();
        for (StackTraceElement frame : frames) {
          if (frame.getMethodName().equals("createFromXml") && frame.getClassName().equals("android.content.res.ColorStateList")) {
            String path = message.substring("Failed to configure parser for ".length());
            RenderProblem.Html problem = RenderProblem.create(WARNING);
            problem.tag("bitmapAsColor");
            // deliberately not setting the throwable on the problem: exception is misleading
            HtmlBuilder builder = problem.getHtmlBuilder();
            builder.add("Resource error: Attempted to load a bitmap as a color state list.").newline();
            builder.add("Verify that your style/theme attributes are correct, and make sure layouts are using the right attributes.");
            builder.newline().newline();
            path = FileUtil.toSystemIndependentName(path);
            String basePath = getProject() != null && getProject().getBasePath() != null ?
                              FileUtil.toSystemIndependentName(getProject().getBasePath()) : null;
            if (basePath != null && path.startsWith(basePath)) {
              path = path.substring(basePath.length());
              path = StringUtil.trimStart(path, File.separator);
            }
            path = FileUtilRt.toSystemDependentName(path);
            builder.add("The relevant image is ").add(path);
            Set<String> widgets = new HashSet<>();
            for (StackTraceElement f : frames) {
              if (f.getMethodName().equals(CONSTRUCTOR_NAME)) {
                String className = f.getClassName();
                if (className.startsWith(WIDGET_PKG_PREFIX)) {
                  widgets.add(className.substring(className.lastIndexOf('.') + 1));
                }
              }
            }
            if (!widgets.isEmpty()) {
              List<String> sorted = Lists.newArrayList(widgets);
              Collections.sort(sorted);
              builder.newline().newline().add("Widgets possibly involved: ").add(Joiner.on(", ").join(sorted));
            }

            addMessage(problem);
            return;
          }
          else if (frame.getClassName().startsWith("com.android.tools.")) {
            break;
          }
        }
      }
      else if (message != null && message.startsWith("Failed to parse file ")
               && throwable instanceof XmlPullParserException) {
        XmlPullParserException e = (XmlPullParserException)throwable;
        String msg = e.getMessage();
        if (msg.startsWith("Binary XML file ")) {
          int index = msg.indexOf(':');
          if (index != -1 && index < msg.length() - 1) {
            msg = msg.substring(index + 1).trim();
          }
        }
        int lineNumber = e.getLineNumber();
        int column = e.getColumnNumber();

        // Strip out useless input sources pointing back to the internal reader
        // e.g. "in java.io.InputStreamReader@4d957e26"
        String reader = " in java.io.InputStreamReader@";
        int index = msg.indexOf(reader);
        if (index != -1) {
          int end = msg.indexOf(')', index + 1);
          if (end != -1) {
            msg = msg.substring(0, index) + msg.substring(end);
          }
        }

        String path = message.substring("Failed to parse file ".length());

        RenderProblem.Html problem = RenderProblem.create(WARNING);
        problem.tag("xmlParse");

        // Don't include exceptions for XML parser errors: that's just displaying irrelevant
        // information about how we ended up parsing the file
        //problem.throwable(throwable);

        HtmlBuilder builder = problem.getHtmlBuilder();
        if (lineNumber != -1) {
          builder.add("Line ").add(Integer.toString(lineNumber)).add(": ");
        }
        builder.add(msg);
        if (lineNumber != -1) {
          builder.add(" (");
          File file = new File(path);
          String url = HtmlLinkManager.createFilePositionUrl(file, lineNumber, column);
          if (url != null) {
            builder.addLink("Show", url);
            builder.add(")");
          }
        }
        addMessage(problem);
        return;
      }
      else if (throwable instanceof StackOverflowError) {
        // StackOverflowError exceptions can have very large stack traces, limit the size when needed
        throwable = summarizeStackOverFlowException((StackOverflowError)throwable);
      }

      myHaveExceptions = true;
    }

    addTag(tag);
    if (getProject() == null) {
      addMessage(RenderProblem.createPlain(ERROR, description).tag(tag).throwable(throwable));
    }
    else {
      addMessage(RenderProblem.createPlain(ERROR, description, getProject(), getLinkManager(), throwable).tag(tag));
    }
  }

  // ---- Tags ----

  @Override
  public void warning(@Nullable String tag, @NotNull String message, @Nullable Object viewCookie, @Nullable Object data) {
    String description = describe(message, null);

    if (TAG_INFO.equals(tag)) {
      Logger.getInstance(getClass()).info(description);
      return;
    }
    if (TAG_RESOURCES_FORMAT.equals(tag)) {
      // TODO: Accumulate multiple hits of this form and synthesize into one
      if (description.equals("You must supply a layout_width attribute.")       //$NON-NLS-1$
          || description.equals("You must supply a layout_height attribute.")) {//$NON-NLS-1$
        // Don't log these messages individually; you get one for each missing width and each missing height,
        // but there is no correlation to the specific view which is using the given TypedArray,
        // so instead just record that fact that *some* views were missing a dimension, and the
        // error summary will mention this, and add an action which lists the eligible views
        myMissingSize = true;
        addTag(TAG_MISSING_DIMENSION);
        return;
      }
      if (description.endsWith(" is not a valid value")) {
        // TODO: Consider performing the attribute search up front, rather than on link-click,
        // such that we don't add a link where we can't find the attribute in the current layout
        // (e.g. it is coming somewhere from an <include> context, etc
        Pattern pattern = Pattern.compile("\"(.*)\" in attribute \"(.*)\" is not a valid value");
        Matcher matcher = pattern.matcher(description);
        if (matcher.matches()) {
          addTag(tag);
          RenderProblem.Html problem = RenderProblem.create(WARNING);
          problem.tag(tag);
          String attribute = matcher.group(2);
          String value = matcher.group(1);
          problem.setClientData(new String[]{attribute, value});
          String url = getLinkManager().createEditAttributeUrl(attribute, value);
          problem.getHtmlBuilder().add(description).add(" (").addLink("Edit", url).add(")");
          addMessage(problem);
          return;
        }
      }
      if (description.endsWith(" is not a valid format.")) {
        Pattern pattern = Pattern.compile("\"(.*)\" in attribute \"(.*)\" is not a valid format.");
        Matcher matcher = pattern.matcher(description);
        if (matcher.matches()) {
          addTag(tag);
          RenderProblem.Html problem = RenderProblem.create(WARNING);
          problem.tag(tag);
          String attribute = matcher.group(2);
          String value = matcher.group(1);
          problem.setClientData(new String[]{attribute, value});
          String url = getLinkManager().createEditAttributeUrl(attribute, value);
          problem.getHtmlBuilder().add(description).add(" (").addLink("Edit", url).add(")");
          problem.setClientData(url);
          addMessage(problem);
          return;
        }
      }
    }
    else if (TAG_MISSING_FRAGMENT.equals(tag)) {
      if (!ourIgnoreFragments) {
        if (myMissingFragments == null) {
          myMissingFragments = new ArrayList<>();
        }
        String name = data instanceof String ? (String)data : null;
        myMissingFragments.add(name);
      }
      return;
    }
    else if (TAG_THREAD_CREATION.equals(tag)) {
      addTag(tag);
      RenderProblem problem = RenderProblem.createPlain(WARNING, description).tag(tag);
      if (data instanceof Throwable) {
        problem.throwable((Throwable)data);
      }
      addMessage(problem);
      return;
    }

    addTag(tag);
    addMessage(RenderProblem.createPlain(WARNING, description).tag(tag));
  }

  @Override
  public void fidelityWarning(@Nullable String tag,
                              @Nullable String message,
                              @Nullable Throwable throwable,
                              @Nullable Object viewCookie,
                              @Nullable Object data) {
    if (ourIgnoreAllFidelityWarnings || ourIgnoredFidelityWarnings != null && ourIgnoredFidelityWarnings.contains(message)) {
      return;
    }

    String description = describe(message, throwable);
    if (myFidelityWarningStrings != null && myFidelityWarningStrings.contains(description)) {
      // Exclude duplicates
      return;
    }

    if (throwable != null) {
      myHaveExceptions = true;
    }

    RenderProblem error = RenderProblem.createDeferred(ERROR, tag, description, throwable);
    error.setClientData(description);
    if (myFidelityWarnings == null) {
      myFidelityWarnings = new ArrayList<>();
      myFidelityWarningStrings = new HashSet<>();
    }

    myFidelityWarnings.add(error);
    assert myFidelityWarningStrings != null;
    myFidelityWarningStrings.add(description);
    addTag(tag);
  }

  private void addTag(@Nullable String tag) {
    if (tag == null) {
      return;
    }

    if (myTags == null) {
      myTags = HashMultiset.create();
    }

    myTags.add(tag);
  }

  // ---- Class loading and instantiation problems ----
  //
  // These are recorded in the logger such that they can later be
  // aggregated by the error panel. It is also written into the logger
  // rather than stashed on the ViewLoader, since the ViewLoader is reused
  // across multiple rendering operations.

  /**
   * Returns true if the given tag prefix has been seen
   *
   * @param prefix the tag prefix to look for
   * @return true iff any tags with the given prefix was seen during the render
   */
  public boolean seenTagPrefix(@NotNull String prefix) {
    if (myTags == null) {
      return false;
    }

    return myTags.stream().anyMatch(s -> s.startsWith(prefix));
  }

  @Override
  @NotNull
  public HtmlLinkManager getLinkManager() {
    if (myLinkManager == null) {
      myLinkManager = new HtmlLinkManager();
    }
    return myLinkManager;
  }

  @Override
  public void setHasLoadedClasses() {
    myHasLoadedClasses = true;
  }

  public boolean isMissingSize() {
    return myMissingSize;
  }

  public boolean hasLoadedClasses() {
    return myHasLoadedClasses;
  }

  public boolean isMissingResourceClass() {
    return myMissingResourceClass;
  }

  @Override
  public void setMissingResourceClass() {
    myMissingResourceClass = true;
  }

  @Nullable
  public String getResourceClass() {
    return myResourceClass;
  }

  @Override
  public void setResourceClass(@NotNull String resourceClass) {
    myResourceClass = resourceClass;
  }

  /**
   * Returns all the logged broken classes during rendering. If any of the {@link Throwable}s stack traces is
   * longer than 100 elements, it will be summarized by only keeping the first 50 and last 50 elements and one element in the
   * middle to indicate the exception stack trace has been summarized.
   */
  @NotNull
  public Map<String, Throwable> getBrokenClasses() {
    return myBrokenClasses != null ? myBrokenClasses : Collections.emptyMap();
  }

  @NotNull
  public Set<String> getMissingClasses() {
    return myMissingClasses != null ? myMissingClasses : Collections.emptySet();
  }

  @Override
  public void addMissingClass(@NotNull String className) {
    if (!className.equals(VIEW_FRAGMENT)) {
      if (myMissingClasses == null) {
        myMissingClasses = new TreeSet<>();
      }
      myMissingClasses.add(className);

      logMessageToIdeaLog("Class not found " + className);
    }
  }

  @Override
  @SuppressWarnings("ThrowableResultOfMethodCallIgnored")
  public void addBrokenClass(@NotNull String className, @NotNull Throwable exception) {
    while (exception.getCause() != null && exception.getCause() != exception) {
      exception = exception.getCause();
    }

    if (exception instanceof StackOverflowError) {
      // StackOverflowError exceptions can have very large stack traces, limit the size when needed
      exception = summarizeStackOverFlowException((StackOverflowError)exception);
    }

    if (myBrokenClasses == null) {
      myBrokenClasses = new HashMap<>();
    }

    myBrokenClasses.put(className, exception);
    logMessageToIdeaLog("Broken class " + className, exception);
  }

  @Nullable
  public List<String> getMissingFragments() {
    return myMissingFragments;
  }

  /**
   * Android framework log priority levels.
   * They are defined in system/core/base/include/android-base/logging.h in the Android Framework code.
   */
  private static final int ANDROID_LOG_VERBOSE = 0;
  private static final int ANDROID_LOG_DEBUG = 1;
  private static final int ANDROID_LOG_INFO = 2;
  private static final int ANDROID_LOG_WARN = 3;
  private static final int ANDROID_LOG_ERROR = 4;
  private static final int ANDROID_LOG_FATAL_WITHOUT_ABORT = 5;
  private static final int ANDROID_LOG_FATAL = 6;

  @Override
  public void logAndroidFramework(int priority, String tag, @NotNull String message) {
    if (StudioFlags.NELE_LOG_ANDROID_FRAMEWORK.get()) {
      boolean token = RenderSecurityManager.enterSafeRegion(myCredential);
      try {
        String fullMessage = tag + ": " + message;
        switch (priority) {
          case ANDROID_LOG_VERBOSE:
          case ANDROID_LOG_DEBUG:
            LOG.debug(fullMessage);
            break;
          case ANDROID_LOG_INFO:
            LOG.info(fullMessage);
            break;
          case ANDROID_LOG_WARN:
          case ANDROID_LOG_ERROR:
            LOG.warn(fullMessage);
            break;
          case ANDROID_LOG_FATAL_WITHOUT_ABORT:
          case ANDROID_LOG_FATAL:
            LOG.error(fullMessage);
            break;
        }
      }
      finally {
        RenderSecurityManager.exitSafeRegion(token);
      }
    }
  }
}<|MERGE_RESOLUTION|>--- conflicted
+++ resolved
@@ -25,12 +25,6 @@
 import com.android.annotations.concurrency.GuardedBy;
 import com.android.ide.common.rendering.api.ILayoutLog;
 import com.android.tools.idea.flags.StudioFlags;
-<<<<<<< HEAD
-import com.android.tools.idea.gradle.project.BuildSettings;
-import com.android.tools.idea.gradle.util.BuildMode;
-import com.android.tools.idea.model.AndroidModel;
-=======
->>>>>>> b5f40ffd
 import com.android.utils.HtmlBuilder;
 import com.android.utils.XmlUtils;
 import com.google.common.annotations.VisibleForTesting;
@@ -60,10 +54,6 @@
 import java.util.TreeSet;
 import java.util.regex.Matcher;
 import java.util.regex.Pattern;
-<<<<<<< HEAD
-import org.jetbrains.android.facet.AndroidFacet;
-=======
->>>>>>> b5f40ffd
 import org.jetbrains.annotations.NotNull;
 import org.jetbrains.annotations.Nullable;
 import org.xmlpull.v1.XmlPullParserException;
@@ -116,12 +106,6 @@
     public void addMissingClass(@NotNull String className) {}
 
     @Override
-<<<<<<< HEAD
-    public void addIncorrectFormatClass(@NotNull String className, @NotNull Throwable exception) {}
-
-    @Override
-=======
->>>>>>> b5f40ffd
     public void addBrokenClass(@NotNull String className, @NotNull Throwable exception) {}
 
     @Override
@@ -368,21 +352,6 @@
       tag = ILayoutLog.TAG_RESOURCES_RESOLVE_THEME_ATTR;
     }
     addTag(tag);
-<<<<<<< HEAD
-
-    if (ILayoutLog.TAG_RESOURCES_RESOLVE_THEME_ATTR.equals(tag) && myModule != null
-        && BuildSettings.getInstance(myModule.getProject()).getBuildMode() == BuildMode.SOURCE_GEN) {
-      AndroidFacet facet = AndroidFacet.getInstance(myModule);
-      if (facet != null && AndroidModel.isRequired(facet)) {
-        description = "Still building project; theme resources from libraries may be missing. Layout should refresh when the " +
-                      "build is complete.\n\n" + description;
-        tag = TAG_STILL_BUILDING;
-        addTag(tag);
-      }
-    }
-
-=======
->>>>>>> b5f40ffd
     addMessage(RenderProblem.createPlain(ERROR, description).tag(tag));
   }
 
