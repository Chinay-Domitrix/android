--- conflicted
+++ resolved
@@ -24,14 +24,7 @@
 import com.android.tools.idea.AndroidPsiUtils;
 import com.android.tools.idea.res.ResourceHelper;
 import com.google.common.base.Splitter;
-<<<<<<< HEAD
-import com.google.common.collect.ImmutableList;
-import com.google.common.collect.ImmutableSet;
-import com.google.common.collect.Lists;
-import com.google.common.collect.Sets;
-=======
 import com.google.common.collect.*;
->>>>>>> b13afab4
 import com.intellij.openapi.application.ApplicationManager;
 import com.intellij.openapi.util.Computable;
 import com.intellij.openapi.util.text.StringUtil;
@@ -78,8 +71,6 @@
                                                                                  ),
                                                                                  ImmutableList.of());
 
-<<<<<<< HEAD
-=======
   private static final Consumer<TagSnapshot> TAG_SNAPSHOT_DECORATOR = (tag) -> {
     if ("com.google.android.gms.ads.AdView".equals(tag.tagName) || "com.google.android.gms.maps.MapView".equals(tag.tagName)) {
       tag.setAttribute(ATTR_MIN_WIDTH, TOOLS_URI, TOOLS_PREFIX, "50dp", false);
@@ -88,7 +79,6 @@
     }
   };
 
->>>>>>> b13afab4
   @NotNull
   private final ILayoutLog myLogger;
 
@@ -222,11 +212,7 @@
         if (root.isValid()) {
           return createSnapshot(root, honorMergeParentTag);
         } else {
-<<<<<<< HEAD
-          myRoot = EMPTY_LAYOUT;
-=======
           return EMPTY_LAYOUT;
->>>>>>> b13afab4
         }
       });
     } else {
@@ -245,20 +231,6 @@
       if (root.tag != null && root.tag.isValid()) {
         return root;
       } else {
-<<<<<<< HEAD
-        myRoot = ApplicationManager.getApplication().runReadAction((Computable<TagSnapshot>)() -> {
-          if (root.isValid()) {
-            myAndroidPrefix = root.getPrefixByNamespace(ANDROID_URI);
-            myToolsPrefix = root.getPrefixByNamespace(TOOLS_URI);
-            return createSnapshot(root);
-          } else {
-            return EMPTY_LAYOUT;
-          }
-        });
-      }
-    } else {
-      myRoot = EMPTY_LAYOUT;
-=======
         return null;
       }
     });
@@ -284,7 +256,6 @@
     if (tag == null || !tag.hasDeclaredAaptAttrs) {
       // Nor tag or any of the children has any aapt:attr declarations, we can stop here.
       return ImmutableMap.of();
->>>>>>> b13afab4
     }
 
     ImmutableMap.Builder<String, TagSnapshot> builder = ImmutableMap.builder();
