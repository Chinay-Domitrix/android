--- conflicted
+++ resolved
@@ -34,19 +34,14 @@
 import com.intellij.ui.scale.ScaleContext;
 import com.intellij.util.IconUtil;
 import com.intellij.util.ui.ImageUtil;
-<<<<<<< HEAD
+import com.intellij.util.ui.JBUI;
 import com.intellij.util.ui.StartupUiUtil;
-=======
-import com.intellij.util.ui.JBUI;
->>>>>>> b5f40ffd
-import com.intellij.util.ui.UIUtil;
 import java.awt.Dimension;
 import java.awt.Graphics;
 import java.awt.Image;
 import java.awt.image.BufferedImage;
 import java.io.IOException;
 import java.io.InputStream;
-import java.nio.charset.StandardCharsets;
 import java.util.concurrent.CompletableFuture;
 import java.util.concurrent.TimeUnit;
 import javax.imageio.ImageIO;
@@ -94,7 +89,7 @@
     com.intellij.openapi.editor.Document document = FileDocumentManager.getInstance().getCachedDocument(file);
 
     if  (document == null) {
-      return new String(file.contentsToByteArray(), StandardCharsets.UTF_8);
+      return new String(file.contentsToByteArray());
     }
 
     return document.getText();
@@ -253,32 +248,4 @@
     }
     return null;
   }
-<<<<<<< HEAD
-
-  /**
-   * Returns a {@link RetinaImageIcon} for the given {@link BufferedImage}, if possible. Returns null otherwise.
-   */
-  @Nullable
-  private static RetinaImageIcon getRetinaIcon(@NotNull BufferedImage image) {
-    if (isRetinaEnabled()) {
-      Image hdpiImage = ImageUtils.convertToRetina(image);
-      if (hdpiImage != null) {
-        return new RetinaImageIcon(hdpiImage);
-      }
-    }
-    return null;
-  }
-
-  private static class RetinaImageIcon extends ImageIcon {
-    private RetinaImageIcon(Image image) {
-      super(image, "");
-    }
-
-    @Override
-    public synchronized void paintIcon(Component c, Graphics g, int x, int y) {
-      StartupUiUtil.drawImage(g, getImage(), x, y, null);
-    }
-  }
-=======
->>>>>>> b5f40ffd
 }