--- conflicted
+++ resolved
@@ -38,7 +38,6 @@
 import com.intellij.openapi.actionSystem.LangDataKeys;
 import com.intellij.openapi.actionSystem.PlatformCoreDataKeys;
 import com.intellij.openapi.application.EdtReplacementThread;
-import com.intellij.openapi.application.ReadAction;
 import com.intellij.openapi.command.WriteCommandAction;
 import com.intellij.openapi.diagnostic.Logger;
 import com.intellij.openapi.module.Module;
@@ -176,11 +175,6 @@
     e.getPresentation().setEnabledAndVisible(false);
   }
 
-  @Override
-  public @NotNull ActionUpdateThread getActionUpdateThread() {
-    return ActionUpdateThread.BGT;
-  }
-
   public void convert(@NotNull Project project,
                       @NotNull WebpConversionSettings settings,
                       boolean showBalloon,
@@ -418,11 +412,6 @@
     private List<WebpConvertedFile> findImages(@NotNull ProgressIndicator progressIndicator, @NotNull LinkedList<VirtualFile> images) {
       List<WebpConvertedFile> files = new ArrayList<>();
 
-<<<<<<< HEAD
-      Set<String> launcherIconNames = ReadAction.compute(() -> getLauncherIconNames(images));
-
-=======
->>>>>>> de127946
       while (!images.isEmpty()) {
         progressIndicator.checkCanceled();
         VirtualFile file = images.pop();
