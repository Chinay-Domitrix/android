/*
 * Copyright (C) 2016 The Android Open Source Project
 *
 * Licensed under the Apache License, Version 2.0 (the "License");
 * you may not use this file except in compliance with the License.
 * You may obtain a copy of the License at
 *
 *      http://www.apache.org/licenses/LICENSE-2.0
 *
 * Unless required by applicable law or agreed to in writing, software
 * distributed under the License is distributed on an "AS IS" BASIS,
 * WITHOUT WARRANTIES OR CONDITIONS OF ANY KIND, either express or implied.
 * See the License for the specific language governing permissions and
 * limitations under the License.
 */
package com.android.tools.idea.rendering;

import static com.android.SdkConstants.ANDROID_URI;
import static com.android.SdkConstants.ATTR_ID;
import static com.android.SdkConstants.ATTR_LAYOUT_HEIGHT;
import static com.android.SdkConstants.ATTR_LAYOUT_WIDTH;
import static com.android.AndroidXConstants.CLASS_CONSTRAINT_LAYOUT;
import static com.android.SdkConstants.CLASS_FLEXBOX_LAYOUT;
import static com.android.SdkConstants.CLASS_VIEW;
import static com.android.SdkConstants.DOT_JAVA;
import static com.android.SdkConstants.FRAGMENT_CONTAINER_VIEW;
import static com.android.SdkConstants.PREFIX_RESOURCE_REF;
import static com.android.SdkConstants.VALUE_FILL_PARENT;
import static com.android.SdkConstants.VALUE_MATCH_PARENT;
import static com.android.SdkConstants.VALUE_TRUE;
import static com.android.SdkConstants.VALUE_WRAP_CONTENT;
import static com.android.SdkConstants.VIEW_FRAGMENT;
import static com.android.ide.common.rendering.api.ILayoutLog.TAG_RESOURCES_PREFIX;
import static com.android.ide.common.rendering.api.ILayoutLog.TAG_RESOURCES_RESOLVE_THEME_ATTR;
import static com.android.tools.idea.rendering.RenderLogger.TAG_STILL_BUILDING;
import static com.android.tools.idea.res.IdeResourcesUtil.isViewPackageNeeded;
import static com.android.tools.lint.detector.api.Lint.editDistance;
import static com.android.tools.lint.detector.api.Lint.stripIdPrefix;

import com.android.ide.common.rendering.api.AttributeFormat;
import com.android.ide.common.rendering.api.ILayoutLog;
import com.android.ide.common.resources.ResourceResolver;
import com.android.sdklib.IAndroidTarget;
import com.android.tools.idea.model.AndroidModuleInfo;
import com.android.tools.idea.projectsystem.GoogleMavenArtifactId;
import com.android.tools.idea.psi.TagToClassMapper;
<<<<<<< HEAD
import com.android.tools.idea.rendering.classloading.ClassConverter;
import com.android.tools.idea.rendering.classloading.InconvertibleClassError;
=======
>>>>>>> b5f40ffd
import com.android.tools.idea.rendering.errors.ComposeRenderErrorContributor;
import com.android.tools.idea.rendering.errors.ui.RenderErrorModel;
import com.android.tools.idea.sdk.AndroidSdks;
import com.android.tools.idea.ui.designer.EditorDesignSurface;
import com.android.utils.HtmlBuilder;
import com.android.xml.AndroidManifest;
import com.google.common.annotations.VisibleForTesting;
import com.google.common.base.Throwables;
import com.google.common.collect.Lists;
<<<<<<< HEAD
import com.intellij.compiler.impl.javaCompiler.javac.JavacConfiguration;
=======
import com.google.common.collect.Sets;
>>>>>>> b5f40ffd
import com.intellij.ide.highlighter.JavaFileType;
import com.intellij.ide.highlighter.XmlFileType;
import com.intellij.lang.annotation.HighlightSeverity;
import com.intellij.openapi.actionSystem.DataContext;
import com.intellij.openapi.application.ApplicationManager;
import com.intellij.openapi.application.ReadAction;
import com.intellij.openapi.diagnostic.Logger;
import com.intellij.openapi.extensions.ExtensionPointName;
<<<<<<< HEAD
import com.intellij.openapi.fileTypes.FileTypeRegistry;
=======
>>>>>>> b5f40ffd
import com.intellij.openapi.ide.CopyPasteManager;
import com.intellij.openapi.module.Module;
import com.intellij.openapi.progress.EmptyProgressIndicator;
import com.intellij.openapi.progress.util.ProgressIndicatorUtils;
import com.intellij.openapi.project.DumbService;
import com.intellij.openapi.project.Project;
<<<<<<< HEAD
import com.intellij.openapi.projectRoots.JavaSdk;
import com.intellij.openapi.projectRoots.JavaSdkVersion;
import com.intellij.openapi.projectRoots.ProjectJdkTable;
import com.intellij.openapi.projectRoots.Sdk;
import com.intellij.openapi.roots.ModuleRootManager;
import com.intellij.openapi.roots.ui.configuration.ClasspathEditor;
import com.intellij.openapi.roots.ui.configuration.ModulesConfigurator;
import com.intellij.openapi.roots.ui.configuration.ProjectStructureConfigurable;
import com.intellij.openapi.ui.Messages;
import com.intellij.openapi.util.Key;
=======
>>>>>>> b5f40ffd
import com.intellij.openapi.util.Ref;
import com.intellij.openapi.util.SystemInfo;
import com.intellij.openapi.util.text.StringUtil;
import com.intellij.problems.WolfTheProblemSolver;
import com.intellij.psi.JavaPsiFacade;
import com.intellij.psi.PsiClass;
import com.intellij.psi.PsiFile;
import com.intellij.psi.SmartPsiElementPointer;
import com.intellij.psi.search.GlobalSearchScope;
import com.intellij.psi.xml.XmlFile;
import com.intellij.psi.xml.XmlTag;
import java.awt.datatransfer.StringSelection;
import java.io.File;
import java.io.IOException;
import java.util.Collection;
import java.util.Collections;
<<<<<<< HEAD
import java.util.HashSet;
import java.util.Iterator;
=======
>>>>>>> b5f40ffd
import java.util.LinkedHashSet;
import java.util.List;
import java.util.Map;
import java.util.Objects;
import java.util.Set;
import java.util.TreeSet;
import java.util.regex.Matcher;
import java.util.regex.Pattern;
import java.util.stream.Collectors;
import javax.swing.JEditorPane;
import javax.swing.event.HyperlinkEvent;
import javax.swing.event.HyperlinkListener;
import javax.swing.text.html.HTMLDocument;
import javax.swing.text.html.HTMLFrameHyperlinkEvent;
import org.jetbrains.android.dom.attrs.AttributeDefinition;
import org.jetbrains.android.dom.attrs.AttributeDefinitions;
import org.jetbrains.android.dom.manifest.Application;
import org.jetbrains.android.dom.manifest.Manifest;
import org.jetbrains.android.facet.AndroidFacet;
import org.jetbrains.android.refactoring.MigrateToAndroidxUtil;
import org.jetbrains.android.sdk.AndroidPlatform;
import org.jetbrains.android.sdk.AndroidTargetData;
import org.jetbrains.annotations.NotNull;
import org.jetbrains.annotations.Nullable;

/**
 * Class that finds {@link RenderErrorModel.Issue}s in a {@link RenderResult}.
 */
public class RenderErrorContributor {
  private static final String RENDER_SESSION_IMPL_FQCN = "com.android.layoutlib.bridge.impl.RenderSessionImpl";
<<<<<<< HEAD
  private static final Key<CachedValue<Set<String>>> VIEWS_CACHE_KEY =
    new Key<>(RenderErrorContributor.class.getName() + ".VIEWS_CACHE");
=======
>>>>>>> b5f40ffd

  // These priorities can be used to promote certain issues to the top of the list
  protected static final int HIGH_PRIORITY = 100;
  @SuppressWarnings("unused") protected static final int MEDIUM_PRIORITY = 10;
  @SuppressWarnings("unused") protected static final int LOW_PRIORITY = 10;

  protected static final Logger LOG = Logger.getInstance(RenderErrorContributor.class);
  private static final String APP_COMPAT_REQUIRED_MSG = "You need to use a Theme.AppCompat";

  private final Set<RenderErrorModel.Issue> myIssues = new LinkedHashSet<>();
  private final HtmlLinkManager myLinkManager;
  private final HyperlinkListener myLinkHandler;
  @NotNull private final Module myModule;
  @NotNull protected final PsiFile mySourceFile;
  @NotNull private final RenderLogger myLogger;
  @Nullable private final RenderContext myRenderContext;
  private final boolean myHasRequestedCustomViews;
  private final DataContext myDataContext;
  private final EditorDesignSurface myDesignSurface;

  protected RenderErrorContributor(@Nullable EditorDesignSurface surface, @NotNull RenderResult result, @Nullable DataContext dataContext) {
    // To get rid of memory leak, get needed RenderResult attributes to avoid referencing RenderResult.
    myModule = result.getModule();
    mySourceFile = result.getSourceFile();
    myLogger = result.getLogger();
    myRenderContext = result.getRenderContext();
    myHasRequestedCustomViews = result.hasRequestedCustomViews();
    myDesignSurface = surface;
    myLinkManager = result.getLogger().getLinkManager();
    myLinkHandler = e -> {
      if (e.getEventType() == HyperlinkEvent.EventType.ACTIVATED) {
        JEditorPane pane = (JEditorPane)e.getSource();
        if (e instanceof HTMLFrameHyperlinkEvent) {
          HTMLFrameHyperlinkEvent evt = (HTMLFrameHyperlinkEvent)e;
          HTMLDocument doc = (HTMLDocument)pane.getDocument();
          doc.processHTMLFrameHyperlinkEvent(evt);
          return;
        }

        performClick(e.getDescription());
      }
    };

    myDataContext = dataContext;
  }

  private static boolean isHiddenFrame(@NotNull StackTraceElement frame) {
    String className = frame.getClassName();
    return
      className.startsWith("sun.reflect.") ||
      className.equals("android.view.BridgeInflater") ||
      className.startsWith("com.android.tools.") ||
      className.startsWith("org.jetbrains.");
  }

  private static boolean isInterestingFrame(@NotNull StackTraceElement frame) {
    String className = frame.getClassName();
    return !(className.startsWith("android.")
             || className.startsWith("org.jetbrains.")
             || className.startsWith("com.android.")
             || className.startsWith("java.")
             || className.startsWith("javax.")
             || className.startsWith("sun."));
  }

  private static boolean isFramework(@NotNull StackTraceElement frame) {
    String className = frame.getClassName();
    return (className.startsWith("android.")
            || className.startsWith("java.")
            || className.startsWith("javax.")
            || className.startsWith("sun."));
  }

  private static boolean isVisible(@NotNull StackTraceElement frame) {
    String className = frame.getClassName();
    return !(isFramework(frame) || className.startsWith("sun."));
  }

  @NotNull
  private static Collection<String> getAllViews(@Nullable final Module module) {
    if (module == null) {
      return Collections.emptyList();
    }
    if (!ApplicationManager.getApplication().isReadAccessAllowed()) {
      return ReadAction.compute(() -> getAllViews(module));
    }

    if (DumbService.getInstance(module.getProject()).isDumb()) {
      // This method should not be called in dumb mode, but if it is, we can just return an empty list. This will disable the feature
      // where we return suggestions for correcting views.
      LOG.warn("getAllViews called in Dumb mode, no views will be returned");
      return Collections.emptyList();
    }

    return TagToClassMapper.getInstance(module).getClassMap(CLASS_VIEW).values().stream()
      .map(PsiClass::getQualifiedName)
      .collect(Collectors.toSet());
  }

  /**
   * Returns a new {@link RenderErrorModel.Issue.Builder} that will add the created issue to the issues list when
   * {@link RenderErrorModel.Issue.Builder#build()} is called.
   * The returned builder also is pre-configured with the default link handler.
   */
  protected RenderErrorModel.Issue.Builder addIssue() {
    return new RenderErrorModel.Issue.Builder() {
      @NotNull
      @Override
      public RenderErrorModel.Issue build() {
        RenderErrorModel.Issue built = super.build();
        myIssues.add(built);
        return built;
      }
    }.setLinkHandler(myLinkHandler);
  }

  private void reportMissingStyles(@NotNull RenderLogger logger) {
    if (logger.seenTagPrefix(TAG_STILL_BUILDING)) {
      addIssue()
        .setSummary("Project Still Building: May cause rendering errors until the build is done")
        .build();
    }
    else if (logger.seenTagPrefix(TAG_RESOURCES_RESOLVE_THEME_ATTR)) {
      addIssue()
        .setSummary("Missing styles")
        .setHtmlContent(new HtmlBuilder()
                          .addBold("Missing styles. Is the correct theme chosen for this layout?")
                          .newline()
                          .addIcon(HtmlBuilderHelper.getTipIconPath())
                          .add(
                            "Use the Theme combo box above the layout to choose a different layout, or fix the theme style references.")
        )
        .build();
    }
  }

  private void reportMissingSize(@NotNull HtmlBuilder builder,
                                 @NotNull RenderLogger logger,
                                 @NotNull String fill,
                                 @NotNull XmlTag tag,
                                 @NotNull String id,
                                 @NotNull String attribute) {
    Module module = logger.getModule();
    if (module == null) {
      return;
    }
    String wrapUrl = myLinkManager.createCommandLink(new SetAttributeFix(tag, attribute, ANDROID_URI, VALUE_WRAP_CONTENT));
    String fillUrl = myLinkManager.createCommandLink(new SetAttributeFix(tag, attribute, ANDROID_URI, fill));

    builder.add(String.format("%1$s does not set the required %2$s attribute: ", id, attribute))
      .newline()
      .addNbsps(4)
      .addLink("Set to wrap_content", wrapUrl)
      .add(", ")
      .addLink("Set to " + fill, fillUrl)
      .newline();
  }

  private void reportMissingSizeAttributes(@NotNull final RenderLogger logger,
                                           @NotNull RenderContext renderTaskContext,
                                           @Nullable XmlFile psiFile) {
    Module module = logger.getModule();
    if (module == null) {
      return;
    }
    Project project = module.getProject();
    if (logger.isMissingSize()) {
      HtmlBuilder builder = new HtmlBuilder();

      // Emit hyperlink about missing attributes; the action will operate on all of them
      builder.addBold("NOTE: One or more layouts are missing the layout_width or layout_height attributes. " +
                      "These are required in most layouts.").newline();
      final ResourceResolver resourceResolver = renderTaskContext.getConfiguration().getResourceResolver();
      if (psiFile == null) {
        LOG.error("PsiFile is missing in RenderTask used in RenderErrorPanel!");
        return;
      }

      // See whether we should offer match_parent instead of fill_parent
      AndroidModuleInfo moduleInfo = AndroidModuleInfo.getInstance(module);
      final String fill = moduleInfo == null
                          || moduleInfo.getBuildSdkVersion() == null
                          || moduleInfo.getBuildSdkVersion().getApiLevel() >= 8
                          ? VALUE_MATCH_PARENT : VALUE_FILL_PARENT;

      ApplicationManager.getApplication()
                        .runReadAction(() -> AddMissingAttributesFix.findViewsMissingSizes(psiFile, resourceResolver).stream()
                                                                    .map(SmartPsiElementPointer::getElement)
                                                                    .filter(Objects::nonNull)
                                                                    .filter(XmlTag::isValid)
                                                                    .forEach(tag -> {
                                                                      boolean missingWidth =
                                                                        !AddMissingAttributesFix.definesWidth(tag, resourceResolver);
                                                                      boolean missingHeight =
                                                                        !AddMissingAttributesFix.definesHeight(tag, resourceResolver);
                                                                      assert missingWidth || missingHeight;

                                                                      String id = tag.getAttributeValue(ATTR_ID);
                                                                      if (id == null || id.isEmpty()) {
                                                                        id = '<' + tag.getName() + '>';
                                                                      }
                                                                      else {
                                                                        id = '"' + stripIdPrefix(id) + '"';
                                                                      }

                                                                      if (missingWidth) {
                                                                        reportMissingSize(builder, logger, fill, tag, id,
                                                                                          ATTR_LAYOUT_WIDTH);
                                                                      }
                                                                      if (missingHeight) {
                                                                        reportMissingSize(builder, logger, fill, tag, id,
                                                                                          ATTR_LAYOUT_HEIGHT);
                                                                      }
                                                                    }));

      builder.newline()
        .add("Or: ")
        .addLink("Automatically add all missing attributes",
                 myLinkManager.createCommandLink(new AddMissingAttributesFix(psiFile, resourceResolver))).newline()
        .newline().newline();

      addIssue()
        .setSeverity(HighlightSeverity.ERROR)
        .setSummary("One or more layouts are missing the layout_width or layout_height attributes")
        .setHtmlContent(builder)
        .build();
    }
  }

  private static void addHtmlForIssue164378(@NotNull Throwable throwable,
                                            Module module,
                                            HtmlLinkManager linkManager,
                                            HtmlBuilder builder,
                                            boolean addShowExceptionLink) {
    builder.add("Rendering failed with a known bug. ");
    if (module == null) {
      // Unlikely, but just in case.
      builder.add("Please rebuild the project and then clear the cache by clicking the refresh icon above the preview.").newline();
      return;
    }
    builder.addLink("Please try a ", "rebuild", ".", linkManager.createBuildProjectUrl());
    builder.newline().newline();
    if (!addShowExceptionLink) {
      return;
    }
    ShowExceptionFix showExceptionFix = new ShowExceptionFix(module.getProject(), throwable);
    builder.addLink("Show Exception", linkManager.createRunnableLink(showExceptionFix));
  }

  @VisibleForTesting
<<<<<<< HEAD
  public void performClick(@NotNull RenderResult result, @NotNull String url) {
    Module module = result.getModule();
    PsiFile file = result.getSourceFile();

    myLinkManager.handleUrl(url, module, file, myDataContext, result, myDesignSurface);
=======
  public void performClick(@NotNull String url) {
    myLinkManager.handleUrl(url, myModule, mySourceFile, myDataContext, true, myDesignSurface);
>>>>>>> b5f40ffd
  }

  private void reportRelevantCompilationErrors(@NotNull RenderLogger logger) {
    Module module = logger.getModule();
    if (module == null || module.isDisposed()) {
      return;
    }

    Project project = module.getProject();
    WolfTheProblemSolver wolfgang = WolfTheProblemSolver.getInstance(project);

    if (!wolfgang.hasProblemFilesBeneath(module)) {
      return;
    }


    HtmlBuilder builder = new HtmlBuilder();
    String summary = null;
    if (logger.seenTagPrefix(TAG_RESOURCES_PREFIX)) {
      // Do we have errors in the res/ files?
      // See if it looks like we have aapt problems
<<<<<<< HEAD
      boolean haveResourceErrors = wolfgang.hasProblemFilesBeneath(virtualFile -> FileTypeRegistry.getInstance().isFileOfType(virtualFile, XmlFileType.INSTANCE));
=======
      boolean haveResourceErrors = wolfgang.hasProblemFilesBeneath(virtualFile -> virtualFile.getFileType() == XmlFileType.INSTANCE);
>>>>>>> b5f40ffd
      if (haveResourceErrors) {
        summary = "Resource errors";
        builder.addBold("This project contains resource errors, so aapt did not succeed, " +
                        "which can cause rendering failures. Fix resource problems first.")
          .newline().newline();
      }
    }
<<<<<<< HEAD
    else if (myResult.hasRequestedCustomViews()) {
      boolean hasJavaErrors = wolfgang.hasProblemFilesBeneath(virtualFile -> FileTypeRegistry.getInstance().isFileOfType(virtualFile, JavaFileType.INSTANCE));
=======
    else if (myHasRequestedCustomViews) {
      boolean hasJavaErrors = wolfgang.hasProblemFilesBeneath(virtualFile -> virtualFile.getFileType() == JavaFileType.INSTANCE);
>>>>>>> b5f40ffd
      if (hasJavaErrors) {
        summary = "Compilation errors";
        builder.addBold("This project contains Java compilation errors, " +
                        "which can cause rendering failures for custom views. " +
                        "Fix compilation problems first.")
          .newline().newline();
      }
    }

    if (summary == null) {
      return;
    }
    addIssue()
      .setSeverity(HighlightSeverity.ERROR)
      .setSummary(summary)
      .setHtmlContent(builder)
      .build();
  }

  private boolean reportSandboxError(@NotNull Throwable throwable, boolean newlineBefore, boolean newlineAfter) {
    if (!(throwable instanceof SecurityException)) {
      return false;
    }

    HtmlBuilder builder = new HtmlBuilder();
    if (newlineBefore) {
      builder.newline();
    }
    builder.addLink("Turn off custom view rendering sandbox", myLinkManager.createDisableSandboxUrl());

    String lastFailedPath = RenderSecurityManager.getLastFailedPath();
    if (lastFailedPath != null) {
      builder.newline().newline()
        .add("Diagnostic info for Studio bug report:").newline()
        .add("Failed path: ").add(lastFailedPath).newline();
      String tempDir = System.getProperty("java.io.tmpdir");
      builder.add("Normal temp dir: ").add(tempDir).newline();
      File normalized = new File(tempDir);
      builder.add("Normalized temp dir: ").add(normalized.getPath()).newline();
      try {
        builder.add("Canonical temp dir: ").add(normalized.getCanonicalPath()).newline();
      }
      catch (IOException e) {
        // ignore
      }
      builder.add("os.name: ").add(SystemInfo.OS_NAME).newline()
        .add("os.version: ").add(SystemInfo.OS_VERSION).newline()
        .add("java.runtime.version: ").add(SystemInfo.JAVA_RUNTIME_VERSION);
    }

    if (newlineAfter) {
      builder.newline().newline();
    }

    reportThrowable(builder, throwable, false);
    addRefreshAction(builder);

    addIssue()
      .setSeverity(HighlightSeverity.ERROR)
      .setSummary("Rendering sandbox error")
      .setHtmlContent(builder)
      .build();
    return true;
  }

  /**
   * Display the problem list encountered during a render.
   *
   * @return if the throwable was hidden.
   */
  private boolean reportThrowable(@NotNull HtmlBuilder builder,
                                  @NotNull final Throwable throwable,
                                  boolean hideIfIrrelevant) {
    StackTraceElement[] frames = throwable.getStackTrace();
    int end = -1;
    boolean haveInterestingFrame = false;
    for (int i = 0; i < frames.length; i++) {
      StackTraceElement frame = frames[i];
      if (isInterestingFrame(frame)) {
        haveInterestingFrame = true;
      }
      String className = frame.getClassName();
      if (className.equals(RENDER_SESSION_IMPL_FQCN)) {
        end = i;
        break;
      }
    }

    if (end == -1 || !haveInterestingFrame) {
      // Not a recognized stack trace range: just skip it
      if (hideIfIrrelevant) {
        return true;
      }
      else {
        // List just the top frames
        for (int i = 0; i < frames.length; i++) {
          StackTraceElement frame = frames[i];
          if (!isVisible(frame)) {
            end = i;
            if (end == 0) {
              // Find end instead
              for (int j = 0; j < frames.length; j++) {
                frame = frames[j];
                String className = frame.getClassName();
                if (className.equals(RENDER_SESSION_IMPL_FQCN)) {
                  end = j;
                  break;
                }
              }
            }
            break;
          }
        }
      }
    }

    builder.addHtml(StringUtil.replace(throwable.toString(), "\n", "<BR/>")).newline();

    boolean wasHidden = false;
    int indent = 2;
    File platformSource = null;
    boolean platformSourceExists = true;
    for (int i = 0; i < end; i++) {
      StackTraceElement frame = frames[i];
      if (isHiddenFrame(frame)) {
        wasHidden = true;
        continue;
      }

      String className = frame.getClassName();
      String methodName = frame.getMethodName();
      builder.addNbsps(indent);
      builder.add("at ").add(className).add(".").add(methodName);
      String fileName = frame.getFileName();
      if (fileName != null && !fileName.isEmpty()) {
        int lineNumber = frame.getLineNumber();
        String location = fileName + ':' + lineNumber;
        if (isInterestingFrame(frame)) {
          if (wasHidden) {
            builder.addNbsps(indent).add("    ...").newline();
            wasHidden = false;
          }
          String url = myLinkManager.createOpenStackUrl(className, methodName, fileName, lineNumber);
          builder.add("(").addLink(location, url).add(")");
        }
        else {
          // Try to link to local documentation
          String url = null;
          if (isFramework(frame) && platformSourceExists) { // try to link to documentation, if available
            if (platformSource == null) {
<<<<<<< HEAD
              IAndroidTarget target = myResult.getRenderContext() != null ?
                                      myResult.getRenderContext().getConfiguration().getRealTarget() :
=======
              IAndroidTarget target = myRenderContext != null ?
                                      myRenderContext.getConfiguration().getRealTarget() :
>>>>>>> b5f40ffd
                                      null;
              platformSource = target != null ? AndroidSdks.getInstance().findPlatformSources(target) : null;
              platformSourceExists = platformSource != null;
            }

            if (platformSourceExists) {
              File classFile = new File(platformSource, frame.getClassName().replace('.', File.separatorChar) + DOT_JAVA);
              if (!classFile.exists()) {
                // Probably an innerclass like foo.bar.Outer.Inner; the above would look for foo/bar/Outer/Inner.java; try
                // again at foo/bar/
                File parentFile = classFile.getParentFile();
                classFile = new File(parentFile.getParentFile(), parentFile.getName() + DOT_JAVA);
                if (!classFile.exists()) {
                  classFile = null; // in theory we should keep trying this repeatedly for more deeply nested inner classes
                }
              }
              if (classFile != null) {
                url = HtmlLinkManager.createFilePositionUrl(classFile, lineNumber, 0);
              }
            }
          }
          if (url != null) {
            builder.add("(").addLink(location, url).add(")");
          }
          else {
            builder.add("(").add(location).add(")");
          }
        }
        builder.newline();
      }
    }

    builder.addLink("Copy stack to clipboard", myLinkManager.createRunnableLink(() -> {
      String text = Throwables.getStackTraceAsString(throwable);
      try {
        CopyPasteManager.getInstance().setContents(new StringSelection(text));
        HtmlLinkManager.showNotification("Stack trace copied to clipboard");
      }
      catch (Exception ignore) {
      }
    }));
    return false;
  }

  private void addRefreshAction(@NotNull HtmlBuilder builder) {
    builder.newlineIfNecessary()
      .newline()
      .addIcon(HtmlBuilderHelper.getTipIconPath())
      .addLink("Tip: Try to ", "refresh", " the layout.",
               myLinkManager.createRefreshRenderUrl()).newline();
  }

  private void reportRtlNotEnabled(@NotNull RenderLogger logger) {
    ApplicationManager.getApplication().runReadAction(() -> {
      Project project = logger.getProject();
      if (project == null || project.isDisposed()) {
        return;
      }

      Module module = logger.getModule();
      if (module == null) {
        return;
      }

      AndroidFacet facet = AndroidFacet.getInstance(module);
      Manifest manifest = facet != null ? Manifest.getMainManifest(facet) : null;
      Application application = manifest != null ? manifest.getApplication() : null;
      if (application == null) {
        return;
      }

      final XmlTag applicationTag = application.getXmlTag();
      if (applicationTag == null) {
        return;
      }

      HtmlBuilder builder = new HtmlBuilder();
      builder.add("(")
        .addLink("Add android:supportsRtl=\"true\" to the manifest", logger.getLinkManager().createRunnableLink(() -> {
          new SetAttributeFix(applicationTag, AndroidManifest.ATTRIBUTE_SUPPORTS_RTL, ANDROID_URI, VALUE_TRUE).executeCommand();

          if (myDesignSurface != null) {
            myDesignSurface.forceUserRequestedRefresh();
          }
        })).add(")");

      addIssue()
        .setSeverity(HighlightSeverity.ERROR)
        .setSummary("RTL support requires android:supportsRtl=\"true\" in the manifest")
        .setHtmlContent(builder)
        .build();
    });
  }

  private void reportTagResourceFormat(@NotNull RenderProblem message) {
    Object clientData = message.getClientData();
    if (!(clientData instanceof String[])) {
      return;
    }
    String[] strings = (String[])clientData;
    if (strings.length != 2) {
      return;
    }

<<<<<<< HEAD
    RenderContext renderContext = result.getRenderContext();
=======
    RenderContext renderContext = myRenderContext;
>>>>>>> b5f40ffd
    if (renderContext == null) {
      return;
    }
    IAndroidTarget target = renderContext.getConfiguration().getRealTarget();
    if (target == null) {
      return;
    }
    AndroidPlatform platform = renderContext.getPlatform();
    if (platform == null) {
      return;
    }
    AndroidTargetData targetData = platform.getSdkData().getTargetData(target);
<<<<<<< HEAD
    AttributeDefinitions definitionLookup = targetData.getPublicAttrDefs(result.getSourceFile().getProject());
=======
    AttributeDefinitions definitionLookup = targetData.getPublicAttrDefs(mySourceFile.getProject());
>>>>>>> b5f40ffd
    String attributeName = strings[0];
    String currentValue = strings[1];
    AttributeDefinition definition = definitionLookup.getAttrDefByName(attributeName);
    if (definition == null) {
      return;
    }
    Set<AttributeFormat> formats = definition.getFormats();
    if (formats.contains(AttributeFormat.FLAGS) || formats.contains(AttributeFormat.ENUM)) {
      String[] values = definition.getValues();
      if (values.length > 0) {
        HtmlBuilder builder = new HtmlBuilder();
        builder.add("Change ").add(currentValue).add(" to: ");
        boolean first = true;
        for (String value : values) {
          if (first) {
            first = false;
          }
          else {
            builder.add(", ");
          }
          builder.addLink(value, myLinkManager.createReplaceAttributeValueUrl(attributeName, currentValue, value));
        }

        addRefreshAction(builder);
        addIssue()
          //TODO: Review
          .setSummary("Incorrect resource value format")
          .setHtmlContent(builder)
          .build();
      }
    }
  }

  private void reportOtherProblems(@NotNull RenderLogger logger) {
    List<RenderProblem> messages = logger.getMessages();

    if (messages == null || messages.isEmpty()) {
      return;
    }

    Set<String> seenTags = new HashSet<>();
    for (RenderProblem message : messages) {
      String tag = message.getTag();
      if (tag != null && seenTags.contains(tag)) {
        continue;
      }
      seenTags.add(tag);

      if (tag != null) {
        switch (tag) {
          case ILayoutLog.TAG_RESOURCES_FORMAT:
<<<<<<< HEAD
            reportTagResourceFormat(myResult, message);
=======
            reportTagResourceFormat(message);
>>>>>>> b5f40ffd
            continue;
          case ILayoutLog.TAG_RTL_NOT_ENABLED:
            reportRtlNotEnabled(logger);
            continue;
          case ILayoutLog.TAG_RTL_NOT_SUPPORTED:
            addIssue()
              .setSeverity(HighlightSeverity.ERROR)
              .setSummary("RTL support requires API level >= 17")
              .setHtmlContent(new HtmlBuilder().addHtml(message.getHtml()))
              .build();
            continue;
          case ILayoutLog.TAG_THREAD_CREATION: {
            Throwable throwable = message.getThrowable();
            HtmlBuilder builder = new HtmlBuilder();
            reportThrowable(builder, throwable, false);
            addIssue()
              .setSeverity(HighlightSeverity.WARNING)
              .setSummary(message.getHtml())
              .setHtmlContent(builder)
              .build();
            continue;
          }
        }
      }

      HtmlBuilder builder = new HtmlBuilder();

      String html = message.getHtml();
      Throwable throwable = message.getThrowable();

      String summary = "Render problem";
      if (throwable != null) {
        if (!reportSandboxError(throwable, false, true)) {
          if (ComposeRenderErrorContributor.isHandledByComposeContributor(throwable)) continue; // This is handled as a warning above.
          if (reportThrowable(builder, throwable, !html.isEmpty() || !message.isDefaultHtml())) {
            // The error was hidden.
            if (!html.isEmpty()) {
              builder.getStringBuilder().append(html);
              builder.newlineIfNecessary();
            }

            summary = throwable.getLocalizedMessage() != null ?
                      throwable.getLocalizedMessage() :
                      summary;
          }
        }
        else {
          // This was processed as a Sandbox error
          continue;
        }
      }
      else {
        if (html.contains("has been edited more recently")) {
          summary = "Build out-of-date";
        }

        builder.getStringBuilder().append(html);
        builder.newlineIfNecessary();
      }

      addRefreshAction(builder);
      addIssue()
        .setSeverity(message.getSeverity())
        .setSummary(summary)
        .setHtmlContent(builder)
        .build();
    }
  }

  private boolean addTypoSuggestions(@NotNull HtmlBuilder builder,
                                     @NotNull String actual,
                                     @Nullable Collection<String> views,
                                     boolean compareWithPackage) {
    if (views == null || views.isEmpty()) {
      return false;
    }

    // Look for typos and try to match with custom views and android views
    String actualBase = actual.substring(actual.lastIndexOf('.') + 1);
    String match = compareWithPackage ? actual : actualBase;
    int maxDistance = actualBase.length() >= 4 ? 2 : 1;

    for (String suggested : views) {
      String suggestedBase = suggested.substring(suggested.lastIndexOf('.') + 1);
      String matchWith = compareWithPackage ? suggested : suggestedBase;
      if (Math.abs(actualBase.length() - suggestedBase.length()) > maxDistance) {
        // The string lengths differ more than the allowed edit distance;
        // no point in even attempting to compute the edit distance (requires
        // O(n*m) storage and O(n*m) speed, where n and m are the string lengths)
        continue;
      }

      boolean sameBase = actualBase.equals(suggestedBase);
      if (!compareWithPackage && sameBase) {
        // This view is an exact match for one of the known views.
        // That probably means it's a valid class, but the project needs to be built.
        continue;
      }

      if (compareWithPackage) {
        if (!sameBase) {
          // If they differ in the base name, handled by separate call with !compareWithPackage
          continue;
        }
        else if (actualBase.equals(actual) && !actualBase.equals(suggested) && isViewPackageNeeded(suggested, -1)) {
          // Custom view needs to be specified with a fully qualified path
          builder.addLink(String.format("Change to %1$s", suggested),
                          myLinkManager.createReplaceTagsUrl(actual, suggested));
          builder.add(", ");
          continue;
        }
      }

      if (compareWithPackage && Math.abs(match.length() - matchWith.length()) > maxDistance) {
        continue;
      }

      if (match.equals(matchWith)) {
        // Exact match: Likely that we're looking for a valid package, but project has
        // not yet been built
        return true;
      }

      if (editDistance(match, matchWith, maxDistance + 1) <= maxDistance) {
        // Suggest this class as a typo for the given class
        String labelClass = (suggestedBase.equals(actual) || actual.indexOf('.') != -1) ? suggested : suggestedBase;
        builder.addLink(String.format("Change to %1$s", labelClass),
                        myLinkManager.createReplaceTagsUrl(actual,
                                                           // Only show full package name if class name
                                                           // is the same
                                                           (isViewPackageNeeded(suggested, -1) ? suggested : suggestedBase)));
        builder.add(", ");
      }
    }

    return false;
  }

  private void reportRenderingFidelityProblems(@NotNull RenderLogger logger) {
    List<RenderProblem> fidelityWarnings = logger.getFidelityWarnings();
    if (fidelityWarnings.isEmpty()) {
      return;
    }

    HtmlBuilder builder = new HtmlBuilder();
    builder.add("The graphics preview in the layout editor may not be accurate:").newline();
    builder.beginList();
    int count = 0;
    for (final RenderProblem warning : fidelityWarnings) {
      builder.listItem();
      warning.appendHtml(builder.getStringBuilder());
      final Object clientData = warning.getClientData();
      if (clientData != null) {
        builder.addLink(" (Ignore for this session)", myLinkManager.createRunnableLink(() -> {
          RenderLogger.ignoreFidelityWarning(clientData);
          if (myDesignSurface != null) {
            myDesignSurface.forceUserRequestedRefresh();
          }
        }));
      }
      builder.newline();
      count++;
      // Only display the first 3 render fidelity issues
      if (count == 3) {
        @SuppressWarnings("ConstantConditions")
        int remaining = fidelityWarnings.size() - count;
        if (remaining > 0) {
          builder.add("(").addHtml(Integer.toString(remaining)).add(" additional render fidelity issues hidden)");
          break;
        }
      }
    }
    builder.endList();
    builder.addLink("Ignore all fidelity warnings for this session", myLinkManager.createRunnableLink(() -> {
      RenderLogger.ignoreAllFidelityWarnings();
      if (myDesignSurface != null) {
        myDesignSurface.forceUserRequestedRefresh();
      }
    }));
    builder.newline();

    addIssue()
      .setSeverity(HighlightSeverity.WEAK_WARNING)
      .setSummary("Layout fidelity warning")
      .setHtmlContent(builder)
      .build();
  }

  private void reportMissingClasses(@NotNull RenderLogger logger) {
    Set<String> missingClasses = logger.getMissingClasses();
    if (missingClasses.isEmpty()) {
      return;
    }

    HtmlBuilder builder = new HtmlBuilder();
    if (missingClasses.contains("CalendarView")) {
      builder.add("The ").addBold("CalendarView").add(" widget does not work correctly with this render target. " +
                                                      "As a workaround, try using the API 15 (Android 4.0.3) render target library by selecting it from the " +
                                                      "toolbar menu above.");
      if (missingClasses.size() == 1) {
        addIssue()
          .setSeverity(HighlightSeverity.WARNING)
          .setSummary("CalendarView does not work correctly with this render target")
          .setHtmlContent(builder)
          .build();
        return;
      }
    }

    boolean missingResourceClass = logger.isMissingResourceClass() && logger.getResourceClass() != null && logger.hasLoadedClasses();

    builder.add("The following classes could not be found:");
    builder.beginList();

    Collection<String> customViews = null;
    Collection<String> androidViewClassNames = null;
    Module module = logger.getModule();
    if (module != null) {
      Ref<Collection<String>> viewsRef = new Ref<>(Collections.emptyList());
      // We yield to write actions here because UI responsiveness takes priority over typo suggestions.
      ProgressIndicatorUtils.runWithWriteActionPriority(() -> viewsRef.set(getAllViews(module)), new EmptyProgressIndicator());
      Collection<String> views = viewsRef.get();
      if (!views.isEmpty()) {
        customViews = Lists.newArrayListWithExpectedSize(Math.max(10, views.size() - 80)); // most will be framework views
        androidViewClassNames = Lists.newArrayListWithExpectedSize(views.size());
        for (String fqcn : views) {
          if (fqcn.startsWith("android.") && !isViewPackageNeeded(fqcn, -1)) {
            androidViewClassNames.add(fqcn);
          }
          else {
            customViews.add(fqcn);
          }
        }
      }
    }

    if (missingResourceClass) {
      builder.listItem();
      builder.add(logger.getResourceClass());
    }

    boolean foundCustomView = false;
    for (String className : missingClasses) {
      builder.listItem();
      builder.add(className);
      builder.add(" (");

      foundCustomView |= addTypoSuggestions(builder, className, customViews, false);
      addTypoSuggestions(builder, className, customViews, true);
      addTypoSuggestions(builder, className, androidViewClassNames, false);

      if (myLinkManager == null) {
        return;
      }

      if (CLASS_CONSTRAINT_LAYOUT.isEquals(className)) {
        builder.newline().addNbsps(3);
        Project project = logger.getProject();
        boolean useAndroidX = project == null || MigrateToAndroidxUtil.isAndroidx(project);
        GoogleMavenArtifactId artifact = useAndroidX ?
                                         GoogleMavenArtifactId.ANDROIDX_CONSTRAINT_LAYOUT :
                                         GoogleMavenArtifactId.CONSTRAINT_LAYOUT;
        builder.addLink("Add constraint-layout library dependency to the project",
                        myLinkManager.createAddDependencyUrl(artifact));
        builder.add(", ");
      }
      if (CLASS_FLEXBOX_LAYOUT.equals(className)) {
        builder.newline().addNbsps(3);
        builder.addLink("Add flexbox layout library dependency to the project",
                        myLinkManager.createAddDependencyUrl(GoogleMavenArtifactId.FLEXBOX_LAYOUT));
        builder.add(", ");
      }

      builder.addLink("Fix Build Path", myLinkManager.createEditClassPathUrl());

      //DesignSurface surface = renderTask.getDesignSurface();
      //if (surface != null && surface.getType() == LAYOUT_EDITOR) {
      builder.add(", ");
      builder.addLink("Edit XML", myLinkManager.createShowTagUrl(className));
      //}

      // Offer to create the class, but only if it looks like a custom view
      // TODO: Check to see if it looks like it's the name of a custom view and the
      // user didn't realize a FQN is required here
      if (className.indexOf('.') != -1) {
        builder.add(", ");
        builder.addLink("Create Class", myLinkManager.createNewClassUrl(className));
      }
      builder.add(")");
    }
    builder.endList();

    builder
      .addIcon(HtmlBuilderHelper.getTipIconPath())
      .addLink("Tip: Try to ", "build", " the project.",
                    myLinkManager.createBuildProjectUrl())
      .newline()
      .addIcon(HtmlBuilderHelper.getTipIconPath())
      .addLink("Tip: Try to ", "refresh", " the layout.",
               myLinkManager.createRefreshRenderUrl())
      .newline();
    if (foundCustomView) {
      builder.newline()
        .add("One or more missing custom views were found in the project, but does not appear to have been compiled yet.");
    }

    addIssue()
      .setSeverity(HighlightSeverity.ERROR)
      .setSummary("Missing classes")
      .setHtmlContent(builder)
      .build();
  }

  private void reportBrokenClasses(@NotNull RenderLogger logger) {
    Map<String, Throwable> brokenClasses = logger.getBrokenClasses();
    if (brokenClasses.isEmpty()) {
      return;
    }

    HtmlBuilder builder = new HtmlBuilder();
    final Module module = logger.getModule();

    for (Throwable throwable : brokenClasses.values()) {
      if (RenderLogger.isIssue164378(throwable)) {
        addHtmlForIssue164378(throwable, module, myLinkManager, builder, false);
        break;
      }
    }

    builder.add("The following classes could not be instantiated:");

    boolean listContainsElements = false;
    Throwable firstThrowable = null;
    builder.beginList();
    for (Map.Entry<String, Throwable> entry : brokenClasses.entrySet()) {
      String className = entry.getKey();
      Throwable throwable = entry.getValue();

      if (throwable != null && throwable.getMessage() != null && throwable.getMessage().startsWith(APP_COMPAT_REQUIRED_MSG)) {
        // This is already handled by #reportAppCompatRequired
        continue;
      }

      listContainsElements = true;
      builder.listItem()
        .add(className)
        .add(" (")
        .addLink("Open Class", myLinkManager.createOpenClassUrl(className));
      if (throwable != null && module != null) {
        builder.add(", ");
        ShowExceptionFix detailsFix = new ShowExceptionFix(module.getProject(), throwable);
        builder.addLink("Show Exception", myLinkManager.createRunnableLink(detailsFix));
      }
      builder.add(", ")
        .addLink("Clear Cache", myLinkManager.createClearCacheUrl())
        .add(")");

      if (firstThrowable == null && throwable != null) {
        firstThrowable = throwable;
      }
    }

    if (!listContainsElements) {
      return;
    }

    builder.endList()
      .addIcon(HtmlBuilderHelper.getTipIconPath())
      .addLink("Tip: Use ", "View.isInEditMode()", " in your custom views to skip code or show sample data when shown in the IDE.",
               "http://developer.android.com/reference/android/view/View.html#isInEditMode()")
      .newline().newline()
      .add("If this is an unexpected error you can also try to ")
      .addLink("", "build the project", ", then ", myLinkManager.createBuildProjectUrl())
      .addLink("manually ", "refresh the layout", ".", myLinkManager.createRefreshRenderUrl());

    if (firstThrowable != null) {
      builder.newline().newline()
        .addHeading("Exception Details", HtmlBuilderHelper.getHeaderFontColor()).newline();
      reportThrowable(builder, firstThrowable, false);
      reportSandboxError(firstThrowable, true, false);
    }
    builder.newline().newline();

    addIssue()
      .setSeverity(HighlightSeverity.ERROR, HIGH_PRIORITY)
      .setSummary("Failed to instantiate one or more classes")
      .setHtmlContent(builder)
      .build();
  }

  private void reportUnknownFragments(@NotNull final RenderLogger logger) {
    List<String> fragmentNames = logger.getMissingFragments();
    if (fragmentNames == null || fragmentNames.isEmpty()) {
      return;
    }

    final String fragmentTagName;
    if (MigrateToAndroidxUtil.isAndroidx(logger.getProject())) {
      fragmentTagName = FRAGMENT_CONTAINER_VIEW;
    }
    else {
      fragmentTagName = VIEW_FRAGMENT;
    }
    final String fragmentTagDisplayName = "<" + fragmentTagName + ">";

    final String fragmentTagName;
    if (MigrateToAndroidxUtil.isAndroidx(logger.getProject())) {
      fragmentTagName = FRAGMENT_CONTAINER_VIEW;
    }
    else {
      fragmentTagName = VIEW_FRAGMENT;
    }
    final String fragmentTagDisplayName = "<" + fragmentTagName + ">";

    HtmlBuilder builder = new HtmlBuilder();
    builder.add("A ").addHtml("<code>").add(fragmentTagDisplayName).addHtml("</code>").add(" tag allows a layout file to dynamically include " +
                                                                                 "different layouts at runtime. ")
      .add("At layout editing time the specific layout to be used is not known. You can choose which layout you would " +
           "like previewed while editing the layout.");
    builder.beginList();

    // TODO: Add link to not warn any more for this session

    for (final String className : fragmentNames) {
      builder.listItem();
      boolean isIdentified = className != null && !className.isEmpty();
      boolean isActivityKnown = isIdentified && !className.startsWith(PREFIX_RESOURCE_REF);
      if (isIdentified) {
        builder.add("<").add(fragmentTagName).add(" ").addBold(className).add(" ...>");
      }
      else {
        builder.add(fragmentTagDisplayName);
      }
      builder.add(" (");

      if (isActivityKnown) {
        final Module module = logger.getModule();
        ApplicationManager.getApplication().runReadAction(() -> {
          // TODO: Look up layout references in the given layout, if possible
          // Find activity class
          // Look for R references in the layout
          assert module != null;
          Project project = module.getProject();
          GlobalSearchScope scope = GlobalSearchScope.allScope(project);
          PsiClass clz = DumbService.getInstance(project).isDumb() ?
                         null :
                         JavaPsiFacade.getInstance(project).findClass(className, scope);
<<<<<<< HEAD
          String layoutName = myResult.getSourceFile().getName();
=======
          String layoutName = mySourceFile.getName();
>>>>>>> b5f40ffd
          boolean separate = false;
          if (clz != null) {
            // TODO: Should instead find all R.layout elements
            // HACK AHEAD!
            String matchText = clz.getText();
            final Pattern LAYOUT_FIELD_PATTERN = Pattern.compile("R\\.layout\\.([a-z0-9_]+)");
            Matcher matcher = LAYOUT_FIELD_PATTERN.matcher(matchText);
            Set<String> layouts = new TreeSet<>();
            int index = 0;
            while (true) {
              if (matcher.find(index)) {
                layouts.add(matcher.group(1));
                index = matcher.end();
              }
              else {
                break;
              }
            }
            for (String layout : layouts) {
              if (layout.equals(layoutName)) { // Don't include self
                continue;
              }
              if (separate) {
                builder.add(", ");
              }
              builder.addLink("Use @layout/" + layout, myLinkManager.createAssignLayoutUrl(className, layout));
              separate = true;
            }
          }

          if (separate) {
            builder.add(", ");
          }
          builder.addLink("Pick Layout...", myLinkManager.createPickLayoutUrl(className));
        });
      }
      else {
        builder.addLink("Choose Fragment Class...", myLinkManager.createAssignFragmentUrl(className));
      }
      builder.add(")");
    }
    builder.endList()
      .newline()
      // TODO: URLs
      .addLink("Do not warn about " + fragmentTagDisplayName + " tags in this session", myLinkManager.createIgnoreFragmentsUrl())
      .newline();

    addIssue()
      .setSeverity(HighlightSeverity.ERROR)
      .setSummary("Unknown fragments")
      .setHtmlContent(builder)
      .build();
  }

  /**
   * Support lib classes will fail to instantiate if the preview is not using the right theme.
   */
  private void reportAppCompatRequired(@NotNull RenderLogger logger) {
    Map<String, Throwable> brokenClasses = logger.getBrokenClasses();

    if (brokenClasses.isEmpty()) {
      return;
    }

    brokenClasses.values().stream()
      .filter(Objects::nonNull)
      .filter(t -> t.getMessage() != null && t.getMessage().startsWith(APP_COMPAT_REQUIRED_MSG))
      .findAny()
      .ifPresent(t -> addIssue()
        .setSeverity(HighlightSeverity.ERROR, HIGH_PRIORITY + 1) // Reported above broken classes
        .setSummary("Using the design library requires using Theme.AppCompat or a descendant")
        .setHtmlContent(new HtmlBuilder()
                          .add("Select ").addItalic("Theme.AppCompat").add(" or a descendant in the theme selector."))
        .build());
  }

  public Collection<RenderErrorModel.Issue> reportIssues() {
<<<<<<< HEAD
    RenderLogger logger = myResult.getLogger();
    RenderContext renderContext = myResult.getRenderContext();
=======
    RenderLogger logger = myLogger;
    RenderContext renderContext = myRenderContext;
>>>>>>> b5f40ffd

    reportMissingStyles(logger);
    reportAppCompatRequired(logger);
    if (renderContext != null) {
      reportRelevantCompilationErrors(logger);
      reportMissingSizeAttributes(logger,
                                  renderContext,
<<<<<<< HEAD
                                  (myResult.getSourceFile() instanceof XmlFile) ? (XmlFile)myResult.getSourceFile() : null);
      reportMissingClasses(logger);
    }
    reportBrokenClasses(logger);
    reportInstantiationProblems(logger);
=======
                                  (mySourceFile instanceof XmlFile) ? (XmlFile)mySourceFile : null);
      reportMissingClasses(logger);
    }
    reportBrokenClasses(logger);
>>>>>>> b5f40ffd
    reportOtherProblems(logger);
    reportUnknownFragments(logger);
    reportRenderingFidelityProblems(logger);
    myIssues.addAll(ComposeRenderErrorContributor.reportComposeErrors(logger, myLinkManager, myLinkHandler));

    return getIssues();
  }

  protected HtmlLinkManager getLinkManager() {
    return myLinkManager;
  }

  protected Collection<RenderErrorModel.Issue> getIssues() {
    return Collections.unmodifiableCollection(myIssues);
  }

  public static class Provider {
    public static final ExtensionPointName<Provider> EP_NAME =
      new ExtensionPointName<>("com.android.rendering.renderErrorContributor");

    public boolean isApplicable(Project project) {
      return true;
    }

    public RenderErrorContributor getContributor(@Nullable EditorDesignSurface surface, @NotNull RenderResult result, @Nullable DataContext dataContext) {
      return new RenderErrorContributor(surface, result, dataContext);
    }
  }
}<|MERGE_RESOLUTION|>--- conflicted
+++ resolved
@@ -15,11 +15,11 @@
  */
 package com.android.tools.idea.rendering;
 
+import static com.android.AndroidXConstants.CLASS_CONSTRAINT_LAYOUT;
 import static com.android.SdkConstants.ANDROID_URI;
 import static com.android.SdkConstants.ATTR_ID;
 import static com.android.SdkConstants.ATTR_LAYOUT_HEIGHT;
 import static com.android.SdkConstants.ATTR_LAYOUT_WIDTH;
-import static com.android.AndroidXConstants.CLASS_CONSTRAINT_LAYOUT;
 import static com.android.SdkConstants.CLASS_FLEXBOX_LAYOUT;
 import static com.android.SdkConstants.CLASS_VIEW;
 import static com.android.SdkConstants.DOT_JAVA;
@@ -44,11 +44,6 @@
 import com.android.tools.idea.model.AndroidModuleInfo;
 import com.android.tools.idea.projectsystem.GoogleMavenArtifactId;
 import com.android.tools.idea.psi.TagToClassMapper;
-<<<<<<< HEAD
-import com.android.tools.idea.rendering.classloading.ClassConverter;
-import com.android.tools.idea.rendering.classloading.InconvertibleClassError;
-=======
->>>>>>> b5f40ffd
 import com.android.tools.idea.rendering.errors.ComposeRenderErrorContributor;
 import com.android.tools.idea.rendering.errors.ui.RenderErrorModel;
 import com.android.tools.idea.sdk.AndroidSdks;
@@ -58,11 +53,6 @@
 import com.google.common.annotations.VisibleForTesting;
 import com.google.common.base.Throwables;
 import com.google.common.collect.Lists;
-<<<<<<< HEAD
-import com.intellij.compiler.impl.javaCompiler.javac.JavacConfiguration;
-=======
-import com.google.common.collect.Sets;
->>>>>>> b5f40ffd
 import com.intellij.ide.highlighter.JavaFileType;
 import com.intellij.ide.highlighter.XmlFileType;
 import com.intellij.lang.annotation.HighlightSeverity;
@@ -71,29 +61,13 @@
 import com.intellij.openapi.application.ReadAction;
 import com.intellij.openapi.diagnostic.Logger;
 import com.intellij.openapi.extensions.ExtensionPointName;
-<<<<<<< HEAD
 import com.intellij.openapi.fileTypes.FileTypeRegistry;
-=======
->>>>>>> b5f40ffd
 import com.intellij.openapi.ide.CopyPasteManager;
 import com.intellij.openapi.module.Module;
 import com.intellij.openapi.progress.EmptyProgressIndicator;
 import com.intellij.openapi.progress.util.ProgressIndicatorUtils;
 import com.intellij.openapi.project.DumbService;
 import com.intellij.openapi.project.Project;
-<<<<<<< HEAD
-import com.intellij.openapi.projectRoots.JavaSdk;
-import com.intellij.openapi.projectRoots.JavaSdkVersion;
-import com.intellij.openapi.projectRoots.ProjectJdkTable;
-import com.intellij.openapi.projectRoots.Sdk;
-import com.intellij.openapi.roots.ModuleRootManager;
-import com.intellij.openapi.roots.ui.configuration.ClasspathEditor;
-import com.intellij.openapi.roots.ui.configuration.ModulesConfigurator;
-import com.intellij.openapi.roots.ui.configuration.ProjectStructureConfigurable;
-import com.intellij.openapi.ui.Messages;
-import com.intellij.openapi.util.Key;
-=======
->>>>>>> b5f40ffd
 import com.intellij.openapi.util.Ref;
 import com.intellij.openapi.util.SystemInfo;
 import com.intellij.openapi.util.text.StringUtil;
@@ -110,11 +84,7 @@
 import java.io.IOException;
 import java.util.Collection;
 import java.util.Collections;
-<<<<<<< HEAD
 import java.util.HashSet;
-import java.util.Iterator;
-=======
->>>>>>> b5f40ffd
 import java.util.LinkedHashSet;
 import java.util.List;
 import java.util.Map;
@@ -145,11 +115,6 @@
  */
 public class RenderErrorContributor {
   private static final String RENDER_SESSION_IMPL_FQCN = "com.android.layoutlib.bridge.impl.RenderSessionImpl";
-<<<<<<< HEAD
-  private static final Key<CachedValue<Set<String>>> VIEWS_CACHE_KEY =
-    new Key<>(RenderErrorContributor.class.getName() + ".VIEWS_CACHE");
-=======
->>>>>>> b5f40ffd
 
   // These priorities can be used to promote certain issues to the top of the list
   protected static final int HIGH_PRIORITY = 100;
@@ -400,16 +365,8 @@
   }
 
   @VisibleForTesting
-<<<<<<< HEAD
-  public void performClick(@NotNull RenderResult result, @NotNull String url) {
-    Module module = result.getModule();
-    PsiFile file = result.getSourceFile();
-
-    myLinkManager.handleUrl(url, module, file, myDataContext, result, myDesignSurface);
-=======
   public void performClick(@NotNull String url) {
     myLinkManager.handleUrl(url, myModule, mySourceFile, myDataContext, true, myDesignSurface);
->>>>>>> b5f40ffd
   }
 
   private void reportRelevantCompilationErrors(@NotNull RenderLogger logger) {
@@ -431,11 +388,7 @@
     if (logger.seenTagPrefix(TAG_RESOURCES_PREFIX)) {
       // Do we have errors in the res/ files?
       // See if it looks like we have aapt problems
-<<<<<<< HEAD
       boolean haveResourceErrors = wolfgang.hasProblemFilesBeneath(virtualFile -> FileTypeRegistry.getInstance().isFileOfType(virtualFile, XmlFileType.INSTANCE));
-=======
-      boolean haveResourceErrors = wolfgang.hasProblemFilesBeneath(virtualFile -> virtualFile.getFileType() == XmlFileType.INSTANCE);
->>>>>>> b5f40ffd
       if (haveResourceErrors) {
         summary = "Resource errors";
         builder.addBold("This project contains resource errors, so aapt did not succeed, " +
@@ -443,13 +396,8 @@
           .newline().newline();
       }
     }
-<<<<<<< HEAD
-    else if (myResult.hasRequestedCustomViews()) {
+    else if (myHasRequestedCustomViews) {
       boolean hasJavaErrors = wolfgang.hasProblemFilesBeneath(virtualFile -> FileTypeRegistry.getInstance().isFileOfType(virtualFile, JavaFileType.INSTANCE));
-=======
-    else if (myHasRequestedCustomViews) {
-      boolean hasJavaErrors = wolfgang.hasProblemFilesBeneath(virtualFile -> virtualFile.getFileType() == JavaFileType.INSTANCE);
->>>>>>> b5f40ffd
       if (hasJavaErrors) {
         summary = "Compilation errors";
         builder.addBold("This project contains Java compilation errors, " +
@@ -600,13 +548,8 @@
           String url = null;
           if (isFramework(frame) && platformSourceExists) { // try to link to documentation, if available
             if (platformSource == null) {
-<<<<<<< HEAD
-              IAndroidTarget target = myResult.getRenderContext() != null ?
-                                      myResult.getRenderContext().getConfiguration().getRealTarget() :
-=======
               IAndroidTarget target = myRenderContext != null ?
                                       myRenderContext.getConfiguration().getRealTarget() :
->>>>>>> b5f40ffd
                                       null;
               platformSource = target != null ? AndroidSdks.getInstance().findPlatformSources(target) : null;
               platformSourceExists = platformSource != null;
@@ -711,11 +654,7 @@
       return;
     }
 
-<<<<<<< HEAD
-    RenderContext renderContext = result.getRenderContext();
-=======
     RenderContext renderContext = myRenderContext;
->>>>>>> b5f40ffd
     if (renderContext == null) {
       return;
     }
@@ -728,11 +667,7 @@
       return;
     }
     AndroidTargetData targetData = platform.getSdkData().getTargetData(target);
-<<<<<<< HEAD
-    AttributeDefinitions definitionLookup = targetData.getPublicAttrDefs(result.getSourceFile().getProject());
-=======
     AttributeDefinitions definitionLookup = targetData.getPublicAttrDefs(mySourceFile.getProject());
->>>>>>> b5f40ffd
     String attributeName = strings[0];
     String currentValue = strings[1];
     AttributeDefinition definition = definitionLookup.getAttrDefByName(attributeName);
@@ -784,11 +719,7 @@
       if (tag != null) {
         switch (tag) {
           case ILayoutLog.TAG_RESOURCES_FORMAT:
-<<<<<<< HEAD
-            reportTagResourceFormat(myResult, message);
-=======
             reportTagResourceFormat(message);
->>>>>>> b5f40ffd
             continue;
           case ILayoutLog.TAG_RTL_NOT_ENABLED:
             reportRtlNotEnabled(logger);
@@ -1194,15 +1125,6 @@
     }
     final String fragmentTagDisplayName = "<" + fragmentTagName + ">";
 
-    final String fragmentTagName;
-    if (MigrateToAndroidxUtil.isAndroidx(logger.getProject())) {
-      fragmentTagName = FRAGMENT_CONTAINER_VIEW;
-    }
-    else {
-      fragmentTagName = VIEW_FRAGMENT;
-    }
-    final String fragmentTagDisplayName = "<" + fragmentTagName + ">";
-
     HtmlBuilder builder = new HtmlBuilder();
     builder.add("A ").addHtml("<code>").add(fragmentTagDisplayName).addHtml("</code>").add(" tag allows a layout file to dynamically include " +
                                                                                  "different layouts at runtime. ")
@@ -1236,11 +1158,7 @@
           PsiClass clz = DumbService.getInstance(project).isDumb() ?
                          null :
                          JavaPsiFacade.getInstance(project).findClass(className, scope);
-<<<<<<< HEAD
-          String layoutName = myResult.getSourceFile().getName();
-=======
           String layoutName = mySourceFile.getName();
->>>>>>> b5f40ffd
           boolean separate = false;
           if (clz != null) {
             // TODO: Should instead find all R.layout elements
@@ -1318,13 +1236,8 @@
   }
 
   public Collection<RenderErrorModel.Issue> reportIssues() {
-<<<<<<< HEAD
-    RenderLogger logger = myResult.getLogger();
-    RenderContext renderContext = myResult.getRenderContext();
-=======
     RenderLogger logger = myLogger;
     RenderContext renderContext = myRenderContext;
->>>>>>> b5f40ffd
 
     reportMissingStyles(logger);
     reportAppCompatRequired(logger);
@@ -1332,18 +1245,10 @@
       reportRelevantCompilationErrors(logger);
       reportMissingSizeAttributes(logger,
                                   renderContext,
-<<<<<<< HEAD
-                                  (myResult.getSourceFile() instanceof XmlFile) ? (XmlFile)myResult.getSourceFile() : null);
-      reportMissingClasses(logger);
-    }
-    reportBrokenClasses(logger);
-    reportInstantiationProblems(logger);
-=======
                                   (mySourceFile instanceof XmlFile) ? (XmlFile)mySourceFile : null);
       reportMissingClasses(logger);
     }
     reportBrokenClasses(logger);
->>>>>>> b5f40ffd
     reportOtherProblems(logger);
     reportUnknownFragments(logger);
     reportRenderingFidelityProblems(logger);
