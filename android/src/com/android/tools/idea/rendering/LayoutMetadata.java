/*
 * Copyright (C) 2013 The Android Open Source Project
 *
 * Licensed under the Apache License, Version 2.0 (the "License");
 * you may not use this file except in compliance with the License.
 * You may obtain a copy of the License at
 *
 *      http://www.apache.org/licenses/LICENSE-2.0
 *
 * Unless required by applicable law or agreed to in writing, software
 * distributed under the License is distributed on an "AS IS" BASIS,
 * WITHOUT WARRANTIES OR CONDITIONS OF ANY KIND, either express or implied.
 * See the License for the specific language governing permissions and
 * limitations under the License.
 */
package com.android.tools.idea.rendering;

import static com.android.SdkConstants.ANDROID_LAYOUT_RESOURCE_PREFIX;
import static com.android.SdkConstants.ANDROID_URI;
import static com.android.SdkConstants.ATTR_ID;
<<<<<<< HEAD
import static com.android.SdkConstants.ATTR_NUM_COLUMNS;
=======
>>>>>>> de127946
import static com.android.SdkConstants.EXPANDABLE_LIST_VIEW;
import static com.android.SdkConstants.GRID_VIEW;
import static com.android.SdkConstants.LAYOUT_RESOURCE_PREFIX;
import static com.android.SdkConstants.TOOLS_URI;
import static com.android.SdkConstants.VALUE_AUTO_FIT;
import static com.android.tools.lint.detector.api.Lint.stripIdPrefix;

import com.android.annotations.Nullable;
import com.android.ide.common.rendering.api.AdapterBinding;
import com.android.ide.common.rendering.api.DataBindingItem;
import com.android.ide.common.rendering.api.ResourceNamespace;
import com.android.ide.common.rendering.api.ResourceReference;
import com.android.resources.ResourceType;
import com.android.tools.idea.rendering.parsers.TagSnapshot;
import com.android.tools.idea.res.IdeResourcesUtil;
import com.intellij.openapi.application.ApplicationManager;
import com.intellij.openapi.command.WriteCommandAction;
import com.intellij.openapi.project.Project;
import com.intellij.openapi.util.Computable;
import com.intellij.openapi.util.text.StringUtil;
import com.intellij.openapi.vfs.VirtualFile;
import com.intellij.psi.PsiFile;
import com.intellij.psi.PsiManager;
import com.intellij.psi.util.PsiTreeUtil;
import com.intellij.psi.xml.XmlAttribute;
import com.intellij.psi.xml.XmlFile;
import com.intellij.psi.xml.XmlTag;
import java.util.ArrayList;
import java.util.List;
import java.util.Map;
import org.jetbrains.annotations.NotNull;
import org.w3c.dom.Element;
import org.w3c.dom.Node;
import org.xmlpull.v1.XmlPullParser;

/**
 * Design-time metadata lookup for layouts, such as fragment and AdapterView bindings.
 */
public final class LayoutMetadata {
  /**
   * The default layout to use for list items in expandable list views
   */
  public static final String DEFAULT_EXPANDABLE_LIST_ITEM = "simple_expandable_list_item_2"; //$NON-NLS-1$
  /**
   * The default layout to use for list items in plain list views
   */
  public static final String DEFAULT_LIST_ITEM = "simple_list_item_2"; //$NON-NLS-1$
  /**
   * The default layout to use for list items in spinners
   */
  public static final String DEFAULT_SPINNER_ITEM = "simple_spinner_item"; //$NON-NLS-1$

  /**
   * The property key, included in comments, which references a list item layout
   */
  public static final String KEY_LV_ITEM = "listitem";        //$NON-NLS-1$
  /**
   * The property key, included in comments, which references a list header layout
   */
  public static final String KEY_LV_HEADER = "listheader";    //$NON-NLS-1$
  /**
   * The property key, included in comments, which references a list footer layout
   */
  public static final String KEY_LV_FOOTER = "listfooter";    //$NON-NLS-1$
  /**
   * The property key, included in comments, which references the number of columns to use
   */
  public static final String KEY_LV_COLUMN = "numColumns";
  /**
   * The property key, included in comments, which references a fragment layout to show
   */
  public static final String KEY_FRAGMENT_LAYOUT = "layout";        //$NON-NLS-1$
  // NOTE: If you add additional keys related to resources, make sure you update the
  // ResourceRenameParticipant

  /**
   * Utility class, do not create instances
   */
  private LayoutMetadata() {
  }

  /**
   * Returns the given property specified in the <b>current</b> element being
   * processed by the given pull parser.
   *
   * @param parser the pull parser, which must be in the middle of processing
   *               the target element
   * @param name   the property name to look up
   * @return the property value, or null if not defined
   */
  @Nullable
  public static String getProperty(@NotNull XmlPullParser parser, @NotNull String name) {
    String value = parser.getAttributeValue(TOOLS_URI, name);
    if (value != null && value.isEmpty()) {
      value = null;
    }

    return value;
  }

  /**
   * Returns the given property of the given DOM node, or null
   *
   * @param node the XML node to associate metadata with
   * @param name the name of the property to look up
   * @return the value stored with the given node and name, or null
   */
  @Nullable
  public static String getProperty(@NotNull Node node, @NotNull String name) {
    if (node.getNodeType() == Node.ELEMENT_NODE) {
      Element element = (Element)node;
      String value = element.getAttributeNS(TOOLS_URI, name);
      if (value != null && value.isEmpty()) {
        value = null;
      }

      return value;
    }

    return null;
  }

  /**
   * Returns the given property of the given DOM node, or null
   *
   * @param node the XML node to associate metadata with
   * @param name the name of the property to look up
   * @return the value stored with the given node and name, or null
   */
  @Nullable
  public static String getProperty(@NotNull TagSnapshot node, @NotNull String name) {
    String value = node.getAttribute(name, TOOLS_URI);
    if (value != null && value.isEmpty()) {
      value = null;
    }

    return value;
  }

  /**
   * Strips out @layout/ or @android:layout/ from the given layout reference
   */
  private static String stripLayoutPrefix(String layout) {
    if (layout.startsWith(ANDROID_LAYOUT_RESOURCE_PREFIX)) {
      layout = layout.substring(ANDROID_LAYOUT_RESOURCE_PREFIX.length());
    }
    else if (layout.startsWith(LAYOUT_RESOURCE_PREFIX)) {
      layout = layout.substring(LAYOUT_RESOURCE_PREFIX.length());
    }

    return layout;
  }

  /**
   * Creates an {@link AdapterBinding} for the given view object, or null if the user
   * has not yet chosen a target layout to use for the given AdapterView.
   *
   * @param viewObject the view object to create an adapter binding for
   * @param attributes a map of the attributes needed to create the binding
   * @return a binding, or null
   */
  @Nullable
  public static AdapterBinding getNodeBinding(@Nullable Object viewObject, @Nullable Map<String, String> attributes) {
    if (attributes == null) {
      return null;
    }

    String header = attributes.get(KEY_LV_HEADER);
    String footer = attributes.get(KEY_LV_FOOTER);
    String layout = attributes.get(KEY_LV_ITEM);

    int count = 12;
    // If we're dealing with a grid view, multiply the list item count
    // by the number of columns to ensure we have enough items
    if (viewObject != null) {
      String listFqcn = LayoutlibCallbackImpl.getListAdapterViewFqcn(viewObject.getClass());
      if (listFqcn != null && listFqcn.endsWith(GRID_VIEW)){
        int multiplier = 2;
        String columns = attributes.get(KEY_LV_COLUMN);
        if (columns != null && !columns.isEmpty() &&
            !columns.equals(VALUE_AUTO_FIT)) {
          try {
            int c = Integer.parseInt(columns);
            if (c >= 1 && c <= 10) {
              multiplier = c;
            }
          }
          catch (NumberFormatException nufe) {
            // some unexpected numColumns value: just stick with 2 columns for
            // preview purposes
          }
        }
        count *= multiplier;
      }
    }

    return getNodeBinding(viewObject, header, footer, layout, count);
  }

  @Nullable
  private static AdapterBinding getNodeBinding(@Nullable Object viewObject,
                                               @Nullable String header,
                                               @Nullable String footer,
                                               @Nullable String layout,
                                               int count) {
    if (layout != null || header != null || footer != null) {
      AdapterBinding binding = new AdapterBinding(count);

      if (header != null) {
        boolean isFramework = header.startsWith(ANDROID_LAYOUT_RESOURCE_PREFIX);
        binding.addHeader(
            new ResourceReference(ResourceNamespace.fromBoolean(isFramework), ResourceType.LAYOUT, stripLayoutPrefix(header)));
      }

      if (footer != null) {
        boolean isFramework = footer.startsWith(ANDROID_LAYOUT_RESOURCE_PREFIX);
        binding.addFooter(
            new ResourceReference(ResourceNamespace.fromBoolean(isFramework), ResourceType.LAYOUT, stripLayoutPrefix(footer)));
      }

      if (layout != null) {
        boolean isFramework = layout.startsWith(ANDROID_LAYOUT_RESOURCE_PREFIX);
        if (isFramework) {
          layout = layout.substring(ANDROID_LAYOUT_RESOURCE_PREFIX.length());
        }
        else if (layout.startsWith(LAYOUT_RESOURCE_PREFIX)) {
          layout = layout.substring(LAYOUT_RESOURCE_PREFIX.length());
        }

        binding.addItem(new DataBindingItem(layout, isFramework, 1));
      }
      else if (viewObject != null) {
        String listFqcn = LayoutlibCallbackImpl.getListAdapterViewFqcn(viewObject.getClass());
        if (listFqcn != null) {
          if (listFqcn.endsWith(EXPANDABLE_LIST_VIEW)) {
            binding.addItem(new DataBindingItem(DEFAULT_EXPANDABLE_LIST_ITEM, true /* isFramework */, 1));
          }
          else {
            binding.addItem(new DataBindingItem(DEFAULT_LIST_ITEM, true /* isFramework */, 1));
          }
        }
      }
      else {
        binding.addItem(new DataBindingItem(DEFAULT_LIST_ITEM, true /* isFramework */, 1));
      }
      return binding;
    }

    return null;
  }

  /**
   * Sets the given property of the given DOM node to a given value, or if null clears
   * the property.
   */
  public static void setProperty(@NotNull final Project project,
                                 @Nullable String title,
                                 @NotNull final XmlFile file,
                                 @NotNull final XmlTag element,
                                 @NotNull final String name,
                                 @Nullable final String namespace,
                                 @Nullable final String value) {

    String capitalizedName = StringUtil.capitalize(name);
    if (title == null) {
      title = String.format(value != null ? "Set %1$s" : "Clear %1$s", capitalizedName);
    }
    WriteCommandAction.writeCommandAction(project, file).withName(title).run(() -> {
      if (value == null) {
        // Clear attribute
        XmlAttribute attribute;
        if (namespace != null) {
          attribute = element.getAttribute(name, namespace);
        }
        else {
          attribute = element.getAttribute(name);
        }
        if (attribute != null) {
          attribute.delete();
        }
      }
      else {
        if (namespace != null) {
          IdeResourcesUtil.ensureNamespaceImported(file, namespace, null);
          element.setAttribute(name, namespace, value);
        }
        else {
          element.setAttribute(name, value);
        }
      }
    });

    // Also set the values on the same elements in any resource variations
    // of the same layout
    // TODO: This should be done after a brief delay, say 50ms
    final List<XmlTag> list = ApplicationManager.getApplication().runReadAction(new Computable<List<XmlTag>>() {
      @Override
      @Nullable
      public List<XmlTag> compute() {
        // Look up the id of the element, if any
        String id = stripIdPrefix(element.getAttributeValue(ATTR_ID, ANDROID_URI));
        if (id.isEmpty()) {
          return null;
        }

        VirtualFile layoutFile = file.getVirtualFile();
        if (layoutFile != null) {
          final List<VirtualFile> variations = IdeResourcesUtil.getResourceVariations(layoutFile, false);
          if (variations.isEmpty()) {
            return null;
          }

          PsiManager manager = PsiManager.getInstance(project);
          List<XmlTag> list = new ArrayList<>();

          for (VirtualFile file : variations) {
            PsiFile psiFile = manager.findFile(file);
            if (psiFile == null) {
              continue;
            }
            for (XmlTag tag : PsiTreeUtil.findChildrenOfType(psiFile, XmlTag.class)) {
              XmlAttribute attribute = tag.getAttribute(ATTR_ID, ANDROID_URI);
              if (attribute == null || attribute.getValue() == null) {
                continue;
              }
              if (attribute.getValue().endsWith(id) && id.equals(stripIdPrefix(attribute.getValue()))) {
                list.add(tag);
                break;
              }
            }
          }

          return list;
        }

        return null;
      }
    });

    if (list != null && !list.isEmpty()) {
      List<PsiFile> affectedFiles = new ArrayList<>();
      for (XmlTag tag : list) {
        PsiFile psiFile = tag.getContainingFile();
        if (psiFile != null) {
          affectedFiles.add(psiFile);
        }
      }
      WriteCommandAction.writeCommandAction(project, affectedFiles.toArray(PsiFile.EMPTY_ARRAY)).withName(title).run(() -> {
        for (XmlTag tag : list) {
          if (value == null) {
            // Clear attribute
            XmlAttribute attribute;
            if (namespace != null) {
              attribute = tag.getAttribute(name, namespace);
            }
            else {
              attribute = tag.getAttribute(name);
            }
            if (attribute != null) {
              attribute.delete();
            }
          }
          else {
            if (namespace != null) {
              IdeResourcesUtil.ensureNamespaceImported(file, namespace, null);
              tag.setAttribute(name, namespace, value);
            }
            else {
              tag.setAttribute(name, value);
            }
          }
        }
      });
    }
  }
}<|MERGE_RESOLUTION|>--- conflicted
+++ resolved
@@ -18,10 +18,6 @@
 import static com.android.SdkConstants.ANDROID_LAYOUT_RESOURCE_PREFIX;
 import static com.android.SdkConstants.ANDROID_URI;
 import static com.android.SdkConstants.ATTR_ID;
-<<<<<<< HEAD
-import static com.android.SdkConstants.ATTR_NUM_COLUMNS;
-=======
->>>>>>> de127946
 import static com.android.SdkConstants.EXPANDABLE_LIST_VIEW;
 import static com.android.SdkConstants.GRID_VIEW;
 import static com.android.SdkConstants.LAYOUT_RESOURCE_PREFIX;
@@ -60,7 +56,7 @@
 /**
  * Design-time metadata lookup for layouts, such as fragment and AdapterView bindings.
  */
-public final class LayoutMetadata {
+public class LayoutMetadata {
   /**
    * The default layout to use for list items in expandable list views
    */
