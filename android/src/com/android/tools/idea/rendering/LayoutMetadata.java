/*
 * Copyright (C) 2013 The Android Open Source Project
 *
 * Licensed under the Apache License, Version 2.0 (the "License");
 * you may not use this file except in compliance with the License.
 * You may obtain a copy of the License at
 *
 *      http://www.apache.org/licenses/LICENSE-2.0
 *
 * Unless required by applicable law or agreed to in writing, software
 * distributed under the License is distributed on an "AS IS" BASIS,
 * WITHOUT WARRANTIES OR CONDITIONS OF ANY KIND, either express or implied.
 * See the License for the specific language governing permissions and
 * limitations under the License.
 */
package com.android.tools.idea.rendering;

import static com.android.SdkConstants.ANDROID_LAYOUT_RESOURCE_PREFIX;
import static com.android.SdkConstants.ANDROID_URI;
import static com.android.SdkConstants.ATTR_ID;
import static com.android.SdkConstants.ATTR_NUM_COLUMNS;
import static com.android.SdkConstants.EXPANDABLE_LIST_VIEW;
import static com.android.SdkConstants.GRID_VIEW;
import static com.android.SdkConstants.LAYOUT_RESOURCE_PREFIX;
import static com.android.SdkConstants.TOOLS_URI;
import static com.android.SdkConstants.VALUE_AUTO_FIT;
import static com.android.tools.lint.detector.api.Lint.stripIdPrefix;

import com.android.annotations.Nullable;
import com.android.ide.common.rendering.api.AdapterBinding;
import com.android.ide.common.rendering.api.DataBindingItem;
import com.android.ide.common.rendering.api.ResourceNamespace;
import com.android.ide.common.rendering.api.ResourceReference;
import com.android.resources.ResourceType;
import com.android.tools.idea.rendering.parsers.TagSnapshot;
import com.android.tools.idea.res.IdeResourcesUtil;
import com.intellij.openapi.application.ApplicationManager;
import com.intellij.openapi.command.WriteCommandAction;
import com.intellij.openapi.project.Project;
import com.intellij.openapi.util.Computable;
import com.intellij.openapi.util.text.StringUtil;
import com.intellij.openapi.vfs.VirtualFile;
import com.intellij.psi.PsiFile;
import com.intellij.psi.PsiManager;
import com.intellij.psi.util.PsiTreeUtil;
import com.intellij.psi.xml.XmlAttribute;
import com.intellij.psi.xml.XmlFile;
import com.intellij.psi.xml.XmlTag;
import java.util.ArrayList;
import java.util.List;
import java.util.Map;
import org.jetbrains.annotations.NotNull;
import org.w3c.dom.Element;
import org.w3c.dom.Node;
import org.xmlpull.v1.XmlPullParser;

/**
 * Design-time metadata lookup for layouts, such as fragment and AdapterView bindings.
 */
public class LayoutMetadata {
  /**
   * The default layout to use for list items in expandable list views
   */
  public static final String DEFAULT_EXPANDABLE_LIST_ITEM = "simple_expandable_list_item_2"; //$NON-NLS-1$
  /**
   * The default layout to use for list items in plain list views
   */
  public static final String DEFAULT_LIST_ITEM = "simple_list_item_2"; //$NON-NLS-1$
  /**
   * The default layout to use for list items in spinners
   */
  public static final String DEFAULT_SPINNER_ITEM = "simple_spinner_item"; //$NON-NLS-1$

  /**
   * The property key, included in comments, which references a list item layout
   */
  public static final String KEY_LV_ITEM = "listitem";        //$NON-NLS-1$
  /**
   * The property key, included in comments, which references a list header layout
   */
  public static final String KEY_LV_HEADER = "listheader";    //$NON-NLS-1$
  /**
   * The property key, included in comments, which references a list footer layout
   */
  public static final String KEY_LV_FOOTER = "listfooter";    //$NON-NLS-1$
  /**
   * The property key, included in comments, which references a fragment layout to show
   */
  public static final String KEY_FRAGMENT_LAYOUT = "layout";        //$NON-NLS-1$
  // NOTE: If you add additional keys related to resources, make sure you update the
  // ResourceRenameParticipant

  /**
   * Utility class, do not create instances
   */
  private LayoutMetadata() {
  }

  /**
   * Returns the given property specified in the <b>current</b> element being
   * processed by the given pull parser.
   *
   * @param parser the pull parser, which must be in the middle of processing
   *               the target element
   * @param name   the property name to look up
   * @return the property value, or null if not defined
   */
  @Nullable
  public static String getProperty(@NotNull XmlPullParser parser, @NotNull String name) {
    String value = parser.getAttributeValue(TOOLS_URI, name);
    if (value != null && value.isEmpty()) {
      value = null;
    }

    return value;
  }

  /**
   * Returns the given property of the given DOM node, or null
   *
   * @param node the XML node to associate metadata with
   * @param name the name of the property to look up
   * @return the value stored with the given node and name, or null
   */
  @Nullable
  public static String getProperty(@NotNull Node node, @NotNull String name) {
    if (node.getNodeType() == Node.ELEMENT_NODE) {
      Element element = (Element)node;
      String value = element.getAttributeNS(TOOLS_URI, name);
      if (value != null && value.isEmpty()) {
        value = null;
      }

      return value;
    }

    return null;
  }

  /**
   * Returns the given property of the given DOM node, or null
   *
   * @param node the XML node to associate metadata with
   * @param name the name of the property to look up
   * @return the value stored with the given node and name, or null
   */
  @Nullable
  public static String getProperty(@NotNull TagSnapshot node, @NotNull String name) {
    String value = node.getAttribute(name, TOOLS_URI);
    if (value != null && value.isEmpty()) {
      value = null;
    }

    return value;
  }

  /**
   * Strips out @layout/ or @android:layout/ from the given layout reference
   */
  private static String stripLayoutPrefix(String layout) {
    if (layout.startsWith(ANDROID_LAYOUT_RESOURCE_PREFIX)) {
      layout = layout.substring(ANDROID_LAYOUT_RESOURCE_PREFIX.length());
    }
    else if (layout.startsWith(LAYOUT_RESOURCE_PREFIX)) {
      layout = layout.substring(LAYOUT_RESOURCE_PREFIX.length());
    }

    return layout;
  }

  /**
   * Creates an {@link AdapterBinding} for the given view object, or null if the user
   * has not yet chosen a target layout to use for the given AdapterView.
   *
   * @param viewObject the view object to create an adapter binding for
   * @param map        a map containing tools attribute metadata
   * @return a binding, or null
   */
  @Nullable
  public static AdapterBinding getNodeBinding(@Nullable Object viewObject, @NotNull Map<String, String> map) {
    String header = map.get(KEY_LV_HEADER);
    String footer = map.get(KEY_LV_FOOTER);
    String layout = map.get(KEY_LV_ITEM);
    if (layout != null || header != null || footer != null) {
      int count = 12;
      return getNodeBinding(viewObject, header, footer, layout, count);
    }

    return null;
  }

  /**
   * Creates an {@link AdapterBinding} for the given view object, or null if the user
   * has not yet chosen a target layout to use for the given AdapterView.
   *
   * @param viewObject the view object to create an adapter binding for
   * @param xmlNode    the ui node corresponding to the view object
   * @return a binding, or null
   */
  @Nullable
  public static AdapterBinding getNodeBinding(@Nullable Object viewObject, @NotNull TagSnapshot xmlNode) {
    String header = getProperty(xmlNode, KEY_LV_HEADER);
    String footer = getProperty(xmlNode, KEY_LV_FOOTER);
    String layout = getProperty(xmlNode, KEY_LV_ITEM);
    if (layout != null || header != null || footer != null) {
      int count = 12;
      // If we're dealing with a grid view, multiply the list item count
      // by the number of columns to ensure we have enough items
      if (xmlNode.tagName.endsWith(GRID_VIEW)) {
        String columns = xmlNode.getAttribute(ATTR_NUM_COLUMNS, ANDROID_URI);
        int multiplier = 2;
        if (columns != null && !columns.isEmpty() &&
            !columns.equals(VALUE_AUTO_FIT)) {
          try {
            int c = Integer.parseInt(columns);
            if (c >= 1 && c <= 10) {
              multiplier = c;
            }
          }
          catch (NumberFormatException nufe) {
            // some unexpected numColumns value: just stick with 2 columns for
            // preview purposes
          }
        }
        count *= multiplier;
      }

      return getNodeBinding(viewObject, header, footer, layout, count);
    }

    return null;
  }

  @Nullable
  private static AdapterBinding getNodeBinding(@Nullable Object viewObject,
                                               @Nullable String header,
                                               @Nullable String footer,
                                               @Nullable String layout,
                                               int count) {
    if (layout != null || header != null || footer != null) {
      AdapterBinding binding = new AdapterBinding(count);

      if (header != null) {
        boolean isFramework = header.startsWith(ANDROID_LAYOUT_RESOURCE_PREFIX);
        binding.addHeader(
            new ResourceReference(ResourceNamespace.fromBoolean(isFramework), ResourceType.LAYOUT, stripLayoutPrefix(header)));
      }

      if (footer != null) {
        boolean isFramework = footer.startsWith(ANDROID_LAYOUT_RESOURCE_PREFIX);
        binding.addFooter(
            new ResourceReference(ResourceNamespace.fromBoolean(isFramework), ResourceType.LAYOUT, stripLayoutPrefix(footer)));
      }

      if (layout != null) {
        boolean isFramework = layout.startsWith(ANDROID_LAYOUT_RESOURCE_PREFIX);
        if (isFramework) {
          layout = layout.substring(ANDROID_LAYOUT_RESOURCE_PREFIX.length());
        }
        else if (layout.startsWith(LAYOUT_RESOURCE_PREFIX)) {
          layout = layout.substring(LAYOUT_RESOURCE_PREFIX.length());
        }

        binding.addItem(new DataBindingItem(layout, isFramework, 1));
      }
      else if (viewObject != null) {
        String listFqcn = LayoutlibCallbackImpl.getListAdapterViewFqcn(viewObject.getClass());
        if (listFqcn != null) {
          if (listFqcn.endsWith(EXPANDABLE_LIST_VIEW)) {
            binding.addItem(new DataBindingItem(DEFAULT_EXPANDABLE_LIST_ITEM, true /* isFramework */, 1));
          }
          else {
            binding.addItem(new DataBindingItem(DEFAULT_LIST_ITEM, true /* isFramework */, 1));
          }
        }
      }
      else {
        binding.addItem(new DataBindingItem(DEFAULT_LIST_ITEM, true /* isFramework */, 1));
      }
      return binding;
    }

    return null;
  }

  /**
   * Sets the given property of the given DOM node to a given value, or if null clears
   * the property.
   */
  public static void setProperty(@NotNull final Project project,
                                 @Nullable String title,
                                 @NotNull final XmlFile file,
                                 @NotNull final XmlTag element,
                                 @NotNull final String name,
                                 @Nullable final String namespace,
                                 @Nullable final String value) {

    String capitalizedName = StringUtil.capitalize(name);
    if (title == null) {
      title = String.format(value != null ? "Set %1$s" : "Clear %1$s", capitalizedName);
    }
    WriteCommandAction.writeCommandAction(project, file).withName(title).run(() -> {
      if (value == null) {
        // Clear attribute
        XmlAttribute attribute;
        if (namespace != null) {
          attribute = element.getAttribute(name, namespace);
        }
        else {
          attribute = element.getAttribute(name);
        }
        if (attribute != null) {
          attribute.delete();
<<<<<<< HEAD
        }
      }
      else {
        if (namespace != null) {
          IdeResourcesUtil.ensureNamespaceImported(file, namespace, null);
          element.setAttribute(name, namespace, value);
        }
        else {
          element.setAttribute(name, value);
        }
      }
=======
        }
      }
      else {
        if (namespace != null) {
          IdeResourcesUtil.ensureNamespaceImported(file, namespace, null);
          element.setAttribute(name, namespace, value);
        }
        else {
          element.setAttribute(name, value);
        }
      }
>>>>>>> b5f40ffd
    });

    // Also set the values on the same elements in any resource variations
    // of the same layout
    // TODO: This should be done after a brief delay, say 50ms
    final List<XmlTag> list = ApplicationManager.getApplication().runReadAction(new Computable<>() {
      @Override
      @Nullable
      public List<XmlTag> compute() {
        // Look up the id of the element, if any
        String id = stripIdPrefix(element.getAttributeValue(ATTR_ID, ANDROID_URI));
        if (id.isEmpty()) {
          return null;
        }

        VirtualFile layoutFile = file.getVirtualFile();
        if (layoutFile != null) {
          final List<VirtualFile> variations = IdeResourcesUtil.getResourceVariations(layoutFile, false);
          if (variations.isEmpty()) {
            return null;
          }

          PsiManager manager = PsiManager.getInstance(project);
          List<XmlTag> list = new ArrayList<>();

          for (VirtualFile file : variations) {
            PsiFile psiFile = manager.findFile(file);
            if (psiFile == null) {
              continue;
            }
            for (XmlTag tag : PsiTreeUtil.findChildrenOfType(psiFile, XmlTag.class)) {
              XmlAttribute attribute = tag.getAttribute(ATTR_ID, ANDROID_URI);
              if (attribute == null || attribute.getValue() == null) {
                continue;
              }
              if (attribute.getValue().endsWith(id) && id.equals(stripIdPrefix(attribute.getValue()))) {
                list.add(tag);
                break;
              }
            }
          }

          return list;
        }

        return null;
      }
    });

    if (list != null && !list.isEmpty()) {
      List<PsiFile> affectedFiles = new ArrayList<>();
      for (XmlTag tag : list) {
        PsiFile psiFile = tag.getContainingFile();
        if (psiFile != null) {
          affectedFiles.add(psiFile);
        }
      }
      WriteCommandAction.writeCommandAction(project, affectedFiles.toArray(PsiFile.EMPTY_ARRAY)).withName(title).run(() -> {
        for (XmlTag tag : list) {
          if (value == null) {
            // Clear attribute
            XmlAttribute attribute;
            if (namespace != null) {
              attribute = tag.getAttribute(name, namespace);
            }
            else {
              attribute = tag.getAttribute(name);
            }
            if (attribute != null) {
              attribute.delete();
            }
          }
          else {
            if (namespace != null) {
              IdeResourcesUtil.ensureNamespaceImported(file, namespace, null);
              tag.setAttribute(name, namespace, value);
            }
            else {
              tag.setAttribute(name, value);
            }
          }
        }
      });
    }
  }
}<|MERGE_RESOLUTION|>--- conflicted
+++ resolved
@@ -311,7 +311,6 @@
         }
         if (attribute != null) {
           attribute.delete();
-<<<<<<< HEAD
         }
       }
       else {
@@ -323,25 +322,12 @@
           element.setAttribute(name, value);
         }
       }
-=======
-        }
-      }
-      else {
-        if (namespace != null) {
-          IdeResourcesUtil.ensureNamespaceImported(file, namespace, null);
-          element.setAttribute(name, namespace, value);
-        }
-        else {
-          element.setAttribute(name, value);
-        }
-      }
->>>>>>> b5f40ffd
     });
 
     // Also set the values on the same elements in any resource variations
     // of the same layout
     // TODO: This should be done after a brief delay, say 50ms
-    final List<XmlTag> list = ApplicationManager.getApplication().runReadAction(new Computable<>() {
+    final List<XmlTag> list = ApplicationManager.getApplication().runReadAction(new Computable<List<XmlTag>>() {
       @Override
       @Nullable
       public List<XmlTag> compute() {
