/*
 * Copyright (C) 2015 The Android Open Source Project
 *
 * Licensed under the Apache License, Version 2.0 (the "License");
 * you may not use this file except in compliance with the License.
 * You may obtain a copy of the License at
 *
 *      http://www.apache.org/licenses/LICENSE-2.0
 *
 * Unless required by applicable law or agreed to in writing, software
 * distributed under the License is distributed on an "AS IS" BASIS,
 * WITHOUT WARRANTIES OR CONDITIONS OF ANY KIND, either express or implied.
 * See the License for the specific language governing permissions and
 * limitations under the License.
 */
package com.android.tools.idea.monitor;

import com.android.ddmlib.Client;
import com.android.tools.adtui.TimelineData;
import com.intellij.openapi.application.ApplicationManager;
import org.jetbrains.annotations.NotNull;
import org.jetbrains.annotations.Nullable;

import java.util.ArrayList;
import java.util.List;
import java.util.concurrent.CountDownLatch;
import java.util.concurrent.Future;
import java.util.concurrent.Semaphore;
import java.util.concurrent.TimeUnit;

/**
 * A base sampling method to abstract common parts of sampling (such as task lifetime management).
 * This class is conditionally thread-safe, in that all internal to this class are thread-safe, and
 * are generally thread-safe with respect to each other. However, users of this class must be sure
 * to have a consistent view of all data throughout its processing (e.g. cache the values locally
 * so that they are immune to changes during the lifetime of the method).
 */
public abstract class DeviceSampler {
  /**
   * Sample type when the device cannot be seen.
   */
  public static final int TYPE_UNREACHABLE = 0;
  /**
   * Sample created from a valid response.
   */
  public static final int TYPE_DATA = 1;
  /**
   * The device is reachable but no response was received in time.
   */
  public static final int TYPE_TIMEOUT = 2;
  /**
   * This is the valid start index for inherited classes.
   */
  public static final int INHERITED_TYPE_START = 3;

<<<<<<< HEAD
  @NotNull protected final List<TimelineEventListener> myListeners = Lists.newLinkedList();

  protected int mySampleFrequencyMs;
=======
  @NotNull protected final List<TimelineEventListener> myListeners = new ArrayList<>();

  protected final int mySampleFrequencyMs;
>>>>>>> b13afab4

  @NotNull private volatile TimelineData myTimelineData;

  @Nullable private volatile Client myClient;

  @NotNull private final Semaphore myDataSemaphore;

<<<<<<< HEAD
  @Nullable private volatile CountDownLatch myTaskFinished = null;
=======
  @Nullable private volatile CountDownLatch myTaskFinished;
>>>>>>> b13afab4

  /**
   * The future representing the task being executed, which will return null upon successful completion.
   * If null, no current task is being executed.
   */
  @Nullable private volatile Future<?> myExecutingTask;

<<<<<<< HEAD
  private volatile boolean myRunning = false;

  private volatile boolean myIsPaused = false;
=======
  private volatile boolean myRunning;

  private volatile boolean myIsPaused;
>>>>>>> b13afab4

  public DeviceSampler(@NotNull TimelineData timelineData, int sampleFrequencyMs) {
    myTimelineData = timelineData;
    mySampleFrequencyMs = sampleFrequencyMs;
    myDataSemaphore = new Semaphore(0, true);
  }

  public void start() {
    startSamplingTask();
  }

  public void stop() {
    stopSamplingTask();
  }

  @NotNull
  public final TimelineData getTimelineData() {
    return myTimelineData;
  }

  public final void setTimelineData(@NotNull TimelineData timelineData) {
    myTimelineData = timelineData;
  }

  public synchronized final void setClient(@Nullable Client client) {
    if (requiresSamplerRestart(client)) {
      stop();
      myClient = client;
      prepareSampler();
      myTimelineData.clear();
      if (!myIsPaused) {
        start();
      }
    }
  }

  public synchronized final void setIsPaused(boolean paused) {
    myIsPaused = paused;
    if (myIsPaused) {
      if (myClient != null) {
        stop();
      }
    }
    else {
      myTimelineData.clear();
      prepareSampler();
      start();
    }
  }

  public final boolean getIsPaused() {
    return myIsPaused;
  }

  /**
   * This method returns a local copy of <code>myClient</code>, as it is volatile.
   */
  @Nullable
  public Client getClient() {
    return myClient;
  }

  @NotNull
  public abstract String getName();

  public void addListener(TimelineEventListener listener) {
    myListeners.add(listener);
  }

  public boolean isRunning() {
    return myExecutingTask != null && myRunning;
  }

  protected boolean requiresSamplerRestart(@Nullable Client client) {
    return client != myClient;
  }

  /**
   * Do device/client-specific preparations for sampler restart.
   */
  protected synchronized void prepareSampler() {
  }

  protected void forceSample() {
    myDataSemaphore.release();
  }

  protected abstract void sample(boolean forced) throws InterruptedException;

  private synchronized void startSamplingTask() {
    Client client = myClient;
    if (myExecutingTask == null && client != null) {
      myRunning = true;
<<<<<<< HEAD
      myExecutingTask = ApplicationManager.getApplication().executeOnPooledThread(() -> {
        long timeToWait = mySampleFrequencyMs;
        CountDownLatch taskFinished = new CountDownLatch(1);
        myTaskFinished = taskFinished;
=======
      CountDownLatch taskFinished = new CountDownLatch(1);
      myTaskFinished = taskFinished;
      myExecutingTask = ApplicationManager.getApplication().executeOnPooledThread(() -> {
        long timeToWait = mySampleFrequencyMs;
>>>>>>> b13afab4
        try {
          while (myRunning) {
            long start = System.currentTimeMillis();
            boolean acquired = myDataSemaphore.tryAcquire(timeToWait, TimeUnit.MILLISECONDS);
            if (myRunning && !myIsPaused) {
              sample(acquired);
            }
            timeToWait -= System.currentTimeMillis() - start;
            if (timeToWait <= 0) {
              timeToWait = mySampleFrequencyMs;
            }

            if (!client.isValid()) {
              ApplicationManager.getApplication().invokeLater(this::stop);
              break;
            }
          }
        }
        catch (InterruptedException ignored) {
        }
        finally {
          myRunning = false;
          taskFinished.countDown();
        }
      });
<<<<<<< HEAD
=======

>>>>>>> b13afab4
      client.setHeapInfoUpdateEnabled(true);

      for (TimelineEventListener listener : myListeners) {
        listener.onStart();
      }
    }
  }

  private synchronized void stopSamplingTask() {
    Future<?> executingTask = myExecutingTask;
    Client client = myClient;
    if (executingTask == null) {
      return;
    }

    myRunning = false;
    myDataSemaphore.release();

    executingTask.cancel(true);

    CountDownLatch taskFinished = myTaskFinished;
    if (taskFinished != null) {
      try {
        taskFinished.await();
      }
      catch (InterruptedException ignored) {
        // We're stopping anyway, so just ignore the interruption.
      }
    }

    if (client != null) {
      client.setHeapInfoUpdateEnabled(false);
    }

    for (TimelineEventListener listener : myListeners) {
      listener.onStop();
    }

    myTaskFinished = null;
    myExecutingTask = null;
  }
}<|MERGE_RESOLUTION|>--- conflicted
+++ resolved
@@ -53,15 +53,9 @@
    */
   public static final int INHERITED_TYPE_START = 3;
 
-<<<<<<< HEAD
-  @NotNull protected final List<TimelineEventListener> myListeners = Lists.newLinkedList();
-
-  protected int mySampleFrequencyMs;
-=======
   @NotNull protected final List<TimelineEventListener> myListeners = new ArrayList<>();
 
   protected final int mySampleFrequencyMs;
->>>>>>> b13afab4
 
   @NotNull private volatile TimelineData myTimelineData;
 
@@ -69,11 +63,7 @@
 
   @NotNull private final Semaphore myDataSemaphore;
 
-<<<<<<< HEAD
-  @Nullable private volatile CountDownLatch myTaskFinished = null;
-=======
   @Nullable private volatile CountDownLatch myTaskFinished;
->>>>>>> b13afab4
 
   /**
    * The future representing the task being executed, which will return null upon successful completion.
@@ -81,15 +71,9 @@
    */
   @Nullable private volatile Future<?> myExecutingTask;
 
-<<<<<<< HEAD
-  private volatile boolean myRunning = false;
-
-  private volatile boolean myIsPaused = false;
-=======
   private volatile boolean myRunning;
 
   private volatile boolean myIsPaused;
->>>>>>> b13afab4
 
   public DeviceSampler(@NotNull TimelineData timelineData, int sampleFrequencyMs) {
     myTimelineData = timelineData;
@@ -183,17 +167,10 @@
     Client client = myClient;
     if (myExecutingTask == null && client != null) {
       myRunning = true;
-<<<<<<< HEAD
-      myExecutingTask = ApplicationManager.getApplication().executeOnPooledThread(() -> {
-        long timeToWait = mySampleFrequencyMs;
-        CountDownLatch taskFinished = new CountDownLatch(1);
-        myTaskFinished = taskFinished;
-=======
       CountDownLatch taskFinished = new CountDownLatch(1);
       myTaskFinished = taskFinished;
       myExecutingTask = ApplicationManager.getApplication().executeOnPooledThread(() -> {
         long timeToWait = mySampleFrequencyMs;
->>>>>>> b13afab4
         try {
           while (myRunning) {
             long start = System.currentTimeMillis();
@@ -219,10 +196,7 @@
           taskFinished.countDown();
         }
       });
-<<<<<<< HEAD
-=======
-
->>>>>>> b13afab4
+
       client.setHeapInfoUpdateEnabled(true);
 
       for (TimelineEventListener listener : myListeners) {
