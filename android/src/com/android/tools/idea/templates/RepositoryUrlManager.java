--- conflicted
+++ resolved
@@ -21,15 +21,12 @@
 import com.android.ide.common.repository.MavenRepositories;
 import com.android.ide.common.repository.SdkMavenRepository;
 import com.android.repository.Revision;
-<<<<<<< HEAD
-=======
 import com.android.repository.api.RemotePackage;
 import com.android.repository.io.FileOp;
 import com.android.repository.io.FileOpUtils;
 import com.android.sdklib.repository.AndroidSdkHandler;
 import com.android.tools.idea.gradle.eclipse.ImportModule;
 import com.android.tools.idea.gradle.util.EmbeddedDistributionPaths;
->>>>>>> 50d6ab60
 import com.android.tools.idea.gradle.util.GradleUtil;
 import com.android.tools.idea.sdk.progress.StudioLoggerProgressIndicator;
 import com.android.tools.lint.checks.GradleDetector;
@@ -223,24 +220,12 @@
       return null;
     }
 
-<<<<<<< HEAD
-    // Get the parameters to include in the path
-    String sdkLocation = sdk.getLocation().getPath();
-    String artifactId = gradleCoordinate.getArtifactId();
-    String revision = gradleCoordinate.getRevision();
-    RepositoryLibrary library = EXTRAS_REPOSITORY.get(artifactId);
-
-    File path = new File(String.format(library.basePath, sdkLocation, library.id));
-    String revisionPath = String.format(MAVEN_REVISION_PATH, library.id, revision) +
-                          library.getArchiveExtension(gradleCoordinate.getMajorVersion());
-=======
     for (ArtifactType artifactType : ImmutableList.of(ArtifactType.JAR, ArtifactType.AAR)) {
       File archive = new File(artifactDirectory,
                               String.format("%s-%s.%s",
                                             gradleCoordinate.getArtifactId(),
                                             gradleCoordinate.getRevision(),
                                             artifactType.toString()));
->>>>>>> 50d6ab60
 
       if (fileOp.isFile(archive)) {
         return archive;
@@ -257,19 +242,12 @@
    * @return the string representing the highest version found in the file or "0.0.0" if no versions exist in the file
    */
   @Nullable
-<<<<<<< HEAD
-  public String getLatestVersionFromMavenMetadata(@NotNull final File metadataFile,
-                                                  @Nullable final String filterPrefix,
-                                                  final boolean includePreviews) {
-    String xml = readTextFile(metadataFile);
-=======
   private static String getLatestVersionFromMavenMetadata(@NotNull final File metadataFile,
                                                           @Nullable final String filterPrefix,
                                                           final boolean includePreviews,
                                                           @NotNull FileOp fileOp) throws IOException {
     String xml = fileOp.toString(metadataFile, StandardCharsets.UTF_8);
 
->>>>>>> 50d6ab60
     final List<GradleCoordinate> versions = Lists.newLinkedList();
     try {
       SAXParserFactory.newInstance().newSAXParser().parse(IOUtils.toInputStream(xml), new DefaultHandler() {
@@ -310,19 +288,11 @@
     } else if (includePreviews) {
       return GRADLE_COORDINATE_ORDERING.max(versions).getRevision();
     } else {
-<<<<<<< HEAD
-      try {
-        return GRADLE_COORDINATE_ORDERING.max(Iterables.filter(versions, IS_NOT_PREVIEW)).getRevision();
-      } catch (NoSuchElementException e) {
-        return null;
-      }
-=======
       return versions.stream()
         .filter(v -> !v.isPreview())
         .max(GRADLE_COORDINATE_ORDERING)
         .map(GradleCoordinate::getRevision)
         .orElse(null);
->>>>>>> 50d6ab60
     }
   }
 
@@ -391,8 +361,6 @@
    */
   @Nullable
   public String resolveDynamicCoordinateVersion(@NotNull GradleCoordinate coordinate, @Nullable Project project) {
-<<<<<<< HEAD
-=======
     return resolveDynamicCoordinateVersion(coordinate, project, AndroidSdkUtils.tryToChooseSdkHandler());
   }
 
@@ -405,7 +373,6 @@
       return null;
     }
 
->>>>>>> 50d6ab60
     String filter = coordinate.getRevision();
     if (!filter.endsWith("+")) {
       // Already resolved. That was easy.
@@ -444,8 +411,6 @@
     GradleCoordinate found = GradleUtil.findLatestVersionInGradleCache(coordinate, filter, project);
     if (found != null) {
       return found.getRevision();
-<<<<<<< HEAD
-=======
     }
 
     // Maybe it's available for download as an SDK component
@@ -456,7 +421,6 @@
       if (found != null) {
         return found.getRevision();
       }
->>>>>>> 50d6ab60
     }
 
     // Perform network lookup to resolve current best version, if possible
@@ -475,58 +439,6 @@
   }
 
   /**
-<<<<<<< HEAD
-   * Evaluates to true iff the given Revision is not a preview version
-   */
-  private static final Predicate<GradleCoordinate> IS_NOT_PREVIEW = new Predicate<GradleCoordinate>() {
-    @Override
-    public boolean apply(GradleCoordinate input) {
-      return !input.isPreview();
-    }
-  };
-
-  private static final Ordering<GradleCoordinate> GRADLE_COORDINATE_ORDERING = new Ordering<GradleCoordinate>() {
-    @Override
-    public int compare(GradleCoordinate left, GradleCoordinate right) {
-      return GradleCoordinate.COMPARE_PLUS_LOWER.compare(left, right);
-    }
-  };
-
-  @Nullable
-  protected AndroidSdkData tryToChooseAndroidSdk() {
-    return AndroidSdkUtils.tryToChooseAndroidSdk();
-  }
-
-  @Nullable
-  protected String readTextFile(File file) {
-    return TemplateUtils.readTextFromDisk(file);
-  }
-
-  protected boolean fileExists(@NotNull File file) {
-    return file.exists();
-  }
-
-  public static class RepositoryLibrary {
-    public final String id;
-    public final String basePath;
-    public final String baseCoordinate;
-    private final RangeMap<Integer, String> myArchiveExtensions;
-
-    private RepositoryLibrary(String id, String basePath, String baseCoordinate, String archiveExtension) {
-      this.id = id;
-      this.basePath = basePath;
-      this.baseCoordinate = baseCoordinate;
-      myArchiveExtensions = TreeRangeMap.create();
-      myArchiveExtensions.put(Range.<Integer>all(), archiveExtension);
-    }
-
-    private RepositoryLibrary(String id, String basePath, String baseCoordinate, RangeMap<Integer, String> archiveExtensions) {
-      this.id = id;
-      this.basePath = basePath;
-      this.baseCoordinate = baseCoordinate;
-      myArchiveExtensions = archiveExtensions;
-    }
-=======
    * Resolves multiple dynamic dependencies on artifacts distributed in the SDK.
    *
    * <p>This method doesn't check any remote repositories, just the already downloaded SDK "extras" repositories.
@@ -542,7 +454,6 @@
       if (highest.getGroupId() == null || highest.getArtifactId() == null) {
         return null;
       }
->>>>>>> 50d6ab60
 
       // For test consistency, don't depend on installed SDK state while testing
       if (!ApplicationManager.getApplication().isUnitTestMode() || Boolean.getBoolean("force.gradlemerger.repository.check")) {
