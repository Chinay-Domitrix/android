--- conflicted
+++ resolved
@@ -435,10 +435,6 @@
 
       RepositoryUrlManager urlManager = RepositoryUrlManager.get();
 
-<<<<<<< HEAD
-      Ast prev = null;
-=======
->>>>>>> 1e5b25b8
       AndroidSdkData sdk = AndroidSdks.getInstance().tryToChooseAndroidSdk();
       if (sdk != null) {
         dependencies.forEach((configurationName, unresolvedDependencies) -> {
