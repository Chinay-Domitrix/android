/*
 * Copyright (C) 2013 The Android Open Source Project
 *
 * Licensed under the Apache License, Version 2.0 (the "License");
 * you may not use this file except in compliance with the License.
 * You may obtain a copy of the License at
 *
 *      http://www.apache.org/licenses/LICENSE-2.0
 *
 * Unless required by applicable law or agreed to in writing, software
 * distributed under the License is distributed on an "AS IS" BASIS,
 * WITHOUT WARRANTIES OR CONDITIONS OF ANY KIND, either express or implied.
 * See the License for the specific language governing permissions and
 * limitations under the License.
 */
package com.android.tools.idea.templates;

import com.android.annotations.concurrency.GuardedBy;
<<<<<<< HEAD
=======
import com.android.prefs.AndroidLocation;
>>>>>>> abbea60e
import com.android.repository.Revision;
import com.android.repository.io.FileOpUtils;
import com.android.tools.idea.actions.NewAndroidComponentAction;
import com.android.tools.idea.flags.StudioFlags;
import com.android.tools.idea.npw.FormFactor;
import com.android.tools.idea.npw.module.NewModuleModel;
import com.android.tools.idea.npw.project.AndroidPackageUtils;
import com.android.tools.idea.npw.template.ChooseActivityTypeStep;
import com.android.tools.idea.npw.template.RenderTemplateModel;
import com.android.tools.idea.npw.template.TemplateHandle;
import com.android.tools.idea.projectsystem.NamedModuleTemplate;
import com.android.tools.idea.sdk.AndroidSdks;
import com.android.tools.idea.ui.wizard.StudioWizardDialogBuilder;
import com.android.tools.idea.wizard.model.ModelWizard;
import com.android.utils.XmlUtils;
import com.google.common.base.Charsets;
import com.google.common.collect.*;
import com.google.common.io.Files;
import com.intellij.ide.IdeView;
import com.intellij.ide.actions.NonEmptyActionGroup;
import com.intellij.openapi.actionSystem.*;
import com.intellij.openapi.application.PathManager;
import com.intellij.openapi.diagnostic.Logger;
import com.intellij.openapi.module.Module;
import com.intellij.openapi.project.Project;
import com.intellij.openapi.util.io.FileUtil;
import com.intellij.openapi.util.text.StringUtil;
import com.intellij.openapi.vfs.LocalFileSystem;
import com.intellij.openapi.vfs.VfsUtilCore;
import com.intellij.openapi.vfs.VirtualFile;
import com.intellij.platform.templates.github.ZipUtil;
import icons.AndroidIcons;
import org.jetbrains.android.facet.AndroidFacet;
import org.jetbrains.android.sdk.AndroidSdkData;
import org.jetbrains.android.util.AndroidBundle;
import org.jetbrains.annotations.NotNull;
import org.jetbrains.annotations.Nullable;
import org.w3c.dom.Document;

import java.io.File;
import java.io.IOException;
import java.util.*;

import static com.android.SdkConstants.*;
import static com.android.tools.idea.templates.Template.TEMPLATE_XML_NAME;
import static com.intellij.openapi.util.io.FileUtil.toSystemIndependentName;

/**
 * Handles locating templates and providing template metadata
 */
public class TemplateManager {
  private static final Logger LOG = Logger.getInstance("#" + TemplateManager.class.getName());

  /**
   * A directory relative to application home folder where we can find an extra template folder. This lets us ship more up-to-date
   * templates with the application instead of waiting for SDK updates.
   */
  private static final String BUNDLED_TEMPLATE_PATH = "/plugins/android/lib/templates";
  private static final String[] DEVELOPMENT_TEMPLATE_PATHS = {"/../../tools/base/templates", "/android/tools-base/templates", "/community/android/tools-base/templates"};
  private static final String EXPLODED_AAR_PATH = "build/intermediates/exploded-aar";

  public static final String CATEGORY_OTHER = "Other";
  private static final String CATEGORY_ACTIVITY = "Activity";
  private static final String ACTION_ID_PREFIX = "template.create.";
  private static final Set<String> EXCLUDED_CATEGORIES = ImmutableSet.of("Application", "Applications");
  public static final Set<String> EXCLUDED_TEMPLATES = ImmutableSet.of();
  private static final String TEMPLATE_ZIP_NAME = "templates.zip";

  /**
   * Cache for {@link #getTemplateMetadata(File)}
   */
  private Map<File, TemplateMetadata> myTemplateMap;

  /** Lock protecting access to {@link #myCategoryTable} */
  private final Object CATEGORY_TABLE_LOCK = new Object();

  /** Table mapping (Category, Template Name) -> Template File */
  private Table<String, String, File> myCategoryTable;

  /**
   * Cache location for templates pulled from exploded-aars
   */
  private File myAarCache;

  private static TemplateManager ourInstance = new TemplateManager();
  private DefaultActionGroup myTopGroup;

  private TemplateManager() {
  }

  public static TemplateManager getInstance() {
    return ourInstance;
  }

  /**
   * @return the root folder containing templates
   */
  @Nullable
  public static File getTemplateRootFolder() {
    String homePath = toSystemIndependentName(PathManager.getHomePath());
    // Release build?
    VirtualFile root = LocalFileSystem.getInstance().findFileByPath(toSystemIndependentName(homePath + BUNDLED_TEMPLATE_PATH));
    if (root == null) {
      // Development build?
      for (String path : DEVELOPMENT_TEMPLATE_PATHS) {
        root = LocalFileSystem.getInstance().findFileByPath(toSystemIndependentName(homePath + path));

        if (root != null) {
          break;
        }
      }
    }
    if (root != null) {
      File rootFile = VfsUtilCore.virtualToIoFile(root);
      if (templateRootIsValid(rootFile)) {
        return rootFile;
      }
    }

    // Fall back to SDK template root
    AndroidSdkData sdkData = AndroidSdks.getInstance().tryToChooseAndroidSdk();
    if (sdkData != null) {
      File location = sdkData.getLocation();
      File folder = new File(location, FD_TOOLS + File.separator + FD_TEMPLATES);
      if (folder.isDirectory()) {
        return folder;
      }
    }

    return null;
  }

  /**
   * @return A list of root folders containing extra templates
   */
  @NotNull
  public static List<File> getExtraTemplateRootFolders() {
    List<File> folders = getUserDefinedTemplateRootFolders();
    folders.addAll(getAuxTemplateRootFolders());
    return folders;
  }

  @NotNull
  private static List<File> getUserDefinedTemplateRootFolders() {
    List<File> folders = new ArrayList<>();

    String homeFolder = AndroidLocation.getFolderWithoutWrites();
    if (homeFolder != null && StudioFlags.NPW_USE_HOME_FOLDER_AS_EXTRA_TEMPLATE_ROOT_FOLDER.get()) {
      // Look in $userhome/.android/templates
      File templatesFolder = new File(homeFolder, FD_TEMPLATES);
      if (templatesFolder.isDirectory()) {
        Collections.addAll(folders, templatesFolder);
      }
    }
    return folders;
  }

  @NotNull
  private static List<File> getAuxTemplateRootFolders() {
    List<File> folders = new ArrayList<>();

    // Check in various locations in the SDK
    AndroidSdkData sdkData = AndroidSdks.getInstance().tryToChooseAndroidSdk();
    if (sdkData != null) {
      File location = sdkData.getLocation();

      // Look in SDK/extras/*
      File extras = new File(location, FD_EXTRAS);
      if (extras.isDirectory()) {
        for (File vendor : listFiles(extras)) {
          if (!vendor.isDirectory()) {
            continue;
          }
          for (File pkg : listFiles(vendor)) {
            if (pkg.isDirectory()) {
              File folder = new File(pkg, FD_TEMPLATES);
              if (folder.isDirectory()) {
                folders.add(folder);
              }
            }
          }
        }

        // Legacy
        File folder = new File(extras, FD_TEMPLATES);
        if (folder.isDirectory()) {
          folders.add(folder);
        }
      }

      // Look in SDK/add-ons
      File addOns = new File(location, FD_ADDONS);
      if (addOns.isDirectory()) {
        for (File addOn : listFiles(addOns)) {
          if (!addOn.isDirectory()) {
            continue;
          }
          File folder = new File(addOn, FD_TEMPLATES);
          if (folder.isDirectory()) {
            folders.add(folder);
          }
        }
      }
    }

    // Look for source tree files
    String homePath = toSystemIndependentName(PathManager.getHomePath());
    // Release build?
    VirtualFile root = LocalFileSystem.getInstance().findFileByPath(toSystemIndependentName(homePath + BUNDLED_TEMPLATE_PATH));
    if (root == null) {
      // Development build?
      for (String path : DEVELOPMENT_TEMPLATE_PATHS) {
        root = LocalFileSystem.getInstance().findFileByPath(toSystemIndependentName(homePath + path));

        if (root != null) {
          break;
        }
      }
    }

    if (root == null) {
      // error message tailored for release build file layout
      LOG.error("Templates not found in: " + homePath + BUNDLED_TEMPLATE_PATH +
                " or " + homePath + Arrays.toString(DEVELOPMENT_TEMPLATE_PATHS));
    } else {
      File templateDir = new File(root.getCanonicalPath()).getAbsoluteFile();
      if (templateDir.isDirectory()) {
        folders.add(templateDir);
      }
    }
    return folders;
  }

  /**
   * Returns all the templates with the given prefix
   *
   * @param folder the folder prefix
   * @return the available templates
   */
  @NotNull
  public List<File> getTemplates(@NotNull String folder) {
    List<File> templates = new ArrayList<>();
    Map<String, File> templateNames = Maps.newHashMap();
    File root = getTemplateRootFolder();
    if (root != null) {
      File[] files = new File(root, folder).listFiles();
      if (files != null) {
        for (File file : files) {
          if (file.isDirectory() && (new File(file, TEMPLATE_XML_NAME)).exists()) { // Avoid .DS_Store etc, & non Freemarker templates
            templates.add(file);
            templateNames.put(file.getName(), file);
          }
        }
      }
    }

    // Add in templates from extras/ as well.
    for (File extra : getExtraTemplateRootFolders()) {
      for (File file : listFiles(new File(extra, folder))) {
        if (file.isDirectory() && (new File(file, TEMPLATE_XML_NAME)).exists()) {
          File replaces = templateNames.get(file.getName());
          if (replaces != null) {
            int compare = compareTemplates(replaces, file);
            if (compare > 0) {
              int index = templates.indexOf(replaces);
              if (index != -1) {
                templates.set(index, file);
              }
              else {
                templates.add(file);
              }
            }
          }
          else {
            templates.add(file);
          }
        }
      }
    }

    // Sort by file name (not path as is File's default)
    if (templates.size() > 1) {
      Collections.sort(templates, (file1, file2) -> file1.getName().compareTo(file2.getName()));
    }

    return templates;
  }

  /**
   * Returns the list of currently available templates, for the specified FormFactor
   */
  @NotNull
  public List<TemplateHandle> getTemplateList(@NotNull FormFactor formFactor) {
    return getTemplateList(formFactor, NewAndroidComponentAction.NEW_WIZARD_CATEGORIES, EXCLUDED_TEMPLATES);
  }

  @NotNull
  public static List<File> getTemplatesFromDirectory(@NotNull File externalDirectory, boolean recursive) {
    List<File> templates = Lists.newArrayList();
    if (new File(externalDirectory, TEMPLATE_XML_NAME).exists()) {
      templates.add(externalDirectory);
    }
    if (recursive) {
      File[] files = externalDirectory.listFiles();
      if (files != null) {
        for (File file : files) {
          if (file.isDirectory()) {
            templates.addAll(getTemplatesFromDirectory(file, true));
          }
        }
      }
    }
    return templates;
  }

  @NotNull
  public List<File> getTemplateDirectoriesFromAars(@Nullable Project project) {
    List<File> templateDirectories = Lists.newArrayList();
    if (project != null && project.getBaseDir() != null) {
      if (myAarCache == null) {
        String prefix = project.getName();
        String suffix = "aar_cache";
        try {
          myAarCache = FileUtil.createTempDirectory(prefix, suffix);
        }
        catch (IOException e) {
          LOG.error(String.format("Problem trying to create temp directory with prefix: '%1$s' suffix: '%2$s' path: '%3$s'",
                                  prefix, suffix, FileUtil.getTempDirectory()), e);
          return templateDirectories;
        }
      }
      File aarRoot = new File(project.getBasePath(), FileUtil.toSystemDependentName(EXPLODED_AAR_PATH));
      if (aarRoot.isDirectory()) {
        for (File artifactPackage : listFiles(aarRoot)) {
          if (artifactPackage.isDirectory() && !artifactPackage.isHidden()) {
            for (File artifactName : listFiles(artifactPackage)) {
              if (artifactName.isDirectory() && !artifactName.isHidden()) {
                templateDirectories.addAll(getHighestVersionedTemplateRoot(artifactName));
              }
            }
          }
        }
      }
    }
    return templateDirectories;
  }

  @NotNull
  private List<File> getHighestVersionedTemplateRoot(@NotNull File artifactNameRoot) {
    List<File> templateDirectories = Lists.newArrayList();
    File highestVersionDir = null;
    Revision highestVersionNumber = null;
    for (File versionDir : listFiles(artifactNameRoot)) {
      if (!versionDir.isDirectory() || versionDir.isHidden()) {
        continue;
      }
      // Find the highest version of this AAR
      Revision revision;
      try {
        revision = Revision.parseRevision(versionDir.getName());
      } catch (NumberFormatException e) {
        // Revision was not parse-able, consider it to be the lowest version revision
        revision = Revision.NOT_SPECIFIED;
      }
      if (highestVersionNumber == null || revision.compareTo(highestVersionNumber) > 0) {
        highestVersionNumber = revision;
        highestVersionDir = versionDir;
      }
    }
    if (highestVersionDir != null) {
      String name = artifactNameRoot.getName() + "-" + highestVersionNumber.toString();
      File inflated = new File(myAarCache, name);
      if (!inflated.isDirectory()) {
        // Only unzip once
        File zipFile = new File(highestVersionDir, TEMPLATE_ZIP_NAME);
        if (zipFile.isFile()) {
          try {
            ZipUtil.unzip(null, inflated, zipFile, null, null, true);
          }
          catch (IOException e) {
            LOG.error(e);
          }
        }
      }
      if (inflated.isDirectory()) {
        templateDirectories.add(inflated);
      }
    }
    return templateDirectories;
  }

  /**
   * @return a list of template files that declare the given category.
   */
  @NotNull
  public List<File> getTemplatesInCategory(@NotNull String category) {
    synchronized (CATEGORY_TABLE_LOCK) {
      Table<String, String, File> table = getCategoryTable();
      if (table.containsRow(category)) {
        return Lists.newArrayList(table.row(category).values());
      }
      else {
        return Lists.newArrayList();
      }
    }
  }

  @Nullable
  public ActionGroup getTemplateCreationMenu(@Nullable Project project) {
    refreshDynamicTemplateMenu(project);
    return myTopGroup;
  }

  public void refreshDynamicTemplateMenu(@Nullable Project project) {
<<<<<<< HEAD
    if (myTopGroup == null) {
      myTopGroup = new DefaultActionGroup("AndroidTemplateGroup", false);
    } else {
      myTopGroup.removeAll();
    }
    myTopGroup.addSeparator();
    ActionManager am = ActionManager.getInstance();
    synchronized (CATEGORY_TABLE_LOCK) {
=======
    synchronized (CATEGORY_TABLE_LOCK) {
      if (myTopGroup == null) {
        myTopGroup = new DefaultActionGroup("AndroidTemplateGroup", false);
      } else {
        myTopGroup.removeAll();
      }
      myTopGroup.addSeparator();
      ActionManager am = ActionManager.getInstance();

>>>>>>> abbea60e
      for (final String category : getCategoryTable(true, project).rowKeySet()) {
        if (EXCLUDED_CATEGORIES.contains(category)) {
          continue;
        }
        // Create the menu group item
        NonEmptyActionGroup categoryGroup = new NonEmptyActionGroup() {
          @Override
          public void update(AnActionEvent e) {
            updateAction(e, category, getChildrenCount() > 0, false);
          }
        };
        categoryGroup.setPopup(true);
        fillCategory(categoryGroup, category, am);
        myTopGroup.add(categoryGroup);
        setPresentation(category, categoryGroup);
      }
    }
  }

  private static void updateAction(AnActionEvent event, String text, boolean visible, boolean disableIfNotReady) {
    IdeView view = LangDataKeys.IDE_VIEW.getData(event.getDataContext());
    final Module module = LangDataKeys.MODULE.getData(event.getDataContext());
    final AndroidFacet facet = module != null ? AndroidFacet.getInstance(module) : null;
    Presentation presentation = event.getPresentation();
    boolean isProjectReady = facet != null && facet.getAndroidModel() != null;
    presentation.setText(text + (isProjectReady ? "" : " (Project not ready)"));
    presentation.setVisible(visible && view != null && facet != null && facet.requiresAndroidModel());
    presentation.setEnabled(disableIfNotReady ? isProjectReady : true);
  }

  @GuardedBy("CATEGORY_TABLE_LOCK")
  private void fillCategory(NonEmptyActionGroup categoryGroup, final String category, ActionManager am) {
    Map<String, File> categoryRow = myCategoryTable.row(category);
    if (CATEGORY_ACTIVITY.equals(category)) {
      AnAction galleryAction = new AnAction() {
        @Override
        public void update(AnActionEvent e) {
          updateAction(e, "Gallery...", true, true);
        }

        @Override
        public void actionPerformed(AnActionEvent e) {
          DataContext dataContext = e.getDataContext();
          Module module = LangDataKeys.MODULE.getData(dataContext);
          assert module != null;

          VirtualFile targetFile = CommonDataKeys.VIRTUAL_FILE.getData(dataContext);
          assert targetFile != null;

          VirtualFile targetDirectory = targetFile;
          if (!targetDirectory.isDirectory()) {
            targetDirectory = targetFile.getParent();
            assert targetDirectory != null;
          }

          AndroidFacet facet = AndroidFacet.getInstance(module);
          assert facet != null && facet.getAndroidModel() != null;

<<<<<<< HEAD
          List<AndroidSourceSet> sourceSets = AndroidSourceSet.getSourceSets(facet, targetDirectory);
          assert (!sourceSets.isEmpty());

          String initialPackageSuggestion = AndroidPackageUtils.getPackageForPath(facet, sourceSets, targetDirectory);
          Project project = facet.getModule().getProject();

          RenderTemplateModel renderModel = new RenderTemplateModel(project, null, initialPackageSuggestion, sourceSets.get(0),
=======
          List<NamedModuleTemplate> moduleTemplates = AndroidPackageUtils.getModuleTemplates(facet, targetDirectory);
          assert (!moduleTemplates.isEmpty());

          String initialPackageSuggestion = AndroidPackageUtils.getPackageForPath(facet, moduleTemplates, targetDirectory);
          Project project = facet.getModule().getProject();

          RenderTemplateModel renderModel = new RenderTemplateModel(module, null, initialPackageSuggestion, moduleTemplates.get(0),
>>>>>>> abbea60e
            AndroidBundle.message("android.wizard.activity.add", FormFactor.MOBILE.id));

          NewModuleModel moduleModel = new NewModuleModel(project);
          ChooseActivityTypeStep chooseActivityTypeStep =
            new ChooseActivityTypeStep(moduleModel, renderModel, FormFactor.MOBILE, facet, targetDirectory);
          ModelWizard wizard = new ModelWizard.Builder().addStep(chooseActivityTypeStep).build();

          new StudioWizardDialogBuilder(wizard, "New Android Activity").build().show();
        }
      };
      categoryGroup.add(galleryAction);
      categoryGroup.addSeparator();
      setPresentation(category, galleryAction);
    }
    for (String templateName : categoryRow.keySet()) {
      if (EXCLUDED_TEMPLATES.contains(templateName)) {
        continue;
      }
      TemplateMetadata metadata = getTemplateMetadata(myCategoryTable.get(category, templateName));
      int minSdkVersion = metadata == null ? 0 : metadata.getMinSdk();
      NewAndroidComponentAction templateAction = new NewAndroidComponentAction(category, templateName, minSdkVersion);
      String actionId = ACTION_ID_PREFIX + category + templateName;
      am.unregisterAction(actionId);
      am.registerAction(actionId, templateAction);
      categoryGroup.add(templateAction);

    }
  }

  private static void setPresentation(String category, AnAction categoryGroup) {
    Presentation presentation = categoryGroup.getTemplatePresentation();
    presentation.setIcon(AndroidIcons.Android);
    presentation.setText(category);
  }

  @GuardedBy("CATEGORY_TABLE_LOCK")
  private Table<String, String, File> getCategoryTable() {
    return getCategoryTable(false, null);
  }

  @GuardedBy("CATEGORY_TABLE_LOCK")
  private Table<String, String, File> getCategoryTable(boolean forceReload, @Nullable Project project) {
    if (myCategoryTable == null || forceReload) {
      if (myTemplateMap != null) {
        myTemplateMap.clear();
      }
      myCategoryTable = TreeBasedTable.create();
      for (File categoryDirectory : listFiles(getTemplateRootFolder())) {
        for (File newTemplate : listFiles(categoryDirectory)) {
          addTemplateToTable(newTemplate, false);
        }
      }

      for (File rootDirectory : getUserDefinedTemplateRootFolders()) {
        for (File categoryDirectory : listFiles(rootDirectory)) {
          for (File newTemplate : listFiles(categoryDirectory)) {
            addTemplateToTable(newTemplate, true);
          }
        }
      }

      for (File rootDirectory : getAuxTemplateRootFolders()) {
        for (File categoryDirectory : listFiles(rootDirectory)) {
          for (File newTemplate : listFiles(categoryDirectory)) {
            addTemplateToTable(newTemplate, false);
          }
        }
      }

      for (File aarDirectory : getTemplateDirectoriesFromAars(project)) {
        for (File newTemplate : listFiles(aarDirectory)) {
          addTemplateToTable(newTemplate, false);
        }
      }
    }

    return myCategoryTable;
  }

  @GuardedBy("CATEGORY_TABLE_LOCK")
<<<<<<< HEAD
  private void addTemplateToTable(@NotNull File newTemplate) {
    TemplateMetadata newMetadata = getTemplateMetadata(newTemplate);
=======
  private void addTemplateToTable(@NotNull File newTemplate, boolean userDefinedTemplate) {
    TemplateMetadata newMetadata = getTemplateMetadata(newTemplate, userDefinedTemplate);
>>>>>>> abbea60e
    if (newMetadata != null) {
      String title = newMetadata.getTitle();
      if (title == null || (newMetadata.getCategory() == null &&
                            myCategoryTable.columnKeySet().contains(title) &&
                            myCategoryTable.get(CATEGORY_OTHER, title) == null)) {
        // If this template is uncategorized, and we already have a template of this name that has a category,
        // that is NOT "Other," then ignore this new template since it's undoubtedly older.
        return;
      }
      String category = newMetadata.getCategory() != null ? newMetadata.getCategory() : CATEGORY_OTHER;
      File existingTemplate = myCategoryTable.get(category, title);
      if (existingTemplate == null || compareTemplates(existingTemplate, newTemplate) > 0) {
        myCategoryTable.put(category, title, newTemplate);
      }
    }
  }

  /**
   * Compare two files, and return the one with the HIGHEST revision, and if
   * the same, most recently modified
   */
  private int compareTemplates(@NotNull File file1, @NotNull File file2) {
    TemplateMetadata template1 = getTemplateMetadata(file1);
    TemplateMetadata template2 = getTemplateMetadata(file2);

    if (template1 == null) {
      return 1;
    }
    else if (template2 == null) {
      return -1;
    }
    else {
      int delta = template2.getRevision() - template1.getRevision();
      if (delta == 0) {
        delta = (int)(file2.lastModified() - file1.lastModified());
      }
      return delta;
    }
  }

  private List<TemplateHandle> getTemplateList(@NotNull FormFactor formFactor, @NotNull Set<String> categories, @NotNull Set<String> excluded) {
    ArrayList<TemplateHandle> templates = Lists.newArrayList();
    for (String category : categories) {
      templates.addAll(getTemplateList(formFactor, category, excluded));
    }

    // Special case for Android Wear and Android Auto: These tend not to be activities; allow
    // you to create a module with for example just a watch face
    if (formFactor == FormFactor.WEAR) {
      templates.addAll(getTemplateList(formFactor, "Wear", excluded));
    }
    if (formFactor == FormFactor.CAR) {
      templates.addAll(getTemplateList(formFactor, "Android Auto", excluded));
    }

    Collections.sort(templates, (o1, o2) -> {
      TemplateMetadata m1 = o1.getMetadata();
      TemplateMetadata m2 = o2.getMetadata();
      return StringUtil.naturalCompare(m1.getTitle(), m2.getTitle());
    });

    return templates;
  }

  /**
   * Search the given folder for a list of templates and populate the display list.
   */
  private List<TemplateHandle> getTemplateList(@NotNull FormFactor formFactor, @NotNull String category, @Nullable Set<String> excluded) {
    List<File> templates = getTemplatesInCategory(category);
    List<TemplateHandle> metadataList = new ArrayList<>(templates.size());
    for (File template : templates) {
      TemplateHandle templateHandle = new TemplateHandle(template);
      TemplateMetadata metadata = templateHandle.getMetadata();
      if (!metadata.isSupported()) {
        continue;
      }
      // Don't include this template if it's been excluded
      if (excluded != null && excluded.contains(metadata.getTitle())) {
        continue;
      }
      // If a form factor has been specified, ensure that requirement is met.
      if (!formFactor.id.equalsIgnoreCase(metadata.getFormFactor())) {
        continue;
      }
      metadataList.add(templateHandle);
    }
    return metadataList;
  }

  @Nullable
  public File getTemplateFile(@Nullable String category, @Nullable String templateName) {
    synchronized (CATEGORY_TABLE_LOCK) {
      return getCategoryTable().get(category, templateName);
    }
  }

  /**
   * Convenience method for calling {@link #getTemplateMetadata(File)} by category rather than by
   * direct file path.
   */
  @Nullable
  public TemplateMetadata getTemplateMetadata(@Nullable String category, @Nullable String templateName) {
    File templateDir = getTemplateFile(category, templateName);
    return templateDir != null ? getTemplateMetadata(templateDir) : null;
  }

  /**
   * Given a root path, parse the target template.xml file found there and return the Android data
   * contained within. This data will be cached and reused on subsequent requests.
   *
   * @return The Android metadata contained in the template.xml file, or {@code null} if there was
   * any problem collecting it, such as a parse failure or invalid path, etc.
   */
  @Nullable
  public TemplateMetadata getTemplateMetadata(@NotNull File templateRoot) {
    return getTemplateMetadata(templateRoot, false);
  }

  @Nullable
  private TemplateMetadata getTemplateMetadata(@NotNull File templateRoot, boolean userDefinedTemplate) {
    if (myTemplateMap != null) {
      TemplateMetadata metadata = myTemplateMap.get(templateRoot);
      if (metadata != null) {
        return metadata;
      }
    }
    else {
      myTemplateMap = Maps.newHashMap();
    }

    try {
      File templateFile = new File(templateRoot, TEMPLATE_XML_NAME);
      if (templateFile.isFile()) {
        String xml = Files.toString(templateFile, Charsets.UTF_8);
        Document doc;
        if (userDefinedTemplate) {
          doc = XmlUtils.parseDocument(xml, true);
        }
        else {
          doc = XmlUtils.parseDocumentSilently(xml, true);
        }
        if (doc != null && doc.getDocumentElement() != null) {
          TemplateMetadata metadata = new TemplateMetadata(doc);
          myTemplateMap.put(templateRoot, metadata);
          return metadata;
        }
      }
    }
    catch (Exception e) {
      LOG.warn(e);
    }

    return null;
  }

  /**
   * Do a sanity check to see if we have templates that look compatible, otherwise we get really strange problems. The existence
   * of a gradle wrapper in the templates directory is a good sign.
   * @return whether the templates pass the check or not
   */
  public static boolean templatesAreValid() {
    try {
      File templateRootFolder = getTemplateRootFolder();
      if (templateRootFolder == null) {
        return false;
      }
      return templateRootIsValid(templateRootFolder);
    }
    catch (Exception e) {
      return false;
    }
  }

  public static File getWrapperLocation(@NotNull File templateRootFolder) {
    return new File(templateRootFolder, FD_GRADLE_WRAPPER);

  }

  public static boolean templateRootIsValid(@NotNull File templateRootFolder) {
    return new File(getWrapperLocation(templateRootFolder), FN_GRADLE_WRAPPER_UNIX).exists();
  }

  private static File[] listFiles(@NotNull File root) {
    return FileOpUtils.create().listFiles(root);
  }
}<|MERGE_RESOLUTION|>--- conflicted
+++ resolved
@@ -16,10 +16,7 @@
 package com.android.tools.idea.templates;
 
 import com.android.annotations.concurrency.GuardedBy;
-<<<<<<< HEAD
-=======
 import com.android.prefs.AndroidLocation;
->>>>>>> abbea60e
 import com.android.repository.Revision;
 import com.android.repository.io.FileOpUtils;
 import com.android.tools.idea.actions.NewAndroidComponentAction;
@@ -434,16 +431,6 @@
   }
 
   public void refreshDynamicTemplateMenu(@Nullable Project project) {
-<<<<<<< HEAD
-    if (myTopGroup == null) {
-      myTopGroup = new DefaultActionGroup("AndroidTemplateGroup", false);
-    } else {
-      myTopGroup.removeAll();
-    }
-    myTopGroup.addSeparator();
-    ActionManager am = ActionManager.getInstance();
-    synchronized (CATEGORY_TABLE_LOCK) {
-=======
     synchronized (CATEGORY_TABLE_LOCK) {
       if (myTopGroup == null) {
         myTopGroup = new DefaultActionGroup("AndroidTemplateGroup", false);
@@ -453,7 +440,6 @@
       myTopGroup.addSeparator();
       ActionManager am = ActionManager.getInstance();
 
->>>>>>> abbea60e
       for (final String category : getCategoryTable(true, project).rowKeySet()) {
         if (EXCLUDED_CATEGORIES.contains(category)) {
           continue;
@@ -512,15 +498,6 @@
           AndroidFacet facet = AndroidFacet.getInstance(module);
           assert facet != null && facet.getAndroidModel() != null;
 
-<<<<<<< HEAD
-          List<AndroidSourceSet> sourceSets = AndroidSourceSet.getSourceSets(facet, targetDirectory);
-          assert (!sourceSets.isEmpty());
-
-          String initialPackageSuggestion = AndroidPackageUtils.getPackageForPath(facet, sourceSets, targetDirectory);
-          Project project = facet.getModule().getProject();
-
-          RenderTemplateModel renderModel = new RenderTemplateModel(project, null, initialPackageSuggestion, sourceSets.get(0),
-=======
           List<NamedModuleTemplate> moduleTemplates = AndroidPackageUtils.getModuleTemplates(facet, targetDirectory);
           assert (!moduleTemplates.isEmpty());
 
@@ -528,7 +505,6 @@
           Project project = facet.getModule().getProject();
 
           RenderTemplateModel renderModel = new RenderTemplateModel(module, null, initialPackageSuggestion, moduleTemplates.get(0),
->>>>>>> abbea60e
             AndroidBundle.message("android.wizard.activity.add", FormFactor.MOBILE.id));
 
           NewModuleModel moduleModel = new NewModuleModel(project);
@@ -609,13 +585,8 @@
   }
 
   @GuardedBy("CATEGORY_TABLE_LOCK")
-<<<<<<< HEAD
-  private void addTemplateToTable(@NotNull File newTemplate) {
-    TemplateMetadata newMetadata = getTemplateMetadata(newTemplate);
-=======
   private void addTemplateToTable(@NotNull File newTemplate, boolean userDefinedTemplate) {
     TemplateMetadata newMetadata = getTemplateMetadata(newTemplate, userDefinedTemplate);
->>>>>>> abbea60e
     if (newMetadata != null) {
       String title = newMetadata.getTitle();
       if (title == null || (newMetadata.getCategory() == null &&
