/*
 * Copyright (C) 2015 The Android Open Source Project
 *
 * Licensed under the Apache License, Version 2.0 (the "License");
 * you may not use this file except in compliance with the License.
 * You may obtain a copy of the License at
 *
 *      http://www.apache.org/licenses/LICENSE-2.0
 *
 * Unless required by applicable law or agreed to in writing, software
 * distributed under the License is distributed on an "AS IS" BASIS,
 * WITHOUT WARRANTIES OR CONDITIONS OF ANY KIND, either express or implied.
 * See the License for the specific language governing permissions and
 * limitations under the License.
 */
package com.android.tools.idea.templates.recipe;

import com.android.tools.idea.templates.FreemarkerUtils.TemplateProcessingException;
import com.android.tools.idea.templates.TemplateUtils;
import com.android.tools.idea.templates.parse.StringFileAdapter;
import com.google.common.base.MoreObjects;
import com.google.common.collect.Lists;
import org.jetbrains.annotations.NotNull;
import org.jetbrains.annotations.Nullable;

import javax.xml.bind.*;
import javax.xml.bind.annotation.XmlAttribute;
import javax.xml.bind.annotation.XmlElement;
import javax.xml.bind.annotation.XmlElements;
import javax.xml.bind.annotation.XmlRootElement;
import javax.xml.bind.annotation.adapters.XmlJavaTypeAdapter;
import java.io.File;
import java.io.Reader;
import java.util.List;

import static com.android.SdkConstants.DOT_FTL;

/**
 * A recipe is a list of instructions which, when executed, modify a project.
 */
@XmlRootElement(name = "recipe")
public class Recipe implements RecipeInstruction {
  // @formatter:off
  @XmlElements({
    @XmlElement(name = "copy", type = CopyInstruction.class),
    @XmlElement(name = "instantiate", type = InstantiateInstruction.class),
    @XmlElement(name = "merge", type = MergeInstruction.class),
    @XmlElement(name = "append", type = AppendInstruction.class),
    @XmlElement(name = "mkdir", type = MkDirInstruction.class),
    @XmlElement(name = "open", type = OpenInstruction.class),
    @XmlElement(name = "recipe", type = Recipe.class),
    // Gradle specific recipes
    @XmlElement(name = "apply", type = ApplyInstruction.class),
    @XmlElement(name = "classpath", type = ClasspathInstruction.class),
    @XmlElement(name = "dependency", type = DependencyInstruction.class),
  })
  private List<RecipeInstruction> instructions = Lists.newArrayList();
  // @formatter:on

  /**
   * A "folder" attribute can be specified on a recipe tag to handle loading of relative files
   * from a recipe that is included inside another recipe file.
   * If not specified the value will be null.
   */
  @XmlAttribute(name="folder")
  @Nullable
  @SuppressWarnings("unused")
  private String myFolder;

  /**
   * Handles parsing a recipe.xml file. A recipe file specifies a bunch of file-related actions
   * to take after a template is processed, such as copying files over, merging them, or opening them
   * in the main editor. Once parsed, you should remember to {@link #execute(RecipeExecutor)} it.
   */
  public static Recipe parse(@NotNull Reader xmlReader) throws JAXBException {
    Recipe recipe = unmarshal(xmlReader);
    recipe.addUpdateAndSyncGradleInstruction();

    return recipe;
  }

  private static Recipe unmarshal(@NotNull Reader xmlReader) throws JAXBException {
    Unmarshaller unmarshaller = JAXBContext.newInstance(Recipe.class).createUnmarshaller();
    unmarshaller.setEventHandler(new ValidationEventHandler() {
      @Override
      public boolean handleEvent(ValidationEvent event) {
        throw new RuntimeException(event.getLinkedException());
      }
    });
    return (Recipe)unmarshaller.unmarshal(xmlReader);
  }

  @NotNull
  private static File cloneWithoutFreemarkerSuffix(@NotNull File file) {
    File clone = new File(file.getPath());
    return TemplateUtils.stripSuffix(clone, DOT_FTL);
  }

  /**
   * Execute this recipe's instructions.
   */
  @Override
  public void execute(@NotNull RecipeExecutor executor) throws TemplateProcessingException {
    if (myFolder == null) {
      executeInstructions(executor);
    }
    else {
      executor.pushFolder(myFolder);
      try {
        executeInstructions(executor);
      }
      finally {
        executor.popFolder();
      }
    }
  }

  private void executeInstructions(@NotNull RecipeExecutor executor) throws TemplateProcessingException {
    for (RecipeInstruction instruction : instructions) {
      instruction.execute(executor);
    }
  }

  /**
   * Appends a gradle update instruction. This should only be manually added if not using {@code #parse}, such as when your recipe is
   * a node in a larger xml file rather than a recipe.xml file being passed in.
   */
  public void addUpdateAndSyncGradleInstruction() {
<<<<<<< HEAD
    instructions.add(new UpdateAndSyncInstruction());
=======
    instructions.add(new UpdateAndSyncGradleInstruction());
>>>>>>> 267d1788
  }

  @SuppressWarnings({"NullableProblems", "unused"})
  private static final class CopyInstruction implements RecipeInstruction {
    @XmlJavaTypeAdapter(StringFileAdapter.class)
    @XmlAttribute(required = true)
    @NotNull
    private File from;

    @XmlJavaTypeAdapter(StringFileAdapter.class)
    @XmlAttribute
    @Nullable
    private File to;

    @Override
    public void execute(@NotNull RecipeExecutor executor) {
      assert to != null; // Will be non-null after afterUnmarshal is called
      executor.copy(from, to);
    }

    private void afterUnmarshal(Unmarshaller u, Object parent) {
      if (to == null || to.getPath().isEmpty()) {
        to = cloneWithoutFreemarkerSuffix(from);
      }
    }
  }

  @SuppressWarnings({"NullableProblems", "unused"})
  private static final class InstantiateInstruction implements RecipeInstruction {
    @XmlJavaTypeAdapter(StringFileAdapter.class)
    @XmlAttribute(required = true)
    @NotNull
    private File from;

    @XmlJavaTypeAdapter(StringFileAdapter.class)
    @XmlAttribute
    @Nullable
    private File to;

    @Override
    public void execute(@NotNull RecipeExecutor executor) throws TemplateProcessingException {
      assert to != null; // Will be non-null after afterUnmarshal is called
      executor.instantiate(from, to);
    }

    private void afterUnmarshal(Unmarshaller u, Object parent) {
      if (to == null || to.getPath().isEmpty()) {
        to = cloneWithoutFreemarkerSuffix(from);
      }
    }
  }

  @SuppressWarnings({"NullableProblems", "unused"})
  private static final class AppendInstruction implements RecipeInstruction {
    @XmlJavaTypeAdapter(StringFileAdapter.class)
    @XmlAttribute(required = true)
    @NotNull
    private File from;

    @XmlJavaTypeAdapter(StringFileAdapter.class)
    @XmlAttribute
    @NotNull
    private File to;

    @Override
    public void execute(@NotNull RecipeExecutor executor) throws TemplateProcessingException {
      executor.append(from, to);
    }
  }

  @SuppressWarnings({"NullableProblems", "unused"})
  private static final class MergeInstruction implements RecipeInstruction {
    @XmlJavaTypeAdapter(StringFileAdapter.class)
    @XmlAttribute(required = true)
    @NotNull
    private File from;

    @XmlJavaTypeAdapter(StringFileAdapter.class)
    @XmlAttribute
    @Nullable
    private File to;

    @Override
    public void execute(@NotNull RecipeExecutor executor) throws TemplateProcessingException {
      assert to != null; // Will be non-null after afterUnmarshal is called
      executor.merge(from, to);
    }

    private void afterUnmarshal(Unmarshaller u, Object parent) {
      if (to == null || to.getPath().isEmpty()) {
        to = cloneWithoutFreemarkerSuffix(from);
      }
    }
  }

  @SuppressWarnings({"NullableProblems", "unused"})
  private static final class MkDirInstruction implements RecipeInstruction {
    @XmlJavaTypeAdapter(StringFileAdapter.class)
    @XmlAttribute(required = true)
    @NotNull
    private File at;

    @Override
    public void execute(@NotNull RecipeExecutor executor) {
      executor.mkDir(at);
    }
  }

  @SuppressWarnings({"NullableProblems", "unused"})
  private static final class OpenInstruction implements RecipeInstruction {
    @XmlJavaTypeAdapter(StringFileAdapter.class)
    @XmlAttribute(required = true)
    @NotNull
    private File file;

    @Override
    public void execute(@NotNull RecipeExecutor executor) {
      executor.addFilesToOpen(file);
    }
  }

  @SuppressWarnings({"NullableProblems", "unused"})
  private static final class ApplyInstruction implements RecipeInstruction {
    @XmlAttribute(required = true)
    @NotNull
    private String plugin;

    @Override
    public void execute(@NotNull RecipeExecutor executor) {
      executor.applyPlugin(plugin);
    }
  }

  @SuppressWarnings({"NullableProblems", "unused"})
  private static final class ClasspathInstruction implements RecipeInstruction {
    @XmlAttribute(required = true)
    @NotNull
    private String mavenUrl;

    @Override
    public void execute(@NotNull RecipeExecutor executor) {
      executor.addClasspath(mavenUrl);
    }
  }

  @SuppressWarnings({"NullableProblems", "unused"})
  private static final class DependencyInstruction implements RecipeInstruction {
    @XmlAttribute(required = true)
    @NotNull
    private String mavenUrl;

    @XmlAttribute
    private String gradleConfiguration;

    @Override
    public void execute(@NotNull RecipeExecutor executor) {
      String configuration = MoreObjects.firstNonNull(this.gradleConfiguration, "compile");
      executor.addDependency(configuration, mavenUrl);
    }
  }

  /**
   * This should only be executed by the root recipe and only at the end.
   */
  private static final class UpdateAndSyncInstruction implements RecipeInstruction {
    @Override
    public void execute(@NotNull RecipeExecutor executor) {
      executor.updateAndSync();
    }
  }
}<|MERGE_RESOLUTION|>--- conflicted
+++ resolved
@@ -126,11 +126,7 @@
    * a node in a larger xml file rather than a recipe.xml file being passed in.
    */
   public void addUpdateAndSyncGradleInstruction() {
-<<<<<<< HEAD
     instructions.add(new UpdateAndSyncInstruction());
-=======
-    instructions.add(new UpdateAndSyncGradleInstruction());
->>>>>>> 267d1788
   }
 
   @SuppressWarnings({"NullableProblems", "unused"})
