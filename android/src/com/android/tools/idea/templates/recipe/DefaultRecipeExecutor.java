--- conflicted
+++ resolved
@@ -15,15 +15,6 @@
  */
 package com.android.tools.idea.templates.recipe;
 
-<<<<<<< HEAD
-import com.android.tools.idea.gradle.project.GradleProjectImporter;
-import com.android.tools.idea.gradle.util.GradleUtil;
-import com.android.tools.idea.templates.FreemarkerUtils.TemplateProcessingException;
-import com.android.tools.idea.templates.FreemarkerUtils.TemplateUserVisibleException;
-import com.android.tools.idea.templates.GradleFileMerger;
-import com.android.tools.idea.templates.RecipeMergeUtils;
-import com.android.tools.idea.templates.TemplateMetadata;
-=======
 import com.android.ide.common.repository.GradleVersion;
 import com.android.tools.idea.gradle.dsl.model.GradleBuildModel;
 import com.android.tools.idea.gradle.dsl.model.dependencies.ArtifactDependencyModel;
@@ -38,22 +29,17 @@
 import com.android.tools.idea.templates.TemplateMetadata;
 import com.google.common.base.Objects;
 import com.google.common.collect.SetMultimap;
->>>>>>> 50d6ab60
 import com.intellij.diff.comparison.ComparisonManager;
 import com.intellij.diff.comparison.ComparisonPolicy;
 import com.intellij.openapi.editor.Document;
 import com.intellij.openapi.fileEditor.FileDocumentManager;
 import com.intellij.openapi.project.Project;
-<<<<<<< HEAD
-import com.intellij.openapi.vfs.*;
-=======
 import com.intellij.openapi.startup.StartupManager;
 import com.intellij.openapi.vfs.ReadonlyStatusHandler;
 import com.intellij.openapi.vfs.VfsUtilCore;
 import com.intellij.openapi.vfs.VirtualFile;
 import com.intellij.openapi.vfs.VirtualFileVisitor;
 import com.intellij.util.LineSeparator;
->>>>>>> 50d6ab60
 import freemarker.template.Configuration;
 import freemarker.template.TemplateException;
 import org.jetbrains.annotations.NotNull;
@@ -464,20 +450,8 @@
    * Merge the URLs from our gradle template into the target module's build.gradle file
    */
   private void mergeDependenciesIntoGradle() throws Exception {
-<<<<<<< HEAD
-    File gradleBuildFile = GradleUtil.getGradleBuildFilePath(myContext.getModuleRoot());
-
-    String destinationContents = null;
-    if (gradleBuildFile.exists()) {
-      destinationContents = readTextFile(gradleBuildFile);
-    }
-    if (destinationContents == null) {
-      destinationContents = "";
-    }
-=======
     File gradleBuildFile = getGradleBuildFilePath(myContext.getModuleRoot());
     String destinationContents = gradleBuildFile.exists() ? nullToEmpty(readTextFile(gradleBuildFile)) : "";
->>>>>>> 50d6ab60
     Object buildApi = getParamMap().get(TemplateMetadata.ATTR_BUILD_API);
     String supportLibVersionFilter = buildApi != null ? buildApi.toString() : "";
     String result = myIO.mergeGradleFiles(formatDependencies(), destinationContents, myContext.getProject(), supportLibVersionFilter);
@@ -648,24 +622,14 @@
       checkedCreateDirectoryIfMissing(directory);
     }
 
-<<<<<<< HEAD
-=======
     public void applyChanges(@NotNull GradleBuildModel buildModel) {
       buildModel.applyChanges();
     }
 
->>>>>>> 50d6ab60
     public String mergeGradleFiles(@NotNull String dependencies,
                                    @NotNull String destinationContents,
                                    Project project,
                                    @Nullable String supportLibVersionFilter) {
-<<<<<<< HEAD
-      return GradleFileMerger.mergeGradleFiles(dependencies, destinationContents, project, supportLibVersionFilter);
-    }
-
-    public void requestGradleSync(@NotNull Project project) {
-      GradleProjectImporter.getInstance().requestProjectSync(project, null);
-=======
       if (project.isInitialized()) {
         return GradleFilePsiMerger.mergeGradleFiles(dependencies, destinationContents, project, supportLibVersionFilter);
       }
@@ -681,7 +645,6 @@
           GradleProjectImporter.getInstance().requestProjectSync(project, null);
         }
       });
->>>>>>> 50d6ab60
     }
   }
 
@@ -708,13 +671,10 @@
     }
 
     @Override
-<<<<<<< HEAD
-=======
     public void applyChanges(@NotNull GradleBuildModel buildModel) {
     }
 
     @Override
->>>>>>> 50d6ab60
     public String mergeGradleFiles(@NotNull String dependencies,
                                    @NotNull String destinationContents,
                                    Project project,
