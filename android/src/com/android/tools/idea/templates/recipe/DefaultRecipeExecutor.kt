/*
 * Copyright (C) 2015 The Android Open Source Project
 *
 * Licensed under the Apache License, Version 2.0 (the "License");
 * you may not use this file except in compliance with the License.
 * You may obtain a copy of the License at
 *
 *      http://www.apache.org/licenses/LICENSE-2.0
 *
 * Unless required by applicable law or agreed to in writing, software
 * distributed under the License is distributed on an "AS IS" BASIS,
 * WITHOUT WARRANTIES OR CONDITIONS OF ANY KIND, either express or implied.
 * See the License for the specific language governing permissions and
 * limitations under the License.
 */
package com.android.tools.idea.templates.recipe

import com.android.SdkConstants.ATTR_CONTEXT
import com.android.SdkConstants.DOT_FTL
import com.android.SdkConstants.DOT_GRADLE
import com.android.SdkConstants.DOT_XML
import com.android.SdkConstants.FN_BUILD_GRADLE
import com.android.SdkConstants.TOOLS_URI
import com.android.ide.common.repository.GradleVersion
import com.android.resources.ResourceFolderType
import com.android.support.AndroidxNameUtils
import com.android.tools.idea.Projects.getBaseDirPath
import com.android.tools.idea.gradle.dsl.api.GradleFileModel
import com.android.tools.idea.gradle.dsl.api.ProjectBuildModel
import com.android.tools.idea.gradle.dsl.api.dependencies.ArtifactDependencyModel
import com.android.tools.idea.gradle.dsl.api.dependencies.ArtifactDependencySpec
import com.android.tools.idea.gradle.dsl.api.ext.GradlePropertyModel
import com.android.tools.idea.gradle.dsl.api.ext.GradlePropertyModel.STRING_TYPE
import com.android.tools.idea.gradle.dsl.api.java.LanguageLevelPropertyModel
import com.android.tools.idea.gradle.dsl.api.util.LanguageLevelUtil
import com.android.tools.idea.gradle.util.GradleUtil.getGradleBuildFile
import com.android.tools.idea.templates.FmGetConfigurationNameMethod
import com.android.tools.idea.templates.FreemarkerUtils.TemplateProcessingException
import com.android.tools.idea.templates.FreemarkerUtils.TemplateUserVisibleException
import com.android.tools.idea.templates.FreemarkerUtils.processFreemarkerTemplate
import com.android.tools.idea.templates.RenderingContextAdapter
import com.android.tools.idea.templates.RepositoryUrlManager
import com.android.tools.idea.templates.TemplateAttributes.ATTR_ANDROIDX_SUPPORT
import com.android.tools.idea.templates.TemplateAttributes.ATTR_APPLICATION_PACKAGE
import com.android.tools.idea.templates.TemplateAttributes.ATTR_BASE_FEATURE_DIR
import com.android.tools.idea.templates.TemplateAttributes.ATTR_BUILD_API
import com.android.tools.idea.templates.TemplateAttributes.ATTR_BUILD_API_STRING
import com.android.tools.idea.templates.TemplateAttributes.ATTR_IS_DYNAMIC_FEATURE
import com.android.tools.idea.templates.TemplateAttributes.ATTR_IS_NEW_MODULE
import com.android.tools.idea.templates.TemplateAttributes.ATTR_MODULE_NAME
import com.android.tools.idea.templates.TemplateAttributes.ATTR_PACKAGE_NAME
import com.android.tools.idea.templates.TemplateMetadata.ATTR_DEPENDENCIES_MULTIMAP
import com.android.tools.idea.templates.TemplateUtils.hasExtension
import com.android.tools.idea.templates.TemplateUtils.readTextFromDisk
import com.android.tools.idea.templates.TemplateUtils.readTextFromDocument
import com.android.tools.idea.templates.mergeXml
import com.android.tools.idea.templates.recipe.DefaultRecipeExecutor2.DryRunRecipeIO
import com.android.tools.idea.templates.recipe.DefaultRecipeExecutor2.RecipeIO
import com.android.tools.idea.templates.resolveDependency
import com.android.utils.XmlUtils.XML_PROLOG
import com.android.utils.findGradleBuildFile
import com.google.common.base.Strings.isNullOrEmpty
import com.google.common.base.Strings.nullToEmpty
import com.google.common.collect.SetMultimap
import com.intellij.diff.comparison.ComparisonManager
import com.intellij.diff.comparison.ComparisonPolicy
import com.intellij.openapi.fileEditor.FileDocumentManager
import com.intellij.openapi.project.Project
import com.intellij.openapi.vfs.ReadonlyStatusHandler
import com.intellij.openapi.vfs.VfsUtil.findFileByIoFile
import com.intellij.openapi.vfs.VfsUtilCore
import com.intellij.openapi.vfs.VfsUtilCore.virtualToIoFile
import com.intellij.openapi.vfs.VirtualFile
import com.intellij.openapi.vfs.VirtualFileVisitor
import com.intellij.psi.PsiDocumentManager
import com.intellij.psi.XmlElementFactory
import com.intellij.util.LineSeparator
import freemarker.template.Configuration
import java.io.File
import java.io.IOException

/**
 * Executor support for recipe instructions.
 */
class DefaultRecipeExecutor(private val context: RenderingContext, dryRun: Boolean) : RecipeExecutor {
  private val referencesExecutor: FindReferencesRecipeExecutor = FindReferencesRecipeExecutor(context)
  private val io: RecipeIO = when {
    dryRun -> DryRunRecipeIO()
    else -> object : RecipeIO() {
      override fun applyChanges(gradleModel: GradleFileModel) {
        gradleModel.applyChanges()
      }
    }
  }
  private val readonlyStatusHandler: ReadonlyStatusHandler = ReadonlyStatusHandler.getInstance(context.project)

  private val paramMap: Map<String, Any>
    get() = context.paramMap

  internal val freemarker: Configuration
    get() = context.freemarkerConfiguration

  override fun applyPlugin(plugin: String) {
    val name = plugin.trim()
    referencesExecutor.applyPlugin(name)

    val project = context.project
    val buildFile = getBuildFilePath(context)
    val buildModel = getBuildModel(buildFile, project)
    if (buildModel != null) {
      if (buildModel.plugins().stream().noneMatch { x -> x.name().forceString() == name }) {
        buildModel.applyPlugin(name)
        io.applyChanges(buildModel)
      }
      return
    }

    // The attempt above to add the plugin using the GradleBuildModel failed, now attempt to add the plugin by appending the string.
    val destinationContents = if (buildFile.exists()) nullToEmpty(readTextFile(buildFile)) else ""
    val applyPluginStatement = "apply plugin: '$name'"
    val result = io.mergeBuildFiles(applyPluginStatement, destinationContents, project, "")
    try {
      io.writeFile(this, result, buildFile)
    }
    catch (e: IOException) {
      throw RuntimeException(e)
    }
  }

  override fun addSourceSet(type: String, name: String, dir: String) {
    val buildFile = getBuildFilePath(context)
    val buildModel = getBuildModel(buildFile, context.project) ?: return
    val sourceSet = buildModel.android().addSourceSet(name)

    if (type == "manifest") {
      sourceSet.manifest().srcFile().setValue(dir)
      io.applyChanges(buildModel)
      return
    }

    val srcDirsModel = with(sourceSet) {
      when (type) {
        "aidl" -> aidl()
        "assets" -> assets()
        "java" -> java()
        "jni" -> jni()
        "renderscript" -> renderscript()
        "res" -> res()
        "resources" -> resources()
        else -> throw IllegalArgumentException("Unknown source set category $type")
      }
    }.srcDirs()

    val dirExists = srcDirsModel.toList().orEmpty().any { it.toString() == dir }

    if (dirExists) {
      return
    }

    srcDirsModel.addListValue().setValue(dir)
    io.applyChanges(buildModel)
  }

  override fun setExtVar(name: String, value: String) {
    val rootBuildFile = findGradleBuildFile(getBaseDirPath(context.project))
    val buildModel = getBuildModel(rootBuildFile, context.project) ?: return
    val property = buildModel.buildscript().ext().findProperty(name)
    if (property.valueType != GradlePropertyModel.ValueType.NONE) {
      return
    }
    property.setValue(value)
    io.applyChanges(buildModel)
  }

  override fun addClasspath(mavenUrl: String) {
    val mavenUrl = resolveDependency(RepositoryUrlManager.get(), mavenUrl.trim())

    referencesExecutor.addClasspath(mavenUrl)

    val toBeAddedDependency = ArtifactDependencySpec.create(mavenUrl) ?:
                              throw RuntimeException("$mavenUrl is not a valid classpath dependency")

    val project = context.project
    val rootBuildFile = findGradleBuildFile(getBaseDirPath(project))
    val buildModel = getBuildModel(rootBuildFile, project)
    if (buildModel != null) {
      val buildscriptDependencies = buildModel.buildscript().dependencies()
      var targetDependencyModel: ArtifactDependencyModel? = null
      for (dependencyModel in buildscriptDependencies.artifacts(CLASSPATH_CONFIGURATION_NAME)) {
        if (toBeAddedDependency.equalsIgnoreVersion(ArtifactDependencySpec.create(dependencyModel))) {
          targetDependencyModel = dependencyModel
        }
      }
      if (targetDependencyModel == null) {
        buildscriptDependencies.addArtifact(CLASSPATH_CONFIGURATION_NAME, toBeAddedDependency)
      }
      else {
        val toBeAddedDependencyVersion = GradleVersion.parse(nullToEmpty(toBeAddedDependency.version))
        val existingDependencyVersion = GradleVersion.parse(nullToEmpty(targetDependencyModel.version().toString()))
        if (toBeAddedDependencyVersion > existingDependencyVersion) {
          targetDependencyModel.version().setValue(nullToEmpty(toBeAddedDependency.version))
        }
      }
      io.applyChanges(buildModel)
      return
    }

    val sep = LineSeparator.getSystemLineSeparator().separatorString
    fun formatClasspath(dependency: String) =
      "buildscript {" + sep +
      "  dependencies {" + sep +
      "    classpath '" + dependency + "'" + sep +
      "  }" + sep +
      "}" + sep

    // The attempt above to merge the classpath using the GradleBuildModel failed, now attempt to merge the classpaths by merging the files.
    val destinationContents = if (rootBuildFile.exists()) nullToEmpty(readTextFile(rootBuildFile)) else ""
    val result = io.mergeBuildFiles(formatClasspath(mavenUrl), destinationContents, project, "")
    try {
      io.writeFile(this, result, rootBuildFile)
    }
    catch (e: IOException) {
      throw RuntimeException(e)
    }
  }

  /**
   * Add a library dependency into the project.
   */
  override fun addDependency(configuration: String, mavenUrl: String) {
    // Translate from "configuration" to "implementation" based on the parameter map context
    val configuration = FmGetConfigurationNameMethod.convertConfiguration(paramMap, configuration)

    referencesExecutor.addDependency(configuration, mavenUrl)

    val dependencyList = paramMap[ATTR_DEPENDENCIES_MULTIMAP] as SetMultimap<String, String>
    dependencyList.put(configuration, mavenUrl)
  }

  override fun addModuleDependency(configuration: String, moduleName: String, toModule: String) {
    require(moduleName.isNotEmpty() && moduleName.first() != ':') {
      "incorrect module name (it should not be empty or include first ':')"
    }
    // Translate from "configuration" to "implementation" based on the parameter map context
    val configuration = FmGetConfigurationNameMethod.convertConfiguration(paramMap, configuration)

    val buildFile = findGradleBuildFile(File(toModule))
    val buildModel = getBuildModel(buildFile, context.project) ?: return
    buildModel.dependencies().addModule(configuration, ":$moduleName")
    io.applyChanges(buildModel)
  }

  override fun addFilesToOpen(file: File) {
    referencesExecutor.addFilesToOpen(file)
  }

  private fun addWarning(warning: String) {
    context.warnings.add(warning)
  }

  /**
   * Copies the given source file into the given destination file (where the source
   * is allowed to be a directory, in which case the whole directory is copied recursively)
   */
  override fun copy(from: File, to: File) {
    try {
      copyTemplateResource(from, to)
    }
    catch (e: IOException) {
      throw RuntimeException(e)
    }
  }

  /**
   * Instantiates the given template file into the given output file (running the Freemarker engine over it)
   */
  @Throws(TemplateProcessingException::class)
  override fun instantiate(from: File, to: File) {
    try {
      // For now, treat extension-less files as directories... this isn't quite right
      // so I should refine this! Maybe with a unique attribute in the template file?
      val isFile = from.name.contains('.')
      if (!isFile) {
        copyTemplateResource(from, to)
        return
      }
      val sourceFile = context.loader.getSourceFile(from)
      val targetFile = getTargetFile(to)
      var content = processFreemarkerTemplate(context, sourceFile, null)
      content = extractFullyQualifiedNames(to, content)

      if (targetFile.exists()) {
        if (!compareTextFile(targetFile, content)) {
          addFileAlreadyExistWarning(targetFile)
        }
      }
      else {
        io.writeFile(this, content, targetFile)
        referencesExecutor.addSourceFile(sourceFile)
        referencesExecutor.addTargetFile(targetFile)
      }
    }
    catch (e: IOException) {
      throw RuntimeException(e)
    }
  }

  /**
   * Merges the given source file into the given destination file (or it just copies it over if
   * the destination file does not exist).
   *
   *
   * Only XML and Gradle files are currently supported.
   */
  @Throws(TemplateProcessingException::class)
  override fun merge(from: File, to: File) {
    try {
      var targetText: String? = null

      val sourceFile = context.loader.getSourceFile(from)
      val targetFile = getTargetFile(to)
      if (!(hasExtension(targetFile, DOT_XML) || hasExtension(targetFile, DOT_GRADLE))) {
        throw RuntimeException("Only XML or Gradle files can be merged at this point: $targetFile")
      }

      if (targetFile.exists()) {
        if (context.project.isInitialized) {
          val toFile = findFileByIoFile(targetFile, true)
          val status = readonlyStatusHandler.ensureFilesWritable(listOf(toFile!!))
          if (status.hasReadonlyFiles()) {
            throw TemplateUserVisibleException("Attempt to update file that is readonly: ${targetFile.absolutePath}")
          }
        }
        targetText = readTextFile(targetFile)
      }

      if (targetText == null) {
        // The target file doesn't exist: don't merge, just copy
        val instantiate = hasExtension(from, DOT_FTL)
        if (instantiate) {
          instantiate(from, targetFile)
        }
        else {
          copyTemplateResource(from, targetFile)
        }
        return
      }

      val sourceText: String = if (hasExtension(from, DOT_FTL))
        processFreemarkerTemplate(context, from, null) // Perform template substitution of the template prior to merging
      else
        readTextFromDisk(sourceFile) ?: return

      val contents: String = when {
        targetFile.name == FN_BUILD_GRADLE -> {
          val compileSdkVersion = paramMap[ATTR_BUILD_API_STRING] as String
          io.mergeBuildFiles(sourceText, targetText, context.project, compileSdkVersion)
        }
        hasExtension(targetFile, DOT_XML) -> mergeXml(RenderingContextAdapter(context), sourceText, targetText, targetFile)
        else -> throw RuntimeException("Only XML or Gradle settings files can be merged at this point: $targetFile")
      }

      io.writeFile(this, contents, targetFile)
      referencesExecutor.addSourceFile(sourceFile)
      referencesExecutor.addTargetFile(targetFile)
    }
    catch (e: IOException) {
      throw RuntimeException(e)
    }
  }

  override fun addGlobalVariable(id: String, value: Any) {
    context.paramMap[id] = value
  }

  /**
   * Create a directory at the specified location (if not already present). This will also create
   * any parent directories that don't exist, as well.
   */
  override fun mkDir(at: File) {
    try {
      io.mkDir(getTargetFile(at))
    }
    catch (e: IOException) {
      throw RuntimeException(e)
    }
  }

  /**
   * Adds a module dependency to global settings.gradle[.kts] file.
   */
  override fun addIncludeToSettings(moduleName: String?) {
    ProjectBuildModel.get(context.project).projectSettingsModel?.apply {
      addModulePath(moduleName ?: context.paramMap[ATTR_MODULE_NAME] as String)
      io.applyChanges(this)
    }
  }

  /**
   * Adds a new build feature to android block. For example, may enable compose.
   */
  override fun setBuildFeature(name: String, value: String) {
    val buildFile = getBuildFilePath(context)
    val buildModel = getBuildModel(buildFile, context.project) ?: return

    val feature = when(name) {
      "compose" -> buildModel.android().buildFeatures().compose()
      else -> throw IllegalArgumentException("currently only compose build feature is supported")
    }

    if (feature.valueType != GradlePropertyModel.ValueType.NONE) {
      return
    }

    val boolValue = parseBoolean(value, "buildFeature")

    feature.setValue(boolValue)
    io.applyChanges(buildModel)
  }

  /**
   * Sets sourceCompatibility and targetCompatibility in compileOptions and (if needed) jvmTarget in kotlinOptions.
   */
  override fun requireJavaVersion(version: String, kotlinSupport: String) {
    infix fun String.compareWith(other: String): Int {
      val validTargets = listOf("1.6", "1.7", "1.8", "9", "10", "11", "12", "13")

      return validTargets.indexOf(this) - validTargets.indexOf(other)
    }

    val buildFile = getBuildFilePath(context)
    val buildModel = getBuildModel(buildFile, context.project) ?: return

    val compileOptions = buildModel.android().compileOptions()
    val kotlinOptions = buildModel.android().kotlinOptions()

    val currentSourceCompatibility = compileOptions.sourceCompatibility()
    val currentTargetCompatibility = compileOptions.targetCompatibility()

    val languageLevel = LanguageLevelUtil.parseFromGradleString(version)!!

    fun updateCompatibility(current: LanguageLevelPropertyModel) {
      if (current.valueType == GradlePropertyModel.ValueType.NONE ||
          languageLevel.isAtLeast(LanguageLevelUtil.parseFromGradleString(current.getValue(STRING_TYPE)!!)!!)) {
        current.setLanguageLevel(languageLevel)
      }
    }

    updateCompatibility(currentSourceCompatibility)
    updateCompatibility(currentTargetCompatibility)

    if (!parseBoolean(kotlinSupport, "kotlinSupport") || context.paramMap[ATTR_IS_DYNAMIC_FEATURE] == true) {
      io.applyChanges(buildModel)
      return
    }

    val currentKotlinJvmTarget = kotlinOptions.jvmTarget()

    if (currentKotlinJvmTarget.valueType == GradlePropertyModel.ValueType.NONE ||
        currentKotlinJvmTarget.getValue(STRING_TYPE)!! compareWith version <= 0) {
      currentKotlinJvmTarget.setValue(version)
    }

    io.applyChanges(buildModel)
  }

  override fun addDynamicFeature(name: String, toModule: String) {
    require(name.isNotEmpty() && toModule.isNotEmpty()) {
      "Module name cannot be empty"
    }
    // Translate from "configuration" to "implementation" based on the parameter map context
    val buildFile = findGradleBuildFile(File(toModule))

    val gradleName = ':' + name.trimStart(':')
    // TODO(qumeric) handle it in a better way?
    val buildModel = getBuildModel(buildFile, context.project) ?: return
    buildModel.android().dynamicFeatures().addListValue().setValue(gradleName)
    io.applyChanges(buildModel)
  }

  /**
   * Update the project's gradle build file and sync, if necessary. This should only be called
   * once and after all dependencies are already added.
   */
  override fun updateAndSync() {
    if (context.dependencies.isEmpty) {
      return
    }
    try {
      mergeDependenciesIntoGradle()
    }
    catch (e: Exception) {
      throw RuntimeException(e)
    }
  }

  override fun pushFolder(folder: String) {
    try {
      context.loader.pushTemplateFolder(folder)
    }
    catch (e: IOException) {
      throw RuntimeException(e)
    }
  }

  override fun popFolder() {
    context.loader.popTemplateFolder()
  }

  /**
   * Returns the absolute path to the file which will get written to.
   */
  private fun getTargetFile(file: File): File {
    return if (file.isAbsolute)
      file
    else
      File(context.outputRoot, file.path)
  }

  /**
   * Merge the URLs from our gradle template into the target module's build.gradle file
   */
  @Throws(Exception::class)
  private fun mergeDependenciesIntoGradle() {
    // Note: ATTR_BASE_FEATURE_DIR has a value set for Instant App/Dynamic Feature modules.
    val baseFeatureRoot = paramMap.getOrDefault(ATTR_BASE_FEATURE_DIR, "") as String
    val featureBuildFile = getBuildFilePath(context)
    if (isNullOrEmpty(baseFeatureRoot)) {
      writeDependencies(featureBuildFile) { true }
    }
    else {
      // The new gradle API deprecates the "compile" keyword by two new keywords: "implementation" and "api"
      var configName = FmGetConfigurationNameMethod.convertConfiguration(paramMap, "compile")
      if ("implementation" == configName) {
        // For the base module, we want to use "api" instead of "implementation"
        for (apiDependency in context.dependencies.removeAll("implementation")) {
          context.dependencies.put("api", apiDependency)
        }
        configName = "api"
      }

      // If a Library (e.g. Google Maps) Manifest references its own resources, it needs to be added to the Base, otherwise aapt2 will fail
      // during linking. Since we don't know the libraries Manifest references, we declare this libraries in the base as "api" dependencies.
      val baseBuildFile = findGradleBuildFile(File(baseFeatureRoot))
      val configuration = configName
      writeDependencies(baseBuildFile) { it == configuration }
      writeDependencies(featureBuildFile) { it != configuration }
    }
  }

  @Throws(IOException::class)
  private fun writeDependencies(buildFile: File, configurationFilter: (String) -> Boolean) {
    val destinationContents = if (buildFile.exists()) nullToEmpty(readTextFile(buildFile)) else ""
    val buildApi = paramMap[ATTR_BUILD_API]
    val supportLibVersionFilter = buildApi?.toString() ?: ""
    val result = io.mergeBuildFiles(formatDependencies(configurationFilter), destinationContents, context.project, supportLibVersionFilter)
    io.writeFile(this, result, buildFile)
  }

  private fun formatDependencies(configurationFilter: (String) -> Boolean): String =
    context.dependencies.entries().asSequence()
      .filter { (configuration, _) -> configurationFilter(configuration) }
      .joinToString("\n", "dependencies {\n", "\n}\n") { (configuration, mavenUrl) ->
        val dependencyValue = convertToAndroidX(mavenUrl)
        // Interpolated values need to be in double quotes
        val delimiter = if (dependencyValue.contains("$")) '"' else '\''
        "  $configuration $delimiter$dependencyValue$delimiter"
      }

  private fun convertToAndroidX(dep: String): String =
    if (paramMap[ATTR_ANDROIDX_SUPPORT] as Boolean? == true)
      AndroidxNameUtils.getVersionedCoordinateMapping(dep)
    else
      dep

  /**
   * VfsUtil#copyDirectory messes up the undo stack, most likely by trying to
   * create a directory even if it already exists. This is an undo-friendly replacement.
   */
  @Throws(IOException::class)
  private fun copyDirectory(src: VirtualFile, dest: File) {
    VfsUtilCore.visitChildrenRecursively(src, object : VirtualFileVisitor<Any>() {
      override fun visitFile(file: VirtualFile): Boolean {
        try {
          return copyFile(file, src, dest)
        }
        catch (e: IOException) {
          throw VisitorException(e)
        }
      }
    }, IOException::class.java)
  }

  @Throws(IOException::class)
  private fun copyTemplateResource(from: File, to: File) {
    val source = context.loader.getSourceFile(from)
    val target = getTargetFile(to)

    val sourceFile = findFileByIoFile(source, true) ?: error(source)
    sourceFile.refresh(false, false)
    val destPath = if (source.isDirectory) target else target.parentFile
    if (source.isDirectory) {
      copyDirectory(sourceFile, destPath)
    }
    else if (target.exists()) {
      if (!compareFile(sourceFile, target)) {
        addFileAlreadyExistWarning(target)
      }
    }
    else {
      val document = FileDocumentManager.getInstance().getDocument(sourceFile)
      if (document != null) {
        io.writeFile(this, document.text, target)
      }
      else {
        io.copyFile(this, sourceFile, destPath, target.name)
      }
      referencesExecutor.addSourceFile(source)
      referencesExecutor.addTargetFile(target)
    }
  }

  @Throws(IOException::class)
  private fun copyFile(file: VirtualFile, src: VirtualFile, destinationFile: File): Boolean {
    val relativePath = VfsUtilCore.getRelativePath(file, src, File.separatorChar) ?: throw RuntimeException(
      "${file.path} is not a child of $src")
    if (file.isDirectory) {
      io.mkDir(File(destinationFile, relativePath))
      return true
    }
    val target = File(destinationFile, relativePath)
    if (target.exists()) {
      if (!compareFile(file, target)) {
        addFileAlreadyExistWarning(target)
      }
    }
    else {
      io.copyFile(this, file, target)
      referencesExecutor.addSourceFile(virtualToIoFile(file))
      referencesExecutor.addTargetFile(target)
    }
    return true
  }

  private fun readTextFile(file: File): String? =
    if (java.lang.Boolean.TRUE == context.paramMap[ATTR_IS_NEW_MODULE])
      readTextFromDisk(file)
    else
      readTextFromDocument(context.project, file)

  private fun readTextFile(file: VirtualFile): String? =
    if (java.lang.Boolean.TRUE == context.paramMap[ATTR_IS_NEW_MODULE])
      readTextFromDisk(virtualToIoFile(file))
    else
      readTextFromDocument(context.project, file)

  /**
   * Shorten all fully qualified Layout names that belong to the same package as the manifest's
   * package attribute value.
   *
   * @See [com.android.manifmerger.ManifestMerger2.extractFqcns]
   */
  private fun extractFullyQualifiedNames(to: File, content: String): String {
    if (ResourceFolderType.getFolderType(to.parentFile.name) != ResourceFolderType.LAYOUT) {
      return content
    }

    val packageName: String? = paramMap[ATTR_APPLICATION_PACKAGE] as String? ?: paramMap[ATTR_PACKAGE_NAME] as String?

    val factory = XmlElementFactory.getInstance(context.project)
    val root = factory.createTagFromText(content)

    // Note: At the moment only root "context:tools" atribute needs to be shorten
    val contextAttr = root.getAttribute(ATTR_CONTEXT, TOOLS_URI)
    if (packageName == null || contextAttr == null) {
      return content
    }

    val context = contextAttr.value
    if (context == null || !context.startsWith("$packageName.")) {
      return content
    }

    val newContext = context.substring(packageName.length)
    root.setAttribute(ATTR_CONTEXT, TOOLS_URI, newContext)

    return XML_PROLOG + root.text
  }

  /**
   * Return true if the content of `targetFile` is the same as the content of `sourceVFile`.
   */
  @Throws(IOException::class)
  fun compareFile(sourceVFile: VirtualFile, targetFile: File): Boolean {
    val targetVFile = findFileByIoFile(targetFile, true) ?: return false
    if (sourceVFile.fileType.isBinary) {
      val source = sourceVFile.contentsToByteArray()
      val target = targetVFile.contentsToByteArray()
      return source.contentEquals(target)
    }
    else {
      val source = readTextFile(sourceVFile)
      val target = readTextFile(targetVFile)
      val comparisonManager = ComparisonManager.getInstance()
      return comparisonManager.isEquals(source!!, target!!, ComparisonPolicy.IGNORE_WHITESPACES)
    }
  }

  /**
   * Return true if the content of `targetFile` is the same as `content`.
   */
  fun compareTextFile(targetFile: File, content: String): Boolean {
    val target = readTextFile(targetFile)
    val comparisonManager = ComparisonManager.getInstance()
    return comparisonManager.isEquals(content, target!!, ComparisonPolicy.IGNORE_WHITESPACES)
  }

  private fun addFileAlreadyExistWarning(targetFile: File) {
<<<<<<< HEAD
    addWarning(String.format("The following file could not be created since it already exists: %1\$s", targetFile.path))
  }

  private open class RecipeIO {
    open fun writeFile(requestor: Any, contents: String?, to: File) {
      checkedCreateDirectoryIfMissing(to.parentFile)
      writeTextFile(this, contents, to)
    }

    open fun copyFile(requestor: Any, file: VirtualFile, toFile: File) {
      val toDir = checkedCreateDirectoryIfMissing(toFile.parentFile)
      VfsUtilCore.copyFile(this, file, toDir)
    }

    open fun copyFile(requestor: Any, file: VirtualFile, toFileDir: File, newName: String) {
      val toDir = checkedCreateDirectoryIfMissing(toFileDir)
      VfsUtilCore.copyFile(requestor, file, toDir, newName)
    }

    open fun mkDir(directory: File) {
      checkedCreateDirectoryIfMissing(directory)
    }

    open fun applyChanges(buildModel: GradleBuildModel) {
      buildModel.applyChanges()
    }

    open fun mergeBuildFiles(
      dependencies: String, destinationContents: String, project: Project, supportLibVersionFilter: String?
    ): String = project.getProjectSystem().mergeBuildFiles(dependencies, destinationContents, supportLibVersionFilter)
  }

  private class DryRunRecipeIO : RecipeIO() {
    override fun writeFile(requestor: Any, contents: String?, to: File) {
      checkDirectoryIsWriteable(to.parentFile)
    }

    override fun copyFile(requestor: Any, file: VirtualFile, toFile: File) {
      checkDirectoryIsWriteable(toFile.parentFile)
    }

    override fun copyFile(requestor: Any, file: VirtualFile, toFileDir: File, newName: String) {
      checkDirectoryIsWriteable(toFileDir)
    }

    override fun mkDir(directory: File) {
      checkDirectoryIsWriteable(directory)
    }

    override fun applyChanges(buildModel: GradleBuildModel) {}

    override fun mergeBuildFiles(
      dependencies: String, destinationContents: String, project: Project, supportLibVersionFilter: String?
    ): String = destinationContents
  }

  companion object {
    /**
     * The settings.gradle lives at project root and points gradle at the build files for individual modules in their subdirectories
     */
    private const val GRADLE_PROJECT_SETTINGS_FILE = "settings.gradle"

    /**
     * 'classpath' is the configuration name used to specify buildscript dependencies.
     */
    private const val CLASSPATH_CONFIGURATION_NAME = "classpath"

    private val LINE_SEPARATOR = LineSeparator.getSystemLineSeparator().separatorString

    private fun getBuildModel(buildFile: File, project: Project): GradleBuildModel? {
      if (project.isDisposed || !buildFile.exists()) {
        return null
      }
      val virtualFile = findFileByIoFile(buildFile, true) ?: throw RuntimeException("Failed to find " + buildFile.path)
      return ProjectBuildModel.getOrLog(project)?.getModuleBuildModel(virtualFile)
    }

    private fun formatClasspath(dependency: String): String =
      "buildscript {" + LINE_SEPARATOR +
      "  dependencies {" + LINE_SEPARATOR +
      "    classpath '" + dependency + "'" + LINE_SEPARATOR +
      "  }" + LINE_SEPARATOR +
      "}" + LINE_SEPARATOR

    private fun getBuildFilePath(context: RenderingContext): File {
      val module = context.module
      val moduleBuildFile = if (module == null) null else getGradleBuildFile(module)
      return moduleBuildFile?.let { virtualToIoFile(it) } ?: getGradleBuildFilePath(context.moduleRoot)
    }
=======
    addWarning("The following file could not be created since it already exists: $targetFile")
>>>>>>> bd07c1f4
  }
}

private fun getBuildFilePath(context: RenderingContext): File {
  val module = context.module
  val moduleBuildFile = if (module == null) null else getGradleBuildFile(module)
  return moduleBuildFile?.let { virtualToIoFile(it) } ?: findGradleBuildFile(context.moduleRoot)
}

private fun parseBoolean(value: String, name: String = "value") = when(value) {
  "true" -> true
  "false" -> false
  else -> throw IllegalArgumentException("$name may be 'true' or 'false' but '$value' was given")
}<|MERGE_RESOLUTION|>--- conflicted
+++ resolved
@@ -716,99 +716,7 @@
   }
 
   private fun addFileAlreadyExistWarning(targetFile: File) {
-<<<<<<< HEAD
-    addWarning(String.format("The following file could not be created since it already exists: %1\$s", targetFile.path))
-  }
-
-  private open class RecipeIO {
-    open fun writeFile(requestor: Any, contents: String?, to: File) {
-      checkedCreateDirectoryIfMissing(to.parentFile)
-      writeTextFile(this, contents, to)
-    }
-
-    open fun copyFile(requestor: Any, file: VirtualFile, toFile: File) {
-      val toDir = checkedCreateDirectoryIfMissing(toFile.parentFile)
-      VfsUtilCore.copyFile(this, file, toDir)
-    }
-
-    open fun copyFile(requestor: Any, file: VirtualFile, toFileDir: File, newName: String) {
-      val toDir = checkedCreateDirectoryIfMissing(toFileDir)
-      VfsUtilCore.copyFile(requestor, file, toDir, newName)
-    }
-
-    open fun mkDir(directory: File) {
-      checkedCreateDirectoryIfMissing(directory)
-    }
-
-    open fun applyChanges(buildModel: GradleBuildModel) {
-      buildModel.applyChanges()
-    }
-
-    open fun mergeBuildFiles(
-      dependencies: String, destinationContents: String, project: Project, supportLibVersionFilter: String?
-    ): String = project.getProjectSystem().mergeBuildFiles(dependencies, destinationContents, supportLibVersionFilter)
-  }
-
-  private class DryRunRecipeIO : RecipeIO() {
-    override fun writeFile(requestor: Any, contents: String?, to: File) {
-      checkDirectoryIsWriteable(to.parentFile)
-    }
-
-    override fun copyFile(requestor: Any, file: VirtualFile, toFile: File) {
-      checkDirectoryIsWriteable(toFile.parentFile)
-    }
-
-    override fun copyFile(requestor: Any, file: VirtualFile, toFileDir: File, newName: String) {
-      checkDirectoryIsWriteable(toFileDir)
-    }
-
-    override fun mkDir(directory: File) {
-      checkDirectoryIsWriteable(directory)
-    }
-
-    override fun applyChanges(buildModel: GradleBuildModel) {}
-
-    override fun mergeBuildFiles(
-      dependencies: String, destinationContents: String, project: Project, supportLibVersionFilter: String?
-    ): String = destinationContents
-  }
-
-  companion object {
-    /**
-     * The settings.gradle lives at project root and points gradle at the build files for individual modules in their subdirectories
-     */
-    private const val GRADLE_PROJECT_SETTINGS_FILE = "settings.gradle"
-
-    /**
-     * 'classpath' is the configuration name used to specify buildscript dependencies.
-     */
-    private const val CLASSPATH_CONFIGURATION_NAME = "classpath"
-
-    private val LINE_SEPARATOR = LineSeparator.getSystemLineSeparator().separatorString
-
-    private fun getBuildModel(buildFile: File, project: Project): GradleBuildModel? {
-      if (project.isDisposed || !buildFile.exists()) {
-        return null
-      }
-      val virtualFile = findFileByIoFile(buildFile, true) ?: throw RuntimeException("Failed to find " + buildFile.path)
-      return ProjectBuildModel.getOrLog(project)?.getModuleBuildModel(virtualFile)
-    }
-
-    private fun formatClasspath(dependency: String): String =
-      "buildscript {" + LINE_SEPARATOR +
-      "  dependencies {" + LINE_SEPARATOR +
-      "    classpath '" + dependency + "'" + LINE_SEPARATOR +
-      "  }" + LINE_SEPARATOR +
-      "}" + LINE_SEPARATOR
-
-    private fun getBuildFilePath(context: RenderingContext): File {
-      val module = context.module
-      val moduleBuildFile = if (module == null) null else getGradleBuildFile(module)
-      return moduleBuildFile?.let { virtualToIoFile(it) } ?: getGradleBuildFilePath(context.moduleRoot)
-    }
-=======
     addWarning("The following file could not be created since it already exists: $targetFile")
->>>>>>> bd07c1f4
   }
 }
 
