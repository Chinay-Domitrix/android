/*
 * Copyright (C) 2019 The Android Open Source Project
 *
 * Licensed under the Apache License, Version 2.0 (the "License");
 * you may not use this file except in compliance with the License.
 * You may obtain a copy of the License at
 *
 *      http://www.apache.org/licenses/LICENSE-2.0
 *
 * Unless required by applicable law or agreed to in writing, software
 * distributed under the License is distributed on an "AS IS" BASIS,
 * WITHOUT WARRANTIES OR CONDITIONS OF ANY KIND, either express or implied.
 * See the License for the specific language governing permissions and
 * limitations under the License.
 */
package com.android.tools.idea.templates.recipe

import com.android.SdkConstants.ATTR_CONTEXT
import com.android.SdkConstants.DOT_XML
import com.android.SdkConstants.GRADLE_API_CONFIGURATION
import com.android.SdkConstants.GRADLE_IMPLEMENTATION_CONFIGURATION
import com.android.SdkConstants.TOOLS_URI
import com.android.ide.common.repository.GradleCoordinate
import com.android.ide.common.repository.GradleVersion
import com.android.resources.ResourceFolderType
import com.android.support.AndroidxNameUtils
<<<<<<< HEAD
import com.android.tools.idea.Projects.getBaseDirPath
import com.android.tools.idea.gradle.dsl.api.GradleFileModel
=======
import com.android.tools.idea.gradle.dsl.api.GradleBuildModel
import com.android.tools.idea.gradle.dsl.api.GradleSettingsModel
>>>>>>> e624679c
import com.android.tools.idea.gradle.dsl.api.ProjectBuildModel
import com.android.tools.idea.gradle.dsl.api.dependencies.ArtifactDependencySpec
import com.android.tools.idea.gradle.dsl.api.dependencies.CommonConfigurationNames.ANDROID_TEST_API
import com.android.tools.idea.gradle.dsl.api.dependencies.CommonConfigurationNames.ANDROID_TEST_COMPILE
import com.android.tools.idea.gradle.dsl.api.dependencies.CommonConfigurationNames.ANDROID_TEST_IMPLEMENTATION
import com.android.tools.idea.gradle.dsl.api.dependencies.CommonConfigurationNames.API
import com.android.tools.idea.gradle.dsl.api.dependencies.CommonConfigurationNames.APK
import com.android.tools.idea.gradle.dsl.api.dependencies.CommonConfigurationNames.CLASSPATH
import com.android.tools.idea.gradle.dsl.api.dependencies.CommonConfigurationNames.COMPILE
import com.android.tools.idea.gradle.dsl.api.dependencies.CommonConfigurationNames.IMPLEMENTATION
import com.android.tools.idea.gradle.dsl.api.dependencies.CommonConfigurationNames.PROVIDED
import com.android.tools.idea.gradle.dsl.api.dependencies.CommonConfigurationNames.RUNTIME
import com.android.tools.idea.gradle.dsl.api.dependencies.CommonConfigurationNames.TEST_API
import com.android.tools.idea.gradle.dsl.api.dependencies.CommonConfigurationNames.TEST_COMPILE
import com.android.tools.idea.gradle.dsl.api.dependencies.CommonConfigurationNames.TEST_IMPLEMENTATION
import com.android.tools.idea.gradle.dsl.api.ext.GradlePropertyModel
import com.android.tools.idea.gradle.dsl.api.ext.GradlePropertyModel.ValueType
import com.android.tools.idea.gradle.dsl.api.java.LanguageLevelPropertyModel
import com.android.tools.idea.gradle.repositories.RepositoryUrlManager
import com.android.tools.idea.gradle.util.GradleUtil
import com.android.tools.idea.projectsystem.getModuleSystem
import com.android.tools.idea.templates.TemplateUtils
import com.android.tools.idea.templates.TemplateUtils.checkDirectoryIsWriteable
import com.android.tools.idea.templates.TemplateUtils.checkedCreateDirectoryIfMissing
import com.android.tools.idea.templates.TemplateUtils.hasExtension
import com.android.tools.idea.templates.TemplateUtils.readTextFromDisk
import com.android.tools.idea.templates.TemplateUtils.readTextFromDocument
import com.android.tools.idea.templates.TemplateUtils.writeTextFile
import com.android.tools.idea.templates.resolveDependency
import com.android.tools.idea.util.toIoFile
import com.android.tools.idea.wizard.template.ModuleTemplateData
import com.android.tools.idea.wizard.template.ProjectTemplateData
import com.android.tools.idea.wizard.template.RecipeExecutor
import com.android.tools.idea.wizard.template.SKIP_LINE
import com.android.tools.idea.wizard.template.SourceSetType
import com.android.tools.idea.wizard.template.findResource
import com.android.utils.XmlUtils.XML_PROLOG
import com.android.utils.findGradleBuildFile
import com.google.common.annotations.VisibleForTesting
import com.intellij.diff.comparison.ComparisonManager
import com.intellij.diff.comparison.ComparisonPolicy.IGNORE_WHITESPACES
import com.intellij.openapi.fileEditor.FileDocumentManager
import com.intellij.openapi.project.Project
import com.intellij.openapi.vfs.ReadonlyStatusHandler
import com.intellij.openapi.vfs.VfsUtil.findFileByIoFile
import com.intellij.openapi.vfs.VfsUtil.findFileByURL
import com.intellij.openapi.vfs.VfsUtilCore
import com.intellij.openapi.vfs.VirtualFile
import com.intellij.pom.java.LanguageLevel
import com.intellij.psi.PsiDocumentManager
import com.intellij.psi.XmlElementFactory
import java.io.File
import com.android.tools.idea.templates.mergeXml as mergeXmlUtil

/**
 * Executor support for recipe instructions.
 *
 * Note: it tries to use [GradleBuildModel] for merging of Gradle files, but falls back on simple merging if it is unavailable.
 */
class DefaultRecipeExecutor(private val context: RenderingContext) : RecipeExecutor {
  private val project: Project get() = context.project
  private val referencesExecutor: FindReferencesRecipeExecutor = FindReferencesRecipeExecutor(context)
<<<<<<< HEAD
  private val io: RecipeIO = when {
    dryRun -> DryRunRecipeIO()
    else -> object : RecipeIO() {
      override fun applyChanges(gradleModel: GradleFileModel) {
        gradleModel.applyChanges()
      }
    }
  }
  private val readonlyStatusHandler: ReadonlyStatusHandler = ReadonlyStatusHandler.getInstance(context.project)

  private val paramMap: Map<String, Any>
    get() = context.paramMap

  internal val freemarker: Configuration
    get() = context.freemarkerConfiguration
=======
  private val io: RecipeIO = if (context.dryRun) DryRunRecipeIO() else RecipeIO()
  private val readonlyStatusHandler: ReadonlyStatusHandler = ReadonlyStatusHandler.getInstance(project)

  private val projectTemplateData: ProjectTemplateData get() = context.projectTemplateData
  private val moduleTemplateData: ModuleTemplateData? get() = context.moduleTemplateData
  private val repositoryUrlManager: RepositoryUrlManager by lazy { RepositoryUrlManager.get() }

  private val projectBuildModel: ProjectBuildModel? by lazy { ProjectBuildModel.getOrLog(project) }
  private val projectSettingsModel: GradleSettingsModel? by lazy { projectBuildModel?.projectSettingsModel }
  private val projectGradleBuildModel: GradleBuildModel? by lazy { projectBuildModel?.projectBuildModel }
  private val moduleGradleBuildModel: GradleBuildModel? by lazy {
    when {
      context.module != null -> projectBuildModel?.getModuleBuildModel(context.module)
      context.moduleRoot != null -> getBuildModel(findGradleBuildFile(context.moduleRoot), project, projectBuildModel)
      else -> null
    }
  }
>>>>>>> e624679c

  override fun hasDependency(mavenCoordinate: String, moduleDir: File?): Boolean {
    val buildModel =
      if (moduleDir != null) {
        projectBuildModel?.getModuleBuildModel(moduleDir)
      }
      else {
        moduleGradleBuildModel
      } ?: return false

    if (buildModel.getDependencyConfiguration(mavenCoordinate) != null) {
      return true
    }

    return GradleCoordinate.parseCoordinateString(mavenCoordinate)
      ?.let { gradleCoordinate -> context.module?.getModuleSystem()?.getRegisteredDependency(gradleCoordinate) } != null
  }

  private fun GradleBuildModel.getDependencyConfiguration(mavenCoordinate: String): String? {
    val configurationsToCheck = listOf(
        ANDROID_TEST_API,
        ANDROID_TEST_COMPILE,
        ANDROID_TEST_IMPLEMENTATION,
        API,
        APK,
        CLASSPATH,
        COMPILE,
        IMPLEMENTATION,
        PROVIDED,
        RUNTIME,
        TEST_API,
        TEST_COMPILE,
        TEST_IMPLEMENTATION
    )

    fun checkForConfiguration(configuration: String?): Boolean {
      val artifacts = dependencies().run { if (configuration == null) artifacts() else artifacts(configuration) }

      val existingArtifacts = artifacts.map {
        ArtifactDependencySpec.create(it.name().toString(), it.group().toString(), it.version().toString())
      }

      val artifactToAdd = ArtifactDependencySpec.create(mavenCoordinate)!!

      return existingArtifacts.any { it.equalsIgnoreVersion(artifactToAdd) }
    }

    return configurationsToCheck.firstOrNull { checkForConfiguration(it) } ?: OTHER_CONFIGURATION.takeIf { checkForConfiguration(null) }
  }

  /**
   * Merges the given XML file into the given destination file (or copies it over if  the destination file does not exist).
   */
  override fun mergeXml(source: String, to: File) {
    val content = source.withoutSkipLines()
    val targetFile = getTargetFile(to)
    require(hasExtension(targetFile, DOT_XML)) { "Only XML files can be merged at this point: $targetFile" }

    val targetText = readTargetText(targetFile) ?: run {
      save(content, to, true, true)
      return
    }

    val contents = mergeXmlUtil(context, content, targetText, targetFile)

    writeTargetFile(this, contents, targetFile)
  }

  override fun open(file: File) {
    context.filesToOpen.add(file)
  }

  override fun applyPlugin(plugin: String) {
    referencesExecutor.applyPlugin(plugin)

    val buildModel = moduleGradleBuildModel ?: return
    if (buildModel.plugins().none { it.name().forceString() == plugin }) {
      buildModel.applyPlugin(plugin)
    }
  }

  override fun addClasspathDependency(mavenCoordinate: String, minRev: String?) {
    val resolvedCoordinate = resolveDependency(repositoryUrlManager, convertToAndroidX(mavenCoordinate), minRev)

    referencesExecutor.addClasspathDependency(resolvedCoordinate, minRev)

    val toBeAddedDependency = ArtifactDependencySpec.create(resolvedCoordinate)
    check(toBeAddedDependency != null) { "$resolvedCoordinate is not a valid classpath dependency" }

    val buildModel = projectGradleBuildModel ?: return

    val buildscriptDependencies = buildModel.buildscript().dependencies()
    val targetDependencyModel = buildscriptDependencies.artifacts(CLASSPATH_CONFIGURATION_NAME).firstOrNull {
      toBeAddedDependency.equalsIgnoreVersion(it.spec)
    }
    if (targetDependencyModel == null) {
      buildscriptDependencies.addArtifact(CLASSPATH_CONFIGURATION_NAME, toBeAddedDependency)
    }
    else {
      val toBeAddedVersion = GradleVersion.parse(toBeAddedDependency.version ?: "")
      val existingVersion = GradleVersion.parse(targetDependencyModel.version().toString())
      if (toBeAddedVersion > existingVersion) {
        targetDependencyModel.version().setValue(toBeAddedDependency.version ?: "")
      }
    }
  }

  /**
   * Add a library dependency into the project.
   */
  override fun addDependency(mavenCoordinate: String, configuration: String, minRev: String?, moduleDir: File?, toBase: Boolean) {
    // Translate from "compile" to "implementation" based on the parameter map context
    val newConfiguration = GradleUtil.mapConfigurationName(configuration, projectTemplateData.gradlePluginVersion, false)
    referencesExecutor.addDependency(newConfiguration, mavenCoordinate, minRev, moduleDir, toBase)

    val baseFeature = context.moduleTemplateData?.baseFeature

    val buildModel = when {
      moduleDir != null -> {
        projectBuildModel?.getModuleBuildModel(moduleDir)
      }
      baseFeature == null || !toBase -> {
        moduleGradleBuildModel
      }
      else -> {
        projectBuildModel?.getModuleBuildModel(baseFeature.dir)
      }
    } ?: return

    var resolvedConfiguration = GradleUtil.mapConfigurationName(configuration, projectTemplateData.gradlePluginVersion, false)
    val resolvedMavenCoordinate = resolveDependency(repositoryUrlManager, convertToAndroidX(mavenCoordinate), minRev)

    // If a Library (e.g. Google Maps) Manifest references its own resources, it needs to be added to the Base, otherwise aapt2 will fail
    // during linking. Since we don't know the libraries Manifest references, we declare this libraries in the base as "api" dependencies.
    if (baseFeature != null && toBase && resolvedConfiguration == GRADLE_IMPLEMENTATION_CONFIGURATION) {
        resolvedConfiguration = GRADLE_API_CONFIGURATION
    } else if (buildModel.getDependencyConfiguration(resolvedMavenCoordinate) != null) {
      return
    }

    buildModel.dependencies().addArtifact(resolvedConfiguration, resolvedMavenCoordinate)
  }

  override fun addModuleDependency(configuration: String, moduleName: String, toModule: File) {
    require(moduleName.isNotEmpty() && moduleName.first() != ':') {
      "incorrect module name (it should not be empty or include first ':')"
    }
    val resolvedConfiguration = GradleUtil.mapConfigurationName(configuration, projectTemplateData.gradlePluginVersion, false)

    val buildModel = projectBuildModel?.getModuleBuildModel(toModule) ?: return
    buildModel.dependencies().addModule(resolvedConfiguration, ":$moduleName")
  }

  /**
   * Copies the given source file into the given destination file (where the source
   * is allowed to be a directory, in which case the whole directory is copied recursively)
   */
  override fun copy(from: File, to: File) {
    val sourceUrl = findResource(context.templateData.javaClass, from)
    val target = getTargetFile(to)

    val sourceFile = findFileByURL(sourceUrl) ?: error("$from ($sourceUrl)")
    sourceFile.refresh(false, false)
    val destPath = if (sourceFile.isDirectory) target else target.parentFile
    when {
      sourceFile.isDirectory -> copyDirectory(sourceFile, destPath)
      target.exists() -> if (!sourceFile.contentEquals(target)) {
        addFileAlreadyExistWarning(target)
      }
      else -> {
        val document = FileDocumentManager.getInstance().getDocument(sourceFile)
        if (document != null) {
          io.writeFile(this, document.text, target)
        }
        else {
          io.copyFile(this, sourceFile, destPath, target.name)
        }
        referencesExecutor.addTargetFile(target)
      }
    }
  }

  /**
   * Instantiates the given template file into the given output file (running the Freemarker engine over it)
   */
  override fun save(source: String, to: File, trimVertical: Boolean, squishEmptyLines: Boolean, commitDocument: Boolean) {
    val targetFile = getTargetFile(to)
    val untrimmedContent = extractFullyQualifiedNames(to, source.withoutSkipLines())
    val trimmedUnsquishedContent = if (trimVertical) untrimmedContent.trim() else untrimmedContent
    val content = if (squishEmptyLines) trimmedUnsquishedContent.squishEmptyLines() else trimmedUnsquishedContent

    if (targetFile.exists()) {
      if (!targetFile.contentEquals(content)) {
        addFileAlreadyExistWarning(targetFile)
      }
      return
    }
    io.writeFile(this, content, targetFile)
    referencesExecutor.addTargetFile(targetFile)
    if (commitDocument) {
      val virtualFile = findFileByIoFile(targetFile, true) ?: return
      // RecipeIO.writeTextFile saves Documents but doesn't commit them, since there might not be a Project to speak of yet.
      // ProjectBuildModel uses PSI, so let's make sure the Document is committed, since it's illegal to modify PSI for a file with
      // and uncommitted Document.
      FileDocumentManager.getInstance()
        .getCachedDocument(virtualFile)
        ?.let(PsiDocumentManager.getInstance(project)::commitDocument)
    }
  }

  override fun createDirectory(at: File) {
    io.mkDir(getTargetFile(at))
  }

  override fun addSourceSet(type: SourceSetType, name: String, dir: File) {
    val buildModel = moduleGradleBuildModel ?: return
    val sourceSet = buildModel.android().addSourceSet(name)
    val relativeDir = dir.toRelativeString(moduleTemplateData!!.rootDir)

    if (type == SourceSetType.MANIFEST) {
      sourceSet.manifest().srcFile().setValue(relativeDir)
      return
    }

    val srcDirsModel = with(sourceSet) {
      when (type) {
        SourceSetType.AIDL -> aidl()
        SourceSetType.ASSETS -> assets()
        SourceSetType.JAVA -> java()
        SourceSetType.JNI -> jni()
        SourceSetType.RENDERSCRIPT -> renderscript()
        SourceSetType.RES -> res()
        SourceSetType.RESOURCES -> resources()
        SourceSetType.MANIFEST -> throw RuntimeException("manifest should have been handled earlier")
      }
    }.srcDirs()

    val dirExists = srcDirsModel.toList().orEmpty().any { it.toString() == relativeDir }

    if (dirExists) {
      return
    }

    srcDirsModel.addListValue().setValue(relativeDir)
  }

  override fun setExtVar(name: String, value: String) {
    if (moduleGradleBuildModel?.dependencies()?.isPropertyInScope(name) == true) {
      return // If in scope, either is a local variable or is already in ext[]
    }
    val buildModel = projectGradleBuildModel ?: return
    val property = buildModel.buildscript().ext().findProperty(name)
    if (property.valueType != ValueType.NONE) {
      return // we do not override property value if it exists.
    }
    property.setValue(value)
  }

  override fun getClasspathDependencyVarName(mavenCoordinate: String, valueIfNotFound: String) : String {
    val mavenDependency = ArtifactDependencySpec.create(mavenCoordinate)
    check(mavenDependency != null) { "$mavenCoordinate is not a valid classpath dependency" }

    val buildScriptDependencies = projectGradleBuildModel?.buildscript()?.dependencies() ?: return valueIfNotFound
    val targetDependencyModel = buildScriptDependencies.artifacts(CLASSPATH_CONFIGURATION_NAME).firstOrNull {
      mavenDependency.equalsIgnoreVersion(it.spec)
    }
    val unresolvedVersionModel = targetDependencyModel?.version()?.unresolvedModel ?: return valueIfNotFound

    if (unresolvedVersionModel.valueType == ValueType.REFERENCE) {
      return unresolvedVersionModel.getValue(GradlePropertyModel.STRING_TYPE) ?: valueIfNotFound
    }

    return valueIfNotFound
  }

  override fun getDependencyVarName(mavenCoordinate: String, valueIfNotFound: String) : String {
    val mavenDependency = ArtifactDependencySpec.create(mavenCoordinate)
    check(mavenDependency != null) { "$mavenCoordinate is not a valid dependency" }

    val settingsModel: GradleSettingsModel = projectSettingsModel ?: return valueIfNotFound
    val moduleModel: GradleBuildModel = moduleGradleBuildModel ?: return valueIfNotFound

    val moduleList = settingsModel.modulePaths().mapNotNull { settingsModel.moduleModel(it) }.toMutableList()
    moduleModel.apply {
      // If the current module is not the first (index is zero), move it to be first.
      val currentModuleIdx = moduleList.map { it.virtualFile }.indexOf(virtualFile)
      if (currentModuleIdx >= 1) {
        moduleList.add(0, moduleList.removeAt(currentModuleIdx))
      }
    }

    val varName = moduleList
      .flatMap { gradleBuildModel -> gradleBuildModel.dependencies().artifacts() }
      .asSequence()
      .filter { artifactDependencyModel -> mavenDependency.equalsIgnoreVersion(artifactDependencyModel.spec) }
      .map { artifactDependencyModel -> artifactDependencyModel.version().unresolvedModel }
      .filter { unresolvedVersionProperty -> unresolvedVersionProperty.valueType == ValueType.REFERENCE }
      .mapNotNull { unresolvedVersionModel -> unresolvedVersionModel.getValue(GradlePropertyModel.STRING_TYPE) }
      .filter { moduleModel.dependencies().isPropertyInScope(it) }
      .firstOrNull()

    return varName ?: valueIfNotFound
  }

  /**
   * Adds a module dependency to global settings.gradle[.kts] file.
   */
  override fun addIncludeToSettings(moduleName: String) {
    projectSettingsModel?.addModulePath(moduleName)
  }

  /**
   * Adds a new build feature to android block. For example, may enable compose.
   */
  override fun setBuildFeature(name: String, value: Boolean) {
    val buildModel = moduleGradleBuildModel ?: return
    val feature = when (name) {
      "compose" -> buildModel.android().buildFeatures().compose()
      "mlModelBinding" -> buildModel.android().buildFeatures().mlModelBinding()
      else -> throw IllegalArgumentException("currently only compose build feature is supported")
    }
    if (feature.valueType != ValueType.NONE) {
      return // we do not override value if it exists. TODO(qumeric): ask user?
    }
    feature.setValue(value)
  }

  /**
   * Sets sourceCompatibility and targetCompatibility in compileOptions and (if needed) jvmTarget in kotlinOptions.
   */
  override fun requireJavaVersion(version: String, kotlinSupport: Boolean) {
    var languageLevel = LanguageLevel.parse(version)!!
    // Kotlin does not support 1.7
    // See https://kotlinlang.org/docs/reference/using-gradle.html#attributes-specific-for-jvm
    if (kotlinSupport && languageLevel == LanguageLevel.JDK_1_7) {
      languageLevel = LanguageLevel.JDK_1_8
    }
    val buildModel = moduleGradleBuildModel ?: return

    fun updateCompatibility(current: LanguageLevelPropertyModel) {
      if (current.valueType == ValueType.NONE ||
          current.toLanguageLevel()!!.isLessThan(languageLevel)) {
        current.setLanguageLevel(languageLevel)
      }
    }

    buildModel.android().compileOptions().run {
      updateCompatibility(sourceCompatibility())
      updateCompatibility(targetCompatibility())
    }
    if (kotlinSupport && (context.moduleTemplateData)?.isDynamic != true) {
      updateCompatibility(buildModel.android().kotlinOptions().jvmTarget())
    }
  }

  override fun addDynamicFeature(name: String, toModule: File) {
    require(name.isNotEmpty()) {
      "Module name cannot be empty"
    }
    val gradleName = ':' + name.trimStart(':')
    val buildModel = projectBuildModel?.getModuleBuildModel(toModule) ?: return
    buildModel.android().dynamicFeatures().addListValue().setValue(gradleName)
  }

  fun applyChanges() {
    if (!context.dryRun) {
      projectBuildModel?.applyChanges()
    }
  }

  private fun convertToAndroidX(mavenCoordinate: String): String =
    if (projectTemplateData.androidXSupport)
      AndroidxNameUtils.getVersionedCoordinateMapping(mavenCoordinate)
    else
      mavenCoordinate

  /**
   * [VfsUtil.copyDirectory] messes up the undo stack, most likely by trying to create a directory even if it already exists.
   * This is an undo-friendly replacement.
   */
  private fun copyDirectory(src: VirtualFile, dest: File) = TemplateUtils.copyDirectory(src, dest, ::copyFile)

  private fun copyFile(file: VirtualFile, src: VirtualFile, destinationFile: File): Boolean {
    val relativePath = VfsUtilCore.getRelativePath(file, src, File.separatorChar)
    check(relativePath != null) { "${file.path} is not a child of $src" }
    if (file.isDirectory) {
      io.mkDir(File(destinationFile, relativePath))
      return true
    }
    val target = File(destinationFile, relativePath)
    if (target.exists()) {
      if (!file.contentEquals(target)) {
        addFileAlreadyExistWarning(target)
      }
    }
    else {
      io.copyFile(this, file, target)
      referencesExecutor.addTargetFile(target)
    }
    return true
  }

  /**
   * Returns the absolute path to the file which will get written to.
   */
  private fun getTargetFile(file: File): File = if (file.isAbsolute)
    file
  else
    File(context.outputRoot, file.path)

  private fun readTextFile(file: File): String? =
    if (moduleTemplateData?.isNewModule != false)
      readTextFromDisk(file)
    else
      readTextFromDocument(project, file)

  /**
   * Shorten all fully qualified Layout names that belong to the same package as the manifest's package attribute value.
   *
   * @See [com.android.manifmerger.ManifestMerger2.extractFqcns]
   */
  private fun extractFullyQualifiedNames(to: File, content: String): String {
    if (ResourceFolderType.getFolderType(to.parentFile.name) != ResourceFolderType.LAYOUT) {
      return content
    }

    val packageName: String? = projectTemplateData.applicationPackage ?: moduleTemplateData?.packageName

    val factory = XmlElementFactory.getInstance(project)
    val root = factory.createTagFromText(content)

    // Note: At the moment only root "context:tools" attribute needs to be shorten
    val contextAttr = root.getAttribute(ATTR_CONTEXT, TOOLS_URI)
    val context = contextAttr?.value
    if (packageName == null || context == null || !context.startsWith("$packageName.")) {
      return content
    }

    val newContext = context.substring(packageName.length)
    root.setAttribute(ATTR_CONTEXT, TOOLS_URI, newContext)

    return XML_PROLOG + root.text
  }

  private fun readTargetText(targetFile: File): String? {
    if (!targetFile.exists()) {
      return null
    }
    if (project.isInitialized) {
      val toFile = findFileByIoFile(targetFile, true)
      val status = readonlyStatusHandler.ensureFilesWritable(listOf(toFile!!))
      check(!status.hasReadonlyFiles()) { "Attempt to update file that is readonly: ${targetFile.absolutePath}" }
    }
    return readTextFile(targetFile)
  }

  private fun writeTargetFile(requestor: Any, contents: String?, to: File) {
    io.writeFile(requestor, contents, to)
    referencesExecutor.addTargetFile(to)
  }

  private fun VirtualFile.contentEquals(targetFile: File): Boolean =
    findFileByIoFile(targetFile, true)?.let { targetVFile ->
      if (fileType.isBinary)
        this.contentsToByteArray() contentEquals targetVFile.contentsToByteArray()
      else
        ComparisonManager.getInstance().isEquals(readTextFile(toIoFile())!!, readTextFile(targetVFile.toIoFile())!!, IGNORE_WHITESPACES)
    } ?: false

  private infix fun File.contentEquals(content: String): Boolean =
    ComparisonManager.getInstance().isEquals(content, readTextFile(this)!!, IGNORE_WHITESPACES)

  private fun addFileAlreadyExistWarning(targetFile: File) =
    context.warnings.add("The following file could not be created since it already exists: ${targetFile.path}")

  private open class RecipeIO {
    open fun writeFile(requestor: Any, contents: String?, to: File) {
      checkedCreateDirectoryIfMissing(to.parentFile)
      writeTextFile(this, contents, to)
    }

    open fun copyFile(requestor: Any, file: VirtualFile, toFile: File) {
      val toDir = checkedCreateDirectoryIfMissing(toFile.parentFile)
      VfsUtilCore.copyFile(this, file, toDir)
    }

    open fun copyFile(requestor: Any, file: VirtualFile, toFileDir: File, newName: String) {
      val toDir = checkedCreateDirectoryIfMissing(toFileDir)
      VfsUtilCore.copyFile(requestor, file, toDir, newName)
    }

    open fun mkDir(directory: File) {
      checkedCreateDirectoryIfMissing(directory)
    }
  }

  private class DryRunRecipeIO : RecipeIO() {
    override fun writeFile(requestor: Any, contents: String?, to: File) {
      checkDirectoryIsWriteable(to.parentFile)
    }

    override fun copyFile(requestor: Any, file: VirtualFile, toFile: File) {
      checkDirectoryIsWriteable(toFile.parentFile)
    }

    override fun copyFile(requestor: Any, file: VirtualFile, toFileDir: File, newName: String) {
      checkDirectoryIsWriteable(toFileDir)
    }

    override fun mkDir(directory: File) {
      checkDirectoryIsWriteable(directory)
    }
  }
}

// used when some configuration is found but it is not in configuration list.
private const val OTHER_CONFIGURATION = "__other__"

/**
 * 'classpath' is the configuration name used to specify buildscript dependencies.
 */
// TODO(qumeric): make private
const val CLASSPATH_CONFIGURATION_NAME = "classpath"

private fun CharSequence.withoutSkipLines() = this.split("\n")
  .filter { it.trim() != SKIP_LINE }
  .joinToString("\n")
  .replace(SKIP_LINE, "") // for some SKIP_LINEs which are not on their own line

@VisibleForTesting
fun CharSequence.squishEmptyLines(): String {
  var isLastBlank = false
  return this.split("\n").mapNotNull { line ->
    when {
      !line.isBlank() -> line
      !isLastBlank -> "" // replace blank with empty
      else -> null
    }.also {
      isLastBlank = line.isBlank()
    }
  }.joinToString("\n")
}


fun getBuildModel(buildFile: File, project: Project, projectBuildModel: ProjectBuildModel? = null): GradleBuildModel? {
  if (project.isDisposed || !buildFile.exists()) {
    return null
  }
  val virtualFile = findFileByIoFile(buildFile, true) ?: throw RuntimeException("Failed to find " + buildFile.path)

  // TemplateUtils.writeTextFile saves Documents but doesn't commit them, since there might not be a Project to speak of yet.
  // ProjectBuildModel uses PSI, so let's make sure the Document is committed, since it's illegal to modify PSI for a file with
  // and uncommitted Document.
  FileDocumentManager.getInstance()
    .getCachedDocument(virtualFile)
    ?.let(PsiDocumentManager.getInstance(project)::commitDocument)

  val buildModel = projectBuildModel ?: ProjectBuildModel.getOrLog(project)

  return buildModel?.getModuleBuildModel(virtualFile)
}
<|MERGE_RESOLUTION|>--- conflicted
+++ resolved
@@ -24,13 +24,8 @@
 import com.android.ide.common.repository.GradleVersion
 import com.android.resources.ResourceFolderType
 import com.android.support.AndroidxNameUtils
-<<<<<<< HEAD
-import com.android.tools.idea.Projects.getBaseDirPath
-import com.android.tools.idea.gradle.dsl.api.GradleFileModel
-=======
 import com.android.tools.idea.gradle.dsl.api.GradleBuildModel
 import com.android.tools.idea.gradle.dsl.api.GradleSettingsModel
->>>>>>> e624679c
 import com.android.tools.idea.gradle.dsl.api.ProjectBuildModel
 import com.android.tools.idea.gradle.dsl.api.dependencies.ArtifactDependencySpec
 import com.android.tools.idea.gradle.dsl.api.dependencies.CommonConfigurationNames.ANDROID_TEST_API
@@ -93,23 +88,6 @@
 class DefaultRecipeExecutor(private val context: RenderingContext) : RecipeExecutor {
   private val project: Project get() = context.project
   private val referencesExecutor: FindReferencesRecipeExecutor = FindReferencesRecipeExecutor(context)
-<<<<<<< HEAD
-  private val io: RecipeIO = when {
-    dryRun -> DryRunRecipeIO()
-    else -> object : RecipeIO() {
-      override fun applyChanges(gradleModel: GradleFileModel) {
-        gradleModel.applyChanges()
-      }
-    }
-  }
-  private val readonlyStatusHandler: ReadonlyStatusHandler = ReadonlyStatusHandler.getInstance(context.project)
-
-  private val paramMap: Map<String, Any>
-    get() = context.paramMap
-
-  internal val freemarker: Configuration
-    get() = context.freemarkerConfiguration
-=======
   private val io: RecipeIO = if (context.dryRun) DryRunRecipeIO() else RecipeIO()
   private val readonlyStatusHandler: ReadonlyStatusHandler = ReadonlyStatusHandler.getInstance(project)
 
@@ -127,7 +105,6 @@
       else -> null
     }
   }
->>>>>>> e624679c
 
   override fun hasDependency(mavenCoordinate: String, moduleDir: File?): Boolean {
     val buildModel =
