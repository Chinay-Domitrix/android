/*
 * Copyright (C) 2015 The Android Open Source Project
 *
 * Licensed under the Apache License, Version 2.0 (the "License");
 * you may not use this file except in compliance with the License.
 * You may obtain a copy of the License at
 *
 *      http://www.apache.org/licenses/LICENSE-2.0
 *
 * Unless required by applicable law or agreed to in writing, software
 * distributed under the License is distributed on an "AS IS" BASIS,
 * WITHOUT WARRANTIES OR CONDITIONS OF ANY KIND, either express or implied.
 * See the License for the specific language governing permissions and
 * limitations under the License.
 */
package com.android.tools.idea.templates.recipe;

import com.android.tools.idea.templates.FreemarkerConfiguration;
import com.android.tools.idea.templates.FreemarkerUtils;
import com.android.tools.idea.templates.StudioTemplateLoader;
import com.android.tools.idea.templates.Template;
import com.google.common.collect.LinkedHashMultimap;
import com.google.common.collect.Lists;
import com.google.common.collect.SetMultimap;
import com.intellij.openapi.module.Module;
import com.intellij.openapi.project.Project;
import com.intellij.openapi.project.ex.ProjectManagerEx;
import com.intellij.openapi.roots.ModuleRootManager;
import com.intellij.openapi.vfs.VfsUtilCore;
import com.intellij.openapi.vfs.VirtualFile;
import freemarker.template.Configuration;
import org.jetbrains.annotations.NotNull;
import org.jetbrains.annotations.Nullable;

import java.io.File;
import java.util.Collection;
import java.util.Collections;
import java.util.Map;

/**
 * Use the {@link Builder} class for creating a {@link RenderingContext} instance.
 * See the documentation for each option below.
 * e.g.
 *
 * <code>
 *   RenderingContext rc = RenderingContext.Builder.newContext(template, project)
 *     .withCommandName("My Action")
 *     .withShowErrors(true)
 *     .withDryRun(true)
 *   template.render(rc);
 * </code>
 */
public class RenderingContext {
  private final Project myProject;
  private final String myTitle;
  private final Map<String, Object> myParamMap;
  private final File myOutputRoot;
  private final File myModuleRoot;
  private final boolean myPerformSync;
  private final boolean myFindOnlyReferences;
  private final StudioTemplateLoader myLoader;
  private final Configuration myFreemarker;
  private final Collection<File> mySourceFiles;
  private final Collection<File> myTargetFiles;
  private final Collection<File> myFilesToOpen;
  private final Collection<String> myPlugins;
  private final Collection<String> myClasspathEntries;
  private final SetMultimap<String, String> myDependencies;
  private final Collection<String> myWarnings;
  private final boolean myDryRun;
  private final boolean myShowErrors;

  private RenderingContext(@Nullable Project project,
                           @NotNull File initialTemplatePath,
                           @NotNull String commandName,
                           @NotNull Map<String, Object> paramMap,
                           @NotNull File outputRoot,
                           @NotNull File moduleRoot,
                           boolean performSyncIfNeeded,
                           boolean findOnlyReferences,
                           boolean dryRun,
                           boolean showErrors,
                           @Nullable Collection<File> outSourceFiles,
                           @Nullable Collection<File> outTargetFiles,
                           @Nullable Collection<File> outOpenFiles,
                           @Nullable Collection<String> outPlugins,
                           @Nullable Collection<String> outClasspathEntries,
                           @Nullable SetMultimap<String, String> outDependencies) {
    myProject = useDefaultProjectIfNeeded(project);
    myTitle = commandName;
    myParamMap = FreemarkerUtils.createParameterMap(paramMap);
    myOutputRoot = outputRoot;
    myModuleRoot = moduleRoot;
    myPerformSync = performSyncIfNeeded;
    myFindOnlyReferences = findOnlyReferences;
    myDryRun = dryRun;
    myShowErrors = showErrors;
    myLoader = new StudioTemplateLoader(initialTemplatePath);
    myFreemarker = new FreemarkerConfiguration();
    myFreemarker.setTemplateLoader(myLoader);
    mySourceFiles = outSourceFiles != null ? outSourceFiles : Lists.newArrayList();
    myTargetFiles = outTargetFiles != null ? outTargetFiles : Lists.newArrayList();
    myFilesToOpen = outOpenFiles != null ? outOpenFiles : Lists.newArrayList();
    myPlugins = outPlugins != null ? outPlugins : Lists.newArrayList();
    myClasspathEntries = outClasspathEntries != null ? outClasspathEntries : Lists.newArrayList();
    myDependencies = outDependencies != null ? outDependencies : LinkedHashMultimap.create();
    myWarnings = Lists.newArrayList();
  }

  @NotNull
  public Project getProject() {
    return myProject;
  }

  /**
   * The title of the operation.
   * This title is used in error dialogs and in the name of the Undo operation created.
   */
  @NotNull
  public String getCommandName() {
    return myTitle;
  }

  /**
   * Key/Value pairs that are fed into the input parameters for the template.
   */
  @NotNull
  public Map<String, Object> getParamMap() {
    return myParamMap;
  }

  /**
   * The root directory where the template will be expanded.
   */
  @NotNull
  public File getOutputRoot() {
    return myOutputRoot;
  }

  /**
   * The root of the IDE project module for the template being expanded.
   * This can be useful for finding build files.
   */
  @NotNull
  public File getModuleRoot() {
    return myModuleRoot;
  }

  /**
   * If true perform a build system sync at the end of the template execution.
   * A false means do NOT perform a build system sync since we plan to do this later.
   */
  public boolean performSync() {
    return myPerformSync;
  }

  /**
   * If true show errors.
   * A false means errors are thrown as a {@link RuntimeException} for the IDE to handle.
   */
  public boolean showErrors() {
    return myShowErrors;
  }

  /**
   * If true show warnings.
   * A false means warnings will be ignored.
   */
  public boolean showWarnings() {
    return myShowErrors && myDryRun;
  }

  /**
   * Used internally.
   */
  @NotNull
  public StudioTemplateLoader getLoader() {
    return myLoader;
  }

  /**
   * Used internally.
   */
  @NotNull
  public Configuration getFreemarkerConfiguration() {
    return myFreemarker;
  }

  /**
   * The list of template outputs.
   */
  @NotNull
  public Collection<File> getTargetFiles() {
    return myTargetFiles;
  }

  /**
   * List of files to open after the wizard has been created (these are
   * identified by TAG_OPEN elements in the recipe file)
   */
  @NotNull
  public Collection<File> getFilesToOpen() {
    return myFilesToOpen;
  }

  /**
   * List of "apply plugin" entries added by a previous template rendering.
   */
  @NotNull
  public Collection<String> getPlugins() {
    return myPlugins;
  }

  /**
   * List of classpath entries added by a previous template rendering.
   */
  @NotNull
  public Collection<String> getClasspathEntries() {
    return myClasspathEntries;
  }

  /**
   * List of dependencies added by a previous template rendering.
   */
  @NotNull
  public SetMultimap<String, String> getDependencies() {
    return myDependencies;
  }

  /**
   * List of source files that was/would be used by a previous template rendering.
   */
  @NotNull
  public Collection<File> getSourceFiles() {
    return mySourceFiles;
  }

  /**
   * List of warnings that were issued during a dry run.
   */
  @NotNull
  public Collection<String> getWarnings() {
    return myWarnings;
  }

  /**
   * Used internally.
   */
  public RecipeExecutor getRecipeExecutor() {
    if (myFindOnlyReferences) {
      return new FindReferencesRecipeExecutor(this);
    }
    else {
      return new DefaultRecipeExecutor(this, myDryRun);
    }
  }

  /**
   * @return true if the target files should be reformatted after the template is rendered
   */
  public boolean shouldReformat() {
    return !myDryRun;
  }

  /**
   * If there is an error, can it cause a project that is partially rendered?
   */
  public boolean canCausePartialRendering() {
    return !myDryRun;
  }

  @Override
  public String toString() {
    return "RenderingContext{" +
           "myProject=" + myProject +
           ", myTitle='" + myTitle + '\'' +
           ", myParamMap=" + myParamMap +
           ", myOutputRoot=" + myOutputRoot +
           ", myModuleRoot=" + myModuleRoot +
<<<<<<< HEAD
           ", myGradleSync=" + myGradleSync +
=======
           ", myPerformSync=" + myPerformSync +
>>>>>>> b13afab4
           ", myFindOnlyReferences=" + myFindOnlyReferences +
           ", myLoader=" + myLoader +
           ", myFreemarker=" + myFreemarker +
           ", mySourceFiles=" + mySourceFiles +
           ", myTargetFiles=" + myTargetFiles +
           ", myFilesToOpen=" + myFilesToOpen +
           ", myPlugins=" + myPlugins +
           ", myClasspathEntries=" + myClasspathEntries +
           ", myDependencies=" + myDependencies +
           ", myWarnings=" + myWarnings +
           ", myDryRun=" + myDryRun +
           ", myShowErrors=" + myShowErrors +
           '}';
  }

  @NotNull
  private static Project useDefaultProjectIfNeeded(@Nullable Project project) {
    // Project creation: no current project to read code style settings from yet, so use defaults
    return project != null ? project : ProjectManagerEx.getInstanceEx().getDefaultProject();
  }

  public static final class Builder {
    private final File myInitialTemplatePath;
    private final Project myProject;
    private String myCommandName;
    private Map<String, Object> myParams;
    private File myOutputRoot;
    private File myModuleRoot;
    private boolean myPerformSync;
    private boolean myFindOnlyReferences;
    private boolean myDryRun;
    private boolean myShowErrors;
    private Collection<File> mySourceFiles;
    private Collection<File> myTargetFiles;
    private Collection<File> myOpenFiles;
    private Collection<String> myPlugins;
    private Collection<String> myClasspathEntries;
    private SetMultimap<String, String> myDependencies;

    private Builder(@NotNull File initialTemplatePath, @NotNull Project project) {
      myInitialTemplatePath = initialTemplatePath;
      myProject = project;
      myCommandName = "Instantiate Template";
      myParams = Collections.emptyMap();
      myOutputRoot = VfsUtilCore.virtualToIoFile(project.getBaseDir());
      myModuleRoot = myOutputRoot;
      myPerformSync = true;
      myFindOnlyReferences = false;
      myDryRun = false;
      myShowErrors = false;
    }

    /**
     * Create a {@link Builder} that uses the project base dir as the template output and module dir.
     * Recommended version.
     */
    public static Builder newContext(@NotNull Template template, @NotNull Project project) {
      return new Builder(template.getRootPath(), project);
    }

    /**
     * Create a {@link Builder} that uses the project base dir as the template output and module dir.
     * Use this version if there is no {@link Template} instance available.
     */
    public static Builder newContext(@NotNull File templateRootPath, @NotNull Project project) {
      return new Builder(templateRootPath, project);
    }

    /**
     * Specify the command name used in an undo event and in error and warning dialogs.
     */
    public Builder withCommandName(@NotNull String commandName) {
      myCommandName = commandName;
      return this;
    }

    /**
     * Specify the module.
     * This can be useful for finding build files.
     */
    public Builder withModule(@NotNull Module module) {
      VirtualFile[] roots = ModuleRootManager.getInstance(module).getContentRoots();
      assert roots.length > 0;
      myModuleRoot = VfsUtilCore.virtualToIoFile(roots[0]);
      return this;
    }

    /**
     * Specify the output folder.
     * This is where the generated files are placed.
     */
    public Builder withOutputRoot(@NotNull File outputRoot) {
      myOutputRoot = outputRoot;
      return this;
    }

    /**
     * Specify the module root folder.
     * This can be useful for finding build files.
     */
    public Builder withModuleRoot(@NotNull File moduleRoot) {
      myModuleRoot = moduleRoot;
      return this;
    }

    /**
     * Specify the parameters that are passed to the Freemarker template engine.
     */
    public Builder withParams(@NotNull Map<String, Object> params) {
      myParams = params;
      return this;
    }

    /**
     * Specify if a build system sync should be performed at the end of the template execution.
     * A false means do NOT perform a build system sync since we plan to do this later.
     * Default: true.
     */
    public Builder withPerformSync(boolean performSync) {
      myPerformSync = performSync;
      return this;
    }

    /**
     * With this option the template rendering will not create files but only gather
     * references.
     * Default: false
     */
    public Builder withFindOnlyReferences(boolean findOnlyReferences) {
      myFindOnlyReferences = findOnlyReferences;
      return this;
    }

    /**
     * With this option the template rendering will not create files, but all templates
     * are executed and all input files are checked.
     * Use this option to find errors and warnings without modifying the project into a
     * state where it may not compile.
     * Default: false
     */
    public Builder withDryRun(boolean dryRun) {
      myDryRun = dryRun;
      return this;
    }

    /**
     * Display user errors found. And in a dry run display warnings.
     * Default: false
     */
    public Builder withShowErrors(boolean showErrors) {
      myShowErrors = showErrors;
      return this;
    }

    /**
     * Collect all source files into the specified collection.
     */
    public Builder intoSourceFiles(@Nullable Collection<File> sourceFiles) {
      mySourceFiles = sourceFiles;
      return this;
    }

    /**
     * Collect all generated target files into the specified collection.
     */
    public Builder intoTargetFiles(@Nullable Collection<File> targetFiles) {
      myTargetFiles = targetFiles;
      return this;
    }

    /**
     * Collect all the generated files that should be opened after the template rendering into
     * the specified collection.
     */
    public Builder intoOpenFiles(@Nullable Collection<File> openFiles) {
      myOpenFiles = openFiles;
      return this;
    }

    /**
     * Collect all "apply plugin" entries required for the template in the specified collection.
     */
    public Builder intoPlugins(@Nullable Collection<String> plugins) {
      myPlugins = plugins;
      return this;
    }

    /**
     * Collect all classpath entries required for the template in the specified collection.
     */
    public Builder intoClasspathEntries(@Nullable Collection<String> classpathEntries) {
      myClasspathEntries = classpathEntries;
      return this;
    }

    /**
     * Collect all dependencies required for the template in the specified collection.
     */
    public Builder intoDependencies(@Nullable SetMultimap<String, String> dependencies) {
      myDependencies = dependencies;
      return this;
    }

    /**
     * Create a {@link RenderingContext} based on the options given.
     */
    public RenderingContext build() {
      if (myDryRun) {
        // Ignore outputs if this is a dry run:
        mySourceFiles = null;
        myTargetFiles = null;
        myOpenFiles = null;
        myClasspathEntries = null;
        myDependencies = null;
      }
      return new RenderingContext(myProject, myInitialTemplatePath, myCommandName, myParams, myOutputRoot, myModuleRoot, myPerformSync,
                                  myFindOnlyReferences, myDryRun, myShowErrors, mySourceFiles, myTargetFiles, myOpenFiles,
                                  myPlugins, myClasspathEntries, myDependencies);
    }
  }
}<|MERGE_RESOLUTION|>--- conflicted
+++ resolved
@@ -277,11 +277,7 @@
            ", myParamMap=" + myParamMap +
            ", myOutputRoot=" + myOutputRoot +
            ", myModuleRoot=" + myModuleRoot +
-<<<<<<< HEAD
-           ", myGradleSync=" + myGradleSync +
-=======
            ", myPerformSync=" + myPerformSync +
->>>>>>> b13afab4
            ", myFindOnlyReferences=" + myFindOnlyReferences +
            ", myLoader=" + myLoader +
            ", myFreemarker=" + myFreemarker +
