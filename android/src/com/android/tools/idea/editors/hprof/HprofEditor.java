/*
 * Copyright (C) 2014 The Android Open Source Project
 *
 * Licensed under the Apache License, Version 2.0 (the "License");
 * you may not use this file except in compliance with the License.
 * You may obtain a copy of the License at
 *
 *      http://www.apache.org/licenses/LICENSE-2.0
 *
 * Unless required by applicable law or agreed to in writing, software
 * distributed under the License is distributed on an "AS IS" BASIS,
 * WITHOUT WARRANTIES OR CONDITIONS OF ANY KIND, either express or implied.
 * See the License for the specific language governing permissions and
 * limitations under the License.
 */
package com.android.tools.idea.editors.hprof;

import com.android.tools.idea.ddms.EdtExecutor;
import com.android.tools.idea.editors.hprof.views.HprofAnalysisContentsDelegate;
import com.android.tools.idea.profiling.view.CaptureEditor;
import com.android.tools.idea.profiling.view.CapturePanel;
import com.android.tools.perflib.analyzer.AnalysisReport;
import com.android.tools.perflib.analyzer.AnalyzerTask;
import com.android.tools.perflib.analyzer.CaptureGroup;
import com.android.tools.perflib.captures.MemoryMappedFileBuffer;
import com.android.tools.perflib.heap.Snapshot;
import com.android.tools.perflib.heap.memoryanalyzer.DuplicatedStringsAnalyzerTask;
import com.android.tools.perflib.heap.memoryanalyzer.LeakedActivityAnalyzerTask;
import com.android.tools.perflib.heap.memoryanalyzer.MemoryAnalyzer;
import com.google.common.base.Throwables;
import com.intellij.codeHighlighting.BackgroundEditorHighlighter;
import com.intellij.designer.DesignerEditorPanelFacade;
import com.intellij.ide.structureView.StructureViewBuilder;
import com.intellij.openapi.application.ApplicationManager;
import com.intellij.openapi.diagnostic.Logger;
import com.intellij.openapi.fileEditor.FileEditorLocation;
import com.intellij.openapi.fileEditor.FileEditorState;
import com.intellij.openapi.fileEditor.FileEditorStateLevel;
import com.intellij.openapi.project.Project;
import com.intellij.openapi.ui.Messages;
import com.intellij.openapi.util.Disposer;
import com.intellij.openapi.vfs.VfsUtilCore;
import com.intellij.openapi.vfs.VirtualFile;
import com.intellij.openapi.wm.impl.status.InlineProgressIndicator;
import org.jetbrains.annotations.NotNull;
import org.jetbrains.annotations.Nullable;

import javax.swing.*;
import java.beans.PropertyChangeListener;
import java.io.File;
import java.util.Set;
import java.util.concurrent.Executors;

public class HprofEditor extends CaptureEditor {
  @NotNull private static final Logger LOG = Logger.getInstance(HprofEditor.class);
  @Nullable private HprofView myView;
  private Snapshot mySnapshot;
  private boolean myIsValid = true;

  public HprofEditor(@NotNull final Project project, @NotNull final VirtualFile file) {
<<<<<<< HEAD
    myPanel = new JPanel();
    parseHprofFileInBackground(project, file);
  }

  private void parseHprofFileInBackground(@NotNull final Project project, @NotNull final VirtualFile file) {
    TaskInfo taskInfo = new TaskInfo() {
      @NotNull
      @Override
      public String getTitle() {
        return "";
      }

      @Override
      public String getCancelText() {
        return null;
      }

      @Override
      public String getCancelTooltipText() {
        return null;
      }

      @Override
      public boolean isCancellable() {
        return false;
      }

      @Override
      public String getProcessId() {
        return null;
      }
    };

    final InlineProgressIndicator indicator = new InlineProgressIndicator(true, taskInfo) {

      @Override
      protected void queueRunningUpdate(Runnable update) {
        ApplicationManager.getApplication().invokeLater(update);
      }
    };

    JPanel indicatorWrapper = new JPanel();
    indicatorWrapper.add(indicator.getComponent());
    myPanel.setLayout(new GridBagLayout());
    myPanel.add(indicatorWrapper);
=======
    AnalyzerTask[] tasks = new AnalyzerTask[]{new LeakedActivityAnalyzerTask(), new DuplicatedStringsAnalyzerTask()};
    myPanel = new CapturePanel(project, this, tasks, true);
>>>>>>> 8c64fd27

    ApplicationManager.getApplication().executeOnPooledThread(new Runnable() {
      @Override
      public void run() {
        final File hprofFile = VfsUtilCore.virtualToIoFile(file);
        InlineProgressIndicator indicator = myPanel.getProgressIndicator();
        assert indicator != null;
        try {
          indicator.setFraction(0.0);
          indicator.setText("Parsing hprof file...");
          mySnapshot = Snapshot.createSnapshot(new MemoryMappedFileBuffer(hprofFile));

          indicator.setFraction(0.5);
          indicator.setText("Computing dominators...");
          mySnapshot.computeDominators();
        }
        catch (Throwable throwable) {
          LOG.info(throwable);
          //noinspection ThrowableResultOfMethodCallIgnored
          final String errorMessage = "Unexpected error while processing hprof file: " + Throwables.getRootCause(throwable).getMessage();
          indicator.cancel();
          ApplicationManager.getApplication().invokeLater(new Runnable() {
            @Override
            public void run() {
              Messages.showErrorDialog(project, errorMessage, getName());
            }
          });
        }
        finally {
          if (mySnapshot != null) {
            myView = new HprofView(project, HprofEditor.this, mySnapshot);
            HprofAnalysisContentsDelegate delegate = new HprofAnalysisContentsDelegate(HprofEditor.this);
            myPanel.setEditorPanel(myView.getComponent(), delegate);

            Disposer.register(HprofEditor.this, myView);
            Disposer.register(HprofEditor.this, delegate);
          }
        }
      }
    });
  }

  @Nullable
  public HprofView getView() {
    return myView;
  }

  @NotNull
  @Override
  public JComponent getComponent() {
    return myPanel;
  }

  @Nullable
  @Override
  public JComponent getPreferredFocusedComponent() {
    return null;
  }

  @NotNull
  @Override
  public String getName() {
    return "HprofView";
  }

  @NotNull
  @Override
  public FileEditorState getState(@NotNull FileEditorStateLevel level) {
    return FileEditorState.INSTANCE;
  }

  @Override
  public void setState(@NotNull FileEditorState state) {
  }

  @Override
  public boolean isModified() {
    return false;
  }

  public void setInvalid() {
    myIsValid = false;
  }

  @Override
  public boolean isValid() {
    // TODO: handle deletion of the underlying file?
    return myIsValid;
  }

  @Override
  public void selectNotify() {
  }

  @Override
  public void deselectNotify() {
  }

  @Override
  public void addPropertyChangeListener(@NotNull PropertyChangeListener listener) {
  }

  @Override
  public void removePropertyChangeListener(@NotNull PropertyChangeListener listener) {
  }

  @Nullable
  @Override
  public BackgroundEditorHighlighter getBackgroundHighlighter() {
    return null;
  }

  @Nullable
  @Override
  public FileEditorLocation getCurrentLocation() {
    return null;
  }

  @Nullable
  @Override
  public StructureViewBuilder getStructureViewBuilder() {
    return null;
  }

  @Override
  public void dispose() {
    mySnapshot.dispose();
    mySnapshot = null;
    myPanel = null;
    myIsValid = false;
  }

  @NotNull
  @Override
  public DesignerEditorPanelFacade getFacade() {
    return myPanel;
  }

  @NotNull
  @Override
  public AnalysisReport performAnalysis(@NotNull Set<? extends AnalyzerTask> tasks, @NotNull Set<AnalysisReport.Listener> listeners) {
    assert mySnapshot != null;
    CaptureGroup captureGroup = new CaptureGroup();
    captureGroup.addCapture(mySnapshot);

    MemoryAnalyzer memoryAnalyzer = new MemoryAnalyzer();
    assert memoryAnalyzer.accept(captureGroup);

    // TODO change this back to PooledThreadExecutor.INSTANCE once multi-reader problem has been solved in Snapshot
    return memoryAnalyzer.analyze(captureGroup, listeners, tasks, EdtExecutor.INSTANCE, Executors.newSingleThreadExecutor());
  }
}<|MERGE_RESOLUTION|>--- conflicted
+++ resolved
@@ -58,56 +58,8 @@
   private boolean myIsValid = true;
 
   public HprofEditor(@NotNull final Project project, @NotNull final VirtualFile file) {
-<<<<<<< HEAD
-    myPanel = new JPanel();
-    parseHprofFileInBackground(project, file);
-  }
-
-  private void parseHprofFileInBackground(@NotNull final Project project, @NotNull final VirtualFile file) {
-    TaskInfo taskInfo = new TaskInfo() {
-      @NotNull
-      @Override
-      public String getTitle() {
-        return "";
-      }
-
-      @Override
-      public String getCancelText() {
-        return null;
-      }
-
-      @Override
-      public String getCancelTooltipText() {
-        return null;
-      }
-
-      @Override
-      public boolean isCancellable() {
-        return false;
-      }
-
-      @Override
-      public String getProcessId() {
-        return null;
-      }
-    };
-
-    final InlineProgressIndicator indicator = new InlineProgressIndicator(true, taskInfo) {
-
-      @Override
-      protected void queueRunningUpdate(Runnable update) {
-        ApplicationManager.getApplication().invokeLater(update);
-      }
-    };
-
-    JPanel indicatorWrapper = new JPanel();
-    indicatorWrapper.add(indicator.getComponent());
-    myPanel.setLayout(new GridBagLayout());
-    myPanel.add(indicatorWrapper);
-=======
     AnalyzerTask[] tasks = new AnalyzerTask[]{new LeakedActivityAnalyzerTask(), new DuplicatedStringsAnalyzerTask()};
     myPanel = new CapturePanel(project, this, tasks, true);
->>>>>>> 8c64fd27
 
     ApplicationManager.getApplication().executeOnPooledThread(new Runnable() {
       @Override
