--- conflicted
+++ resolved
@@ -106,19 +106,11 @@
   }
 
   public MultiMatch createMacro(String methodDefinition) {
-<<<<<<< HEAD
-    return new MultiMatch(getMethodFromText(methodDefinition));
-  }
-
-  private PsiMethod getMethodFromText(String definition) {
-    return Utilities.createMethodFromText(myProject, definition, null);
-=======
     return new MultiMatch(CodeTemplate.fromMethod(getMethodFromText(methodDefinition)));
   }
 
   private PsiMethod getMethodFromText(String definition) {
     return NavigationEditorUtils.createMethodFromText(myProject, definition, null);
->>>>>>> 2d94ae1a
   }
 
   private Macros(Project project) {
