/*
 * Copyright (C) 2015 The Android Open Source Project
 *
 * Licensed under the Apache License, Version 2.0 (the "License");
 * you may not use this file except in compliance with the License.
 * You may obtain a copy of the License at
 *
 *      http://www.apache.org/licenses/LICENSE-2.0
 *
 * Unless required by applicable law or agreed to in writing, software
 * distributed under the License is distributed on an "AS IS" BASIS,
 * WITHOUT WARRANTIES OR CONDITIONS OF ANY KIND, either express or implied.
 * See the License for the specific language governing permissions and
 * limitations under the License.
 */
package com.android.tools.idea.editors.theme.datamodels;

import com.android.SdkConstants;
import com.android.ide.common.rendering.api.ItemResourceValue;
import com.android.ide.common.rendering.api.StyleResourceValue;
import com.android.ide.common.res2.ResourceItem;
import com.android.ide.common.resources.ResourceFile;
import com.android.ide.common.resources.configuration.FolderConfiguration;
import com.android.ide.common.resources.configuration.VersionQualifier;
import com.android.resources.ResourceType;
import com.android.sdklib.IAndroidTarget;
import com.android.tools.idea.configurations.ConfigurationManager;
import com.android.tools.idea.editors.theme.ResolutionUtils;
import com.android.tools.idea.editors.theme.ThemeEditorUtils;
import com.android.tools.idea.rendering.AppResourceRepository;
import com.android.tools.idea.rendering.LocalResourceRepository;
import com.android.tools.idea.rendering.ProjectResourceRepository;
import com.google.common.collect.ImmutableCollection;
import com.google.common.collect.ImmutableList;
import com.google.common.collect.Maps;
import com.intellij.openapi.application.ApplicationManager;
import com.intellij.openapi.command.CommandProcessor;
import com.intellij.openapi.command.WriteCommandAction;
import com.intellij.openapi.diagnostic.Logger;
import com.intellij.openapi.module.Module;
import com.intellij.openapi.project.Project;
import com.intellij.openapi.util.Ref;
import com.intellij.psi.PsiElement;
import com.intellij.psi.PsiElementVisitor;
import com.intellij.psi.PsiFile;
import com.intellij.psi.xml.XmlAttribute;
import com.intellij.psi.xml.XmlAttributeValue;
import com.intellij.psi.xml.XmlTag;
import com.intellij.util.containers.HashSet;
import org.jetbrains.android.dom.wrappers.ValueResourceElementWrapper;
import org.jetbrains.android.facet.AndroidFacet;
import org.jetbrains.android.sdk.AndroidTargetData;
import org.jetbrains.annotations.NotNull;
import org.jetbrains.annotations.Nullable;

import java.util.Collection;
import java.util.Collections;
import java.util.HashMap;
import java.util.List;
<<<<<<< HEAD
=======

import static com.android.SdkConstants.PREFIX_ANDROID;
>>>>>>> 30e1f6eb

/**
 * This class represents styles in ThemeEditor
 * It knows about style in all FolderConfigurations
 */
public class ThemeEditorStyle {
  private static final Logger LOG = Logger.getInstance(ThemeEditorStyle.class);

  @NotNull private final ConfigurationManager myManager;
  @NotNull private final String myQualifiedName;

  public ThemeEditorStyle(@NotNull ConfigurationManager manager, @NotNull String qualifiedName) {
    myManager = manager;
    myQualifiedName = qualifiedName;
  }

  /**
   * Returns the style name. If this is a framework style, it will include the "android:" prefix.
   */
  @NotNull
  public String getQualifiedName() {
    return myQualifiedName;
  }

  /**
   * Returns the style name without namespaces or prefixes.
   */
  @NotNull
  public String getName() {
    return ResolutionUtils.getNameFromQualifiedName(myQualifiedName);
  }

  public boolean isFramework() {
    return myQualifiedName.startsWith(PREFIX_ANDROID);
  }

  public boolean isProjectStyle() {
    if (isFramework()) {
      return false;
    }
    ProjectResourceRepository repository = ProjectResourceRepository.getProjectResources(myManager.getModule(), true);
    assert repository != null;
    return repository.hasResourceItem(ResourceType.STYLE, myQualifiedName);
  }

  /**
   * Returns all the {@link ResourceItem} where this style is defined. This includes all the definitions in the
   * different resource folders.
   */
  @NotNull
  protected Collection<ResourceItem> getStyleResourceItems() {
    assert !isFramework();

    Collection<ResourceItem> resultItems;
    final Module module = myManager.getModule();
    if (isProjectStyle()) {
      AndroidFacet facet = AndroidFacet.getInstance(module);
      assert facet != null : module.getName() + " module doesn't have AndroidFacet";

      // We need to keep a Set of ResourceItems to override them. The key is the folder configuration + the name
      final HashMap<String, ResourceItem> resourceItems = Maps.newHashMap();
      ThemeEditorUtils.acceptResourceResolverVisitor(facet, new ThemeEditorUtils.ResourceFolderVisitor() {
        @Override
        public void visitResourceFolder(@NotNull LocalResourceRepository resources,
                                        String moduleName,
                                        @NotNull String variantName,
                                        boolean isSourceSelected) {
          if (!isSourceSelected) {
            // Currently we ignore the source sets that are not active
            // TODO: Process all source sets
            return;
          }

          List<ResourceItem> items = resources.getResourceItem(ResourceType.STYLE, myQualifiedName);
          if (items == null) {
            return;
          }

          for (ResourceItem item : items) {
            String key = item.getConfiguration().toShortDisplayString() + "/" + item.getName();
            resourceItems.put(key, item);
          }
        }
      });

      resultItems = ImmutableList.copyOf(resourceItems.values());
    }
    else {
      LocalResourceRepository resourceRepository = AppResourceRepository.getAppResources(module, true);
      assert resourceRepository != null;
      List<ResourceItem> items = resourceRepository.getResourceItem(ResourceType.STYLE, myQualifiedName);
      if (items != null) {
        resultItems = items;
      }
      else {
        resultItems = Collections.emptyList();
      }
    }
    return resultItems;
  }

  /**
   * @return Collection of FolderConfiguration where this style is defined
   */
  @NotNull
  public Collection<FolderConfiguration> getFolders() {
    if (isFramework()) {
      return ImmutableList.of(new FolderConfiguration());
    }
    ImmutableList.Builder<FolderConfiguration> result = ImmutableList.builder();
    for (ResourceItem styleItem : getStyleResourceItems()) {
      result.add(styleItem.getConfiguration());
    }
    return result.build();
  }

  /**
   * @param configuration FolderConfiguration of the style to lookup
   * @return all values defined in this style with a FolderConfiguration configuration
   */
  @NotNull
  public Collection<ItemResourceValue> getValues(@NotNull FolderConfiguration configuration) {
    if (isFramework()) {
      IAndroidTarget target = myManager.getHighestApiTarget();
      assert target != null;

      com.android.ide.common.resources.ResourceItem styleItem =
        myManager.getResolverCache().getFrameworkResources(new FolderConfiguration(), target)
          .getResourceItem(ResourceType.STYLE, getName());

      for (ResourceFile file : styleItem.getSourceFileList()) {
        if (file.getConfiguration().equals(configuration)) {
          StyleResourceValue style = (StyleResourceValue)file.getValue(ResourceType.STYLE, getName());
          return style.getValues();
        }
      }
      throw new IllegalArgumentException("bad folder config " + configuration);
    }

    for (final ResourceItem styleItem : getStyleResourceItems()) {
      if (configuration.equals(styleItem.getConfiguration())) {
        StyleResourceValue style = (StyleResourceValue)styleItem.getResourceValue(false);
        return style.getValues();
      }
    }
    throw new IllegalArgumentException("bad folder config " + configuration);
  }

  /**
   * @param configuration FolderConfiguration of the style to lookup
   * @return parent this style with a FolderConfiguration configuration
   */
  @Nullable("if there is no of this style")
  public String getParentName(@NotNull FolderConfiguration configuration) {
    if (isFramework()) {
      IAndroidTarget target = myManager.getHighestApiTarget();
      assert target != null;

      com.android.ide.common.resources.ResourceItem styleItem =
        myManager.getResolverCache().getFrameworkResources(new FolderConfiguration(), target)
          .getResourceItem(ResourceType.STYLE, getName());

      for (ResourceFile file : styleItem.getSourceFileList()) {
        if (file.getConfiguration().equals(configuration)) {
          StyleResourceValue style = (StyleResourceValue)file.getValue(ResourceType.STYLE, getName());
          return ResolutionUtils.getParentQualifiedName(style);
        }
      }
      throw new IllegalArgumentException("bad folder config " + configuration);
    }

    for (final ResourceItem styleItem : getStyleResourceItems()) {
      if (configuration.equals(styleItem.getConfiguration())) {
        StyleResourceValue style = (StyleResourceValue)styleItem.getResourceValue(false);
        assert style != null;
        return ResolutionUtils.getParentQualifiedName(style);
      }
    }
    throw new IllegalArgumentException("bad folder config " + configuration);
  }

  /**
   * @param configuration FolderConfiguration of the style
   * @return XmlTag of this style coming from folder with corresponding FolderConfiguration
   */
  @Nullable("if there is no style from this configuration")
  private XmlTag findXmlTagFromConfiguration(@NotNull FolderConfiguration configuration) {
    for (ResourceItem item : getStyleResourceItems()) {
      if (item.getConfiguration().equals(configuration)) {
        return LocalResourceRepository.getItemTag(myManager.getProject(), item);
      }
    }
    return null;
  }

  /**
   * Finds best to be copied {@link FolderConfiguration}s
   * e.g if style is defined in "port-v8", "port-v18", "port-v22", "night-v20" and desiredApi = 21,
   * then result is {"port-v18", "night-v20"}
   *
   * @param desiredApi new api level of {@link FolderConfiguration}s after being copied
   * @return Collection of FolderConfigurations which are going to be copied to version desiredApi
   */
  @NotNull
  private ImmutableCollection<FolderConfiguration> findToBeCopied(int desiredApi) {
    // Keeps closest VersionQualifier to 'desiredApi'
    // e.g. desiredApi = 21, "en-port", "en-port-v18", "en-port-v19", "en-port-v22" then
    // bestVersionCopyFrom will contain {"en-port" -> v19}, as it is closest one to v21
    final HashMap<FolderConfiguration, VersionQualifier> bestVersionCopyFrom = Maps.newHashMap();

    for (ResourceItem styleItem : getStyleResourceItems()) {
      FolderConfiguration configuration = FolderConfiguration.copyOf(styleItem.getConfiguration());
      int styleItemVersion = ThemeEditorUtils.getVersionFromConfiguration(configuration);

      // We want to get the best from port-v19 port-v20 port-v23. so we need to remove the version qualifier to compare them
      configuration.setVersionQualifier(null);

      if (styleItemVersion > desiredApi) {
        // VersionQualifier of the 'styleItem' is higher than 'desiredApi'.
        // Thus, we don't need to copy it, we are going to just modify it.
        continue;
      }
      // If 'version' is closer to 'desiredApi' than we have found
      if (!bestVersionCopyFrom.containsKey(configuration) || bestVersionCopyFrom.get(configuration).getVersion() < styleItemVersion) {
        bestVersionCopyFrom.put(configuration, new VersionQualifier(styleItemVersion));
      }
    }

    ImmutableList.Builder<FolderConfiguration> toBeCopied = ImmutableList.builder();

    for (FolderConfiguration key : bestVersionCopyFrom.keySet()) {
      FolderConfiguration configuration = FolderConfiguration.copyOf(key);
      VersionQualifier version = bestVersionCopyFrom.get(key);

      if (version.getVersion() != -1) {
        configuration.setVersionQualifier(version);
      }

      // If configuration = 'en-port-v19' and desiredApi = 'v21', then we should copy 'en-port-v19' to 'en-port-v21'
      // But If configuration = 'en-port-v21' and desiredApi = 'v21, then we don't need to copy
      // Version can't be bigger as we have filtered above
      if (version.getVersion() < desiredApi) {
        toBeCopied.add(configuration);
      }
    }

    return toBeCopied.build();
  }

  /**
   * Sets the value of given attribute in a specific folder.
   *
   * @param configuration FolderConfiguration of style that will be modified
   * @param attribute     the style attribute name
   * @param value         the style attribute value
   */
  private void setValue(@NotNull FolderConfiguration configuration, @NotNull final String attribute, @NotNull final String value) {
    ApplicationManager.getApplication().assertWriteAccessAllowed();
    XmlTag styleTag = findXmlTagFromConfiguration(configuration);
    assert styleTag != null;

    XmlTag tag = getValueTag(styleTag, attribute);
    if (tag != null) {
      tag.getValue().setEscapedText(value);
    }
    else {
      // The value didn't exist, add it.
      XmlTag child = styleTag.createChildTag(SdkConstants.TAG_ITEM, styleTag.getNamespace(), value, false);
      child.setAttribute(SdkConstants.ATTR_NAME, attribute);
      styleTag.addSubTag(child, false);
    }
  }

  /**
   * Sets the value of given attribute in all possible folders where this style is defined. If attribute or value can be used from certain API level,
   * folders below that level won't be modified, instead new folder with certain API will be created.
   * Note: {@link LocalResourceRepository}'s won't get updated immediately
   *
   * @param attribute the style attribute name
   * @param value     the style attribute value
   */
  public void setValue(@NotNull final String attribute, @NotNull final String value) {
    if (!isProjectStyle()) {
      throw new UnsupportedOperationException("Non project styles can not be modified");
    }
    final Project project = myManager.getProject();
    int maxApi =
      Math.max(ResolutionUtils.getOriginalApiLevel(value, myManager.getProject()), ResolutionUtils.getOriginalApiLevel(attribute, project));
    int minSdk = ThemeEditorUtils.getMinApiLevel(myManager.getModule());

    // When api level of both attribute and value is not greater that Minimum SDK,
    // we should modify every FolderConfiguration, thus we set desiredApi to -1
    final int desiredApi = (maxApi <= minSdk) ? -1 : maxApi;

<<<<<<< HEAD
    new WriteCommandAction.Simple(myProject, "Setting value of " + attribute) {
=======
    new WriteCommandAction.Simple(project, "Setting value of " + attribute, null) {
>>>>>>> 30e1f6eb
      @Override
      protected void run() {
        // Makes the command global even if only one xml file is modified
        // That way, the Undo is always available from the theme editor
        CommandProcessor.getInstance().markCurrentCommandAsGlobal(project);

        Collection<FolderConfiguration> toBeCopied = findToBeCopied(desiredApi);
        for (FolderConfiguration configuration : toBeCopied) {
          XmlTag styleTag = findXmlTagFromConfiguration(configuration);
          assert styleTag != null;
          ThemeEditorUtils.copyTheme(desiredApi, styleTag);
        }

        if (!toBeCopied.isEmpty()) {
          // We need to refreshResource, to get all copied styles
          // Otherwise, LocalResourceRepositories won't get updated, so we won't get copied styles
          AndroidFacet facet = AndroidFacet.getInstance(myManager.getModule());
          if (facet != null) {
            facet.refreshResources();
          }
        }

        Collection<ResourceItem> styleItems = getStyleResourceItems();
        for (ResourceItem style : styleItems) {
          FolderConfiguration configuration = style.getConfiguration();
          int version = ThemeEditorUtils.getVersionFromConfiguration(configuration);
          // If version qualifier is higher than 'desiredApi' then
          // it means than we can modify 'attribute' to value 'value'.
          if (version >= desiredApi) {
            setValue(configuration, attribute, value);
          }
        }
      }
    }.execute();
  }

  /**
   * Sets the parent of the style in a specific folder.
   *
   * @param configuration FolderConfiguration of style that will be modified
   * @param newParent     new name of the parent
   */
  private void setParent(@NotNull final FolderConfiguration configuration, @NotNull final String newParent) {
    ApplicationManager.getApplication().assertWriteAccessAllowed();
    XmlTag styleTag = findXmlTagFromConfiguration(configuration);
    assert styleTag != null;
    styleTag.setAttribute(SdkConstants.ATTR_PARENT, newParent);
  }

  /**
   * Sets the parent of the style in all possible folders where this style is defined.
   * If new parent can be used from certain API level, folders below that level won't be modified,
   * instead new folder with API of the new parent will be created.
   * Note: {@link LocalResourceRepository}'s won't get updated immediately
   *
   * @param qualifiedThemeName new name of the parent
   */
  public void setParent(@NotNull final String qualifiedThemeName) {
    if (!isProjectStyle()) {
      throw new UnsupportedOperationException("Non project styles can not be modified");
    }

    assert !qualifiedThemeName.startsWith(SdkConstants.ANDROID_STYLE_RESOURCE_PREFIX);
    assert !qualifiedThemeName.startsWith(SdkConstants.STYLE_RESOURCE_PREFIX);

    String newParentResourceUrl = ResolutionUtils.getStyleResourceUrl(qualifiedThemeName);
    int parentApi = ResolutionUtils.getOriginalApiLevel(newParentResourceUrl, myManager.getProject());
    int minSdk = ThemeEditorUtils.getMinApiLevel(myManager.getModule());

    // When api level of both attribute and value is not greater that Minimum SDK,
    // we should modify every FolderConfiguration, thus we set desiredApi to -1
    final int desiredApi = (parentApi <= minSdk) ? -1 : parentApi;

    new WriteCommandAction.Simple(myManager.getProject(), "Updating Parent to " + qualifiedThemeName, null) {
      @Override
      protected void run() {
        // Makes the command global even if only one xml file is modified
        // That way, the Undo is always available from the theme editor
        CommandProcessor.getInstance().markCurrentCommandAsGlobal(myManager.getProject());

        Collection<FolderConfiguration> toBeCopied = findToBeCopied(desiredApi);
        for (FolderConfiguration configuration : toBeCopied) {
          XmlTag styleTag = findXmlTagFromConfiguration(configuration);
          assert styleTag != null;
          ThemeEditorUtils.copyTheme(desiredApi, styleTag);
        }

        if (!toBeCopied.isEmpty()) {
          // We need to refreshResource, to get all copied styles
          // Otherwise, LocalResourceRepositories won't get updated, so we won't get copied styles
          AndroidFacet facet = AndroidFacet.getInstance(myManager.getModule());
          if (facet != null) {
            facet.refreshResources();
          }
        }

        Collection<ResourceItem> styleItems = getStyleResourceItems();
        for (ResourceItem style : styleItems) {
          FolderConfiguration configuration = style.getConfiguration();
          int version = ThemeEditorUtils.getVersionFromConfiguration(configuration);
          // If version qualifier is higher than 'desiredApi' then
          // it means than we can modify 'attribute' to value 'value'.
          if (version >= desiredApi) {
            setParent(configuration, qualifiedThemeName);
          }
        }
      }
    }.execute();
  }

  /**
   * @param attribute The style attribute name.
   * @return the XmlTag that contains the value for a given attribute in the current style.
   */
  @Nullable("if the attribute does not exist in this theme")
  private XmlTag getValueTag(@NotNull XmlTag sourceTag, @NotNull final String attribute) {
    if (!isProjectStyle()) {
      // Non project styles do not contain local values.
      return null;
    }

    final Ref<XmlTag> resultXmlTag = new Ref<XmlTag>();
    ApplicationManager.getApplication().assertReadAccessAllowed();
    sourceTag.acceptChildren(new PsiElementVisitor() {
      @Override
      public void visitElement(PsiElement element) {
        super.visitElement(element);

        if (!(element instanceof XmlTag)) {
          return;
        }

        final XmlTag tag = (XmlTag)element;
        if (SdkConstants.TAG_ITEM.equals(tag.getName()) && attribute.equals(tag.getAttributeValue(SdkConstants.ATTR_NAME))) {
          resultXmlTag.set(tag);
        }
      }
    });

    return resultXmlTag.get();
  }

  /**
   * Deletes an attribute of that particular style from all the relevant xml files
   */
  public void removeAttribute(@NotNull final String attribute) {
    if (!isProjectStyle()) {
      throw new UnsupportedOperationException("Non project styles can not be modified");
    }
    final Project project = myManager.getProject();
    Collection<PsiFile> toBeEdited = new HashSet<PsiFile>();
    final Collection<XmlTag> toBeRemoved = new HashSet<XmlTag>();
    for (ResourceItem resourceItem : getStyleResourceItems()) {
      final XmlTag sourceXml = LocalResourceRepository.getItemTag(project, resourceItem);
      assert sourceXml != null;
      final XmlTag tag = getValueTag(sourceXml, attribute);
      if (tag != null) {
        toBeEdited.add(tag.getContainingFile());
        toBeRemoved.add(tag);
      }
    }

    new WriteCommandAction.Simple(project, "Removing " + attribute, toBeEdited.toArray(new PsiFile[toBeEdited.size()])) {
      @Override
      protected void run() {
        // Makes the command global even if only one xml file is modified
        // That way, the Undo is always available from the theme editor
        CommandProcessor.getInstance().markCurrentCommandAsGlobal(project);

        for (XmlTag tag : toBeRemoved) {
          tag.delete();
        }
      }
    }.execute();
  }

  /**
   * Returns a PsiElement of the name attribute for this theme
   * made from a RANDOM sourceXml
   */
  @Nullable
  public PsiElement getNamePsiElement() {
    Collection<ResourceItem> resources = getStyleResourceItems();
    if (resources.isEmpty()) {
      return null;
    }
    // Any sourceXml will do to get the name attribute from
    final XmlTag sourceXml = LocalResourceRepository.getItemTag(myManager.getProject(), resources.iterator().next());
    assert sourceXml != null;
    final XmlAttribute nameAttribute = sourceXml.getAttribute("name");
    if (nameAttribute == null) {
      return null;
    }

    XmlAttributeValue attributeValue = nameAttribute.getValueElement();
    if (attributeValue == null) {
      return null;
    }

    return new ValueResourceElementWrapper(attributeValue);
  }

  /**
   * Returns whether this style is public.
   */
  public boolean isPublic() {
    if (!isFramework()) {
      return true;
    }

    IAndroidTarget target = myManager.getTarget();
    if (target == null) {
      LOG.error("Unable to get IAndroidTarget.");
      return false;
    }

    AndroidTargetData androidTargetData = AndroidTargetData.getTargetData(target, myManager.getModule());
    if (androidTargetData == null) {
      LOG.error("Unable to get AndroidTargetData.");
      return false;
    }

    return androidTargetData.isResourcePublic(ResourceType.STYLE.getName(), getName());
  }
}<|MERGE_RESOLUTION|>--- conflicted
+++ resolved
@@ -57,11 +57,8 @@
 import java.util.Collections;
 import java.util.HashMap;
 import java.util.List;
-<<<<<<< HEAD
-=======
 
 import static com.android.SdkConstants.PREFIX_ANDROID;
->>>>>>> 30e1f6eb
 
 /**
  * This class represents styles in ThemeEditor
@@ -356,11 +353,7 @@
     // we should modify every FolderConfiguration, thus we set desiredApi to -1
     final int desiredApi = (maxApi <= minSdk) ? -1 : maxApi;
 
-<<<<<<< HEAD
-    new WriteCommandAction.Simple(myProject, "Setting value of " + attribute) {
-=======
     new WriteCommandAction.Simple(project, "Setting value of " + attribute, null) {
->>>>>>> 30e1f6eb
       @Override
       protected void run() {
         // Makes the command global even if only one xml file is modified
