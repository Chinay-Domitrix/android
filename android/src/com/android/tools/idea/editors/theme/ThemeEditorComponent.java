--- conflicted
+++ resolved
@@ -31,15 +31,8 @@
 import com.android.tools.idea.editors.theme.datamodels.ConfiguredThemeEditorStyle;
 import com.android.tools.idea.editors.theme.preview.AndroidThemePreviewPanel;
 import com.android.tools.idea.editors.theme.ui.ResourceComponent;
-<<<<<<< HEAD
-import com.android.tools.idea.rendering.ResourceHelper;
-import com.android.tools.idea.rendering.ResourceNotificationManager;
-import com.android.tools.idea.rendering.ResourceNotificationManager.ResourceChangeListener;
-import com.android.tools.idea.ui.SearchField;
-=======
 import com.android.tools.idea.res.ResourceNotificationManager;
 import com.android.tools.idea.res.ResourceNotificationManager.ResourceChangeListener;
->>>>>>> a001a568
 import com.google.common.collect.*;
 import com.intellij.find.FindManager;
 import com.intellij.openapi.Disposable;
@@ -55,11 +48,6 @@
 import com.intellij.psi.search.searches.ReferencesSearch;
 import com.intellij.refactoring.rename.RenameDialog;
 import com.intellij.ui.*;
-<<<<<<< HEAD
-import com.intellij.util.ui.JBUI;
-import com.intellij.util.ConcurrencyUtil;
-=======
->>>>>>> a001a568
 import com.intellij.util.ui.UIUtil;
 import org.jetbrains.android.dom.drawable.DrawableDomElement;
 import org.jetbrains.android.facet.AndroidFacet;
@@ -167,13 +155,6 @@
 
   private MutableCollectionComboBoxModel<Module> myModuleComboModel;
 
-<<<<<<< HEAD
-  /** Next pending search. The {@link ScheduledFuture} allows us to cancel the next search before it runs. */
-  private ScheduledFuture<?> myScheduledSearch;
-
-  private final ScheduledExecutorService mySearchUpdateScheduler;
-=======
->>>>>>> a001a568
   private String myPreviewThemeName;
 
   public interface GoToListener {
@@ -286,10 +267,7 @@
         myOriginalItems.clear();
         myOriginalItems.addAll(newParentStyleResourceValue.getValues());
 
-<<<<<<< HEAD
-=======
         assert myThemeName != null; // theme changed, so there was a previous theme in myThemeName
->>>>>>> a001a568
         ConfiguredThemeEditorStyle myCurrentTheme = themeResolver.getTheme(myThemeName);
         assert myCurrentTheme != null;
         // Add myCurrentTheme attributes to newParent, so that newParent becomes equivalent to having changed the parent of myCurrentTheme
@@ -402,57 +380,7 @@
       }
     });
 
-<<<<<<< HEAD
-    // Adds the Device selection button
-    DefaultActionGroup group = new DefaultActionGroup();
-    group.add(new OrientationMenuAction(myPreviewPanel, false));
-    group.add(new DeviceMenuAction(myPreviewPanel, false));
-    group.add(new TargetMenuAction(myPreviewPanel, true, false));
-    group.add(new LocaleMenuAction(myPreviewPanel, false));
-
-    ActionManager actionManager = ActionManager.getInstance();
-    ActionToolbar actionToolbar = actionManager.createActionToolbar("ThemeToolbar", group, true);
-    actionToolbar.setLayoutPolicy(ActionToolbar.WRAP_LAYOUT_POLICY);
-
-    myToolbar = new JPanel(null);
-    myToolbar.setLayout(new BoxLayout(myToolbar, BoxLayout.X_AXIS));
-    myToolbar.setBorder(JBUI.Borders.empty(7, 14, 7, 14));
-
-    myActionToolbarComponent = actionToolbar.getComponent();
-    myToolbar.add(myActionToolbarComponent);
-
-    myTextField = new SearchField(true);
-    // Avoid search box stretching more than 1 line.
-    myTextField.setMaximumSize(new Dimension(Integer.MAX_VALUE, myTextField.getPreferredSize().height));
-
-    mySearchUpdateScheduler = Executors.newSingleThreadScheduledExecutor(ConcurrencyUtil.newNamedThreadFactory("Theme Editor Searcher"));
-    myTextField.addDocumentListener(new DocumentAdapter() {
-      @Override
-      protected void textChanged(DocumentEvent e) {
-        if (myScheduledSearch != null) {
-          myScheduledSearch.cancel(false);
-        }
-
-        myScheduledSearch = mySearchUpdateScheduler.schedule(new Runnable() {
-          @Override
-          public void run() {
-            myPreviewPanel.setSearchTerm(myTextField.getText());
-          }
-        }, 300, TimeUnit.MILLISECONDS);
-      }
-    });
-    myToolbar.add(myTextField);
-
-    final JPanel previewPanel = new JPanel(new BorderLayout());
-    previewPanel.add(myPreviewPanel, BorderLayout.CENTER);
-    previewPanel.add(myToolbar, BorderLayout.NORTH);
-
-    setPreviewBackground(PREVIEW_BACKGROUND);
-
-    setFirstComponent(previewPanel);
-=======
     setFirstComponent(myPreviewComponent);
->>>>>>> a001a568
     setSecondComponent(myPanel.getRightPanel());
     setShowDividerControls(false);
     setProportion(0.67f);
@@ -917,11 +845,8 @@
       return;
     }
 
-<<<<<<< HEAD
-=======
     previewPanel.setErrorMessage(null);
 
->>>>>>> a001a568
     myPanel.setShowThemeNotUsedWarning(false);
     if (selectedTheme.isProjectStyle()) {
       // Check whenever we reload the theme as any external file could have been changed that would affect this.
@@ -951,10 +876,6 @@
       mySwingWorker.execute();
     }
 
-<<<<<<< HEAD
-    myPreviewPanel.setError(null);
-=======
->>>>>>> a001a568
     myThemeEditorContext.setCurrentTheme(selectedTheme);
     final Configuration configuration = myThemeEditorContext.getConfiguration();
     configuration.setTheme(selectedTheme.getStyleResourceUrl());
@@ -1029,27 +950,6 @@
   }
 
   /**
-<<<<<<< HEAD
-   * Returns the color that should be used for the background of the preview panel depending on the background color
-   * of the theme being displayed, so as to always keep some contrast between the two.
-   */
-  public static JBColor getGoodContrastPreviewBackground(@NotNull ConfiguredThemeEditorStyle theme, @NotNull ResourceResolver resourceResolver) {
-    ItemResourceValue themeColorBackgroundItem = ThemeEditorUtils.resolveItemFromParents(theme, "colorBackground", true);
-    String colorBackgroundValue = resourceResolver.resolveResValue(themeColorBackgroundItem).getValue();
-    Color colorBackground = ResourceHelper.parseColor(colorBackgroundValue);
-    if (colorBackground != null) {
-      float backgroundDistance = MaterialColorUtils.colorDistance(colorBackground, PREVIEW_BACKGROUND);
-      if (backgroundDistance < COLOR_DISTANCE_THRESHOLD &&
-          backgroundDistance < MaterialColorUtils.colorDistance(colorBackground, ALT_PREVIEW_BACKGROUND)) {
-        return ALT_PREVIEW_BACKGROUND;
-      }
-    }
-    return PREVIEW_BACKGROUND;
-  }
-
-  /**
-=======
->>>>>>> a001a568
    * Refreshes the preview panel for theme previews
    */
   private void refreshPreviewPanel(@NotNull String previewThemeName) {
@@ -1083,13 +983,6 @@
     if (mySwingWorker != null) {
       mySwingWorker.cancel(true);
     }
-<<<<<<< HEAD
-    if (myScheduledSearch != null) {
-      myScheduledSearch.cancel(false);
-    }
-    mySearchUpdateScheduler.shutdownNow();
-=======
->>>>>>> a001a568
     super.dispose();
   }
 
