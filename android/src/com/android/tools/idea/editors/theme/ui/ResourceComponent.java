--- conflicted
+++ resolved
@@ -159,21 +159,6 @@
 
   public void addTextFocusListener(@NotNull final FocusListener listener) {
     mySwatchComponent.addTextFocusListener(listener);
-<<<<<<< HEAD
-  }
-
-  public boolean hasWarningIcon() {
-    return mySwatchComponent.hasWarningIcon();
-  }
-
-  public void setCompletionStrings(@NotNull List<String> completions) {
-    mySwatchComponent.setCompletionStrings(completions);
-  }
-
-  public void setVariantComboVisible(boolean isVisible) {
-    myVariantCombo.setVisible(isVisible);
-=======
->>>>>>> a001a568
   }
 
   public void setCompletionStrings(@NotNull List<String> completions) {
