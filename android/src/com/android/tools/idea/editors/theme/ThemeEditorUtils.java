/*
 * Copyright (C) 2014 The Android Open Source Project
 *
 * Licensed under the Apache License, Version 2.0 (the "License");
 * you may not use this file except in compliance with the License.
 * You may obtain a copy of the License at
 *
 *      http://www.apache.org/licenses/LICENSE-2.0
 *
 * Unless required by applicable law or agreed to in writing, software
 * distributed under the License is distributed on an "AS IS" BASIS,
 * WITHOUT WARRANTIES OR CONDITIONS OF ANY KIND, either express or implied.
 * See the License for the specific language governing permissions and
 * limitations under the License.
 */
package com.android.tools.idea.editors.theme;

import com.android.SdkConstants;
import com.android.builder.model.SourceProvider;
import com.android.ide.common.rendering.api.ItemResourceValue;
import com.android.ide.common.rendering.api.ResourceValue;
import com.android.ide.common.rendering.api.StyleResourceValue;
import com.android.ide.common.res2.ResourceItem;
import com.android.ide.common.resources.ResourceResolver;
import com.android.ide.common.resources.ResourceUrl;
import com.android.ide.common.resources.configuration.FolderConfiguration;
import com.android.ide.common.resources.configuration.VersionQualifier;
import com.android.resources.ResourceFolderType;
import com.android.resources.ResourceType;
import com.android.sdklib.IAndroidTarget;
import com.android.tools.idea.actions.OverrideResourceAction;
import com.android.tools.idea.configurations.Configuration;
import com.android.tools.idea.configurations.ConfigurationManager;
import com.android.tools.idea.configurations.ResourceResolverCache;
import com.android.tools.idea.configurations.ThemeSelectionPanel;
import com.android.tools.idea.editors.theme.datamodels.ConfiguredElement;
import com.android.tools.idea.editors.theme.datamodels.EditedStyleItem;
import com.android.tools.idea.editors.theme.datamodels.ThemeEditorStyle;
import com.android.tools.idea.gradle.AndroidGradleModel;
import com.android.tools.idea.javadoc.AndroidJavaDocRenderer;
import com.android.tools.idea.model.AndroidModuleInfo;
import com.android.tools.idea.rendering.*;
import com.google.common.base.Predicate;
import com.google.common.cache.Cache;
import com.google.common.cache.CacheBuilder;
import com.google.common.collect.*;
import com.intellij.openapi.application.ApplicationManager;
import com.intellij.openapi.application.PathManager;
import com.intellij.openapi.application.Result;
import com.intellij.openapi.command.CommandProcessor;
import com.intellij.openapi.command.WriteCommandAction;
import com.intellij.openapi.diagnostic.Logger;
import com.intellij.openapi.fileEditor.FileEditor;
import com.intellij.openapi.fileEditor.FileEditorManager;
import com.intellij.openapi.fileEditor.OpenFileDescriptor;
import com.intellij.openapi.module.Module;
import com.intellij.openapi.module.ModuleManager;
import com.intellij.openapi.project.Project;
import com.intellij.openapi.util.io.FileUtil;
import com.intellij.openapi.util.text.StringUtil;
import com.intellij.openapi.vfs.LocalFileSystem;
import com.intellij.openapi.vfs.VfsUtilCore;
import com.intellij.openapi.vfs.VirtualFile;
import com.intellij.psi.PsiDirectory;
import com.intellij.psi.PsiFile;
import com.intellij.psi.util.PsiTreeUtil;
import com.intellij.psi.xml.XmlFile;
import com.intellij.psi.xml.XmlTag;
import com.intellij.util.Processor;
import org.jetbrains.android.dom.attrs.AttributeDefinition;
import org.jetbrains.android.dom.attrs.AttributeFormat;
import org.jetbrains.android.dom.resources.ResourceElement;
import org.jetbrains.android.dom.resources.Style;
import org.jetbrains.android.facet.AndroidFacet;
import org.jetbrains.android.uipreview.ChooseResourceDialog;
import org.jetbrains.android.util.AndroidResourceUtil;
import org.jetbrains.android.util.AndroidUtils;
import org.jetbrains.annotations.NotNull;
import org.jetbrains.annotations.Nullable;

import java.io.File;
import java.net.MalformedURLException;
import java.net.URL;
import java.util.*;

/**
 * Utility class for static methods which are used in different classes of theme editor
 */
public class ThemeEditorUtils {
  private static final Logger LOG = Logger.getInstance(ThemeEditorUtils.class);

  private static final Cache<String, String> ourTooltipCache = CacheBuilder.newBuilder().weakValues().maximumSize(30) // To be able to cache roughly one screen of attributes
    .build();
  private static final Set<String> DEFAULT_THEMES = ImmutableSet.of("Theme.AppCompat.NoActionBar", "Theme.AppCompat.Light.NoActionBar");
  private static final Set<String> DEFAULT_THEMES_FALLBACK =
    ImmutableSet.of("Theme.Material.NoActionBar", "Theme.Material.Light.NoActionBar");

  private static final String[] CUSTOM_WIDGETS_JAR_PATHS = {
    // Bundled path
    "/plugins/android/lib/androidWidgets/theme-editor-widgets.jar",
    // Development path
    "/../adt/idea/android/lib/androidWidgets/theme-editor-widgets.jar"
  };

  private ThemeEditorUtils() {
  }

  @NotNull
  public static String generateToolTipText(@NotNull final ItemResourceValue resValue,
                                           @NotNull final Module module,
                                           @NotNull final Configuration configuration) {
    final LocalResourceRepository repository = AppResourceRepository.getAppResources(module, true);
    if (repository == null) {
      return "";
    }

    String tooltipKey = resValue.toString() + module.toString() + configuration.toString() + repository.getModificationCount();

    String cachedTooltip = ourTooltipCache.getIfPresent(tooltipKey);
    if (cachedTooltip != null) {
      return cachedTooltip;
    }

    String tooltipContents = AndroidJavaDocRenderer.renderItemResourceWithDoc(module, configuration, resValue);
    ourTooltipCache.put(tooltipKey, tooltipContents);

    return tooltipContents;
  }

  /**
   * Returns html that will be displayed in attributes table for a given item.
   * For example: deprecated attrs will be with a strike through
   */
  @NotNull
  public static String getDisplayHtml(EditedStyleItem item) {
    return item.isDeprecated() ? "<html><body><strike>" + item.getQualifiedName() + "</strike></body></html>" : item.getQualifiedName();
  }

  public static boolean isThemeEditorSelected(@NotNull Project project) {
    for (FileEditor editor : FileEditorManager.getInstance(project).getSelectedEditors()) {
      if (editor instanceof ThemeEditor) {
        return true;
      }
    }
    return false;
  }

  public static void openThemeEditor(@NotNull final Project project) {
    ApplicationManager.getApplication().invokeLater(new Runnable() {
      @Override
      public void run() {
        ThemeEditorVirtualFile file = null;
        final FileEditorManager fileEditorManager = FileEditorManager.getInstance(project);

        for (final FileEditor editor : fileEditorManager.getAllEditors()) {
          if (!(editor instanceof ThemeEditor)) {
            continue;
          }

          ThemeEditor themeEditor = (ThemeEditor)editor;
          if (themeEditor.getVirtualFile().getProject() == project) {
            file = themeEditor.getVirtualFile();
            break;
          }
        }

        // If existing virtual file is found, openEditor with created descriptor is going to
        // show existing editor (without creating a new tab). If we haven't found any existing
        // virtual file, we're creating one here (new tab with theme editor will be opened).
        if (file == null) {
          file = ThemeEditorVirtualFile.getThemeEditorFile(project);
        }
        final OpenFileDescriptor descriptor = new OpenFileDescriptor(project, file);
        fileEditorManager.openEditor(descriptor, true);
      }
    });
  }

  /**
   * Find every attribute in the theme hierarchy and all the possible configurations where it's present.
   * @param style the theme to retrieve all the attributes from
   * @param attributeConfigurations a {@link HashMultimap} where all the attributes and configurations will be stored
   * @param resolver ThemeResolver that would be used to find themes by name.
   */
  private static void findAllAttributes(@NotNull final ThemeEditorStyle style,
                                        @NotNull HashMultimap<String, FolderConfiguration> attributeConfigurations,
                                        @NotNull ThemeResolver resolver) {
    for (ConfiguredElement<String> parentName : style.getParentNames()) {
      ThemeEditorStyle parent = resolver.getTheme(parentName.getElement());

      /* Parent will be null if the theme does not exist in the current configuration */
      if (parent != null) {
        findAllAttributes(parent, attributeConfigurations, resolver);
      }
    }

    Collection<ConfiguredElement<ItemResourceValue>> configuredValues = style.getConfiguredValues();
    for (ConfiguredElement<ItemResourceValue> value : configuredValues) {
      attributeConfigurations.put(ResolutionUtils.getQualifiedItemName(value.getElement()), value.getConfiguration());
    }
  }

  /**
   * Set of {@link ConfiguredElement} items that allows overwriting elements and uses the folder and the attribute name
   * as key.
   */
  static class AttributeInheritanceSet implements Iterable<ConfiguredElement<ItemResourceValue>> {
    private final HashSet<ConfiguredElement<ItemResourceValue>> myAttributes = Sets.newHashSet();
    // Index by attribute configuration and name.
    private final Map<String, ConfiguredElement<ItemResourceValue>> myAttributesIndex = Maps.newHashMap();

    private static String getItemKey(@NotNull ConfiguredElement<ItemResourceValue> item) {
      return String.format("%1$s - %2$s", item.getConfiguration(), ResolutionUtils.getQualifiedItemName(item.getElement()));
    }

    public boolean add(@NotNull ConfiguredElement<ItemResourceValue> value) {
      String key = getItemKey(value);
      ConfiguredElement<ItemResourceValue> existingValue = myAttributesIndex.get(key);

      if (existingValue != null) {
        myAttributes.remove(existingValue);
      }

      myAttributes.add(value);
      myAttributesIndex.put(key, value);

      return existingValue != null;
    }

    @Override
    public Iterator<ConfiguredElement<ItemResourceValue>> iterator() {
      return myAttributes.iterator();
    }

    public void addAll(@NotNull AttributeInheritanceSet existingAttributes) {
      for (ConfiguredElement<ItemResourceValue> value : existingAttributes) {
        add(value);
      }
    }
  }

  public static List<EditedStyleItem> resolveAllAttributes(@NotNull final ThemeEditorStyle style, @NotNull ThemeResolver themeResolver) {
    HashMultimap<String, FolderConfiguration> attributes = HashMultimap.create();
    findAllAttributes(style, attributes, themeResolver);

    ImmutableSet<FolderConfiguration> allConfigurations = ImmutableSet.copyOf(attributes.values());

    Configuration configuration = style.getConfiguration();
    // We create new ResourceResolverCache instead of using cache from myConfiguration to optimize memory instead of time/speed
    // Because, it creates a lot of instances of ResourceResolver here, that won't be used outside of ThemeEditor
    ResourceResolverCache resolverCache = new ResourceResolverCache(configuration.getConfigurationManager());

    // Go over all the existing configurations and resolve each attribute
    Map<String, AttributeInheritanceSet> configuredAttributes = Maps.newHashMap();
    FolderConfiguration fullBaseConfiguration = themeResolver.getConfiguration().getFullConfig();
    for (FolderConfiguration folderConfiguration : allConfigurations) {
      // We apply the folderConfiguration to the full configuration that we get from the current theme resolver. We use the full
      // configuration to simulate what the device would do when resolving attributes and match more specific folders.
      FolderConfiguration fullFolderConfiguration = FolderConfiguration.copyOf(fullBaseConfiguration);
      fullFolderConfiguration.add(folderConfiguration);
<<<<<<< HEAD
      ResourceResolver resolver = resolverCache.getResourceResolver(configuration.getTarget(), style.getQualifiedName(), fullFolderConfiguration);
=======
      ResourceResolver resolver = resolverCache.getResourceResolver(configuration.getTarget(), style.getStyleResourceUrl(), fullFolderConfiguration);
>>>>>>> fd394df3
      StyleResourceValue resolvedStyle = resolver.getStyle(style.getName(), style.isFramework());

      if (resolvedStyle == null) {
        // The style doesn't exist for this configuration
        continue;
      }

      for (String attributeName : attributes.keys()) {
        String noPrefixName = StringUtil.trimStart(attributeName, SdkConstants.PREFIX_ANDROID);
        ResourceValue value = resolver.findItemInStyle(resolvedStyle, noPrefixName, noPrefixName.length() != attributeName.length());

        if (value != null) {
          AttributeInheritanceSet inheritanceSet = configuredAttributes.get(attributeName);
          if (inheritanceSet == null) {
            inheritanceSet = new AttributeInheritanceSet();
            configuredAttributes.put(attributeName, inheritanceSet);
          }
          inheritanceSet.add(ConfiguredElement.create(folderConfiguration, (ItemResourceValue)value));
        }
      }
    }

    // Now build the EditedStyleItems from the resolved attributes
    final ImmutableList.Builder<EditedStyleItem> allValues = ImmutableList.builder();
    for (String attributeName : configuredAttributes.keySet()) {
      Iterable<ConfiguredElement<ItemResourceValue>> configuredValues = configuredAttributes.get(attributeName);
      //noinspection unchecked
      final ConfiguredElement<ItemResourceValue> bestMatch =
        (ConfiguredElement<ItemResourceValue>)style.getConfiguration().getFullConfig()
          .findMatchingConfigurable(ImmutableList.copyOf(configuredValues));

      if (bestMatch == null) {
        allValues.add(new EditedStyleItem(configuredValues.iterator().next(), style));
      }
      else {
        allValues.add(new EditedStyleItem(bestMatch, Iterables
          .filter(configuredValues, new Predicate<ConfiguredElement<ItemResourceValue>>() {
            @Override
            public boolean apply(@Nullable ConfiguredElement<ItemResourceValue> input) {
              return input != bestMatch;
            }
          }), style));
      }
    }

    return allValues.build();
  }

  /**
   * Finds an ItemResourceValue for a given name in a theme inheritance tree
   */
  @Nullable("if there is not an item with that name")
  public static ItemResourceValue resolveItemFromParents(@NotNull final ThemeEditorStyle theme,
                                                         @NotNull String name,
                                                         boolean isFrameworkAttr) {
    ThemeEditorStyle currentTheme = theme;

    for (int i = 0; (i < ResourceResolver.MAX_RESOURCE_INDIRECTION) && currentTheme != null; i++) {
      ItemResourceValue item = currentTheme.getItem(name, isFrameworkAttr);
      if (item != null) {
        return item;
      }
      currentTheme = currentTheme.getParent();
    }
    return null;
  }

  @Nullable
  public static Object extractRealValue(@NotNull final EditedStyleItem item, @NotNull final Class<?> desiredClass) {
    String value = item.getValue();
    if (desiredClass == Boolean.class && ("true".equals(value) || "false".equals(value))) {
      return Boolean.valueOf(value);
    }
    if (desiredClass == Integer.class) {
      try {
        return Integer.parseInt(value);
      } catch (NumberFormatException e) {
        return value;
      }
    }
    return value;
  }

  public static boolean acceptsFormat(@Nullable AttributeDefinition attrDefByName, @NotNull AttributeFormat want) {
    if (attrDefByName == null) {
      return false;
    }
    return attrDefByName.getFormats().contains(want);
  }

  @NotNull
  private static ImmutableCollection<ThemeEditorStyle> findThemes(@NotNull Collection<ThemeEditorStyle> themes, final @NotNull Set<String> names) {
    return ImmutableSet.copyOf(Iterables.filter(themes, new Predicate<ThemeEditorStyle>() {
      @Override
      public boolean apply(@Nullable ThemeEditorStyle theme) {
        return theme != null && names.contains(theme.getName());
      }
    }));
  }

  @NotNull
  public static ImmutableList<Module> findAndroidModules(@NotNull Project project) {
    final ModuleManager manager = ModuleManager.getInstance(project);

    final ImmutableList.Builder<Module> builder = ImmutableList.builder();
    for (Module module : manager.getModules()) {
      final AndroidFacet facet = AndroidFacet.getInstance(module);
      if (facet != null) {
        builder.add(module);
      }
    }

    return builder.build();
  }

  @NotNull
  public static ImmutableList<String> getDefaultThemeNames(@NotNull ThemeResolver themeResolver) {
    Collection<ThemeEditorStyle> readOnlyLibThemes = themeResolver.getExternalLibraryThemes();

    Collection<ThemeEditorStyle> foundThemes = new HashSet<ThemeEditorStyle>();
    foundThemes.addAll(findThemes(readOnlyLibThemes, DEFAULT_THEMES));

    if (foundThemes.isEmpty()) {
      Collection<ThemeEditorStyle> readOnlyFrameworkThemes = themeResolver.getFrameworkThemes();
      foundThemes = new HashSet<ThemeEditorStyle>();
      foundThemes.addAll(findThemes(readOnlyFrameworkThemes, DEFAULT_THEMES_FALLBACK));

      if (foundThemes.isEmpty()) {
        foundThemes.addAll(readOnlyLibThemes);
        foundThemes.addAll(readOnlyFrameworkThemes);
      }
    }
    Set<String> temporarySet = Sets.newTreeSet(String.CASE_INSENSITIVE_ORDER);
    for (ThemeEditorStyle theme : foundThemes) {
      temporarySet.add(theme.getQualifiedName());
    }
    return ImmutableList.copyOf(temporarySet);
  }

  public static int getMinApiLevel(@NotNull Module module) {
    AndroidFacet facet = AndroidFacet.getInstance(module);
    if (facet == null) {
      return 1;
    }
    AndroidModuleInfo moduleInfo = AndroidModuleInfo.get(facet);
    return moduleInfo.getMinSdkVersion().getApiLevel();
  }

  /**
   * Returns the URL for the theme editor custom widgets jar
   */
  @Nullable
  public static URL getCustomWidgetsJarUrl() {
    String homePath = FileUtil.toSystemIndependentName(PathManager.getHomePath());

    StringBuilder notFoundPaths = new StringBuilder();
    for (String path : CUSTOM_WIDGETS_JAR_PATHS) {
      String jarPath = homePath + path;
      VirtualFile root = LocalFileSystem.getInstance().findFileByPath(FileUtil.toSystemIndependentName(jarPath));

      if (root != null) {
        File rootFile = VfsUtilCore.virtualToIoFile(root);
        if (rootFile.exists()) {
          try {
            LOG.debug("Theme editor custom widgets found at " + jarPath);
            return rootFile.toURI().toURL();
          }
          catch (MalformedURLException e) {
            LOG.error(e);
          }
        }
      }
      else {
        notFoundPaths.append(jarPath).append('\n');
      }
    }

    LOG.error("Unable to find theme-editor-widgets.jar in paths:\n" + notFoundPaths.toString());
    return null;
  }

  /**
   * Creates a new style
   * @param module the module where the new style is being created
   * @param newStyleName the new style name
   * @param parentStyleName the name of the new style parent
   * @param fileName name of the xml file where the style will be added (usually "styles.xml")
   * @param folderNames folder names where the style will be added
   * @return true if the style was created or false otherwise
   */
  public static boolean createNewStyle(@NotNull final Module module, final @NotNull String newStyleName, final @Nullable String parentStyleName, final @NotNull String fileName, final @NotNull List<String> folderNames) {
    return new WriteCommandAction<Boolean>(module.getProject(), "Create new style " + newStyleName) {
      @Override
      protected void run(@NotNull Result<Boolean> result) {
        CommandProcessor.getInstance().markCurrentCommandAsGlobal(module.getProject());
        result.setResult(AndroidResourceUtil.
          createValueResource(module, newStyleName, null,
                              ResourceType.STYLE, fileName, folderNames, new Processor<ResourceElement>() {
              @Override
              public boolean process(ResourceElement element) {
                assert element instanceof Style;
                final Style style = (Style)element;

                if (parentStyleName != null) {
                  style.getParentStyle().setStringValue(parentStyleName);
                }

                return true;
              }
            }));
      }
    }.execute().getResultObject();
  }

  /**
   * Creates a new style by displaying the dialog of the {@link NewStyleDialog}.
   * @param defaultParentStyle is used in NewStyleDialog, will be preselected in the parent text field and name will be suggested based on it
   * @param themeEditorContext  current theme editor context
   * @param isTheme whether theme or style will be created
   * @param message is used in NewStyleDialog to display message to user
   * @return the new style name or null if the style wasn't created
   */
  @Nullable
  public static String showCreateNewStyleDialog(@Nullable ThemeEditorStyle defaultParentStyle,
                                                @NotNull final ThemeEditorContext themeEditorContext,
                                                boolean isTheme,
                                                boolean enableParentChoice,
                                                @Nullable final String message,
                                                @Nullable ThemeSelectionPanel.ThemeChangedListener themeChangedListener) {
    // if isTheme is true, defaultParentStyle shouldn't be null
    String defaultParentStyleName = null;
    if (isTheme && defaultParentStyle == null) {
      defaultParentStyleName = getDefaultThemeNames(themeEditorContext.getThemeResolver()).get(0);
    }
    else if (defaultParentStyle != null) {
      defaultParentStyleName = defaultParentStyle.getQualifiedName();
    }

    final NewStyleDialog dialog = new NewStyleDialog(isTheme, themeEditorContext, defaultParentStyleName,
<<<<<<< HEAD
                         (defaultParentStyle == null) ? null : defaultParentStyle.getName(), message);
=======
                                                     (defaultParentStyle == null) ? null : defaultParentStyle.getName(), message);
    dialog.enableParentChoice(enableParentChoice);
    if (themeChangedListener != null) {
      dialog.setThemeChangedListener(themeChangedListener);
    }
>>>>>>> fd394df3

    boolean createStyle = dialog.showAndGet();
    if (!createStyle) {
      return null;
    }

    int minModuleApi = getMinApiLevel(themeEditorContext.getCurrentContextModule());
    int minAcceptableApi = ResolutionUtils.getOriginalApiLevel(ResolutionUtils.getStyleResourceUrl(dialog.getStyleParentName()), themeEditorContext.getProject());

    final String fileName = AndroidResourceUtil.getDefaultResourceFileName(ResourceType.STYLE);
    FolderConfiguration config = new FolderConfiguration();
    if (minModuleApi < minAcceptableApi) {
      VersionQualifier qualifier = new VersionQualifier(minAcceptableApi);
      config.setVersionQualifier(qualifier);
    }
    final List<String> dirNames = Collections.singletonList(config.getFolderName(ResourceFolderType.VALUES));

    if (fileName == null) {
      LOG.error("Couldn't find a default filename for ResourceType.STYLE");
      return null;
    }

    String parentStyleName = dialog.getStyleParentName();
    boolean isCreated = createNewStyle(
      themeEditorContext.getCurrentContextModule(), dialog.getStyleName(), parentStyleName, fileName, dirNames);

    return isCreated ? dialog.getStyleName() : null;
  }

  /**
   * Checks if the selected theme is AppCompat
   */
  public static boolean isSelectedAppCompatTheme(@NotNull ThemeEditorContext context) {
    ThemeEditorStyle currentTheme = context.getCurrentTheme();
    return currentTheme != null && isAppCompatTheme(currentTheme);
  }

  /**
   * Checks if a theme is AppCompat
   */
  public static boolean isAppCompatTheme(@NotNull ThemeEditorStyle themeEditorStyle) {
    ThemeEditorStyle currentTheme = themeEditorStyle;
    for (int i = 0; (i < ResourceResolver.MAX_RESOURCE_INDIRECTION) && currentTheme != null; i++) {
      // for loop ensures that we don't run into cyclic theme inheritance.
      //TODO: This check is not enough. User themes could also start with "Theme.AppCompat" and not be AppCompat
      if (currentTheme.getName().startsWith("Theme.AppCompat") && currentTheme.getSourceModule() == null) {
        return true;
      }
      currentTheme = currentTheme.getParent();
    }
    return false;
  }

  /**
   * Copies a theme to a values folder with api version apiLevel,
   * potentially creating the necessary folder or file.
   * @param apiLevel api level of the folder the theme is copied to
   * @param toBeCopied theme to be copied
   */
  public static void copyTheme(int apiLevel, @NotNull final XmlTag toBeCopied) {
    ApplicationManager.getApplication().assertWriteAccessAllowed();

    PsiFile file = toBeCopied.getContainingFile();
    assert file instanceof XmlFile : file;
    ResourceFolderType folderType = ResourceHelper.getFolderType(file);
    assert folderType != null : file;
    FolderConfiguration config = ResourceHelper.getFolderConfiguration(file);
    assert config != null : file;

    VersionQualifier qualifier = new VersionQualifier(apiLevel);
    config.setVersionQualifier(qualifier);
    String folder = config.getFolderName(folderType);

    if (folderType != ResourceFolderType.VALUES) {
      OverrideResourceAction.forkResourceFile((XmlFile)file, folder, false);
    }
    else {
      XmlTag tag = OverrideResourceAction.getValueTag(PsiTreeUtil.getParentOfType(toBeCopied, XmlTag.class, false));
      if (tag != null) {
        AndroidFacet facet = AndroidFacet.getInstance(toBeCopied);
        if (facet != null) {
          PsiDirectory dir = null;
          PsiDirectory resFolder = file.getParent();
          if (resFolder != null) {
            resFolder = resFolder.getParent();
          }
          if (resFolder != null) {
            dir = resFolder.findSubdirectory(folder);
            if (dir == null) {
              dir = resFolder.createSubdirectory(folder);
            }
          }
          OverrideResourceAction.forkResourceValue(toBeCopied.getProject(), tag, file, facet, dir, false);
        }
      }
    }
  }

  /**
   * Returns version qualifier of FolderConfiguration.
   * Returns -1, if FolderConfiguration has default version
   */
  public static int getVersionFromConfiguration(@NotNull FolderConfiguration configuration) {
    VersionQualifier qualifier = configuration.getVersionQualifier();
    return (qualifier != null) ? qualifier.getVersion() : -1;
  }

  /**
   * Returns the smallest api level of the folders in folderNames.
   * Returns Integer.MAX_VALUE if folderNames is empty.
   */
  public static int getMinFolderApi(@NotNull List<String> folderNames, @NotNull Module module) {
    int minFolderApi = Integer.MAX_VALUE;
    int minModuleApi = getMinApiLevel(module);
    for (String folderName : folderNames) {
      FolderConfiguration folderConfig = FolderConfiguration.getConfigForFolder(folderName);
      if (folderConfig != null) {
        VersionQualifier version = folderConfig.getVersionQualifier();
        int folderApi = version != null ? version.getVersion() : minModuleApi;
        minFolderApi = Math.min(minFolderApi, folderApi);
      }
    }
    return minFolderApi;
  }

  @NotNull
  public static Configuration getConfigurationForModule(@NotNull Module module) {
    Project project = module.getProject();
    final AndroidFacet facet = AndroidFacet.getInstance(module);
    assert facet != null : "moduleComboModel must contain only Android modules";

    ConfigurationManager configurationManager = facet.getConfigurationManager();

    // Using the project virtual file to set up configuration for the theme editor
    // That fact is hard-coded in computeBestDevice() method in Configuration.java
    // BEWARE if attempting to modify to use a different virtual file
    final VirtualFile projectFile = project.getProjectFile();
    assert projectFile != null;

    return configurationManager.getConfiguration(projectFile);
  }

  /**
   * Given a {@link SourceProvider}, it returns a list of all the available ResourceFolderRepositories
   */
  @NotNull
  public static List<ResourceFolderRepository> getResourceFolderRepositoriesFromSourceSet(@NotNull AndroidFacet facet,
                                                                                          @Nullable SourceProvider provider) {
    if (provider == null) {
      return Collections.emptyList();
    }

    Collection<File> resDirectories = provider.getResDirectories();

    LocalFileSystem fileSystem = LocalFileSystem.getInstance();
    List<ResourceFolderRepository> folders = Lists.newArrayListWithExpectedSize(resDirectories.size());
    for (File dir : resDirectories) {
      VirtualFile virtualFile = fileSystem.findFileByIoFile(dir);
      if (virtualFile != null) {
        folders.add(ResourceFolderRegistry.get(facet, virtualFile));
      }
    }

    return folders;
  }

  /**
   * Interface to visit all the available {@link LocalResourceRepository}
   */
  public interface ResourceFolderVisitor {
    /**
     * @param resources a repository containing resources
     * @param moduleName the module name
     * @param variantName string that identifies the variant used to obtain the resources
     * @param isSelected true if the current passed repository is in an active source set
     */
    void visitResourceFolder(@NotNull LocalResourceRepository resources, String moduleName, @NotNull String variantName, boolean isSelected);
  }

  /**
   * Visits every ResourceFolderRepository. It visits every resource in order, meaning that the later calls may override resources from
   * previous ones.
   */
  public static void acceptResourceResolverVisitor(final @NotNull AndroidFacet mainFacet, final @NotNull ResourceFolderVisitor visitor) {
    // Get all the dependencies of the module in reverse order (first one is the lowest priority one)
    List<AndroidFacet> dependencies =  Lists.reverse(AndroidUtils.getAllAndroidDependencies(mainFacet.getModule(), true));

    // The order of iteration here is important since the resources from the mainFacet will override those in the dependencies.
    for (AndroidFacet dependency : Iterables.concat(dependencies, ImmutableList.of(mainFacet))) {
      AndroidGradleModel androidModel = AndroidGradleModel.get(dependency);
      if (androidModel == null) {
        // For non gradle module, get the main source provider
        SourceProvider provider = dependency.getMainSourceProvider();
        for (LocalResourceRepository resourceRepository : getResourceFolderRepositoriesFromSourceSet(dependency, provider)) {
          visitor.visitResourceFolder(resourceRepository, dependency.getName(), provider.getName(), true);
        }
      } else {
        // For gradle modules, get all source providers and go through them
        // We need to iterate the providers in the returned to make sure that they correctly override each other
        List<SourceProvider> activeProviders = androidModel.getActiveSourceProviders();
        for (SourceProvider provider : activeProviders) {
          for (LocalResourceRepository resourceRepository : getResourceFolderRepositoriesFromSourceSet(dependency, provider)) {
            visitor.visitResourceFolder(resourceRepository, dependency.getName(), provider.getName(), true);
          }
        }

        // Not go through all the providers that are not in the activeProviders
        ImmutableSet<SourceProvider> selectedProviders = ImmutableSet.copyOf(activeProviders);
        for (SourceProvider provider : androidModel.getAllSourceProviders()) {
          if (!selectedProviders.contains(provider)) {
            for (LocalResourceRepository resourceRepository : getResourceFolderRepositoriesFromSourceSet(dependency, provider)) {
              visitor.visitResourceFolder(resourceRepository, dependency.getName(), provider.getName(), false);
            }
          }
        }
      }
    }
  }

  /**
   * Returns the list of the qualified names of all the user-defined themes available from a given module
   */
  @NotNull
  public static ImmutableList<String> getModuleThemeQualifiedNamesList(@NotNull Module module) {
    AndroidFacet facet = AndroidFacet.getInstance(module);
    assert facet != null;
    ConfigurationManager manager = facet.getConfigurationManager();
    // We create a new ResourceResolverCache instead of using cache from myConfiguration to optimize memory instead of time/speed,
    // because we are about to create a lot of instances of ResourceResolver here that won't be used outside of this method
    final ResourceResolverCache resolverCache = new ResourceResolverCache(manager);
    final IAndroidTarget target = manager.getTarget();
    final Map<ResourceValue, Boolean> cache = new HashMap<ResourceValue, Boolean>();
    final Set<String> themeNamesSet = Sets.newTreeSet(String.CASE_INSENSITIVE_ORDER);

    ResourceFolderVisitor visitor = new ResourceFolderVisitor() {
      @Override
      public void visitResourceFolder(@NotNull LocalResourceRepository resources,
                                      String moduleName,
                                      @NotNull String variantName,
                                      boolean isSelected) {
        if (!isSelected) {
          return;
        }
        for (String simpleThemeName : resources.getItemsOfType(ResourceType.STYLE)) {
<<<<<<< HEAD
          String themeQualifiedName = SdkConstants.STYLE_RESOURCE_PREFIX + simpleThemeName;
          List<ResourceItem> themeItems = resources.getResourceItem(ResourceType.STYLE, simpleThemeName);
          assert themeItems != null;
          for (ResourceItem themeItem : themeItems) {
            ResourceResolver resolver = resolverCache.getResourceResolver(target, themeQualifiedName, themeItem.getConfiguration());
            ResourceValue themeItemResourceValue = themeItem.getResourceValue(false);
            assert themeItemResourceValue != null;
            if (resolver.isTheme(themeItemResourceValue, cache)) {
              themeNamesSet.add(themeQualifiedName);
=======
          String themeStyleResourceUrl = SdkConstants.STYLE_RESOURCE_PREFIX + simpleThemeName;
          List<ResourceItem> themeItems = resources.getResourceItem(ResourceType.STYLE, simpleThemeName);
          assert themeItems != null;
          for (ResourceItem themeItem : themeItems) {
            ResourceResolver resolver = resolverCache.getResourceResolver(target, themeStyleResourceUrl, themeItem.getConfiguration());
            ResourceValue themeItemResourceValue = themeItem.getResourceValue(false);
            assert themeItemResourceValue != null;
            if (resolver.isTheme(themeItemResourceValue, cache)) {
              themeNamesSet.add(simpleThemeName);
>>>>>>> fd394df3
              break;
            }
          }
        }
      }
    };

    acceptResourceResolverVisitor(facet, visitor);

    return ImmutableList.copyOf(themeNamesSet);
  }

  @NotNull
  public static ChooseResourceDialog getResourceDialog(@NotNull EditedStyleItem item,
                                                       @NotNull ThemeEditorContext context,
                                                       ResourceType[] allowedTypes) {
    Module module = context.getModuleForResources();
    final Configuration configuration = getConfigurationForModule(module);

    ResourceResolver resourceResolver = configuration.getResourceResolver();
    assert resourceResolver != null;

    ItemResourceValue itemSelectedValue = item.getSelectedValue();

    String value = itemSelectedValue.getValue();
    boolean isFrameworkValue = itemSelectedValue.isFramework();

    String nameSuggestion = value;
    ResourceUrl url = ResourceUrl.parse(value, isFrameworkValue);
    if (url != null) {
      nameSuggestion = url.name;
    }
    nameSuggestion = getDefaultResourceName(context, nameSuggestion);

    return new ChooseResourceDialog(module, configuration, allowedTypes, value, isFrameworkValue,
                                    ChooseResourceDialog.ResourceNameVisibility.FORCE, nameSuggestion);
  }

  /**
   * Build a name for a new resource based on a provided name.
   * @param initialName a name that result should be based on (that might not be vacant)
   */
  @NotNull
  private static String getDefaultResourceName(@NotNull ThemeEditorContext context, final @NotNull String initialName) {
    if (context.getCurrentTheme() == null || !context.getCurrentTheme().isReadOnly()) {
      // If the currently selected theme is not read-only, then the expected
      // behaviour of color picker would be to edit the existing resource.
      return initialName;
    }

    final ResourceResolver resolver = context.getResourceResolver();
    assert resolver != null;
    final ResourceValue value = resolver.findResValue(SdkConstants.COLOR_RESOURCE_PREFIX + initialName, false);

    // Value doesn't exist, safe to use initial guess
    if (value == null) {
      return initialName;
    }

    // Given value exist, need to add a suffix to initialName to make it unique
    for (int i = 1; i <= 50; ++i) {
      final String name = initialName + "_" + i;

      if (resolver.findResValue(SdkConstants.COLOR_RESOURCE_PREFIX + name, false) == null) {
        // Found a vacant name
        return name;
      }
    }

    // Made 50 iterations and still no luck finding a vacant name
    // Just set a default name to empty string so user have to insert the name manually
    return "";
  }

  /**
   * Returns a more user-friendly name of a given theme.
   * Aimed at framework themes with names of the form Theme.*.Light.*
   * or Theme.*.*
   */
  @NotNull
  public static String simplifyThemeName(@NotNull ThemeEditorStyle theme) {
    String result;
    String name = theme.getQualifiedName();
    String[] pieces = name.split("\\.");
    if (pieces.length > 1 && !"Light".equals(pieces[1])) {
      result = pieces[1];
    }
    else {
      result = "Theme";
    }
    ThemeEditorStyle parent = theme;
    while (parent != null) {
      if ("Theme.Light".equals(parent.getName())) {
        return result + " Light";
      }
      else {
        parent = parent.getParent();
      }
    }
    return result + " Dark";
  }

  /**
   * Returns a StringBuilder with the words concatenated into an enumeration w1, w2, ..., w(n-1) and  wn
   */
  @NotNull
  public static String generateWordEnumeration(@NotNull Collection<String> words) {
    StringBuilder sentenceBuilder = new StringBuilder();
    int nWords = words.size();
    int i = 0;
    for (String word : words) {
      sentenceBuilder.append(word);
      if (i < nWords - 2) {
        sentenceBuilder.append(", ");
      }
      else if (i == nWords - 2) {
        sentenceBuilder.append(" and ");
      }
      i++;
    }
    return sentenceBuilder.toString();
  }
}<|MERGE_RESOLUTION|>--- conflicted
+++ resolved
@@ -258,11 +258,7 @@
       // configuration to simulate what the device would do when resolving attributes and match more specific folders.
       FolderConfiguration fullFolderConfiguration = FolderConfiguration.copyOf(fullBaseConfiguration);
       fullFolderConfiguration.add(folderConfiguration);
-<<<<<<< HEAD
-      ResourceResolver resolver = resolverCache.getResourceResolver(configuration.getTarget(), style.getQualifiedName(), fullFolderConfiguration);
-=======
       ResourceResolver resolver = resolverCache.getResourceResolver(configuration.getTarget(), style.getStyleResourceUrl(), fullFolderConfiguration);
->>>>>>> fd394df3
       StyleResourceValue resolvedStyle = resolver.getStyle(style.getName(), style.isFramework());
 
       if (resolvedStyle == null) {
@@ -502,15 +498,11 @@
     }
 
     final NewStyleDialog dialog = new NewStyleDialog(isTheme, themeEditorContext, defaultParentStyleName,
-<<<<<<< HEAD
-                         (defaultParentStyle == null) ? null : defaultParentStyle.getName(), message);
-=======
                                                      (defaultParentStyle == null) ? null : defaultParentStyle.getName(), message);
     dialog.enableParentChoice(enableParentChoice);
     if (themeChangedListener != null) {
       dialog.setThemeChangedListener(themeChangedListener);
     }
->>>>>>> fd394df3
 
     boolean createStyle = dialog.showAndGet();
     if (!createStyle) {
@@ -755,17 +747,6 @@
           return;
         }
         for (String simpleThemeName : resources.getItemsOfType(ResourceType.STYLE)) {
-<<<<<<< HEAD
-          String themeQualifiedName = SdkConstants.STYLE_RESOURCE_PREFIX + simpleThemeName;
-          List<ResourceItem> themeItems = resources.getResourceItem(ResourceType.STYLE, simpleThemeName);
-          assert themeItems != null;
-          for (ResourceItem themeItem : themeItems) {
-            ResourceResolver resolver = resolverCache.getResourceResolver(target, themeQualifiedName, themeItem.getConfiguration());
-            ResourceValue themeItemResourceValue = themeItem.getResourceValue(false);
-            assert themeItemResourceValue != null;
-            if (resolver.isTheme(themeItemResourceValue, cache)) {
-              themeNamesSet.add(themeQualifiedName);
-=======
           String themeStyleResourceUrl = SdkConstants.STYLE_RESOURCE_PREFIX + simpleThemeName;
           List<ResourceItem> themeItems = resources.getResourceItem(ResourceType.STYLE, simpleThemeName);
           assert themeItems != null;
@@ -775,7 +756,6 @@
             assert themeItemResourceValue != null;
             if (resolver.isTheme(themeItemResourceValue, cache)) {
               themeNamesSet.add(simpleThemeName);
->>>>>>> fd394df3
               break;
             }
           }
