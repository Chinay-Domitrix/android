/*
 * Copyright (C) 2015 The Android Open Source Project
 *
 * Licensed under the Apache License, Version 2.0 (the "License");
 * you may not use this file except in compliance with the License.
 * You may obtain a copy of the License at
 *
 *      http://www.apache.org/licenses/LICENSE-2.0
 *
 * Unless required by applicable law or agreed to in writing, software
 * distributed under the License is distributed on an "AS IS" BASIS,
 * WITHOUT WARRANTIES OR CONDITIONS OF ANY KIND, either express or implied.
 * See the License for the specific language governing permissions and
 * limitations under the License.
 */
package com.android.tools.idea.editors;

import com.android.builder.model.AndroidProject;
import com.android.tools.idea.gradle.util.GradleUtil;
import com.android.tools.idea.gradle.util.Projects;
import com.intellij.openapi.project.Project;
import com.intellij.openapi.roots.GeneratedSourcesFilter;
import com.intellij.openapi.vfs.VfsUtilCore;
import com.intellij.openapi.vfs.VirtualFile;
import org.jetbrains.annotations.NotNull;

import static com.intellij.openapi.vfs.VfsUtilCore.isAncestor;
import static com.intellij.openapi.vfs.VfsUtilCore.virtualToIoFile;

/**
 * Consider all files under gradle's build folder as generated source files so that search results under build folder will be
 * grouped into 'Generated Source' category.
 * Details: https://code.google.com/p/android/issues/detail?id=121156
 *
 * Alternative could be marking the entire build folder as generated source folder, but this have many side affects, e.g. a broken source
 * file (e.g. have some syntax error / warning) under build folder that is not actually used in the project would be marked as red too and
 * the user might be asked to fix it.
 */
public class AndroidGeneratedSourcesFilter extends GeneratedSourcesFilter {
  @Override
  public boolean isGeneratedSource(@NotNull VirtualFile file, @NotNull Project project) {
    AndroidProject androidProject = Projects.getAndroidModel(file, project);
    if (androidProject != null) {
      return isAncestor(androidProject.getBuildFolder(), virtualToIoFile(file), false);
<<<<<<< HEAD
=======
    } else {
      // Gradle projects also sometimes create a "build" folder at the top level (where there
      // is no AndroidFacet module). Unfortunately, this folder is not available in the
      // Gradle project model so we have to look for it by hardcoded name.
      VirtualFile build = project.getBaseDir().findChild(GradleUtil.BUILD_DIR_DEFAULT_NAME);
      if (build != null && Projects.isBuildWithGradle(project)) {
        return isAncestor(build, file, false);
      }
>>>>>>> 30e1f6eb
    }
    // Gradle projects also sometimes create a "build" folder at the top level (where there
    // is no AndroidFacet module). Unfortunately, this folder is not available in the
    // Gradle project model so we have to look for it by hardcoded name.
    VirtualFile baseDir = project.getBaseDir();
    VirtualFile build = baseDir == null ? null : baseDir.findChild(GradleUtil.BUILD_DIR_DEFAULT_NAME);
    return build != null &&
           Projects.isBuildWithGradle(project) &&
           VfsUtilCore.isAncestor(build, file, false);
  }
}<|MERGE_RESOLUTION|>--- conflicted
+++ resolved
@@ -42,8 +42,6 @@
     AndroidProject androidProject = Projects.getAndroidModel(file, project);
     if (androidProject != null) {
       return isAncestor(androidProject.getBuildFolder(), virtualToIoFile(file), false);
-<<<<<<< HEAD
-=======
     } else {
       // Gradle projects also sometimes create a "build" folder at the top level (where there
       // is no AndroidFacet module). Unfortunately, this folder is not available in the
@@ -52,15 +50,7 @@
       if (build != null && Projects.isBuildWithGradle(project)) {
         return isAncestor(build, file, false);
       }
->>>>>>> 30e1f6eb
     }
-    // Gradle projects also sometimes create a "build" folder at the top level (where there
-    // is no AndroidFacet module). Unfortunately, this folder is not available in the
-    // Gradle project model so we have to look for it by hardcoded name.
-    VirtualFile baseDir = project.getBaseDir();
-    VirtualFile build = baseDir == null ? null : baseDir.findChild(GradleUtil.BUILD_DIR_DEFAULT_NAME);
-    return build != null &&
-           Projects.isBuildWithGradle(project) &&
-           VfsUtilCore.isAncestor(build, file, false);
+    return false;
   }
 }