/*
 * Copyright (C) 2015 The Android Open Source Project
 *
 * Licensed under the Apache License, Version 2.0 (the "License");
 * you may not use this file except in compliance with the License.
 * You may obtain a copy of the License at
 *
 *      http://www.apache.org/licenses/LICENSE-2.0
 *
 * Unless required by applicable law or agreed to in writing, software
 * distributed under the License is distributed on an "AS IS" BASIS,
 * WITHOUT WARRANTIES OR CONDITIONS OF ANY KIND, either express or implied.
 * See the License for the specific language governing permissions and
 * limitations under the License.
 */
package com.android.tools.idea.editors.gfxtrace.gapi;

import com.android.tools.idea.editors.gfxtrace.service.Factory;
import com.google.common.collect.Sets;
import com.google.common.util.concurrent.SettableFuture;
import com.intellij.openapi.application.PathManager;
import com.intellij.openapi.diagnostic.Logger;
import org.jetbrains.annotations.NotNull;

import java.io.File;
import java.io.IOException;
import java.net.Socket;
import java.net.UnknownHostException;
import java.util.ArrayList;
import java.util.Set;
import java.util.concurrent.ExecutionException;
import java.util.concurrent.TimeUnit;
import java.util.concurrent.TimeoutException;
import java.util.regex.Matcher;
import java.util.regex.Pattern;

import static com.android.tools.idea.editors.gfxtrace.gapi.Version.*;

public final class GapisProcess extends ChildProcess {
  @NotNull private static final Logger LOG = Logger.getInstance(GapisProcess.class);
  private static final Object myInstanceLock = new Object();
  private static GapisProcess myInstance;
  private static final GapisConnection NOT_CONNECTED = new GapisConnection(null, null);

  private static final int SERVER_LAUNCH_TIMEOUT_MS = 10000;
  private static final String SERVER_HOST = "localhost";
<<<<<<< HEAD
  private static final Pattern SERVER_POLL_VERSION_PATTERN = Pattern.compile("^GAPIS version (\\d+)$", 0);
  private static final int SERVER_POLL_VERSION_TIMEOUT_MS = 1000;
  private static final int SERVER_DEFAULT_VERSION = 1;
=======
  private static final String SERVER_POLL_VERSION_PREFIX = "GAPIS version ";
  private static final int SERVER_POLL_VERSION_TIMEOUT_MS = 1000;
  private static final Version SERVER_DEFAULT_VERSION = VERSION_1;
>>>>>>> 50d6ab60

  private final Set<GapisConnection> myConnections = Sets.newIdentityHashSet();
  private final GapirProcess myGapir;
  private final SettableFuture<Integer> myPortF;
  private int myVersion = -1;

  private String myAuthToken = null;
  private Version myVersion = NULL_VERSION;

  static {
    Factory.register();
  }

  private GapisProcess() {
    super("gapis");
    myGapir = GapirProcess.get();
    myPortF = start();
  }

  /**
   * Returns the version of the GAPIS instance.
   */
<<<<<<< HEAD
  public int getVersion() {
=======
  public Version getVersion() {
>>>>>>> 50d6ab60
    return myVersion;
  }

  @Override
  protected boolean prepare(ProcessBuilder pb) {
    if (!GapiPaths.isValid()) {
      LOG.warn("Could not find gapis, but needed to start the server.");
      return false;
    }

<<<<<<< HEAD
    if (myVersion == -1) {
=======
    if (myVersion == NULL_VERSION) {
>>>>>>> 50d6ab60
      myVersion = fetchVersion();
      LOG.info("GAPIS is version " + myVersion);
    }

<<<<<<< HEAD
=======
    int gapirPort = myGapir.getPort();
    if (gapirPort <= 0) {
      return false;
    }

>>>>>>> 50d6ab60
    ArrayList<String> args = new ArrayList<String>(8);
    args.add(GapiPaths.gapis().getAbsolutePath());

    args.add("-logs");
    args.add(PathManager.getLogPath());

    args.add("--gapir");
<<<<<<< HEAD
    args.add(Integer.toString(myGapir.getPort()));

    File strings = GapiPaths.strings();
    if (myVersion > 1 && strings.exists()) {
=======
    args.add(Integer.toString(gapirPort));

    File strings = GapiPaths.strings();
    if (myVersion.isAtLeast(VERSION_2) && strings.exists()) {
>>>>>>> 50d6ab60
      args.add("--strings");
      args.add(strings.getAbsolutePath());
    }

<<<<<<< HEAD
=======
    if (myVersion.isAtLeast(VERSION_3)) {
      myAuthToken = generateAuthToken();
      args.add("--gapis-auth-token");
      args.add(myAuthToken);
      args.add("--gapir-auth-token");
      args.add(GapirProcess.getAuthToken());
    }

>>>>>>> 50d6ab60
    pb.command(args);
    return true;
  }

  @Override
  protected void onExit(int code) {
    if (code != 0) {
      LOG.warn("The gapis process exited with a non-zero exit value: " + code);
    }
    else {
      LOG.info("gapis exited cleanly");
    }
    shutdown();
  }

  /**
   * Attempts to connect to a gapis server.
   * <p/>
   * Will launch a new server process if none has been started.
   * <p/>
   */
  public static GapisConnection connect() {
    GapisProcess gapis;
    synchronized (myInstanceLock) {
      if (myInstance == null) {
        myInstance = new GapisProcess();
      }
      gapis = myInstance;
    }
    return gapis.doConnect();
  }

  private GapisConnection doConnect() {
    if (myPortF == null) {
      return NOT_CONNECTED;
    }
    try {
      int port = myPortF.get(SERVER_LAUNCH_TIMEOUT_MS, TimeUnit.MILLISECONDS);
      GapisConnection connection = new GapisConnection(this, new Socket(SERVER_HOST, port));
      if (myAuthToken != null) {
        connection.sendAuth(myAuthToken);
      }
      LOG.info("Established a new client connection to " + port);
      synchronized (myConnections) {
        myConnections.add(connection);
      }
      return connection;
    }
    catch (InterruptedException e) {
      LOG.warn("Interrupted while waiting for gapis: " + e);
    }
    catch (ExecutionException e) {
      LOG.warn("Failed while waiting for gapis: " + e);
    }
    catch (UnknownHostException e) {
      LOG.warn("Unknown host starting gapis: " + e);
    }
    catch (IOException e) {
      LOG.warn("Failed read from gapis: " + e);
    }
    catch (TimeoutException e) {
      LOG.warn("Timed out waiting for gapis: " + e);
    }
    return NOT_CONNECTED;
  }

  public void onClose(GapisConnection gapisConnection) {
    synchronized (myConnections) {
      myConnections.remove(gapisConnection);
      if (myConnections.isEmpty()) {
        LOG.info("Interrupting server thread on last connection close");
        shutdown();
      }
    }
  }

  @Override
  public void shutdown() {
    synchronized (myInstanceLock) {
      if (myInstance == this) {
        myInstance = null;
        myGapir.shutdown();
        super.shutdown();
      }
    }
  }

  /**
   * Run GAPIS using the --version command line flag to enquire about the server's version.
   * This call is blocking and should not be made on the main UI thread.
   * <p>
   * Note earlier versions of GAPIS did not support this flag, and any non-version response will
   * assume to be GAPIS version {@link #SERVER_DEFAULT_VERSION}.
   *
   * @return the GAPIS version code.
   */
<<<<<<< HEAD
  private int fetchVersion() {
=======
  private Version fetchVersion() {
>>>>>>> 50d6ab60
    final ProcessBuilder pb = new ProcessBuilder();
    pb.directory(GapiPaths.base());
    pb.command(GapiPaths.gapis().getAbsolutePath(), "--version");
    pb.redirectErrorStream(true);

    Process process = null;
    // Use the base directory as the working directory for the server.
    try {
      // This will throw IOException if the executable is not found.
      LOG.info("Probing GAPIS version");
      process = pb.start();
    }
    catch (IOException e) {
      LOG.warn(e);
      return SERVER_DEFAULT_VERSION;
    }

<<<<<<< HEAD
    final SettableFuture<Integer> versionF = SettableFuture.create();
=======
    final SettableFuture<Version> versionF = SettableFuture.create();
>>>>>>> 50d6ab60

    OutputHandler stdout = new OutputHandler(process.getInputStream(), false) {
      private boolean seenVersion = false;

      @Override
      protected void processLine(String line) {
        super.processLine(line);
<<<<<<< HEAD
        if (!seenVersion) {
          Matcher matcher = SERVER_POLL_VERSION_PATTERN.matcher(line);
          if (matcher.matches()) {
            int version = Integer.parseInt(matcher.group(1));
=======
        if (!seenVersion && line.startsWith(SERVER_POLL_VERSION_PREFIX)) {
          Version version = Version.parse(line);
          if (version != NULL_VERSION) {
>>>>>>> 50d6ab60
            seenVersion = true;
            versionF.set(version);
          }
        }
      }
    };

    try {
      return versionF.get(SERVER_POLL_VERSION_TIMEOUT_MS, TimeUnit.MILLISECONDS);
    }
    catch (ExecutionException e) {
      return SERVER_DEFAULT_VERSION;
    }
    catch (TimeoutException e) {
      return SERVER_DEFAULT_VERSION;
    }
    catch (InterruptedException e) {
      return SERVER_DEFAULT_VERSION;
    }
    finally {
      process.destroy();
      stdout.close();
    }
  }
}<|MERGE_RESOLUTION|>--- conflicted
+++ resolved
@@ -31,8 +31,6 @@
 import java.util.concurrent.ExecutionException;
 import java.util.concurrent.TimeUnit;
 import java.util.concurrent.TimeoutException;
-import java.util.regex.Matcher;
-import java.util.regex.Pattern;
 
 import static com.android.tools.idea.editors.gfxtrace.gapi.Version.*;
 
@@ -44,20 +42,13 @@
 
   private static final int SERVER_LAUNCH_TIMEOUT_MS = 10000;
   private static final String SERVER_HOST = "localhost";
-<<<<<<< HEAD
-  private static final Pattern SERVER_POLL_VERSION_PATTERN = Pattern.compile("^GAPIS version (\\d+)$", 0);
-  private static final int SERVER_POLL_VERSION_TIMEOUT_MS = 1000;
-  private static final int SERVER_DEFAULT_VERSION = 1;
-=======
   private static final String SERVER_POLL_VERSION_PREFIX = "GAPIS version ";
   private static final int SERVER_POLL_VERSION_TIMEOUT_MS = 1000;
   private static final Version SERVER_DEFAULT_VERSION = VERSION_1;
->>>>>>> 50d6ab60
 
   private final Set<GapisConnection> myConnections = Sets.newIdentityHashSet();
   private final GapirProcess myGapir;
   private final SettableFuture<Integer> myPortF;
-  private int myVersion = -1;
 
   private String myAuthToken = null;
   private Version myVersion = NULL_VERSION;
@@ -75,11 +66,7 @@
   /**
    * Returns the version of the GAPIS instance.
    */
-<<<<<<< HEAD
-  public int getVersion() {
-=======
   public Version getVersion() {
->>>>>>> 50d6ab60
     return myVersion;
   }
 
@@ -90,23 +77,16 @@
       return false;
     }
 
-<<<<<<< HEAD
-    if (myVersion == -1) {
-=======
     if (myVersion == NULL_VERSION) {
->>>>>>> 50d6ab60
       myVersion = fetchVersion();
       LOG.info("GAPIS is version " + myVersion);
     }
 
-<<<<<<< HEAD
-=======
     int gapirPort = myGapir.getPort();
     if (gapirPort <= 0) {
       return false;
     }
 
->>>>>>> 50d6ab60
     ArrayList<String> args = new ArrayList<String>(8);
     args.add(GapiPaths.gapis().getAbsolutePath());
 
@@ -114,23 +94,14 @@
     args.add(PathManager.getLogPath());
 
     args.add("--gapir");
-<<<<<<< HEAD
-    args.add(Integer.toString(myGapir.getPort()));
-
-    File strings = GapiPaths.strings();
-    if (myVersion > 1 && strings.exists()) {
-=======
     args.add(Integer.toString(gapirPort));
 
     File strings = GapiPaths.strings();
     if (myVersion.isAtLeast(VERSION_2) && strings.exists()) {
->>>>>>> 50d6ab60
       args.add("--strings");
       args.add(strings.getAbsolutePath());
     }
 
-<<<<<<< HEAD
-=======
     if (myVersion.isAtLeast(VERSION_3)) {
       myAuthToken = generateAuthToken();
       args.add("--gapis-auth-token");
@@ -139,7 +110,6 @@
       args.add(GapirProcess.getAuthToken());
     }
 
->>>>>>> 50d6ab60
     pb.command(args);
     return true;
   }
@@ -236,11 +206,7 @@
    *
    * @return the GAPIS version code.
    */
-<<<<<<< HEAD
-  private int fetchVersion() {
-=======
   private Version fetchVersion() {
->>>>>>> 50d6ab60
     final ProcessBuilder pb = new ProcessBuilder();
     pb.directory(GapiPaths.base());
     pb.command(GapiPaths.gapis().getAbsolutePath(), "--version");
@@ -258,11 +224,7 @@
       return SERVER_DEFAULT_VERSION;
     }
 
-<<<<<<< HEAD
-    final SettableFuture<Integer> versionF = SettableFuture.create();
-=======
     final SettableFuture<Version> versionF = SettableFuture.create();
->>>>>>> 50d6ab60
 
     OutputHandler stdout = new OutputHandler(process.getInputStream(), false) {
       private boolean seenVersion = false;
@@ -270,16 +232,9 @@
       @Override
       protected void processLine(String line) {
         super.processLine(line);
-<<<<<<< HEAD
-        if (!seenVersion) {
-          Matcher matcher = SERVER_POLL_VERSION_PATTERN.matcher(line);
-          if (matcher.matches()) {
-            int version = Integer.parseInt(matcher.group(1));
-=======
         if (!seenVersion && line.startsWith(SERVER_POLL_VERSION_PREFIX)) {
           Version version = Version.parse(line);
           if (version != NULL_VERSION) {
->>>>>>> 50d6ab60
             seenVersion = true;
             versionF.set(version);
           }
