--- conflicted
+++ resolved
@@ -27,10 +27,7 @@
 import java.io.IOException;
 
 public final class MemoryPointer implements BinaryObject {
-<<<<<<< HEAD
-=======
 
->>>>>>> a001a568
   @Override
   public String toString() {
     return "0x" + Long.toHexString(myAddress) + "@" + myPool;
