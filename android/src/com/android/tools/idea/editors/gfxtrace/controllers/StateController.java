/*
 * Copyright (C) 2015 The Android Open Source Project
 *
 * Licensed under the Apache License, Version 2.0 (the "License");
 * you may not use this file except in compliance with the License.
 * You may obtain a copy of the License at
 *
 *      http://www.apache.org/licenses/LICENSE-2.0
 *
 * Unless required by applicable law or agreed to in writing, software
 * distributed under the License is distributed on an "AS IS" BASIS,
 * WITHOUT WARRANTIES OR CONDITIONS OF ANY KIND, either express or implied.
 * See the License for the specific language governing permissions and
 * limitations under the License.
 */
package com.android.tools.idea.editors.gfxtrace.controllers;

import com.android.tools.idea.editors.gfxtrace.GfxTraceEditor;
<<<<<<< HEAD
import com.android.tools.idea.editors.gfxtrace.UiCallback;
import com.android.tools.idea.editors.gfxtrace.UiErrorCallback;
import com.android.tools.idea.editors.gfxtrace.service.ErrDataUnavailable;
import com.android.tools.idea.editors.gfxtrace.service.path.*;
import com.android.tools.idea.editors.gfxtrace.JBLoadingPanelWrapper;
import com.android.tools.idea.editors.gfxtrace.service.path.AtomPath;
import com.android.tools.idea.editors.gfxtrace.service.path.PathStore;
import com.android.tools.idea.editors.gfxtrace.service.path.StatePath;
import com.android.tools.rpclib.futures.SingleInFlight;
import com.android.tools.rpclib.rpccore.Rpc;
import com.android.tools.rpclib.rpccore.RpcException;
import com.android.tools.rpclib.schema.Dynamic;
import com.android.tools.rpclib.schema.Field;
import com.android.tools.rpclib.schema.Map;
import com.android.tools.rpclib.schema.Type;
import com.google.common.base.Objects;
import com.google.common.collect.Lists;
import com.google.common.collect.Maps;
import com.google.common.util.concurrent.ListenableFuture;
import com.intellij.openapi.diagnostic.Logger;
import com.intellij.util.containers.IntArrayList;
=======
import com.android.tools.idea.editors.gfxtrace.GfxTraceUtil;
import com.android.tools.idea.editors.gfxtrace.actions.ViewTextAction;
import com.android.tools.idea.editors.gfxtrace.models.GpuState;
import com.android.tools.idea.editors.gfxtrace.renderers.Render;
import com.android.tools.idea.editors.gfxtrace.service.ErrDataUnavailable;
import com.android.tools.idea.editors.gfxtrace.service.memory.MemorySliceInfo;
import com.android.tools.idea.editors.gfxtrace.service.path.FieldPath;
import com.android.tools.idea.editors.gfxtrace.service.path.MapIndexPath;
import com.android.tools.idea.editors.gfxtrace.service.path.Path;
import com.android.tools.idea.editors.gfxtrace.service.snippets.CanFollow;
import com.android.tools.idea.editors.gfxtrace.service.snippets.KindredSnippets;
import com.android.tools.idea.editors.gfxtrace.service.snippets.SnippetObject;
import com.android.tools.idea.stats.UsageTracker;
import com.android.tools.rpclib.schema.*;
import com.android.tools.rpclib.schema.Map;
import com.google.common.base.Objects;
import com.google.common.collect.Lists;
import com.google.common.collect.Maps;
import com.google.common.util.concurrent.FutureCallback;
import com.google.common.util.concurrent.Futures;
import com.intellij.openapi.diagnostic.Logger;
import com.intellij.ui.ColoredTreeCellRenderer;
import com.intellij.ui.SimpleColoredComponent;
import com.intellij.ui.SimpleTextAttributes;
import com.intellij.util.containers.IntArrayList;
import com.intellij.xml.breadcrumbs.BreadcrumbsComponent;
import com.intellij.xml.breadcrumbs.BreadcrumbsItem;
import com.intellij.xml.breadcrumbs.BreadcrumbsItemListener;
>>>>>>> a001a568
import org.jetbrains.annotations.NotNull;

import javax.swing.*;
import javax.swing.border.EmptyBorder;
import javax.swing.event.TreeModelEvent;
import javax.swing.event.TreeModelListener;
<<<<<<< HEAD
import javax.swing.tree.TreeModel;
import javax.swing.tree.TreePath;
import java.util.ArrayList;
import java.util.HashMap;
import java.util.LinkedList;
import java.util.List;
import java.util.concurrent.ExecutionException;
=======
import javax.swing.tree.TreeCellRenderer;
import javax.swing.tree.TreeModel;
import javax.swing.tree.TreePath;
import java.awt.*;
import java.awt.event.MouseAdapter;
import java.awt.event.MouseEvent;
import java.util.*;
import java.util.List;
import java.util.stream.Stream;
>>>>>>> a001a568

public class StateController extends TreeController implements GpuState.Listener {
  public static JComponent createUI(@NotNull GfxTraceEditor editor) {
    return new StateController(editor).myPanel;
  }

<<<<<<< HEAD
  @NotNull private static final Logger LOG = Logger.getInstance(StateController.class);
  @NotNull private static final TypedValue ROOT_TYPE = new TypedValue(null, "state");
  @NotNull private static final Object[] NO_SELECTION = new Object[0];

  private final PathStore<StatePath> myStatePath = new PathStore<StatePath>();
  private final StateTreeModel myModel = new StateTreeModel(new Node(ROOT_TYPE, null));
  private final SingleInFlight myStateRequestController = new SingleInFlight(new JBLoadingPanelWrapper(myLoadingPanel));
  private Object[] lastSelection = NO_SELECTION;
=======
  private static final @NotNull Logger LOG = Logger.getInstance(StateController.class);
  private static final @NotNull TypedValue ROOT_TYPE = new TypedValue(null, SnippetObject.symbol("state"));

  private final @NotNull StateTreeModel myModel = new StateTreeModel(new Node(ROOT_TYPE, null, false));

  private @Nullable TreePath myLastSelectedBreadcrumb;
>>>>>>> a001a568

  private StateController(@NotNull GfxTraceEditor editor) {
    super(editor, GfxTraceEditor.SELECT_ATOM);
    myEditor.getGpuState().addListener(this);

    myScrollPane.setBorder(new EmptyBorder(0, 0, 0, 0));
    setModel(myModel);
<<<<<<< HEAD
  }

  @Override
  public void notifyPath(PathEvent event) {
    boolean updateState = myStatePath.updateIfNotNull(AtomPath.stateAfter(event.findAtomPath()));

    if (updateState && myStatePath.getPath() != null) {
      ListenableFuture future = myEditor.getClient().get(myStatePath.getPath());
      Rpc.listen(future, LOG, myStateRequestController, new UiErrorCallback<Object, Node, String>() {
        @Override
        protected ResultOrError<Node, String> onRpcThread(Rpc.Result<Object> result) throws RpcException, ExecutionException {
          try {
            return success(convert(new TypedValue(null, "state"), new TypedValue(null, result.get())));
          }
          catch (ErrDataUnavailable e) {
            return error(e.getMessage());
          }
        }

        @Override
        protected void onUiThreadSuccess(Node root) {
          if (getModel() != myModel) {
            setModel(myModel);
          }

          myModel.setRoot(root);
          if (lastSelection.length > 0) {
            select(lastSelection);
            lastSelection = NO_SELECTION;
          }
        }

        @Override
        protected void onUiThreadError(String error) {
          myTree.getEmptyText().setText(error);
          clear();
        }
      });
    }

    if (event.findStatePath() != null) {
      Object[] selection = getStatePath(event.path);
      if (getModel() == null || ((Node)myModel.getRoot()).isLeaf()) {
        lastSelection = selection;
      }
      else {
        select(selection);
        lastSelection = NO_SELECTION;
      }
=======

    MouseAdapter mouseHandler = new MouseAdapter() {
      private JPopupMenu popupMenu = new JPopupMenu();
      @Override
      public void mouseMoved(MouseEvent event) {
        TreePath treePath = getFollowAt(event.getX(), event.getY());
        Path followPath = null;
        if (treePath != null) {
          Node node = (Node)treePath.getLastPathComponent();
          followPath = node.getFollowPath();
          if (followPath == null) {
            // set empty path so we do not make any more calls to the server for this path
            node.setFollowPath(Path.EMPTY);
            Path path = getPath(treePath);
            Futures.addCallback(myEditor.getClient().follow(path), new FutureCallback<Path>() {
              @Override
              public void onSuccess(Path result) {
                node.setFollowPath(result);
              }

              @Override
              public void onFailure(Throwable t) {
                LOG.warn("Error: " + t + " for path " + path);
              }
            });
          }
        }

        hoverHand(myTree, myEditor.getGpuState().getPath(), followPath);
      }

      @Override
      public void mouseExited(MouseEvent e) {
        hoverHand(myTree, myEditor.getGpuState().getPath(), null);
      }

      @Override
      public void mouseClicked(MouseEvent event) {
        TreePath treePath = getFollowAt(event.getX(), event.getY());
        if (treePath != null) {
          Path path = ((Node)treePath.getLastPathComponent()).getFollowPath();
          if (path != null && path != Path.EMPTY) {

            GfxTraceUtil.trackEvent(UsageTracker.ACTION_GFX_TRACE_LINK_CLICKED, path.toString(), null);

            myEditor.activatePath(path, StateController.this);
          }
          else {
            // this can happen if the server takes too long to respond, or responds with a error
            LOG.warn("click, but we don't have a path :(");
          }
        }
      }

      @Override
      public void mousePressed(MouseEvent e) {
        if (e.isPopupTrigger()) {
          TreePath path = myTree.getPathForLocation(e.getX(), e.getY());
          if (path != null) {
            Node treeNode = (Node)path.getLastPathComponent();
            if (treeNode.value.type instanceof Primitive && ((Primitive)treeNode.value.type).getMethod() == Method.String) {
              String title = TreeController.getDisplayTextFor(myEditor.getGpuState().getPath(), getPath(path));
              ViewTextAction viewText = new ViewTextAction(myEditor.getProject(), title, treeNode.value.value.getObject());
              popupMenu.removeAll();
              popupMenu.add(viewText);
              popupMenu.show(e.getComponent(), e.getX(), e.getY());
            }
          }
        }
      }
    };
    myTree.addMouseListener(mouseHandler);
    myTree.addMouseMotionListener(mouseHandler);

    final BreadcrumbsComponent<PathBreadcrumbsItem> breadcrumb = new BreadcrumbsComponent<>();
    breadcrumb.addBreadcrumbsItemListener(new BreadcrumbsItemListener<PathBreadcrumbsItem>() {
      @Override
      public void itemSelected(@NotNull PathBreadcrumbsItem item, int modifiers) {
        myLastSelectedBreadcrumb = item.getTreePath();
        myEditor.activatePath(getPath(myLastSelectedBreadcrumb), StateController.this);
      }

      @Override
      public void itemHovered(@Nullable PathBreadcrumbsItem item) {
        hoverHand(breadcrumb, myEditor.getGpuState().getPath(), item == null ? null : getPath(item.getTreePath()));
      }
    });
    myPanel.add(breadcrumb, BorderLayout.NORTH);

    myTree.addTreeSelectionListener(e -> {
      if (e.isAddedPath()) {
        TreePath path = e.getPath();

        // if we have just selected a item that was selected from the breadcrumb, we don't need to update them
        if (!path.equals(myLastSelectedBreadcrumb)) {
          TreePath root = new TreePath(myTree.getModel().getRoot());
          List<PathBreadcrumbsItem> breadcrumbs = new ArrayList<>();
          while (path != null) {
            if (path.equals(root)) {
              // we have reached the root, we don't want to create a breadcrumb for it as it is hidden.
              break;
            }
            breadcrumbs.add(new PathBreadcrumbsItem(path));
            path = path.getParentPath();
          }
          Collections.reverse(breadcrumbs);
          breadcrumb.setItems(breadcrumbs);
          myLastSelectedBreadcrumb = null;
        }
      }
    });
  }

  @Nullable("nothing to follow at this location")
  private TreePath getFollowAt(int mouseX, int mouseY) {
    TreePath treePath = myTree.getPathForLocation(mouseX, mouseY);
    if (treePath == null) return null;
    Node node = (Node)treePath.getLastPathComponent();
    if (node.isLeaf() && !node.canFollow()) return null;
    Rectangle bounds = myTree.getPathBounds(treePath);
    assert bounds != null; // can't be null, as our path is valid
    int tag = Render.getNodeFieldIndex(myTree, node, mouseX - bounds.x, myTree.isExpanded(treePath));
    if (tag == Render.NO_TAG) {
      return null;
    }
    if (node.isLeaf() && tag == Render.STATE_VALUE_TAG) {
      // we already know we can follow this Node
      return treePath;
    }
    Node child = node.getChild(tag);
    return child.canFollow() ? new TreePath(Stream.concat(Arrays.stream(treePath.getPath()), Arrays.stream(new Object[] {child})).toArray()) : null;
  }

  private @NotNull Path getPath(@NotNull TreePath treePath) {
    Path parent = null;
    Object[] nodePath = treePath.getPath();
    for (Object node : nodePath) {
      if (node == nodePath[0]) {
        // the root
        assert myTree.getModel().getRoot().equals(node);
        assert ROOT_TYPE.equals(((Node)node).key);
        assert "state".equals(((Node)node).key.value.getObject());
        parent = myEditor.getGpuState().getPath();
      }
      else {
        parent = getPathSegmentFor(parent, (Node)node);
      }
    }
    assert parent != null; // we should at least have a root in this path
    return parent;
  }

  private static @NotNull Path getPathSegmentFor(@Nullable Path parent, @NotNull Node node) {
    Object obj = node.key.value.getObject();
    if (node.isMapKey) {
      MapIndexPath path = new MapIndexPath();
      path.setKey(obj);
      path.setMap(parent);
      return path;
    }
    if (obj instanceof String) {
      FieldPath path = new FieldPath();
      path.setName((String)obj);
      path.setStruct(parent);
      return path;
    }
    throw new IllegalArgumentException("unknown type: " + obj.getClass().getSimpleName());
  }

  @Override
  public void notifyPath(PathEvent event) {
  }

  @Override
  public void onStateLoadingStart(GpuState state) {
    myLoadingPanel.startLoading();
  }

  @Override
  public void onStateLoadingFailure(GpuState state, ErrDataUnavailable error) {
    myLoadingPanel.stopLoading();
    myTree.getEmptyText().setText(error.getMessage());
    clear();
  }

  @Override
  public void onStateLoadingSuccess(GpuState state) {
    myLoadingPanel.stopLoading();

    if (getModel() != myModel) {
      setModel(myModel);
    }
    myModel.setRoot(convert(ROOT_TYPE, new TypedValue(null, SnippetObject.root(state.getState(), getSnippets(state))), false));
  }

  @Override
  public void onStateSelection(GpuState state, Path path) {
    SnippetObject[] selection = getStatePath(path);
    Node node = (Node)myModel.getRoot();
    TreePath treePath = new TreePath(node);
    for (int i = 0; i < selection.length && !node.isLeaf(); i++) {
      node = node.findChild(selection[i]);
      if (node == null) break;
      treePath = treePath.pathByAddingChild(node);
    }
    final TreePath expandPath = (node == null || node.isLeaf()) ? treePath.getParentPath() : treePath;

    myTree.expandPath(expandPath);
    myTree.setSelectionPath(treePath);
    // Avoid making the user scroll to see the contents of the item they just selected.
    // First we scroll to the last child, then back to the selected item. After this,
    // the expanded item will either be at the top of the window or child count rows
    // above the bottom or the selected item is at the bottom and the expanded item
    // is above the top of the window.
    int row = myTree.getRowForPath(expandPath) + (node == null ? 0 : node.getChildCount());
    if (row >= myTree.getRowCount()) {
      row = myTree.getRowCount() - 1;
    }
    myTree.scrollPathToVisible(myTree.getPathForRow(row));
    myTree.scrollPathToVisible(treePath);
  }

  private static SnippetObject[] getStatePath(Path path) {
    LinkedList<SnippetObject> result = Lists.newLinkedList();
    while (path != null) {
      if (path instanceof FieldPath) {
        result.add(0, SnippetObject.symbol(((FieldPath)path).getName()));
      }
      else if (path instanceof MapIndexPath) {
        result.add(0, SnippetObject.symbol(((MapIndexPath)path).getKey()));
      }
      else {
        break;
      }
      path = path.getParent();
    }
    return result.toArray(new SnippetObject[result.size()]);
  }

  private KindredSnippets[] getSnippets(GpuState state) {
    return KindredSnippets.fromMetadata(state.getState().klass().entity().getMetadata());
  }

  private static Node convert(TypedValue key, TypedValue value, boolean isMapKey) {
    final Node result = new Node(key, value, isMapKey);
    final SnippetObject obj = value.value;
    final Object underlying = obj.getObject();
    if (underlying instanceof Dynamic || value.type instanceof Map) {
      if (underlying instanceof Dynamic) {
        final Dynamic dynamic = (Dynamic)underlying;
        for (int i = 0; i < dynamic.getFieldCount(); i++) {
          final Field field = dynamic.getFieldInfo(i);
          final SnippetObject fieldObj = obj.field(dynamic, i);
          addChildNode(result,null, SnippetObject.symbol(field.getDeclared()), field.getType(), fieldObj, false);
        }
      }
      else {
        final java.util.Map<Object, Object> map = (java.util.Map<Object, Object>)underlying;
        final Type keyType = ((Map)value.type).getKeyType(), valueType = ((Map)value.type).getValueType();
        for (java.util.Map.Entry<Object, Object> e : map.entrySet()) {
          addChildNode(result, keyType, obj.key(e), valueType, obj.elem(e), true);
        }
      }
    }
    return result;
  }

  private static void addChildNode(Node parent, Type keyType, SnippetObject keyValue, Type valueType, SnippetObject valueValue, boolean isMapKey) {
    // we dont want to create child Nodes for MemorySliceInfo, as they are shown simply as a inline values
    if (!(valueValue.getObject() instanceof MemorySliceInfo)) {
      parent.addChild(convert(new TypedValue(keyType, keyValue), new TypedValue(valueType, valueValue), isMapKey));
    }
  }

  private static class PathBreadcrumbsItem extends BreadcrumbsItem {
    // we keep the TreePath and Not Path, as the capture ID may change, and a Path object will still have the old one.
    private final @NotNull TreePath myPath;

    public PathBreadcrumbsItem(@NotNull TreePath path) {
      myPath = path;
    }

    public @NotNull TreePath getTreePath() {
      return myPath;
    }

    @Override
    public @NotNull String getDisplayText() {
      return getPathSegmentFor(null, (Node)myPath.getLastPathComponent()).getSegmentString();
    }
  }

  public static class TypedValue {
    public final Type type;
    public final SnippetObject value;

    public TypedValue(Type type, SnippetObject value) {
      this.type = type;
      this.value = value;
>>>>>>> a001a568
    }

    @Override
    public int hashCode() {
      return (type == null ? 0 : type.hashCode()) ^ value.hashCode();
    }

    @Override
    public boolean equals(Object obj) {
      if (obj == this) {
        return true;
      } else if (!(obj instanceof TypedValue)) {
        return false;
      }
      TypedValue other = (TypedValue)obj;
      return Objects.equal(type, other.type) && Objects.equal(value, other.value);
    }

    @Override
    public String toString() {
      return "TypedValue{type=" + type + ", value=" + value + '}';
    }
  }

<<<<<<< HEAD
  private static Object[] getStatePath(Path path) {
    LinkedList<Object> result = Lists.newLinkedList();
    while (path != null) {
      if (path instanceof FieldPath) {
        result.add(0, ((FieldPath)path).getName());
      }
      else if (path instanceof MapIndexPath) {
        result.add(0, ((MapIndexPath)path).getKey());
      }
      else {
        break;
      }
      path = path.getParent();
    }
    return result.toArray(new Object[result.size()]);
  }

  private void select(Object[] nodePath) {
    Node node = (Node)myModel.getRoot();
    TreePath treePath = new TreePath(node);
    for (int i = 0; i < nodePath.length && !node.isLeaf(); i++) {
      node = node.findChild(nodePath[i]);
      if (node == null) break;
      treePath = treePath.pathByAddingChild(node);
    }
    myTree.expandPath((node == null || node.isLeaf()) ? treePath.getParentPath() : treePath);
    myTree.setSelectionPath(treePath);
    myTree.scrollPathToVisible(treePath);
  }

  private static Node convert(TypedValue key, TypedValue value) {
    Node result = new Node(key, value);
    if (value.value instanceof Dynamic || value.type instanceof Map) {
      if (value.value instanceof Dynamic) {
        Dynamic dynamic = (Dynamic)value.value;
        for (int i = 0; i < dynamic.getFieldCount(); i++) {
          Field field = dynamic.getFieldInfo(i);
          result.addChild(convert(new TypedValue(null, field.getDeclared()), new TypedValue(field.getType(), dynamic.getFieldValue(i))));
        }
      }
      else {
        java.util.Map<Object, Object> map = (java.util.Map<Object, Object>)value.value;
        Type keyType = ((Map)value.type).getKeyType(), valueType = ((Map)value.type).getValueType();
        for (java.util.Map.Entry<Object, Object> e : map.entrySet()) {
          result.addChild(convert(new TypedValue(keyType, e.getKey()), new TypedValue(valueType, e.getValue())));
        }
      }
    }
    return result;
  }

  public static class TypedValue {
    public final Type type;
    public final Object value;

    public TypedValue(Type type, Object value) {
      this.type = type;
      // Turn integers into longs, so they equal longs from paths.
      this.value = (value instanceof Integer) ? ((Integer)value).longValue() : value;
    }

    @Override
    public int hashCode() {
      return (type == null ? 0 : type.hashCode()) ^ value.hashCode();
    }

    @Override
    public boolean equals(Object obj) {
      if (obj == this) {
        return true;
      } else if (!(obj instanceof TypedValue)) {
        return false;
      }
      TypedValue other = (TypedValue)obj;
      return Objects.equal(type, other.type) && Objects.equal(value, other.value);
    }
  }

  public static class Node {
    public final TypedValue key;
    public TypedValue value;
    private final List<Node> childrenByIndex = Lists.newArrayList();
    private final HashMap<TypedValue, Node> childrenByKey = Maps.newHashMap();

    public Node(TypedValue key, TypedValue value) {
      this.key = key;
      this.value = value;
    }

    public void addChild(Node node) {
      childrenByIndex.add(node);
      childrenByKey.put(node.key, node);
    }

    public void merge(Node other, List<Object> path, TreeModelListener listener) {
      IntArrayList changedIndecies = new IntArrayList(Math.max(getChildCount(), other.getChildCount()));
      List<Node> changedChildren = Lists.newArrayListWithCapacity(Math.max(getChildCount(), other.getChildCount()));
      path.add(this);

      // First handle deletions.
      for (int i = 0; i < childrenByIndex.size(); i++) {
        Node child = childrenByIndex.get(i);
        if (!other.childrenByKey.containsKey(child.key)) {
          changedIndecies.add(i + changedIndecies.size());
          changedChildren.add(child);
          childrenByIndex.remove(i);
          childrenByKey.remove(child.key);
          i--;
        }
      }
      if (!changedIndecies.isEmpty()) {
        listener.treeNodesRemoved(new TreeModelEvent(this, path.toArray(), changedIndecies.toArray(), changedChildren.toArray()));
        changedIndecies.clear();
        changedChildren.clear();
      }

      // Handle additions.
      for (int i = 0; i < other.childrenByIndex.size(); i++) {
        Node child = other.childrenByIndex.get(i);
        if (!childrenByKey.containsKey(child.key)) {
          changedIndecies.add(childrenByIndex.size());
          changedChildren.add(child);
          addChild(child);
=======
  public static class Node {
    public final boolean isMapKey;
    public final TypedValue key;
    public TypedValue value;
    private final List<Node> childrenByIndex = Lists.newArrayList();
    private final HashMap<TypedValue, Node> childrenByKey = Maps.newHashMap();
    private @Nullable("not made server request yet") Path followPath;

    public Node(TypedValue key, TypedValue value, boolean isMapKey) {
      this.key = key;
      this.value = value;
      this.isMapKey = isMapKey;
    }

    public void addChild(Node node) {
      childrenByIndex.add(node);
      childrenByKey.put(node.key, node);
    }

    public void merge(Node other, List<Object> path, TreeModelListener listener) {
      IntArrayList changedIndecies = new IntArrayList(Math.max(getChildCount(), other.getChildCount()));
      List<Node> changedChildren = Lists.newArrayListWithCapacity(Math.max(getChildCount(), other.getChildCount()));
      path.add(this);
      // if we are merging in another Node. we want to clear the cached server follow link response
      followPath = null;

      // First handle deletions.
      for (int i = 0; i < childrenByIndex.size(); i++) {
        Node child = childrenByIndex.get(i);
        if (!other.childrenByKey.containsKey(child.key)) {
          changedIndecies.add(i + changedIndecies.size());
          changedChildren.add(child);
          childrenByIndex.remove(i);
          childrenByKey.remove(child.key);
          i--;
        }
      }
      if (!changedIndecies.isEmpty()) {
        listener.treeNodesRemoved(new TreeModelEvent(this, path.toArray(), changedIndecies.toArray(), changedChildren.toArray()));
        changedIndecies.clear();
        changedChildren.clear();
      }

      // Handle additions.
      for (int i = 0; i < other.childrenByIndex.size(); i++) {
        Node child = other.childrenByIndex.get(i);
        if (!childrenByKey.containsKey(child.key)) {
          changedIndecies.add(childrenByIndex.size());
          changedChildren.add(child);
          addChild(child);
        }
      }
      if (!changedIndecies.isEmpty()) {
        listener.treeNodesInserted(new TreeModelEvent(this, path.toArray(), changedIndecies.toArray(), changedChildren.toArray()));
        changedIndecies.clear();
        changedChildren.clear();
      }

      // Process the children.
      for (Node child : childrenByIndex) {
        child.merge(other.childrenByKey.get(child.key), path, listener);
      }

      // Fire event if we're a leaf that has changed.
      if (isLeaf() && !Objects.equal(value, other.value)) {
        this.value = other.value;
        listener.treeNodesChanged(new TreeModelEvent(this, path.toArray()));
      }
      else {
        this.value = other.value;
      }
      path.remove(path.size() - 1);
    }

    public int getChildCount() {
      return childrenByIndex.size();
    }

    public Node getChild(int index) {
      return childrenByIndex.get(index);
    }

    public int getChildIndex(Object child) {
      return childrenByIndex.indexOf(child);
    }

    public boolean isLeaf() {
      return childrenByIndex.isEmpty();
    }

    public Node findChild(Object key) {
      for (Node child : childrenByIndex) {
        if (Objects.equal(key, child.key.value)) {
          return child;
        }
      }
      return null;
    }

    @Override
    public String toString() {
      return key + " = " + value;
    }

    public boolean canFollow() {
      return CanFollow.fromSnippets(value.value.getSnippets()) != null;
    }

    @Nullable("if we have not made a request to the server for this path yet")
    public Path getFollowPath() {
      return followPath;
    }

    public void setFollowPath(@NotNull Path followPath) {
      this.followPath = followPath;
    }

    public boolean canBeRenderedAsLeaf() {
      if (!isLeaf() && getChildCount() <= 4) {
        for (int c = 0; c < getChildCount(); c++) {
          Node child = getChild(c);
          if (!child.isLeaf()) {
            return false;
          }
>>>>>>> a001a568
        }
        return true;
      }
      return isLeaf();
    }
  }

  private static class StateTreeModel implements TreeModel {
    private final Listeners listeners = new Listeners();
    private Node root;

    public StateTreeModel(Node root) {
      this.root = root;
    }

    public void setRoot(Node state) {
      if (root.isLeaf()) {
        root = state;
        listeners.treeStructureChanged(new TreeModelEvent(this, new Object[] { root }));
      }
      else {
        root.merge(state, Lists.newArrayList(), listeners);
      }
    }

    @Override
    public Object getRoot() {
      return root;
    }

    @Override
    public int getChildCount(Object parent) {
      return ((Node)parent).getChildCount();
    }

    @Override
    public Object getChild(Object parent, int index) {
      return ((Node)parent).getChild(index);
    }

    @Override
    public boolean isLeaf(Object node) {
      return ((Node)node).isLeaf();
    }

    @Override
    public void valueForPathChanged(TreePath path, Object newValue) {
      throw new UnsupportedOperationException();
    }

    @Override
    public int getIndexOfChild(Object parent, Object child) {
      if (!(parent instanceof Node) || child == null) {
        return -1;
      }
<<<<<<< HEAD
      if (!changedIndecies.isEmpty()) {
        listener.treeNodesInserted(new TreeModelEvent(this, path.toArray(), changedIndecies.toArray(), changedChildren.toArray()));
        changedIndecies.clear();
        changedChildren.clear();
      }

      // Process the children.
      for (Node child : childrenByIndex) {
        child.merge(other.childrenByKey.get(child.key), path, listener);
      }

      // Fire event if we're a leaf that has changed.
      if (isLeaf() && !Objects.equal(value, other.value)) {
        this.value = other.value;
        listener.treeNodesChanged(new TreeModelEvent(this, path.toArray()));
      }
      else {
        this.value = other.value;
      }
      path.remove(path.size() - 1);
    }

    public int getChildCount() {
      return childrenByIndex.size();
    }

    public Node getChild(int index) {
      return childrenByIndex.get(index);
    }

    public int getChildIndex(Object child) {
      return childrenByIndex.indexOf(child);
    }

    public boolean isLeaf() {
      return childrenByIndex.isEmpty();
    }

    public Node findChild(Object key) {
      for (Node child : childrenByIndex) {
        if (Objects.equal(key, child.key.value)) {
          return child;
=======
      return ((Node)parent).getChildIndex(child);
    }

    @Override
    public void addTreeModelListener(TreeModelListener l) {
      listeners.add(l);
    }

    @Override
    public void removeTreeModelListener(TreeModelListener l) {
      listeners.remove(l);
    }

    private static class Listeners extends ArrayList<TreeModelListener> implements TreeModelListener {
      public Listeners() {
      }

      @Override
      public void treeNodesChanged(TreeModelEvent e) {
        for (TreeModelListener listener : toArray(new TreeModelListener[size()])) {
          listener.treeNodesChanged(e);
        }
      }

      @Override
      public void treeNodesInserted(TreeModelEvent e) {
        for (TreeModelListener listener : toArray(new TreeModelListener[size()])) {
          listener.treeNodesInserted(e);
        }
      }

      @Override
      public void treeNodesRemoved(TreeModelEvent e) {
        for (TreeModelListener listener : toArray(new TreeModelListener[size()])) {
          listener.treeNodesRemoved(e);
        }
      }

      @Override
      public void treeStructureChanged(TreeModelEvent e) {
        for (TreeModelListener listener : toArray(new TreeModelListener[size()])) {
          listener.treeStructureChanged(e);
>>>>>>> a001a568
        }
      }
      return null;
    }
  }

<<<<<<< HEAD
  private static class StateTreeModel implements TreeModel {
    private final Listeners listeners = new Listeners();
    private Node root;

    public StateTreeModel(Node root) {
      this.root = root;
    }

    public void setRoot(Node state) {
      if (root.isLeaf()) {
        root = state;
        listeners.treeStructureChanged(new TreeModelEvent(this, new Object[] { root }));
      }
      else {
        root.merge(state, Lists.newArrayList(), listeners);
      }
    }

    @Override
    public Object getRoot() {
      return root;
    }

    @Override
    public int getChildCount(Object parent) {
      return ((Node)parent).getChildCount();
    }

    @Override
    public Object getChild(Object parent, int index) {
      return ((Node)parent).getChild(index);
    }

    @Override
    public boolean isLeaf(Object node) {
      return ((Node)node).isLeaf();
    }

    @Override
    public void valueForPathChanged(TreePath path, Object newValue) {
      throw new UnsupportedOperationException();
    }

    @Override
    public int getIndexOfChild(Object parent, Object child) {
      if (!(parent instanceof Node) || child == null) {
        return -1;
      }
      return ((Node)parent).getChildIndex(child);
    }

    @Override
    public void addTreeModelListener(TreeModelListener l) {
      listeners.add(l);
    }

    @Override
    public void removeTreeModelListener(TreeModelListener l) {
      listeners.remove(l);
    }

    private static class Listeners extends ArrayList<TreeModelListener> implements TreeModelListener {
      public Listeners() {
      }

      @Override
      public void treeNodesChanged(TreeModelEvent e) {
        for (TreeModelListener listener : toArray(new TreeModelListener[size()])) {
          listener.treeNodesChanged(e);
        }
      }

      @Override
      public void treeNodesInserted(TreeModelEvent e) {
        for (TreeModelListener listener : toArray(new TreeModelListener[size()])) {
          listener.treeNodesInserted(e);
        }
      }

      @Override
      public void treeNodesRemoved(TreeModelEvent e) {
        for (TreeModelListener listener : toArray(new TreeModelListener[size()])) {
          listener.treeNodesRemoved(e);
        }
      }

      @Override
      public void treeStructureChanged(TreeModelEvent e) {
        for (TreeModelListener listener : toArray(new TreeModelListener[size()])) {
          listener.treeStructureChanged(e);
        }
      }
=======
  @Override
  @NotNull
  protected TreeCellRenderer getRenderer() {
    return new ColoredTreeCellRenderer() {
      @Override
      public void customizeCellRenderer(@NotNull JTree tree, Object value,
                                        boolean selected, boolean expanded, boolean leaf, int row, boolean hasFocus) {
        if (value instanceof StateController.Node) {
          Render.render((StateController.Node)value, this, SimpleTextAttributes.REGULAR_ATTRIBUTES, expanded);
        }
        else {
          assert false;
        }
      }
    };
  }

  @NotNull
  @Override
  public String[] getColumns(TreePath path) {
    Object object = path.getLastPathComponent();
    if (object instanceof StateController.Node) {
      Node node = (StateController.Node)object;
      String key = "";
      if (node.key.type != null) {
        SimpleColoredComponent component = new SimpleColoredComponent();
        Render.render(node.key.value, node.key.type, component, SimpleTextAttributes.REGULAR_ATTRIBUTES, 0);
        key = component.toString();
      }
      else {
        key = String.valueOf(node.key.value.getObject());
      }

      if (!node.isLeaf() || node.value == null || node.value.value == null || node.value.value.getObject() == null) {
        return new String[]{key};
      }

      SimpleColoredComponent component = new SimpleColoredComponent();
      Render.render(node.value.value, node.value.type, component, SimpleTextAttributes.REGULAR_ATTRIBUTES, 0);
      String value = component.toString();
      return new String[]{key, value};
>>>>>>> a001a568
    }
    return new String[]{object.toString()};
  }
}<|MERGE_RESOLUTION|>--- conflicted
+++ resolved
@@ -16,29 +16,6 @@
 package com.android.tools.idea.editors.gfxtrace.controllers;
 
 import com.android.tools.idea.editors.gfxtrace.GfxTraceEditor;
-<<<<<<< HEAD
-import com.android.tools.idea.editors.gfxtrace.UiCallback;
-import com.android.tools.idea.editors.gfxtrace.UiErrorCallback;
-import com.android.tools.idea.editors.gfxtrace.service.ErrDataUnavailable;
-import com.android.tools.idea.editors.gfxtrace.service.path.*;
-import com.android.tools.idea.editors.gfxtrace.JBLoadingPanelWrapper;
-import com.android.tools.idea.editors.gfxtrace.service.path.AtomPath;
-import com.android.tools.idea.editors.gfxtrace.service.path.PathStore;
-import com.android.tools.idea.editors.gfxtrace.service.path.StatePath;
-import com.android.tools.rpclib.futures.SingleInFlight;
-import com.android.tools.rpclib.rpccore.Rpc;
-import com.android.tools.rpclib.rpccore.RpcException;
-import com.android.tools.rpclib.schema.Dynamic;
-import com.android.tools.rpclib.schema.Field;
-import com.android.tools.rpclib.schema.Map;
-import com.android.tools.rpclib.schema.Type;
-import com.google.common.base.Objects;
-import com.google.common.collect.Lists;
-import com.google.common.collect.Maps;
-import com.google.common.util.concurrent.ListenableFuture;
-import com.intellij.openapi.diagnostic.Logger;
-import com.intellij.util.containers.IntArrayList;
-=======
 import com.android.tools.idea.editors.gfxtrace.GfxTraceUtil;
 import com.android.tools.idea.editors.gfxtrace.actions.ViewTextAction;
 import com.android.tools.idea.editors.gfxtrace.models.GpuState;
@@ -67,22 +44,13 @@
 import com.intellij.xml.breadcrumbs.BreadcrumbsComponent;
 import com.intellij.xml.breadcrumbs.BreadcrumbsItem;
 import com.intellij.xml.breadcrumbs.BreadcrumbsItemListener;
->>>>>>> a001a568
 import org.jetbrains.annotations.NotNull;
+import org.jetbrains.annotations.Nullable;
 
 import javax.swing.*;
 import javax.swing.border.EmptyBorder;
 import javax.swing.event.TreeModelEvent;
 import javax.swing.event.TreeModelListener;
-<<<<<<< HEAD
-import javax.swing.tree.TreeModel;
-import javax.swing.tree.TreePath;
-import java.util.ArrayList;
-import java.util.HashMap;
-import java.util.LinkedList;
-import java.util.List;
-import java.util.concurrent.ExecutionException;
-=======
 import javax.swing.tree.TreeCellRenderer;
 import javax.swing.tree.TreeModel;
 import javax.swing.tree.TreePath;
@@ -92,30 +60,18 @@
 import java.util.*;
 import java.util.List;
 import java.util.stream.Stream;
->>>>>>> a001a568
 
 public class StateController extends TreeController implements GpuState.Listener {
   public static JComponent createUI(@NotNull GfxTraceEditor editor) {
     return new StateController(editor).myPanel;
   }
 
-<<<<<<< HEAD
-  @NotNull private static final Logger LOG = Logger.getInstance(StateController.class);
-  @NotNull private static final TypedValue ROOT_TYPE = new TypedValue(null, "state");
-  @NotNull private static final Object[] NO_SELECTION = new Object[0];
-
-  private final PathStore<StatePath> myStatePath = new PathStore<StatePath>();
-  private final StateTreeModel myModel = new StateTreeModel(new Node(ROOT_TYPE, null));
-  private final SingleInFlight myStateRequestController = new SingleInFlight(new JBLoadingPanelWrapper(myLoadingPanel));
-  private Object[] lastSelection = NO_SELECTION;
-=======
   private static final @NotNull Logger LOG = Logger.getInstance(StateController.class);
   private static final @NotNull TypedValue ROOT_TYPE = new TypedValue(null, SnippetObject.symbol("state"));
 
   private final @NotNull StateTreeModel myModel = new StateTreeModel(new Node(ROOT_TYPE, null, false));
 
   private @Nullable TreePath myLastSelectedBreadcrumb;
->>>>>>> a001a568
 
   private StateController(@NotNull GfxTraceEditor editor) {
     super(editor, GfxTraceEditor.SELECT_ATOM);
@@ -123,57 +79,6 @@
 
     myScrollPane.setBorder(new EmptyBorder(0, 0, 0, 0));
     setModel(myModel);
-<<<<<<< HEAD
-  }
-
-  @Override
-  public void notifyPath(PathEvent event) {
-    boolean updateState = myStatePath.updateIfNotNull(AtomPath.stateAfter(event.findAtomPath()));
-
-    if (updateState && myStatePath.getPath() != null) {
-      ListenableFuture future = myEditor.getClient().get(myStatePath.getPath());
-      Rpc.listen(future, LOG, myStateRequestController, new UiErrorCallback<Object, Node, String>() {
-        @Override
-        protected ResultOrError<Node, String> onRpcThread(Rpc.Result<Object> result) throws RpcException, ExecutionException {
-          try {
-            return success(convert(new TypedValue(null, "state"), new TypedValue(null, result.get())));
-          }
-          catch (ErrDataUnavailable e) {
-            return error(e.getMessage());
-          }
-        }
-
-        @Override
-        protected void onUiThreadSuccess(Node root) {
-          if (getModel() != myModel) {
-            setModel(myModel);
-          }
-
-          myModel.setRoot(root);
-          if (lastSelection.length > 0) {
-            select(lastSelection);
-            lastSelection = NO_SELECTION;
-          }
-        }
-
-        @Override
-        protected void onUiThreadError(String error) {
-          myTree.getEmptyText().setText(error);
-          clear();
-        }
-      });
-    }
-
-    if (event.findStatePath() != null) {
-      Object[] selection = getStatePath(event.path);
-      if (getModel() == null || ((Node)myModel.getRoot()).isLeaf()) {
-        lastSelection = selection;
-      }
-      else {
-        select(selection);
-        lastSelection = NO_SELECTION;
-      }
-=======
 
     MouseAdapter mouseHandler = new MouseAdapter() {
       private JPopupMenu popupMenu = new JPopupMenu();
@@ -473,7 +378,6 @@
     public TypedValue(Type type, SnippetObject value) {
       this.type = type;
       this.value = value;
->>>>>>> a001a568
     }
 
     @Override
@@ -498,94 +402,18 @@
     }
   }
 
-<<<<<<< HEAD
-  private static Object[] getStatePath(Path path) {
-    LinkedList<Object> result = Lists.newLinkedList();
-    while (path != null) {
-      if (path instanceof FieldPath) {
-        result.add(0, ((FieldPath)path).getName());
-      }
-      else if (path instanceof MapIndexPath) {
-        result.add(0, ((MapIndexPath)path).getKey());
-      }
-      else {
-        break;
-      }
-      path = path.getParent();
-    }
-    return result.toArray(new Object[result.size()]);
-  }
-
-  private void select(Object[] nodePath) {
-    Node node = (Node)myModel.getRoot();
-    TreePath treePath = new TreePath(node);
-    for (int i = 0; i < nodePath.length && !node.isLeaf(); i++) {
-      node = node.findChild(nodePath[i]);
-      if (node == null) break;
-      treePath = treePath.pathByAddingChild(node);
-    }
-    myTree.expandPath((node == null || node.isLeaf()) ? treePath.getParentPath() : treePath);
-    myTree.setSelectionPath(treePath);
-    myTree.scrollPathToVisible(treePath);
-  }
-
-  private static Node convert(TypedValue key, TypedValue value) {
-    Node result = new Node(key, value);
-    if (value.value instanceof Dynamic || value.type instanceof Map) {
-      if (value.value instanceof Dynamic) {
-        Dynamic dynamic = (Dynamic)value.value;
-        for (int i = 0; i < dynamic.getFieldCount(); i++) {
-          Field field = dynamic.getFieldInfo(i);
-          result.addChild(convert(new TypedValue(null, field.getDeclared()), new TypedValue(field.getType(), dynamic.getFieldValue(i))));
-        }
-      }
-      else {
-        java.util.Map<Object, Object> map = (java.util.Map<Object, Object>)value.value;
-        Type keyType = ((Map)value.type).getKeyType(), valueType = ((Map)value.type).getValueType();
-        for (java.util.Map.Entry<Object, Object> e : map.entrySet()) {
-          result.addChild(convert(new TypedValue(keyType, e.getKey()), new TypedValue(valueType, e.getValue())));
-        }
-      }
-    }
-    return result;
-  }
-
-  public static class TypedValue {
-    public final Type type;
-    public final Object value;
-
-    public TypedValue(Type type, Object value) {
-      this.type = type;
-      // Turn integers into longs, so they equal longs from paths.
-      this.value = (value instanceof Integer) ? ((Integer)value).longValue() : value;
-    }
-
-    @Override
-    public int hashCode() {
-      return (type == null ? 0 : type.hashCode()) ^ value.hashCode();
-    }
-
-    @Override
-    public boolean equals(Object obj) {
-      if (obj == this) {
-        return true;
-      } else if (!(obj instanceof TypedValue)) {
-        return false;
-      }
-      TypedValue other = (TypedValue)obj;
-      return Objects.equal(type, other.type) && Objects.equal(value, other.value);
-    }
-  }
-
   public static class Node {
+    public final boolean isMapKey;
     public final TypedValue key;
     public TypedValue value;
     private final List<Node> childrenByIndex = Lists.newArrayList();
     private final HashMap<TypedValue, Node> childrenByKey = Maps.newHashMap();
-
-    public Node(TypedValue key, TypedValue value) {
+    private @Nullable("not made server request yet") Path followPath;
+
+    public Node(TypedValue key, TypedValue value, boolean isMapKey) {
       this.key = key;
       this.value = value;
+      this.isMapKey = isMapKey;
     }
 
     public void addChild(Node node) {
@@ -597,6 +425,8 @@
       IntArrayList changedIndecies = new IntArrayList(Math.max(getChildCount(), other.getChildCount()));
       List<Node> changedChildren = Lists.newArrayListWithCapacity(Math.max(getChildCount(), other.getChildCount()));
       path.add(this);
+      // if we are merging in another Node. we want to clear the cached server follow link response
+      followPath = null;
 
       // First handle deletions.
       for (int i = 0; i < childrenByIndex.size(); i++) {
@@ -622,57 +452,6 @@
           changedIndecies.add(childrenByIndex.size());
           changedChildren.add(child);
           addChild(child);
-=======
-  public static class Node {
-    public final boolean isMapKey;
-    public final TypedValue key;
-    public TypedValue value;
-    private final List<Node> childrenByIndex = Lists.newArrayList();
-    private final HashMap<TypedValue, Node> childrenByKey = Maps.newHashMap();
-    private @Nullable("not made server request yet") Path followPath;
-
-    public Node(TypedValue key, TypedValue value, boolean isMapKey) {
-      this.key = key;
-      this.value = value;
-      this.isMapKey = isMapKey;
-    }
-
-    public void addChild(Node node) {
-      childrenByIndex.add(node);
-      childrenByKey.put(node.key, node);
-    }
-
-    public void merge(Node other, List<Object> path, TreeModelListener listener) {
-      IntArrayList changedIndecies = new IntArrayList(Math.max(getChildCount(), other.getChildCount()));
-      List<Node> changedChildren = Lists.newArrayListWithCapacity(Math.max(getChildCount(), other.getChildCount()));
-      path.add(this);
-      // if we are merging in another Node. we want to clear the cached server follow link response
-      followPath = null;
-
-      // First handle deletions.
-      for (int i = 0; i < childrenByIndex.size(); i++) {
-        Node child = childrenByIndex.get(i);
-        if (!other.childrenByKey.containsKey(child.key)) {
-          changedIndecies.add(i + changedIndecies.size());
-          changedChildren.add(child);
-          childrenByIndex.remove(i);
-          childrenByKey.remove(child.key);
-          i--;
-        }
-      }
-      if (!changedIndecies.isEmpty()) {
-        listener.treeNodesRemoved(new TreeModelEvent(this, path.toArray(), changedIndecies.toArray(), changedChildren.toArray()));
-        changedIndecies.clear();
-        changedChildren.clear();
-      }
-
-      // Handle additions.
-      for (int i = 0; i < other.childrenByIndex.size(); i++) {
-        Node child = other.childrenByIndex.get(i);
-        if (!childrenByKey.containsKey(child.key)) {
-          changedIndecies.add(childrenByIndex.size());
-          changedChildren.add(child);
-          addChild(child);
         }
       }
       if (!changedIndecies.isEmpty()) {
@@ -747,7 +526,6 @@
           if (!child.isLeaf()) {
             return false;
           }
->>>>>>> a001a568
         }
         return true;
       }
@@ -803,50 +581,6 @@
       if (!(parent instanceof Node) || child == null) {
         return -1;
       }
-<<<<<<< HEAD
-      if (!changedIndecies.isEmpty()) {
-        listener.treeNodesInserted(new TreeModelEvent(this, path.toArray(), changedIndecies.toArray(), changedChildren.toArray()));
-        changedIndecies.clear();
-        changedChildren.clear();
-      }
-
-      // Process the children.
-      for (Node child : childrenByIndex) {
-        child.merge(other.childrenByKey.get(child.key), path, listener);
-      }
-
-      // Fire event if we're a leaf that has changed.
-      if (isLeaf() && !Objects.equal(value, other.value)) {
-        this.value = other.value;
-        listener.treeNodesChanged(new TreeModelEvent(this, path.toArray()));
-      }
-      else {
-        this.value = other.value;
-      }
-      path.remove(path.size() - 1);
-    }
-
-    public int getChildCount() {
-      return childrenByIndex.size();
-    }
-
-    public Node getChild(int index) {
-      return childrenByIndex.get(index);
-    }
-
-    public int getChildIndex(Object child) {
-      return childrenByIndex.indexOf(child);
-    }
-
-    public boolean isLeaf() {
-      return childrenByIndex.isEmpty();
-    }
-
-    public Node findChild(Object key) {
-      for (Node child : childrenByIndex) {
-        if (Objects.equal(key, child.key.value)) {
-          return child;
-=======
       return ((Node)parent).getChildIndex(child);
     }
 
@@ -889,107 +623,11 @@
       public void treeStructureChanged(TreeModelEvent e) {
         for (TreeModelListener listener : toArray(new TreeModelListener[size()])) {
           listener.treeStructureChanged(e);
->>>>>>> a001a568
-        }
-      }
-      return null;
-    }
-  }
-
-<<<<<<< HEAD
-  private static class StateTreeModel implements TreeModel {
-    private final Listeners listeners = new Listeners();
-    private Node root;
-
-    public StateTreeModel(Node root) {
-      this.root = root;
-    }
-
-    public void setRoot(Node state) {
-      if (root.isLeaf()) {
-        root = state;
-        listeners.treeStructureChanged(new TreeModelEvent(this, new Object[] { root }));
-      }
-      else {
-        root.merge(state, Lists.newArrayList(), listeners);
-      }
-    }
-
-    @Override
-    public Object getRoot() {
-      return root;
-    }
-
-    @Override
-    public int getChildCount(Object parent) {
-      return ((Node)parent).getChildCount();
-    }
-
-    @Override
-    public Object getChild(Object parent, int index) {
-      return ((Node)parent).getChild(index);
-    }
-
-    @Override
-    public boolean isLeaf(Object node) {
-      return ((Node)node).isLeaf();
-    }
-
-    @Override
-    public void valueForPathChanged(TreePath path, Object newValue) {
-      throw new UnsupportedOperationException();
-    }
-
-    @Override
-    public int getIndexOfChild(Object parent, Object child) {
-      if (!(parent instanceof Node) || child == null) {
-        return -1;
-      }
-      return ((Node)parent).getChildIndex(child);
-    }
-
-    @Override
-    public void addTreeModelListener(TreeModelListener l) {
-      listeners.add(l);
-    }
-
-    @Override
-    public void removeTreeModelListener(TreeModelListener l) {
-      listeners.remove(l);
-    }
-
-    private static class Listeners extends ArrayList<TreeModelListener> implements TreeModelListener {
-      public Listeners() {
-      }
-
-      @Override
-      public void treeNodesChanged(TreeModelEvent e) {
-        for (TreeModelListener listener : toArray(new TreeModelListener[size()])) {
-          listener.treeNodesChanged(e);
-        }
-      }
-
-      @Override
-      public void treeNodesInserted(TreeModelEvent e) {
-        for (TreeModelListener listener : toArray(new TreeModelListener[size()])) {
-          listener.treeNodesInserted(e);
-        }
-      }
-
-      @Override
-      public void treeNodesRemoved(TreeModelEvent e) {
-        for (TreeModelListener listener : toArray(new TreeModelListener[size()])) {
-          listener.treeNodesRemoved(e);
-        }
-      }
-
-      @Override
-      public void treeStructureChanged(TreeModelEvent e) {
-        for (TreeModelListener listener : toArray(new TreeModelListener[size()])) {
-          listener.treeStructureChanged(e);
-        }
-      }
-=======
+        }
+      }
+    }
+  }
+
   @Override
   @NotNull
   protected TreeCellRenderer getRenderer() {
@@ -1031,7 +669,6 @@
       Render.render(node.value.value, node.value.type, component, SimpleTextAttributes.REGULAR_ATTRIBUTES, 0);
       String value = component.toString();
       return new String[]{key, value};
->>>>>>> a001a568
     }
     return new String[]{object.toString()};
   }
