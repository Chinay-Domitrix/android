--- conflicted
+++ resolved
@@ -16,13 +16,9 @@
 package com.android.tools.idea.editors.gfxtrace.controllers;
 
 import com.android.tools.idea.editors.gfxtrace.GfxTraceEditor;
-<<<<<<< HEAD
-import com.android.tools.idea.editors.gfxtrace.UiCallback;
-=======
 import com.android.tools.idea.editors.gfxtrace.GfxTraceUtil;
 import com.android.tools.idea.editors.gfxtrace.models.AtomStream;
 import com.android.tools.idea.editors.gfxtrace.service.Context;
->>>>>>> a001a568
 import com.android.tools.idea.editors.gfxtrace.service.RenderSettings;
 import com.android.tools.idea.editors.gfxtrace.service.ServiceClient;
 import com.android.tools.idea.editors.gfxtrace.service.ServiceProtos.WireframeMode;
@@ -31,10 +27,7 @@
 import com.android.tools.idea.editors.gfxtrace.service.path.*;
 import com.android.tools.idea.editors.gfxtrace.widgets.CellList;
 import com.android.tools.idea.editors.gfxtrace.widgets.ImageCellList;
-<<<<<<< HEAD
-=======
 import com.android.tools.idea.stats.UsageTracker;
->>>>>>> a001a568
 import com.android.tools.rpclib.rpccore.Rpc;
 import com.android.tools.rpclib.rpccore.RpcException;
 import com.intellij.openapi.diagnostic.Logger;
@@ -46,10 +39,7 @@
 import java.awt.*;
 import java.util.ArrayList;
 import java.util.List;
-<<<<<<< HEAD
-=======
 import java.util.Objects;
->>>>>>> a001a568
 import java.util.concurrent.ExecutionException;
 
 public class ScrubberController extends ImageCellController<ScrubberController.Data> implements AtomStream.Listener {
@@ -82,11 +72,7 @@
     usingListWidget(CellList.Orientation.HORIZONTAL, GfxTraceEditor.LOADING_CAPTURE, PREVIEW_SIZE);
     myRenderSettings.setMaxWidth(PREVIEW_SIZE.width);
     myRenderSettings.setMaxHeight(PREVIEW_SIZE.height);
-<<<<<<< HEAD
-    myRenderSettings.setWireframeMode(WireframeMode.NoWireframe);
-=======
     myRenderSettings.setWireframeMode(WireframeMode.None);
->>>>>>> a001a568
   }
 
   @Override
@@ -178,35 +164,12 @@
     }
   }
 
-<<<<<<< HEAD
-  @Override
-  public void notifyPath(PathEvent event) {
-    boolean updateIcons = myRenderDevice.updateIfNotNull(event.findDevicePath());
-    updateIcons = myAtomsPath.updateIfNotNull(CapturePath.atoms(event.findCapturePath())) | updateIcons;
-
-    selectFrame(event.findAtomPath());
-
-    final AtomsPath atomsPath = myAtomsPath.getPath();
-    if (updateIcons && atomsPath != null) {
-      Rpc.listen(myEditor.getClient().get(atomsPath), LOG, new UiCallback<AtomList, List<Data>>() {
-        @Override
-        protected List<Data> onRpcThread(Rpc.Result<AtomList> result) throws RpcException, ExecutionException {
-          return prepareData(atomsPath, result.get());
-        }
-
-        @Override
-        protected void onUiThread(List<Data> result) {
-          myList.setData(result);
-        }
-      });
-=======
   private void update(AtomStream atoms, boolean expectAtomsAreLoaded) {
     if (atoms.isLoaded()) {
       final List<Data> cells = prepareData(atoms.getPath(), atoms.getAtoms(), mySelectedContext);
       myList.setData(cells);
     } else if (expectAtomsAreLoaded) {
       ((ImageCellList<?>)myList).setEmptyText("Failed to load capture");
->>>>>>> a001a568
     }
   }
 }