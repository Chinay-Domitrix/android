/*
 * Copyright (C) 2015 The Android Open Source Project
 *
 * Licensed under the Apache License, Version 2.0 (the "License");
 * you may not use this file except in compliance with the License.
 * You may obtain a copy of the License at
 *
 *      http://www.apache.org/licenses/LICENSE-2.0
 *
 * Unless required by applicable law or agreed to in writing, software
 * distributed under the License is distributed on an "AS IS" BASIS,
 * WITHOUT WARRANTIES OR CONDITIONS OF ANY KIND, either express or implied.
 * See the License for the specific language governing permissions and
 * limitations under the License.
 */
package com.android.tools.idea.editors.gfxtrace.service.path;

public interface PathListener {
  void notifyPath(PathEvent event);

  class PathEvent {
    public final Path path;
    public final Object source;

    public PathEvent(Path path, Object source) {
      this.path = path;
      this.source = source;
    }

    /**
     * Returns a path of the requested type if this event's path or one of its ancestors is of the given type, or {@code null}.
     */
    public <T extends Path> T findPathOfType(Class<T> cls) {
      Path p = path;
      while (p != null) {
        if (cls.isInstance(p)) {
          return cls.cast(p);
        }
        p = p.getParent();
      }
      return null;
    }

    public DevicePath findDevicePath() {
      return findPathOfType(DevicePath.class);
    }

    public CapturePath findCapturePath() {
      return findPathOfType(CapturePath.class);
    }

    public AtomRangePath findAtomPath() {
      AtomRangePath result = findPathOfType(AtomRangePath.class);
      if (result == null) {
        AtomPath singleAtomPath = findPathOfType(AtomPath.class);
        if (singleAtomPath != null) {
          result = new AtomRangePath().setAtoms(singleAtomPath.getAtoms()).setFirst(singleAtomPath.getIndex()).setCount(1);
        }
      }
      return result;
    }

    public MemoryRangePath findMemoryPath() {
      return findPathOfType(MemoryRangePath.class);
    }

<<<<<<< HEAD
    public StatePath findStatePath() {
      return findPathOfType(StatePath.class);
    }
=======
    public TypedMemoryPath findTypedMemoryPath() {
      return findPathOfType(TypedMemoryPath.class);
    }

    public StatePath findStatePath() {
      return findPathOfType(StatePath.class);
    }

    public ContextPath findContextPath() {
      return findPathOfType(ContextPath.class);
    }
>>>>>>> 50d6ab60
  }
}<|MERGE_RESOLUTION|>--- conflicted
+++ resolved
@@ -64,11 +64,6 @@
       return findPathOfType(MemoryRangePath.class);
     }
 
-<<<<<<< HEAD
-    public StatePath findStatePath() {
-      return findPathOfType(StatePath.class);
-    }
-=======
     public TypedMemoryPath findTypedMemoryPath() {
       return findPathOfType(TypedMemoryPath.class);
     }
@@ -80,6 +75,5 @@
     public ContextPath findContextPath() {
       return findPathOfType(ContextPath.class);
     }
->>>>>>> 50d6ab60
   }
 }