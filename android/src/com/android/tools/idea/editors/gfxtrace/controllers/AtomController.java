--- conflicted
+++ resolved
@@ -16,16 +16,6 @@
 package com.android.tools.idea.editors.gfxtrace.controllers;
 
 import com.android.tools.idea.editors.gfxtrace.GfxTraceEditor;
-<<<<<<< HEAD
-import com.android.tools.idea.editors.gfxtrace.JBLoadingPanelWrapper;
-import com.android.tools.idea.editors.gfxtrace.UiCallback;
-import com.android.tools.idea.editors.gfxtrace.renderers.Render;
-import com.android.tools.idea.editors.gfxtrace.renderers.RenderUtils;
-import com.android.tools.idea.editors.gfxtrace.renderers.TreeRenderer;
-import com.android.tools.idea.editors.gfxtrace.service.RenderSettings;
-import com.android.tools.idea.editors.gfxtrace.service.ServiceClient;
-import com.android.tools.idea.editors.gfxtrace.service.WireframeMode;
-=======
 import com.android.tools.idea.editors.gfxtrace.GfxTraceUtil;
 import com.android.tools.idea.editors.gfxtrace.UiErrorCallback;
 import com.android.tools.idea.editors.gfxtrace.actions.EditAtomParametersAction;
@@ -33,7 +23,6 @@
 import com.android.tools.idea.editors.gfxtrace.renderers.Render;
 import com.android.tools.idea.editors.gfxtrace.service.*;
 import com.android.tools.idea.editors.gfxtrace.service.ServiceProtos.WireframeMode;
->>>>>>> a001a568
 import com.android.tools.idea.editors.gfxtrace.service.atom.Atom;
 import com.android.tools.idea.editors.gfxtrace.service.atom.AtomGroup;
 import com.android.tools.idea.editors.gfxtrace.service.atom.Observation;
@@ -43,19 +32,11 @@
 import com.android.tools.idea.editors.gfxtrace.service.path.*;
 import com.android.tools.idea.editors.gfxtrace.widgets.LoadableIcon;
 import com.android.tools.idea.logcat.RegexFilterComponent;
-<<<<<<< HEAD
-import com.android.tools.rpclib.binary.BinaryObject;
-import com.android.tools.rpclib.futures.SingleInFlight;
-import com.android.tools.rpclib.rpccore.Rpc;
-import com.android.tools.rpclib.rpccore.RpcException;
-import com.google.common.base.Objects;
-=======
 import com.android.tools.idea.stats.UsageTracker;
 import com.android.tools.rpclib.rpccore.Rpc;
 import com.android.tools.rpclib.rpccore.RpcException;
 import com.google.common.base.Objects;
 import com.google.common.collect.Maps;
->>>>>>> a001a568
 import com.google.common.util.concurrent.FutureCallback;
 import com.google.common.util.concurrent.Futures;
 import com.google.common.util.concurrent.ListenableFuture;
@@ -84,10 +65,7 @@
 import java.util.ArrayList;
 import java.util.Enumeration;
 import java.util.List;
-<<<<<<< HEAD
-=======
 import java.util.Map;
->>>>>>> a001a568
 import java.util.concurrent.ExecutionException;
 import java.util.concurrent.Future;
 import java.util.concurrent.ScheduledExecutorService;
@@ -101,7 +79,6 @@
 
   @NotNull private static final Logger LOG = Logger.getInstance(GfxTraceEditor.class);
   private final PathStore<DevicePath> myRenderDevice = new PathStore<DevicePath>();
-  private final SingleInFlight myAtomRequestController = new SingleInFlight(new JBLoadingPanelWrapper(myLoadingPanel));
 
   private interface Renderable {
      void render(@NotNull SimpleColoredComponent component, @NotNull SimpleTextAttributes attributes);
@@ -113,11 +90,7 @@
     public int hoveredParameter = -1;
 
     // Follow paths index by atom.fieldIndex. Null means don't know if followable and empty path means it's not followable.
-<<<<<<< HEAD
-    private Path[] followPaths;
-=======
     private final Path[] followPaths;
->>>>>>> a001a568
 
     public Node(long index, Atom atom) {
       this.index = index;
@@ -135,14 +108,11 @@
       }
     }
 
-<<<<<<< HEAD
-=======
     @NotNull
     public FieldPath getFieldPath(@NotNull AtomsPath atomsPath, int fieldIndex) {
       return atomsPath.index(index).field(atom.getFieldInfo(fieldIndex).getName());
     }
 
->>>>>>> a001a568
     /**
      * Determines whether the given parameter is followable. Will invoke onUpdate if it is and {@link #getFollowPath(int)} changes from
      * returning an empty path to returning a non-empty path.
@@ -155,11 +125,7 @@
         if (parameter >= 0 && parameter < followPaths.length && followPaths[parameter] == null) {
           followPaths[parameter] = Path.EMPTY;
 
-<<<<<<< HEAD
-          Path path = atomsPath.index(index).field(atom.getFieldInfo(parameter).getName());
-=======
           Path path = getFieldPath(atomsPath, parameter);
->>>>>>> a001a568
           Futures.addCallback(client.follow(path), new FutureCallback<Path>() {
             @Override
             public void onSuccess(Path result) {
@@ -178,8 +144,6 @@
           });
         }
       }
-<<<<<<< HEAD
-=======
     }
 
     @Override
@@ -207,7 +171,6 @@
     @Override
     public String toString() {
       return "Node{atom=" + atom + ", index=" + index + '}';
->>>>>>> a001a568
     }
   }
 
@@ -216,11 +179,7 @@
     public static final int PREVIEW_SIZE = JBUI.scale(200);
 
     private static final RenderSettings THUMBNAIL_SETTINGS =
-<<<<<<< HEAD
-      new RenderSettings().setMaxWidth(PREVIEW_SIZE).setMaxHeight(PREVIEW_SIZE).setWireframeMode(WireframeMode.NoWireframe);
-=======
       new RenderSettings().setMaxWidth(PREVIEW_SIZE).setMaxHeight(PREVIEW_SIZE).setWireframeMode(WireframeMode.None);
->>>>>>> a001a568
 
     public final AtomGroup group;
     public final Atom lastLeaf;
@@ -327,11 +286,8 @@
   }
 
   @NotNull private RegexFilterComponent mySearchField = new RegexFilterComponent(AtomController.class.getName(), 10);
-<<<<<<< HEAD
-=======
   @NotNull private Map<ContextID, Hierarchy> mySelectedHierarchies = Maps.newHashMap();
   @NotNull private Context mySelectedContext = Context.ALL;
->>>>>>> a001a568
 
   private AtomController(@NotNull GfxTraceEditor editor) {
     super(editor, GfxTraceEditor.LOADING_CAPTURE);
@@ -358,12 +314,7 @@
         else if (object instanceof Memory) {
           Memory memory = (Memory)object;
           myEditor.activatePath(
-<<<<<<< HEAD
-            myAtomsPath.getPath().index(memory.index).memoryAfter(PoolID.ApplicationPool, memory.observation.getRange()),
-            AtomController.this);
-=======
             atoms.getPath().index(memory.index).memoryAfter(PoolNames.Application_VALUE, memory.observation.getRange()), AtomController.this);
->>>>>>> a001a568
         }
       }
     });
@@ -397,8 +348,6 @@
       @Override
       public void mouseMoved(MouseEvent event) {
         updateHovering(event.getX(), event.getY());
-<<<<<<< HEAD
-=======
       }
 
       @Override
@@ -418,7 +367,6 @@
             }
           }
         }
->>>>>>> a001a568
       }
 
       @Override
@@ -457,11 +405,7 @@
 
       private void updateHovering(@NotNull DefaultMutableTreeNode node, @NotNull Rectangle bounds, int x, int y) {
         Object userObject = node.getUserObject();
-<<<<<<< HEAD
-        myTree.setCursor(Cursor.getDefaultCursor());
-=======
         hoverHand(myTree, myEditor.getAtomStream().getPath(), null);
->>>>>>> a001a568
 
         // Check if hovering the preview icon.
         if (userObject instanceof Group && shouldShowPreview((Group)userObject) && x < Group.THUMBNAIL_SIZE && y < Group.THUMBNAIL_SIZE) {
@@ -474,13 +418,7 @@
           // Check if hovering an atom parameter.
           int index = -1;
           if (userObject instanceof Node) {
-<<<<<<< HEAD
-            TreeRenderer renderer = (TreeRenderer)myTree.getCellRenderer();
-            renderer.getTreeCellRendererComponent(myTree, node, false, false, false, 0, false);
-            index = Render.getAtomParameterIndex(renderer, x);
-=======
             index = Render.getNodeFieldIndex(myTree, node, x, false);
->>>>>>> a001a568
           }
           if (index >= 0) {
             setHoveringNode((Node)userObject, index);
@@ -523,11 +461,7 @@
 
         Path followPath = Path.EMPTY;
         if (node != null) {
-<<<<<<< HEAD
-          node.computeFollowPath(myEditor.getClient(), myAtomsPath.getPath(), index, new Runnable() {
-=======
           node.computeFollowPath(myEditor.getClient(), myEditor.getAtomStream().getPath(), index, new Runnable() {
->>>>>>> a001a568
             @Override
             public void run() {
               myTree.repaint();
@@ -538,17 +472,9 @@
 
         if (followPath != Path.EMPTY) {
           node.hoveredParameter = index;
-<<<<<<< HEAD
-          myTree.setCursor(Cursor.getPredefinedCursor(Cursor.HAND_CURSOR));
-        }
-        else {
-          myTree.setCursor(Cursor.getDefaultCursor());
-        }
-=======
         }
 
         hoverHand(myTree, myEditor.getAtomStream().getPath(), followPath);
->>>>>>> a001a568
         myTree.repaint();
       }
 
@@ -577,27 +503,6 @@
         });
       }
 
-<<<<<<< HEAD
-      class PreviewPanel extends JComponent {
-        private Image image;
-
-        public PreviewPanel(final ListenableFuture<FetchedImage> imageFuture) {
-          if (imageFuture.isDone()) {
-            image = Futures.getUnchecked(imageFuture).image;
-          } else {
-            imageFuture.addListener(new Runnable() {
-              @Override
-              public void run() {
-                image = Futures.getUnchecked(imageFuture).image;
-                Balloon parent = lastShownBalloon;
-                if (parent != null) {
-                  parent.revalidate();
-                }
-              }
-            }, EdtExecutor.INSTANCE);
-          }
-        }
-=======
       @Override
       public void mouseClicked(MouseEvent event) {
         Object object = getDataObjectAt(myTree.getPathForLocation(event.getX(), event.getY()));
@@ -606,24 +511,10 @@
           // The user was hovering over a parameter, fire off the path activation event on click.
           if (node.hoveredParameter >= 0) {
             Path path = node.getFollowPath(node.hoveredParameter);
->>>>>>> a001a568
 
             GfxTraceUtil.trackEvent(UsageTracker.ACTION_GFX_TRACE_LINK_CLICKED, path.toString(), null);
 
             myEditor.activatePath(path, AtomController.this);
-          }
-        }
-      }
-
-      @Override
-      public void mouseClicked(MouseEvent event) {
-        TreePath path = myTree.getPathForLocation(event.getX(), event.getY());
-        if (path != null && path.getLastPathComponent() instanceof DefaultMutableTreeNode &&
-            ((DefaultMutableTreeNode)path.getLastPathComponent()).getUserObject() instanceof Node) {
-          Node node = (Node)((DefaultMutableTreeNode)path.getLastPathComponent()).getUserObject();
-          // The user was hovering over a parameter, fire off the path activation event on click.
-          if (node.hoveredParameter >= 0) {
-            myEditor.activatePath(node.getFollowPath(node.hoveredParameter), AtomController.this);
           }
         }
       }
@@ -660,45 +551,7 @@
         if (userObject instanceof Group && device != null && atoms != null) {
           Group group = (Group)userObject;
           if (shouldShowPreview(group)) {
-<<<<<<< HEAD
-            ListenableFuture<FetchedImage> iconFuture =
-              group.getThumbnail(myEditor.getClient(), device, atoms);
-            final FetchedImage image;
-            if (iconFuture.isDone()) {
-              image = Futures.getUnchecked(iconFuture);
-            } else {
-              image = null;
-              iconFuture.addListener(new Runnable() {
-                @Override
-                public void run() {
-                  tree.repaint();
-                }
-              }, MoreExecutors.sameThreadExecutor());
-            }
-            setIcon(new Icon() {
-              @Override
-              public void paintIcon(Component component, Graphics g, int x, int y) {
-                if (image == null) {
-                  LoadingIndicator.paint(tree, g, x, y, Group.THUMBNAIL_SIZE, Group.THUMBNAIL_SIZE);
-                  LoadingIndicator.scheduleForRedraw(Repaintables.forComponent(tree));
-                } else {
-                  RenderUtils.drawImage(tree, g, image.image, x, y, Group.THUMBNAIL_SIZE, Group.THUMBNAIL_SIZE);
-                }
-              }
-
-              @Override
-              public int getIconWidth() {
-                return Group.THUMBNAIL_SIZE;
-              }
-
-              @Override
-              public int getIconHeight() {
-                return Group.THUMBNAIL_SIZE;
-              }
-            });
-=======
             setIcon(group.getThumbnail(myEditor.getClient(), device, atoms).withRepaintComponent(tree));
->>>>>>> a001a568
           }
         }
       }
@@ -917,27 +770,6 @@
       return;
     }
 
-<<<<<<< HEAD
-    if (updateAtoms && myAtomsPath.getPath() != null) {
-      myTree.getEmptyText().setText("");
-      ListenableFuture<AtomList> atomF = myEditor.getClient().get(myAtomsPath.getPath());
-      ListenableFuture<AtomGroup> hierarchyF = myEditor.getClient().get(myAtomsPath.getPath().getCapture().hierarchy());
-      Rpc.listen(
-          Futures.allAsList(atomF, hierarchyF), LOG, myAtomRequestController, new UiCallback<List<BinaryObject>, DefaultMutableTreeNode>() {
-        @Override
-        protected DefaultMutableTreeNode onRpcThread(Rpc.Result<List<BinaryObject>> result) throws RpcException, ExecutionException {
-          List<BinaryObject> all = result.get();
-          DefaultMutableTreeNode root = new DefaultMutableTreeNode("Stream", true);
-          ((AtomGroup)all.get(1)).addChildren(root, (AtomList)all.get(0));
-          return root;
-        }
-
-        @Override
-        protected void onUiThread(DefaultMutableTreeNode root) {
-          setRoot(root);
-        }
-      });
-=======
     // TODO: Searching through the list for now. Change to binary search.
     for (Enumeration it = node.children(); it.hasMoreElements(); ) {
       DefaultMutableTreeNode child = (DefaultMutableTreeNode)it.nextElement();
@@ -973,7 +805,6 @@
       bounds.width += bounds.x;
       bounds.x = 0;
       myTree.scrollRectToVisible(bounds);
->>>>>>> a001a568
     }
   }
 }