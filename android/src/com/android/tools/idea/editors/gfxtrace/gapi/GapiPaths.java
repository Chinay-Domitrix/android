/*
 * Copyright (C) 2015 The Android Open Source Project
 *
 * Licensed under the Apache License, Version 2.0 (the "License");
 * you may not use this file except in compliance with the License.
 * You may obtain a copy of the License at
 *
 *      http://www.apache.org/licenses/LICENSE-2.0
 *
 * Unless required by applicable law or agreed to in writing, software
 * distributed under the License is distributed on an "AS IS" BASIS,
 * WITHOUT WARRANTIES OR CONDITIONS OF ANY KIND, either express or implied.
 * See the License for the specific language governing permissions and
 * limitations under the License.
 */
package com.android.tools.idea.editors.gfxtrace.gapi;

import com.android.repository.api.LocalPackage;
<<<<<<< HEAD
import com.android.sdklib.repository.local.LocalExtraPkgInfo;
import com.android.sdklib.repositoryv2.AndroidSdkHandler;
import com.android.sdklib.repositoryv2.meta.DetailsTypes;
import com.android.tools.idea.sdkv2.StudioLoggerProgressIndicator;
import com.google.common.collect.ImmutableMap;
import com.intellij.openapi.util.SystemInfo;
import com.intellij.util.SystemProperties;
import org.jetbrains.android.sdk.AndroidSdkData;
=======
import com.android.sdklib.repository.AndroidSdkHandler;
import com.android.tools.idea.sdk.progress.StudioLoggerProgressIndicator;
import com.google.common.collect.ImmutableList;
import com.google.common.collect.ImmutableMap;
import com.intellij.openapi.util.SystemInfo;
import com.intellij.util.SystemProperties;
>>>>>>> 50d6ab60
import org.jetbrains.android.sdk.AndroidSdkUtils;
import org.jetbrains.annotations.NotNull;
import org.jetbrains.annotations.Nullable;

import java.io.File;
import java.io.IOException;
<<<<<<< HEAD
=======
import java.util.Collection;
import java.util.Collections;
>>>>>>> 50d6ab60
import java.util.Map;

import static com.intellij.idea.IdeaApplication.IDEA_IS_INTERNAL_PROPERTY;

public final class GapiPaths {
<<<<<<< HEAD
=======
  public static final Version REQUIRED_GAPI_VERSION = Version.VERSION_3;

>>>>>>> 50d6ab60
  private static final Map<String, String> ABI_REMAP = ImmutableMap.<String, String>builder()
    .put("32-bit (arm)", "armeabi-v7a") // Not a valid abi, but returned anyway by ClientData.getAbi
    .put("64-bit (arm)", "arm64-v8a")   // Not a valid abi, but returned anyway by ClientData.getAbi
    .put("armeabi", "armeabi-v7a")      // We currently (incorrectly) remap this abi because we don't have the correct .so
    .build();

  private static final Map<String, String> ARCH_REMAP = ImmutableMap.<String, String>builder()
    .put("i386", "x86")
    .put("amd64", "x86_64")
    .build();

  private static final Map<String, String> ABI_TARGET = ImmutableMap.<String, String>builder()
<<<<<<< HEAD
    .put("armeabi-v7a", "android-arm")
    .put("arm64-v8a", "android-arm64")
=======
    .put("armeabi-v7a", "android-armv7a")
    .put("arm64-v8a", "android-armv8a")
>>>>>>> 50d6ab60
    .put("x86", "android-x86")
    .build();

  @NotNull private static final String HOST_OS;
  @NotNull private static final String HOST_ARCH;
  @NotNull private static final String GAPIS_EXECUTABLE_NAME;
  @NotNull private static final String GAPIR_EXECUTABLE_NAME;
  @NotNull private static final String STRINGS_DIR_NAME = "strings";
<<<<<<< HEAD
  @NotNull private static final String GAPII_LIBRARY_NAME;
=======
  @NotNull private static final String GAPII_LIBRARY_NAME = "libgapii.so";
  @NotNull private static final String INTERCEPTOR_LIBRARY_NAME = "libinterceptor.so";
>>>>>>> 50d6ab60
  @NotNull private static final String PKG_INFO_NAME = "pkginfo.apk";
  @NotNull private static final String EXE_EXTENSION;
  @NotNull private static final String SDK_PATH = "gapid";
  @NotNull private static final String SDK_PACKAGE_PATH = "extras;android;gapid";
  @NotNull private static final String OS_ANDROID = "android";

  static {
    if (SystemInfo.isWindows) {
      HOST_OS = "windows";
      EXE_EXTENSION = ".exe";
    } else if (SystemInfo.isMac) {
      HOST_OS = "osx";
      EXE_EXTENSION = "";
    } else if (SystemInfo.isLinux) {
      HOST_OS = "linux";
      EXE_EXTENSION = "";
    } else {
      HOST_OS = SystemInfo.OS_NAME;
      EXE_EXTENSION = "";
    }
    HOST_ARCH = remap(ARCH_REMAP, SystemInfo.OS_ARCH);
    GAPIS_EXECUTABLE_NAME = "gapis" + EXE_EXTENSION;
    GAPIR_EXECUTABLE_NAME = "gapir" + EXE_EXTENSION;
  }

  @NotNull private static final Object myPathLock = new Object();
  private static File myBaseDir;
  private static File myGapisPath;
  private static File myGapirPath;
  private static File myStringsPath;
  private static File myPkgInfoPath;

  public static boolean isValid() {
    findTools();
    return myGapisPath.exists();
  }

  @NotNull
  public static File base() {
    findTools();
    return myBaseDir;
  }

  @NotNull
  public static File gapis() {
    findTools();
    return myGapisPath;
  }

  @NotNull
  public static File gapir() {
    findTools();
    return myGapirPath;
  }

  @NotNull
  public static File strings() {
    findTools();
    return myStringsPath;
  }

  @NotNull
<<<<<<< HEAD
  static public File findTraceLibrary(@NotNull String abi) throws IOException {
=======
  private static File findLibrary(@NotNull String libraryName, @NotNull String abi) throws IOException {
>>>>>>> 50d6ab60
    findTools();
    String remappedAbi = remap(ABI_REMAP, abi);
    File lib = findPath(OS_ANDROID, remappedAbi, libraryName);
    if (lib.exists()) {
      return lib;
    }
    remappedAbi = remap(ABI_TARGET, remappedAbi);
    lib = findPath(OS_ANDROID, remappedAbi, libraryName);
    if (lib.exists()) {
      return lib;
    }
    throw new IOException("Unsupported " + libraryName + " abi '" + abi + "'");
  }

  @NotNull
  public static File findTraceLibrary(@NotNull String abi) throws IOException {
    return findLibrary(GAPII_LIBRARY_NAME, abi);
  }

  @NotNull
  public static File findInterceptorLibrary(@NotNull String abi) throws IOException {
    return findLibrary(INTERCEPTOR_LIBRARY_NAME, abi);
  }

  @NotNull
  public static File findPkgInfoApk() {
    findTools();
    return myPkgInfoPath;
  }

  /**
   * @return a {@link Collection} of SDK components to install, or the empty collection if we're up-to-date.
   */
  public static Collection<String> getMissingSdkComponents() {
    // If we have found a valid install, ...
    if (isValid()) {
      LocalPackage gapi = GapiPaths.getLocalPackage();
      // ... and if the installed package is compatible, we don't need a new install.
      if (gapi == null || REQUIRED_GAPI_VERSION.isCompatible(gapi.getVersion())) {
        return Collections.emptyList();
      }
    }
    return ImmutableList.of(REQUIRED_GAPI_VERSION.getSdkPackagePath());
  }

  @NotNull
  private static File findPath(@NotNull String os, String abi, @NotNull String binary) {
    File test;
    File osDir = new File(myBaseDir, os);
    if (abi != null) {
      // base/os/abi/name
      test = new File(new File(osDir, abi), binary);
      if (test.exists()) return test;
      // base/abi/name
      test = new File(new File(myBaseDir, abi), binary);
      if (test.exists()) return test;
    }
    // base/os/name
    test = new File(osDir, binary);
    if (test.exists()) return test;
    // base/name
    return new File(myBaseDir, binary);
  }

  private static String remap(Map<String, String> map, String key) {
    String value = map.get(key);
    if (value == null) {
      value = key;
    }
    return value;
  }

<<<<<<< HEAD
  public static File getSdkPath() {
    AndroidSdkHandler handler = AndroidSdkUtils.tryToChooseSdkHandler();
    LocalPackage info = handler.getLocalPackage(SDK_PACKAGE_PATH, new StudioLoggerProgressIndicator(GapiPaths.class));
    if (info == null) { return null; }
    return info.getLocation();
=======
  @Nullable("gapi is not installed")
  private static LocalPackage getLocalPackage() {
    AndroidSdkHandler handler = AndroidSdkUtils.tryToChooseSdkHandler();
    return handler.getLocalPackage(REQUIRED_GAPI_VERSION.getSdkPackagePath(), new StudioLoggerProgressIndicator(GapiPaths.class));
  }

  @Nullable("gapi is not installed")
  private static File getSdkPath() {
    LocalPackage info = getLocalPackage();
    return info == null ? null : info.getLocation();
>>>>>>> 50d6ab60
  }

  private static boolean checkForTools(File dir) {
    if (dir == null) { return false; }
    myBaseDir = dir;
    myGapisPath = findPath(HOST_OS, HOST_ARCH, GAPIS_EXECUTABLE_NAME);
    myGapirPath = findPath(HOST_OS, HOST_ARCH, GAPIR_EXECUTABLE_NAME);
    myPkgInfoPath = findPath(OS_ANDROID, null, PKG_INFO_NAME);
    myStringsPath = new File(myBaseDir, STRINGS_DIR_NAME);
    return myGapisPath.exists();
  }

  private static void findTools() {
    synchronized (myPathLock) {
      if (myGapisPath != null && myGapisPath.exists()) {
        return;
      }
      if (Boolean.getBoolean(IDEA_IS_INTERNAL_PROPERTY)) {
        // Check the system GOPATH for the binaries
        String gopath = System.getenv("GOPATH");
        if (gopath != null && gopath.length() > 0) {
          if (checkForTools(new File(gopath, "bin"))) {
            return;
          }
        }
      }
      // check for an installed sdk directory
      if (checkForTools(getSdkPath())) {
        return;
      }
      // Fall back to the homedir/gapid and if that fails, leave it in a failing state
      checkForTools(new File(new File(SystemProperties.getUserHome()), SDK_PATH));
    }
  }
}<|MERGE_RESOLUTION|>--- conflicted
+++ resolved
@@ -16,44 +16,27 @@
 package com.android.tools.idea.editors.gfxtrace.gapi;
 
 import com.android.repository.api.LocalPackage;
-<<<<<<< HEAD
-import com.android.sdklib.repository.local.LocalExtraPkgInfo;
-import com.android.sdklib.repositoryv2.AndroidSdkHandler;
-import com.android.sdklib.repositoryv2.meta.DetailsTypes;
-import com.android.tools.idea.sdkv2.StudioLoggerProgressIndicator;
-import com.google.common.collect.ImmutableMap;
-import com.intellij.openapi.util.SystemInfo;
-import com.intellij.util.SystemProperties;
-import org.jetbrains.android.sdk.AndroidSdkData;
-=======
 import com.android.sdklib.repository.AndroidSdkHandler;
 import com.android.tools.idea.sdk.progress.StudioLoggerProgressIndicator;
 import com.google.common.collect.ImmutableList;
 import com.google.common.collect.ImmutableMap;
 import com.intellij.openapi.util.SystemInfo;
 import com.intellij.util.SystemProperties;
->>>>>>> 50d6ab60
 import org.jetbrains.android.sdk.AndroidSdkUtils;
 import org.jetbrains.annotations.NotNull;
 import org.jetbrains.annotations.Nullable;
 
 import java.io.File;
 import java.io.IOException;
-<<<<<<< HEAD
-=======
 import java.util.Collection;
 import java.util.Collections;
->>>>>>> 50d6ab60
 import java.util.Map;
 
 import static com.intellij.idea.IdeaApplication.IDEA_IS_INTERNAL_PROPERTY;
 
 public final class GapiPaths {
-<<<<<<< HEAD
-=======
   public static final Version REQUIRED_GAPI_VERSION = Version.VERSION_3;
 
->>>>>>> 50d6ab60
   private static final Map<String, String> ABI_REMAP = ImmutableMap.<String, String>builder()
     .put("32-bit (arm)", "armeabi-v7a") // Not a valid abi, but returned anyway by ClientData.getAbi
     .put("64-bit (arm)", "arm64-v8a")   // Not a valid abi, but returned anyway by ClientData.getAbi
@@ -66,13 +49,8 @@
     .build();
 
   private static final Map<String, String> ABI_TARGET = ImmutableMap.<String, String>builder()
-<<<<<<< HEAD
-    .put("armeabi-v7a", "android-arm")
-    .put("arm64-v8a", "android-arm64")
-=======
     .put("armeabi-v7a", "android-armv7a")
     .put("arm64-v8a", "android-armv8a")
->>>>>>> 50d6ab60
     .put("x86", "android-x86")
     .build();
 
@@ -81,16 +59,11 @@
   @NotNull private static final String GAPIS_EXECUTABLE_NAME;
   @NotNull private static final String GAPIR_EXECUTABLE_NAME;
   @NotNull private static final String STRINGS_DIR_NAME = "strings";
-<<<<<<< HEAD
-  @NotNull private static final String GAPII_LIBRARY_NAME;
-=======
   @NotNull private static final String GAPII_LIBRARY_NAME = "libgapii.so";
   @NotNull private static final String INTERCEPTOR_LIBRARY_NAME = "libinterceptor.so";
->>>>>>> 50d6ab60
   @NotNull private static final String PKG_INFO_NAME = "pkginfo.apk";
   @NotNull private static final String EXE_EXTENSION;
   @NotNull private static final String SDK_PATH = "gapid";
-  @NotNull private static final String SDK_PACKAGE_PATH = "extras;android;gapid";
   @NotNull private static final String OS_ANDROID = "android";
 
   static {
@@ -149,11 +122,7 @@
   }
 
   @NotNull
-<<<<<<< HEAD
-  static public File findTraceLibrary(@NotNull String abi) throws IOException {
-=======
   private static File findLibrary(@NotNull String libraryName, @NotNull String abi) throws IOException {
->>>>>>> 50d6ab60
     findTools();
     String remappedAbi = remap(ABI_REMAP, abi);
     File lib = findPath(OS_ANDROID, remappedAbi, libraryName);
@@ -226,13 +195,6 @@
     return value;
   }
 
-<<<<<<< HEAD
-  public static File getSdkPath() {
-    AndroidSdkHandler handler = AndroidSdkUtils.tryToChooseSdkHandler();
-    LocalPackage info = handler.getLocalPackage(SDK_PACKAGE_PATH, new StudioLoggerProgressIndicator(GapiPaths.class));
-    if (info == null) { return null; }
-    return info.getLocation();
-=======
   @Nullable("gapi is not installed")
   private static LocalPackage getLocalPackage() {
     AndroidSdkHandler handler = AndroidSdkUtils.tryToChooseSdkHandler();
@@ -243,7 +205,6 @@
   private static File getSdkPath() {
     LocalPackage info = getLocalPackage();
     return info == null ? null : info.getLocation();
->>>>>>> 50d6ab60
   }
 
   private static boolean checkForTools(File dir) {
