/*
 * Copyright (C) 2015 The Android Open Source Project
 *
 * Licensed under the Apache License, Version 2.0 (the "License");
 * you may not use this file except in compliance with the License.
 * You may obtain a copy of the License at
 *
 *      http://www.apache.org/licenses/LICENSE-2.0
 *
 * Unless required by applicable law or agreed to in writing, software
 * distributed under the License is distributed on an "AS IS" BASIS,
 * WITHOUT WARRANTIES OR CONDITIONS OF ANY KIND, either express or implied.
 * See the License for the specific language governing permissions and
 * limitations under the License.
 */
package com.android.tools.idea.editors.gfxtrace.controllers;

import com.android.tools.idea.editors.gfxtrace.GfxTraceEditor;
<<<<<<< HEAD
import com.android.tools.idea.editors.gfxtrace.LoadingDecoratorWrapper;
import com.android.tools.idea.editors.gfxtrace.UiCallback;
=======
>>>>>>> 50d6ab60
import com.android.tools.idea.editors.gfxtrace.UiErrorCallback;
import com.android.tools.idea.editors.gfxtrace.service.ErrDataUnavailable;
import com.android.tools.idea.editors.gfxtrace.service.image.FetchedImage;
import com.android.tools.idea.editors.gfxtrace.service.image.MultiLevelImage;
import com.android.tools.idea.editors.gfxtrace.widgets.ImagePanel;
<<<<<<< HEAD
=======
import com.android.tools.idea.editors.gfxtrace.widgets.LoadablePanel;
>>>>>>> 50d6ab60
import com.android.tools.rpclib.futures.SingleInFlight;
import com.android.tools.rpclib.rpccore.Rpc;
import com.android.tools.rpclib.rpccore.RpcException;
import com.google.common.util.concurrent.ListenableFuture;
import com.intellij.openapi.actionSystem.ActionManager;
import com.intellij.openapi.actionSystem.ActionPlaces;
import com.intellij.openapi.actionSystem.DefaultActionGroup;
import com.intellij.openapi.diagnostic.Logger;
<<<<<<< HEAD
import com.intellij.openapi.ui.LoadingDecorator;
import com.intellij.ui.JBColor;
import com.intellij.ui.components.panels.NonOpaquePanel;
import com.intellij.util.ui.AsyncProcessIcon;
import com.intellij.util.ui.JBUI;
import com.intellij.util.ui.UIUtil;
=======
>>>>>>> 50d6ab60
import org.jetbrains.annotations.NotNull;

import javax.swing.*;
import java.awt.*;
import java.awt.image.BufferedImage;
import java.util.concurrent.ExecutionException;

public abstract class ImagePanelController extends Controller {
  @NotNull private static final Logger LOG = Logger.getInstance(ImagePanelController.class);

  @NotNull protected final JPanel myPanel = new JPanel(new BorderLayout());
  @NotNull private final SingleInFlight myImageRequestController;
  @NotNull private final ImagePanel myImagePanel = new ImagePanel();

  public ImagePanelController(@NotNull GfxTraceEditor editor, String emptyText) {
    super(editor);
    myImagePanel.getEmptyText().setText(emptyText);
<<<<<<< HEAD
    LoadingDecorator loadingDecorator = new LoadingDecorator(myImagePanel, myEditor.getProject(), -1) {
      @Override
      protected NonOpaquePanel customizeLoadingLayer(JPanel parent, JLabel text, AsyncProcessIcon icon) {
        NonOpaquePanel result = super.customizeLoadingLayer(parent, text, icon);
        result.setOpaque(true); // I regret nothing!
        result.setBackground(UIUtil.getPanelBackground());
        result.setBorder(JBUI.Borders.merge(JBUI.Borders.customLine(new JBColor(0, 0xffffff), 1), JBUI.Borders.empty(5), false));
        return result;
      }
    };

    myPanel.add(loadingDecorator.getComponent(), BorderLayout.CENTER);
    myImageRequestController = new SingleInFlight(new LoadingDecoratorWrapper(loadingDecorator));
=======
    LoadablePanel loading = new LoadablePanel(myImagePanel, LoadablePanel.Style.OPAQUE);
    myPanel.add(loading, BorderLayout.CENTER);
    myImageRequestController = new SingleInFlight(loading);
    myImagePanel.setImageRequestController(myImageRequestController);
>>>>>>> 50d6ab60
  }

  protected void initToolbar(DefaultActionGroup group, boolean enableVerticalFlip) {
    myImagePanel.addToolbarActions(group, enableVerticalFlip);
    myPanel.add(ActionManager.getInstance().createActionToolbar(ActionPlaces.UNKNOWN, group, false).getComponent(), BorderLayout.WEST);
  }

  protected void setEmptyText(String text) {
    myImagePanel.clearImage();
    myImagePanel.getEmptyText().setText(text);
  }

  protected void setImage(ListenableFuture<FetchedImage> imageFuture) {
    if (imageFuture == null) {
      myImagePanel.setImage(null);
      return;
    }

<<<<<<< HEAD
    Rpc.listen(imageFuture, LOG, myImageRequestController, new UiErrorCallback<FetchedImage, BufferedImage, String>() {
      @Override
      protected ResultOrError<BufferedImage, String> onRpcThread(Rpc.Result<FetchedImage> result) throws RpcException, ExecutionException {
        try {
          return success(result.get().image);
=======
    Rpc.listen(imageFuture, LOG, myImageRequestController, new UiErrorCallback<FetchedImage, MultiLevelImage, String>() {
      @Override
      protected ResultOrError<MultiLevelImage, String> onRpcThread(
          Rpc.Result<FetchedImage> result) throws RpcException, ExecutionException {
        try {
          return success(result.get());
>>>>>>> 50d6ab60
        }
        catch (ErrDataUnavailable e) {
          return error(e.getMessage());
        }
      }

      @Override
<<<<<<< HEAD
      protected void onUiThreadSuccess(BufferedImage result) {
=======
      protected void onUiThreadSuccess(MultiLevelImage result) {
>>>>>>> 50d6ab60
        myImagePanel.setImage(result);
      }

      @Override
      protected void onUiThreadError(String error) {
        setEmptyText(error);
      }
    });
  }
}<|MERGE_RESOLUTION|>--- conflicted
+++ resolved
@@ -16,20 +16,12 @@
 package com.android.tools.idea.editors.gfxtrace.controllers;
 
 import com.android.tools.idea.editors.gfxtrace.GfxTraceEditor;
-<<<<<<< HEAD
-import com.android.tools.idea.editors.gfxtrace.LoadingDecoratorWrapper;
-import com.android.tools.idea.editors.gfxtrace.UiCallback;
-=======
->>>>>>> 50d6ab60
 import com.android.tools.idea.editors.gfxtrace.UiErrorCallback;
 import com.android.tools.idea.editors.gfxtrace.service.ErrDataUnavailable;
 import com.android.tools.idea.editors.gfxtrace.service.image.FetchedImage;
 import com.android.tools.idea.editors.gfxtrace.service.image.MultiLevelImage;
 import com.android.tools.idea.editors.gfxtrace.widgets.ImagePanel;
-<<<<<<< HEAD
-=======
 import com.android.tools.idea.editors.gfxtrace.widgets.LoadablePanel;
->>>>>>> 50d6ab60
 import com.android.tools.rpclib.futures.SingleInFlight;
 import com.android.tools.rpclib.rpccore.Rpc;
 import com.android.tools.rpclib.rpccore.RpcException;
@@ -38,15 +30,6 @@
 import com.intellij.openapi.actionSystem.ActionPlaces;
 import com.intellij.openapi.actionSystem.DefaultActionGroup;
 import com.intellij.openapi.diagnostic.Logger;
-<<<<<<< HEAD
-import com.intellij.openapi.ui.LoadingDecorator;
-import com.intellij.ui.JBColor;
-import com.intellij.ui.components.panels.NonOpaquePanel;
-import com.intellij.util.ui.AsyncProcessIcon;
-import com.intellij.util.ui.JBUI;
-import com.intellij.util.ui.UIUtil;
-=======
->>>>>>> 50d6ab60
 import org.jetbrains.annotations.NotNull;
 
 import javax.swing.*;
@@ -64,26 +47,10 @@
   public ImagePanelController(@NotNull GfxTraceEditor editor, String emptyText) {
     super(editor);
     myImagePanel.getEmptyText().setText(emptyText);
-<<<<<<< HEAD
-    LoadingDecorator loadingDecorator = new LoadingDecorator(myImagePanel, myEditor.getProject(), -1) {
-      @Override
-      protected NonOpaquePanel customizeLoadingLayer(JPanel parent, JLabel text, AsyncProcessIcon icon) {
-        NonOpaquePanel result = super.customizeLoadingLayer(parent, text, icon);
-        result.setOpaque(true); // I regret nothing!
-        result.setBackground(UIUtil.getPanelBackground());
-        result.setBorder(JBUI.Borders.merge(JBUI.Borders.customLine(new JBColor(0, 0xffffff), 1), JBUI.Borders.empty(5), false));
-        return result;
-      }
-    };
-
-    myPanel.add(loadingDecorator.getComponent(), BorderLayout.CENTER);
-    myImageRequestController = new SingleInFlight(new LoadingDecoratorWrapper(loadingDecorator));
-=======
     LoadablePanel loading = new LoadablePanel(myImagePanel, LoadablePanel.Style.OPAQUE);
     myPanel.add(loading, BorderLayout.CENTER);
     myImageRequestController = new SingleInFlight(loading);
     myImagePanel.setImageRequestController(myImageRequestController);
->>>>>>> 50d6ab60
   }
 
   protected void initToolbar(DefaultActionGroup group, boolean enableVerticalFlip) {
@@ -102,20 +69,12 @@
       return;
     }
 
-<<<<<<< HEAD
-    Rpc.listen(imageFuture, LOG, myImageRequestController, new UiErrorCallback<FetchedImage, BufferedImage, String>() {
-      @Override
-      protected ResultOrError<BufferedImage, String> onRpcThread(Rpc.Result<FetchedImage> result) throws RpcException, ExecutionException {
-        try {
-          return success(result.get().image);
-=======
     Rpc.listen(imageFuture, LOG, myImageRequestController, new UiErrorCallback<FetchedImage, MultiLevelImage, String>() {
       @Override
       protected ResultOrError<MultiLevelImage, String> onRpcThread(
           Rpc.Result<FetchedImage> result) throws RpcException, ExecutionException {
         try {
           return success(result.get());
->>>>>>> 50d6ab60
         }
         catch (ErrDataUnavailable e) {
           return error(e.getMessage());
@@ -123,11 +82,7 @@
       }
 
       @Override
-<<<<<<< HEAD
-      protected void onUiThreadSuccess(BufferedImage result) {
-=======
       protected void onUiThreadSuccess(MultiLevelImage result) {
->>>>>>> 50d6ab60
         myImagePanel.setImage(result);
       }
 
