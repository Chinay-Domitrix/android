/*
 * Copyright (C) 2015 The Android Open Source Project
 *
 * Licensed under the Apache License, Version 2.0 (the "License");
 * you may not use this file except in compliance with the License.
 * You may obtain a copy of the License at
 *
 *      http://www.apache.org/licenses/LICENSE-2.0
 *
 * Unless required by applicable law or agreed to in writing, software
 * distributed under the License is distributed on an "AS IS" BASIS,
 * WITHOUT WARRANTIES OR CONDITIONS OF ANY KIND, either express or implied.
 * See the License for the specific language governing permissions and
 * limitations under the License.
 */
package com.android.tools.idea.editors.gfxtrace;

import com.android.tools.idea.editors.gfxtrace.controllers.MainController;
import com.android.tools.idea.editors.gfxtrace.gapi.GapiPaths;
import com.android.tools.idea.editors.gfxtrace.gapi.GapisConnection;
import com.android.tools.idea.editors.gfxtrace.gapi.GapisFeatures;
import com.android.tools.idea.editors.gfxtrace.gapi.GapisProcess;
import com.android.tools.idea.editors.gfxtrace.models.AtomStream;
import com.android.tools.idea.editors.gfxtrace.models.GpuState;
import com.android.tools.idea.editors.gfxtrace.service.ServiceClient;
import com.android.tools.idea.editors.gfxtrace.service.ServiceClientCache;
import com.android.tools.idea.editors.gfxtrace.service.atom.AtomMetadata;
import com.android.tools.idea.editors.gfxtrace.service.path.*;
import com.android.tools.idea.editors.gfxtrace.service.stringtable.Info;
import com.android.tools.idea.editors.gfxtrace.service.stringtable.StringTable;
<<<<<<< HEAD
=======
import com.android.tools.idea.editors.gfxtrace.widgets.LoadablePanel;
import com.android.tools.idea.sdk.wizard.SdkQuickfixUtils;
import com.android.tools.idea.stats.UsageTracker;
import com.android.tools.idea.wizard.model.ModelWizardDialog;
>>>>>>> a001a568
import com.android.tools.rpclib.rpccore.Rpc;
import com.android.tools.rpclib.rpccore.RpcException;
import com.android.tools.rpclib.schema.ConstantSet;
import com.android.tools.rpclib.schema.Dynamic;
import com.android.tools.rpclib.schema.Entity;
<<<<<<< HEAD
import com.google.common.util.concurrent.*;
import com.intellij.codeHighlighting.BackgroundEditorHighlighter;
import com.intellij.icons.AllIcons;
=======
import com.android.tools.rpclib.schema.Message;
import com.google.common.util.concurrent.ListenableFuture;
import com.google.common.util.concurrent.ListeningExecutorService;
import com.google.common.util.concurrent.MoreExecutors;
import com.intellij.codeHighlighting.BackgroundEditorHighlighter;
>>>>>>> a001a568
import com.intellij.ide.structureView.StructureViewBuilder;
import com.intellij.openapi.Disposable;
import com.intellij.openapi.application.Application;
import com.intellij.openapi.application.ApplicationManager;
import com.intellij.openapi.diagnostic.Logger;
import com.intellij.openapi.fileEditor.FileEditor;
import com.intellij.openapi.fileEditor.FileEditorLocation;
import com.intellij.openapi.fileEditor.FileEditorState;
import com.intellij.openapi.fileEditor.FileEditorStateLevel;
import com.intellij.openapi.project.Project;
import com.intellij.openapi.util.UserDataHolderBase;
import com.intellij.openapi.vfs.StandardFileSystems;
import com.intellij.openapi.vfs.VirtualFile;
<<<<<<< HEAD
import com.intellij.ui.components.JBLabel;
=======
import com.intellij.ui.HyperlinkLabel;
>>>>>>> a001a568
import com.intellij.ui.components.JBPanel;
import com.intellij.ui.components.panels.NonOpaquePanel;
import com.intellij.util.ui.AsyncProcessIcon;
import org.jetbrains.annotations.NotNull;
import org.jetbrains.annotations.Nullable;

import javax.swing.*;
import java.awt.*;
import java.beans.PropertyChangeListener;
import java.io.IOException;
import java.util.ArrayList;
import java.util.Arrays;
import java.util.Collection;
import java.util.List;
import java.util.concurrent.ExecutionException;
import java.util.concurrent.Executors;
import java.util.concurrent.TimeUnit;
import java.util.concurrent.TimeoutException;

public class GfxTraceEditor extends UserDataHolderBase implements FileEditor {
  private static final int FETCH_SCHEMA_TIMEOUT_MS = 3000;
  private static final int FETCH_FEATURES_TIMEOUT_MS = 3000;
  private static final int FETCH_STRING_TABLE_TIMEOUT_MS = 3000;
  private static final int FETCH_REPLAY_DEVICE_TIMEOUT_MS = 3000;
  private static final int FETCH_REPLAY_DEVICE_RETRY_DELAY_MS = 3000;
  private static final int FETCH_REPLAY_DEVICE_MAX_RETRIES = 30;
  private static final int FETCH_TRACE_TIMEOUT_MS = 30000;

  @NotNull public static final String LOADING_CAPTURE = "Loading capture...";
  @NotNull public static final String SELECT_ATOM = "Select a frame or command";
  @NotNull public static final String SELECT_DRAW_CALL = "Select a draw call";
  @NotNull public static final String SELECT_MEMORY = "Select a memory range or pointer in the command list";
  @NotNull public static final String SELECT_TEXTURE = "Select a texture";
  @NotNull public static final String NO_TEXTURES = "No textures have been created by this point";

<<<<<<< HEAD
=======
  @NotNull public static final String NOTIFICATION_GROUP = "GPU Trace";

>>>>>>> a001a568
  @NotNull private static final Logger LOG = Logger.getInstance(GfxTraceEditor.class);

  private static final int FETCH_SCHEMA_TIMEOUT_MS = 3000;
  private static final int FETCH_FEATURES_TIMEOUT_MS = 3000;
  private static final int FETCH_STRING_TABLE_TIMEOUT_MS = 3000;
  private static final int FETCH_REPLAY_DEVICE_TIMEOUT_MS = 3000;
  private static final int FETCH_REPLAY_DEVICE_RETRY_DELAY_MS = 3000;
  private static final int FETCH_REPLAY_DEVICE_MAX_RETRIES = 30;
  private static final int FETCH_TRACE_TIMEOUT_MS = 30000;

  @NotNull private static final String ERR_INIT_GAPIS_CONNECTION = "Error communicating with the graphics server";

  @NotNull private final Project myProject;
<<<<<<< HEAD
  @NotNull private TraceLoadingDecorator myLoadingDecorator;
  @NotNull private JBPanel myView = new JBPanel(new BorderLayout());
=======
  @NotNull private final JBPanel myView = new JBPanel(new BorderLayout());
  @NotNull private final LoadablePanel myLoadingPanel = new LoadablePanel(myView);
>>>>>>> a001a568
  @NotNull private final ListeningExecutorService myExecutor = MoreExecutors.listeningDecorator(Executors.newCachedThreadPool());
  @NotNull private final AtomStream myAtomStream = new AtomStream(this);
  @NotNull private final GpuState myState = new GpuState(this);
  @NotNull private final VirtualFile myFile;
  @NotNull private final JComponent myMainUi;
  @NotNull private final List<PathListener> myPathListeners = new ArrayList<PathListener>();
  @NotNull private final List<ConnectionListener> myConnectionListeners = new ArrayList<ConnectionListener>();
  private final long myStartTime = System.currentTimeMillis();

  @Nullable private GapisConnection myGapisConnection;
  @Nullable private ServiceClient myClient;

  public static boolean isEnabled() {
    return true;
  }

  public GfxTraceEditor(@NotNull final Project project, @NotNull final VirtualFile file) {
    myProject = project;
<<<<<<< HEAD
    myLoadingDecorator = new TraceLoadingDecorator(myView, this, 0);
    myLoadingDecorator.setLoadingText("Initializing GFX Trace System");
    myLoadingDecorator.startLoading(false);
=======
    myFile = file;
    myLoadingPanel.setLoadingText("Initializing GFX Trace System");

    GfxTraceUtil.trackEvent(UsageTracker.ACTION_GFX_TRACE_OPEN, null, null);

    addPathListener(myAtomStream);
    addPathListener(myState);
>>>>>>> a001a568

    // we need to create the UI before we call connect, as the UI will listen to events that happen during connection.
    myMainUi = MainController.createUI(this);

    connect();
  }

  /** @return the list of features supported by GAPIS */
  public GapisFeatures getFeatures() {
    return myGapisConnection.getFeatures();
  }

  private void connect() {
    myLoadingPanel.startLoading();

    // Attempt to start/connect to the server on a separate thread to reduce the IDE from stalling.
    ApplicationManager.getApplication().executeOnPooledThread(new Runnable() {
      @Override
      public void run() {
        final Collection<String> missingComponents = GapiPaths.getMissingSdkComponents();
        if (!missingComponents.isEmpty()) {
          HyperlinkLabel link = new HyperlinkLabel("(install here)");
          link.addHyperlinkListener(e -> {
            ModelWizardDialog dialog = SdkQuickfixUtils.createDialogForPaths(myProject, missingComponents);
            if (dialog != null) {
              dialog.setTitle("Install Missing Components");
              if (dialog.showAndGet()) {
                connect();
              }
            }
          });
          setLoadingErrorTextOnEdt("GPU debugging SDK not installed", link);
          return;
        }

        try {
<<<<<<< HEAD
          myClient = new ServiceClientCache(myGapisConnection.createServiceClient(myExecutor), myExecutor);
=======
          doConnect();
          ApplicationManager.getApplication().invokeLater(() -> {
            myView.add(myMainUi, BorderLayout.CENTER);
            myLoadingPanel.stopLoading();
          });
>>>>>>> a001a568
        }
        catch (GapisInitException e) {
          setLoadingErrorTextOnEdt(e.getMessage(), null);
        }
      }
    });
  }

<<<<<<< HEAD
        GapisFeatures features = myGapisConnection.getFeatures();

        String status = "";
        try {
          status = "fetch schema";
          fetchSchema();

          status = "fetch feature list";
          fetchFeatures(features);

          if (features.hasRpcStringTables()) {
            status = "fetch string table";
            fetchStringTable();
          }

          status = "fetch replay device list";
          fetchReplayDevice();

          status = "load trace";
          fetchTrace(file);

          ApplicationManager.getApplication().invokeLater(new Runnable() {
            @Override
            public void run() {
              myView.add(mainUi, BorderLayout.CENTER);
              myLoadingDecorator.stopLoading();
            }
          });
        }
        catch (Exception e) {
          LOG.error("Failed to " + status, e);
          setLoadingErrorTextOnEdt(ERR_INIT_GAPIS_CONNECTION);
          return;
=======
  private void doConnect() throws GapisInitException {
    if (!isEnabled()) {
      throw GapisInitException.notEnabled();
    }
    connectToServer();

    String status = "";
    try {
      status = "fetch schema";
      fetchSchema();

      status = "fetch feature list";
      GapisFeatures features = myGapisConnection.getFeatures();
      fetchFeatures(features);

      if (features.hasRpcStringTables()) {
        status = "fetch string table";
        fetchStringTable();
      }
    }
    catch (ExecutionException | RpcException | TimeoutException e) {
      LOG.error("Failed to " + status, e);
      throw GapisInitException.initFailed();
    }

    fetchReplayDevice();
    fetchTrace(myFile);

    // Inform the listeners that we've connected.
    ApplicationManager.getApplication().invokeLater(() -> {
      synchronized (myConnectionListeners) {
        for (ConnectionListener listener : myConnectionListeners) {
          listener.onConnection(myGapisConnection);
>>>>>>> a001a568
        }
      }
    });
  }

  /**
   * Requests and blocks for the schema from the server.
   */
  private void fetchSchema() throws ExecutionException, RpcException, TimeoutException {
    Message schema = Rpc.get(myClient.getSchema(), FETCH_SCHEMA_TIMEOUT_MS, TimeUnit.MILLISECONDS);
    LOG.info("Schema with " + schema.entities.length + " classes, " + schema.constants.length + " constant sets");
    int atoms = 0;
    for (Entity type : schema.entities) {
      // Find the atom metadata, if present
      if (AtomMetadata.find(type) != null) {
        atoms++;
<<<<<<< HEAD
      }
      Dynamic.register(type);
    }
    LOG.info("Schema with " + atoms + " atoms");
    for (ConstantSet set : schema.constants) {
      ConstantSet.register(set);
    }
  }

  /**
   * Requests and blocks for the features list from the server.
   */
  private void fetchFeatures(GapisFeatures features) throws ExecutionException, RpcException, TimeoutException {
    String[] list = Rpc.get(myClient.getFeatures(), FETCH_FEATURES_TIMEOUT_MS, TimeUnit.MILLISECONDS);
    features.setFeatureList(list);
    LOG.info("GAPIS features: " + list.toString());
  }

  /**
   * Requests, blocks, and then makes current the string table from the server.
   */
  private void fetchStringTable() throws ExecutionException, RpcException, TimeoutException {
    Info[] infos = Rpc.get(myClient.getAvailableStringTables(), FETCH_STRING_TABLE_TIMEOUT_MS, TimeUnit.MILLISECONDS);
    if (infos.length == 0) {
      LOG.warn("No string tables available");
      return;
    }
    Info info = infos[0];
    StringTable table = Rpc.get(myClient.getStringTable(info), FETCH_STRING_TABLE_TIMEOUT_MS, TimeUnit.MILLISECONDS);
    table.setCurrent();
  }

  /**
   * Requests and blocks for the schema from the server.
   */
  private void fetchReplayDevice() throws ExecutionException, RpcException, TimeoutException {
    for (int i = 0; i < FETCH_REPLAY_DEVICE_MAX_RETRIES; i++) {
      DevicePath[] devices = Rpc.get(getClient().getDevices(), FETCH_REPLAY_DEVICE_TIMEOUT_MS, TimeUnit.MILLISECONDS);
      if (devices != null && devices.length >= 1) {
        activatePath(devices[0], GfxTraceEditor.this);
        return;
      }
      try {
        Thread.sleep(FETCH_REPLAY_DEVICE_RETRY_DELAY_MS);
      }
      catch (InterruptedException e) {
      }
    }
    throw new RuntimeException("Couldn't find replay device");
  }

  /**
   * Uploads or requests the capture path from the server and then activates the path.
   */
  private void fetchTrace(VirtualFile file) throws ExecutionException, RpcException, TimeoutException, IOException {
    final ListenableFuture<CapturePath> captureF;
    if (file.getFileSystem().getProtocol().equals(StandardFileSystems.FILE_PROTOCOL)) {
      LOG.info("Load gfxtrace in " + file.getPresentableName());
      if (file.getLength() == 0) {
        throw new RuntimeException("Empty trace file");
      }
      captureF = myClient.loadCapture(file.getCanonicalPath());
    }
    else {
      // Upload the trace file
      byte[] data = file.contentsToByteArray();
      LOG.info("Upload " + data.length + " bytes of gfxtrace as " + file.getPresentableName());
      if (data.length == 0) {
        throw new RuntimeException("Empty trace file");
      }
      captureF = myClient.importCapture(file.getPresentableName(), data);
    }

    CapturePath path = Rpc.get(captureF, FETCH_TRACE_TIMEOUT_MS, TimeUnit.MILLISECONDS);
    if (path == null) {
      throw new RuntimeException("Invalid capture file " + file.getPresentableName());
    }

    activatePath(path, GfxTraceEditor.this);
=======
      }
      Dynamic.register(type);
    }
    LOG.info("Schema with " + atoms + " atoms");
    for (ConstantSet set : schema.constants) {
      ConstantSet.register(set);
    }
  }

  /**
   * Requests and blocks for the features list from the server.
   */
  private void fetchFeatures(GapisFeatures features) throws ExecutionException, RpcException, TimeoutException {
    String[] list = Rpc.get(myClient.getFeatures(), FETCH_FEATURES_TIMEOUT_MS, TimeUnit.MILLISECONDS);
    features.setFeatureList(list);
    LOG.info("GAPIS features: " + Arrays.toString(list));
  }

  /**
   * Requests, blocks, and then makes current the string table from the server.
   */
  private void fetchStringTable() throws ExecutionException, RpcException, TimeoutException {
    Info[] infos = Rpc.get(myClient.getAvailableStringTables(), FETCH_STRING_TABLE_TIMEOUT_MS, TimeUnit.MILLISECONDS);
    if (infos.length == 0) {
      LOG.warn("No string tables available");
      return;
    }
    Info info = infos[0];
    StringTable table = Rpc.get(myClient.getStringTable(info), FETCH_STRING_TABLE_TIMEOUT_MS, TimeUnit.MILLISECONDS);
    table.setCurrent();
  }

  /**
   * Requests and blocks for the schema from the server.
   */
  private void fetchReplayDevice() throws GapisInitException {
    for (int i = 0; i < FETCH_REPLAY_DEVICE_MAX_RETRIES; i++) {
      try {
        DevicePath[] devices = Rpc.get(getClient().getDevices(), FETCH_REPLAY_DEVICE_TIMEOUT_MS, TimeUnit.MILLISECONDS);
        if (devices != null && devices.length >= 1) {
          activatePath(devices[0], GfxTraceEditor.this);
          return;
        }
      }
      catch (RpcException | TimeoutException | ExecutionException e) {
        // Ignored, retry.
      }
      try {
        Thread.sleep(FETCH_REPLAY_DEVICE_RETRY_DELAY_MS);
      }
      catch (InterruptedException e) {
        break;
      }
    }
    throw GapisInitException.noReplayDevice();
  }

  /**
   * Uploads or requests the capture path from the server and then activates the path.
   */
  private void fetchTrace(VirtualFile file) throws GapisInitException {
    try {
      final ListenableFuture<CapturePath> captureF;
      if (file.getFileSystem().getProtocol().equals(StandardFileSystems.FILE_PROTOCOL)) {
        LOG.info("Load gfxtrace in " + file.getPresentableName());
        if (file.getLength() == 0) {
          throw GapisInitException.emptyTrace(file);
        }
        captureF = myClient.loadCapture(file.getCanonicalPath());
      }
      else {
        // Upload the trace file
        byte[] data = file.contentsToByteArray();
        LOG.info("Upload " + data.length + " bytes of gfxtrace as " + file.getPresentableName());
        if (data.length == 0) {
          throw GapisInitException.emptyTrace(file);
        }
        captureF = myClient.importCapture(file.getPresentableName(), data);
      }

      CapturePath path = Rpc.get(captureF, FETCH_TRACE_TIMEOUT_MS, TimeUnit.MILLISECONDS);
      if (path == null) {
        throw GapisInitException.invalidTrace(file);
      }

      activatePath(path, this);
    }
    catch (ExecutionException | RpcException | TimeoutException | IOException e) {
      LOG.warn("Loading trace failed", e);
      throw GapisInitException.loadTraceFailed(file);
    }
>>>>>>> a001a568
  }

  @NotNull
  public Project getProject() {
    return myProject;
  }

  @NotNull
  @Override
  public JComponent getComponent() {
    return myLoadingPanel;
  }

  @Nullable
  @Override
  public JComponent getPreferredFocusedComponent() {
    return null;
  }

  @NotNull
  @Override
  public String getName() {
    return "GfxTraceView";
  }

  public String getSessionName() {
    return myFile.getName();
  }

  public void activatePath(@NotNull final Path path, final Object source) {

    final PathListener.PathEvent event = new PathListener.PathEvent(path, source);
    // All path notifications are executed in the editor thread
    Runnable eventDispatch = new Runnable() {
      @Override
      public void run() {
        LOG.info("Activate path " + path + ", source: " + source.getClass().getName());
        for (PathListener listener : myPathListeners) {
          listener.notifyPath(event);
        }
      }
    };
    Application application = ApplicationManager.getApplication();
    if (application.isDispatchThread()) {
      eventDispatch.run();
    } else {
      application.invokeLater(eventDispatch);
    }
  }

  public void addPathListener(@NotNull PathListener listener) {
    myPathListeners.add(listener);
  }

  public void addConnectionListener(@NotNull ConnectionListener listener) {
    myConnectionListeners.add(listener);
  }

  @NotNull
  @Override
  public FileEditorState getState(@NotNull FileEditorStateLevel level) {
    return FileEditorState.INSTANCE;
  }

  @Override
  public void setState(@NotNull FileEditorState state) {

  }

  @Override
  public boolean isModified() {
    return false;
  }

  @Override
  public boolean isValid() {
    return true;
  }

  @Override
  public void selectNotify() {
  }

  @Override
  public void deselectNotify() {
  }

  @Override
  public void addPropertyChangeListener(@NotNull PropertyChangeListener listener) {
  }

  @Override
  public void removePropertyChangeListener(@NotNull PropertyChangeListener listener) {
  }

  @Nullable
  @Override
  public BackgroundEditorHighlighter getBackgroundHighlighter() {
    return null;
  }

  @Nullable
  @Override
  public FileEditorLocation getCurrentLocation() {
    return null;
  }

  @Nullable
  @Override
  public StructureViewBuilder getStructureViewBuilder() {
    return null;
  }

  @NotNull
  public ServiceClient getClient() {
    return myClient;
  }

  @NotNull
  public AtomStream getAtomStream() {
    return myAtomStream;
  }

  @NotNull
  public GpuState getGpuState() {
    return myState;
  }

  @NotNull
  public ListeningExecutorService getExecutor() {
    return myExecutor;
  }

  @Override
  public void dispose() {

    long totalTime = System.currentTimeMillis() - myStartTime;
    GfxTraceUtil.trackEvent(UsageTracker.ACTION_GFX_TRACE_CLOSED, null, (int)totalTime);

    shutdown();
  }

  private void connectToServer() throws GapisInitException {
    assert !ApplicationManager.getApplication().isDispatchThread();

    myGapisConnection = GapisProcess.connect();
    if (!myGapisConnection.isConnected()) {
      throw GapisInitException.notConnected();
    }

    try {
      myClient = new ServiceClientCache(myGapisConnection.createServiceClient(myExecutor), myExecutor);
    }
    catch (IOException e) {
      LOG.error("Unable to create client from connection", e);
      throw GapisInitException.notConnected();
    }
  }

  private void setLoadingErrorTextOnEdt(@NotNull final String error, @Nullable Component errorComponent) {
    ApplicationManager.getApplication().invokeLater(new Runnable() {
      @Override
      public void run() {
<<<<<<< HEAD
        myLoadingDecorator.setErrorMessage(error);
=======
        myLoadingPanel.showLoadingError(error, errorComponent);
>>>>>>> a001a568
      }
    });
  }

  private void shutdown() {
    if (myGapisConnection != null) {
      myGapisConnection.close();
      myGapisConnection = null;
    }

    myExecutor.shutdown();
  }

<<<<<<< HEAD
  private static class TraceLoadingDecorator extends LoadingDecorator {
    private JPanel iconPanel;

    public TraceLoadingDecorator(JComponent content, @NotNull Disposable parent, int startDelayMs) {
      super(content, parent, startDelayMs);
    }

    @Override
    protected NonOpaquePanel customizeLoadingLayer(JPanel parent, JLabel text, final AsyncProcessIcon icon) {
      NonOpaquePanel result = super.customizeLoadingLayer(parent, text, icon);

      // Replace the icon with a panel where we can switch it out.
      result.remove(0);
      result.add(iconPanel = new JPanel(), 0);
      iconPanel.add(icon);

      return result;
    }

    public void setErrorMessage(String text) {
      iconPanel.removeAll();
      iconPanel.add(new JBLabel(AllIcons.General.ErrorDialog));
      setLoadingText(text);
      startLoading(false);
    }
  }
=======
  private static class GapisInitException extends Exception {
    public GapisInitException(String message) {
      super(message);
    }

    public static GapisInitException notEnabled() {
      return new GapisInitException("Graphics debugger not enabled on this system");
    }

    public static GapisInitException notConnected() {
      return new GapisInitException("Failed to connect to the graphics debugger");
    }

    public static GapisInitException initFailed() {
      return new GapisInitException("Failed to initialize the graphics debugger");
    }

    public static GapisInitException noReplayDevice() {
      return new GapisInitException("No usable replay device found");
    }

    public static GapisInitException emptyTrace(VirtualFile file) {
      return new GapisInitException("Empty trace file " + file.getPresentableName());
    }

    public static GapisInitException invalidTrace(VirtualFile file) {
      return new GapisInitException("Invalid/Corrupted trace file " + file.getPresentableName());
    }

    public static GapisInitException loadTraceFailed(VirtualFile file) {
      return new GapisInitException("Failed to load trace file " + file.getPresentableName());
    }
  }

  /** Listener interface for GAPIS connection events. */
  public interface ConnectionListener {
    /** Called when the editor finalizes the connection to GAPIS. */
    void onConnection(GapisConnection connection);
  }

>>>>>>> a001a568
}<|MERGE_RESOLUTION|>--- conflicted
+++ resolved
@@ -28,31 +28,21 @@
 import com.android.tools.idea.editors.gfxtrace.service.path.*;
 import com.android.tools.idea.editors.gfxtrace.service.stringtable.Info;
 import com.android.tools.idea.editors.gfxtrace.service.stringtable.StringTable;
-<<<<<<< HEAD
-=======
 import com.android.tools.idea.editors.gfxtrace.widgets.LoadablePanel;
 import com.android.tools.idea.sdk.wizard.SdkQuickfixUtils;
 import com.android.tools.idea.stats.UsageTracker;
 import com.android.tools.idea.wizard.model.ModelWizardDialog;
->>>>>>> a001a568
 import com.android.tools.rpclib.rpccore.Rpc;
 import com.android.tools.rpclib.rpccore.RpcException;
 import com.android.tools.rpclib.schema.ConstantSet;
 import com.android.tools.rpclib.schema.Dynamic;
 import com.android.tools.rpclib.schema.Entity;
-<<<<<<< HEAD
-import com.google.common.util.concurrent.*;
-import com.intellij.codeHighlighting.BackgroundEditorHighlighter;
-import com.intellij.icons.AllIcons;
-=======
 import com.android.tools.rpclib.schema.Message;
 import com.google.common.util.concurrent.ListenableFuture;
 import com.google.common.util.concurrent.ListeningExecutorService;
 import com.google.common.util.concurrent.MoreExecutors;
 import com.intellij.codeHighlighting.BackgroundEditorHighlighter;
->>>>>>> a001a568
 import com.intellij.ide.structureView.StructureViewBuilder;
-import com.intellij.openapi.Disposable;
 import com.intellij.openapi.application.Application;
 import com.intellij.openapi.application.ApplicationManager;
 import com.intellij.openapi.diagnostic.Logger;
@@ -64,14 +54,8 @@
 import com.intellij.openapi.util.UserDataHolderBase;
 import com.intellij.openapi.vfs.StandardFileSystems;
 import com.intellij.openapi.vfs.VirtualFile;
-<<<<<<< HEAD
-import com.intellij.ui.components.JBLabel;
-=======
 import com.intellij.ui.HyperlinkLabel;
->>>>>>> a001a568
 import com.intellij.ui.components.JBPanel;
-import com.intellij.ui.components.panels.NonOpaquePanel;
-import com.intellij.util.ui.AsyncProcessIcon;
 import org.jetbrains.annotations.NotNull;
 import org.jetbrains.annotations.Nullable;
 
@@ -104,31 +88,13 @@
   @NotNull public static final String SELECT_TEXTURE = "Select a texture";
   @NotNull public static final String NO_TEXTURES = "No textures have been created by this point";
 
-<<<<<<< HEAD
-=======
   @NotNull public static final String NOTIFICATION_GROUP = "GPU Trace";
 
->>>>>>> a001a568
   @NotNull private static final Logger LOG = Logger.getInstance(GfxTraceEditor.class);
 
-  private static final int FETCH_SCHEMA_TIMEOUT_MS = 3000;
-  private static final int FETCH_FEATURES_TIMEOUT_MS = 3000;
-  private static final int FETCH_STRING_TABLE_TIMEOUT_MS = 3000;
-  private static final int FETCH_REPLAY_DEVICE_TIMEOUT_MS = 3000;
-  private static final int FETCH_REPLAY_DEVICE_RETRY_DELAY_MS = 3000;
-  private static final int FETCH_REPLAY_DEVICE_MAX_RETRIES = 30;
-  private static final int FETCH_TRACE_TIMEOUT_MS = 30000;
-
-  @NotNull private static final String ERR_INIT_GAPIS_CONNECTION = "Error communicating with the graphics server";
-
   @NotNull private final Project myProject;
-<<<<<<< HEAD
-  @NotNull private TraceLoadingDecorator myLoadingDecorator;
-  @NotNull private JBPanel myView = new JBPanel(new BorderLayout());
-=======
   @NotNull private final JBPanel myView = new JBPanel(new BorderLayout());
   @NotNull private final LoadablePanel myLoadingPanel = new LoadablePanel(myView);
->>>>>>> a001a568
   @NotNull private final ListeningExecutorService myExecutor = MoreExecutors.listeningDecorator(Executors.newCachedThreadPool());
   @NotNull private final AtomStream myAtomStream = new AtomStream(this);
   @NotNull private final GpuState myState = new GpuState(this);
@@ -147,11 +113,6 @@
 
   public GfxTraceEditor(@NotNull final Project project, @NotNull final VirtualFile file) {
     myProject = project;
-<<<<<<< HEAD
-    myLoadingDecorator = new TraceLoadingDecorator(myView, this, 0);
-    myLoadingDecorator.setLoadingText("Initializing GFX Trace System");
-    myLoadingDecorator.startLoading(false);
-=======
     myFile = file;
     myLoadingPanel.setLoadingText("Initializing GFX Trace System");
 
@@ -159,7 +120,6 @@
 
     addPathListener(myAtomStream);
     addPathListener(myState);
->>>>>>> a001a568
 
     // we need to create the UI before we call connect, as the UI will listen to events that happen during connection.
     myMainUi = MainController.createUI(this);
@@ -196,15 +156,11 @@
         }
 
         try {
-<<<<<<< HEAD
-          myClient = new ServiceClientCache(myGapisConnection.createServiceClient(myExecutor), myExecutor);
-=======
           doConnect();
           ApplicationManager.getApplication().invokeLater(() -> {
             myView.add(myMainUi, BorderLayout.CENTER);
             myLoadingPanel.stopLoading();
           });
->>>>>>> a001a568
         }
         catch (GapisInitException e) {
           setLoadingErrorTextOnEdt(e.getMessage(), null);
@@ -213,41 +169,6 @@
     });
   }
 
-<<<<<<< HEAD
-        GapisFeatures features = myGapisConnection.getFeatures();
-
-        String status = "";
-        try {
-          status = "fetch schema";
-          fetchSchema();
-
-          status = "fetch feature list";
-          fetchFeatures(features);
-
-          if (features.hasRpcStringTables()) {
-            status = "fetch string table";
-            fetchStringTable();
-          }
-
-          status = "fetch replay device list";
-          fetchReplayDevice();
-
-          status = "load trace";
-          fetchTrace(file);
-
-          ApplicationManager.getApplication().invokeLater(new Runnable() {
-            @Override
-            public void run() {
-              myView.add(mainUi, BorderLayout.CENTER);
-              myLoadingDecorator.stopLoading();
-            }
-          });
-        }
-        catch (Exception e) {
-          LOG.error("Failed to " + status, e);
-          setLoadingErrorTextOnEdt(ERR_INIT_GAPIS_CONNECTION);
-          return;
-=======
   private void doConnect() throws GapisInitException {
     if (!isEnabled()) {
       throw GapisInitException.notEnabled();
@@ -281,7 +202,6 @@
       synchronized (myConnectionListeners) {
         for (ConnectionListener listener : myConnectionListeners) {
           listener.onConnection(myGapisConnection);
->>>>>>> a001a568
         }
       }
     });
@@ -298,87 +218,6 @@
       // Find the atom metadata, if present
       if (AtomMetadata.find(type) != null) {
         atoms++;
-<<<<<<< HEAD
-      }
-      Dynamic.register(type);
-    }
-    LOG.info("Schema with " + atoms + " atoms");
-    for (ConstantSet set : schema.constants) {
-      ConstantSet.register(set);
-    }
-  }
-
-  /**
-   * Requests and blocks for the features list from the server.
-   */
-  private void fetchFeatures(GapisFeatures features) throws ExecutionException, RpcException, TimeoutException {
-    String[] list = Rpc.get(myClient.getFeatures(), FETCH_FEATURES_TIMEOUT_MS, TimeUnit.MILLISECONDS);
-    features.setFeatureList(list);
-    LOG.info("GAPIS features: " + list.toString());
-  }
-
-  /**
-   * Requests, blocks, and then makes current the string table from the server.
-   */
-  private void fetchStringTable() throws ExecutionException, RpcException, TimeoutException {
-    Info[] infos = Rpc.get(myClient.getAvailableStringTables(), FETCH_STRING_TABLE_TIMEOUT_MS, TimeUnit.MILLISECONDS);
-    if (infos.length == 0) {
-      LOG.warn("No string tables available");
-      return;
-    }
-    Info info = infos[0];
-    StringTable table = Rpc.get(myClient.getStringTable(info), FETCH_STRING_TABLE_TIMEOUT_MS, TimeUnit.MILLISECONDS);
-    table.setCurrent();
-  }
-
-  /**
-   * Requests and blocks for the schema from the server.
-   */
-  private void fetchReplayDevice() throws ExecutionException, RpcException, TimeoutException {
-    for (int i = 0; i < FETCH_REPLAY_DEVICE_MAX_RETRIES; i++) {
-      DevicePath[] devices = Rpc.get(getClient().getDevices(), FETCH_REPLAY_DEVICE_TIMEOUT_MS, TimeUnit.MILLISECONDS);
-      if (devices != null && devices.length >= 1) {
-        activatePath(devices[0], GfxTraceEditor.this);
-        return;
-      }
-      try {
-        Thread.sleep(FETCH_REPLAY_DEVICE_RETRY_DELAY_MS);
-      }
-      catch (InterruptedException e) {
-      }
-    }
-    throw new RuntimeException("Couldn't find replay device");
-  }
-
-  /**
-   * Uploads or requests the capture path from the server and then activates the path.
-   */
-  private void fetchTrace(VirtualFile file) throws ExecutionException, RpcException, TimeoutException, IOException {
-    final ListenableFuture<CapturePath> captureF;
-    if (file.getFileSystem().getProtocol().equals(StandardFileSystems.FILE_PROTOCOL)) {
-      LOG.info("Load gfxtrace in " + file.getPresentableName());
-      if (file.getLength() == 0) {
-        throw new RuntimeException("Empty trace file");
-      }
-      captureF = myClient.loadCapture(file.getCanonicalPath());
-    }
-    else {
-      // Upload the trace file
-      byte[] data = file.contentsToByteArray();
-      LOG.info("Upload " + data.length + " bytes of gfxtrace as " + file.getPresentableName());
-      if (data.length == 0) {
-        throw new RuntimeException("Empty trace file");
-      }
-      captureF = myClient.importCapture(file.getPresentableName(), data);
-    }
-
-    CapturePath path = Rpc.get(captureF, FETCH_TRACE_TIMEOUT_MS, TimeUnit.MILLISECONDS);
-    if (path == null) {
-      throw new RuntimeException("Invalid capture file " + file.getPresentableName());
-    }
-
-    activatePath(path, GfxTraceEditor.this);
-=======
       }
       Dynamic.register(type);
     }
@@ -470,7 +309,6 @@
       LOG.warn("Loading trace failed", e);
       throw GapisInitException.loadTraceFailed(file);
     }
->>>>>>> a001a568
   }
 
   @NotNull
@@ -634,11 +472,7 @@
     ApplicationManager.getApplication().invokeLater(new Runnable() {
       @Override
       public void run() {
-<<<<<<< HEAD
-        myLoadingDecorator.setErrorMessage(error);
-=======
         myLoadingPanel.showLoadingError(error, errorComponent);
->>>>>>> a001a568
       }
     });
   }
@@ -652,34 +486,6 @@
     myExecutor.shutdown();
   }
 
-<<<<<<< HEAD
-  private static class TraceLoadingDecorator extends LoadingDecorator {
-    private JPanel iconPanel;
-
-    public TraceLoadingDecorator(JComponent content, @NotNull Disposable parent, int startDelayMs) {
-      super(content, parent, startDelayMs);
-    }
-
-    @Override
-    protected NonOpaquePanel customizeLoadingLayer(JPanel parent, JLabel text, final AsyncProcessIcon icon) {
-      NonOpaquePanel result = super.customizeLoadingLayer(parent, text, icon);
-
-      // Replace the icon with a panel where we can switch it out.
-      result.remove(0);
-      result.add(iconPanel = new JPanel(), 0);
-      iconPanel.add(icon);
-
-      return result;
-    }
-
-    public void setErrorMessage(String text) {
-      iconPanel.removeAll();
-      iconPanel.add(new JBLabel(AllIcons.General.ErrorDialog));
-      setLoadingText(text);
-      startLoading(false);
-    }
-  }
-=======
   private static class GapisInitException extends Exception {
     public GapisInitException(String message) {
       super(message);
@@ -720,5 +526,4 @@
     void onConnection(GapisConnection connection);
   }
 
->>>>>>> a001a568
 }