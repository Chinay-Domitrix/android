--- conflicted
+++ resolved
@@ -41,10 +41,7 @@
 import com.intellij.ui.components.JBLabel;
 import com.intellij.ui.components.JBLoadingPanel;
 import com.intellij.ui.components.JBPanel;
-<<<<<<< HEAD
-=======
 import com.intellij.ui.components.JBTextField;
->>>>>>> b5f40ffd
 import java.awt.BorderLayout;
 import java.awt.Component;
 import java.awt.Container;
@@ -69,11 +66,8 @@
   private StringResourceTable myTable;
   private @Nullable Component myToolbar;
   private @Nullable Component myScrollPane;
-<<<<<<< HEAD
-=======
   private final @NotNull JComponent myXmlLabel;
   @VisibleForTesting final JTextComponent myXmlTextField;
->>>>>>> b5f40ffd
   private final @NotNull Component myKeyLabel;
   private JTextComponent myKeyTextField;
   private final @NotNull Component myDefaultValueLabel;
@@ -95,15 +89,12 @@
 
     initTable();
     initToolbar();
-<<<<<<< HEAD
-=======
 
     myXmlLabel = new JBLabel("XML:", SwingConstants.RIGHT);
     myXmlTextField = new JBTextField();
     myXmlTextField.setEnabled(false);
     myXmlTextField.setName("xmlTextField");
 
->>>>>>> b5f40ffd
     myKeyLabel = new JBLabel("Key:", SwingConstants.RIGHT);
     initKeyTextField();
     myDefaultValueLabel = new JBLabel("Default value:", SwingConstants.RIGHT);
@@ -128,10 +119,6 @@
   }
 
   private void initTable() {
-<<<<<<< HEAD
-    myRemoveKeysAction = new RemoveKeysAction(this);
-=======
->>>>>>> b5f40ffd
     myDeleteAction = new DeleteStringAction(this);
     myGoToAction = new GoToDeclarationAction(this);
 
@@ -159,35 +146,6 @@
     });
 
     myScrollPane = myTable.getScrollPane();
-<<<<<<< HEAD
-  }
-
-  private void initToolbar() {
-    myAddLocaleAction = new AddLocaleAction(this);
-
-    DefaultActionGroup group = new DefaultActionGroup();
-    group.add(new AddKeyAction(this));
-    group.add(myRemoveKeysAction);
-    group.add(myAddLocaleAction);
-    group.add(new FilterKeysAction(myTable));
-    group.add(new FilterLocalesAction(myTable));
-    group.add(new ReloadStringResourcesAction(this));
-    group.add(new BrowserHelpAction("Translations editor", "https://developer.android.com/r/studio-ui/translations-editor.html"));
-
-    ActionToolbar toolbar = ActionManager.getInstance().createActionToolbar("TranslationsEditorToolbar", group, true);
-
-    myToolbar = toolbar.getComponent();
-    myToolbar.setName("toolbar");
-  }
-
-  private void initKeyTextField() {
-    myKeyTextField = new TranslationsEditorTextField(myTable, StringResourceTableModel.KEY_COLUMN);
-
-    myKeyTextField.setEnabled(false);
-    myKeyTextField.setName("keyTextField");
-  }
-
-=======
   }
 
   private void initToolbar() {
@@ -213,7 +171,6 @@
     myKeyTextField.setName("keyTextField");
   }
 
->>>>>>> b5f40ffd
   private void initDefaultValueTextField() {
     JTextField textField = new TranslationsEditorTextField(myTable, StringResourceTableModel.DEFAULT_VALUE_COLUMN);
     new TranslationsEditorPasteAction().registerCustomShortcutSet(textField, this);
@@ -233,54 +190,6 @@
     myTranslationTextField.setButtonIcon(AllIcons.Actions.ShowViewer);
     myTranslationTextField.setEnabled(false);
     myTranslationTextField.setName("translationTextField");
-<<<<<<< HEAD
-  }
-
-  private void initPanel() {
-    myPanel = new JBPanel<>();
-    GroupLayout layout = new GroupLayout(myPanel);
-
-    layout.linkSize(SwingConstants.HORIZONTAL, myKeyLabel, myDefaultValueLabel, myTranslationLabel);
-    layout.linkSize(SwingConstants.VERTICAL, myKeyLabel, myKeyTextField);
-    layout.linkSize(SwingConstants.VERTICAL, myDefaultValueLabel, myDefaultValueTextField);
-    layout.linkSize(SwingConstants.VERTICAL, myTranslationLabel, myTranslationTextField);
-
-    Group horizontalGroup = layout.createParallelGroup()
-      .addComponent(myToolbar)
-      .addComponent(myScrollPane)
-      .addGroup(layout.createSequentialGroup()
-                  .addComponent(myKeyLabel)
-                  .addComponent(myKeyTextField))
-      .addGroup(layout.createSequentialGroup()
-                  .addComponent(myDefaultValueLabel)
-                  .addComponent(myDefaultValueTextField))
-      .addGroup(layout.createSequentialGroup()
-                  .addComponent(myTranslationLabel)
-                  .addComponent(myTranslationTextField));
-
-    Group verticalGroup = layout.createSequentialGroup()
-      .addComponent(myToolbar, GroupLayout.PREFERRED_SIZE, GroupLayout.DEFAULT_SIZE, GroupLayout.PREFERRED_SIZE)
-      .addComponent(myScrollPane)
-      .addGroup(layout.createParallelGroup()
-                  .addComponent(myKeyLabel)
-                  .addComponent(myKeyTextField, GroupLayout.PREFERRED_SIZE, GroupLayout.DEFAULT_SIZE, GroupLayout.PREFERRED_SIZE))
-      .addGroup(layout.createParallelGroup()
-                  .addComponent(myDefaultValueLabel)
-                  .addComponent(myDefaultValueTextField, GroupLayout.PREFERRED_SIZE, GroupLayout.DEFAULT_SIZE, GroupLayout.PREFERRED_SIZE))
-      .addGroup(layout.createParallelGroup()
-                  .addComponent(myTranslationLabel)
-                  .addComponent(myTranslationTextField, GroupLayout.PREFERRED_SIZE, GroupLayout.DEFAULT_SIZE, GroupLayout.PREFERRED_SIZE));
-
-    layout.setHorizontalGroup(horizontalGroup);
-    layout.setVerticalGroup(verticalGroup);
-
-    myPanel.setLayout(layout);
-  }
-
-  public void removeSelectedKeys() {
-    myRemoveKeysAction.perform();
-=======
->>>>>>> b5f40ffd
   }
 
   private void initPanel() {
@@ -331,8 +240,6 @@
     myPanel.setLayout(layout);
   }
 
-<<<<<<< HEAD
-=======
   public void reloadData() {
     myLoadingPanel.setLoadingText("Updating string resource data");
     myLoadingPanel.startLoading();
@@ -340,7 +247,6 @@
     new ResourceLoadingTask(this).queue();
   }
 
->>>>>>> b5f40ffd
   @NotNull
   public AndroidFacet getFacet() {
     return myFacet;
