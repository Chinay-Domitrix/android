/*
 * Copyright (C) 2016 The Android Open Source Project
 *
 * Licensed under the Apache License, Version 2.0 (the "License");
 * you may not use this file except in compliance with the License.
 * You may obtain a copy of the License at
 *
 *      http://www.apache.org/licenses/LICENSE-2.0
 *
 * Unless required by applicable law or agreed to in writing, software
 * distributed under the License is distributed on an "AS IS" BASIS,
 * WITHOUT WARRANTIES OR CONDITIONS OF ANY KIND, either express or implied.
 * See the License for the specific language governing permissions and
 * limitations under the License.
 */
package com.android.tools.idea.lint;

import com.android.SdkConstants;
import com.android.annotations.NonNull;
import com.android.annotations.Nullable;
import com.android.builder.model.SourceProvider;
import com.android.tools.idea.AndroidPsiUtils;
import com.android.tools.idea.model.AndroidModel;
import com.android.tools.idea.model.AndroidModuleInfo;
import com.android.tools.lint.client.api.LintRequest;
import com.android.tools.lint.detector.api.*;
import com.intellij.debugger.engine.JVMNameUtil;
import com.intellij.ide.util.JavaAnonymousClassesHelper;
import com.intellij.openapi.project.Project;
import com.intellij.openapi.util.TextRange;
import com.intellij.openapi.util.io.FileUtil;
import com.intellij.openapi.vfs.VfsUtil;
import com.intellij.openapi.vfs.VfsUtilCore;
import com.intellij.openapi.vfs.VirtualFile;
import com.intellij.psi.*;
import com.intellij.psi.util.ClassUtil;
import com.intellij.psi.util.PsiTreeUtil;
import com.intellij.psi.util.TypeConversionUtil;
import org.jetbrains.android.facet.AndroidFacet;
import org.jetbrains.android.inspections.lint.AndroidLintUtil;
import org.jetbrains.annotations.NotNull;

import java.io.File;
import java.util.ArrayList;
import java.util.List;

import static com.android.SdkConstants.CONSTRUCTOR_NAME;

/**
 * Common utilities for handling lint within IntelliJ
 * TODO: Merge with {@link AndroidLintUtil}
 */
public class LintIdeUtils {
  private LintIdeUtils() {
  }

  /**
   * Returns the location of the given element.
   *
   * @param file the file containing the location
   * @param element the element to look up the location for
   * @return the location of the given element
   */
  @NonNull
  public static Location getLocation(@NonNull File file, @NonNull PsiElement element) {
    //noinspection ConstantConditions
    assert element.getContainingFile().getVirtualFile() == null
           || FileUtil.filesEqual(VfsUtilCore.virtualToIoFile(element.getContainingFile().getVirtualFile()), file);

    if (element instanceof PsiClass) {
      // Point to the name rather than the beginning of the javadoc
      PsiClass clz = (PsiClass)element;
      PsiIdentifier nameIdentifier = clz.getNameIdentifier();
      if (nameIdentifier != null) {
        element = nameIdentifier;
      }
    }

    TextRange textRange = element.getTextRange();
    Position start = new DefaultPosition(-1, -1, textRange.getStartOffset());
    Position end = new DefaultPosition(-1, -1, textRange.getEndOffset());
    return Location.create(file, start, end).withSource(element);
  }

  /**
   * Returns the {@link PsiFile} associated with a given lint {@link Context}.
   *
   * @param context the context to look up the file for
   * @return the corresponding {@link PsiFile}, or null
   */
  @Nullable
  public static PsiFile getPsiFile(@NonNull Context context) {
    LintRequest request = context.getDriver().getRequest();
    Project project = ((LintIdeRequest)request).getProject();
    if (project.isDisposed()) {
      return null;
    }

    VirtualFile file = VfsUtil.findFileByIoFile(context.file, false);
    if (file == null) {
      return null;
    }

    return AndroidPsiUtils.getPsiFileSafely(project, file);
  }

<<<<<<< HEAD
  /** Returns the internal method name */
=======
  /** Returns the internal method name. */
>>>>>>> abbea60e
  @NonNull
  public static String getInternalMethodName(@NonNull PsiMethod method) {
    if (method.isConstructor()) {
      return SdkConstants.CONSTRUCTOR_NAME;
    }
<<<<<<< HEAD
    else {
      return method.getName();
    }
=======
    return method.getName();
>>>>>>> abbea60e
  }

  /**
   * Computes the internal class name of the given class.
   * For example, for PsiClass foo.bar.Foo.Bar it returns foo/bar/Foo$Bar.
   *
   * @param psiClass the class to look up the internal name for
   * @return the internal class name
   * @see ClassContext#getInternalName(String)
   */
  @Nullable
  public static String getInternalName(@NonNull PsiClass psiClass) {
    if (psiClass instanceof PsiAnonymousClass) {
      PsiClass parent = PsiTreeUtil.getParentOfType(psiClass, PsiClass.class);
      if (parent != null) {
        String internalName = getInternalName(parent);
        if (internalName == null) {
          return null;
        }
        return internalName + JavaAnonymousClassesHelper.getName((PsiAnonymousClass)psiClass);
      }
    }
    String sig = ClassUtil.getJVMClassName(psiClass);
    if (sig == null) {
      String qualifiedName = psiClass.getQualifiedName();
      if (qualifiedName != null) {
        return ClassContext.getInternalName(qualifiedName);
      }
      return null;
    } else if (sig.indexOf('.') != -1) {
      // Workaround -- ClassUtil doesn't treat this correctly!
      // .replace('.', '/');
      sig = ClassContext.getInternalName(sig);
    }
    return sig;
  }

  /**
   * Computes the internal JVM description of the given method. This is in the same
   * format as the ASM desc fields for methods; meaning that a method named foo which for example takes an
   * int and a String and returns a void will have description {@code foo(ILjava/lang/String;):V}.
   *
   * @param method the method to look up the description for
   * @param includeName whether the name should be included
   * @param includeReturn whether the return type should be included
   * @return the internal JVM description for this method
   */
  @Nullable
  public static String getInternalDescription(@NonNull PsiMethod method, boolean includeName, boolean includeReturn) {
    assert !includeName; // not yet tested
    assert !includeReturn; // not yet tested

    StringBuilder signature = new StringBuilder();

    if (includeName) {
      if (method.isConstructor()) {
        final PsiClass declaringClass = method.getContainingClass();
        if (declaringClass != null) {
          final PsiClass outerClass = declaringClass.getContainingClass();
          if (outerClass != null) {
            // declaring class is an inner class
            if (!declaringClass.hasModifierProperty(PsiModifier.STATIC)) {
              if (!appendJvmTypeName(signature, outerClass)) {
                return null;
              }
            }
          }
        }
        signature.append(CONSTRUCTOR_NAME);
      } else {
        signature.append(method.getName());
      }
    }

    signature.append('(');

    for (PsiParameter psiParameter : method.getParameterList().getParameters()) {
      if (!appendJvmSignature(signature, psiParameter.getType())) {
        return null;
      }
    }
    signature.append(')');
    if (includeReturn) {
      if (!method.isConstructor()) {
        if (!appendJvmSignature(signature, method.getReturnType())) {
          return null;
        }
      }
      else {
        signature.append('V');
      }
    }
    return signature.toString();
  }

  private static boolean appendJvmTypeName(@NonNull StringBuilder signature, @NonNull PsiClass outerClass) {
    String className = getInternalName(outerClass);
    if (className == null) {
      return false;
    }
    signature.append('L').append(className.replace('.', '/')).append(';');
    return true;
  }

  private static boolean appendJvmSignature(@NonNull StringBuilder buffer, @Nullable PsiType type) {
    if (type == null) {
      return false;
    }
    final PsiType psiType = TypeConversionUtil.erasure(type);
    if (psiType instanceof PsiArrayType) {
      buffer.append('[');
      appendJvmSignature(buffer, ((PsiArrayType)psiType).getComponentType());
    }
    else if (psiType instanceof PsiClassType) {
      PsiClass resolved = ((PsiClassType)psiType).resolve();
      if (resolved == null) {
        return false;
      }
      if (!appendJvmTypeName(buffer, resolved)) {
        return false;
      }
    }
    else if (psiType instanceof PsiPrimitiveType) {
      buffer.append(JVMNameUtil.getPrimitiveSignature(psiType.getCanonicalText()));
    }
    else {
      return false;
    }
    return true;
  }

  /** Returns the resource directories to use for the given module */
  @NotNull
  public static List<File> getResourceDirectories(@NotNull AndroidFacet facet) {
    if (facet.requiresAndroidModel()) {
      AndroidModel androidModel = facet.getAndroidModel();
      if (androidModel != null) {
        List<File> resDirectories = new ArrayList<>();
        List<SourceProvider> sourceProviders = androidModel.getActiveSourceProviders();
        for (SourceProvider provider : sourceProviders) {
          for (File file : provider.getResDirectories()) {
            if (file.isDirectory()) {
              resDirectories.add(file);
            }
          }
        }
        return resDirectories;
      }
    }
    return new ArrayList<>(facet.getMainSourceProvider().getResDirectories());
  }

  public static boolean isApiLevelAtLeast(@Nullable PsiFile file, int minApiLevel, boolean defaultValue) {
    if (file != null) {
      AndroidFacet facet = AndroidFacet.getInstance(file);
      if (facet != null && !facet.isDisposed()) {
        AndroidModuleInfo info = AndroidModuleInfo.getInstance(facet);
        return info.getMinSdkVersion().getApiLevel() >= minApiLevel;
      }
    }

    return defaultValue;
  }
}<|MERGE_RESOLUTION|>--- conflicted
+++ resolved
@@ -104,23 +104,13 @@
     return AndroidPsiUtils.getPsiFileSafely(project, file);
   }
 
-<<<<<<< HEAD
-  /** Returns the internal method name */
-=======
   /** Returns the internal method name. */
->>>>>>> abbea60e
   @NonNull
   public static String getInternalMethodName(@NonNull PsiMethod method) {
     if (method.isConstructor()) {
       return SdkConstants.CONSTRUCTOR_NAME;
     }
-<<<<<<< HEAD
-    else {
-      return method.getName();
-    }
-=======
     return method.getName();
->>>>>>> abbea60e
   }
 
   /**
