/*
 * Copyright (C) 2016 The Android Open Source Project
 *
 * Licensed under the Apache License, Version 2.0 (the "License");
 * you may not use this file except in compliance with the License.
 * You may obtain a copy of the License at
 *
 *      http://www.apache.org/licenses/LICENSE-2.0
 *
 * Unless required by applicable law or agreed to in writing, software
 * distributed under the License is distributed on an "AS IS" BASIS,
 * WITHOUT WARRANTIES OR CONDITIONS OF ANY KIND, either express or implied.
 * See the License for the specific language governing permissions and
 * limitations under the License.
 */
package com.android.tools.idea.lint;

import com.android.annotations.NonNull;
import com.android.annotations.Nullable;
import com.android.ide.common.repository.GradleCoordinate;
import com.android.ide.common.repository.GradleVersion;
import com.android.ide.common.repository.SdkMavenRepository;
import com.android.repository.api.RemotePackage;
import com.android.sdklib.repository.AndroidSdkHandler;
import com.android.tools.idea.sdk.progress.StudioLoggerProgressIndicator;
import com.android.tools.lint.checks.GradleDetector;
import com.android.tools.lint.client.api.LintClient;
import com.android.tools.lint.detector.api.*;
import com.google.common.collect.Lists;
import com.google.common.collect.Maps;
import com.intellij.openapi.application.ApplicationManager;
import com.intellij.openapi.util.TextRange;
import com.intellij.psi.PsiElement;
import com.intellij.psi.PsiFile;
import com.intellij.psi.util.PsiTreeUtil;
import org.jetbrains.annotations.NotNull;
import org.jetbrains.plugins.groovy.lang.psi.GroovyFile;
import org.jetbrains.plugins.groovy.lang.psi.GroovyPsiElement;
import org.jetbrains.plugins.groovy.lang.psi.GroovyRecursiveElementVisitor;
import org.jetbrains.plugins.groovy.lang.psi.api.statements.arguments.GrNamedArgument;
import org.jetbrains.plugins.groovy.lang.psi.api.statements.blocks.GrClosableBlock;
import org.jetbrains.plugins.groovy.lang.psi.api.statements.expressions.*;
import org.jetbrains.plugins.groovy.lang.psi.api.statements.expressions.literals.GrLiteral;

import java.util.List;
import java.util.Map;
import java.util.function.Predicate;

import static com.android.SdkConstants.ATTR_MIN_SDK_VERSION;
import static com.android.SdkConstants.ATTR_TARGET_SDK_VERSION;

public class LintIdeGradleDetector extends GradleDetector {
  static final Implementation IMPLEMENTATION = new Implementation(
    LintIdeGradleDetector.class,
    Scope.GRADLE_SCOPE);

  @Nullable
  private static String getClosureName(@NonNull GrClosableBlock closure) {
    if (closure.getParent() instanceof GrMethodCall) {
      GrMethodCall parent = (GrMethodCall)closure.getParent();
      if (parent.getInvokedExpression() instanceof GrReferenceExpression) {
        GrReferenceExpression invokedExpression = (GrReferenceExpression)(parent.getInvokedExpression());
        if (invokedExpression.getDotToken() == null) {
          return invokedExpression.getReferenceName();
        }
      }
    }

    return null;
  }

  @Override
  @Nullable
  protected GradleVersion getHighestKnownVersion(@NonNull LintClient client, @NonNull GradleCoordinate coordinate,
                                                 @Nullable Predicate<GradleVersion> filter) {
    AndroidSdkHandler sdkHandler = client.getSdk();
    if (sdkHandler == null) {
      return null;
    }
    StudioLoggerProgressIndicator logger = new StudioLoggerProgressIndicator(getClass());
    RemotePackage sdkPackage = SdkMavenRepository.findLatestRemoteVersion(coordinate, sdkHandler, filter, logger);
    if (sdkPackage != null) {
      GradleCoordinate found = SdkMavenRepository.getCoordinateFromSdkPath(sdkPackage.getPath());
      if (found != null) {
        return found.getVersion();
      }
    }

    return null;
  }

  @Override
<<<<<<< HEAD
  public void visitBuildScript(@NonNull final Context context, Map<String, Object> sharedData) {
=======
  public void visitBuildScript(@NonNull final Context context) {
>>>>>>> abbea60e
    ApplicationManager.getApplication().runReadAction(new Runnable() {
      @Override
      public void run() {
        if (context instanceof JavaContext) {
          handleGradleKotlinScript((JavaContext)context);
          return;
        }

        final PsiFile psiFile = LintIdeUtils.getPsiFile(context);
        if (!(psiFile instanceof GroovyFile)) {
          return;
        }
        GroovyFile groovyFile = (GroovyFile)psiFile;
        groovyFile.accept(new GroovyRecursiveElementVisitor() {
          @Override
          public void visitClosure(@NotNull GrClosableBlock closure) {
            String parentName = getClosureName(closure);
            String parentParentName = null;
            if (parentName != null) {
              GrClosableBlock block = PsiTreeUtil.getParentOfType(closure, GrClosableBlock.class, true);
              if (block != null) {
                parentParentName = getClosureName(block);
              }
            }
            if (parentName != null && isInterestingBlock(parentName, parentParentName)) {
              for (PsiElement element : closure.getChildren()) {
                if (element instanceof GrApplicationStatement) {
                  GrApplicationStatement call = (GrApplicationStatement)element;
                  GrExpression propertyExpression = call.getInvokedExpression();
                  GrCommandArgumentList argumentList = call.getArgumentList();
                  if (propertyExpression instanceof GrReferenceExpression) {
                    GrReferenceExpression propertyRef = (GrReferenceExpression)propertyExpression;
                    String property = propertyRef.getReferenceName();
                    //noinspection ConstantConditions
                    if (property != null && isInterestingProperty(property, parentName, parentParentName)
                          && argumentList != null) {
                      String value = argumentList.getText();
                      checkDslPropertyAssignment(context, property, value, parentName, parentParentName, argumentList, call);
                    }
                  }
                } else if (element instanceof GrAssignmentExpression) {
                  GrAssignmentExpression assignment = (GrAssignmentExpression)element;
                  GrExpression lValue = assignment.getLValue();
                  if (lValue instanceof GrReferenceExpression) {
                    GrReferenceExpression propertyRef = (GrReferenceExpression)lValue;
                    String property = propertyRef.getReferenceName();
                    if (property != null && isInterestingProperty(property, parentName, parentParentName)) {
                      GrExpression rValue = assignment.getRValue();
                      if (rValue != null) {
                        String value = rValue.getText();
                        checkDslPropertyAssignment(context, property, value, parentName, parentParentName, rValue, assignment);

                        // As of 0.11 you can't use assignment for these two properties. This is handled here rather
                        // than up in GradleDetector for a couple of reasons: The project won't compile with that
                        // error, so gradle from the command line won't get invoked. Second, we want to do some unusual
                        // things with the positions here (map between two nodes), and the property abstraction we
                        // pass to GradleDetector doesn't distinguish between assignments and DSL method calls, so just
                        // handle it here.
                        if (property.equals(ATTR_MIN_SDK_VERSION) || property.equals(ATTR_TARGET_SDK_VERSION)) {
                          int lValueEnd = lValue.getTextRange().getEndOffset();
                          int rValueStart = rValue.getTextRange().getStartOffset();
                          assert lValueEnd <= rValueStart;
                          DefaultPosition startPosition = new DefaultPosition(-1, -1, lValueEnd);
                          DefaultPosition endPosition = new DefaultPosition(-1, -1, rValueStart);
                          Location location = Location.create(context.file, startPosition, endPosition);
                          String message = String.format("Do not use assignment with the %1$s property (remove the '=')", property);
                          context.report(GradleDetector.IDE_SUPPORT, location, message, null);
                        }
                      }
                    }
                  }
                }
              }
            }
            super.visitClosure(closure);
          }

          @Override
          public void visitApplicationStatement(@NotNull GrApplicationStatement applicationStatement) {
            GrClosableBlock block = PsiTreeUtil.getParentOfType(applicationStatement, GrClosableBlock.class, true);
            String parentName = block != null ? getClosureName(block) : null;
            String statementName = applicationStatement.getInvokedExpression().getText();
            if (isInterestingStatement(statementName, parentName)) {
              GrCommandArgumentList argumentList = applicationStatement.getArgumentList();
              Map<String, String> namedArguments = Maps.newHashMap();
              List<String> unnamedArguments = Lists.newArrayList();
              for (GroovyPsiElement groovyPsiElement : argumentList.getAllArguments()) {
                if (groovyPsiElement instanceof GrNamedArgument) {
                  GrNamedArgument namedArgument = (GrNamedArgument)groovyPsiElement;
                  GrExpression expression = namedArgument.getExpression();
                  if (expression == null || !(expression instanceof GrLiteral)) {
                    continue;
                  }
                  Object value = ((GrLiteral)expression).getValue();
                  if (value == null) {
                    continue;
                  }
                  namedArguments.put(namedArgument.getLabelName(), value.toString());
                } else if (groovyPsiElement instanceof GrExpression) {
                  unnamedArguments.add(groovyPsiElement.getText());
                }
              }
              checkMethodCall(context, statementName, parentName, namedArguments, unnamedArguments, applicationStatement);
            }
            super.visitApplicationStatement(applicationStatement);
          }
        });
      }
    });
  }

  @Override
  protected int getStartOffset(@NonNull Context context, @NonNull Object cookie) {
    int startOffset = super.getStartOffset(context, cookie);
    if (startOffset != -1) {
      return startOffset;
    }

    PsiElement element = (PsiElement)cookie;
    TextRange textRange = element.getTextRange();
    return textRange.getStartOffset();
  }

  @NonNull
  @Override
  protected Object getPropertyPairCookie(@NonNull Object cookie) {
    PsiElement element = (PsiElement)cookie;
    return element.getParent();
  }

  @NonNull
  @Override
  protected Object getPropertyKeyCookie(@NonNull Object cookie) {
    PsiElement element = (PsiElement)cookie;
    PsiElement parent = element.getParent();
    if (parent instanceof GrApplicationStatement) {
      GrApplicationStatement call = (GrApplicationStatement)parent;
      return call.getInvokedExpression();
    } else if (parent instanceof GrAssignmentExpression) {
      GrAssignmentExpression assignment = (GrAssignmentExpression)parent;
      return assignment.getLValue();
    }

    return super.getPropertyKeyCookie(cookie);
  }

  @Override
  protected Location createLocation(@NonNull Context context, @NonNull Object cookie) {
    Location location = super.createLocation(context, cookie);
    if (location != null) {
      return location;
    }

    PsiElement element = (PsiElement)cookie;
    TextRange textRange = element.getTextRange();
    int start = textRange.getStartOffset();
    int end = textRange.getEndOffset();
    location = Location.create(context.file, new DefaultPosition(-1, -1, start), new DefaultPosition(-1, -1, end));
    location.setSource(element);
    return location;
  }
}<|MERGE_RESOLUTION|>--- conflicted
+++ resolved
@@ -90,11 +90,7 @@
   }
 
   @Override
-<<<<<<< HEAD
-  public void visitBuildScript(@NonNull final Context context, Map<String, Object> sharedData) {
-=======
   public void visitBuildScript(@NonNull final Context context) {
->>>>>>> abbea60e
     ApplicationManager.getApplication().runReadAction(new Runnable() {
       @Override
       public void run() {
