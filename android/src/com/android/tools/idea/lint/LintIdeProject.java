--- conflicted
+++ resolved
@@ -149,11 +149,7 @@
     }
     client.setModuleMap(projectMap);
 
-<<<<<<< HEAD
-    //noinspection ConstantConditions
-=======
     //noinspection ConstantConditionsx
->>>>>>> 9e819fa1
     return Pair.create(project, main);
   }
 
@@ -163,12 +159,6 @@
     // Search for dependencies of this module
     Graph<Module> graph = ApplicationManager.getApplication().runReadAction((Computable<Graph<Module>>)() -> {
       com.intellij.openapi.project.Project project = module.getProject();
-<<<<<<< HEAD
-      if (project.isDisposed()) {
-        return null;
-      }
-=======
->>>>>>> 9e819fa1
       return ModuleManager.getInstance(project).moduleGraph();
     });
 
@@ -735,15 +725,7 @@
     @Override
     public AndroidVersion getMinSdkVersion() {
       if (myMinSdkVersion == null) {
-<<<<<<< HEAD
-        if (!myFacet.isDisposed()) {
-          myMinSdkVersion = AndroidModuleInfo.getInstance(myFacet).getMinSdkVersion();
-        } else {
-          myMinSdkVersion = AndroidVersion.DEFAULT;
-        }
-=======
         myMinSdkVersion = AndroidModuleInfo.getInstance(myFacet).getMinSdkVersion();
->>>>>>> 9e819fa1
       }
       return myMinSdkVersion;
     }
@@ -752,15 +734,7 @@
     @Override
     public AndroidVersion getTargetSdkVersion() {
       if (myTargetSdkVersion == null) {
-<<<<<<< HEAD
-        if (!myFacet.isDisposed()) {
-          myTargetSdkVersion = AndroidModuleInfo.getInstance(myFacet).getTargetSdkVersion();
-        } else {
-          myTargetSdkVersion = new AndroidVersion(SdkVersionInfo.HIGHEST_KNOWN_STABLE_API, null);
-        }
-=======
         myTargetSdkVersion = AndroidModuleInfo.getInstance(myFacet).getTargetSdkVersion();
->>>>>>> 9e819fa1
       }
 
       return myTargetSdkVersion;
