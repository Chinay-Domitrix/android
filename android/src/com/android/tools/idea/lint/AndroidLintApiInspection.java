/*
 * Copyright (C) 2017 The Android Open Source Project
 *
 * Licensed under the Apache License, Version 2.0 (the "License");
 * you may not use this file except in compliance with the License.
 * You may obtain a copy of the License at
 *
 *      http://www.apache.org/licenses/LICENSE-2.0
 *
 * Unless required by applicable law or agreed to in writing, software
 * distributed under the License is distributed on an "AS IS" BASIS,
 * WITHOUT WARRANTIES OR CONDITIONS OF ANY KIND, either express or implied.
 * See the License for the specific language governing permissions and
 * limitations under the License.
 */
package com.android.tools.idea.lint;

import static com.android.tools.lint.checks.ApiDetector.REQUIRES_API_ANNOTATION;

import com.android.ide.common.resources.configuration.FolderConfiguration;
import com.android.ide.common.resources.configuration.VersionQualifier;
import com.android.resources.ResourceFolderType;
import com.android.tools.idea.lint.common.AndroidLintInspectionBase;
import com.android.tools.idea.lint.common.LintIdeQuickFix;
import com.android.tools.idea.res.ResourceHelper;
import com.android.tools.lint.detector.api.Issue;
import com.android.tools.lint.detector.api.LintFix;
import com.intellij.openapi.application.ApplicationManager;
import com.intellij.openapi.project.Project;
import com.intellij.psi.JavaPsiFacade;
import com.intellij.psi.PsiElement;
import com.intellij.psi.PsiFile;
import com.intellij.psi.PsiModifierListOwner;
import com.intellij.psi.search.GlobalSearchScope;
import com.intellij.psi.xml.XmlFile;
import java.util.ArrayList;
import java.util.List;
import org.jetbrains.android.intentions.OverrideResourceAction;
import org.jetbrains.annotations.NotNull;
import org.jetbrains.annotations.Nullable;

public abstract class AndroidLintApiInspection extends AndroidLintInspectionBase {
  public AndroidLintApiInspection(String displayName, Issue issue) {
    super(displayName, issue);
  }

  @NotNull
  @Override
  public LintIdeQuickFix[] getQuickFixes(@NotNull PsiElement startElement,
                                         @NotNull PsiElement endElement,
                                         @NotNull String message,
                                         @Nullable LintFix fixData) {
    Integer apiLevel = LintFix.getData(fixData, Integer.class);
    if (apiLevel != null) {
      int api = apiLevel;
<<<<<<< HEAD
      List<AndroidLintQuickFix> list = new ArrayList<>();
=======
      List<LintIdeQuickFix> list = new ArrayList<>();
>>>>>>> c50c8b87
      PsiFile file = startElement.getContainingFile();
      boolean isXml = false;
      if (file instanceof XmlFile) {
        isXml = true;
        ResourceFolderType folderType = ResourceHelper.getFolderType(file);
        if (folderType != null) {
          FolderConfiguration config = ResourceHelper.getFolderConfiguration(file);
          if (config != null) {
            config.setVersionQualifier(new VersionQualifier(api));
            String folder = config.getFolderName(folderType);
            list.add(OverrideResourceAction.createFix(folder));
          }
        }
      }

      // Is the API fix limited to applying to (for example) just classes?
      @SuppressWarnings("unchecked")
      Class<? extends PsiModifierListOwner> filter = LintFix.getData(fixData, Class.class);

      if (filter == null) {
        list.add(new AddTargetVersionCheckQuickFix(api));
      }

      ApplicationManager.getApplication().assertReadAccessAllowed();
      Project project = startElement.getProject();
      if (!isXml && requiresApiAvailable(project)) {
        list.add(new AddTargetApiQuickFix(api, true, startElement, filter));
      }
      else {
        // Discourage use of @TargetApi if @RequiresApi is available; see for example
        // https://android-review.googlesource.com/c/platform/frameworks/support/+/843915/
        list.add(new AddTargetApiQuickFix(api, false, startElement, filter));
      }

      return list.toArray(LintIdeQuickFix.EMPTY_ARRAY);
    }

    return super.getQuickFixes(startElement, endElement, message, fixData);
  }

  public static boolean requiresApiAvailable(Project project) {
    JavaPsiFacade facade = JavaPsiFacade.getInstance(project);
    GlobalSearchScope scope = GlobalSearchScope.allScope(project);
    return facade.findClass(REQUIRES_API_ANNOTATION.oldName(), scope) != null ||
           facade.findClass(REQUIRES_API_ANNOTATION.newName(), scope) != null;
  }
}<|MERGE_RESOLUTION|>--- conflicted
+++ resolved
@@ -53,11 +53,7 @@
     Integer apiLevel = LintFix.getData(fixData, Integer.class);
     if (apiLevel != null) {
       int api = apiLevel;
-<<<<<<< HEAD
-      List<AndroidLintQuickFix> list = new ArrayList<>();
-=======
       List<LintIdeQuickFix> list = new ArrayList<>();
->>>>>>> c50c8b87
       PsiFile file = startElement.getContainingFile();
       boolean isXml = false;
       if (file instanceof XmlFile) {
