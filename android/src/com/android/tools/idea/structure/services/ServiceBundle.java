--- conflicted
+++ resolved
@@ -45,11 +45,7 @@
     @XmlElement(name = "service", type = Service.class)
   })
   private List<Service> myServices = new ArrayList<>();
-<<<<<<< HEAD
-// @formatter:on
-=======
   // @formatter:on
->>>>>>> bd07c1f4
 
   /**
    * Parse a bundle XML.
@@ -102,11 +98,7 @@
       @XmlElement(name = "resource", type = String.class)
     })
     private List<String> myResources = new ArrayList<>();
-<<<<<<< HEAD
-// @formatter:on
-=======
     // @formatter:on
->>>>>>> bd07c1f4
 
     public List<String> getResources() {
       return ImmutableList.copyOf(myResources);
