/*
 * Copyright (C) 2019 The Android Open Source Project
 *
 * Licensed under the Apache License, Version 2.0 (the "License");
 * you may not use this file except in compliance with the License.
 * You may obtain a copy of the License at
 *
 *      http://www.apache.org/licenses/LICENSE-2.0
 *
 * Unless required by applicable law or agreed to in writing, software
 * distributed under the License is distributed on an "AS IS" BASIS,
 * WITHOUT WARRANTIES OR CONDITIONS OF ANY KIND, either express or implied.
 * See the License for the specific language governing permissions and
 * limitations under the License.
 */
package com.android.tools.idea.diagnostics.hprof.visitors

import com.android.tools.idea.diagnostics.hprof.classstore.ThreadInfo
import com.android.tools.idea.diagnostics.hprof.parser.HProfVisitor
import com.android.tools.idea.diagnostics.hprof.parser.RecordType
<<<<<<< HEAD
import it.unimi.dsi.fastutil.longs.Long2ObjectMap
import it.unimi.dsi.fastutil.longs.Long2ObjectOpenHashMap

class CollectThreadInfoVisitor(private val threadsMap: Long2ObjectMap<ThreadInfo>,
                               private val stringIdMap: Long2ObjectMap<String>) : HProfVisitor() {
=======
import it.unimi.dsi.fastutil.longs.Long2ObjectOpenHashMap

class CollectThreadInfoVisitor(private val threadsMap: Long2ObjectOpenHashMap<ThreadInfo>,
                               private val stringIdMap: Long2ObjectOpenHashMap<String>) : HProfVisitor() {
>>>>>>> de127946

  private val stackFrameIdToStringMap = Long2ObjectOpenHashMap<String>()
  private val classSerialNumberToNameMap = Long2ObjectOpenHashMap<String>()

  override fun preVisit() {
    disableAll()
    enable(RecordType.StackFrame)
    enable(RecordType.StackTrace)
    enable(RecordType.LoadClass)
  }

  override fun visitLoadClass(classSerialNumber: Long, classObjectId: Long, stackSerialNumber: Long, classNameStringId: Long) {
    classSerialNumberToNameMap.put(classSerialNumber, stringIdMap[classNameStringId].replace("/", "."))
  }

  override fun visitStackFrame(stackFrameId: Long,
                               methodNameStringId: Long,
                               methodSignatureStringId: Long,
                               sourceFilenameStringId: Long,
                               classSerialNumber: Long,
                               lineNumber: Int) {
    stackFrameIdToStringMap.put(stackFrameId, getStackFrameString(methodNameStringId, sourceFilenameStringId,
                                                                  classSerialNumber, lineNumber))
  }

  private fun getStackFrameString(methodNameStringId: Long,
                                  sourceFilenameStringId: Long,
                                  classSerialNumber: Long,
                                  lineNumber: Int): String = buildString {
    if (classSerialNumber != 0L) {
      append(classSerialNumberToNameMap[classSerialNumber])
      append(".")
      if (methodNameStringId != 0L) {
        append(stringIdMap[methodNameStringId])
      }
      else {
        append("<unknown method>")
      }
    }
    else {
      append("<unknown location>")
    }
    if (lineNumber == -1) {
      append("(Native method)")
    }
    else if (sourceFilenameStringId != 0L) {
      append("(${stringIdMap[sourceFilenameStringId]}")
      if (lineNumber > 0) {
        append(":$lineNumber")
      }
      append(")")
    }
  }

  override fun visitStackTrace(stackTraceSerialNumber: Long, threadSerialNumber: Long, numberOfFrames: Int, stackFrameIds: LongArray) {
    val frames = ArrayList<String>(stackFrameIds.size)
    for (id in stackFrameIds) {
      frames.add(stackFrameIdToStringMap[id])
    }
    threadsMap.put(threadSerialNumber, ThreadInfo(frames))
  }
}<|MERGE_RESOLUTION|>--- conflicted
+++ resolved
@@ -18,18 +18,10 @@
 import com.android.tools.idea.diagnostics.hprof.classstore.ThreadInfo
 import com.android.tools.idea.diagnostics.hprof.parser.HProfVisitor
 import com.android.tools.idea.diagnostics.hprof.parser.RecordType
-<<<<<<< HEAD
-import it.unimi.dsi.fastutil.longs.Long2ObjectMap
-import it.unimi.dsi.fastutil.longs.Long2ObjectOpenHashMap
-
-class CollectThreadInfoVisitor(private val threadsMap: Long2ObjectMap<ThreadInfo>,
-                               private val stringIdMap: Long2ObjectMap<String>) : HProfVisitor() {
-=======
 import it.unimi.dsi.fastutil.longs.Long2ObjectOpenHashMap
 
 class CollectThreadInfoVisitor(private val threadsMap: Long2ObjectOpenHashMap<ThreadInfo>,
                                private val stringIdMap: Long2ObjectOpenHashMap<String>) : HProfVisitor() {
->>>>>>> de127946
 
   private val stackFrameIdToStringMap = Long2ObjectOpenHashMap<String>()
   private val classSerialNumberToNameMap = Long2ObjectOpenHashMap<String>()
