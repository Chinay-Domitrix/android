/*
 * Copyright (C) 2022 The Android Open Source Project
 *
 * Licensed under the Apache License, Version 2.0 (the "License");
 * you may not use this file except in compliance with the License.
 * You may obtain a copy of the License at
 *
 *      http://www.apache.org/licenses/LICENSE-2.0
 *
 * Unless required by applicable law or agreed to in writing, software
 * distributed under the License is distributed on an "AS IS" BASIS,
 * WITHOUT WARRANTIES OR CONDITIONS OF ANY KIND, either express or implied.
 * See the License for the specific language governing permissions and
 * limitations under the License.
 */
package com.android.tools.idea.diagnostics.heap;

import static com.android.tools.idea.diagnostics.heap.HeapTraverseUtil.isPrimitive;
import static com.android.tools.idea.diagnostics.heap.HeapTraverseUtil.processMask;
<<<<<<< HEAD
import static com.android.tools.idea.diagnostics.heap.HeapTraverseUtil.sizeOf;
import static com.google.common.math.IntMath.isPowerOfTwo;

import com.google.common.collect.Sets;
import com.intellij.openapi.util.LowMemoryWatcher;
import com.intellij.testFramework.LeakHunter;
import com.intellij.util.ReflectionUtil;
import it.unimi.dsi.fastutil.ints.IntOpenHashSet;
import it.unimi.dsi.fastutil.ints.IntSet;
import java.lang.ref.WeakReference;
import java.util.ArrayDeque;
import java.util.Collection;
import java.util.Deque;
import java.util.HashMap;
import java.util.Map;
import java.util.Set;
import java.util.Vector;
=======
import static com.google.common.math.LongMath.isPowerOfTwo;
import static com.google.wireless.android.sdk.stats.MemoryUsageReportEvent.MemoryUsageCollectionMetadata.StatusCode;

import com.android.tools.analytics.UsageTracker;
import com.android.tools.idea.diagnostics.crash.StudioCrashReporter;
import com.google.common.collect.Lists;
import com.google.wireless.android.sdk.stats.AndroidStudioEvent;
import com.intellij.ide.PowerSaveMode;
import com.intellij.openapi.Disposable;
import com.intellij.openapi.application.ApplicationManager;
import com.intellij.openapi.util.Computable;
import com.intellij.openapi.util.Disposer;
import com.intellij.openapi.util.LowMemoryWatcher;
import com.intellij.util.containers.WeakList;
import com.intellij.util.messages.MessageBusConnection;
import java.util.Arrays;
import java.util.List;
import java.util.concurrent.TimeUnit;
import java.util.concurrent.atomic.AtomicInteger;
import java.util.function.Consumer;
import java.util.stream.Collectors;
>>>>>>> de127946
import org.jetbrains.annotations.NotNull;
import org.jetbrains.annotations.Nullable;
import org.jetbrains.annotations.TestOnly;

public final class HeapSnapshotTraverse implements Disposable {

  static final Computable<WeakList<Object>> getLoadedClassesComputable = () -> {
    WeakList<Object> roots = new WeakList<>();
    Object[] classes = getClasses();
    roots.addAll(Arrays.asList(classes));
    roots.addAll(Thread.getAllStackTraces().keySet());
    // We don't process ClassLoader during the HeapTraverse, so they are added as a traverse roots after
    // class objects and threads.
    // By the moment of starting DFS from them all the class objects are already processed, but fields of
    // ClassLoaders other than ClassLoader#classes still need to be processed.
    roots.addAll(
      Arrays.stream(classes).filter(c -> c instanceof Class<?>).map(c -> ((Class<?>)c).getClassLoader()).collect(Collectors.toSet()));
    return roots;
  };

  private static final int MAX_ALLOWED_OBJECT_MAP_SIZE = 1_000_000;
  private static final int INVALID_OBJECT_ID = -1;
  private static final int INVALID_OBJECT_TAG = -1;
  private static final int MAX_DEPTH = 100_000;

  private static final long CURRENT_ITERATION_ID_MASK = 0xFF;
  private static final long CURRENT_ITERATION_VISITED_MASK = 0x100;
  private static final long CURRENT_ITERATION_OBJECT_ID_MASK = 0x1FFFFFFFE00L;

  private static final int CURRENT_ITERATION_OBJECT_ID_OFFSET = 9;
  // 8(current iteration id mask) + 1(visited mask)

  private static short ourIterationId = 0;

  @NotNull private final LowMemoryWatcher watcher;
  @NotNull private final MessageBusConnection messageBusConnection;

  @NotNull private final HeapTraverseChildProcessor heapTraverseChildProcessor;
  private final short iterationId;
  @NotNull private final HeapSnapshotStatistics statistics;
  private volatile boolean shouldAbortTraversal = false;
  private int lastObjectId = 0;

  public HeapSnapshotTraverse(@NotNull final HeapSnapshotStatistics statistics) {
    this(new HeapTraverseChildProcessor(statistics), statistics);
  }

  public HeapSnapshotTraverse(@NotNull final HeapTraverseChildProcessor childProcessor,
                              @NotNull final HeapSnapshotStatistics statistics) {
    watcher = LowMemoryWatcher.register(this::onLowMemorySignalReceived);
    messageBusConnection = ApplicationManager.getApplication().getMessageBus().connect();
    messageBusConnection.subscribe(PowerSaveMode.TOPIC, (PowerSaveMode.Listener)() -> {
      if (PowerSaveMode.isEnabled()) {
        shouldAbortTraversal = true;
        messageBusConnection.disconnect();
      }
    });

    heapTraverseChildProcessor = childProcessor;
    iterationId = getNextIterationId();
    this.statistics = statistics;
  }

  @TestOnly
  StatusCode walkObjects(int maxDepth, @NotNull final List<Object> roots) {
    WeakList<Object> classes = new WeakList<>();
    classes.addAll(roots);
    return walkObjects(maxDepth, () -> classes);
  }

  /**
   * The heap traversal algorithm is the following:
   * <p>
   * In the process of traversal, we associate a number of masks with each object. These masks are
   * stored in {@link HeapTraverseNode} and show which components own the corresponding
   * object(ownedByComponentMask), which components retain the object(retainedMask) etc.
   * <p>
   * On the first pass along the heap we arrange objects in topological order (in terms of
   * references). This is necessary so that during the subsequent propagation of masks, we can be
   * sure that all objects that refer to the object have already been processed and masks were
   * updated.
   * <p>
   * On the second pass, we directly update the masks and pass them to the referring objects.
   *
   * @param maxDepth        the maximum depth to which we will descend when traversing the object tree.
   * @param rootsComputable computable that return the list of roots for heap traversal.
   */
  public StatusCode walkObjects(int maxDepth, @NotNull final Computable<WeakList<Object>> rootsComputable) {
    try {
      if (!canTagObjects()) {
        return StatusCode.CANT_TAG_OBJECTS;
      }
<<<<<<< HEAD
      final Map<Integer, HeapTraverseNode> objectHashToTraverseNode = new HashMap<>();

      // iterate over objects and update masks
      while (!order.isEmpty()) {
        abortTraversalIfRequested();
        final Object currentObject = order.pop().get();
        if (currentObject == null) {
          continue;
=======
      try {
        StackNode.cacheStackNodeConstructorId(StackNode.class);
        final FieldCache fieldCache = new FieldCache(statistics);

        StackNode.clearDepthFirstSearchStack();
        HeapTraverseNode.clearObjectIdToTraverseNodeMap();
        HeapTraverseNode.cacheHeapSnapshotTraverseNodeConstructorId(HeapTraverseNode.class);
        WeakList<Object> startRoots = rootsComputable.compute();
        // enumerating heap objects in topological order
        for (Object root : startRoots) {
          if (root == null) continue;
          long rootTag = depthFirstTraverseHeapObjects(root, maxDepth, fieldCache);
          if (rootTag == INVALID_OBJECT_TAG) {
            continue;
          }
          int rootObjectId = getObjectId(rootTag);
          if (rootObjectId <= 0 || rootObjectId > lastObjectId) {
            return StatusCode.WRONG_ROOT_OBJECT_ID;
          }

          HeapTraverseNode.putOrUpdateObjectIdToTraverseNodeMap(rootObjectId, root, HeapTraverseNode.RefWeight.DEFAULT.getValue(), 0L, 0L,
                                                                0,
                                                                rootTag,
                                                                statistics.getConfig().getComponentsSet().getComponentOfObject(root) !=
                                                                null);
>>>>>>> de127946
        }
        // By this moment all the reachable heap objects are enumerated in topological order and
        // marked as visited. Order id, visited and the iteration id are stored in objects tags.
        // We also use this enumeration to kind of "freeze" the state of the heap, and we will ignore
        // all the newly allocated object that were allocated after the enumeration pass.

        statistics.setHeapObjectCount(lastObjectId);
        statistics.setTraverseSessionId(iterationId);

        // iterate over objects in topological order and update masks
        for (int i = lastObjectId; i > 0; i--) {
          abortTraversalIfRequested();
          int mapSize = HeapTraverseNode.getObjectIdToTraverseNodeMapSize();
          statistics.updateMaxObjectsQueueSize(mapSize);
          if (mapSize > MAX_ALLOWED_OBJECT_MAP_SIZE) {
            return StatusCode.OBJECTS_MAP_IS_TOO_BIG;
          }
          HeapTraverseNode node = HeapTraverseNode.getObjectIdToTraverseNodeMapElement(i, HeapTraverseNode.class);
          if (node == null) {
            statistics.incrementGarbageCollectedObjectsCounter();
            continue;
          }
          HeapTraverseNode.removeElementFromObjectIdToTraverseNodeMap(i);
          Object currentObject = node.getObject();
          if (currentObject == null) {
            statistics.incrementGarbageCollectedObjectsCounter();
            continue;
          }
          setObjectTag(currentObject, 0);

          // Check whether the current object is a root of one of the components
          ComponentsSet.Component currentObjectComponent =
            statistics.getConfig().getComponentsSet().getComponentOfObject(currentObject);

          long currentObjectSize = getObjectSize(currentObject);
          String currentObjectClassName = currentObject.getClass().getName();

          statistics.addObjectToTotal(currentObjectSize);

          if (statistics.getConfig().collectDisposerTreeInfo && currentObject instanceof Disposable) {
            //noinspection deprecation
            if (Disposer.isDisposed((Disposable)currentObject)) {
              statistics.addDisposedButReferencedObject(currentObjectSize, currentObjectClassName);
            }
          }

          // if it's a root of a component
          boolean objectIsAComponentRoot = currentObjectComponent != null;
          if (objectIsAComponentRoot) {
            updateComponentRootMasks(node, currentObjectComponent, HeapTraverseNode.RefWeight.DEFAULT);
          }

          // If current object is retained by any components - propagate their stats.
          processMask(node.retainedMask,
                      (index) -> statistics.addRetainedObjectSizeToComponent(index, currentObjectSize));
          // If current object is retained by any component categories - propagate their stats.
          processMask(node.retainedMaskForCategories,
                      (index) -> statistics.addRetainedObjectSizeToCategoryComponent(index,
                                                                                     currentObjectSize
                      ));

          AtomicInteger categoricalOwnedMask = new AtomicInteger();
          processMask(node.ownedByComponentMask,
                      (index) -> categoricalOwnedMask.set(
                        categoricalOwnedMask.get() |
                        1 <<
                        statistics.getConfig().getComponentsSet().getComponents().get(index)
                          .getComponentCategory().getId()));
          if (categoricalOwnedMask.get() != 0 && isPowerOfTwo(categoricalOwnedMask.get())) {
            processMask(categoricalOwnedMask.get(),
                        (index) -> statistics.addOwnedObjectSizeToCategoryComponent(index,
                                                                                    currentObjectSize,
                                                                                    currentObjectClassName, node.isMergePoint));
          }
          if (node.ownedByComponentMask == 0) {
            int uncategorizedComponentId =
              statistics.getConfig().getComponentsSet().getUncategorizedComponent().getId();
            int uncategorizedCategoryId =
              statistics.getConfig().getComponentsSet().getUncategorizedComponent().getComponentCategory()
                .getId();
            statistics.addOwnedObjectSizeToComponent(uncategorizedComponentId, currentObjectSize,
                                                     currentObjectClassName, false);
            statistics.addOwnedObjectSizeToCategoryComponent(uncategorizedCategoryId,
                                                             currentObjectSize, currentObjectClassName, false);
          }
          else if (isPowerOfTwo(node.ownedByComponentMask)) {
            // if only owned by one component
            processMask(node.ownedByComponentMask,
                        (index) -> statistics.addOwnedObjectSizeToComponent(index, currentObjectSize,
                                                                            currentObjectClassName, objectIsAComponentRoot));
          }
          else {
            // if owned by multiple components -> add to shared
            statistics.addObjectSizeToSharedComponent(node.ownedByComponentMask, currentObjectSize,
                                                      currentObjectClassName, node.isMergePoint);
          }

          // propagate to referred objects
          propagateComponentMask(currentObject, node, i, fieldCache);
        }

        //noinspection UnstableApiUsage
        statistics.addDisposerTreeInfo(Disposer.getTree());
      }
      finally {
        // finalization operations that involved the native agent.
        StackNode.clearDepthFirstSearchStack();
        HeapTraverseNode.clearObjectIdToTraverseNodeMap();
      }
    }
    catch (HeapSnapshotTraverseException exception) {
      return exception.getStatusCode();
    }
    finally {
      watcher.stop();
      messageBusConnection.disconnect();
    }
    return StatusCode.NO_ERROR;
  }

  private void updateComponentRootMasks(HeapTraverseNode node,
                                        ComponentsSet.Component currentObjectComponent,
                                        HeapTraverseNode.RefWeight weight) {
    node.retainedMask |= (1L << currentObjectComponent.getId());
    node.retainedMaskForCategories |= (1 << currentObjectComponent.getComponentCategory().getId());
    node.ownedByComponentMask = (1L << currentObjectComponent.getId());
    node.ownershipWeight = weight;
  }

  private void abortTraversalIfRequested() throws HeapSnapshotTraverseException {
    if (shouldAbortTraversal) {
      throw new HeapSnapshotTraverseException(StatusCode.LOW_MEMORY);
    }
  }

  private void onLowMemorySignalReceived() {
    shouldAbortTraversal = true;
  }

  /**
   * Checks that the passed tag was set during the current traverse.
   */
  @SuppressWarnings("BooleanMethodIsAlwaysInverted")
  private boolean isTagFromTheCurrentIteration(long tag) {
    return (tag & CURRENT_ITERATION_ID_MASK) == iterationId;
  }

  private int getObjectId(long tag) {
    if (!isTagFromTheCurrentIteration(tag)) {
      return INVALID_OBJECT_ID;
    }
    return (int)(tag >> CURRENT_ITERATION_OBJECT_ID_OFFSET);
  }

  private boolean wasVisited(long tag) {
    if (!isTagFromTheCurrentIteration(tag)) {
      return false;
    }
    return (tag & CURRENT_ITERATION_VISITED_MASK) != 0;
  }

  private long setObjectId(@NotNull final Object obj, long tag, int newObjectId) {
    tag &= ~CURRENT_ITERATION_OBJECT_ID_MASK;
    tag |= (long)newObjectId << CURRENT_ITERATION_OBJECT_ID_OFFSET;
    tag &= ~CURRENT_ITERATION_ID_MASK;
    tag |= iterationId;
    setObjectTag(obj, tag);
    return tag;
  }

  private long markVisited(@NotNull final Object obj, long tag) {
    tag &= ~CURRENT_ITERATION_VISITED_MASK;
    tag |= CURRENT_ITERATION_VISITED_MASK;
    tag &= ~CURRENT_ITERATION_ID_MASK;
    tag |= iterationId;
    setObjectTag(obj, tag);
    return tag;
  }

  private void addToStack(@NotNull final StackNode stackNode,
                          int maxDepth,
                          @Nullable final Object value) {
    if (value == null) {
      return;
    }
    if (stackNode.depth + 1 > maxDepth) {
      return;
    }
    if (HeapTraverseUtil.isPrimitive(value.getClass()) ||
        value instanceof Thread ||
        value instanceof Class<?> ||
        value instanceof ClassLoader) {
      return;
    }
    long tag = getObjectTag(value);
    if (wasVisited(tag)) {
      return;
    }

    StackNode.pushElementToDepthFirstSearchStack(value, stackNode.depth + 1, markVisited(value, tag));
  }

  private void addStronglyReferencedChildrenToStack(@NotNull final StackNode stackNode,
                                                    int maxDepth,
                                                    @NotNull final FieldCache fieldCache)
    throws HeapSnapshotTraverseException {
    if (stackNode.depth >= maxDepth) {
      return;
    }
    heapTraverseChildProcessor.processChildObjects(stackNode.getObject(),
                                                   (Object value, HeapTraverseNode.RefWeight weight) -> addToStack(
                                                     stackNode, maxDepth, value), fieldCache);
  }

  private int getNextObjectId() {
    return ++lastObjectId;
  }

    /*
    Object tags have the following structure (in right-most bit order):
    8bits - object creation iteration id
    8bits - current iteration id (used for validation of below fields)
    1bit - visited
    32bits - topological order id
   */

  /**
   * Traverses a subtree of the given root node and enumerates objects in the topological order.
   *
   * @return The tag of the passed root object and INVALID_OBJECT_TAG if this object was already visited on this iteration.
   */
  private long depthFirstTraverseHeapObjects(@NotNull final Object root,
                                             int maxDepth,
                                             @NotNull final FieldCache fieldCache)
    throws HeapSnapshotTraverseException {
    long rootTag = getObjectTag(root);
    if (wasVisited(rootTag)) {
      return INVALID_OBJECT_TAG;
    }
    rootTag = markVisited(root, rootTag);
    StackNode.pushElementToDepthFirstSearchStack(root, 0, rootTag);

    // DFS starting from the given root object.
    while (true) {
      int stackSize = StackNode.getDepthFirstSearchStackSize();
      if (stackSize == 0) {
        break;
      }
      if (stackSize > MAX_ALLOWED_OBJECT_MAP_SIZE) {
        StackNode.clearDepthFirstSearchStack();
        throw new HeapSnapshotTraverseException(StatusCode.OBJECTS_MAP_IS_TOO_BIG);
      }
      StackNode stackNode = StackNode.peekAndMarkProcessedDepthFirstSearchStack(StackNode.class);

      if (stackNode == null || stackNode.obj == null) {
        StackNode.popElementFromDepthFirstSearchStack();
        continue;
      }
      long tag = stackNode.tag;
      // add to the topological order when ascending from the recursive subtree.
      if (stackNode.referencesProcessed) {
        tag = setObjectId(stackNode.obj, tag, getNextObjectId());
        StackNode.popElementFromDepthFirstSearchStack();
        if (root == stackNode.obj) {
          rootTag = tag;
        }
        continue;
      }

      addStronglyReferencedChildrenToStack(stackNode, maxDepth, fieldCache);
      abortTraversalIfRequested();
    }
    return rootTag;
  }

  /**
   * Distributing object masks to referring objects.
   * <p>
   * Masks contain information about object ownership and retention.
   * <p>
   * By objects owned by a component CompA we mean objects that are reachable from one of the roots
   * of the CompA and not directly reachable from roots of other components (only through CompA
   * root).
   * <p>
   * By component retained objects we mean objects that are only reachable through one of the
   * component roots. Component retained objects for the component also contains objects owned by
   * other components but all of them will be unreachable from GC roots after removing the
   * component roots, so retained objects can be considered as an "additional weight" of the
   * component.
   * <p>
   * We also added weights to object references in order to separate difference types of references
   * and handle situations of shared ownership. Reference types listed in
   * {@link HeapTraverseNode.RefWeight}.
   *
   * @param parentObj  processing object
   * @param parentNode contains object-specific information (masks)
   * @param fieldCache cache that stores fields declared for the given class.
   */
  private void propagateComponentMask(@NotNull final Object parentObj,
                                      @NotNull final HeapTraverseNode parentNode,
                                      int parentId,
                                      @NotNull final FieldCache fieldCache) throws HeapSnapshotTraverseException {
    heapTraverseChildProcessor.processChildObjects(parentObj, (Object value, HeapTraverseNode.RefWeight ownershipWeight) -> {
      if (value == null ||
          isPrimitive(value.getClass()) ||
          value instanceof Thread ||
          value instanceof Class<?> ||
          value instanceof ClassLoader) {
        return;
      }
      long tag = getObjectTag(value);
      if (tag == 0) {
        return;
      }
      int objectId = getObjectId(tag);
      // don't process non-enumerated objects.
      // This situation may occur if array/list element or field value changed after enumeration
      // traversal. We don't process them because they can break the topological ordering.
      if (objectId == INVALID_OBJECT_ID || objectId >= parentId) {
        return;
      }
      if (parentObj.getClass().isSynthetic()) {
        ownershipWeight = HeapTraverseNode.RefWeight.SYNTHETIC;
      }
      if (parentNode.ownedByComponentMask == 0) {
        ownershipWeight = HeapTraverseNode.RefWeight.NON_COMPONENT;
      }

      HeapTraverseNode currentNode = HeapTraverseNode.getObjectIdToTraverseNodeMapElement(objectId, HeapTraverseNode.class);
      if (currentNode == null) {
        currentNode = new HeapTraverseNode(value, ownershipWeight, parentNode.ownedByComponentMask, parentNode.retainedMask,
                                           parentNode.retainedMaskForCategories, tag, false);
      }

      currentNode.retainedMask &= parentNode.retainedMask;
      currentNode.retainedMaskForCategories &= parentNode.retainedMaskForCategories;

      if (ownershipWeight.compareTo(currentNode.ownershipWeight) > 0) {
        currentNode.ownershipWeight = ownershipWeight;
        currentNode.ownedByComponentMask = parentNode.ownedByComponentMask;
        currentNode.isMergePoint = false;
      }
      else if (ownershipWeight.compareTo(currentNode.ownershipWeight) == 0) {
        if (currentNode.ownedByComponentMask != 0 && parentNode.ownedByComponentMask != currentNode.ownedByComponentMask) {
          currentNode.isMergePoint = true;
        }
        currentNode.ownedByComponentMask |= parentNode.ownedByComponentMask;
      }

      HeapTraverseNode.putOrUpdateObjectIdToTraverseNodeMap(objectId, value, currentNode.ownershipWeight.getValue(),
                                                            currentNode.ownedByComponentMask, currentNode.retainedMask,
                                                            currentNode.retainedMaskForCategories, tag, currentNode.isMergePoint);
    }, fieldCache);
  }

  @Override
  public void dispose() {
    watcher.stop();
    messageBusConnection.disconnect();
  }

  public static void collectAndWriteStats(@NotNull final Consumer<String> writer,
                                          @NotNull final HeapSnapshotStatistics stats,
                                          @NotNull final HeapSnapshotPresentationConfig presentationConfig) {
    long collectionStartTimestamp = System.nanoTime();
    new HeapSnapshotTraverse(stats).walkObjects(MAX_DEPTH, getLoadedClassesComputable);

    stats.print(writer, bytes -> HeapTraverseUtil.getObjectsStatsPresentation(bytes, presentationConfig.sizePresentation),
                presentationConfig, TimeUnit.NANOSECONDS.toMillis(System.nanoTime() - collectionStartTimestamp));
  }

  public static StatusCode collectMemoryReport(@NotNull final HeapSnapshotStatistics stats,
                                               @NotNull final Computable<WeakList<Object>> rootsComputable) {
    long startTime = System.nanoTime();
    StatusCode statusCode =
      new HeapSnapshotTraverse(stats).walkObjects(MAX_DEPTH, rootsComputable);
    UsageTracker.log(AndroidStudioEvent.newBuilder()
                       .setKind(AndroidStudioEvent.EventKind.MEMORY_USAGE_REPORT_EVENT)
                       .setMemoryUsageReportEvent(
                         stats.buildMemoryUsageReportEvent(statusCode,
                                                           TimeUnit.NANOSECONDS.toMillis(
                                                             System.nanoTime() - startTime),
                                                           TimeUnit.NANOSECONDS.toMillis(
                                                             startTime),
                                                           ComponentsSet.getServerFlagConfiguration()
                                                             .getSharedComponentsLimit())));
    List<String> exceededClusters = getClustersThatExceededThreshold(stats);
    if (!exceededClusters.isEmpty()) {
      collectAndSendExtendedMemoryReport(stats.getConfig().getComponentsSet(), exceededClusters, rootsComputable);
    }

    return statusCode;
  }

  @NotNull
  private static List<String> getClustersThatExceededThreshold(@NotNull final HeapSnapshotStatistics stats) {
    List<String> exceededClusters = Lists.newArrayList();
    for (ComponentsSet.ComponentCategory category : stats.getConfig().getComponentsSet().getComponentsCategories()) {
      if (stats.getCategoryComponentStats().get(category.getId()).getOwnedClusterStat().getObjectsStatistics().getTotalSizeInBytes() >
          category.getExtendedReportCollectionThresholdBytes()) {
        exceededClusters.add(category.getComponentCategoryLabel());
      }
    }

    for (ComponentsSet.Component component : stats.getConfig().getComponentsSet().getComponents()) {
      if (stats.getComponentStats().get(component.getId()).getOwnedClusterStat().getObjectsStatistics().getTotalSizeInBytes() >
          component.getExtendedReportCollectionThresholdBytes()) {
        exceededClusters.add(component.getComponentLabel());
      }
    }
    for (HeapSnapshotStatistics.SharedClusterStatistics value : stats.maskToSharedComponentStats.values()) {
      if (value.getStatistics().getObjectsStatistics().getTotalSizeInBytes() >
          stats.getConfig().getComponentsSet().getSharedClusterExtendedReportThreshold()) {
        exceededClusters.add(HeapSnapshotStatistics.getSharedClusterPresentationLabel(value, stats));
      }
    }

    return exceededClusters;
  }

  public static void collectAndSendExtendedMemoryReport(@NotNull final ComponentsSet componentsSet,
                                                        @NotNull final List<String> exceededClusters,
                                                        @NotNull final Computable<WeakList<Object>> rootsComputable) {
    HeapSnapshotStatistics extendedReportStats =
      new HeapSnapshotStatistics(new HeapTraverseConfig(componentsSet, true, /*collectDisposerTreeInfo=*/true));
    new HeapSnapshotTraverse(extendedReportStats).walkObjects(MAX_DEPTH, rootsComputable);

    StudioCrashReporter.getInstance().submit(extendedReportStats.asCrashReport(exceededClusters), true);
  }

  private static short getNextIterationId() {
    return ++ourIterationId;
  }

  /**
   * Returns a JVM TI tag of the passed object.
   */
  static native long getObjectTag(@NotNull final Object obj);

  /**
   * Sets a JVM TI object tag for a passed object.
   */
  private static native void setObjectTag(@NotNull final Object obj, long newTag);

  /**
   * Checks that JVM TI agent has a capability to tag objects.
   */
  @SuppressWarnings("BooleanMethodIsAlwaysInverted")
  private static native boolean canTagObjects();

  /**
   * @return an array of class objects initialized by the JVM.
   */
  public static native Class<?>[] getClasses();

  /**
   * @return an estimated size of the passed object in bytes.
   */
  private static native long getObjectSize(@NotNull final Object obj);

  /**
   * Checks if class was initialized by the JVM.
   */
  static native boolean isClassInitialized(@NotNull final Class<?> classToCheck);

  /**
   * Checks if class was initialized by the JVM.
   */
  static native Object[] getClassStaticFieldsValues(@NotNull final Class<?> classToCheck);

  static class HeapSnapshotPresentationConfig {
    final SizePresentationStyle sizePresentation;
    final boolean shouldLogSharedClusters;
    final boolean shouldLogRetainedSizes;

    HeapSnapshotPresentationConfig(SizePresentationStyle sizePresentation,
                                   boolean shouldLogSharedClusters,
                                   boolean shouldLogRetainedSizes) {
      this.sizePresentation = sizePresentation;
      this.shouldLogSharedClusters = shouldLogSharedClusters;
      this.shouldLogRetainedSizes = shouldLogRetainedSizes;
    }

    enum SizePresentationStyle {
      BYTES,
      OPTIMAL_UNITS,
    }
  }
}<|MERGE_RESOLUTION|>--- conflicted
+++ resolved
@@ -17,31 +17,11 @@
 
 import static com.android.tools.idea.diagnostics.heap.HeapTraverseUtil.isPrimitive;
 import static com.android.tools.idea.diagnostics.heap.HeapTraverseUtil.processMask;
-<<<<<<< HEAD
-import static com.android.tools.idea.diagnostics.heap.HeapTraverseUtil.sizeOf;
-import static com.google.common.math.IntMath.isPowerOfTwo;
-
-import com.google.common.collect.Sets;
-import com.intellij.openapi.util.LowMemoryWatcher;
-import com.intellij.testFramework.LeakHunter;
-import com.intellij.util.ReflectionUtil;
-import it.unimi.dsi.fastutil.ints.IntOpenHashSet;
-import it.unimi.dsi.fastutil.ints.IntSet;
-import java.lang.ref.WeakReference;
-import java.util.ArrayDeque;
-import java.util.Collection;
-import java.util.Deque;
-import java.util.HashMap;
-import java.util.Map;
-import java.util.Set;
-import java.util.Vector;
-=======
 import static com.google.common.math.LongMath.isPowerOfTwo;
 import static com.google.wireless.android.sdk.stats.MemoryUsageReportEvent.MemoryUsageCollectionMetadata.StatusCode;
 
 import com.android.tools.analytics.UsageTracker;
 import com.android.tools.idea.diagnostics.crash.StudioCrashReporter;
-import com.google.common.collect.Lists;
 import com.google.wireless.android.sdk.stats.AndroidStudioEvent;
 import com.intellij.ide.PowerSaveMode;
 import com.intellij.openapi.Disposable;
@@ -51,13 +31,13 @@
 import com.intellij.openapi.util.LowMemoryWatcher;
 import com.intellij.util.containers.WeakList;
 import com.intellij.util.messages.MessageBusConnection;
+import java.util.ArrayList;
 import java.util.Arrays;
 import java.util.List;
 import java.util.concurrent.TimeUnit;
 import java.util.concurrent.atomic.AtomicInteger;
 import java.util.function.Consumer;
 import java.util.stream.Collectors;
->>>>>>> de127946
 import org.jetbrains.annotations.NotNull;
 import org.jetbrains.annotations.Nullable;
 import org.jetbrains.annotations.TestOnly;
@@ -150,16 +130,6 @@
       if (!canTagObjects()) {
         return StatusCode.CANT_TAG_OBJECTS;
       }
-<<<<<<< HEAD
-      final Map<Integer, HeapTraverseNode> objectHashToTraverseNode = new HashMap<>();
-
-      // iterate over objects and update masks
-      while (!order.isEmpty()) {
-        abortTraversalIfRequested();
-        final Object currentObject = order.pop().get();
-        if (currentObject == null) {
-          continue;
-=======
       try {
         StackNode.cacheStackNodeConstructorId(StackNode.class);
         final FieldCache fieldCache = new FieldCache(statistics);
@@ -185,7 +155,6 @@
                                                                 rootTag,
                                                                 statistics.getConfig().getComponentsSet().getComponentOfObject(root) !=
                                                                 null);
->>>>>>> de127946
         }
         // By this moment all the reachable heap objects are enumerated in topological order and
         // marked as visited. Order id, visited and the iteration id are stored in objects tags.
@@ -582,7 +551,7 @@
 
   @NotNull
   private static List<String> getClustersThatExceededThreshold(@NotNull final HeapSnapshotStatistics stats) {
-    List<String> exceededClusters = Lists.newArrayList();
+    List<String> exceededClusters = new ArrayList<>();
     for (ComponentsSet.ComponentCategory category : stats.getConfig().getComponentsSet().getComponentsCategories()) {
       if (stats.getCategoryComponentStats().get(category.getId()).getOwnedClusterStat().getObjectsStatistics().getTotalSizeInBytes() >
           category.getExtendedReportCollectionThresholdBytes()) {
