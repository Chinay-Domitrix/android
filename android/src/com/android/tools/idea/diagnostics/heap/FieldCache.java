--- conflicted
+++ resolved
@@ -19,22 +19,15 @@
 import static com.google.wireless.android.sdk.stats.MemoryUsageReportEvent.MemoryUsageCollectionMetadata.StatusCode;
 import static org.apache.commons.lang3.ArrayUtils.EMPTY_FIELD_ARRAY;
 
-<<<<<<< HEAD
-=======
-import com.google.common.collect.Sets;
 import com.intellij.util.Function;
->>>>>>> de127946
 import it.unimi.dsi.fastutil.Hash;
 import it.unimi.dsi.fastutil.objects.Object2ObjectOpenCustomHashMap;
 import java.lang.reflect.Field;
 import java.lang.reflect.InaccessibleObjectException;
 import java.lang.reflect.Modifier;
 import java.util.Arrays;
-<<<<<<< HEAD
 import java.util.HashSet;
-=======
 import java.util.List;
->>>>>>> de127946
 import java.util.Map;
 import java.util.Objects;
 import java.util.Set;
@@ -82,14 +75,8 @@
     }
 
     try {
-<<<<<<< HEAD
-      Field[] declaredFields = aClass.getDeclaredFields();
-      Set<Field> instanceFields = new HashSet<>();
-      Set<Field> staticFields = new HashSet<>();
-=======
       List<Field> declaredFields = getFields.fun(aClass);
-      Set<Field> fields = Sets.newHashSet();
->>>>>>> de127946
+      Set<Field> fields = new HashSet<>();
 
       for (Field declaredField : declaredFields) {
         declaredField.setAccessible(true);
