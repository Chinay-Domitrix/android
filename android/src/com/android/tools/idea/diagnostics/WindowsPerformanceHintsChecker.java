--- conflicted
+++ resolved
@@ -101,11 +101,7 @@
             public void buildFinished(@NotNull BuildStatus status, @Nullable BuildContext context) {
               BuildMode mode = context != null ? context.getBuildMode() : null;
               if (status.isBuildSuccessful()) {
-<<<<<<< HEAD
-                if (mode == BuildMode.ASSEMBLE || mode == BuildMode.ASSEMBLE_TRANSLATE || mode == BuildMode.REBUILD ||
-=======
                 if (mode == BuildMode.ASSEMBLE || mode == BuildMode.REBUILD ||
->>>>>>> b5f40ffd
                     mode == BuildMode.BUNDLE || mode == BuildMode.APK_FROM_BUNDLE) {
                   application.executeOnPooledThread(() -> checkWindowsDefender(project, true));
                 }
