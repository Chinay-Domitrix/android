--- conflicted
+++ resolved
@@ -25,12 +25,8 @@
 import com.intellij.notification.NotificationType;
 import com.intellij.openapi.actionSystem.Presentation;
 import com.intellij.openapi.application.PathManager;
-<<<<<<< HEAD
-import com.intellij.openapi.components.BaseComponent;
-=======
 import com.intellij.openapi.application.PreloadingActivity;
 import com.intellij.openapi.progress.ProgressIndicator;
->>>>>>> bd07c1f4
 import java.nio.file.Paths;
 import org.jetbrains.annotations.NotNull;
 import org.jetbrains.annotations.Nullable;
@@ -39,11 +35,7 @@
 /**
  * Extension to System Health Monitor that includes Android Studio-specific code.
  */
-<<<<<<< HEAD
-public class AndroidStudioSystemHealthMonitor implements BaseComponent {
-=======
 public class AndroidStudioSystemHealthMonitor extends PreloadingActivity {
->>>>>>> bd07c1f4
   public static final HProfDatabase ourHProfDatabase = new HProfDatabase(
           Paths.get(PathManager.getTempPath()));
 
@@ -52,14 +44,11 @@
   // The group should be registered by SystemHealthMonitor
   private final NotificationGroup myGroup = NotificationGroup.findRegisteredGroup("System Health");
 
-<<<<<<< HEAD
-=======
   @Override
   public void preload(@NotNull ProgressIndicator indicator) {
 
   }
 
->>>>>>> bd07c1f4
   public static @Nullable
   AndroidStudioSystemHealthMonitor getInstance() {
     return null;
@@ -69,7 +58,6 @@
           @Nullable NotificationAction action,
           Object... params) {
 
-<<<<<<< HEAD
   }
 
   static NotificationAction detailsAction(String url) {
@@ -96,57 +84,10 @@
     }
   }
 
-=======
-  }
-
-  static NotificationAction detailsAction(String url) {
-    return new BrowseNotificationAction(IdeBundle.message("sys.health.details"), url);
-  }
-
-  public void lowMemoryDetected(MemoryReportReason reason) {
-  }
-
-  public void addHeapReportToDatabase(@NotNull UnanalyzedHeapReport report) {
-
-  }
-
-  public static void recordGcPauseTime(String gcName, long durationMs) {
-  }
-
-  public boolean hasPendingHeapReport() {
-    return false;
-  }
-
-  class MyNotification extends Notification {
-    public MyNotification(@NotNull String content) {
-      super(myGroup.getDisplayId(), "", content, NotificationType.WARNING);
-    }
-  }
-
->>>>>>> bd07c1f4
   /**
    * Gets an action name based on its class. For Android Studio code, we use simple names for plugins we use canonical names.
    */
   static String getActionName(@NotNull Class actionClass, @NotNull Presentation templatePresentation) {
-<<<<<<< HEAD
-    Class currentClass = actionClass;
-    while (currentClass.isAnonymousClass()) {
-      currentClass = currentClass.getEnclosingClass();
-    }
-    String packageName = currentClass.getPackage().getName();
-    if (packageName.startsWith("com.android.") || packageName.startsWith("com.intellij.") || packageName.startsWith("org.jetbrains.") ||
-        packageName.startsWith("or.intellij.") || packageName.startsWith("com.jetbrains.") || packageName.startsWith("git4idea.")) {
-
-      String actionName = currentClass.getSimpleName();
-      // ExecutorAction points to many different Run/Debug actions, we use the template text to distinguish.
-      if (actionName.equals("ExecutorAction")) {
-        actionName += "#" + templatePresentation.getText();
-      }
-      return actionName;
-    }
-    return currentClass.getCanonicalName();
-=======
     return null;
->>>>>>> bd07c1f4
   }
 }