/*
 * Copyright (C) 2018 The Android Open Source Project
 *
 * Licensed under the Apache License, Version 2.0 (the "License");
 * you may not use this file except in compliance with the License.
 * You may obtain a copy of the License at
 *
 *      http://www.apache.org/licenses/LICENSE-2.0
 *
 * Unless required by applicable law or agreed to in writing, software
 * distributed under the License is distributed on an "AS IS" BASIS,
 * WITHOUT WARRANTIES OR CONDITIONS OF ANY KIND, either express or implied.
 * See the License for the specific language governing permissions and
 * limitations under the License.
 */
package com.android.tools.idea.diagnostics;

<<<<<<< HEAD
=======
import static com.android.tools.idea.diagnostics.heap.ComponentsSet.MEMORY_USAGE_REPORTING_SERVER_FLAG_NAME;

import com.android.tools.analytics.AnalyticsSettings;
import com.android.tools.analytics.HistogramUtil;
import com.android.tools.analytics.UsageTracker;
import com.android.tools.idea.diagnostics.crash.ExceptionDataCollection;
import com.android.tools.idea.diagnostics.crash.StudioCrashReporter;
import com.android.tools.idea.diagnostics.crash.UploadFields;
import com.android.tools.idea.diagnostics.heap.HeapSnapshotTraverseService;
import com.android.tools.idea.diagnostics.hprof.action.AnalysisRunnable;
import com.android.tools.idea.diagnostics.hprof.action.HeapDumpSnapshotRunnable;
import com.android.tools.idea.diagnostics.jfr.RecordingManager;
import com.android.tools.idea.diagnostics.jfr.reports.ReportTypesKt;
import com.android.tools.idea.diagnostics.kotlin.KotlinPerfCounters;
import com.android.tools.idea.diagnostics.report.DiagnosticReport;
import com.android.tools.idea.diagnostics.report.FreezeReport;
import com.android.tools.idea.diagnostics.report.HistogramReport;
>>>>>>> de127946
import com.android.tools.idea.diagnostics.report.MemoryReportReason;
import com.android.tools.idea.diagnostics.report.UnanalyzedHeapReport;
<<<<<<< HEAD
import com.intellij.ide.IdeBundle;
=======
import com.android.tools.idea.serverflags.ServerFlagService;
import com.android.tools.idea.serverflags.protos.MemoryUsageReportConfiguration;
import com.google.common.base.Charsets;
import com.google.common.collect.ImmutableMap;
import com.google.common.collect.LinkedHashMultiset;
import com.google.common.collect.Multiset;
import com.google.common.io.Files;
import com.google.wireless.android.sdk.stats.AndroidStudioEvent;
import com.google.wireless.android.sdk.stats.AndroidStudioEvent.EventCategory;
import com.google.wireless.android.sdk.stats.AndroidStudioEvent.EventKind;
import com.google.wireless.android.sdk.stats.GcPauseInfo;
import com.google.wireless.android.sdk.stats.HeapReportEvent;
import com.google.wireless.android.sdk.stats.StudioCrash;
import com.google.wireless.android.sdk.stats.StudioExceptionDetails;
import com.google.wireless.android.sdk.stats.StudioPerformanceStats;
import com.google.wireless.android.sdk.stats.UIActionStats;
import com.google.wireless.android.sdk.stats.UIActionStats.InvocationKind;
import com.intellij.concurrency.JobScheduler;
import com.intellij.diagnostic.IdeErrorsDialog;
import com.intellij.diagnostic.IdePerformanceListener;
import com.intellij.diagnostic.LogMessage;
import com.intellij.diagnostic.MessagePool;
import com.intellij.diagnostic.ThreadDump;
import com.intellij.diagnostic.ThreadDumper;
import com.intellij.diagnostic.VMOptions;
import com.intellij.ide.AndroidStudioSystemHealthMonitorAdapter;
import com.intellij.ide.AppLifecycleListener;
import com.intellij.ide.EssentialHighlightingMode;
import com.intellij.ide.IdeBundle;
import com.intellij.ide.PowerSaveMode;
import com.intellij.ide.actions.CopyAction;
import com.intellij.ide.actions.CutAction;
import com.intellij.ide.actions.DeleteAction;
import com.intellij.ide.actions.NextOccurenceAction;
import com.intellij.ide.actions.PasteAction;
import com.intellij.ide.actions.PreviousOccurenceAction;
import com.intellij.ide.actions.SaveAllAction;
import com.intellij.ide.actions.UndoRedoAction;
import com.intellij.ide.plugins.IdeaPluginDescriptor;
import com.intellij.ide.plugins.PluginManagerCore;
import com.intellij.ide.plugins.PluginUtil;
import com.intellij.ide.util.PropertiesComponent;
import com.intellij.idea.AppMode;
import com.intellij.internal.statistic.analytics.StudioCrashDetails;
import com.intellij.internal.statistic.analytics.StudioCrashDetection;
import com.intellij.internal.statistic.utils.StatisticsUploadAssistant;
>>>>>>> de127946
import com.intellij.notification.BrowseNotificationAction;
import com.intellij.notification.Notification;
import com.intellij.notification.NotificationAction;
import com.intellij.notification.NotificationGroup;
import com.intellij.notification.NotificationType;
import com.intellij.openapi.actionSystem.Presentation;
<<<<<<< HEAD
import com.intellij.openapi.application.PathManager;
import com.intellij.openapi.application.PreloadingActivity;
import java.nio.file.Path;
=======
import com.intellij.openapi.actionSystem.ToggleAction;
import com.intellij.openapi.application.Application;
import com.intellij.openapi.application.ApplicationInfo;
import com.intellij.openapi.application.ApplicationManager;
import com.intellij.openapi.application.PathManager;
import com.intellij.openapi.components.Service;
import com.intellij.openapi.diagnostic.Attachment;
import com.intellij.openapi.diagnostic.ErrorReportSubmitter;
import com.intellij.openapi.diagnostic.IdeaLoggingEvent;
import com.intellij.openapi.diagnostic.Logger;
import com.intellij.openapi.editor.actionSystem.EditorAction;
import com.intellij.openapi.extensions.PluginId;
import com.intellij.openapi.project.Project;
import com.intellij.openapi.project.ProjectManager;
import com.intellij.openapi.project.ProjectManagerListener;
import com.intellij.openapi.startup.StartupManager;
import com.intellij.openapi.util.SystemInfo;
import com.intellij.openapi.util.io.FileUtil;
import com.intellij.openapi.util.text.StringUtil;
import com.intellij.util.messages.MessageBusConnection;
import com.sun.tools.attach.AttachNotSupportedException;
import com.sun.tools.attach.VirtualMachine;
import java.awt.event.KeyEvent;
import java.awt.event.MouseEvent;
import java.io.BufferedReader;
import java.io.File;
import java.io.IOException;
import java.io.InputStreamReader;
import java.lang.management.ManagementFactory;
import java.nio.charset.StandardCharsets;
import java.nio.file.Path;
import java.nio.file.Paths;
import java.nio.file.StandardOpenOption;
import java.text.SimpleDateFormat;
import java.util.ArrayList;
import java.util.Collections;
import java.util.HashMap;
import java.util.List;
import java.util.Locale;
import java.util.Map;
import java.util.Objects;
import java.util.concurrent.ConcurrentHashMap;
import java.util.concurrent.ConcurrentMap;
import java.util.concurrent.TimeUnit;
import java.util.concurrent.atomic.AtomicBoolean;
import java.util.concurrent.atomic.AtomicLong;
import java.util.concurrent.locks.Lock;
import java.util.concurrent.locks.ReentrantLock;
import java.util.stream.Collectors;
import javax.management.MBeanServer;
import javax.management.ObjectName;
import org.HdrHistogram.SingleWriterRecorder;
import org.jetbrains.android.AndroidPlugin;
import org.jetbrains.android.util.AndroidBundle;
import org.jetbrains.annotations.NonNls;
>>>>>>> de127946
import org.jetbrains.annotations.NotNull;
import org.jetbrains.annotations.Nullable;
import org.jetbrains.annotations.PropertyKey;

/**
 * Extension to System Health Monitor that includes Android Studio-specific code.
 */
<<<<<<< HEAD
public class AndroidStudioSystemHealthMonitor extends PreloadingActivity {
  public static final HProfDatabase ourHProfDatabase = new HProfDatabase(
    Path.of(PathManager.getTempPath()));

  // FIXME-ank: this is stub class (com.intellij.ide.AndroidStudioSystemHealthMonitorAdapter;)!
=======
@Service
public final class AndroidStudioSystemHealthMonitor {
  private static final Logger LOG = Logger.getInstance(AndroidStudioSystemHealthMonitor.class);
>>>>>>> de127946

  public static final String STUDIO_RUN_UNDER_INTEGRATION_TEST_KEY = "studio.run.under.integration.test";

  // The group should be registered by SystemHealthMonitor
  private final NotificationGroup myGroup = NotificationGroup.findRegisteredGroup("System Health");

<<<<<<< HEAD
  @Override
  public void preload() {
  }

  public void start() {
  }

  public static @Nullable
  AndroidStudioSystemHealthMonitor getInstance() {
    return null;
  }

=======
  /** Count of action events fired. This is used as a proxy for user initiated activity in the IDE. */
  public static final AtomicLong ourStudioActionCount = new AtomicLong(0);
  private static final String STUDIO_ACTIVITY_COUNT = "studio.activity.count";

  /** Count of non fatal exceptions in the IDE. */
  private static final AtomicLong ourStudioExceptionCount = new AtomicLong(0);
  private static final AtomicLong ourInitialPersistedExceptionCount = new AtomicLong(0);
  private static final AtomicLong ourBundledPluginsExceptionCount = new AtomicLong(0);
  private static final AtomicLong ourNonBundledPluginsExceptionCount = new AtomicLong(0);

  private static final Object EXCEPTION_COUNT_LOCK = new Object();
  @NonNls private static final String STUDIO_EXCEPTION_COUNT_FILE = "studio.exc";
  @NonNls private static final String BUNDLED_PLUGINS_EXCEPTION_COUNT_FILE = "studio.exb";
  @NonNls private static final String NON_BUNDLED_PLUGINS_EXCEPTION_COUNT_FILE = "studio.exp";

  private static final int MAX_PERFORMANCE_REPORTS_COUNT =
    Integer.getInteger("studio.diagnostic.performanceThreadDump.maxReports", 0);
  private static final int MAX_HISTOGRAM_REPORTS_COUNT =
    Integer.getInteger("studio.diagnostic.histogram.maxReports", 10);
  private static final int MAX_FREEZE_REPORTS_COUNT =
    Integer.getInteger("studio.diagnostic.freeze.maxReports",
                       ApplicationManager.getApplication().isEAP() ? 20 : 1);
  private static final int MAX_JFR_REPORTS_COUNT =
    Integer.getInteger("studio.diagnostic.jfr.maxReports",
                       ApplicationManager.getApplication().isEAP() ? 20 : 1);

  private static final ConcurrentMap<GcPauseInfo.GcType, SingleWriterRecorder> myGcPauseInfo = new ConcurrentHashMap<>();
  /** Maximum GC pause duration to record. Longer pause durations are truncated to keep the size of the histogram bounded. */
  private static final long MAX_GC_PAUSE_TIME_MS = 30 * 60 * 1000;

  private static final long TOO_MANY_EXCEPTIONS_THRESHOLD = 10000;

  private final StudioReportDatabase myReportsDatabase;
  public static final HProfDatabase ourHProfDatabase = new HProfDatabase(Paths.get(PathManager.getTempPath()));

  private static final Object ACTION_INVOCATIONS_LOCK = new Object();
  private static final Lock REPORT_EXCEPTIONS_LOCK = new ReentrantLock();
  // Updates to ourActionInvocations need to be done synchronized on ACTION_INVOCATIONS_LOCK to avoid updates during usage reporting.
  private static Map<String, Multiset<InvocationKind>> ourActionInvocations = new HashMap<>();

  private final PropertiesComponent myProperties;
  private AndroidStudioSystemHealthMonitorAdapter.EventsListener myListener;
  private boolean myTooManyExceptionsPromptShown = false;
  private static long ourCurrentSessionStudioExceptionCount = 0;

  // If GC cleared more than MEMORY_FREED_THRESHOLD_FOR_HEAP_REPORT of unreachable/weak/soft references, then ignore the notification.
  public static final long MEMORY_FREED_THRESHOLD_FOR_HEAP_REPORT = 100_000_000;

  // If there is more free memory than FREE_MEMORY_THRESHOLD_FOR_HEAP_REPORT, ignore the notification.
  public static final long FREE_MEMORY_THRESHOLD_FOR_HEAP_REPORT = 300_000_000;

  private final ExceptionDataCollection myExceptionDataCollection = ExceptionDataCollection.getInstance();

  @SuppressWarnings("unused")  // Called reflectively.
  public AndroidStudioSystemHealthMonitor() {
    this(new StudioReportDatabase(new File(PathManager.getTempPath(), "reports.dmp")));
  }

  public AndroidStudioSystemHealthMonitor(StudioReportDatabase studioReportDatabase) {
    myProperties = PropertiesComponent.getInstance();
    myReportsDatabase = studioReportDatabase;
  }

  public void addHeapReportToDatabase(@NotNull UnanalyzedHeapReport report) {
    try {
      myReportsDatabase.appendReport(report);
    } catch (IOException e) {
      LOG.warn("Exception when adding heap report to database", e);
    }
  }

  public boolean hasPendingHeapReport() throws IOException {
    return myReportsDatabase.getReports().stream().anyMatch(r -> r instanceof UnanalyzedHeapReport);
  }

  public static @NotNull AndroidStudioSystemHealthMonitor getInstance() {
    return ApplicationManager.getApplication().getService(AndroidStudioSystemHealthMonitor.class);
  }

  public static Integer getMaxHistogramReportsCount() {
    return MAX_HISTOGRAM_REPORTS_COUNT;
  }

  public static Integer getMaxPerformanceReportsCount() {
    return MAX_PERFORMANCE_REPORTS_COUNT;
  }

  public static Integer getMaxFreezeReportsCount() {
    return MAX_FREEZE_REPORTS_COUNT;
  }

  private static long freeUpMemory() {
    long usedMemoryBefore = getUsedMemory();

    // Following code should trigger clearing of all weak/soft references. Quite often free memory + soft/weak referenced memory will be
    // less than Integer.MAX_VALUE, therefore the loop will not allocate anything and will fail quite fast.
    ArrayList<byte[]> list = new ArrayList<>();
    try {
      //noinspection InfiniteLoopStatement
      while (true) {
        // Maximum size of the array that can be allocated is Int.MAX_VALUE - 2.
        list.add(new byte[Integer.MAX_VALUE - 2]);
      }
    } catch (OutOfMemoryError ignored) {
      // ignore
    } finally {
      list.clear();
      // Help GC collect the list object earlier
      list = null;
      // Try to force reclaiming just allocated objects
      System.gc();
    }
    long usedMemoryAfter = getUsedMemory();

    long freedMemory = (usedMemoryAfter > usedMemoryBefore) ? 0 : usedMemoryBefore - usedMemoryAfter;
    UsageTracker.log(AndroidStudioEvent.newBuilder().setKind(EventKind.HEAP_REPORT_EVENT).setHeapReportEvent(
      HeapReportEvent.newBuilder().setStatus(HeapReportEvent.Status.FORCED_GC).setFreedMemory(freedMemory).build()));
    return freedMemory;
  }

  private static long getUsedMemory() {
    return Runtime.getRuntime().totalMemory() - Runtime.getRuntime().freeMemory();
  }

  private static long getFreeMemory() {
    return Runtime.getRuntime().maxMemory() - getUsedMemory();
  }

  private final Lock lowMemoryDetectedLock = new ReentrantLock();
  private boolean memoryReportCreated = false;

  public boolean lowMemoryDetected(MemoryReportReason reason) {
    // Ignore concurrent calls to the method.
    if (!lowMemoryDetectedLock.tryLock()) {
      return false;
    }
    try {
      if (reason != MemoryReportReason.OutOfMemory) {
        long freeMemory = getFreeMemory();
        if (freeMemory >= FREE_MEMORY_THRESHOLD_FOR_HEAP_REPORT) {
          UsageTracker.log(AndroidStudioEvent.newBuilder().setKind(EventKind.HEAP_REPORT_EVENT).setHeapReportEvent(
            HeapReportEvent.newBuilder().setStatus(HeapReportEvent.Status.EXCESS_FREE_MEMORY).build()));
          return false;
        }
      }
      if (reason == MemoryReportReason.FrequentLowMemoryNotification) {
        return false;
      }

      // Create only one report per session
      UsageTracker.log(AndroidStudioEvent.newBuilder().setKind(EventKind.HEAP_REPORT_EVENT).setHeapReportEvent(
        HeapReportEvent.newBuilder()
          .setStatus(HeapReportEvent.Status.LOW_MEMORY_EVENT)
          .setReason(reason.asHeapReportEventReason())
          .build()));
      if (!memoryReportCreated) {
        memoryReportCreated = true;
        addHistogramToDatabase(reason, "LowMemoryWatcher");
        ApplicationManager.getApplication()
          .invokeLater(new HeapDumpSnapshotRunnable(reason, HeapDumpSnapshotRunnable.AnalysisOption.SCHEDULE_ON_NEXT_START));
      } else {
        UsageTracker.log(AndroidStudioEvent.newBuilder().setKind(EventKind.HEAP_REPORT_EVENT).setHeapReportEvent(
          HeapReportEvent.newBuilder().setStatus(HeapReportEvent.Status.REPORT_ALREADY_PENDING).build()));
      }

      return true;
    } finally {
      lowMemoryDetectedLock.unlock();
    }
  }

  public void addHistogramToDatabase(MemoryReportReason reason, @Nullable String description) {
    try {
      Path histogramDirPath = createHistogramPath();
      if (java.nio.file.Files.exists(histogramDirPath)) {
        LOG.info("Histogram path already exists: " + histogramDirPath.toString());
        return;
      }
      java.nio.file.Files.createDirectories(histogramDirPath);
      Path histogramFilePath = histogramDirPath.resolve("histogram.txt");
      java.nio.file.Files.write(histogramFilePath, getHistogram().getBytes(StandardCharsets.UTF_8), StandardOpenOption.CREATE);

      Path threadDumpFilePath = histogramDirPath.resolve("threadDump.txt");
      FileUtil.writeToFile(threadDumpFilePath.toFile(), ThreadDumper.dumpThreadsToString());

      myReportsDatabase.appendReport(new HistogramReport(threadDumpFilePath, histogramFilePath, reason, description));
    } catch (IOException e) {
      LOG.info("Exception while creating histogram", e);
    }
  }

  private static Path createHistogramPath() {
    String datePart = new SimpleDateFormat("yyyyMMdd-HHmmss", Locale.US).format(System.currentTimeMillis());
    String dirName = "threadDumps-histogram-" + datePart;
    return Paths.get(PathManager.getLogPath(), dirName);
  }

  private static long getMyPID() {
    String pidAndMachineName = ManagementFactory.getRuntimeMXBean().getName();
    String[] split = pidAndMachineName.split("@");
    long pid = -1;
    if (split.length == 2) {
      try {
        pid = Long.parseLong(split[0]);
      } catch (NumberFormatException ignore) {
      }
    }
    return pid;
  }

  private static String getHistogram() throws UnsupportedOperationException {
    StringBuilder sb = new StringBuilder();
    VirtualMachine vm;
    try {
      vm = VirtualMachine.attach(Long.toString(getMyPID()));
      if (!(vm instanceof HotSpotVirtualMachine)) {
        throw new UnsupportedOperationException();
      }
      HotSpotVirtualMachine hotSpotVM = (HotSpotVirtualMachine) vm;
      char[] chars = new char[1024];
      try (BufferedReader reader = new BufferedReader(new InputStreamReader(hotSpotVM.heapHisto("-live"), Charsets.UTF_8))) {
        int read;
        while ((read = reader.read(chars)) != -1) {
          sb.append(chars, 0, read);
        }
      }
    } catch (AttachNotSupportedException | IOException e) {
      throw new UnsupportedOperationException(e);
    }
    String fullHistogram = sb.toString();
    String[] lines = fullHistogram.split("\r?\n");
    final int TOP_LINES = 103;
    final int BOTTOM_LINES = 1;
    if (lines.length <= TOP_LINES + BOTTOM_LINES) {
      return sb.toString();
    }
    sb.setLength(0);
    for (int i = 0; i < TOP_LINES; i++) {
      sb.append(lines[i]).append("\n");
    }
    sb.append("[...]\n");
    for (int i = lines.length - BOTTOM_LINES; i < lines.length; i++) {
      sb.append(lines[i]).append("\n");
    }
    return sb.toString();
  }

  public static void recordGcPauseTime(String gcName, long durationMs) {
    GcPauseInfo.GcType gcType = getGcType(gcName);
    myGcPauseInfo.computeIfAbsent(gcType, (unused) -> new SingleWriterRecorder(1))
      .recordValue(Math.min(durationMs, MAX_GC_PAUSE_TIME_MS));
  }

  private static GcPauseInfo.GcType getGcType (String name) {
    switch (name) {
      case "Copy": return GcPauseInfo.GcType.SERIAL_YOUNG;
      case "MarkSweepCompact": return GcPauseInfo.GcType.SERIAL_OLD;
      case "PS Scavenge": return GcPauseInfo.GcType.PARALLEL_YOUNG;
      case "PS MarkSweep": return GcPauseInfo.GcType.PARALLEL_OLD;
      case "ParNew": return GcPauseInfo.GcType.CMS_YOUNG;
      case "ConcurrentMarkSweep": return GcPauseInfo.GcType.CMS_OLD;
      case "G1 Young Generation": return GcPauseInfo.GcType.G1_YOUNG;
      case "G1 Old Generation": return GcPauseInfo.GcType.G1_OLD;
      default: return GcPauseInfo.GcType.UNKNOWN;
    }
  }

  public void start() {
    // No monitoring in headless mode
    if (AppMode.isHeadless())
      return;
    startInternal();
  }

  public void startInternal() {
    assert myGroup != null;
    Application application = ApplicationManager.getApplication();
    registerPlatformEventsListener();

    application.executeOnPooledThread(this::checkRuntime);

    if (Boolean.getBoolean(STUDIO_RUN_UNDER_INTEGRATION_TEST_KEY)) {
      HeapSnapshotTraverseService.getInstance().registerIntegrationTestCollectMemoryUsageStatisticsAction();
    }
    if (ServerFlagService.Companion.getInstance()
          .getProtoOrNull(MEMORY_USAGE_REPORTING_SERVER_FLAG_NAME, MemoryUsageReportConfiguration.getDefaultInstance()) != null &&
        !ApplicationManager.getApplication().isHeadlessEnvironment() &&
        !ApplicationManager.getApplication().isUnitTestMode()) {
      HeapSnapshotTraverseService.getInstance().addMemoryReportCollectionRequest();
    }

    List<DiagnosticReport> reports = myReportsDatabase.reapReports();
    processDiagnosticReports(reports);

    if (application.isInternal() || StatisticsUploadAssistant.isSendAllowed()) {
      initDataCollection();
    }

    if (application.isInternal()) {
      try {
        MBeanServer mBeanServer = ManagementFactory.getPlatformMBeanServer();
        ObjectName beanName = new ObjectName("com.android.tools.idea.diagnostics.kotlin:type=KotlinPerfCounters");
        mBeanServer.registerMBean(new KotlinPerfCounters(), beanName);
      } catch (Exception ex) {
        LOG.debug(ex);
      }
    }
  }

  private void initDataCollection() {
    Application application = ApplicationManager.getApplication();

    ourStudioActionCount.set(myProperties.getLong(STUDIO_ACTIVITY_COUNT, 0L) + 1);
    ourStudioExceptionCount.set(getPersistedExceptionCount(STUDIO_EXCEPTION_COUNT_FILE));
    ourInitialPersistedExceptionCount.set(ourStudioExceptionCount.get());
    ourBundledPluginsExceptionCount.set(getPersistedExceptionCount(BUNDLED_PLUGINS_EXCEPTION_COUNT_FILE));
    ourNonBundledPluginsExceptionCount.set(getPersistedExceptionCount(NON_BUNDLED_PLUGINS_EXCEPTION_COUNT_FILE));
    sendInitialIDEModes();

    StudioCrashDetection.start();
    StudioCrashDetection.updateRecordedVersionNumber(ApplicationInfo.getInstance().getStrictVersion());
    startActivityMonitoring();
    trackCrashes(StudioCrashDetection.reapCrashDescriptions());
    RecordingManager.getInstance().init(this::tryAppendReportToDatabase);

    application.getMessageBus().connect(application).subscribe(AppLifecycleListener.TOPIC, new AppLifecycleListener() {
      @Override
      public void appClosing() {
        myProperties.setValue(STUDIO_ACTIVITY_COUNT, Long.toString(ourStudioActionCount.get()));
        StudioCrashDetection.stop();
        reportExceptionsAndActionInvocations();
      }
    });

    application.getMessageBus().connect(application).subscribe(IdePerformanceListener.TOPIC, new IdePerformanceListener() {
      @Override
      public void uiFreezeFinished(long durationMs, @Nullable File reportDir) {
        // track how long the IDE was frozen
        UsageTracker.log(AndroidStudioEvent.newBuilder()
            .setKind(EventKind.STUDIO_PERFORMANCE_STATS)
            .setStudioPerformanceStats(StudioPerformanceStats.newBuilder()
                .setUiFreezeTimeMs((int)durationMs)));
      }

      @Override
      public void dumpedThreads(@NotNull File toFile, @NotNull ThreadDump dump) {
        // We don't want to add additional overhead when the IDE is already slow, so we just note down the file to which the threads
        // were dumped.
        try {
          myReportsDatabase.appendReport(new PerformanceThreadDumpReport(toFile.toPath(), "UIFreeze"));
        }
        catch (IOException ignored) { // don't worry about errors during analytics events
        }
      }
    });
    ThreadSamplingReport.startCollectingThreadSamplingReports(this::tryAppendReportToDatabase);
  }

  /**
   * Send the initial mode of Studio including whether it is in Power Save Mode
   * or Essential Highlighting Mode.
   *
   */
  private void sendInitialIDEModes() {
    // Essential Highlighting
    String essentialAction = metricsNameForClass(AndroidPlugin.StudioToggleEssentialHighlightingAction.class);
    UIActionStats.Builder essentialMode = getInitialUIStateAction();
    essentialMode.setActionClassName(essentialAction);
    essentialMode.setTogglingOn(EssentialHighlightingMode.Companion.isEnabled());
    AndroidStudioEvent.Builder essentialModeBuilder = buildStudioUiEvent(essentialMode);

    // Power save mode
    String powerSaveAction = metricsNameForClass(ActionManager.getInstance().getAction("TogglePowerSave").getClass());
    UIActionStats.Builder powerSaveMode = getInitialUIStateAction();
    powerSaveMode.setActionClassName(powerSaveAction);
    powerSaveMode.setTogglingOn(PowerSaveMode.isEnabled());
    AndroidStudioEvent.Builder powerSaveModeBuilder = buildStudioUiEvent(powerSaveMode);

    UsageTracker.log(essentialModeBuilder);
    UsageTracker.log(powerSaveModeBuilder);
  }

  @NotNull
  private static UIActionStats.Builder getInitialUIStateAction() {
    return UIActionStats.newBuilder()
      .setInvocationKind(InvocationKind.UNKNOWN_INVOCATION_KIND)
      .setInvocations(0)
      .setDirect(true)
      .setUiPlace("INITIAL_STARTUP");
  }

  /**
   * @return List of paths to hprof files to be analyzed
   */
  private static List<Path> startHeapReportsAnalysis(List<UnanalyzedHeapReport> reports) {
    if (reports.isEmpty()) return Collections.emptyList();

    // Start only one analysis, even if there are more hprof files captured.
    final UnanalyzedHeapReport report = reports.get(0);
    final Path path = report.getHprofPath();

    ProjectManager projectManager = ProjectManager.getInstanceIfCreated();
    Project[] openedProjects = projectManager != null ? projectManager.getOpenProjects() : null;

    if (openedProjects != null && openedProjects.length > 0) {
      Project project = openedProjects[0];
      StartupManager.getInstance(project).runWhenProjectIsInitialized(
        () -> new AnalysisRunnable(report, true).run()
      );
    } else {
      MessageBusConnection connection = ApplicationManager.getApplication().getMessageBus().connect();
      AtomicBoolean eventHandled = new AtomicBoolean(false);

      connection.subscribe(ProjectManager.TOPIC, new ProjectManagerListener() {
        @Override
        public void projectOpened(@NotNull Project project) {
          if (eventHandled.getAndSet(true)) {
            return;
          }
          connection.disconnect();
          StartupManager.getInstance(project).runWhenProjectIsInitialized(
            () -> new AnalysisRunnable(report, true).run());
        }
      });
      connection.subscribe(AppLifecycleListener.TOPIC, new AppLifecycleListener() {
        @Override
        public void welcomeScreenDisplayed() {
          if (eventHandled.getAndSet(true)) {
            return;
          }
          connection.disconnect();
          new AnalysisRunnable(report, true).run();
        }
      });
    }
    return Collections.singletonList(path);
  }

  private boolean tryAppendReportToDatabase(DiagnosticReport report) {
    try {
      myReportsDatabase.appendReport(report);
      return true;
    }
    catch (IOException ignored) {
      return false;
    }
  }

  protected void registerPlatformEventsListener() {
    myListener = new AndroidStudioSystemHealthMonitorAdapter.EventsListener() {

      @Override
      public void countActionInvocation(AnAction anAction, Presentation presentation, AnActionEvent event) {
        AndroidStudioSystemHealthMonitor.countActionInvocation(anAction, presentation, event);
      }

      @Override
      public boolean handleExceptionEvent(IdeaLoggingEvent event, VMOptions.MemoryKind memoryKind) {
        return AndroidStudioSystemHealthMonitor.this.handleExceptionEvent(event, memoryKind);
      }
    };
    AndroidStudioSystemHealthMonitorAdapter.registerEventsListener(myListener);
  }

  private AtomicBoolean ourOomOccurred = new AtomicBoolean(false);

  private boolean handleExceptionEvent(IdeaLoggingEvent event, VMOptions.MemoryKind kind) {
    Throwable t = event.getThrowable();

    if (myExceptionDataCollection.requiresConfirmation(t)) {
      UploadFields fields = myExceptionDataCollection.getExceptionUploadFields(event.getThrowable(), false, true);
      List<Attachment> attachments = new ArrayList<>();
      fields.getLogs().forEach((name, log) -> {
        Attachment attachment = new Attachment("log_" + name + ".log", log);
        attachment.setIncluded(true);
        attachments.add(attachment);
      });
      MessagePool.getInstance().addIdeFatalMessage(
        LogMessage.createEvent(event.getThrowable(), event.getMessage(), attachments.toArray(new Attachment[0]))
      );
      return true;
    }

    // track exception count
    if (AnalyticsSettings.getOptedIn()) {
      if (t != null) {
        if (isReportableCrash(t)) {
          incrementAndSaveExceptionCount(t);
          ErrorReportSubmitter reporter = IdeErrorsDialog.getAndroidErrorReporter();
          if (reporter != null) {
            StackTrace stackTrace = ExceptionRegistry.INSTANCE.register(t);
            IdeaLoggingEvent e = new AndroidStudioExceptionEvent(t.getMessage(), t, stackTrace);
            reporter.submit(new IdeaLoggingEvent[]{e}, null, null, info -> {
            });
          }
        }
      }
    }

    try {
      if (kind != null && !ourOomOccurred.getAndSet(true)) {
        // TODO: Report histogram and heap report on OOM
      }

      // if exception should not be shown in the errors UI then report it as handled.
      boolean showUI = isIdeErrorsDialogReportableCrash(t) || ApplicationManager.getApplication().isInternal();
      return !showUI;
    } catch (Throwable throwable) {
      LOG.warn("Exception while handling exception event", throwable);
      return false;
    }
  }

  private static boolean isIdeErrorsDialogReportableCrash(Throwable t) {
    int maxCauseDepth = 100;
    while (maxCauseDepth > 0 && t.getCause() != null) {
      t = t.getCause();
      maxCauseDepth--;
    }
    // Report exceptions with too long cause chains.
    if (t.getCause() != null) return true;

    // Report all out of memory errors
    if (t instanceof OutOfMemoryError) return true;

    String className = t.getClass().getName();
    if (className != null) {
      if (className.equals("com.intellij.psi.PsiInvalidElementAccessException")) return false;
      if (className.equals("com.intellij.openapi.project.IndexNotReadyException")) return false;
      if (className.equals("com.intellij.openapi.util.TraceableDisposable.ObjectNotDisposedException")) return false;
      if (className.equals("com.intellij.openapi.util.TraceableDisposable$DisposalException")) return false;
      if (className.equals("com.intellij.openapi.wm.impl.FocusManagerImpl$1")) return false;
    }

    StackTraceElement[] stackTraceElements = t.getStackTrace();
    String firstFrame = "";
    String lastFrame = "";
    if (stackTraceElements != null && stackTraceElements.length >= 1) {
      firstFrame = stackTraceElements[0].getClassName() + "#" + stackTraceElements[0].getMethodName();
      int lastIndex = stackTraceElements.length - 1;
      lastFrame = stackTraceElements[lastIndex].getClassName() + "#" + stackTraceElements[lastIndex].getMethodName();
    }

    // Don't show Logger.error in errors dialog.
    if (firstFrame.equals("com.intellij.openapi.diagnostic.Logger#error") && Objects.equals(t.getClass(), Throwable.class))
      return false;

    // Report only exceptions on EDT
    if (!lastFrame.equals("java.awt.EventDispatchThread#run")) {
      return false;
    }

    return true;
  }

  private static boolean isReportableCrash(@NotNull Throwable t) {
    if (t instanceof ClassNotFoundException) {
      String cls = t.getMessage();
      if (cls != null && cls.startsWith("com.sun.jdi.")) {
        // Running on a JRE. We're already warning about that in the System Health Monitor.
        // https://code.google.com/p/android/issues/detail?id=225130
        return false;
      }
    }
    return true;
  }

  private static void incrementAndSaveExceptionCount(@NotNull Throwable t) {
    incrementAndSaveExceptionCount();
    PluginId pluginId = PluginUtil.getInstance().findPluginId(t);
    if (pluginId != null) {
      IdeaPluginDescriptor plugin = PluginManagerCore.getPlugin(pluginId);
      if (plugin != null && plugin.isBundled()) {
        incrementAndSaveBundledPluginsExceptionCount();
      }
      else {
        incrementAndSaveNonBundledPluginsExceptionCount();
      }
    }
  }

  /**
   * Android Studio-specific checks of Java runtime.
   */
  private void checkRuntime() {
    warnIfOpenJDK();
  }

  private void warnIfOpenJDK() {
    if (StringUtil.containsIgnoreCase(System.getProperty("java.vm.name", ""), "OpenJDK") &&
        !SystemInfo.isJetBrainsJvm) {
      showNotification("unsupported.jvm.openjdk.message", null);
    }
  }

  private void reportExceptionsAndActionInvocations() {
    if (!REPORT_EXCEPTIONS_LOCK.tryLock()) {
      return;
    }
    try {
      long activityCount = ourStudioActionCount.getAndSet(0);
      long exceptionCount = ourStudioExceptionCount.getAndSet(0);
      long bundledPluginExceptionCount = ourBundledPluginsExceptionCount.getAndSet(0);
      long nonBundledPluginExceptionCount = ourNonBundledPluginsExceptionCount.getAndSet(0);
      persistExceptionCount(0, STUDIO_EXCEPTION_COUNT_FILE);
      persistExceptionCount(0, BUNDLED_PLUGINS_EXCEPTION_COUNT_FILE);
      persistExceptionCount(0, NON_BUNDLED_PLUGINS_EXCEPTION_COUNT_FILE);
      ourCurrentSessionStudioExceptionCount += exceptionCount;

      if (ApplicationManager.getApplication().isInternal()) {
        // should be 0, but accounting for possible crashes in other threads..
        assert getPersistedExceptionCount(STUDIO_EXCEPTION_COUNT_FILE) < 5;
      }

      if (activityCount > 0 || exceptionCount > 0) {
        List<StackTrace> traces = ExceptionRegistry.INSTANCE.getStackTraces(0);
        ExceptionRegistry.INSTANCE.clear();
        trackExceptionsAndActivity(activityCount, exceptionCount, bundledPluginExceptionCount, nonBundledPluginExceptionCount, 0, traces);
      }
      if (!myTooManyExceptionsPromptShown &&
          ourCurrentSessionStudioExceptionCount >= TOO_MANY_EXCEPTIONS_THRESHOLD) {
        promptUnusuallyHighExceptionCount();
      }
      reportActionInvocations();
    } finally {
      REPORT_EXCEPTIONS_LOCK.unlock();
    }
  }

  private void promptUnusuallyHighExceptionCount() {
    // Show the prompt only once per session
    myTooManyExceptionsPromptShown = true;

    AnAction sendFeedback = ActionManager.getInstance().getAction("SendFeedback");
    NotificationAction notificationAction = NotificationAction.create(
      AndroidBundle.message("sys.health.send.feedback"),
      (event, notification) -> sendFeedback.actionPerformed(event)
    );
    showNotification("sys.health.too.many.exceptions", notificationAction);
  }

  private static void processDiagnosticReports(@NotNull List<DiagnosticReport> reports) {
    if (AnalyticsSettings.getOptedIn()) {
      ApplicationManager.getApplication().executeOnPooledThread(() -> {
        sendDiagnosticReportsOfTypeWithLimit(PerformanceThreadDumpReport.REPORT_TYPE, reports, MAX_PERFORMANCE_REPORTS_COUNT);
        sendDiagnosticReportsOfTypeWithLimit(HistogramReport.REPORT_TYPE, reports, MAX_HISTOGRAM_REPORTS_COUNT);
        sendDiagnosticReportsOfTypeWithLimit(FreezeReport.REPORT_TYPE, reports, MAX_FREEZE_REPORTS_COUNT);
        for (String type : ReportTypesKt.getTypesToFields().keySet()) {
          sendDiagnosticReportsOfTypeWithLimit(type, reports, MAX_JFR_REPORTS_COUNT);
        }
      });
    }

    processHeapReports(reports);
  }

  private static void processHeapReports(@NotNull List<DiagnosticReport> reports) {
    List<Path> hprofsToBeAnalyzed = startHeapReportsAnalysis(reports
                         .stream()
                         .filter(r -> r.getType().equals("UnanalyzedHeap"))
                         .filter(r -> r instanceof UnanalyzedHeapReport)
                         .map(r -> (UnanalyzedHeapReport) r)
                         .collect(Collectors.toList()));
    ourHProfDatabase.cleanupHProfFiles(hprofsToBeAnalyzed);
  }

  private static void sendDiagnosticReportsOfTypeWithLimit(String type,
                                                           @NotNull List<DiagnosticReport> reports,
                                                           int maxCount) {
    List<DiagnosticReport> reportsOfType = reports.stream().filter(r -> r.getType().equals(type)).collect(
      Collectors.toList());

    if (!type.equals(FreezeReport.REPORT_TYPE)) {
      Collections.shuffle(reportsOfType);
    }

    int numReportsToSkip = reportsOfType.size() > maxCount ? reportsOfType.size() - maxCount : 0;

    reportsOfType.stream().skip(numReportsToSkip).forEach(AndroidStudioSystemHealthMonitor::sendDiagnosticReport);
  }

  public static void trackCrashes(@NotNull List<StudioCrashDetails> descriptions) {
    if (descriptions.isEmpty()) {
      return;
    }

    reportCrashes(descriptions);
    trackExceptionsAndActivity(0, 0, 0, 0, descriptions.size(), Collections.emptyList());
  }

  public static void trackExceptionsAndActivity(final long activityCount,
                                                final long exceptionCount,
                                                final long bundledPluginExceptionCount,
                                                final long nonBundledPluginExceptionCount,
                                                final long fatalExceptionCount,
                                                @NotNull List<StackTrace> stackTraces) {
    if (!StatisticsUploadAssistant.isSendAllowed()) {
      return;
    }

    // Log statistics (action/exception counts)
    final AndroidStudioEvent.Builder eventBuilder =
      AndroidStudioEvent.newBuilder()
        .setCategory(EventCategory.PING)
        .setKind(EventKind.STUDIO_CRASH)
        .setStudioCrash(StudioCrash.newBuilder()
          .setActions(activityCount)
          .setExceptions(exceptionCount)
          .setBundledPluginExceptions(bundledPluginExceptionCount)
          .setNonBundledPluginExceptions(nonBundledPluginExceptionCount)
          .setCrashes(fatalExceptionCount));
    logUsageOnlyIfNotInternalApplication(eventBuilder);

    // Log each stacktrace as a separate log event with the timestamp of when it was first hit
    for (StackTrace stackTrace : stackTraces) {
      final AndroidStudioEvent.Builder crashEventBuilder =
        AndroidStudioEvent.newBuilder()
          .setCategory(EventCategory.PING)
          .setKind(EventKind.STUDIO_CRASH)
          .setStudioCrash(StudioCrash.newBuilder()
            .addDetails(StudioExceptionDetails.newBuilder()
              .setHash(stackTrace.md5string())
              .setCount(stackTrace.getCount())
              .setSummary(stackTrace.summarize(20))
              .build()));
      logUsageOnlyIfNotInternalApplication(stackTrace.timeOfFirstHitMs(), crashEventBuilder);
    }
  }

  // Use this method to log crash events, so crashes on internal builds don't get logged.
  private static void logUsageOnlyIfNotInternalApplication(AndroidStudioEvent.Builder eventBuilder) {
    if (!ApplicationManager.getApplication().isInternal()) {
      UsageTracker.log(eventBuilder);
    } else {
      LOG.debug("SystemHealthMonitor would send following analytics event in the release build: " + eventBuilder.build());
    }
  }

  // Use this method to log crash events, so crashes on internal builds don't get logged.
  private static void logUsageOnlyIfNotInternalApplication(long eventTimeMs, AndroidStudioEvent.Builder eventBuilder) {
    if (!ApplicationManager.getApplication().isInternal()) {
      UsageTracker.log(eventTimeMs, eventBuilder);
    } else {
      logUsageOnlyIfNotInternalApplication(eventBuilder);
    }
  }
>>>>>>> de127946
  void showNotification(@PropertyKey(resourceBundle = "messages.AndroidBundle") String key,
                        @Nullable NotificationAction action,
                        Object... params) {

  }

  static NotificationAction detailsAction(String url) {
    return new BrowseNotificationAction(IdeBundle.message("sys.health.details"), url);
  }

  public void lowMemoryDetected(MemoryReportReason reason) {
  }

  public void addHeapReportToDatabase(@NotNull UnanalyzedHeapReport report) {

  }

<<<<<<< HEAD
  public static void recordGcPauseTime(String gcName, long durationMs) {
  }

  public boolean hasPendingHeapReport() {
    return false;
=======
  /**
   * Collect usage stats for action invocations.
   */
  public static void countActionInvocation(@NotNull AnAction anAction, @NotNull Presentation templatePresentation, @NotNull AnActionEvent event) {
    ourStudioActionCount.incrementAndGet();
    Class actionClass = anAction.getClass();
    synchronized (ACTION_INVOCATIONS_LOCK) {
      String actionName = getActionName(actionClass, templatePresentation);
      InvocationKind invocationKind = getInvocationKindFromEvent(event);

      // We aggregate actions the user takes many times in the course of editing code (key events, copy/paste etc...)
      // other actions are logged directly (our logging mechanism batches the uploads, but timestamps will be accurate).
      if (shouldAggregate(actionClass)) {
        Multiset<InvocationKind> invocations = ourActionInvocations.get(actionName);
        if (invocations == null) {
          invocations = LinkedHashMultiset.create();
          ourActionInvocations.put(actionName, invocations);
        }
        invocations.add(invocationKind);
      } else {
        UIActionStats.Builder uiActionStatbuilder = UIActionStats.newBuilder()
          .setActionClassName(actionName)
          .setInvocationKind(invocationKind)
          .setInvocations(1)
          .setDirect(true)
          .setUiPlace(event.getPlace());
        if (anAction instanceof ToggleAction) {
          ToggleAction toggleAction = (ToggleAction)anAction;
          // events are tracked right before they occur, therefore take the negation of the current state
          uiActionStatbuilder.setTogglingOn(!toggleAction.isSelected(event));
        }
        AndroidStudioEvent.Builder builder = buildStudioUiEvent(uiActionStatbuilder);
        UsageTracker.log(builder);
      }
    }
  }

  @NotNull
  private static AndroidStudioEvent.Builder buildStudioUiEvent(UIActionStats.Builder uiActionStatbuilder) {
    return AndroidStudioEvent.newBuilder()
      .setCategory(EventCategory.STUDIO_UI)
      .setKind(EventKind.STUDIO_UI_ACTION_STATS)
      .setUiActionStats(uiActionStatbuilder);
  }

  /**
   * Checks if the action is one we need to aggregate.
   * We only aggregate actions the user takes many times in the course of editing code (key events, copy/paste etc...).
   */
  private static boolean shouldAggregate(Class actionClass) {
    return EditorAction.class.isAssignableFrom(actionClass)
           || UndoRedoAction.class.isAssignableFrom(actionClass)
           || PasteAction.class.isAssignableFrom(actionClass)
           || CopyAction.class.isAssignableFrom(actionClass)
           || CutAction.class.isAssignableFrom(actionClass)
           || SaveAllAction.class.isAssignableFrom(actionClass)
           || DeleteAction.class.isAssignableFrom(actionClass)
           || NextOccurenceAction.class.isAssignableFrom(actionClass)
           || PreviousOccurenceAction.class.isAssignableFrom(actionClass);
>>>>>>> de127946
  }

  class MyNotification extends Notification {
    public MyNotification(@NotNull String content) {
      super(myGroup.getDisplayId(), "", content, NotificationType.WARNING);
    }
  }

  /**
   * Gets an action name based on its class. For Android Studio code, we use simple names for plugins we use canonical names.
   */
  static String getActionName(@NotNull Class actionClass, @NotNull Presentation templatePresentation) {
    return null;
  }
}<|MERGE_RESOLUTION|>--- conflicted
+++ resolved
@@ -15,34 +15,13 @@
  */
 package com.android.tools.idea.diagnostics;
 
-<<<<<<< HEAD
-=======
-import static com.android.tools.idea.diagnostics.heap.ComponentsSet.MEMORY_USAGE_REPORTING_SERVER_FLAG_NAME;
-
 import com.android.tools.analytics.AnalyticsSettings;
 import com.android.tools.analytics.HistogramUtil;
 import com.android.tools.analytics.UsageTracker;
 import com.android.tools.idea.diagnostics.crash.ExceptionDataCollection;
-import com.android.tools.idea.diagnostics.crash.StudioCrashReporter;
 import com.android.tools.idea.diagnostics.crash.UploadFields;
-import com.android.tools.idea.diagnostics.heap.HeapSnapshotTraverseService;
-import com.android.tools.idea.diagnostics.hprof.action.AnalysisRunnable;
-import com.android.tools.idea.diagnostics.hprof.action.HeapDumpSnapshotRunnable;
-import com.android.tools.idea.diagnostics.jfr.RecordingManager;
-import com.android.tools.idea.diagnostics.jfr.reports.ReportTypesKt;
-import com.android.tools.idea.diagnostics.kotlin.KotlinPerfCounters;
-import com.android.tools.idea.diagnostics.report.DiagnosticReport;
-import com.android.tools.idea.diagnostics.report.FreezeReport;
-import com.android.tools.idea.diagnostics.report.HistogramReport;
->>>>>>> de127946
 import com.android.tools.idea.diagnostics.report.MemoryReportReason;
 import com.android.tools.idea.diagnostics.report.UnanalyzedHeapReport;
-<<<<<<< HEAD
-import com.intellij.ide.IdeBundle;
-=======
-import com.android.tools.idea.serverflags.ServerFlagService;
-import com.android.tools.idea.serverflags.protos.MemoryUsageReportConfiguration;
-import com.google.common.base.Charsets;
 import com.google.common.collect.ImmutableMap;
 import com.google.common.collect.LinkedHashMultiset;
 import com.google.common.collect.Multiset;
@@ -52,24 +31,13 @@
 import com.google.wireless.android.sdk.stats.AndroidStudioEvent.EventKind;
 import com.google.wireless.android.sdk.stats.GcPauseInfo;
 import com.google.wireless.android.sdk.stats.HeapReportEvent;
-import com.google.wireless.android.sdk.stats.StudioCrash;
-import com.google.wireless.android.sdk.stats.StudioExceptionDetails;
 import com.google.wireless.android.sdk.stats.StudioPerformanceStats;
 import com.google.wireless.android.sdk.stats.UIActionStats;
 import com.google.wireless.android.sdk.stats.UIActionStats.InvocationKind;
-import com.intellij.concurrency.JobScheduler;
-import com.intellij.diagnostic.IdeErrorsDialog;
-import com.intellij.diagnostic.IdePerformanceListener;
 import com.intellij.diagnostic.LogMessage;
 import com.intellij.diagnostic.MessagePool;
-import com.intellij.diagnostic.ThreadDump;
-import com.intellij.diagnostic.ThreadDumper;
 import com.intellij.diagnostic.VMOptions;
-import com.intellij.ide.AndroidStudioSystemHealthMonitorAdapter;
-import com.intellij.ide.AppLifecycleListener;
-import com.intellij.ide.EssentialHighlightingMode;
 import com.intellij.ide.IdeBundle;
-import com.intellij.ide.PowerSaveMode;
 import com.intellij.ide.actions.CopyAction;
 import com.intellij.ide.actions.CutAction;
 import com.intellij.ide.actions.DeleteAction;
@@ -82,78 +50,46 @@
 import com.intellij.ide.plugins.PluginManagerCore;
 import com.intellij.ide.plugins.PluginUtil;
 import com.intellij.ide.util.PropertiesComponent;
-import com.intellij.idea.AppMode;
-import com.intellij.internal.statistic.analytics.StudioCrashDetails;
-import com.intellij.internal.statistic.analytics.StudioCrashDetection;
-import com.intellij.internal.statistic.utils.StatisticsUploadAssistant;
->>>>>>> de127946
 import com.intellij.notification.BrowseNotificationAction;
 import com.intellij.notification.Notification;
 import com.intellij.notification.NotificationAction;
 import com.intellij.notification.NotificationGroup;
 import com.intellij.notification.NotificationType;
+import com.intellij.notification.Notifications;
+import com.intellij.notification.impl.NotificationFullContent;
+import com.intellij.openapi.actionSystem.AnAction;
+import com.intellij.openapi.actionSystem.AnActionEvent;
 import com.intellij.openapi.actionSystem.Presentation;
-<<<<<<< HEAD
-import com.intellij.openapi.application.PathManager;
-import com.intellij.openapi.application.PreloadingActivity;
-import java.nio.file.Path;
-=======
 import com.intellij.openapi.actionSystem.ToggleAction;
-import com.intellij.openapi.application.Application;
-import com.intellij.openapi.application.ApplicationInfo;
 import com.intellij.openapi.application.ApplicationManager;
 import com.intellij.openapi.application.PathManager;
-import com.intellij.openapi.components.Service;
 import com.intellij.openapi.diagnostic.Attachment;
 import com.intellij.openapi.diagnostic.ErrorReportSubmitter;
 import com.intellij.openapi.diagnostic.IdeaLoggingEvent;
 import com.intellij.openapi.diagnostic.Logger;
 import com.intellij.openapi.editor.actionSystem.EditorAction;
 import com.intellij.openapi.extensions.PluginId;
-import com.intellij.openapi.project.Project;
-import com.intellij.openapi.project.ProjectManager;
-import com.intellij.openapi.project.ProjectManagerListener;
-import com.intellij.openapi.startup.StartupManager;
-import com.intellij.openapi.util.SystemInfo;
-import com.intellij.openapi.util.io.FileUtil;
-import com.intellij.openapi.util.text.StringUtil;
-import com.intellij.util.messages.MessageBusConnection;
-import com.sun.tools.attach.AttachNotSupportedException;
-import com.sun.tools.attach.VirtualMachine;
 import java.awt.event.KeyEvent;
 import java.awt.event.MouseEvent;
-import java.io.BufferedReader;
 import java.io.File;
 import java.io.IOException;
-import java.io.InputStreamReader;
 import java.lang.management.ManagementFactory;
 import java.nio.charset.StandardCharsets;
-import java.nio.file.Path;
 import java.nio.file.Paths;
-import java.nio.file.StandardOpenOption;
-import java.text.SimpleDateFormat;
 import java.util.ArrayList;
-import java.util.Collections;
 import java.util.HashMap;
 import java.util.List;
-import java.util.Locale;
 import java.util.Map;
 import java.util.Objects;
 import java.util.concurrent.ConcurrentHashMap;
 import java.util.concurrent.ConcurrentMap;
-import java.util.concurrent.TimeUnit;
 import java.util.concurrent.atomic.AtomicBoolean;
 import java.util.concurrent.atomic.AtomicLong;
 import java.util.concurrent.locks.Lock;
 import java.util.concurrent.locks.ReentrantLock;
-import java.util.stream.Collectors;
-import javax.management.MBeanServer;
-import javax.management.ObjectName;
 import org.HdrHistogram.SingleWriterRecorder;
-import org.jetbrains.android.AndroidPlugin;
 import org.jetbrains.android.util.AndroidBundle;
 import org.jetbrains.annotations.NonNls;
->>>>>>> de127946
 import org.jetbrains.annotations.NotNull;
 import org.jetbrains.annotations.Nullable;
 import org.jetbrains.annotations.PropertyKey;
@@ -161,42 +97,23 @@
 /**
  * Extension to System Health Monitor that includes Android Studio-specific code.
  */
-<<<<<<< HEAD
-public class AndroidStudioSystemHealthMonitor extends PreloadingActivity {
-  public static final HProfDatabase ourHProfDatabase = new HProfDatabase(
-    Path.of(PathManager.getTempPath()));
-
-  // FIXME-ank: this is stub class (com.intellij.ide.AndroidStudioSystemHealthMonitorAdapter;)!
-=======
-@Service
 public final class AndroidStudioSystemHealthMonitor {
   private static final Logger LOG = Logger.getInstance(AndroidStudioSystemHealthMonitor.class);
->>>>>>> de127946
 
   public static final String STUDIO_RUN_UNDER_INTEGRATION_TEST_KEY = "studio.run.under.integration.test";
 
   // The group should be registered by SystemHealthMonitor
   private final NotificationGroup myGroup = NotificationGroup.findRegisteredGroup("System Health");
 
-<<<<<<< HEAD
-  @Override
-  public void preload() {
-  }
-
-  public void start() {
-  }
-
-  public static @Nullable
-  AndroidStudioSystemHealthMonitor getInstance() {
-    return null;
-  }
-
-=======
-  /** Count of action events fired. This is used as a proxy for user initiated activity in the IDE. */
+  /**
+   * Count of action events fired. This is used as a proxy for user initiated activity in the IDE.
+   */
   public static final AtomicLong ourStudioActionCount = new AtomicLong(0);
   private static final String STUDIO_ACTIVITY_COUNT = "studio.activity.count";
 
-  /** Count of non fatal exceptions in the IDE. */
+  /**
+   * Count of non fatal exceptions in the IDE.
+   */
   private static final AtomicLong ourStudioExceptionCount = new AtomicLong(0);
   private static final AtomicLong ourInitialPersistedExceptionCount = new AtomicLong(0);
   private static final AtomicLong ourBundledPluginsExceptionCount = new AtomicLong(0);
@@ -219,7 +136,9 @@
                        ApplicationManager.getApplication().isEAP() ? 20 : 1);
 
   private static final ConcurrentMap<GcPauseInfo.GcType, SingleWriterRecorder> myGcPauseInfo = new ConcurrentHashMap<>();
-  /** Maximum GC pause duration to record. Longer pause durations are truncated to keep the size of the histogram bounded. */
+  /**
+   * Maximum GC pause duration to record. Longer pause durations are truncated to keep the size of the histogram bounded.
+   */
   private static final long MAX_GC_PAUSE_TIME_MS = 30 * 60 * 1000;
 
   private static final long TOO_MANY_EXCEPTIONS_THRESHOLD = 10000;
@@ -233,7 +152,6 @@
   private static Map<String, Multiset<InvocationKind>> ourActionInvocations = new HashMap<>();
 
   private final PropertiesComponent myProperties;
-  private AndroidStudioSystemHealthMonitorAdapter.EventsListener myListener;
   private boolean myTooManyExceptionsPromptShown = false;
   private static long ourCurrentSessionStudioExceptionCount = 0;
 
@@ -256,19 +174,15 @@
   }
 
   public void addHeapReportToDatabase(@NotNull UnanalyzedHeapReport report) {
-    try {
-      myReportsDatabase.appendReport(report);
-    } catch (IOException e) {
-      LOG.warn("Exception when adding heap report to database", e);
-    }
+    // Removed from IntelliJ
   }
 
   public boolean hasPendingHeapReport() throws IOException {
-    return myReportsDatabase.getReports().stream().anyMatch(r -> r instanceof UnanalyzedHeapReport);
-  }
-
-  public static @NotNull AndroidStudioSystemHealthMonitor getInstance() {
-    return ApplicationManager.getApplication().getService(AndroidStudioSystemHealthMonitor.class);
+    return false;
+  }
+
+  public static @Nullable AndroidStudioSystemHealthMonitor getInstance() {
+    return null;
   }
 
   public static Integer getMaxHistogramReportsCount() {
@@ -295,9 +209,11 @@
         // Maximum size of the array that can be allocated is Int.MAX_VALUE - 2.
         list.add(new byte[Integer.MAX_VALUE - 2]);
       }
-    } catch (OutOfMemoryError ignored) {
+    }
+    catch (OutOfMemoryError ignored) {
       // ignore
-    } finally {
+    }
+    finally {
       list.clear();
       // Help GC collect the list object earlier
       list = null;
@@ -316,77 +232,8 @@
     return Runtime.getRuntime().totalMemory() - Runtime.getRuntime().freeMemory();
   }
 
-  private static long getFreeMemory() {
-    return Runtime.getRuntime().maxMemory() - getUsedMemory();
-  }
-
-  private final Lock lowMemoryDetectedLock = new ReentrantLock();
-  private boolean memoryReportCreated = false;
-
   public boolean lowMemoryDetected(MemoryReportReason reason) {
-    // Ignore concurrent calls to the method.
-    if (!lowMemoryDetectedLock.tryLock()) {
-      return false;
-    }
-    try {
-      if (reason != MemoryReportReason.OutOfMemory) {
-        long freeMemory = getFreeMemory();
-        if (freeMemory >= FREE_MEMORY_THRESHOLD_FOR_HEAP_REPORT) {
-          UsageTracker.log(AndroidStudioEvent.newBuilder().setKind(EventKind.HEAP_REPORT_EVENT).setHeapReportEvent(
-            HeapReportEvent.newBuilder().setStatus(HeapReportEvent.Status.EXCESS_FREE_MEMORY).build()));
-          return false;
-        }
-      }
-      if (reason == MemoryReportReason.FrequentLowMemoryNotification) {
-        return false;
-      }
-
-      // Create only one report per session
-      UsageTracker.log(AndroidStudioEvent.newBuilder().setKind(EventKind.HEAP_REPORT_EVENT).setHeapReportEvent(
-        HeapReportEvent.newBuilder()
-          .setStatus(HeapReportEvent.Status.LOW_MEMORY_EVENT)
-          .setReason(reason.asHeapReportEventReason())
-          .build()));
-      if (!memoryReportCreated) {
-        memoryReportCreated = true;
-        addHistogramToDatabase(reason, "LowMemoryWatcher");
-        ApplicationManager.getApplication()
-          .invokeLater(new HeapDumpSnapshotRunnable(reason, HeapDumpSnapshotRunnable.AnalysisOption.SCHEDULE_ON_NEXT_START));
-      } else {
-        UsageTracker.log(AndroidStudioEvent.newBuilder().setKind(EventKind.HEAP_REPORT_EVENT).setHeapReportEvent(
-          HeapReportEvent.newBuilder().setStatus(HeapReportEvent.Status.REPORT_ALREADY_PENDING).build()));
-      }
-
-      return true;
-    } finally {
-      lowMemoryDetectedLock.unlock();
-    }
-  }
-
-  public void addHistogramToDatabase(MemoryReportReason reason, @Nullable String description) {
-    try {
-      Path histogramDirPath = createHistogramPath();
-      if (java.nio.file.Files.exists(histogramDirPath)) {
-        LOG.info("Histogram path already exists: " + histogramDirPath.toString());
-        return;
-      }
-      java.nio.file.Files.createDirectories(histogramDirPath);
-      Path histogramFilePath = histogramDirPath.resolve("histogram.txt");
-      java.nio.file.Files.write(histogramFilePath, getHistogram().getBytes(StandardCharsets.UTF_8), StandardOpenOption.CREATE);
-
-      Path threadDumpFilePath = histogramDirPath.resolve("threadDump.txt");
-      FileUtil.writeToFile(threadDumpFilePath.toFile(), ThreadDumper.dumpThreadsToString());
-
-      myReportsDatabase.appendReport(new HistogramReport(threadDumpFilePath, histogramFilePath, reason, description));
-    } catch (IOException e) {
-      LOG.info("Exception while creating histogram", e);
-    }
-  }
-
-  private static Path createHistogramPath() {
-    String datePart = new SimpleDateFormat("yyyyMMdd-HHmmss", Locale.US).format(System.currentTimeMillis());
-    String dirName = "threadDumps-histogram-" + datePart;
-    return Paths.get(PathManager.getLogPath(), dirName);
+    return false;
   }
 
   private static long getMyPID() {
@@ -396,47 +243,11 @@
     if (split.length == 2) {
       try {
         pid = Long.parseLong(split[0]);
-      } catch (NumberFormatException ignore) {
+      }
+      catch (NumberFormatException ignore) {
       }
     }
     return pid;
-  }
-
-  private static String getHistogram() throws UnsupportedOperationException {
-    StringBuilder sb = new StringBuilder();
-    VirtualMachine vm;
-    try {
-      vm = VirtualMachine.attach(Long.toString(getMyPID()));
-      if (!(vm instanceof HotSpotVirtualMachine)) {
-        throw new UnsupportedOperationException();
-      }
-      HotSpotVirtualMachine hotSpotVM = (HotSpotVirtualMachine) vm;
-      char[] chars = new char[1024];
-      try (BufferedReader reader = new BufferedReader(new InputStreamReader(hotSpotVM.heapHisto("-live"), Charsets.UTF_8))) {
-        int read;
-        while ((read = reader.read(chars)) != -1) {
-          sb.append(chars, 0, read);
-        }
-      }
-    } catch (AttachNotSupportedException | IOException e) {
-      throw new UnsupportedOperationException(e);
-    }
-    String fullHistogram = sb.toString();
-    String[] lines = fullHistogram.split("\r?\n");
-    final int TOP_LINES = 103;
-    final int BOTTOM_LINES = 1;
-    if (lines.length <= TOP_LINES + BOTTOM_LINES) {
-      return sb.toString();
-    }
-    sb.setLength(0);
-    for (int i = 0; i < TOP_LINES; i++) {
-      sb.append(lines[i]).append("\n");
-    }
-    sb.append("[...]\n");
-    for (int i = lines.length - BOTTOM_LINES; i < lines.length; i++) {
-      sb.append(lines[i]).append("\n");
-    }
-    return sb.toString();
   }
 
   public static void recordGcPauseTime(String gcName, long durationMs) {
@@ -445,215 +256,39 @@
       .recordValue(Math.min(durationMs, MAX_GC_PAUSE_TIME_MS));
   }
 
-  private static GcPauseInfo.GcType getGcType (String name) {
+  private static GcPauseInfo.GcType getGcType(String name) {
     switch (name) {
-      case "Copy": return GcPauseInfo.GcType.SERIAL_YOUNG;
-      case "MarkSweepCompact": return GcPauseInfo.GcType.SERIAL_OLD;
-      case "PS Scavenge": return GcPauseInfo.GcType.PARALLEL_YOUNG;
-      case "PS MarkSweep": return GcPauseInfo.GcType.PARALLEL_OLD;
-      case "ParNew": return GcPauseInfo.GcType.CMS_YOUNG;
-      case "ConcurrentMarkSweep": return GcPauseInfo.GcType.CMS_OLD;
-      case "G1 Young Generation": return GcPauseInfo.GcType.G1_YOUNG;
-      case "G1 Old Generation": return GcPauseInfo.GcType.G1_OLD;
-      default: return GcPauseInfo.GcType.UNKNOWN;
+      case "Copy":
+        return GcPauseInfo.GcType.SERIAL_YOUNG;
+      case "MarkSweepCompact":
+        return GcPauseInfo.GcType.SERIAL_OLD;
+      case "PS Scavenge":
+        return GcPauseInfo.GcType.PARALLEL_YOUNG;
+      case "PS MarkSweep":
+        return GcPauseInfo.GcType.PARALLEL_OLD;
+      case "ParNew":
+        return GcPauseInfo.GcType.CMS_YOUNG;
+      case "ConcurrentMarkSweep":
+        return GcPauseInfo.GcType.CMS_OLD;
+      case "G1 Young Generation":
+        return GcPauseInfo.GcType.G1_YOUNG;
+      case "G1 Old Generation":
+        return GcPauseInfo.GcType.G1_OLD;
+      default:
+        return GcPauseInfo.GcType.UNKNOWN;
     }
   }
 
   public void start() {
-    // No monitoring in headless mode
-    if (AppMode.isHeadless())
-      return;
-    startInternal();
+    // Removed from IntelliJ
   }
 
   public void startInternal() {
-    assert myGroup != null;
-    Application application = ApplicationManager.getApplication();
-    registerPlatformEventsListener();
-
-    application.executeOnPooledThread(this::checkRuntime);
-
-    if (Boolean.getBoolean(STUDIO_RUN_UNDER_INTEGRATION_TEST_KEY)) {
-      HeapSnapshotTraverseService.getInstance().registerIntegrationTestCollectMemoryUsageStatisticsAction();
-    }
-    if (ServerFlagService.Companion.getInstance()
-          .getProtoOrNull(MEMORY_USAGE_REPORTING_SERVER_FLAG_NAME, MemoryUsageReportConfiguration.getDefaultInstance()) != null &&
-        !ApplicationManager.getApplication().isHeadlessEnvironment() &&
-        !ApplicationManager.getApplication().isUnitTestMode()) {
-      HeapSnapshotTraverseService.getInstance().addMemoryReportCollectionRequest();
-    }
-
-    List<DiagnosticReport> reports = myReportsDatabase.reapReports();
-    processDiagnosticReports(reports);
-
-    if (application.isInternal() || StatisticsUploadAssistant.isSendAllowed()) {
-      initDataCollection();
-    }
-
-    if (application.isInternal()) {
-      try {
-        MBeanServer mBeanServer = ManagementFactory.getPlatformMBeanServer();
-        ObjectName beanName = new ObjectName("com.android.tools.idea.diagnostics.kotlin:type=KotlinPerfCounters");
-        mBeanServer.registerMBean(new KotlinPerfCounters(), beanName);
-      } catch (Exception ex) {
-        LOG.debug(ex);
-      }
-    }
-  }
-
-  private void initDataCollection() {
-    Application application = ApplicationManager.getApplication();
-
-    ourStudioActionCount.set(myProperties.getLong(STUDIO_ACTIVITY_COUNT, 0L) + 1);
-    ourStudioExceptionCount.set(getPersistedExceptionCount(STUDIO_EXCEPTION_COUNT_FILE));
-    ourInitialPersistedExceptionCount.set(ourStudioExceptionCount.get());
-    ourBundledPluginsExceptionCount.set(getPersistedExceptionCount(BUNDLED_PLUGINS_EXCEPTION_COUNT_FILE));
-    ourNonBundledPluginsExceptionCount.set(getPersistedExceptionCount(NON_BUNDLED_PLUGINS_EXCEPTION_COUNT_FILE));
-    sendInitialIDEModes();
-
-    StudioCrashDetection.start();
-    StudioCrashDetection.updateRecordedVersionNumber(ApplicationInfo.getInstance().getStrictVersion());
-    startActivityMonitoring();
-    trackCrashes(StudioCrashDetection.reapCrashDescriptions());
-    RecordingManager.getInstance().init(this::tryAppendReportToDatabase);
-
-    application.getMessageBus().connect(application).subscribe(AppLifecycleListener.TOPIC, new AppLifecycleListener() {
-      @Override
-      public void appClosing() {
-        myProperties.setValue(STUDIO_ACTIVITY_COUNT, Long.toString(ourStudioActionCount.get()));
-        StudioCrashDetection.stop();
-        reportExceptionsAndActionInvocations();
-      }
-    });
-
-    application.getMessageBus().connect(application).subscribe(IdePerformanceListener.TOPIC, new IdePerformanceListener() {
-      @Override
-      public void uiFreezeFinished(long durationMs, @Nullable File reportDir) {
-        // track how long the IDE was frozen
-        UsageTracker.log(AndroidStudioEvent.newBuilder()
-            .setKind(EventKind.STUDIO_PERFORMANCE_STATS)
-            .setStudioPerformanceStats(StudioPerformanceStats.newBuilder()
-                .setUiFreezeTimeMs((int)durationMs)));
-      }
-
-      @Override
-      public void dumpedThreads(@NotNull File toFile, @NotNull ThreadDump dump) {
-        // We don't want to add additional overhead when the IDE is already slow, so we just note down the file to which the threads
-        // were dumped.
-        try {
-          myReportsDatabase.appendReport(new PerformanceThreadDumpReport(toFile.toPath(), "UIFreeze"));
-        }
-        catch (IOException ignored) { // don't worry about errors during analytics events
-        }
-      }
-    });
-    ThreadSamplingReport.startCollectingThreadSamplingReports(this::tryAppendReportToDatabase);
-  }
-
-  /**
-   * Send the initial mode of Studio including whether it is in Power Save Mode
-   * or Essential Highlighting Mode.
-   *
-   */
-  private void sendInitialIDEModes() {
-    // Essential Highlighting
-    String essentialAction = metricsNameForClass(AndroidPlugin.StudioToggleEssentialHighlightingAction.class);
-    UIActionStats.Builder essentialMode = getInitialUIStateAction();
-    essentialMode.setActionClassName(essentialAction);
-    essentialMode.setTogglingOn(EssentialHighlightingMode.Companion.isEnabled());
-    AndroidStudioEvent.Builder essentialModeBuilder = buildStudioUiEvent(essentialMode);
-
-    // Power save mode
-    String powerSaveAction = metricsNameForClass(ActionManager.getInstance().getAction("TogglePowerSave").getClass());
-    UIActionStats.Builder powerSaveMode = getInitialUIStateAction();
-    powerSaveMode.setActionClassName(powerSaveAction);
-    powerSaveMode.setTogglingOn(PowerSaveMode.isEnabled());
-    AndroidStudioEvent.Builder powerSaveModeBuilder = buildStudioUiEvent(powerSaveMode);
-
-    UsageTracker.log(essentialModeBuilder);
-    UsageTracker.log(powerSaveModeBuilder);
-  }
-
-  @NotNull
-  private static UIActionStats.Builder getInitialUIStateAction() {
-    return UIActionStats.newBuilder()
-      .setInvocationKind(InvocationKind.UNKNOWN_INVOCATION_KIND)
-      .setInvocations(0)
-      .setDirect(true)
-      .setUiPlace("INITIAL_STARTUP");
-  }
-
-  /**
-   * @return List of paths to hprof files to be analyzed
-   */
-  private static List<Path> startHeapReportsAnalysis(List<UnanalyzedHeapReport> reports) {
-    if (reports.isEmpty()) return Collections.emptyList();
-
-    // Start only one analysis, even if there are more hprof files captured.
-    final UnanalyzedHeapReport report = reports.get(0);
-    final Path path = report.getHprofPath();
-
-    ProjectManager projectManager = ProjectManager.getInstanceIfCreated();
-    Project[] openedProjects = projectManager != null ? projectManager.getOpenProjects() : null;
-
-    if (openedProjects != null && openedProjects.length > 0) {
-      Project project = openedProjects[0];
-      StartupManager.getInstance(project).runWhenProjectIsInitialized(
-        () -> new AnalysisRunnable(report, true).run()
-      );
-    } else {
-      MessageBusConnection connection = ApplicationManager.getApplication().getMessageBus().connect();
-      AtomicBoolean eventHandled = new AtomicBoolean(false);
-
-      connection.subscribe(ProjectManager.TOPIC, new ProjectManagerListener() {
-        @Override
-        public void projectOpened(@NotNull Project project) {
-          if (eventHandled.getAndSet(true)) {
-            return;
-          }
-          connection.disconnect();
-          StartupManager.getInstance(project).runWhenProjectIsInitialized(
-            () -> new AnalysisRunnable(report, true).run());
-        }
-      });
-      connection.subscribe(AppLifecycleListener.TOPIC, new AppLifecycleListener() {
-        @Override
-        public void welcomeScreenDisplayed() {
-          if (eventHandled.getAndSet(true)) {
-            return;
-          }
-          connection.disconnect();
-          new AnalysisRunnable(report, true).run();
-        }
-      });
-    }
-    return Collections.singletonList(path);
-  }
-
-  private boolean tryAppendReportToDatabase(DiagnosticReport report) {
-    try {
-      myReportsDatabase.appendReport(report);
-      return true;
-    }
-    catch (IOException ignored) {
-      return false;
-    }
+
   }
 
   protected void registerPlatformEventsListener() {
-    myListener = new AndroidStudioSystemHealthMonitorAdapter.EventsListener() {
-
-      @Override
-      public void countActionInvocation(AnAction anAction, Presentation presentation, AnActionEvent event) {
-        AndroidStudioSystemHealthMonitor.countActionInvocation(anAction, presentation, event);
-      }
-
-      @Override
-      public boolean handleExceptionEvent(IdeaLoggingEvent event, VMOptions.MemoryKind memoryKind) {
-        return AndroidStudioSystemHealthMonitor.this.handleExceptionEvent(event, memoryKind);
-      }
-    };
-    AndroidStudioSystemHealthMonitorAdapter.registerEventsListener(myListener);
+    // Removed - no-op
   }
 
   private AtomicBoolean ourOomOccurred = new AtomicBoolean(false);
@@ -680,7 +315,7 @@
       if (t != null) {
         if (isReportableCrash(t)) {
           incrementAndSaveExceptionCount(t);
-          ErrorReportSubmitter reporter = IdeErrorsDialog.getAndroidErrorReporter();
+          ErrorReportSubmitter reporter = null;
           if (reporter != null) {
             StackTrace stackTrace = ExceptionRegistry.INSTANCE.register(t);
             IdeaLoggingEvent e = new AndroidStudioExceptionEvent(t.getMessage(), t, stackTrace);
@@ -699,7 +334,8 @@
       // if exception should not be shown in the errors UI then report it as handled.
       boolean showUI = isIdeErrorsDialogReportableCrash(t) || ApplicationManager.getApplication().isInternal();
       return !showUI;
-    } catch (Throwable throwable) {
+    }
+    catch (Throwable throwable) {
       LOG.warn("Exception while handling exception event", throwable);
       return false;
     }
@@ -736,8 +372,9 @@
     }
 
     // Don't show Logger.error in errors dialog.
-    if (firstFrame.equals("com.intellij.openapi.diagnostic.Logger#error") && Objects.equals(t.getClass(), Throwable.class))
+    if (firstFrame.equals("com.intellij.openapi.diagnostic.Logger#error") && Objects.equals(t.getClass(), Throwable.class)) {
       return false;
+    }
 
     // Report only exceptions on EDT
     if (!lastFrame.equals("java.awt.EventDispatchThread#run")) {
@@ -773,159 +410,12 @@
     }
   }
 
-  /**
-   * Android Studio-specific checks of Java runtime.
-   */
-  private void checkRuntime() {
-    warnIfOpenJDK();
-  }
-
-  private void warnIfOpenJDK() {
-    if (StringUtil.containsIgnoreCase(System.getProperty("java.vm.name", ""), "OpenJDK") &&
-        !SystemInfo.isJetBrainsJvm) {
-      showNotification("unsupported.jvm.openjdk.message", null);
-    }
-  }
-
-  private void reportExceptionsAndActionInvocations() {
-    if (!REPORT_EXCEPTIONS_LOCK.tryLock()) {
-      return;
-    }
-    try {
-      long activityCount = ourStudioActionCount.getAndSet(0);
-      long exceptionCount = ourStudioExceptionCount.getAndSet(0);
-      long bundledPluginExceptionCount = ourBundledPluginsExceptionCount.getAndSet(0);
-      long nonBundledPluginExceptionCount = ourNonBundledPluginsExceptionCount.getAndSet(0);
-      persistExceptionCount(0, STUDIO_EXCEPTION_COUNT_FILE);
-      persistExceptionCount(0, BUNDLED_PLUGINS_EXCEPTION_COUNT_FILE);
-      persistExceptionCount(0, NON_BUNDLED_PLUGINS_EXCEPTION_COUNT_FILE);
-      ourCurrentSessionStudioExceptionCount += exceptionCount;
-
-      if (ApplicationManager.getApplication().isInternal()) {
-        // should be 0, but accounting for possible crashes in other threads..
-        assert getPersistedExceptionCount(STUDIO_EXCEPTION_COUNT_FILE) < 5;
-      }
-
-      if (activityCount > 0 || exceptionCount > 0) {
-        List<StackTrace> traces = ExceptionRegistry.INSTANCE.getStackTraces(0);
-        ExceptionRegistry.INSTANCE.clear();
-        trackExceptionsAndActivity(activityCount, exceptionCount, bundledPluginExceptionCount, nonBundledPluginExceptionCount, 0, traces);
-      }
-      if (!myTooManyExceptionsPromptShown &&
-          ourCurrentSessionStudioExceptionCount >= TOO_MANY_EXCEPTIONS_THRESHOLD) {
-        promptUnusuallyHighExceptionCount();
-      }
-      reportActionInvocations();
-    } finally {
-      REPORT_EXCEPTIONS_LOCK.unlock();
-    }
-  }
-
-  private void promptUnusuallyHighExceptionCount() {
-    // Show the prompt only once per session
-    myTooManyExceptionsPromptShown = true;
-
-    AnAction sendFeedback = ActionManager.getInstance().getAction("SendFeedback");
-    NotificationAction notificationAction = NotificationAction.create(
-      AndroidBundle.message("sys.health.send.feedback"),
-      (event, notification) -> sendFeedback.actionPerformed(event)
-    );
-    showNotification("sys.health.too.many.exceptions", notificationAction);
-  }
-
-  private static void processDiagnosticReports(@NotNull List<DiagnosticReport> reports) {
-    if (AnalyticsSettings.getOptedIn()) {
-      ApplicationManager.getApplication().executeOnPooledThread(() -> {
-        sendDiagnosticReportsOfTypeWithLimit(PerformanceThreadDumpReport.REPORT_TYPE, reports, MAX_PERFORMANCE_REPORTS_COUNT);
-        sendDiagnosticReportsOfTypeWithLimit(HistogramReport.REPORT_TYPE, reports, MAX_HISTOGRAM_REPORTS_COUNT);
-        sendDiagnosticReportsOfTypeWithLimit(FreezeReport.REPORT_TYPE, reports, MAX_FREEZE_REPORTS_COUNT);
-        for (String type : ReportTypesKt.getTypesToFields().keySet()) {
-          sendDiagnosticReportsOfTypeWithLimit(type, reports, MAX_JFR_REPORTS_COUNT);
-        }
-      });
-    }
-
-    processHeapReports(reports);
-  }
-
-  private static void processHeapReports(@NotNull List<DiagnosticReport> reports) {
-    List<Path> hprofsToBeAnalyzed = startHeapReportsAnalysis(reports
-                         .stream()
-                         .filter(r -> r.getType().equals("UnanalyzedHeap"))
-                         .filter(r -> r instanceof UnanalyzedHeapReport)
-                         .map(r -> (UnanalyzedHeapReport) r)
-                         .collect(Collectors.toList()));
-    ourHProfDatabase.cleanupHProfFiles(hprofsToBeAnalyzed);
-  }
-
-  private static void sendDiagnosticReportsOfTypeWithLimit(String type,
-                                                           @NotNull List<DiagnosticReport> reports,
-                                                           int maxCount) {
-    List<DiagnosticReport> reportsOfType = reports.stream().filter(r -> r.getType().equals(type)).collect(
-      Collectors.toList());
-
-    if (!type.equals(FreezeReport.REPORT_TYPE)) {
-      Collections.shuffle(reportsOfType);
-    }
-
-    int numReportsToSkip = reportsOfType.size() > maxCount ? reportsOfType.size() - maxCount : 0;
-
-    reportsOfType.stream().skip(numReportsToSkip).forEach(AndroidStudioSystemHealthMonitor::sendDiagnosticReport);
-  }
-
-  public static void trackCrashes(@NotNull List<StudioCrashDetails> descriptions) {
-    if (descriptions.isEmpty()) {
-      return;
-    }
-
-    reportCrashes(descriptions);
-    trackExceptionsAndActivity(0, 0, 0, 0, descriptions.size(), Collections.emptyList());
-  }
-
-  public static void trackExceptionsAndActivity(final long activityCount,
-                                                final long exceptionCount,
-                                                final long bundledPluginExceptionCount,
-                                                final long nonBundledPluginExceptionCount,
-                                                final long fatalExceptionCount,
-                                                @NotNull List<StackTrace> stackTraces) {
-    if (!StatisticsUploadAssistant.isSendAllowed()) {
-      return;
-    }
-
-    // Log statistics (action/exception counts)
-    final AndroidStudioEvent.Builder eventBuilder =
-      AndroidStudioEvent.newBuilder()
-        .setCategory(EventCategory.PING)
-        .setKind(EventKind.STUDIO_CRASH)
-        .setStudioCrash(StudioCrash.newBuilder()
-          .setActions(activityCount)
-          .setExceptions(exceptionCount)
-          .setBundledPluginExceptions(bundledPluginExceptionCount)
-          .setNonBundledPluginExceptions(nonBundledPluginExceptionCount)
-          .setCrashes(fatalExceptionCount));
-    logUsageOnlyIfNotInternalApplication(eventBuilder);
-
-    // Log each stacktrace as a separate log event with the timestamp of when it was first hit
-    for (StackTrace stackTrace : stackTraces) {
-      final AndroidStudioEvent.Builder crashEventBuilder =
-        AndroidStudioEvent.newBuilder()
-          .setCategory(EventCategory.PING)
-          .setKind(EventKind.STUDIO_CRASH)
-          .setStudioCrash(StudioCrash.newBuilder()
-            .addDetails(StudioExceptionDetails.newBuilder()
-              .setHash(stackTrace.md5string())
-              .setCount(stackTrace.getCount())
-              .setSummary(stackTrace.summarize(20))
-              .build()));
-      logUsageOnlyIfNotInternalApplication(stackTrace.timeOfFirstHitMs(), crashEventBuilder);
-    }
-  }
-
   // Use this method to log crash events, so crashes on internal builds don't get logged.
   private static void logUsageOnlyIfNotInternalApplication(AndroidStudioEvent.Builder eventBuilder) {
     if (!ApplicationManager.getApplication().isInternal()) {
       UsageTracker.log(eventBuilder);
-    } else {
+    }
+    else {
       LOG.debug("SystemHealthMonitor would send following analytics event in the release build: " + eventBuilder.build());
     }
   }
@@ -934,39 +424,97 @@
   private static void logUsageOnlyIfNotInternalApplication(long eventTimeMs, AndroidStudioEvent.Builder eventBuilder) {
     if (!ApplicationManager.getApplication().isInternal()) {
       UsageTracker.log(eventTimeMs, eventBuilder);
-    } else {
+    }
+    else {
       logUsageOnlyIfNotInternalApplication(eventBuilder);
     }
   }
->>>>>>> de127946
+
   void showNotification(@PropertyKey(resourceBundle = "messages.AndroidBundle") String key,
                         @Nullable NotificationAction action,
                         Object... params) {
-
+    boolean ignored = myProperties.isValueSet("ignore." + key);
+    LOG.info("issue detected: " + key + (ignored ? " (ignored)" : ""));
+    if (ignored) return;
+
+    Notification notification = new MyFullContentNotification(AndroidBundle.message(key, params));
+    if (action != null) {
+      notification.addAction(action);
+    }
+    notification.addAction(new NotificationAction(IdeBundle.message("sys.health.acknowledge.action")) {
+      @Override
+      public void actionPerformed(@NotNull AnActionEvent e, @NotNull Notification notification) {
+        notification.expire();
+        myProperties.setValue("ignore." + key, "true");
+      }
+    });
+    notification.setImportant(true);
+
+    ApplicationManager.getApplication().invokeLater(() -> Notifications.Bus.notify(notification));
+  }
+
+  private final class MyFullContentNotification extends MyNotification implements NotificationFullContent {
+    public MyFullContentNotification(@NotNull String content) {
+      super(content);
+    }
+  }
+
+  class MyNotification extends Notification {
+    public MyNotification(@NotNull String content) {
+      super(myGroup.getDisplayId(), "", content, NotificationType.WARNING);
+    }
   }
 
   static NotificationAction detailsAction(String url) {
     return new BrowseNotificationAction(IdeBundle.message("sys.health.details"), url);
   }
 
-  public void lowMemoryDetected(MemoryReportReason reason) {
-  }
-
-  public void addHeapReportToDatabase(@NotNull UnanalyzedHeapReport report) {
-
-  }
-
-<<<<<<< HEAD
-  public static void recordGcPauseTime(String gcName, long durationMs) {
-  }
-
-  public boolean hasPendingHeapReport() {
-    return false;
-=======
+  private static void incrementAndSaveExceptionCount() {
+    persistExceptionCount(ourStudioExceptionCount.incrementAndGet(), STUDIO_EXCEPTION_COUNT_FILE);
+    if (ApplicationManager.getApplication().isInternal()) {
+      // should be 0, but accounting for possible crashes in other threads..
+      assert Math.abs(getPersistedExceptionCount(STUDIO_EXCEPTION_COUNT_FILE) - ourStudioExceptionCount.get()) < 5;
+    }
+  }
+
+  private static void incrementAndSaveBundledPluginsExceptionCount() {
+    persistExceptionCount(ourBundledPluginsExceptionCount.incrementAndGet(), BUNDLED_PLUGINS_EXCEPTION_COUNT_FILE);
+  }
+
+  private static void incrementAndSaveNonBundledPluginsExceptionCount() {
+    persistExceptionCount(ourNonBundledPluginsExceptionCount.incrementAndGet(), NON_BUNDLED_PLUGINS_EXCEPTION_COUNT_FILE);
+  }
+
+  private static void persistExceptionCount(long count, @NotNull String countFileName) {
+    synchronized (EXCEPTION_COUNT_LOCK) {
+      try {
+        File f = new File(PathManager.getTempPath(), countFileName);
+        Files.write(Long.toString(count), f, StandardCharsets.UTF_8);
+      }
+      catch (Throwable ignored) {
+      }
+    }
+  }
+
+  private static long getPersistedExceptionCount(@NotNull String countFileName) {
+    synchronized (EXCEPTION_COUNT_LOCK) {
+      try {
+        File f = new File(PathManager.getTempPath(), countFileName);
+        String contents = Files.toString(f, StandardCharsets.UTF_8);
+        return Long.parseLong(contents);
+      }
+      catch (Throwable t) {
+        return 0;
+      }
+    }
+  }
+
   /**
    * Collect usage stats for action invocations.
    */
-  public static void countActionInvocation(@NotNull AnAction anAction, @NotNull Presentation templatePresentation, @NotNull AnActionEvent event) {
+  public static void countActionInvocation(@NotNull AnAction anAction,
+                                           @NotNull Presentation templatePresentation,
+                                           @NotNull AnActionEvent event) {
     ourStudioActionCount.incrementAndGet();
     Class actionClass = anAction.getClass();
     synchronized (ACTION_INVOCATIONS_LOCK) {
@@ -982,7 +530,8 @@
           ourActionInvocations.put(actionName, invocations);
         }
         invocations.add(invocationKind);
-      } else {
+      }
+      else {
         UIActionStats.Builder uiActionStatbuilder = UIActionStats.newBuilder()
           .setActionClassName(actionName)
           .setInvocationKind(invocationKind)
@@ -1022,13 +571,61 @@
            || DeleteAction.class.isAssignableFrom(actionClass)
            || NextOccurenceAction.class.isAssignableFrom(actionClass)
            || PreviousOccurenceAction.class.isAssignableFrom(actionClass);
->>>>>>> de127946
-  }
-
-  class MyNotification extends Notification {
-    public MyNotification(@NotNull String content) {
-      super(myGroup.getDisplayId(), "", content, NotificationType.WARNING);
-    }
+  }
+
+  /**
+   * Takes the current stats on action invocations and reports them through the {@link UsageTracker}.
+   * Resets invocation counts by clearing the map.
+   */
+  private static void reportActionInvocations() {
+    Map<String, Multiset<InvocationKind>> currentInvocations;
+    synchronized (ACTION_INVOCATIONS_LOCK) {
+      currentInvocations = ourActionInvocations;
+      ourActionInvocations = new HashMap<>();
+    }
+
+    for (Map.Entry<String, Multiset<InvocationKind>> actionEntry : currentInvocations.entrySet()) {
+      for (Multiset.Entry<InvocationKind> invocationEntry : actionEntry.getValue().entrySet()) {
+        UsageTracker.log(AndroidStudioEvent.newBuilder()
+                           .setCategory(EventCategory.STUDIO_UI)
+                           .setKind(EventKind.STUDIO_UI_ACTION_STATS)
+                           .setUiActionStats(UIActionStats.newBuilder()
+                                               .setActionClassName(actionEntry.getKey())
+                                               .setInvocationKind(invocationEntry.getElement())
+                                               .setInvocations(invocationEntry.getCount())));
+      }
+    }
+
+    StudioPerformanceStats.Builder statsProto = StudioPerformanceStats.newBuilder();
+    for (Map.Entry<GcPauseInfo.GcType, SingleWriterRecorder> gcEntry : myGcPauseInfo.entrySet()) {
+      statsProto.addGcPauseInfo(GcPauseInfo.newBuilder()
+                                  .setCollectorType(gcEntry.getKey())
+                                  .setPauseTimesMs(HistogramUtil.toProto(gcEntry.getValue().getIntervalHistogram())));
+    }
+    UsageTracker.log(AndroidStudioEvent.newBuilder()
+                       .setCategory(EventCategory.STUDIO_UI)
+                       .setKind(EventKind.STUDIO_PERFORMANCE_STATS)
+                       .setStudioPerformanceStats(statsProto));
+  }
+
+  /**
+   * Determines the way an event was invoked for usage tracking.
+   */
+  private static InvocationKind getInvocationKindFromEvent(AnActionEvent event) {
+    if (event.getInputEvent() instanceof KeyEvent) {
+      return InvocationKind.KEYBOARD_SHORTCUT;
+    }
+    String place = event.getPlace();
+    if (place.contains("Menu")) {
+      return InvocationKind.MENU;
+    }
+    if (place.contains("Toolbar")) {
+      return InvocationKind.TOOLBAR;
+    }
+    if (event.getInputEvent() instanceof MouseEvent) {
+      return InvocationKind.MOUSE;
+    }
+    return InvocationKind.UNKNOWN_INVOCATION_KIND;
   }
 
   /**
@@ -1037,4 +634,21 @@
   static String getActionName(@NotNull Class actionClass, @NotNull Presentation templatePresentation) {
     return null;
   }
+
+  private static class AndroidStudioExceptionEvent extends IdeaLoggingEvent {
+    private final StackTrace myStackTrace;
+
+    public AndroidStudioExceptionEvent(String message, Throwable throwable, @NotNull StackTrace stackTrace) {
+      super(message, throwable);
+      myStackTrace = stackTrace;
+    }
+
+    @Nullable
+    @Override
+    public Object getData() {
+      return ImmutableMap.of("Type", "Exception", // keep consistent with the error reporter in android plugin
+                             "md5", myStackTrace.md5string(),
+                             "summary", myStackTrace.summarize(50));
+    }
+  }
 }