/*
 * Copyright (C) 2013 The Android Open Source Project
 *
 * Licensed under the Apache License, Version 2.0 (the "License");
 * you may not use this file except in compliance with the License.
 * You may obtain a copy of the License at
 *
 *      http://www.apache.org/licenses/LICENSE-2.0
 *
 * Unless required by applicable law or agreed to in writing, software
 * distributed under the License is distributed on an "AS IS" BASIS,
 * WITHOUT WARRANTIES OR CONDITIONS OF ANY KIND, either express or implied.
 * See the License for the specific language governing permissions and
 * limitations under the License.
 */

package com.android.tools.idea.diagnostics.error;

import com.android.annotations.Nullable;
import com.android.tools.idea.diagnostics.crash.StudioExceptionReport;
import com.android.tools.idea.diagnostics.crash.StudioCrashReporter;
import com.google.common.collect.ImmutableMap;
import com.google.common.collect.Maps;
import com.intellij.diagnostic.AbstractMessage;
import com.intellij.diagnostic.IdeErrorsDialog;
import com.intellij.diagnostic.ReportMessages;
import com.intellij.errorreport.bean.ErrorBean;
import com.intellij.ide.DataManager;
import com.intellij.idea.IdeaLogger;
//import com.intellij.internal.statistic.analytics.StudioCrashDetails; // FIXME-ank: move from AOSP's platform sources to android-plugin sources (see code below)
import com.intellij.notification.NotificationListener;
import com.intellij.notification.NotificationType;
import com.intellij.openapi.actionSystem.CommonDataKeys;
import com.intellij.openapi.actionSystem.DataContext;
import com.intellij.openapi.application.ApplicationInfo;
import com.intellij.openapi.application.ApplicationManager;
import com.intellij.openapi.application.ApplicationNamesInfo;
import com.intellij.openapi.application.ex.ApplicationInfoEx;
import com.intellij.openapi.diagnostic.ErrorReportSubmitter;
import com.intellij.openapi.diagnostic.IdeaLoggingEvent;
import com.intellij.openapi.diagnostic.SubmittedReportInfo;
import com.intellij.openapi.progress.EmptyProgressIndicator;
import com.intellij.openapi.progress.ProgressManager;
import com.intellij.openapi.progress.Task;
import com.intellij.openapi.project.Project;
import com.intellij.openapi.updateSettings.impl.UpdateSettings;
import com.intellij.openapi.util.Pair;
import com.intellij.util.Consumer;
import java.util.Optional;
import org.jetbrains.android.diagnostics.error.IdeaITNProxy;
import org.jetbrains.android.util.AndroidBundle;
import org.jetbrains.annotations.NotNull;

import java.awt.*;
import java.util.List;
import java.util.Map;

public class ErrorReporter extends ErrorReportSubmitter {
  private static final String FEEDBACK_TASK_TITLE = "Submitting error report";

  @NotNull
  @Override
  public String getReportActionText() {
    return AndroidBundle.message("error.report.to.google.action");
  }

  @Override
  public boolean submit(@NotNull IdeaLoggingEvent[] events,
                        @Nullable String description,
                        @Nullable Component parentComponent,
                        @NotNull Consumer<SubmittedReportInfo> callback) {
    IdeaLoggingEvent event = events[0];
    ErrorBean bean = new ErrorBean(event.getThrowable(), IdeaLogger.ourLastActionId);

    bean.setDescription(description);
    bean.setMessage(event.getMessage());

    Pair<String, String> pluginInfo = IdeErrorsDialog.getPluginInfo(event);
    if (pluginInfo != null) {
      bean.setPluginName(pluginInfo.first);
      bean.setPluginVersion(pluginInfo.second);
    }

    Object data = event.getData();

    // Early escape (and no UI impact) if these are analytics events being pushed from the platform
    if (handleAnalyticsReports(event.getThrowable(), data)) {
      return true;
    }

    if (data instanceof AbstractMessage) {
      bean.setAttachments(((AbstractMessage)data).getIncludedAttachments());
    }

    // Android Studio: SystemHealthMonitor is always calling submit with a null parentComponent. In order to determine the data context
    // associated with the currently-focused component, we run that query on the UI thread and delay the rest of the invocation below.
    java.util.function.Consumer<DataContext> submitter = dataContext -> {
    if (dataContext == null) {
      return;
    }

    final Project project = CommonDataKeys.PROJECT.getData(dataContext);

    Consumer<String> successCallback = token -> {
      final SubmittedReportInfo reportInfo = new SubmittedReportInfo(
        null, "Issue " + token, SubmittedReportInfo.SubmissionStatus.NEW_ISSUE);
      callback.consume(reportInfo);

      ReportMessages.GROUP
        .createNotification(ReportMessages.getErrorReport(), "Submitted", NotificationType.INFORMATION, null)
        .setImportant(false)
        .notify(project);
    };

    Consumer<Exception> errorCallback = e -> {
      String message = AndroidBundle.message("error.report.at.b.android", e.getMessage());

      ReportMessages.GROUP
        .createNotification(ReportMessages.getErrorReport(), message, NotificationType.ERROR, NotificationListener.URL_OPENING_LISTENER)
        .setImportant(false)
        .notify(project);
    };

    Task.Backgroundable feedbackTask;
    if (data instanceof ErrorReportCustomizer) {
      feedbackTask = ((ErrorReportCustomizer) data).makeReportingTask(project, FEEDBACK_TASK_TITLE, true, bean, successCallback, errorCallback);
    } else {
      List<Pair<String, String>> kv = IdeaITNProxy
        .getKeyValuePairs(null, null, bean, ApplicationManager.getApplication(),
                          (ApplicationInfoEx)ApplicationInfo.getInstance(), ApplicationNamesInfo.getInstance(),
                          UpdateSettings.getInstance());
      feedbackTask = new SubmitCrashReportTask(project, FEEDBACK_TASK_TITLE, true, event.getThrowable(), pair2map(kv), successCallback, errorCallback);
    }

    if (project == null) {
      feedbackTask.run(new EmptyProgressIndicator());
    } else {
      ProgressManager.getInstance().run(feedbackTask);
    }
    };

    if (parentComponent != null) {
      submitter.accept(DataManager.getInstance().getDataContext(parentComponent));
    } else {
      DataManager.getInstance()
                 .getDataContextFromFocusAsync()
                 .onSuccess(submitter);
    }

    return true;
  }

  private static boolean handleAnalyticsReports(@Nullable Throwable t, @Nullable Object data) {
    if (!(data instanceof Map)) {
      return false;
    }

    Map map = (Map)data;
    String type = (String)map.get("Type");
    if ("Exception".equals(type)) {
      ImmutableMap<String, String> productData = ImmutableMap.of("md5", (String)map.get("md5"),
                                                                 "summary", (String)map.get("summary"));
      StudioExceptionReport exceptionReport =
        new StudioExceptionReport.Builder().setThrowable(t, false).addProductData(productData).build();
      StudioCrashReporter.getInstance().submit(exceptionReport);
    }
    else if ("Crashes".equals(type)) {
      // FIXME-ank: in AOSP com.intellij.internal.statistic.analytics.StudioCrashDetails is declared here:
      //  /tools/idea/platform/bootstrap/src/com/intellij/internal/statistic/analytics/StudioCrashDetails.java
      //  In IC/IU this type does not exist
<<<<<<< HEAD
      ////noinspection unchecked
      //List<StudioCrashDetails> crashDetails = (List<StudioCrashDetails>)map.get("crashDetails");
      //List<String> descriptions = crashDetails.stream().map(details -> details.getDescription()).collect(Collectors.toList());
      //// If at least one report was JVM crash, submit the batch as a JVM crash
      //boolean isJvmCrash = crashDetails.stream().anyMatch(details -> details.isJvmCrash());
      //// As there may be multiple crashes reported together, take the shortest uptime (most of the time there is only
      //// a single crash anyway).
      //long uptimeInMs = crashDetails.stream().mapToLong(details -> details.getUptimeInMs()).min().orElse(-1);
      //
      //StudioCrashReport report =
      //  new StudioCrashReport.Builder().setDescriptions(descriptions).setIsJvmCrash(isJvmCrash).setUptimeInMs(uptimeInMs).build();
      //// Crash reports are not limited by a rate limiter.
      //StudioCrashReporter.getInstance().submit(report, true);
=======
>>>>>>> c50c8b87
    }
    return true;
  }

  @NotNull
  private static Map<String, String> pair2map(@NotNull List<Pair<String, String>> kv) {
    Map<String, String> m = Maps.newHashMapWithExpectedSize(kv.size());

    for (Pair<String, String> i : kv) {
      m.put(i.getFirst(), i.getSecond());
    }

    return m;
  }
}<|MERGE_RESOLUTION|>--- conflicted
+++ resolved
@@ -168,22 +168,6 @@
       // FIXME-ank: in AOSP com.intellij.internal.statistic.analytics.StudioCrashDetails is declared here:
       //  /tools/idea/platform/bootstrap/src/com/intellij/internal/statistic/analytics/StudioCrashDetails.java
       //  In IC/IU this type does not exist
-<<<<<<< HEAD
-      ////noinspection unchecked
-      //List<StudioCrashDetails> crashDetails = (List<StudioCrashDetails>)map.get("crashDetails");
-      //List<String> descriptions = crashDetails.stream().map(details -> details.getDescription()).collect(Collectors.toList());
-      //// If at least one report was JVM crash, submit the batch as a JVM crash
-      //boolean isJvmCrash = crashDetails.stream().anyMatch(details -> details.isJvmCrash());
-      //// As there may be multiple crashes reported together, take the shortest uptime (most of the time there is only
-      //// a single crash anyway).
-      //long uptimeInMs = crashDetails.stream().mapToLong(details -> details.getUptimeInMs()).min().orElse(-1);
-      //
-      //StudioCrashReport report =
-      //  new StudioCrashReport.Builder().setDescriptions(descriptions).setIsJvmCrash(isJvmCrash).setUptimeInMs(uptimeInMs).build();
-      //// Crash reports are not limited by a rate limiter.
-      //StudioCrashReporter.getInstance().submit(report, true);
-=======
->>>>>>> c50c8b87
     }
     return true;
   }
