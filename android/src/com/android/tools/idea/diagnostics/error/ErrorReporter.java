/*
 * Copyright (C) 2013 The Android Open Source Project
 *
 * Licensed under the Apache License, Version 2.0 (the "License");
 * you may not use this file except in compliance with the License.
 * You may obtain a copy of the License at
 *
 *      http://www.apache.org/licenses/LICENSE-2.0
 *
 * Unless required by applicable law or agreed to in writing, software
 * distributed under the License is distributed on an "AS IS" BASIS,
 * WITHOUT WARRANTIES OR CONDITIONS OF ANY KIND, either express or implied.
 * See the License for the specific language governing permissions and
 * limitations under the License.
 */

package com.android.tools.idea.diagnostics.error;

import com.android.annotations.Nullable;
import com.android.tools.idea.diagnostics.crash.CrashReport;
import com.android.tools.idea.diagnostics.crash.CrashReporter;
<<<<<<< HEAD
=======
import com.google.common.collect.ImmutableMap;
>>>>>>> b13afab4
import com.google.common.collect.Maps;
import com.intellij.diagnostic.AbstractMessage;
import com.intellij.diagnostic.IdeErrorsDialog;
import com.intellij.diagnostic.ReportMessages;
import com.intellij.errorreport.bean.ErrorBean;
import com.intellij.ide.DataManager;
import com.intellij.ide.plugins.IdeaPluginDescriptor;
import com.intellij.ide.plugins.PluginManager;
import com.intellij.idea.IdeaLogger;
import com.intellij.notification.NotificationListener;
import com.intellij.notification.NotificationType;
import com.intellij.openapi.actionSystem.CommonDataKeys;
import com.intellij.openapi.actionSystem.DataContext;
import com.intellij.openapi.application.ApplicationInfo;
import com.intellij.openapi.application.ApplicationManager;
import com.intellij.openapi.application.ApplicationNamesInfo;
import com.intellij.openapi.application.ex.ApplicationInfoEx;
import com.intellij.openapi.diagnostic.ErrorReportSubmitter;
import com.intellij.openapi.diagnostic.IdeaLoggingEvent;
import com.intellij.openapi.diagnostic.SubmittedReportInfo;
import com.intellij.openapi.extensions.PluginId;
import com.intellij.openapi.progress.EmptyProgressIndicator;
import com.intellij.openapi.progress.ProgressManager;
import com.intellij.openapi.progress.Task;
import com.intellij.openapi.project.Project;
import com.intellij.openapi.updateSettings.impl.UpdateSettings;
import com.intellij.openapi.util.Pair;
import com.intellij.util.Consumer;
import org.jetbrains.android.diagnostics.error.IdeaITNProxy;
import org.jetbrains.android.util.AndroidBundle;
import org.jetbrains.annotations.NotNull;

import java.awt.*;
import java.util.List;
import java.util.Map;

public class ErrorReporter extends ErrorReportSubmitter {
  private static final String FEEDBACK_TASK_TITLE = "Submitting error report";

  @Override
  public String getReportActionText() {
    return AndroidBundle.message("error.report.to.google.action");
  }

  @Override
  public boolean submit(@NotNull IdeaLoggingEvent[] events,
                        @Nullable String description,
                        @Nullable Component parentComponent,
                        @NotNull Consumer<SubmittedReportInfo> callback) {
    IdeaLoggingEvent event = events[0];
    ErrorBean bean = new ErrorBean(event.getThrowable(), IdeaLogger.ourLastActionId);
<<<<<<< HEAD
    final DataContext dataContext = DataManager.getInstance().getDataContext(parentComponent);
=======
>>>>>>> b13afab4

    bean.setDescription(description);
    bean.setMessage(event.getMessage());

    Throwable t = event.getThrowable();
    if (t != null) {
      final PluginId pluginId = IdeErrorsDialog.findPluginId(t);
      if (pluginId != null) {
        final IdeaPluginDescriptor ideaPluginDescriptor = PluginManager.getPlugin(pluginId);
        if (ideaPluginDescriptor != null && (!ideaPluginDescriptor.isBundled() || ideaPluginDescriptor.allowBundledUpdate())) {
          bean.setPluginName(ideaPluginDescriptor.getName());
          bean.setPluginVersion(ideaPluginDescriptor.getVersion());
        }
      }
    }

    Object data = event.getData();

    // Early escape (and no UI impact) if these are analytics events being pushed from the platform
<<<<<<< HEAD
    if (handleAnalyticsReports(t, data)) {
=======
    if (handleAnalyticsReports(event.getThrowable(), data)) {
>>>>>>> b13afab4
      return true;
    }

    if (data instanceof AbstractMessage) {
      bean.setAttachments(((AbstractMessage)data).getIncludedAttachments());
    }

    // Android Studio: SystemHealthMonitor is always calling submit with a null parentComponent. In order to determine the data context
    // associated with the currently-focused component, we run that query on the UI thread and delay the rest of the invocation below.
    Consumer<DataContext> submitter = dataContext -> {
    if (dataContext == null) {
      return;
    }

    final Project project = CommonDataKeys.PROJECT.getData(dataContext);

    Consumer<String> successCallback = token -> {
      final SubmittedReportInfo reportInfo = new SubmittedReportInfo(
        null, "Issue " + token, SubmittedReportInfo.SubmissionStatus.NEW_ISSUE);
      callback.consume(reportInfo);

      ReportMessages.GROUP
        .createNotification(ReportMessages.ERROR_REPORT, "Submitted", NotificationType.INFORMATION, null)
        .setImportant(false)
        .notify(project);
<<<<<<< HEAD

=======
>>>>>>> b13afab4
    };

    Consumer<Exception> errorCallback = e -> {
      String message = AndroidBundle.message("error.report.at.b.android", e.getMessage());

      ReportMessages.GROUP
        .createNotification(ReportMessages.ERROR_REPORT, message, NotificationType.ERROR, NotificationListener.URL_OPENING_LISTENER)
        .setImportant(false)
        .notify(project);
    };

    Task.Backgroundable feedbackTask;
    if (data instanceof ErrorReportCustomizer) {
      feedbackTask = ((ErrorReportCustomizer) data).makeReportingTask(project, FEEDBACK_TASK_TITLE, true, bean, successCallback, errorCallback);
    } else {
      List<Pair<String, String>> kv = IdeaITNProxy
        .getKeyValuePairs(null, null, bean, IdeaLogger.getOurCompilationTimestamp(), ApplicationManager.getApplication(),
                          (ApplicationInfoEx)ApplicationInfo.getInstance(), ApplicationNamesInfo.getInstance(),
                          UpdateSettings.getInstance());
<<<<<<< HEAD
      feedbackTask = new SubmitCrashReportTask(project, FEEDBACK_TASK_TITLE, true, t, pair2map(kv), successCallback, errorCallback);
=======
      feedbackTask = new SubmitCrashReportTask(project, FEEDBACK_TASK_TITLE, true, event.getThrowable(), pair2map(kv), successCallback, errorCallback);
>>>>>>> b13afab4
    }

    if (project == null) {
      feedbackTask.run(new EmptyProgressIndicator());
    } else {
      ProgressManager.getInstance().run(feedbackTask);
    }
<<<<<<< HEAD

    return true;
  }

  private static boolean handleAnalyticsReports(@Nullable Throwable t, @Nullable Object data) {
    if ("Exception".equals(data)) {
      if (t != null) {
        CrashReporter.getInstance().submit(CrashReport.Builder.createForException(t).build());
      }
      return true;
    }
    else if (data instanceof Map) {
      Map map = (Map)data;
      String type = (String)map.get("Type");
      if ("ANR".equals(type)) {
        CrashReporter.getInstance().submit(
          CrashReport.Builder.createForPerfReport((String)map.get("file"), (String)map.get("threadDump")).build());
      }
      else if ("Crashes".equals(type)) {
        //noinspection unchecked
        List<String> descriptions = (List<String>)map.get("descriptions");
        CrashReporter.getInstance().submit(
          CrashReport.Builder.createForCrashes(descriptions).build());
      }
      return true;
    }

    return false;
  }

=======
    };

    if (parentComponent != null) {
      submitter.consume(DataManager.getInstance().getDataContext(parentComponent));
    } else {
      DataManager.getInstance().getDataContextFromFocus().doWhenDone(submitter);
    }

    return true;
  }

  private static boolean handleAnalyticsReports(@Nullable Throwable t, @Nullable Object data) {
    if (!(data instanceof Map)) {
      return false;
    }

    Map map = (Map)data;
    String type = (String)map.get("Type");
    if ("Exception".equals(type)) {
      ImmutableMap<String, String> productData = ImmutableMap.of("md5", (String)map.get("md5"),
                                                                 "summary", (String)map.get("summary"));
      CrashReporter.getInstance().submit(
        CrashReport.Builder.createForException(t).addProductData(productData).build());
    }
    else if ("ANR".equals(type)) {
      CrashReporter.getInstance().submit(
        CrashReport.Builder.createForPerfReport((String)map.get("file"), (String)map.get("threadDump")).build());
    }
    else if ("Crashes".equals(type)) {
      //noinspection unchecked
      List<String> descriptions = (List<String>)map.get("descriptions");
      CrashReporter.getInstance().submit(
        CrashReport.Builder.createForCrashes(descriptions).build());
    }
    return true;
  }

>>>>>>> b13afab4
  @NotNull
  private static Map<String, String> pair2map(@NotNull List<Pair<String, String>> kv) {
    Map<String, String> m = Maps.newHashMapWithExpectedSize(kv.size());

    for (Pair<String, String> i : kv) {
      m.put(i.getFirst(), i.getSecond());
    }

    return m;
  }
}<|MERGE_RESOLUTION|>--- conflicted
+++ resolved
@@ -19,18 +19,13 @@
 import com.android.annotations.Nullable;
 import com.android.tools.idea.diagnostics.crash.CrashReport;
 import com.android.tools.idea.diagnostics.crash.CrashReporter;
-<<<<<<< HEAD
-=======
 import com.google.common.collect.ImmutableMap;
->>>>>>> b13afab4
 import com.google.common.collect.Maps;
 import com.intellij.diagnostic.AbstractMessage;
-import com.intellij.diagnostic.IdeErrorsDialog;
+import com.intellij.diagnostic.ITNReporterKt;
 import com.intellij.diagnostic.ReportMessages;
 import com.intellij.errorreport.bean.ErrorBean;
 import com.intellij.ide.DataManager;
-import com.intellij.ide.plugins.IdeaPluginDescriptor;
-import com.intellij.ide.plugins.PluginManager;
 import com.intellij.idea.IdeaLogger;
 import com.intellij.notification.NotificationListener;
 import com.intellij.notification.NotificationType;
@@ -43,7 +38,6 @@
 import com.intellij.openapi.diagnostic.ErrorReportSubmitter;
 import com.intellij.openapi.diagnostic.IdeaLoggingEvent;
 import com.intellij.openapi.diagnostic.SubmittedReportInfo;
-import com.intellij.openapi.extensions.PluginId;
 import com.intellij.openapi.progress.EmptyProgressIndicator;
 import com.intellij.openapi.progress.ProgressManager;
 import com.intellij.openapi.progress.Task;
@@ -62,6 +56,7 @@
 public class ErrorReporter extends ErrorReportSubmitter {
   private static final String FEEDBACK_TASK_TITLE = "Submitting error report";
 
+  @NotNull
   @Override
   public String getReportActionText() {
     return AndroidBundle.message("error.report.to.google.action");
@@ -74,34 +69,16 @@
                         @NotNull Consumer<SubmittedReportInfo> callback) {
     IdeaLoggingEvent event = events[0];
     ErrorBean bean = new ErrorBean(event.getThrowable(), IdeaLogger.ourLastActionId);
-<<<<<<< HEAD
-    final DataContext dataContext = DataManager.getInstance().getDataContext(parentComponent);
-=======
->>>>>>> b13afab4
 
     bean.setDescription(description);
     bean.setMessage(event.getMessage());
 
-    Throwable t = event.getThrowable();
-    if (t != null) {
-      final PluginId pluginId = IdeErrorsDialog.findPluginId(t);
-      if (pluginId != null) {
-        final IdeaPluginDescriptor ideaPluginDescriptor = PluginManager.getPlugin(pluginId);
-        if (ideaPluginDescriptor != null && (!ideaPluginDescriptor.isBundled() || ideaPluginDescriptor.allowBundledUpdate())) {
-          bean.setPluginName(ideaPluginDescriptor.getName());
-          bean.setPluginVersion(ideaPluginDescriptor.getVersion());
-        }
-      }
-    }
+    ITNReporterKt.setPluginInfo(event, bean);
 
     Object data = event.getData();
 
     // Early escape (and no UI impact) if these are analytics events being pushed from the platform
-<<<<<<< HEAD
-    if (handleAnalyticsReports(t, data)) {
-=======
     if (handleAnalyticsReports(event.getThrowable(), data)) {
->>>>>>> b13afab4
       return true;
     }
 
@@ -127,10 +104,6 @@
         .createNotification(ReportMessages.ERROR_REPORT, "Submitted", NotificationType.INFORMATION, null)
         .setImportant(false)
         .notify(project);
-<<<<<<< HEAD
-
-=======
->>>>>>> b13afab4
     };
 
     Consumer<Exception> errorCallback = e -> {
@@ -150,11 +123,7 @@
         .getKeyValuePairs(null, null, bean, IdeaLogger.getOurCompilationTimestamp(), ApplicationManager.getApplication(),
                           (ApplicationInfoEx)ApplicationInfo.getInstance(), ApplicationNamesInfo.getInstance(),
                           UpdateSettings.getInstance());
-<<<<<<< HEAD
-      feedbackTask = new SubmitCrashReportTask(project, FEEDBACK_TASK_TITLE, true, t, pair2map(kv), successCallback, errorCallback);
-=======
       feedbackTask = new SubmitCrashReportTask(project, FEEDBACK_TASK_TITLE, true, event.getThrowable(), pair2map(kv), successCallback, errorCallback);
->>>>>>> b13afab4
     }
 
     if (project == null) {
@@ -162,38 +131,6 @@
     } else {
       ProgressManager.getInstance().run(feedbackTask);
     }
-<<<<<<< HEAD
-
-    return true;
-  }
-
-  private static boolean handleAnalyticsReports(@Nullable Throwable t, @Nullable Object data) {
-    if ("Exception".equals(data)) {
-      if (t != null) {
-        CrashReporter.getInstance().submit(CrashReport.Builder.createForException(t).build());
-      }
-      return true;
-    }
-    else if (data instanceof Map) {
-      Map map = (Map)data;
-      String type = (String)map.get("Type");
-      if ("ANR".equals(type)) {
-        CrashReporter.getInstance().submit(
-          CrashReport.Builder.createForPerfReport((String)map.get("file"), (String)map.get("threadDump")).build());
-      }
-      else if ("Crashes".equals(type)) {
-        //noinspection unchecked
-        List<String> descriptions = (List<String>)map.get("descriptions");
-        CrashReporter.getInstance().submit(
-          CrashReport.Builder.createForCrashes(descriptions).build());
-      }
-      return true;
-    }
-
-    return false;
-  }
-
-=======
     };
 
     if (parentComponent != null) {
@@ -231,7 +168,6 @@
     return true;
   }
 
->>>>>>> b13afab4
   @NotNull
   private static Map<String, String> pair2map(@NotNull List<Pair<String, String>> kv) {
     Map<String, String> m = Maps.newHashMapWithExpectedSize(kv.size());
