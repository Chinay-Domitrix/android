/*
 * Copyright (C) 2019 The Android Open Source Project
 *
 * Licensed under the Apache License, Version 2.0 (the "License");
 * you may not use this file except in compliance with the License.
 * You may obtain a copy of the License at
 *
 *      http://www.apache.org/licenses/LICENSE-2.0
 *
 * Unless required by applicable law or agreed to in writing, software
 * distributed under the License is distributed on an "AS IS" BASIS,
 * WITHOUT WARRANTIES OR CONDITIONS OF ANY KIND, either express or implied.
 * See the License for the specific language governing permissions and
 * limitations under the License.
 */
package com.android.tools.idea.diagnostics;

<<<<<<< HEAD
=======
import com.android.tools.idea.flags.StudioFlags;
import com.intellij.openapi.application.ApplicationManager;
import com.intellij.openapi.extensions.ExtensionNotApplicableException;
import com.intellij.openapi.project.Project;
import com.intellij.openapi.startup.StartupActivity;
import com.intellij.openapi.util.SystemInfo;
>>>>>>> de127946
import java.nio.file.Path;
import java.nio.file.Paths;
import org.jetbrains.annotations.NotNull;

/**
 * Looks for the existence of system32\\ucrtbase.dll to check whether Universal C Runtime for Windows is installed
 */
<<<<<<< HEAD
public final class WindowsCRuntimeChecker {
  static void checkCRT(@NotNull AndroidStudioSystemHealthMonitor systemHealthMonitor) {
=======
public class WindowsCRuntimeChecker implements StartupActivity.Background {

  public WindowsCRuntimeChecker() {
    if (!SystemInfo.isWindows || !StudioFlags.WINDOWS_UCRT_CHECK_ENABLED.get()) {
      throw ExtensionNotApplicableException.create();
    }
  }

  @Override
  public void runActivity(@NotNull Project project) {
    ApplicationManager.getApplication().executeOnPooledThread(WindowsCRuntimeChecker::checkCRT);
  }

  private static void checkCRT() {
>>>>>>> de127946
    Path dllPath = Paths.get(System.getenv("SystemRoot"), "system32", "ucrtbase.dll");
    if (!dllPath.toFile().exists()) {
      var systemHealthMonitor = AndroidStudioSystemHealthMonitor.getInstance();
      systemHealthMonitor.showNotification("windows.ucrt.warn.message", AndroidStudioSystemHealthMonitor.detailsAction(
        "https://support.microsoft.com/en-ca/help/2999226/update-for-universal-c-runtime-in-windows"));
    }
  }
}<|MERGE_RESOLUTION|>--- conflicted
+++ resolved
@@ -15,15 +15,12 @@
  */
 package com.android.tools.idea.diagnostics;
 
-<<<<<<< HEAD
-=======
 import com.android.tools.idea.flags.StudioFlags;
 import com.intellij.openapi.application.ApplicationManager;
 import com.intellij.openapi.extensions.ExtensionNotApplicableException;
 import com.intellij.openapi.project.Project;
 import com.intellij.openapi.startup.StartupActivity;
 import com.intellij.openapi.util.SystemInfo;
->>>>>>> de127946
 import java.nio.file.Path;
 import java.nio.file.Paths;
 import org.jetbrains.annotations.NotNull;
@@ -31,10 +28,6 @@
 /**
  * Looks for the existence of system32\\ucrtbase.dll to check whether Universal C Runtime for Windows is installed
  */
-<<<<<<< HEAD
-public final class WindowsCRuntimeChecker {
-  static void checkCRT(@NotNull AndroidStudioSystemHealthMonitor systemHealthMonitor) {
-=======
 public class WindowsCRuntimeChecker implements StartupActivity.Background {
 
   public WindowsCRuntimeChecker() {
@@ -49,7 +42,6 @@
   }
 
   private static void checkCRT() {
->>>>>>> de127946
     Path dllPath = Paths.get(System.getenv("SystemRoot"), "system32", "ucrtbase.dll");
     if (!dllPath.toFile().exists()) {
       var systemHealthMonitor = AndroidStudioSystemHealthMonitor.getInstance();
