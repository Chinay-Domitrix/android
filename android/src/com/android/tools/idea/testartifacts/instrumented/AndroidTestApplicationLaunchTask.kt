--- conflicted
+++ resolved
@@ -189,13 +189,8 @@
     }
   }
 
-<<<<<<< HEAD
-  override fun run(launchContext: LaunchContext): LaunchResult {
-    val printer = launchContext.consolePrinter
-=======
   override fun run(launchContext: LaunchContext) {
     val console = launchContext.consoleView
->>>>>>> de127946
     val device = launchContext.device
 
     if (myAndroidTestConfigurationProvider().RUN_ANDROID_TEST_USING_GRADLE) {
