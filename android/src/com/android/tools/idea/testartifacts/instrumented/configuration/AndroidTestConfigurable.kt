--- conflicted
+++ resolved
@@ -29,15 +29,12 @@
                  configuration::ALWAYS_DISPLAY_RESULTS_IN_THE_TEST_MATRIX)
           .comment("This option also enables a new UI optimized for displaying both single- and multi-device test results.")
         browserLink("Learn more", "https://d.android.com/r/studio-ui/test-matrix/help")
-<<<<<<< HEAD
-=======
       }
       if (StudioFlags.UTP_INSTRUMENTATION_TESTING.get()) {
         row {
           checkBox("Run Android Instrumented Tests using Gradle.",
                    configuration::RUN_ANDROID_TEST_USING_GRADLE)
         }
->>>>>>> cdc83e4e
       }
     }
   }
