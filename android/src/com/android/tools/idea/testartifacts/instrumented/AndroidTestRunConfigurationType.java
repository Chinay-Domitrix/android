--- conflicted
+++ resolved
@@ -29,7 +29,6 @@
 
 import javax.swing.*;
 
-<<<<<<< HEAD
 public final class AndroidTestRunConfigurationType extends SimpleConfigurationType {
   public AndroidTestRunConfigurationType() {
     super(AndroidCommonUtils.ANDROID_TEST_RUN_CONFIGURATION_TYPE,
@@ -39,33 +38,12 @@
         @Override
         protected Icon compute() {
           LayeredIcon icon = new LayeredIcon(2);
-          icon.setIcon(AndroidIcons.AndroidModule, 0);
+          icon.setIcon(StudioIcons.Shell.Filetree.ANDROID_PROJECT, 0);
           icon.setIcon(AllIcons.Nodes.JunitTestMark, 1);
           return icon;
         }
       });
   }
-=======
-public class AndroidTestRunConfigurationType implements ConfigurationType {
-  private static final NotNullLazyValue<Icon> ANDROID_TEST_ICON = new NotNullLazyValue<Icon>() {
-    @NotNull
-    @Override
-    protected Icon compute() {
-      LayeredIcon icon = new LayeredIcon(2);
-      icon.setIcon(StudioIcons.Shell.Filetree.ANDROID_PROJECT, 0);
-      icon.setIcon(AllIcons.Nodes.JunitTestMark, 1);
-      return icon;
-    }
-  };
-
-  private final ConfigurationFactory myFactory = new AndroidRunConfigurationType.AndroidRunConfigurationFactory(this) {
-    @NotNull
-    @Override
-    public RunConfiguration createTemplateConfiguration(@NotNull Project project) {
-      return new AndroidTestRunConfiguration(project, this);
-    }
-  };
->>>>>>> 2660b5e5
 
   @NotNull
   public static AndroidTestRunConfigurationType getInstance() {
