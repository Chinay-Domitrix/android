/*
 * Copyright (C) 2016 The Android Open Source Project
 *
 * Licensed under the Apache License, Version 2.0 (the "License");
 * you may not use this file except in compliance with the License.
 * You may obtain a copy of the License at
 *
 *      http://www.apache.org/licenses/LICENSE-2.0
 *
 * Unless required by applicable law or agreed to in writing, software
 * distributed under the License is distributed on an "AS IS" BASIS,
 * WITHOUT WARRANTIES OR CONDITIONS OF ANY KIND, either express or implied.
 * See the License for the specific language governing permissions and
 * limitations under the License.
 */
package com.android.tools.idea.testartifacts.scopes;

import static com.android.AndroidProjectTypes.PROJECT_TYPE_TEST;
import static com.android.ide.common.gradle.model.IdeAndroidProject.ARTIFACT_ANDROID_TEST;
import static com.android.ide.common.gradle.model.IdeAndroidProject.ARTIFACT_UNIT_TEST;
import static com.android.tools.idea.testartifacts.scopes.ExcludedRoots.getAllSourceFolders;
import static com.intellij.util.containers.ContainerUtil.map;

import com.android.ide.common.gradle.model.IdeBaseArtifact;
import com.android.ide.common.gradle.model.IdeSourceProvider;
import com.android.tools.idea.gradle.project.ProjectStructure;
import com.android.tools.idea.gradle.project.model.AndroidModuleModel;
import com.android.tools.idea.gradle.project.sync.setup.module.ModuleFinder;
import com.android.tools.idea.gradle.project.sync.setup.module.dependency.DependenciesExtractor;
import com.android.tools.idea.gradle.project.sync.setup.module.dependency.DependencySet;
import com.android.tools.idea.gradle.project.sync.setup.module.dependency.ModuleDependency;
import com.android.tools.idea.projectsystem.TestArtifactSearchScopes;
import com.intellij.openapi.module.Module;
import com.intellij.openapi.module.ModuleManager;
import com.intellij.openapi.project.Project;
import com.intellij.openapi.util.Key;
import com.intellij.openapi.util.Pair;
import com.intellij.openapi.vfs.VirtualFile;
import com.intellij.psi.search.GlobalSearchScope;
import java.io.File;
import java.util.Collection;
import java.util.HashSet;
import java.util.LinkedHashSet;
import java.util.List;
import java.util.Set;
import org.jetbrains.annotations.NotNull;
import org.jetbrains.annotations.Nullable;

/**
 * Gradle implementation of {@link TestArtifactSearchScopes}, differentiates {@code test/} and {@code androidTest/} sources based on
 * information from the model.
 */
public final class GradleTestArtifactSearchScopes implements TestArtifactSearchScopes {
  private static final Key<GradleTestArtifactSearchScopes> SEARCH_SCOPES_KEY = Key.create("TEST_ARTIFACT_SEARCH_SCOPES");

  @NotNull private final Module myModule;
  @NotNull private final AndroidModuleModel myAndroidModel;

  private FileRootSearchScope myAndroidTestSourceScope;
  private FileRootSearchScope myUnitTestSourceScope;
  private FileRootSearchScope myAndroidTestExcludeScope;
  private FileRootSearchScope myUnitTestExcludeScope;
  private FileRootSearchScope myAndroidTestDependencyExcludeScope;
  private FileRootSearchScope mySharedTestsExcludeScope;
  private FileRootSearchScope myUnitTestDependencyExcludeScope;

  private static final Object ourLock = new Object();

  private DependencySet myMainDependencies;
  private DependencySet myUnitTestDependencies;
  private DependencySet myAndroidTestDependencies;

  @Nullable
  public static GradleTestArtifactSearchScopes getInstance(@NotNull Module module) {
<<<<<<< HEAD
    if (module.getProject().isDefault() || GradleSyncState.getInstance(module.getProject()).lastSyncFailed()) {
      return null;
    }

    GradleTestArtifactSearchScopes scopes = module.getUserData(SEARCH_SCOPES_KEY);
    if (scopes != null) {
      return scopes;
    }
    initializeScope(module);
=======
>>>>>>> 799703f0
    return module.getUserData(SEARCH_SCOPES_KEY);
  }

  /**
   * Initialize the test scopes in the given project.
   */
  public static void initializeScopes(@NotNull Project project) {
    List<Pair<Module, AndroidModuleModel>> models =
      map(ModuleManager.getInstance(project).getModules(), it -> Pair.create(it, AndroidModuleModel.get(it)));

    synchronized (ourLock) {
      for (Pair<Module, AndroidModuleModel> modelPair : models) {
        @NotNull Module module = modelPair.first;
        @Nullable AndroidModuleModel model = modelPair.second;
        module.putUserData(SEARCH_SCOPES_KEY, model == null ? null : new GradleTestArtifactSearchScopes(module, model));
      }
    }
  }

  private GradleTestArtifactSearchScopes(@NotNull Module module, @NotNull AndroidModuleModel androidModel) {
    myModule = module;
    myAndroidModel = androidModel;
  }

  @Override
  @NotNull
  public Module getModule() {
    return myModule;
  }

  @Override
  public boolean isAndroidTestSource(@NotNull VirtualFile file) {
    return getAndroidTestSourceScope().accept(file);
  }

  @Override
  public boolean isUnitTestSource(@NotNull VirtualFile file) {
    return getUnitTestSourceScope().accept(file);
  }

  @Override
  @NotNull
  public FileRootSearchScope getAndroidTestSourceScope() {
    if (myAndroidTestSourceScope == null) {
      myAndroidTestSourceScope = getSourceScope(ARTIFACT_ANDROID_TEST);
    }
    return myAndroidTestSourceScope;
  }

  @Override
  @NotNull
  public FileRootSearchScope getUnitTestSourceScope() {
    if (myUnitTestSourceScope == null) {
      myUnitTestSourceScope = getSourceScope(ARTIFACT_UNIT_TEST);
    }
    return myUnitTestSourceScope;
  }

  @NotNull
  private FileRootSearchScope getSourceScope(@NotNull String artifactName) {
    Set<File> roots = new HashSet<>();

    if (artifactName.equals(ARTIFACT_ANDROID_TEST) && myAndroidModel.getAndroidProject().getProjectType() == PROJECT_TYPE_TEST) {
      // Special case where android tests correspond actually to the _main_ artifact (i.e. com.android.test plugin).
      // There is only instrumentation test artifacts in this project type so the whole directory is in testing scope.
      roots.add(myAndroidModel.getRootDirPath());
      for (IdeSourceProvider sourceProvider : myAndroidModel.getActiveSourceProviders()) {
        roots.addAll(getAllSourceFolders(sourceProvider));
      }
    }
    else {
      for (IdeSourceProvider sourceProvider : myAndroidModel.getTestSourceProviders(artifactName)) {
        roots.addAll(getAllSourceFolders(sourceProvider));
      }

      // Workaround for (b/151029089) and Gradle not providing generated test sources (b/153655585)
      IdeBaseArtifact testArtifact;
      switch (artifactName) {
        case ARTIFACT_UNIT_TEST:
          testArtifact = myAndroidModel.getSelectedVariant().getUnitTestArtifact();
          break;
        case ARTIFACT_ANDROID_TEST:
          testArtifact = myAndroidModel.getSelectedVariant().getAndroidTestArtifact();
          break;
        default:
          testArtifact = null;
      }
      if (testArtifact != null) {
        roots.addAll(testArtifact.getGeneratedSourceFolders());
      }
    }
    return new FileRootSearchScope(myModule.getProject(), roots);
  }

  /**
   * Returns a {@link GlobalSearchScope} that contains files to be excluded from resolution inside shared tests.
   *
   * <p>Note that currently there are no shared tests in AGP.
   */
  @Override
  @NotNull
  public FileRootSearchScope getSharedTestExcludeScope() {
    if (mySharedTestsExcludeScope == null) {
      // When a file is shared by both tests, then the test should only access the dependencies that android test and unit test both
      // have. Since the API requires us return a excluding scope, we want to exclude all the dependencies android test doesn't
      // includes and the ones that unit test doesn't have.
      mySharedTestsExcludeScope = getAndroidTestExcludeClasspathScope().add(getUnitTestExcludeClasspathScope());
    }
    return mySharedTestsExcludeScope;
  }

  @Override
  @NotNull
  public FileRootSearchScope getAndroidTestExcludeScope() {
    if (myAndroidTestExcludeScope == null) {
      // Exclude all unit tests, unless some of them are also android tests (currently that's never the case).
      FileRootSearchScope exclude = getUnitTestSourceScope().subtract(getAndroidTestSourceScope());
      // Exclude all dependencies which are only for unit tests.
      myAndroidTestExcludeScope = exclude.add(getAndroidTestExcludeClasspathScope());
    }
    return myAndroidTestExcludeScope;
  }

  @Override
  @NotNull
  public FileRootSearchScope getUnitTestExcludeScope() {
    if (myUnitTestExcludeScope == null) {
      // Exclude all android tests, unless some of them are also unit tests (currently that's never the case).
      FileRootSearchScope exclude = getAndroidTestSourceScope().subtract(getUnitTestSourceScope());
      // Exclude all dependencies which are only for android tests.
      myUnitTestExcludeScope = exclude.add(getUnitTestExcludeClasspathScope());
    }
    return myUnitTestExcludeScope;
  }

  @Override
  public boolean includeInUnitTestClasspath(@NotNull File file) {
    return !getUnitTestExcludeScope().accept(file);
  }

  @NotNull
  private FileRootSearchScope getAndroidTestExcludeClasspathScope() {
    if (myAndroidTestDependencyExcludeScope == null) {
      myAndroidTestDependencyExcludeScope = getExcludeClasspathScope(ARTIFACT_ANDROID_TEST);
    }
    return myAndroidTestDependencyExcludeScope;
  }

  @NotNull
  private FileRootSearchScope getUnitTestExcludeClasspathScope() {
    if (myUnitTestDependencyExcludeScope == null) {
      myUnitTestDependencyExcludeScope = getExcludeClasspathScope(ARTIFACT_UNIT_TEST);
    }
    return myUnitTestDependencyExcludeScope;
  }

  @NotNull
  private FileRootSearchScope getExcludeClasspathScope(@NotNull String artifactName) {
    boolean isAndroidTest = ARTIFACT_ANDROID_TEST.equals(artifactName);
    Collection<File> excluded;
    synchronized (ourLock) {
      DependencySet dependenciesToInclude = isAndroidTest ? getAndroidTestDependencies() : getUnitTestDependencies();
      DependencySet dependenciesToExclude = isAndroidTest ? getUnitTestDependencies() : getAndroidTestDependencies();

      ExcludedModules excludedModules = new ExcludedModules(myModule);
      excludedModules.add(dependenciesToExclude);
      excludedModules.remove(dependenciesToInclude);
      excludedModules.remove(getMainDependencies());

      ExcludedRoots excludedRoots =
        new ExcludedRoots(excludedModules, dependenciesToExclude, dependenciesToInclude, isAndroidTest);
      excludedRoots.removeLibraryPaths(getMainDependencies());
      excluded = excludedRoots.get();
    }

    return new FileRootSearchScope(myModule.getProject(), excluded);
  }

  @NotNull
  private static DependencySet extractDependencies(@NotNull Project project, @Nullable IdeBaseArtifact artifact) {
    if (artifact != null) {
      ModuleFinder moduleFinder = ProjectStructure.getInstance(project).getModuleFinder();
      return DependenciesExtractor.getInstance().extractFrom(artifact.getLevel2Dependencies(), moduleFinder);
    }
    return DependencySet.EMPTY;
  }

  /**
   * Adds children modules' dependencies to own set of dependencies
   */
  @NotNull
  private static DependencySet mergeSubmoduleDependencies(@NotNull DependencySet original,
                                                          boolean mergeAndroid,
                                                          boolean mergeUnit) {
    // We have to copy the collection because the Map where it comes from is modified inside the loop (see http://b.android.com/230391)
    Set<ModuleDependency> moduleDependencies = new LinkedHashSet<>(original.onModules());
    synchronized (ourLock) {
      for (ModuleDependency moduleDependency : moduleDependencies) {
        Module module = moduleDependency.getModule();
        if (module != null) {
          GradleTestArtifactSearchScopes moduleScope = getInstance(module);
          if (moduleScope != null) {
            original.addAll(moduleScope.getMainDependencies());
            if (mergeAndroid) {
              // NOTE: Merge main dependencies only. If a module's tests depend on another module, they depend on its main artifact.
              original.addAll(moduleScope.getMainDependencies());
            }
            if (mergeUnit) {
              // NOTE: Merge main dependencies only. If a module's tests depend on another module, they depend on its main artifact.
              original.addAll(moduleScope.getMainDependencies());
            }
          }
        }
      }
    }
    return original;
  }

  @NotNull
  DependencySet getMainDependencies() {
    synchronized (ourLock) {
      if (myMainDependencies == null) {
        myMainDependencies = DependencySet.THROWING; // To prevent infinite recursion in case of loops between artifact dependencies.
        myMainDependencies =
          mergeSubmoduleDependencies(extractDependencies(myModule.getProject(), myAndroidModel.getMainArtifact()), false, false);
      }
      return myMainDependencies;
    }
  }

  @NotNull
  DependencySet getUnitTestDependencies() {
    synchronized (ourLock) {
      if (myUnitTestDependencies == null) {
        myUnitTestDependencies = DependencySet.THROWING; // To prevent infinite recursion in case of loops between artifact dependencies.
        myUnitTestDependencies =
          mergeSubmoduleDependencies(
            extractDependencies(myModule.getProject(), myAndroidModel.getSelectedVariant().getUnitTestArtifact()), false, true);
      }
      return myUnitTestDependencies;
    }
  }

  @NotNull
  DependencySet getAndroidTestDependencies() {
    synchronized (ourLock) {
      if (myAndroidTestDependencies == null) {
        myAndroidTestDependencies = DependencySet.THROWING; // To prevent infinite recursion in case of loops between artifact dependencies.
        myAndroidTestDependencies =
          mergeSubmoduleDependencies(
            extractDependencies(myModule.getProject(), myAndroidModel.getSelectedVariant().getAndroidTestArtifact()), true, false);
      }
      return myAndroidTestDependencies;
    }
  }

  @Override
  public String toString() {
    return myModule.getName();
  }
}<|MERGE_RESOLUTION|>--- conflicted
+++ resolved
@@ -72,18 +72,6 @@
 
   @Nullable
   public static GradleTestArtifactSearchScopes getInstance(@NotNull Module module) {
-<<<<<<< HEAD
-    if (module.getProject().isDefault() || GradleSyncState.getInstance(module.getProject()).lastSyncFailed()) {
-      return null;
-    }
-
-    GradleTestArtifactSearchScopes scopes = module.getUserData(SEARCH_SCOPES_KEY);
-    if (scopes != null) {
-      return scopes;
-    }
-    initializeScope(module);
-=======
->>>>>>> 799703f0
     return module.getUserData(SEARCH_SCOPES_KEY);
   }
 
