--- conflicted
+++ resolved
@@ -179,12 +179,8 @@
         case STYLE:
           return new TextValueRenderer(module, configuration);
         case ARRAY:
-<<<<<<< HEAD
           return new ArrayRenderer(module, configuration);
-=======
-          return new ArrayRenderer(module);
         case MIPMAP:
->>>>>>> 22ab0423
         case DRAWABLE:
           return new DrawableValueRenderer(module, configuration);
         case COLOR:
