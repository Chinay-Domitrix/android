/*
 * Copyright (C) 2013 The Android Open Source Project
 *
 * Licensed under the Apache License, Version 2.0 (the "License");
 * you may not use this file except in compliance with the License.
 * You may obtain a copy of the License at
 *
 *      http://www.apache.org/licenses/LICENSE-2.0
 *
 * Unless required by applicable law or agreed to in writing, software
 * distributed under the License is distributed on an "AS IS" BASIS,
 * WITHOUT WARRANTIES OR CONDITIONS OF ANY KIND, either express or implied.
 * See the License for the specific language governing permissions and
 * limitations under the License.
 */
package com.android.tools.idea.gradle.notification;

import com.android.tools.idea.gradle.project.GradleProjectInfo;
import com.android.tools.idea.gradle.project.sync.GradleFiles;
import com.android.tools.idea.gradle.project.sync.GradleSyncInvoker;
import com.android.tools.idea.gradle.project.sync.GradleSyncState;
import com.google.common.annotations.VisibleForTesting;
import com.intellij.ide.actions.ShowFilePathAction;
import com.intellij.openapi.Disposable;
import com.intellij.openapi.application.PathManager;
import com.intellij.openapi.fileEditor.FileEditor;
import com.intellij.openapi.project.DumbAware;
import com.intellij.openapi.project.DumbService;
import com.intellij.openapi.project.Project;
import com.intellij.openapi.util.Disposer;
import com.intellij.openapi.util.Key;
import com.intellij.openapi.vfs.VirtualFile;
import com.intellij.openapi.wm.ToolWindow;
import com.intellij.openapi.wm.ToolWindowId;
import com.intellij.openapi.wm.ToolWindowManager;
import com.intellij.ui.EditorNotificationPanel;
import com.intellij.ui.EditorNotifications;
import com.intellij.util.ThreeState;
import com.intellij.util.messages.MessageBusConnection;
import org.jetbrains.annotations.NotNull;
import org.jetbrains.annotations.Nullable;

import java.io.File;

import static com.google.wireless.android.sdk.stats.GradleSyncStats.Trigger.TRIGGER_USER_REQUEST;
import static com.intellij.ide.actions.ShowFilePathAction.openFile;
import static com.intellij.util.ThreeState.YES;

/**
 * Notifies users that a Gradle project "sync" is either being in progress or failed.
 */
public final class ProjectSyncStatusNotificationProvider extends EditorNotifications.Provider<EditorNotificationPanel>
  implements DumbAware {

  @NotNull private static final Key<EditorNotificationPanel> KEY = Key.create("android.gradle.sync.status");

  @Override
  @NotNull
  public Key<EditorNotificationPanel> getKey() {
    return KEY;
  }

  @Override
  @Nullable
  public EditorNotificationPanel createNotificationPanel(@NotNull VirtualFile file, @NotNull FileEditor fileEditor, @NotNull Project project) {
    NotificationPanel oldPanel = (NotificationPanel)fileEditor.getUserData(getKey());
    NotificationPanel.Type newPanelType = notificationPanelType(project);

    if (oldPanel != null) {
      if (oldPanel.type == newPanelType) {
        return oldPanel;
      }
      if (oldPanel instanceof Disposable) {
        Disposer.dispose((Disposable)oldPanel);
      }
    }

    return newPanelType.create(project);
  }

  @VisibleForTesting
  @NotNull
  NotificationPanel.Type notificationPanelType(@NotNull Project project) {
    if (!GradleProjectInfo.getInstance(project).isBuildWithGradle()) {
      return NotificationPanel.Type.NONE;
    }

    return notificationPanelType(GradleSyncState.getInstance(project));
  }

  @NotNull
  NotificationPanel.Type notificationPanelType(@NotNull GradleSyncState syncState) {
    if (!syncState.areSyncNotificationsEnabled()) {
      return NotificationPanel.Type.NONE;
    }
    if (syncState.isSyncInProgress()) {
      return NotificationPanel.Type.IN_PROGRESS;
    }
    if (syncState.lastSyncFailed()) {
      return NotificationPanel.Type.FAILED;
    }
<<<<<<< HEAD
=======
    if (syncState.getSummary().hasSyncErrors()) {
      return NotificationPanel.Type.ERRORS;
    }
>>>>>>> 608dcd9b

    ThreeState gradleSyncNeeded = syncState.isSyncNeeded();
    if (gradleSyncNeeded == YES) {
      return NotificationPanel.Type.SYNC_NEEDED;
    }
    return NotificationPanel.Type.NONE;
  }

  @VisibleForTesting
  static class NotificationPanel extends EditorNotificationPanel {
    enum Type {
      NONE() {
        @Override
        @Nullable
        NotificationPanel create(@NotNull Project project) {
          return null;
        }
      },
      IN_PROGRESS() {
        @Override
        @NotNull
        NotificationPanel create(@NotNull Project project) {
          return new NotificationPanel(this, "Gradle project sync in progress...");
        }
      },
      FAILED() {
        @Override
        @NotNull
        NotificationPanel create(@NotNull Project project) {
          String text = "Gradle project sync failed. Basic functionality (e.g. editing, debugging) will not work properly.";
          return new SyncProblemNotificationPanel(project, this, text);
        }
      },
      SYNC_NEEDED() {
        @Override
        @NotNull
        NotificationPanel create(@NotNull Project project) {
          boolean buildFilesModified = GradleFiles.getInstance(project).areExternalBuildFilesModified();
          String text = (buildFilesModified ? "External build files" : "Gradle files") +
                        " have changed since last project sync. A project sync may be necessary for the IDE to work properly.";
          return new StaleGradleModelNotificationPanel(project, this, text);
        }
      },;

      @Nullable
      abstract NotificationPanel create(@NotNull Project project);
    }

    @NotNull private final Type type;

    NotificationPanel(@NotNull Type type, @NotNull String text) {
      this.type = type;
      setText(text);
    }
  }

  // Notification panel which may contain actions which we don't want to be executed during indexing (e.g.,
  // retrying sync itself)
  @VisibleForTesting
  static class IndexingSensitiveNotificationPanel extends NotificationPanel implements Disposable {
    private final DumbService myDumbService;

    IndexingSensitiveNotificationPanel(@NotNull Project project, @NotNull Type type, @NotNull String text) {
      this(project, type, text, DumbService.getInstance(project));
    }

    @VisibleForTesting
    IndexingSensitiveNotificationPanel(@NotNull Project project,
                                       @NotNull Type type,
                                       @NotNull String text,
                                       @NotNull DumbService dumbService) {
      super(type, text);

      myDumbService = dumbService;

      Disposer.register(project, this);
      MessageBusConnection connection = project.getMessageBus().connect(this);
      connection.subscribe(DumbService.DUMB_MODE, new DumbService.DumbModeListener() {
        @Override
        public void enteredDumbMode() {
          setVisible(false);
        }

        @Override
        public void exitDumbMode() {
          setVisible(true);
        }
      });

      // First subscribe, then update visibility
      setVisible(!myDumbService.isDumb());
    }

    @Override
    public void dispose() {
      // Empty - we have nothing to dispose explicitly but this class has to be Disposable in order for the child
      // message bus connection to get disposed once the panel is no longer needed
    }
  }

  private static class StaleGradleModelNotificationPanel extends IndexingSensitiveNotificationPanel {
    StaleGradleModelNotificationPanel(@NotNull Project project, @NotNull Type type, @NotNull String text) {
      super(project, type, text);

      createActionLabel("Sync Now",
                        () -> GradleSyncInvoker.getInstance().requestProjectSyncAndSourceGeneration(project, TRIGGER_USER_REQUEST));
    }
  }

  private static class SyncProblemNotificationPanel extends IndexingSensitiveNotificationPanel {
    SyncProblemNotificationPanel(@NotNull Project project, @NotNull Type type, @NotNull String text) {
      super(project, type, text);

      createActionLabel("Try Again",
                        () -> GradleSyncInvoker.getInstance().requestProjectSyncAndSourceGeneration(project, TRIGGER_USER_REQUEST));

      createActionLabel("Open 'Build' View", () -> {
        final ToolWindow tw = ToolWindowManager.getInstance(project).getToolWindow(ToolWindowId.BUILD);
        if (tw != null && !tw.isActive()) {
          tw.activate(null, false);
        }
      });

      createActionLabel("Show Log in " + ShowFilePathAction.getFileManagerName(), () -> {
        File logFile = new File(PathManager.getLogPath(), "idea.log");
        openFile(logFile);
      });
    }
  }
}<|MERGE_RESOLUTION|>--- conflicted
+++ resolved
@@ -99,12 +99,9 @@
     if (syncState.lastSyncFailed()) {
       return NotificationPanel.Type.FAILED;
     }
-<<<<<<< HEAD
-=======
     if (syncState.getSummary().hasSyncErrors()) {
       return NotificationPanel.Type.ERRORS;
     }
->>>>>>> 608dcd9b
 
     ThreeState gradleSyncNeeded = syncState.isSyncNeeded();
     if (gradleSyncNeeded == YES) {
