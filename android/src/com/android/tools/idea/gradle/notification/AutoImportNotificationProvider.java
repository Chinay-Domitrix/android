/*
 * Copyright (C) 2013 The Android Open Source Project
 *
 * Licensed under the Apache License, Version 2.0 (the "License");
 * you may not use this file except in compliance with the License.
 * You may obtain a copy of the License at
 *
 *      http://www.apache.org/licenses/LICENSE-2.0
 *
 * Unless required by applicable law or agreed to in writing, software
 * distributed under the License is distributed on an "AS IS" BASIS,
 * WITHOUT WARRANTIES OR CONDITIONS OF ANY KIND, either express or implied.
 * See the License for the specific language governing permissions and
 * limitations under the License.
 */
package com.android.tools.idea.gradle.notification;

<<<<<<< HEAD
import static com.android.SdkConstants.FN_BUILD_GRADLE;
import static com.android.SdkConstants.FN_SETTINGS_GRADLE;
import static com.intellij.ide.BrowserUtil.browse;
=======
import static com.android.utils.BuildScriptUtil.findGradleBuildFile;
import static com.android.utils.BuildScriptUtil.findGradleSettingsFile;
import static com.intellij.ide.BrowserUtil.browse;
import static com.intellij.openapi.vfs.VfsUtilCore.virtualToIoFile;
>>>>>>> c50c8b87

import com.android.tools.idea.IdeInfo;
import com.android.tools.idea.gradle.project.GradleProjectInfo;
import com.android.tools.idea.gradle.util.GradleProjectSettingsFinder;
import com.intellij.openapi.fileEditor.FileEditor;
import com.intellij.openapi.project.Project;
import com.intellij.openapi.util.Key;
import com.intellij.openapi.vfs.VirtualFile;
import com.intellij.ui.EditorNotificationPanel;
import com.intellij.ui.EditorNotifications;
import java.io.File;
import org.jetbrains.annotations.NotNull;
import org.jetbrains.annotations.Nullable;
import org.jetbrains.plugins.gradle.settings.GradleProjectSettings;

/**
 * Notifies users that Gradle "auto-import" feature is enabled, explains the issues with this feature and offers a way to disable it. This
 * notification only appears on build.gradle and settings.gradle files.
 */
public final class AutoImportNotificationProvider extends EditorNotifications.Provider<EditorNotificationPanel> {
  private static final Key<EditorNotificationPanel> KEY = Key.create("android.gradle.auto.import");

  @NotNull private final Project myProject;

  public AutoImportNotificationProvider(@NotNull Project project) {
    myProject = project;
  }

  @Override
  @NotNull
  public Key<EditorNotificationPanel> getKey() {
    return KEY;
  }

  @Override
  @Nullable
  public EditorNotificationPanel createNotificationPanel(@NotNull VirtualFile file, @NotNull FileEditor fileEditor, @NotNull Project project) {
    if (!GradleProjectInfo.getInstance(project).isBuildWithGradle()) {
      return null;
    }
<<<<<<< HEAD
    String name = file.getName();
    if (FN_BUILD_GRADLE.equals(name) || FN_SETTINGS_GRADLE.equals(name)) {
=======
    File path = virtualToIoFile(file);
    if (findGradleBuildFile(path).isFile() || findGradleSettingsFile(path).isFile()) {
>>>>>>> c50c8b87
      GradleProjectSettings settings = GradleProjectSettingsFinder.getInstance().findGradleProjectSettings(project);
      if (IdeInfo.getInstance().isAndroidStudio() && settings != null && settings.isUseAutoImport()) {
        return new DisableAutoImportNotificationPanel(settings);
      }
    }
    return null;
  }

  private class DisableAutoImportNotificationPanel extends EditorNotificationPanel {
    DisableAutoImportNotificationPanel(@NotNull GradleProjectSettings settings) {
      setText("Gradle 'auto-import' will considerably slow down the IDE, due to a known bug");

      createActionLabel("Open bug report", () -> browse("https://code.google.com/p/android/issues/detail?id=59965"));

      createActionLabel("Disable 'auto-import'", () -> {
        settings.setUseAutoImport(false);
        EditorNotifications.getInstance(myProject).updateAllNotifications();
      });
    }
  }

}<|MERGE_RESOLUTION|>--- conflicted
+++ resolved
@@ -15,16 +15,10 @@
  */
 package com.android.tools.idea.gradle.notification;
 
-<<<<<<< HEAD
-import static com.android.SdkConstants.FN_BUILD_GRADLE;
-import static com.android.SdkConstants.FN_SETTINGS_GRADLE;
-import static com.intellij.ide.BrowserUtil.browse;
-=======
 import static com.android.utils.BuildScriptUtil.findGradleBuildFile;
 import static com.android.utils.BuildScriptUtil.findGradleSettingsFile;
 import static com.intellij.ide.BrowserUtil.browse;
 import static com.intellij.openapi.vfs.VfsUtilCore.virtualToIoFile;
->>>>>>> c50c8b87
 
 import com.android.tools.idea.IdeInfo;
 import com.android.tools.idea.gradle.project.GradleProjectInfo;
@@ -65,13 +59,8 @@
     if (!GradleProjectInfo.getInstance(project).isBuildWithGradle()) {
       return null;
     }
-<<<<<<< HEAD
-    String name = file.getName();
-    if (FN_BUILD_GRADLE.equals(name) || FN_SETTINGS_GRADLE.equals(name)) {
-=======
     File path = virtualToIoFile(file);
     if (findGradleBuildFile(path).isFile() || findGradleSettingsFile(path).isFile()) {
->>>>>>> c50c8b87
       GradleProjectSettings settings = GradleProjectSettingsFinder.getInstance().findGradleProjectSettings(project);
       if (IdeInfo.getInstance().isAndroidStudio() && settings != null && settings.isUseAutoImport()) {
         return new DisableAutoImportNotificationPanel(settings);
