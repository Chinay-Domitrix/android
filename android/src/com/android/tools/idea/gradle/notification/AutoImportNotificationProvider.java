--- conflicted
+++ resolved
@@ -43,10 +43,6 @@
 
   public AutoImportNotificationProvider(@NotNull Project project) {
     myProject = project;
-<<<<<<< HEAD
-    myNotifications = EditorNotifications.getInstance(project);
-=======
->>>>>>> 9b8a1066
   }
 
   @Override
