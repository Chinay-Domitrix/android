/*
 * Copyright (C) 2021 The Android Open Source Project
 *
 * Licensed under the Apache License, Version 2.0 (the "License");
 * you may not use this file except in compliance with the License.
 * You may obtain a copy of the License at
 *
 *      http://www.apache.org/licenses/LICENSE-2.0
 *
 * Unless required by applicable law or agreed to in writing, software
 * distributed under the License is distributed on an "AS IS" BASIS,
 * WITHOUT WARRANTIES OR CONDITIONS OF ANY KIND, either express or implied.
 * See the License for the specific language governing permissions and
 * limitations under the License.
 */
package com.android.tools.idea.gradle.variant.view;

import static com.android.tools.idea.gradle.project.sync.idea.GradleSyncExecutor.ALWAYS_SKIP_SYNC;
import static com.android.tools.idea.gradle.project.sync.idea.KotlinPropertiesKt.restoreKotlinUserDataFromDataNodes;
import static com.google.wireless.android.sdk.stats.GradleSyncStats.Trigger.TRIGGER_VARIANT_SELECTION_CHANGED_BY_USER;
import static com.intellij.util.ThreeState.YES;

import com.android.tools.idea.flags.StudioFlags;
import com.android.tools.idea.gradle.project.facet.ndk.NdkFacet;
import com.android.tools.idea.gradle.project.model.NdkModuleModel;
import com.android.tools.idea.gradle.project.model.VariantAbi;
import com.android.tools.idea.gradle.project.sync.GradleSyncInvoker;
import com.android.tools.idea.gradle.project.sync.GradleSyncListener;
import com.android.tools.idea.gradle.project.sync.GradleSyncState;
import com.android.tools.idea.gradle.project.sync.idea.AndroidGradleProjectResolver;
import com.android.tools.idea.gradle.project.sync.idea.AndroidGradleProjectResolverKeys;
import com.android.tools.idea.gradle.project.sync.idea.VariantAndAbi;
import com.android.tools.idea.gradle.project.sync.idea.VariantSwitcher;
import com.intellij.openapi.application.Application;
import com.intellij.openapi.application.ApplicationManager;
import com.intellij.openapi.diagnostic.Logger;
import com.intellij.openapi.externalSystem.model.DataNode;
import com.intellij.openapi.externalSystem.model.ExternalProjectInfo;
import com.intellij.openapi.externalSystem.model.project.ProjectData;
import com.intellij.openapi.externalSystem.service.project.ProjectDataManager;
import com.intellij.openapi.module.Module;
import com.intellij.openapi.module.ModuleManager;
import com.intellij.openapi.progress.EmptyProgressIndicator;
import com.intellij.openapi.progress.ProgressIndicator;
import com.intellij.openapi.progress.ProgressManager;
import com.intellij.openapi.progress.Task;
import com.intellij.openapi.progress.impl.BackgroundableProcessIndicator;
import com.intellij.openapi.project.Project;
import com.intellij.openapi.ui.Messages;
import com.intellij.util.containers.ContainerUtil;
import java.util.List;
import java.util.Map;
import java.util.Objects;
import org.jetbrains.android.facet.AndroidFacet;
import org.jetbrains.annotations.NotNull;
import org.jetbrains.annotations.Nullable;
import org.jetbrains.plugins.gradle.util.GradleConstants;

/**
 * Updates the contents/settings of a module when a build variant changes.
 */
<<<<<<< HEAD
public final class BuildVariantUpdater {
  @NotNull public static final Key<String> MODULE_WITH_BUILD_VARIANT_SWITCHED_FROM_UI =
    new Key<>("module.with.build.variant.switched.from.ui");
  @NotNull public static final Key<Boolean> USE_VARIANTS_FROM_PREVIOUS_GRADLE_SYNCS =
    new Key<>("use.variants.from.previous.gradle.syncs");
=======
public class BuildVariantUpdater {
>>>>>>> cdc83e4e
  @NotNull private final List<BuildVariantView.BuildVariantSelectionChangeListener> mySelectionChangeListeners =
    ContainerUtil.createLockFreeCopyOnWriteList();

  @NotNull
  public static BuildVariantUpdater getInstance(@NotNull Project project) {
    return project.getService(BuildVariantUpdater.class);
  }

  // called by IDEA.
  @SuppressWarnings("unused")
  BuildVariantUpdater() { }

  /**
   * Add an {@link BuildVariantView.BuildVariantSelectionChangeListener} to the updater. Listeners are
   * invoked when the project's selected build variant changes.
   */
  void addSelectionChangeListener(@NotNull BuildVariantView.BuildVariantSelectionChangeListener listener) {
    mySelectionChangeListeners.add(listener);
  }

  /**
   * Updates a module's structure when the user selects a build variant from the tool window.
   *
   * @param project              the module's project.
   * @param moduleName           the module's name.
   * @param selectedBuildVariant the name of the selected build variant (without ABI).
   * @return true if there are affected facets.
   */
  public boolean updateSelectedBuildVariant(@NotNull Project project,
                                            @NotNull String moduleName,
                                            @NotNull String selectedBuildVariant) {
    Module moduleToUpdate = findModule(project, moduleName);
    if (moduleToUpdate == null) {
      logAndShowBuildVariantFailure(String.format("Cannot find module '%1$s'.", moduleName));
      return false;
    }

    NdkModuleModel ndkModuleModel = getNdkModelIfItHasNativeVariantAbis(moduleToUpdate);
    NdkFacet ndkFacet = NdkFacet.getInstance(moduleToUpdate);
    if (ndkModuleModel == null || ndkFacet == null) {
      // Non-native module. ABI is irrelevant. Proceed with the build variant without ABI.
      return updateSelectedVariant(project, moduleName, new VariantAndAbi(selectedBuildVariant, null));
    }

    // Native module: try to preserve the existing ABI for that module (if exists).
    VariantAbi newVariantAbi = resolveNewVariantAbi(ndkFacet, ndkModuleModel, selectedBuildVariant, null);
    if (newVariantAbi == null) {
      logAndShowBuildVariantFailure(String.format("Cannot find suitable ABI for native module '%1$s'.", moduleName));
      return false;
    }

    return updateSelectedVariant(project, moduleName, VariantAndAbi.fromVariantAbi(newVariantAbi));
  }

  /**
   * Updates a module's structure when the user selects an ABI from the tool window.
   *
   * @param project         the module's project.
   * @param moduleName      the module's name.
   * @param selectedAbiName the name of the selected ABI.
   * @return true if there are affected facets.
   */
  public boolean updateSelectedAbi(@NotNull Project project,
                                   @NotNull String moduleName,
                                   @NotNull String selectedAbiName) {
    Module moduleToUpdate = findModule(project, moduleName);
    if (moduleToUpdate == null) {
      logAndShowAbiNameFailure(String.format("Cannot find module '%1$s'.", moduleName));
      return false;
    }

    NdkModuleModel ndkModuleModel = getNdkModelIfItHasNativeVariantAbis(moduleToUpdate);
    NdkFacet ndkFacet = NdkFacet.getInstance(moduleToUpdate);
    if (ndkModuleModel == null || ndkFacet == null) {
      // This is unexpected. If we presented ABI dropdown for this module, then it must have an NDK model.
      logAndShowAbiNameFailure(String.format("Cannot find native module model '%1$s'.", moduleName));
      return false;
    }

    // Keep using the same existing build variant.
    VariantAbi currentSelectedVariantAbi = ndkFacet.getSelectedVariantAbi();
    VariantAbi newVariantAbi;
    if (currentSelectedVariantAbi == null) {
      newVariantAbi = null;
    }
    else {
      newVariantAbi = resolveNewVariantAbi(ndkFacet, ndkModuleModel, currentSelectedVariantAbi.getVariant(), selectedAbiName);
    }
    if (newVariantAbi == null) {
      logAndShowAbiNameFailure(String.format("Cannot find suitable ABI for native module '%1$s'.", moduleName));
      return false;
    }

    return updateSelectedVariant(project, moduleName, VariantAndAbi.fromVariantAbi(newVariantAbi));
  }

  /**
   * Updates a module's structure when the user selects a build variant or ABI.
   *
   * @param project       the module's project.
   * @param moduleName    the module's name.
   * @param variantAndAbi the name of the selected build variant (without abi for non-native modules, with ABI for native modules).
   * @return true if there are affected facets.
   */
  private boolean updateSelectedVariant(@NotNull Project project,
                                        @NotNull String moduleName,
                                        @NotNull VariantAndAbi variantAndAbi) {
    Module module = findModule(project, moduleName);
    if (module == null) {
      logAndShowBuildVariantFailure(String.format("Cannot find module '%1$s'.", moduleName));
      return false;
    }

    if (!findAndUpdateAffectedFacets(module, variantAndAbi)) {
      return false;
    }

    @Nullable ExternalProjectInfo data =
      ProjectDataManager.getInstance().getExternalProjectData(project, GradleConstants.SYSTEM_ID, project.getBasePath());

    Map<String, VariantAndAbi> variantsExpectedAfterSwitch =
      StudioFlags.GRADLE_SYNC_ENABLE_CACHED_VARIANTS.get()
      ? VariantSwitcher.computeExpectedVariantsAfterSwitch(module, variantAndAbi, data)
      : null;

    Runnable invokeVariantSelectionChangeListeners = () -> {
      for (BuildVariantView.BuildVariantSelectionChangeListener listener : mySelectionChangeListeners) {
        listener.selectionChanged();
      }
    };

    // There are three different cases,
    // 1. Build files have been changed, request a full Gradle Sync - let Gradle Sync infrastructure handle single variant or not.
    // 2. Build files were not changed, variant to select doesn't exist, which can only happen with single-variant sync, request Variant-only Sync.
    // 3. Build files were not changed, variant to select exists, do module setup for affected modules.
    if (GradleSyncState.getInstance(project).isSyncNeeded().equals(YES)) {
      requestGradleSync(project, module, invokeVariantSelectionChangeListeners);
      return true;
    }

    if (variantsExpectedAfterSwitch != null) {
      DataNode<ProjectData> variantProjectDataNode = VariantSwitcher.findAndSetupSelectedCachedVariantData(data, variantsExpectedAfterSwitch);
      if (variantProjectDataNode != null) {
        restoreKotlinUserDataFromDataNodes(variantProjectDataNode);
        setupCachedVariant(project, variantProjectDataNode, invokeVariantSelectionChangeListeners);
        return true;
      }
    }

    // Build file is not changed, the cached variants should be cached and reused.
    AndroidGradleProjectResolver.saveCurrentlySyncedVariantsForReuse(project);
    requestGradleSync(project, module, invokeVariantSelectionChangeListeners);

    return true;
  }

  /**
   * Finds all need-to-update facets and change the selected variant in facets recursively.
   * If the target variant exists, change selected variant in ModuleModel as well.
   *
   * @return true if the target variant exists.
   */
  private static boolean findAndUpdateAffectedFacets(@NotNull Module moduleToUpdate,
                                                     @NotNull VariantAndAbi variantToSelect) {
    AndroidFacet androidFacet = AndroidFacet.getInstance(moduleToUpdate);
    if (androidFacet == null) {
      throw new IllegalStateException(
        String.format("Cannot update the selected build variant. Module: %s Variant: %s", moduleToUpdate, variantToSelect));
    }
    NdkFacet ndkFacet = NdkFacet.getInstance(moduleToUpdate);
    VariantAbi selectedVariantAbi = ndkFacet != null ? ndkFacet.getSelectedVariantAbi() : null;
    String selectedAbi = selectedVariantAbi != null ? selectedVariantAbi.getAbi() : null;
    if (
      Objects.equals(variantToSelect.getVariant(), androidFacet.getProperties().SELECTED_BUILD_VARIANT)
      && Objects.equals(variantToSelect.getAbi(), selectedAbi)
    ) {
      // Nothing to update. The user has selected the same build variant.
      return false;
    }

    String variantName = variantToSelect.getVariant();
    if (ndkFacet != null) {
      NdkModuleModel ndkModuleModel = getNdkModelIfItHasNativeVariantAbis(ndkFacet);
      if (ndkModuleModel != null) {
        VariantAbi variantAbiToSelect = variantToSelect.toVariantAbi();
        if (variantAbiToSelect != null) {
          // If there is ABI but there is a facet something went wrong and Gradle sync should fix it.
          ndkFacet.setSelectedVariantAbi(variantAbiToSelect);
        }
      }
    }
    androidFacet.getProperties().SELECTED_BUILD_VARIANT = variantName;
    return true;
  }

  /**
   * If the user modified the ABI of a module, then any dependent native module should use that same ABI (if possible).
   * If the user did not modify any ABIs (e.g., they changed a non-native module from "debug" to "release"), then any dependent native
   * module should preserve its ABI (if possible).
   * In either case, if the target ABI (either selected by the user, or preserved automatically) does not exist (e.g., "debug-x86" exists,
   * but "release-x86" does not), then the dependent modules should use any available ABI for the target variant.
   *
   * @param ndkModel        The NDK model of the current module, which contains the old variant with ABI. E.g., "debug-x86".
   * @param newVariant      The name of the selected variant (without ABI). E.g., "release".
   * @param userSelectedAbi The name of the selected ABI. E.g., "x86".
   * @return The variant that to be used for the current module, including the ABI. E.g., "release-x86".
   */
  @Nullable
  private static VariantAbi resolveNewVariantAbi(
    @NotNull NdkFacet ndkFacet,
    @NotNull NdkModuleModel ndkModel,
    @NotNull String newVariant,
    @Nullable String userSelectedAbi) {
    if (userSelectedAbi != null) {
      VariantAbi newVariantAbi = new VariantAbi(newVariant, userSelectedAbi);
      if (ndkModel.getAllVariantAbis().contains(newVariantAbi)) {
        return newVariantAbi;
      }
    }
    VariantAbi selectedVariantAbi = ndkFacet.getSelectedVariantAbi();
    if (selectedVariantAbi == null) return null;
    String existingAbi = selectedVariantAbi.getAbi();
    return new VariantAbi(newVariant, existingAbi);  // e.g., debug-x86
  }


  @NotNull
  private static GradleSyncListener getSyncListener(@NotNull Runnable variantSelectionChangeListeners) {
    return new GradleSyncListener() {
      @Override
      public void syncFailed(@NotNull Project project, @NotNull String errorMessage) {
        AndroidGradleProjectResolver.clearVariantsSavedForReuse(project);
        variantSelectionChangeListeners.run();
      }

      @Override
      public void syncSucceeded(@NotNull Project project) {
        AndroidGradleProjectResolver.clearVariantsSavedForReuse(project);
        variantSelectionChangeListeners.run();
      }

      @Override
      public void syncSkipped(@NotNull Project project) {
        if (project.getUserData(ALWAYS_SKIP_SYNC) == null) {
          throw new IllegalStateException("Sync cannot complete with syncSkipped result when switching variants.");
        }
        AndroidGradleProjectResolver.clearVariantsSavedForReuse(project);
        variantSelectionChangeListeners.run();
      }
    };
  }

  private static void requestGradleSync(@NotNull Project project,
                                        @NotNull Module module,
                                        @NotNull Runnable variantSelectionChangeListeners) {
    String moduleId = AndroidGradleProjectResolver.getModuleIdForModule(module);
    if (moduleId != null) {
      project.putUserData(AndroidGradleProjectResolverKeys.MODULE_WITH_BUILD_VARIANT_SWITCHED_FROM_UI, moduleId);
    }
    GradleSyncInvoker.Request request = new GradleSyncInvoker.Request(TRIGGER_VARIANT_SELECTION_CHANGED_BY_USER);
    GradleSyncInvoker.getInstance().requestProjectSync(project, request, getSyncListener(variantSelectionChangeListeners));
  }


  private static void setupCachedVariant(@NotNull Project project,
                                         @NotNull DataNode<ProjectData> variantData,
                                         @NotNull Runnable variantSelectionChangeListeners) {
    Application application = ApplicationManager.getApplication();

    Task.Backgroundable task = new Task.Backgroundable(project, "Setting up Project", false/* cannot be canceled*/) {

      @Override
      public void run(@NotNull ProgressIndicator indicator) {
        getLog().info("Starting setup of cached variant");

        // While we work to move the rest of the setup we need to perform two commits, once using IDEAs data import and the other
        // using the remainder of out setup steps.
        VariantSwitcher.switchVariant(project, variantData);

        GradleSyncState.getInstance(project).syncSkipped(null);

        // Commit changes and dispose models providers
        if (application.isUnitTestMode()) {
          variantSelectionChangeListeners.run();
        }
        else {
          application.invokeLater(variantSelectionChangeListeners);
        }

        getLog().info("Finished setup of cached variant");
      }
    };

    if (application.isUnitTestMode()) {
      task.run(new EmptyProgressIndicator());
    }
    else {
      ProgressManager.getInstance().runProcessWithProgressAsynchronously(task, new BackgroundableProcessIndicator(task));
    }
  }

  @Nullable
  private static Module findModule(@NotNull Project project, @NotNull String moduleName) {
    ModuleManager moduleManager = ModuleManager.getInstance(project);
    return moduleManager.findModuleByName(moduleName);
  }

  @Nullable
  private static NdkModuleModel getNdkModelIfItHasNativeVariantAbis(@NotNull NdkFacet facet) {
    NdkModuleModel ndkModuleModel = NdkModuleModel.get(facet);
    if (ndkModuleModel == null) {
      logAndShowBuildVariantFailure(
        String.format("Cannot find NativeAndroidProject for module '%1$s'.", facet.getModule().getName()));
      return null;
    }
    if (ndkModuleModel.getAllVariantAbis().isEmpty()) {
      // Native module that does not have any real ABIs. Proceed with the build variant without ABI.
      return null;
    }
    return ndkModuleModel;
  }

  @Nullable
  private static NdkModuleModel getNdkModelIfItHasNativeVariantAbis(@NotNull Module module) {
    NdkModuleModel ndkModuleModel = NdkModuleModel.get(module);
    if (ndkModuleModel == null) {
      return null;
    }
    if (ndkModuleModel.getAllVariantAbis().isEmpty()) {
      // Native module that does not have any real ABIs. Proceed with the build variant without ABI.
      return null;
    }
    return ndkModuleModel;
  }


  private static void logAndShowBuildVariantFailure(@NotNull String reason) {
    String prefix = "Unable to select build variant:\n";
    String msg = prefix + reason;
    getLog().error(msg);
    msg += ".\n\nConsult IDE log for more details (Help | Show Log)";
    Messages.showErrorDialog(msg, "Error");
  }

  private static void logAndShowAbiNameFailure(@NotNull String reason) {
    String prefix = "Unable to select ABI:\n";
    String msg = prefix + reason;
    getLog().error(msg);
    msg += ".\n\nConsult IDE log for more details (Help | Show Log)";
    Messages.showErrorDialog(msg, "Error");
  }

  @NotNull
  private static Logger getLog() {
    return Logger.getInstance(BuildVariantUpdater.class);
  }
}<|MERGE_RESOLUTION|>--- conflicted
+++ resolved
@@ -59,15 +59,7 @@
 /**
  * Updates the contents/settings of a module when a build variant changes.
  */
-<<<<<<< HEAD
 public final class BuildVariantUpdater {
-  @NotNull public static final Key<String> MODULE_WITH_BUILD_VARIANT_SWITCHED_FROM_UI =
-    new Key<>("module.with.build.variant.switched.from.ui");
-  @NotNull public static final Key<Boolean> USE_VARIANTS_FROM_PREVIOUS_GRADLE_SYNCS =
-    new Key<>("use.variants.from.previous.gradle.syncs");
-=======
-public class BuildVariantUpdater {
->>>>>>> cdc83e4e
   @NotNull private final List<BuildVariantView.BuildVariantSelectionChangeListener> mySelectionChangeListeners =
     ContainerUtil.createLockFreeCopyOnWriteList();
 
