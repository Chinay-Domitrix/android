/*
 * Copyright (C) 2013 The Android Open Source Project
 *
 * Licensed under the Apache License, Version 2.0 (the "License");
 * you may not use this file except in compliance with the License.
 * You may obtain a copy of the License at
 *
 *      http://www.apache.org/licenses/LICENSE-2.0
 *
 * Unless required by applicable law or agreed to in writing, software
 * distributed under the License is distributed on an "AS IS" BASIS,
 * WITHOUT WARRANTIES OR CONDITIONS OF ANY KIND, either express or implied.
 * See the License for the specific language governing permissions and
 * limitations under the License.
 */
package com.android.tools.idea.gradle.variant.view;

import com.android.tools.idea.gradle.project.model.AndroidModuleModel;
import com.android.tools.idea.gradle.project.sync.GradleSyncState;
import com.android.tools.idea.gradle.project.model.NdkModuleModel;
import com.android.tools.idea.gradle.project.facet.ndk.NdkFacet;
import com.android.tools.idea.gradle.util.GradleUtil;
import com.android.tools.idea.gradle.util.ModuleTypeComparator;
import com.android.tools.idea.gradle.variant.conflict.Conflict;
import com.android.tools.idea.gradle.variant.conflict.ConflictSet;
import com.google.common.annotations.VisibleForTesting;
import com.google.common.collect.Lists;
import com.intellij.icons.AllIcons;
import com.intellij.openapi.actionSystem.*;
import com.intellij.openapi.application.Application;
import com.intellij.openapi.application.ApplicationManager;
import com.intellij.openapi.components.ServiceManager;
import com.intellij.openapi.editor.colors.EditorColors;
import com.intellij.openapi.editor.colors.EditorColorsManager;
import com.intellij.openapi.module.Module;
import com.intellij.openapi.module.ModuleManager;
import com.intellij.openapi.project.Project;
import com.intellij.openapi.ui.ComboBox;
import com.intellij.openapi.ui.MessageType;
import com.intellij.openapi.wm.ToolWindow;
import com.intellij.ui.TableSpeedSearch;
import com.intellij.ui.TableUtil;
import com.intellij.ui.content.Content;
import com.intellij.ui.content.ContentFactory;
import com.intellij.ui.table.JBTable;
import com.intellij.util.ui.AbstractTableCellEditor;
import com.intellij.util.ui.JBUI;
import com.intellij.util.ui.UIUtil;
import org.jetbrains.android.facet.AndroidFacet;
import org.jetbrains.annotations.NotNull;
import org.jetbrains.annotations.Nullable;
import org.jetbrains.jps.android.model.impl.JpsAndroidModuleProperties;

import javax.swing.*;
import javax.swing.border.Border;
import javax.swing.table.DefaultTableCellRenderer;
import javax.swing.table.DefaultTableModel;
import javax.swing.table.TableCellEditor;
import javax.swing.table.TableCellRenderer;
import java.awt.*;
import java.awt.event.*;
import java.text.Collator;
import java.util.Arrays;
import java.util.Collection;
import java.util.Collections;
import java.util.List;

import static com.android.tools.idea.gradle.variant.conflict.ConflictResolution.solveSelectionConflict;

/**
 * The contents of the "Build Variants" tool window.
 */
public class BuildVariantView {
  private static final Object[] TABLE_COLUMN_NAMES = new Object[]{"Module", "Build Variant"};

  private static final int MODULE_COLUMN_INDEX = 0;
  private static final int VARIANT_COLUMN_INDEX = 1;

  private static final Color CONFLICT_CELL_BACKGROUND = MessageType.ERROR.getPopupBackground();

  private final Project myProject;
  private BuildVariantUpdater myUpdater;

  private JPanel myToolWindowPanel;
  private JBTable myVariantsTable;
  private JPanel myNotificationPanel;

  private final List<BuildVariantSelectionChangeListener> myBuildVariantSelectionChangeListeners = Lists.newArrayList();
  private final List<Conflict> myConflicts = Lists.newArrayList();

  @NotNull
  public static BuildVariantView getInstance(@NotNull Project project) {
    return ServiceManager.getService(project, BuildVariantView.class);
  }

  public BuildVariantView(@NotNull Project project) {
    myProject = project;
    myUpdater = new BuildVariantUpdater();
  }

  @VisibleForTesting
  void setUpdater(@NotNull BuildVariantUpdater updater) {
    myUpdater = updater;
  }

  public void addListener(@NotNull BuildVariantSelectionChangeListener listener) {
    //noinspection SynchronizeOnThis
    synchronized (this) {
      myBuildVariantSelectionChangeListeners.add(listener);
    }
  }

  public void removeListener(@NotNull BuildVariantSelectionChangeListener listener) {
    //noinspection SynchronizeOnThis
    synchronized (this) {
      myBuildVariantSelectionChangeListeners.remove(listener);
    }
  }

  private void createUIComponents() {
    myVariantsTable = new BuildVariantTable();
    new TableSpeedSearch(myVariantsTable);
    myNotificationPanel = new NotificationPanel();
    myNotificationPanel.setVisible(false);
  }

  public void projectImportStarted() {
    getVariantsTable().setLoading(true);
  }

  /**
   * Creates the contents of the "Build Variants" tool window.
   *
   * @param toolWindow the tool window whose contents will be created.
   */
  public void createToolWindowContent(@NotNull ToolWindow toolWindow) {
    ContentFactory contentFactory = ContentFactory.SERVICE.getInstance();
    Content content = contentFactory.createContent(myToolWindowPanel, "", false);
    toolWindow.getContentManager().addContent(content);
    updateContents();
  }

  public void updateContents() {
    GradleSyncState syncState = GradleSyncState.getInstance(myProject);
    if (syncState.isSyncInProgress() && !syncState.isSyncSkipped()) {
      projectImportStarted();
      return;
    }

    final List<Object[]> rows = Lists.newArrayList();
    final List<BuildVariantItem[]> variantNamesPerRow = Lists.newArrayList();

    for (Module module : getGradleModulesWithAndroidProjects()) {
      AndroidFacet androidFacet = AndroidFacet.getInstance(module);
      NdkFacet ndkFacet = NdkFacet.getInstance(module);

      assert androidFacet != null || ndkFacet != null; // getGradleModules() returns only relevant modules.

      String variantName = null;

      if (androidFacet != null) {
        JpsAndroidModuleProperties facetProperties = androidFacet.getProperties();
        variantName = facetProperties.SELECTED_BUILD_VARIANT;
      }

      BuildVariantItem[] variantNames = getVariantItems(module);
      if (variantNames != null) {
        if (androidFacet != null) {
<<<<<<< HEAD
          AndroidGradleModel androidModel = AndroidGradleModel.get(module);
=======
          AndroidModuleModel androidModel = AndroidModuleModel.get(module);
>>>>>>> 02229574
          // AndroidModel may be null when applying a quick fix (e.g. "Fix Gradle version")
          if (androidModel != null) {
            variantName = androidModel.getSelectedVariant().getName();
          }
        }
        else {
          // As only the modules backed by either AndroidGradleModel or NativeAndroidGradleModel are shown in the Build Variants View,
          // when a module is not backed by AndroidGradleModel, it surely contains a valid NativeAndroidGradleModel.
<<<<<<< HEAD
          NativeAndroidGradleModel nativeAndroidModel = NativeAndroidGradleModel.get(module);
          if (nativeAndroidModel != null) {
            variantName = nativeAndroidModel.getSelectedVariant().getName();
=======
          NdkModuleModel ndkModuleModel = NdkModuleModel.get(module);
          if (ndkModuleModel != null) {
            variantName = ndkModuleModel.getSelectedVariant().getName();
>>>>>>> 02229574
          }
        }

        variantNamesPerRow.add(variantNames);
      }

      if (variantName != null) {
        Object[] row = {module, variantName};
        rows.add(row);
      }
    }
    Runnable setModelTask = () -> getVariantsTable().setModel(rows, variantNamesPerRow);
    Application application = ApplicationManager.getApplication();
    if (application.isDispatchThread()) {
      setModelTask.run();
    }
    else {
      application.invokeLater(setModelTask);
    }
  }

  @NotNull
  private List<Module> getGradleModulesWithAndroidProjects() {
    List<Module> gradleModules = Lists.newArrayList();
    for (Module module : ModuleManager.getInstance(myProject).getModules()) {
      AndroidFacet androidFacet = AndroidFacet.getInstance(module);
      if (androidFacet != null && androidFacet.requiresAndroidModel() && androidFacet.getAndroidModel() != null) {
        gradleModules.add(module);
        continue;
      }
      NdkFacet ndkFacet = NdkFacet.getInstance(module);
      if (ndkFacet != null && ndkFacet.getNdkModuleModel() != null) {
        gradleModules.add(module);
      }
    }

    if (!gradleModules.isEmpty()) {
      Collections.sort(gradleModules, ModuleTypeComparator.INSTANCE);
      return gradleModules;
    }
    return Collections.emptyList();
  }

  @NotNull
  private BuildVariantTable getVariantsTable() {
    return (BuildVariantTable)myVariantsTable;
  }

  @Nullable
  private static BuildVariantItem[] getVariantItems(@NotNull Module module) {
    Collection<String> variantNames = getVariantNames(module);
    if (variantNames == null) {
      return null;
    }

    BuildVariantItem[] items = new BuildVariantItem[variantNames.size()];
    int i = 0;
    for (String name : variantNames) {
      items[i++] = new BuildVariantItem(module.getName(), name);
    }
    Arrays.sort(items);
    return items;
  }

  @Nullable
  private static Collection<String> getVariantNames(@NotNull Module module) {
    AndroidModuleModel androidModel = AndroidModuleModel.get(module);
    if (androidModel != null) {
      return androidModel.getVariantNames();
    }

    NdkModuleModel ndkModuleModel = NdkModuleModel.get(module);
    if (ndkModuleModel != null) {
      return ndkModuleModel.getVariantNames();
    }

    return null;
  }

  public void updateContents(@NotNull List<Conflict> conflicts) {
    myNotificationPanel.setVisible(!conflicts.isEmpty());
    ((NotificationPanel)myNotificationPanel).myCurrentConflictIndex = -1;
    myConflicts.clear();
    myConflicts.addAll(conflicts);
    updateContents();
  }

  public void findAndSelect(@NotNull Module module) {
    findAndSelect(module, MODULE_COLUMN_INDEX);
  }

  public void findAndSelectVariantEditor(@NotNull Module module) {
    findAndSelect(module, VARIANT_COLUMN_INDEX);
  }

  private void findAndSelect(@NotNull Module module, int columnIndex) {
    int rowCount = myVariantsTable.getRowCount();
    for (int row = 0; row < rowCount; row++) {
      if (module.equals(myVariantsTable.getValueAt(row, MODULE_COLUMN_INDEX))) {
        myVariantsTable.getSelectionModel().setSelectionInterval(row, row);
        myVariantsTable.getColumnModel().getSelectionModel().setSelectionInterval(columnIndex, columnIndex);
        TableUtil.scrollSelectionToVisible(myVariantsTable);
        myVariantsTable.requestFocusInWindow();
        break;
      }
    }
  }

  public interface BuildVariantSelectionChangeListener {
    /**
     * Indicates that a user selected a build variant from the "Build Variants" tool window.
     * <p/>
     * This notification occurs:
     * <ul>
     * <li>after the user selected a build variant from the drop-down</li>
     * <li>project structure has been updated according to selected build variant</li>
     * <li>the selected test artifact is changed</li>
     * </ul>
     * <p/>
     * This listener will not be invoked if the project structure update fails.
     *
     */
    void buildVariantsConfigChanged();
  }

  private class NotificationPanel extends JPanel {
    int myCurrentConflictIndex = -1;

    NotificationPanel() {
      super(new BorderLayout());
      Color color = EditorColorsManager.getInstance().getGlobalScheme().getColor(EditorColors.NOTIFICATION_BACKGROUND);
      setBackground(color == null ? UIUtil.getToolTipBackground() : color);
      setBorder(BorderFactory.createEmptyBorder(1, 15, 1, 15)); // Same as EditorNotificationPanel
      setPreferredSize(new Dimension(-1, JBUI.scale(24)));

      JLabel textLabel = new JLabel("Variant selection conflicts found.");
      textLabel.setOpaque(false);
      add(textLabel, BorderLayout.CENTER);

      DefaultActionGroup group = new DefaultActionGroup();
      ActionManager actionManager = ActionManager.getInstance();

      AnAction nextConflictAction = new AnAction() {
        @Override
        public void actionPerformed(@NotNull AnActionEvent e) {
          navigateConflicts(true);
        }
      };
      nextConflictAction.copyFrom(actionManager.getAction(IdeActions.ACTION_NEXT_OCCURENCE));
      group.add(nextConflictAction);

      AnAction prevConflictAction = new AnAction() {
        @Override
        public void actionPerformed(@NotNull AnActionEvent e) {
          navigateConflicts(false);
        }
      };
      prevConflictAction.copyFrom(actionManager.getAction(IdeActions.ACTION_PREVIOUS_OCCURENCE));
      group.add(prevConflictAction);

      ActionToolbar toolbar = actionManager.createActionToolbar("", group, true);
      toolbar.setReservePlaceAutoPopupIcon(false);
      toolbar.setMinimumButtonSize(JBUI.size(23, 23)); // a little smaller than default (25 x 25)

      JComponent toolbarComponent = toolbar.getComponent();
      toolbarComponent.setBorder(null);
      toolbarComponent.setOpaque(false);
      add(toolbarComponent, BorderLayout.EAST);
    }

    private void navigateConflicts(boolean forward) {
      int conflictCount = myConflicts.size();
      if (conflictCount == 0) {
        return;
      }
      if (forward) {
        myCurrentConflictIndex++;
        if (myCurrentConflictIndex >= conflictCount) {
          myCurrentConflictIndex = 0;
        }
      }
      else {
        myCurrentConflictIndex--;
        if (myCurrentConflictIndex < 0) {
          myCurrentConflictIndex = conflictCount - 1;
        }
      }
      Conflict conflict = myConflicts.get(myCurrentConflictIndex);
      findAndSelect(conflict.getSource());
    }
  }

  private static class BuildVariantItem implements Comparable<BuildVariantItem> {
    @NotNull final String myModuleName;
    @NotNull final String myBuildVariantName;

    BuildVariantItem(@NotNull String moduleName, @NotNull String buildVariantName) {
      myModuleName = moduleName;
      myBuildVariantName = buildVariantName;
    }

    @Override
    public int compareTo(@Nullable BuildVariantItem o) {
      return o != null ? Collator.getInstance().compare(myBuildVariantName, o.myBuildVariantName) : 1;
    }

    boolean hasBuildVariantName(@Nullable Object name) {
      return myBuildVariantName.equals(name);
    }

    @Override
    public String toString() {
      return myBuildVariantName;
    }
  }

  private class BuildVariantTable extends JBTable {
    private boolean myLoading;
    private final List<TableCellEditor> myCellEditors = Lists.newArrayList();

    private final ModuleTableCell myModuleCellRenderer = new ModuleTableCell();
    private final ModuleTableCell myModuleCellEditor = new ModuleTableCell();
    private final VariantsCellRenderer myVariantsCellRenderer = new VariantsCellRenderer();

    BuildVariantTable() {
      super(new BuildVariantTableModel(Collections.emptyList()));
      addKeyListener(new KeyAdapter() {
        @Override
        public void keyPressed(KeyEvent e) {
          int column = getSelectedColumn();
          int row = getSelectedRow();
          if (column == VARIANT_COLUMN_INDEX && row >= 0 && e.getKeyCode() == KeyEvent.VK_F2 && editCellAt(row, column)) {
            Component editorComponent = getEditorComponent();
            if (editorComponent instanceof ComboBox) {
              editorComponent.requestFocusInWindow();
              ((ComboBox)editorComponent).showPopup();
            }
          }
        }
      });
    }

    @Nullable
    Conflict findConflict(int row) {
      for (Conflict conflict : myConflicts) {
        Object module = getValueAt(row, MODULE_COLUMN_INDEX);
        if (conflict.getSource().equals(module)) {
          return conflict;
        }
      }
      return null;
    }

    @Override
    public boolean isCellEditable(int row, int column) {
      return true;
    }

    void setLoading(boolean loading) {
      myLoading = loading;
      setPaintBusy(myLoading);
      clearContents();
      String text = myLoading ? "Loading..." : "Nothing to Show";
      getEmptyText().setText(text);
    }

    private void clearContents() {
      setModel(new BuildVariantTableModel(Collections.emptyList()));
      myCellEditors.clear();
    }

    void setModel(@NotNull List<Object[]> rows, @NotNull List<BuildVariantItem[]> variantNamesPerRow) {
      setLoading(false);
      if (rows.isEmpty()) {
        // This is most likely an old-style (pre-Gradle) Android project. Just leave the table empty.
        setModel(new BuildVariantTableModel(rows));
        return;
      }

      boolean hasVariants = !variantNamesPerRow.isEmpty();
      List<Object[]> content = hasVariants ? rows : Collections.emptyList();

      setModel(new BuildVariantTableModel(content));
      addBuildVariants(variantNamesPerRow);
    }

    private void addBuildVariants(@NotNull List<BuildVariantItem[]> variantNamesPerRow) {
      for (int row = 0; row < variantNamesPerRow.size(); row++) {
        BuildVariantItem[] items = variantNamesPerRow.get(row);
        BuildVariantItem selected = null;
        for (BuildVariantItem item : items) {
          if (item.hasBuildVariantName(getValueAt(row, VARIANT_COLUMN_INDEX))) {
            selected = item;
            break;
          }
        }

        ComboBox editor = new ComboBox(items);
        if (selected != null) {
          editor.setSelectedItem(selected);
        }

        editor.setBorder(BorderFactory.createEmptyBorder());
        editor.addItemListener(e -> {
          if (e.getStateChange() == ItemEvent.SELECTED) {
            BuildVariantItem selected1 = (BuildVariantItem)e.getItem();
            buildVariantSelected(selected1.myModuleName, selected1.myBuildVariantName);
          }
        });
        final DefaultCellEditor defaultCellEditor = new DefaultCellEditor(editor);

        editor.addKeyListener(new KeyAdapter() {
          @Override
          public void keyPressed(KeyEvent e) {
            if (e.getKeyCode() == KeyEvent.VK_ESCAPE) {
              defaultCellEditor.cancelCellEditing();
            }
          }
        });

        myCellEditors.add(defaultCellEditor);
      }
    }

    @Override
    public TableCellRenderer getCellRenderer(int row, int column) {
      return column == MODULE_COLUMN_INDEX ? myModuleCellRenderer : myVariantsCellRenderer;
    }

    @Override
    public TableCellEditor getCellEditor(int row, int column) {
      if (column == VARIANT_COLUMN_INDEX && row >= 0 && row < myCellEditors.size()) {
        return myCellEditors.get(row);
      }
      return myModuleCellEditor;
    }
  }

  @VisibleForTesting
  void buildVariantSelected(@NotNull String moduleName, @NotNull String variantName) {
    if (myUpdater.updateSelectedVariant(myProject, moduleName, variantName)) {
      invokeListeners();
    }
  }

  private void invokeListeners() {
    Runnable invokeListenersTask = () -> {
      updateContents();
      for (BuildVariantSelectionChangeListener listener : myBuildVariantSelectionChangeListeners) {
        listener.buildVariantsConfigChanged();
      }
    };

    Application application = ApplicationManager.getApplication();
    if (application.isUnitTestMode()) {
      invokeListenersTask.run();
    }
    else {
      application.invokeLater(invokeListenersTask);
    }
  }

  private static class BuildVariantTableModel extends DefaultTableModel {
    BuildVariantTableModel(List<Object[]> rows) {
      super(rows.toArray(new Object[rows.size()][TABLE_COLUMN_NAMES.length]), TABLE_COLUMN_NAMES);
    }
  }

  private static class VariantsCellRenderer extends DefaultTableCellRenderer {
    @Override
    public Component getTableCellRendererComponent(JTable table, Object value, boolean isSelected, boolean hasFocus, int row, int column) {
      Component c = super.getTableCellRendererComponent(table, value, isSelected, hasFocus, row, column);

      if (c instanceof JLabel) {
        JLabel component = (JLabel)c;

        Color background = isSelected ? table.getSelectionBackground() : table.getBackground();
        Conflict conflictFound = ((BuildVariantTable)table).findConflict(row);
        if (conflictFound != null) {
          background = CONFLICT_CELL_BACKGROUND;
        }
        component.setBackground(background);

        String toolTip = conflictFound != null ? conflictFound.toString() : null;
        component.setToolTipText(toolTip);

        // add some padding to table cells. It is hard to read text of combo box.
        component.setBorder(BorderFactory.createCompoundBorder(component.getBorder(), BorderFactory.createEmptyBorder(3, 2, 4, 2)));
      }

      return c;
    }
  }

  private static class ModuleTableCell extends AbstractTableCellEditor implements TableCellRenderer {
    private static final Border EMPTY_BORDER = BorderFactory.createEmptyBorder(1, 1, 1, 1);

    @Nullable private Conflict myConflict;

    private JPanel myPanel;
    private JLabel myModuleNameLabel;
    private JPanel myButtonsPanel;
    private JButton myInfoButton;
    private JButton myFixButton;

    private Object myValue;

    ModuleTableCell() {
      myModuleNameLabel = new JLabel();
      myModuleNameLabel.setOpaque(false);

      myInfoButton = createButton(AllIcons.General.BalloonInformation);
      myInfoButton.setToolTipText("More info");
      myInfoButton.addActionListener(e -> {
        if (myValue instanceof Module) {
          Module module = (Module)myValue;
          ModuleVariantsInfoGraph dialog = new ModuleVariantsInfoGraph(module);
          dialog.show();
        }
      });

      myFixButton = createButton(AllIcons.Actions.QuickfixBulb);
      myFixButton.setToolTipText("Fix problem");
      myFixButton.addActionListener(e -> {
        if (myConflict != null) {
          Project project = myConflict.getSource().getProject();
          boolean solved = solveSelectionConflict(myConflict);
          if (solved) {
            ConflictSet conflicts = ConflictSet.findConflicts(project);
            conflicts.showSelectionConflicts();
          }
        }
        stopCellEditing();
      });

      myButtonsPanel = new JPanel();
      myButtonsPanel.setOpaque(false);
      myButtonsPanel.add(myInfoButton);
      myButtonsPanel.add(myFixButton);

      myPanel = new JPanel(new BorderLayout()) {
        @Override
        public String getToolTipText(MouseEvent e) {
          String toolTip = getToolTipTextIfUnderX(myModuleNameLabel, e.getX());
          if (toolTip != null) {
            return toolTip;
          }
          int x = e.getX() - myButtonsPanel.getX();
          toolTip = getToolTipTextIfUnderX(myInfoButton, x);
          if (toolTip != null) {
            return toolTip;
          }
          toolTip = getToolTipTextIfUnderX(myFixButton, x);
          if (toolTip != null) {
            return toolTip;
          }
          return super.getToolTipText(e);
        }
      };

      myPanel.add(myModuleNameLabel, BorderLayout.CENTER);
      myPanel.add(myButtonsPanel, BorderLayout.EAST);
    }

    @NotNull
    private static JButton createButton(@NotNull Icon icon) {
      JButton button = new JButton(icon);
      button.setBorder(null);
      button.setBorderPainted(false);
      button.setContentAreaFilled(false);
      return button;
    }

    @Nullable
    private static String getToolTipTextIfUnderX(@NotNull JComponent c, int x) {
      if (c.isVisible() && x >= c.getX() && x <= c.getX() + c.getWidth()) {
        return c.getToolTipText();
      }
      return null;
    }

    @Override
    public Component getTableCellEditorComponent(JTable table, Object value, boolean isSelected, int row, int column) {
      setUpComponent(table, value, true, true, row);
      return myPanel;
    }

    @Override
    public Component getTableCellRendererComponent(JTable table, Object value, boolean isSelected, boolean hasFocus, int row, int column) {
      setUpComponent(table, value, isSelected, hasFocus, row);
      return myPanel;
    }

    private void setUpComponent(@NotNull JTable table, @Nullable Object value, boolean isSelected, boolean hasFocus, int row) {
      myValue = value;

      String moduleName = null;
      Icon moduleIcon = null;
      boolean isAndriodGradleModule = false;
      if (value instanceof Module) {
        Module module = (Module)value;
        if (!module.isDisposed()) {
          moduleName = module.getName();
          moduleIcon = GradleUtil.getModuleIcon(module);
          isAndriodGradleModule = AndroidModuleModel.get(module) != null;
        }
      }

      myModuleNameLabel.setText(moduleName == null ? "" : moduleName);
      myModuleNameLabel.setIcon(moduleIcon);

      Color background = isSelected ? table.getSelectionBackground() : table.getBackground();

      if (isAndriodGradleModule) {
        myInfoButton.setVisible(true);
        myConflict = ((BuildVariantTable)table).findConflict(row);

        myModuleNameLabel.setToolTipText(myConflict != null ? myConflict.toString() : null);
        myFixButton.setVisible(myConflict != null);
        if (myConflict != null) {
          background = CONFLICT_CELL_BACKGROUND;
        }
      }
      else {
        // TODO: Consider showing dependency graph and conflict resolution options for native android modules also.
        myInfoButton.setVisible(false);
        myFixButton.setVisible(false);
      }

      myPanel.setBackground(background);

      Border border = hasFocus ? UIUtil.getTableFocusCellHighlightBorder() : EMPTY_BORDER;
      myPanel.setBorder(border);
    }

    @Override
    public Object getCellEditorValue() {
      return myValue;
    }
  }
}<|MERGE_RESOLUTION|>--- conflicted
+++ resolved
@@ -166,11 +166,7 @@
       BuildVariantItem[] variantNames = getVariantItems(module);
       if (variantNames != null) {
         if (androidFacet != null) {
-<<<<<<< HEAD
-          AndroidGradleModel androidModel = AndroidGradleModel.get(module);
-=======
           AndroidModuleModel androidModel = AndroidModuleModel.get(module);
->>>>>>> 02229574
           // AndroidModel may be null when applying a quick fix (e.g. "Fix Gradle version")
           if (androidModel != null) {
             variantName = androidModel.getSelectedVariant().getName();
@@ -179,15 +175,9 @@
         else {
           // As only the modules backed by either AndroidGradleModel or NativeAndroidGradleModel are shown in the Build Variants View,
           // when a module is not backed by AndroidGradleModel, it surely contains a valid NativeAndroidGradleModel.
-<<<<<<< HEAD
-          NativeAndroidGradleModel nativeAndroidModel = NativeAndroidGradleModel.get(module);
-          if (nativeAndroidModel != null) {
-            variantName = nativeAndroidModel.getSelectedVariant().getName();
-=======
           NdkModuleModel ndkModuleModel = NdkModuleModel.get(module);
           if (ndkModuleModel != null) {
             variantName = ndkModuleModel.getSelectedVariant().getName();
->>>>>>> 02229574
           }
         }
 
