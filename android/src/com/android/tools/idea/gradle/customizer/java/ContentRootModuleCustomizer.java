--- conflicted
+++ resolved
@@ -21,14 +21,7 @@
 import com.google.common.collect.Lists;
 import com.intellij.openapi.roots.ContentEntry;
 import com.intellij.openapi.roots.ModifiableRootModel;
-<<<<<<< HEAD
-import org.gradle.tooling.model.idea.IdeaContentRoot;
-import org.gradle.tooling.model.idea.IdeaSourceDirectory;
 import org.jetbrains.annotations.NotNull;
-import org.jetbrains.annotations.Nullable;
-=======
-import org.jetbrains.annotations.NotNull;
->>>>>>> c60bdfa9
 import org.jetbrains.jps.model.module.JpsModuleSourceRootType;
 
 import java.io.File;
@@ -38,13 +31,6 @@
 import static com.android.tools.idea.gradle.util.FilePaths.findParentContentEntry;
 import static com.android.tools.idea.gradle.util.FilePaths.pathToIdeaUrl;
 import static com.android.tools.idea.gradle.util.Projects.isGradleProjectModule;
-import static com.intellij.openapi.util.io.FileUtil.filesEqual;
-import static org.jetbrains.jps.model.java.JavaResourceRootType.RESOURCE;
-import static org.jetbrains.jps.model.java.JavaResourceRootType.TEST_RESOURCE;
-import static org.jetbrains.jps.model.java.JavaSourceRootType.SOURCE;
-import static org.jetbrains.jps.model.java.JavaSourceRootType.TEST_SOURCE;
-
-import static com.android.tools.idea.gradle.util.FilePaths.findParentContentEntry;
 import static com.intellij.openapi.util.io.FileUtil.filesEqual;
 import static org.jetbrains.jps.model.java.JavaResourceRootType.RESOURCE;
 import static org.jetbrains.jps.model.java.JavaResourceRootType.TEST_RESOURCE;
@@ -78,30 +64,6 @@
       if (contentRoot == null) {
         continue;
       }
-<<<<<<< HEAD
-      addSourceFolders(contentEntries, contentRoot.getSourceDirectories(), SOURCE, false, orphans);
-      addSourceFolders(contentEntries, contentRoot.getGeneratedSourceDirectories(), SOURCE, true, orphans);
-
-      addSourceFolders(contentEntries, contentRoot.getTestDirectories(), TEST_SOURCE, false, orphans);
-      addSourceFolders(contentEntries, contentRoot.getGeneratedTestDirectories(), TEST_SOURCE, true, orphans);
-
-      if (contentRoot instanceof ExtIdeaContentRoot) {
-        ExtIdeaContentRoot extContentRoot = (ExtIdeaContentRoot)contentRoot;
-        addSourceFolders(contentEntries, extContentRoot.getResourceDirectories(), RESOURCE, false, orphans);
-        addSourceFolders(contentEntries, extContentRoot.getTestResourceDirectories(), TEST_RESOURCE, false, orphans);
-      }
-
-      for (File excluded : contentRoot.getExcludeDirectories()) {
-        if (excluded != null) {
-          ContentEntry contentEntry = findParentContentEntry(excluded, contentEntries);
-          if (contentEntry != null) {
-            if (isTopLevelJavaModule && !buildFolderUnexcluded) {
-              // We need to "undo" the implicit exclusion of "build" folder for top-level module.
-              if (filesEqual(excluded, buildFolderPath)) {
-                buildFolderUnexcluded = true;
-                continue;
-              }
-=======
       addSourceFolders(contentEntries, contentRoot.getSourceDirPaths(), SOURCE, orphans, false);
       addSourceFolders(contentEntries, contentRoot.getGenSourceDirPaths(), SOURCE, orphans, true);
       addSourceFolders(contentEntries, contentRoot.getResourceDirPaths(), RESOURCE, orphans, false);
@@ -117,7 +79,6 @@
             if (filesEqual(excluded, buildFolderPath)) {
               buildFolderUnexcluded = true;
               continue;
->>>>>>> c60bdfa9
             }
           }
           addExcludedFolder(contentEntry, excluded);
@@ -129,19 +90,9 @@
   private void addSourceFolders(@NotNull Collection<ContentEntry> contentEntries,
                                 @NotNull Collection<File> sourceDirPaths,
                                 @NotNull JpsModuleSourceRootType type,
-<<<<<<< HEAD
-                                boolean generated,
-                                @NotNull List<RootSourceFolder> orphans) {
-    if (sourceFolders == null) {
-      return;
-    }
-    for (IdeaSourceDirectory dir : sourceFolders) {
-      File path = dir.getDirectory();
-=======
                                 @NotNull List<RootSourceFolder> orphans,
                                 boolean generated) {
     for (File path : sourceDirPaths) {
->>>>>>> c60bdfa9
       addSourceFolder(contentEntries, path, type, generated, orphans);
     }
   }
