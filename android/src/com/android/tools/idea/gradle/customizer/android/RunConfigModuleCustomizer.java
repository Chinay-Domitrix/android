/*
 * Copyright (C) 2013 The Android Open Source Project
 *
 * Licensed under the Apache License, Version 2.0 (the "License");
 * you may not use this file except in compliance with the License.
 * You may obtain a copy of the License at
 *
 *      http://www.apache.org/licenses/LICENSE-2.0
 *
 * Unless required by applicable law or agreed to in writing, software
 * distributed under the License is distributed on an "AS IS" BASIS,
 * WITHOUT WARRANTIES OR CONDITIONS OF ANY KIND, either express or implied.
 * See the License for the specific language governing permissions and
 * limitations under the License.
 */
package com.android.tools.idea.gradle.customizer.android;

import com.android.tools.idea.gradle.AndroidGradleModel;
import com.android.tools.idea.gradle.customizer.ModuleCustomizer;
import com.intellij.execution.RunManager;
import com.intellij.execution.configurations.ConfigurationFactory;
import com.intellij.execution.configurations.RunConfiguration;
import com.intellij.openapi.externalSystem.service.project.IdeModifiableModelsProvider;
import com.intellij.openapi.module.Module;
import com.intellij.openapi.project.Project;
import org.jetbrains.android.facet.AndroidFacet;
import org.jetbrains.android.run.AndroidRunConfiguration;
import org.jetbrains.android.run.AndroidRunConfigurationType;
import org.jetbrains.android.run.TargetSelectionMode;
import org.jetbrains.annotations.NotNull;
import org.jetbrains.annotations.Nullable;

import java.util.List;

import static org.jetbrains.android.util.AndroidUtils.addRunConfiguration;

/**
 * Creates run configurations for modules imported from {@link com.android.builder.model.AndroidProject}s.
 */
public class RunConfigModuleCustomizer implements ModuleCustomizer<AndroidGradleModel> {
  @Override
  public void customizeModule(@NotNull Project project,
<<<<<<< HEAD
                              @NotNull Module module,
                              @NotNull IdeModifiableModelsProvider modelsProvider,
                              @Nullable IdeaAndroidProject androidProject) {
    if (androidProject != null) {
=======
                              @NotNull ModifiableRootModel moduleModel,
                              @Nullable AndroidGradleModel androidModel) {
    if (androidModel != null) {
      Module module = moduleModel.getModule();
>>>>>>> 1e7fb416
      AndroidFacet facet = AndroidFacet.getInstance(module);
      if (facet != null && !facet.isLibraryProject()) {
        RunManager runManager = RunManager.getInstance(project);
        ConfigurationFactory configurationFactory = AndroidRunConfigurationType.getInstance().getFactory();
        List<RunConfiguration> configs = runManager.getConfigurationsList(configurationFactory.getType());
        for (RunConfiguration config : configs) {
          if (config instanceof AndroidRunConfiguration) {
            AndroidRunConfiguration androidRunConfig = (AndroidRunConfiguration)config;
            if (androidRunConfig.getConfigurationModule().getModule() == module) {
              // There is already a run configuration for this module.
              return;
            }
          }
        }
        addRunConfiguration(facet, null, false, TargetSelectionMode.SHOW_DIALOG, null);
      }
    }
  }
}<|MERGE_RESOLUTION|>--- conflicted
+++ resolved
@@ -40,17 +40,10 @@
 public class RunConfigModuleCustomizer implements ModuleCustomizer<AndroidGradleModel> {
   @Override
   public void customizeModule(@NotNull Project project,
-<<<<<<< HEAD
                               @NotNull Module module,
                               @NotNull IdeModifiableModelsProvider modelsProvider,
-                              @Nullable IdeaAndroidProject androidProject) {
+                              @Nullable AndroidGradleModel androidProject) {
     if (androidProject != null) {
-=======
-                              @NotNull ModifiableRootModel moduleModel,
-                              @Nullable AndroidGradleModel androidModel) {
-    if (androidModel != null) {
-      Module module = moduleModel.getModule();
->>>>>>> 1e7fb416
       AndroidFacet facet = AndroidFacet.getInstance(module);
       if (facet != null && !facet.isLibraryProject()) {
         RunManager runManager = RunManager.getInstance(project);
