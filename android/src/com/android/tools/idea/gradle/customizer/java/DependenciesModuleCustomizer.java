--- conflicted
+++ resolved
@@ -39,59 +39,27 @@
 import java.util.Collections;
 import java.util.List;
 
-<<<<<<< HEAD
-=======
-import static com.android.tools.idea.gradle.messages.CommonMessageGroupNames.FAILED_TO_SET_UP_DEPENDENCIES;
-import static com.android.tools.idea.gradle.messages.Message.Type.ERROR;
->>>>>>> dc6bc879
 import static com.android.tools.idea.gradle.util.Projects.isGradleProjectModule;
 import static com.intellij.openapi.roots.DependencyScope.COMPILE;
 import static com.intellij.openapi.util.io.FileUtil.*;
 import static java.util.Collections.singletonList;
 
 public class DependenciesModuleCustomizer extends AbstractDependenciesModuleCustomizer<IdeaJavaProject> {
-<<<<<<< HEAD
-  @NotNull @NonNls private static final String UNRESOLVED_DEPENDENCY_PREFIX = "unresolved dependency - ";
-
-  private static final DependencyScope DEFAULT_DEPENDENCY_SCOPE = DependencyScope.COMPILE;
-=======
-  private static final Logger LOG = Logger.getInstance(AbstractDependenciesModuleCustomizer.class);
   private static final DependencyScope DEFAULT_DEPENDENCY_SCOPE = COMPILE;
->>>>>>> dc6bc879
 
   @Override
   protected void setUpDependencies(@NotNull ModifiableRootModel moduleModel, @NotNull IdeaJavaProject javaProject) {
     List<String> unresolved = Lists.newArrayList();
-<<<<<<< HEAD
-    List<? extends IdeaDependency> dependencies = javaProject.getDependencies();
-    for (IdeaDependency dependency : dependencies) {
-      if (dependency instanceof SimpleIdeaModuleDependency) {
-        updateModuleDependency(moduleModel, (SimpleIdeaModuleDependency)dependency);
-        continue;
-      }
-      if (dependency instanceof IdeaSingleEntryLibraryDependency) {
-        IdeaSingleEntryLibraryDependency libDependency = (IdeaSingleEntryLibraryDependency)dependency;
-        if (isResolved(libDependency)) {
-          updateLibraryDependency(moduleModel, (IdeaSingleEntryLibraryDependency)dependency);
-          continue;
-        }
-        String name = getUnresolvedDependencyName(libDependency);
-        if (name != null) {
-          unresolved.add(name);
-        }
-=======
-
     for (JavaModuleDependency dependency : javaProject.getJavaModuleDependencies()) {
-      updateDependency(model, dependency, errorsFound);
+      updateDependency(moduleModel, dependency);
     }
 
     for (JarLibraryDependency dependency : javaProject.getJarLibraryDependencies()) {
       if (dependency.isResolved()) {
-        updateDependency(model, dependency, errorsFound);
+        updateDependency(moduleModel, dependency);
       }
       else {
         unresolved.add(dependency.getName());
->>>>>>> dc6bc879
       }
     }
 
@@ -111,36 +79,9 @@
     facetProperties.BUILDABLE = javaProject.isBuildable();
   }
 
-<<<<<<< HEAD
-  private static boolean isResolved(@NotNull IdeaSingleEntryLibraryDependency dependency) {
-    String libraryName = getFileName(dependency);
-    return libraryName != null && !libraryName.startsWith(UNRESOLVED_DEPENDENCY_PREFIX);
-  }
+  private void updateDependency(@NotNull ModifiableRootModel moduleModel, @NotNull JavaModuleDependency dependency) {
+    DependencySetupErrors setupErrors = getSetupErrors(moduleModel.getProject());
 
-  @Nullable
-  private static String getUnresolvedDependencyName(@NotNull IdeaSingleEntryLibraryDependency dependency) {
-    String libraryName = getFileName(dependency);
-    if (libraryName == null) {
-      return null;
-    }
-    // Gradle uses names like 'unresolved dependency - commons-collections commons-collections 3.2' for unresolved dependencies.
-    // We report the unresolved dependency as 'commons-collections:commons-collections:3.2'
-    return libraryName.substring(UNRESOLVED_DEPENDENCY_PREFIX.length()).replace(' ', ':');
-  }
-
-  @Nullable
-  private static String getFileName(@NotNull IdeaSingleEntryLibraryDependency dependency) {
-    File binaryPath = dependency.getFile();
-    return binaryPath != null ? binaryPath.getName() : null;
-  }
-
-  private void updateModuleDependency(@NotNull ModifiableRootModel moduleModel, @NotNull SimpleIdeaModuleDependency dependency) {
-    DependencySetupErrors setupErrors = getSetupErrors(moduleModel.getProject());
-=======
-  private static void updateDependency(@NotNull ModifiableRootModel model,
-                                       @NotNull JavaModuleDependency dependency,
-                                       @NotNull List<Message> errorsFound) {
->>>>>>> dc6bc879
     String moduleName = dependency.getModuleName();
     ModuleManager moduleManager = ModuleManager.getInstance(moduleModel.getProject());
     Module found = null;
@@ -154,44 +95,23 @@
       orderEntry.setExported(true);
       return;
     }
-<<<<<<< HEAD
     setupErrors.addMissingModule(moduleName, moduleModel.getModule().getName(), null);
   }
 
-  private void updateLibraryDependency(@NotNull ModifiableRootModel moduleModel, @NotNull IdeaSingleEntryLibraryDependency dependency) {
-=======
-    String msg = String.format("Unable fo find module '%1$s'.", moduleName);
-    LOG.info(msg);
-    errorsFound.add(new Message(FAILED_TO_SET_UP_DEPENDENCIES, ERROR, msg));
-  }
-
-  private static void updateDependency(@NotNull ModifiableRootModel model,
-                                       @NotNull JarLibraryDependency dependency,
-                                       @NotNull List<Message> errorsFound) {
->>>>>>> dc6bc879
+  private void updateDependency(@NotNull ModifiableRootModel moduleModel, @NotNull JarLibraryDependency dependency) {
     DependencyScope scope = parseScope(dependency.getScope());
     File binaryPath = dependency.getBinaryPath();
     if (binaryPath == null) {
-<<<<<<< HEAD
       DependencySetupErrors setupErrors = getSetupErrors(moduleModel.getProject());
       setupErrors.addMissingBinaryPath(moduleModel.getModule().getName());
-=======
-      String msg = "Found a library dependency without a 'binary' path: " + dependency;
-      LOG.info(msg);
-      errorsFound.add(new Message(FAILED_TO_SET_UP_DEPENDENCIES, ERROR, msg));
->>>>>>> dc6bc879
       return;
     }
     String path = binaryPath.getPath();
 
     // Gradle API doesn't provide library name at the moment.
     String name = binaryPath.isFile() ? getNameWithoutExtension(binaryPath) : sanitizeFileName(path);
-<<<<<<< HEAD
-    setUpLibraryDependency(moduleModel, name, scope, singletonList(path), getPath(dependency.getSource()), getPath(dependency.getJavadoc()));
-=======
-    setUpLibraryDependency(model, name, scope, singletonList(path), asPaths(dependency.getSourcePath()),
+    setUpLibraryDependency(moduleModel, name, scope, singletonList(path), asPaths(dependency.getSourcePath()),
                            asPaths(dependency.getJavadocPath()));
->>>>>>> dc6bc879
   }
 
   @NotNull
