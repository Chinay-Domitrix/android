/*
 * Copyright (C) 2014 The Android Open Source Project
 *
 * Licensed under the Apache License, Version 2.0 (the "License");
 * you may not use this file except in compliance with the License.
 * You may obtain a copy of the License at
 *
 *      http://www.apache.org/licenses/LICENSE-2.0
 *
 * Unless required by applicable law or agreed to in writing, software
 * distributed under the License is distributed on an "AS IS" BASIS,
 * WITHOUT WARRANTIES OR CONDITIONS OF ANY KIND, either express or implied.
 * See the License for the specific language governing permissions and
 * limitations under the License.
 */
package com.android.tools.idea.gradle.customizer;

<<<<<<< HEAD
import com.android.tools.idea.gradle.customizer.dependency.DependencySetupErrors;
=======
import com.android.tools.idea.gradle.dependency.DependencySetupErrors;
import com.intellij.openapi.externalSystem.service.project.IdeModifiableModelsProvider;
import com.intellij.openapi.module.Module;
>>>>>>> 2cd3d66e
import com.intellij.openapi.project.Project;
import com.intellij.openapi.roots.*;
import com.intellij.openapi.roots.libraries.Library;
import org.jetbrains.annotations.NotNull;
import org.jetbrains.annotations.Nullable;

import java.io.File;
import java.util.Collection;
import java.util.Collections;

import static com.android.SdkConstants.*;
import static com.android.tools.idea.gradle.util.Projects.getDependencySetupErrors;
import static com.android.tools.idea.gradle.util.Projects.setDependencySetupErrors;
import static com.intellij.openapi.util.io.FileUtil.toSystemIndependentName;
import static com.intellij.openapi.util.io.FileUtilRt.extensionEquals;
import static com.intellij.openapi.vfs.StandardFileSystems.FILE_PROTOCOL;
import static com.intellij.openapi.vfs.StandardFileSystems.JAR_PROTOCOL;
import static com.intellij.openapi.vfs.VirtualFileManager.constructUrl;
import static com.intellij.util.io.URLUtil.JAR_SEPARATOR;
import static java.io.File.separatorChar;

public abstract class AbstractDependenciesModuleCustomizer<T> implements ModuleCustomizer<T> {
  @Override
<<<<<<< HEAD
  public void customizeModule(@NotNull Project project, @NotNull ModifiableRootModel moduleModel, @Nullable T externalProjectModel) {
=======
  public void customizeModule(@NotNull Project project,
                              @NotNull Module module,
                              @NotNull IdeModifiableModelsProvider modelsProvider,
                              @Nullable T externalProjectModel) {
>>>>>>> 2cd3d66e
    if (externalProjectModel == null) {
      return;
    }

<<<<<<< HEAD
    removeExistingDependencies(moduleModel);
    setUpDependencies(moduleModel, externalProjectModel);
=======
    final ModifiableRootModel ideaModuleModel = modelsProvider.getModifiableRootModel(module);
    removeExistingDependencies(ideaModuleModel);
    setUpDependencies(module, modelsProvider, externalProjectModel);
>>>>>>> 2cd3d66e
  }

  protected abstract void setUpDependencies(@NotNull Module module,
                                            @NotNull IdeModifiableModelsProvider modelsProvider,
                                            @NotNull T model);

  @NotNull
  protected DependencySetupErrors getSetupErrors(@NotNull Project project) {
    DependencySetupErrors setupErrors = getDependencySetupErrors(project);
    if (setupErrors == null) {
      setupErrors = new DependencySetupErrors();
      setDependencySetupErrors(project, setupErrors);
    }
    return setupErrors;
  }

  private static void removeExistingDependencies(@NotNull ModifiableRootModel model) {
    DependencyRemover dependencyRemover = new DependencyRemover(model);
    for (OrderEntry orderEntry : model.getOrderEntries()) {
      orderEntry.accept(dependencyRemover, null);
    }
  }

  protected static void setUpLibraryDependency(@NotNull Module module,
                                               @NotNull IdeModifiableModelsProvider modelsProvider,
                                               @NotNull String libraryName,
                                               @NotNull DependencyScope scope,
                                               @NotNull Collection<String> binaryPaths) {
    Collection<String> empty = Collections.emptyList();
    setUpLibraryDependency(module, modelsProvider, libraryName, scope, binaryPaths, empty, empty);
  }

  protected static void setUpLibraryDependency(@NotNull Module module,
                                               @NotNull IdeModifiableModelsProvider modelsProvider,
                                               @NotNull String libraryName,
                                               @NotNull DependencyScope scope,
                                               @NotNull Collection<String> binaryPaths,
                                               @NotNull Collection<String> sourcePaths,
                                               @NotNull Collection<String> documentationPaths) {
    Library library = modelsProvider.getLibraryByName(libraryName);
    if (library == null) {
      // Create library.
      library = modelsProvider.createLibrary(libraryName);
      updateLibraryBinaryPaths(library, binaryPaths);
    }

    // It is common that the same dependency is used by more than one module. Here we update the "sources" and "documentation" paths if they
    // were not set before.

    // Example:
    // In a multi-project project, there are 2 modules: 'app'' (an Android app) and 'util' (a Java lib.) Both of them depend on Guava. Since
    // Android artifacts do not support source attachments, the 'app' module may not indicate where to find the sources for Guava, but the
    // 'util' method can, since it is a plain Java module.
    // If the 'Guava' library was already defined when setting up 'app', it won't have source attachments. When setting up 'util' we may
    // have source attachments, but the library may have been already created. Here we just add the "source" paths if they were not already
    // set.
    updateLibrarySourcesIfAbsent(library, sourcePaths, OrderRootType.SOURCES);
    updateLibrarySourcesIfAbsent(library, documentationPaths, JavadocOrderRootType.getInstance());

    // Add external annotations.
    // TODO: Add this to the model instead!
    for (String binaryPath : binaryPaths) {
      if (binaryPath.endsWith(FD_RES) && binaryPath.length() > FD_RES.length() &&
        binaryPath.charAt(binaryPath.length() - FD_RES.length() - 1) == separatorChar) {
        File annotations = new File(binaryPath.substring(0, binaryPath.length() - FD_RES.length()), FN_ANNOTATIONS_ZIP);
        if (annotations.isFile()) {
          updateLibrarySourcesIfAbsent(library, Collections.singletonList(annotations.getPath()), AnnotationOrderRootType.getInstance());
        }
      }
    }

    LibraryOrderEntry orderEntry = modelsProvider.getModifiableRootModel(module).addLibraryEntry(library);
    orderEntry.setScope(scope);
    orderEntry.setExported(true);
  }

  private static void updateLibraryBinaryPaths(@NotNull Library library, @NotNull Collection<String> binaryPaths) {
    Library.ModifiableModel libraryModel = library.getModifiableModel();
    try {
      for (String path : binaryPaths) {
        String url = pathToUrl(path);
        libraryModel.addRoot(url, OrderRootType.CLASSES);
      }
    }
    finally {
      libraryModel.commit();
    }
  }

  private static void updateLibrarySourcesIfAbsent(@NotNull Library library,
                                                   @NotNull Collection<String> paths,
                                                   @NotNull OrderRootType pathType) {
    if (paths.isEmpty() || library.getFiles(pathType).length > 0) {
      return;
    }
    // We only update paths if the library does not have any already defined.
    Library.ModifiableModel libraryModel = library.getModifiableModel();
    try {
      for (String path : paths) {
        libraryModel.addRoot(pathToUrl(path), pathType);
      }
    }
    finally {
      libraryModel.commit();
    }
  }

  @NotNull
  public static String pathToUrl(@NotNull String path) {
    File file = new File(path);

    String name = file.getName();
    boolean isJarFile = extensionEquals(name, EXT_JAR) || extensionEquals(name, EXT_ZIP);
    // .jar files require an URL with "jar" protocol.
    String protocol = isJarFile ? JAR_PROTOCOL : FILE_PROTOCOL;
    String url = constructUrl(protocol, toSystemIndependentName(file.getPath()));
    if (isJarFile) {
      url += JAR_SEPARATOR;
    }
    return url;
  }

  private static class DependencyRemover extends RootPolicy<Object> {
    @NotNull private final ModifiableRootModel myModel;

    DependencyRemover(@NotNull ModifiableRootModel model) {
      myModel = model;
    }

    @Override
    public Object visitLibraryOrderEntry(LibraryOrderEntry libraryOrderEntry, Object value) {
      myModel.removeOrderEntry(libraryOrderEntry);
      return value;
    }

    @Override
    public Object visitModuleOrderEntry(ModuleOrderEntry moduleOrderEntry, Object value) {
      myModel.removeOrderEntry(moduleOrderEntry);
      return value;
    }
  }
}<|MERGE_RESOLUTION|>--- conflicted
+++ resolved
@@ -15,13 +15,9 @@
  */
 package com.android.tools.idea.gradle.customizer;
 
-<<<<<<< HEAD
 import com.android.tools.idea.gradle.customizer.dependency.DependencySetupErrors;
-=======
-import com.android.tools.idea.gradle.dependency.DependencySetupErrors;
 import com.intellij.openapi.externalSystem.service.project.IdeModifiableModelsProvider;
 import com.intellij.openapi.module.Module;
->>>>>>> 2cd3d66e
 import com.intellij.openapi.project.Project;
 import com.intellij.openapi.roots.*;
 import com.intellij.openapi.roots.libraries.Library;
@@ -45,26 +41,17 @@
 
 public abstract class AbstractDependenciesModuleCustomizer<T> implements ModuleCustomizer<T> {
   @Override
-<<<<<<< HEAD
-  public void customizeModule(@NotNull Project project, @NotNull ModifiableRootModel moduleModel, @Nullable T externalProjectModel) {
-=======
   public void customizeModule(@NotNull Project project,
                               @NotNull Module module,
                               @NotNull IdeModifiableModelsProvider modelsProvider,
                               @Nullable T externalProjectModel) {
->>>>>>> 2cd3d66e
     if (externalProjectModel == null) {
       return;
     }
 
-<<<<<<< HEAD
+    final ModifiableRootModel moduleModel = modelsProvider.getModifiableRootModel(module);
     removeExistingDependencies(moduleModel);
-    setUpDependencies(moduleModel, externalProjectModel);
-=======
-    final ModifiableRootModel ideaModuleModel = modelsProvider.getModifiableRootModel(module);
-    removeExistingDependencies(ideaModuleModel);
     setUpDependencies(module, modelsProvider, externalProjectModel);
->>>>>>> 2cd3d66e
   }
 
   protected abstract void setUpDependencies(@NotNull Module module,
