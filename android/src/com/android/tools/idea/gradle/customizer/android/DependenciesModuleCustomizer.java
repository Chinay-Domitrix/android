/*
 * Copyright (C) 2013 The Android Open Source Project
 *
 * Licensed under the Apache License, Version 2.0 (the "License");
 * you may not use this file except in compliance with the License.
 * You may obtain a copy of the License at
 *
 *      http://www.apache.org/licenses/LICENSE-2.0
 *
 * Unless required by applicable law or agreed to in writing, software
 * distributed under the License is distributed on an "AS IS" BASIS,
 * WITHOUT WARRANTIES OR CONDITIONS OF ANY KIND, either express or implied.
 * See the License for the specific language governing permissions and
 * limitations under the License.
 */
package com.android.tools.idea.gradle.customizer.android;

import com.android.builder.model.AndroidProject;
import com.android.builder.model.SyncIssue;
import com.android.tools.idea.gradle.AndroidGradleModel;
import com.android.tools.idea.gradle.customizer.AbstractDependenciesModuleCustomizer;
import com.android.tools.idea.gradle.customizer.dependency.*;
import com.android.tools.idea.gradle.messages.ProjectSyncMessages;
import com.android.tools.idea.gradle.variant.view.BuildVariantModuleCustomizer;
import com.google.common.collect.Sets;
import com.intellij.openapi.externalSystem.model.ProjectSystemId;
import com.intellij.openapi.externalSystem.service.project.IdeModifiableModelsProvider;
import com.intellij.openapi.module.Module;
import com.intellij.openapi.projectRoots.Sdk;
import com.intellij.openapi.projectRoots.SdkAdditionalData;
import com.intellij.openapi.roots.ContentEntry;
import com.intellij.openapi.roots.DependencyScope;
import com.intellij.openapi.roots.ModuleOrderEntry;
import com.intellij.openapi.vfs.VirtualFile;
import org.jetbrains.android.sdk.AndroidSdkAdditionalData;
import org.jetbrains.android.sdk.AndroidSdkData;
import org.jetbrains.annotations.NotNull;

import java.io.File;
import java.util.Collection;
import java.util.Collections;
import java.util.Set;

import static com.android.SdkConstants.FD_JARS;
import static com.android.tools.idea.gradle.customizer.dependency.LibraryDependency.PathType.*;
import static com.android.tools.idea.gradle.util.Facets.findFacet;
import static com.android.tools.idea.gradle.util.FilePaths.findParentContentEntry;
import static com.android.tools.idea.gradle.util.FilePaths.pathToIdeaUrl;
import static com.android.tools.idea.gradle.util.GradleUtil.GRADLE_SYSTEM_ID;
import static com.android.tools.idea.gradle.util.Projects.setModuleCompiledArtifact;
import static com.intellij.openapi.roots.OrderRootType.CLASSES;
import static com.intellij.openapi.util.io.FileUtil.*;
import static com.intellij.openapi.util.text.StringUtil.isNotEmpty;
import static com.intellij.openapi.vfs.VfsUtilCore.virtualToIoFile;

/**
 * Sets the dependencies of a module imported from an {@link AndroidProject}.
 */
public class DependenciesModuleCustomizer extends AbstractDependenciesModuleCustomizer<AndroidGradleModel>
  implements BuildVariantModuleCustomizer<AndroidGradleModel> {

  @Override
  protected void setUpDependencies(@NotNull Module module,
                                   @NotNull IdeModifiableModelsProvider modelsProvider,
<<<<<<< HEAD
                                   @NotNull AndroidGradleModel androidProject) {
    DependencySet dependencies = Dependency.extractFrom(androidProject);
    for (LibraryDependency dependency : dependencies.onLibraries()) {
      updateLibraryDependency(module, modelsProvider, dependency, androidProject.getAndroidProject());
    }
    for (ModuleDependency dependency : dependencies.onModules()) {
      updateModuleDependency(module, modelsProvider, dependency, androidProject.getAndroidProject());
    }

    addExtraSdkLibrariesAsDependencies(modelsProvider, module, androidProject.getAndroidProject());

    ProjectSyncMessages messages = ProjectSyncMessages.getInstance(module.getProject());
    Collection<SyncIssue> syncIssues = androidProject.getSyncIssues();
=======
                                   @NotNull AndroidGradleModel androidModel) {
    AndroidProject androidProject = androidModel.getAndroidProject();

    DependencySet dependencies = Dependency.extractFrom(androidModel);
    for (LibraryDependency dependency : dependencies.onLibraries()) {
      updateLibraryDependency(module, modelsProvider, dependency, androidProject);
    }
    for (ModuleDependency dependency : dependencies.onModules()) {
      updateModuleDependency(module, modelsProvider, dependency, androidProject);
    }

    addExtraSdkLibrariesAsDependencies(module, modelsProvider, androidProject);

    ProjectSyncMessages messages = ProjectSyncMessages.getInstance(module.getProject());
    Collection<SyncIssue> syncIssues = androidModel.getSyncIssues();
>>>>>>> 4130c6eb
    if (syncIssues != null) {
      messages.reportSyncIssues(syncIssues, module);
    }
    else {
<<<<<<< HEAD
      Collection<String> unresolvedDependencies = androidProject.getAndroidProject().getUnresolvedDependencies();
=======
      Collection<String> unresolvedDependencies = androidProject.getUnresolvedDependencies();
>>>>>>> 4130c6eb
      messages.reportUnresolvedDependencies(unresolvedDependencies, module);
    }
  }

  private void updateModuleDependency(@NotNull Module module,
                                      @NotNull IdeModifiableModelsProvider modelsProvider,
                                      @NotNull ModuleDependency dependency,
                                      @NotNull AndroidProject androidProject) {
<<<<<<< HEAD
    Module moduleDependency = null;
    for (Module m : modelsProvider.getModules()) {
      AndroidGradleFacet androidGradleFacet = AndroidGradleFacet.getInstance(m);
      if (androidGradleFacet != null) {
        String gradlePath = androidGradleFacet.getConfiguration().GRADLE_PROJECT_PATH;
        if (Objects.equal(gradlePath, dependency.getGradlePath())) {
          moduleDependency = m;
          break;
        }
      }
    }
=======
    Module moduleDependency = dependency.getModule(modelsProvider);
>>>>>>> 4130c6eb
    LibraryDependency compiledArtifact = dependency.getBackupDependency();

    if (moduleDependency != null) {
      ModuleOrderEntry orderEntry = modelsProvider.getModifiableRootModel(module).addModuleOrderEntry(moduleDependency);
      orderEntry.setExported(true);

      if (compiledArtifact != null) {
        setModuleCompiledArtifact(moduleDependency, compiledArtifact);
      }
      return;
    }

    String backupName = compiledArtifact != null ? compiledArtifact.getName() : null;

    DependencySetupErrors setupErrors = getSetupErrors(module.getProject());
    setupErrors.addMissingModule(dependency.getGradlePath(), module.getName(), backupName);

    // fall back to library dependency, if available.
    if (compiledArtifact != null) {
      updateLibraryDependency(module, modelsProvider, compiledArtifact, androidProject);
    }
  }

  public static void updateLibraryDependency(@NotNull Module module,
                                             @NotNull IdeModifiableModelsProvider modelsProvider,
                                             @NotNull LibraryDependency dependency,
                                             @NotNull AndroidProject androidProject) {
    Collection<String> binaryPaths = dependency.getPaths(BINARY);
    Collection<String> sourcePaths = dependency.getPaths(SOURCE);
    Collection<String> docPaths = dependency.getPaths(DOC);
    setUpLibraryDependency(module, modelsProvider, dependency.getName(), dependency.getScope(), binaryPaths, sourcePaths, docPaths);

    File buildFolder = androidProject.getBuildFolder();

    // Exclude jar files that are in "jars" folder in "build" folder.
    // see https://code.google.com/p/android/issues/detail?id=123788
    ContentEntry[] contentEntries = modelsProvider.getModifiableRootModel(module).getContentEntries();
    for (String binaryPath : binaryPaths) {
      File parent = new File(binaryPath).getParentFile();
      if (parent != null && FD_JARS.equals(parent.getName()) && isAncestor(buildFolder, parent, true)) {
        ContentEntry parentContentEntry = findParentContentEntry(parent, contentEntries);
        if (parentContentEntry != null) {
          parentContentEntry.addExcludeFolder(pathToIdeaUrl(parent));
        }
      }
    }
  }

  /**
   * Sets the 'useLibrary' libraries or SDK add-ons as library dependencies.
   * <p>
   * These libraries are set at the project level, which makes it impossible to add them to a IDE SDK definition because the IDE SDK is
   * global to the whole IDE. To work around this limitation, we set these libraries as module dependencies instead.
   * </p>
   */
<<<<<<< HEAD
  private static void addExtraSdkLibrariesAsDependencies(@NotNull IdeModifiableModelsProvider moduleModel, Module module, @NotNull AndroidProject androidProject) {
    Sdk sdk = moduleModel.getModifiableRootModel(module).getSdk();
=======
  private static void addExtraSdkLibrariesAsDependencies(@NotNull Module module,
                                                         @NotNull IdeModifiableModelsProvider modelsProvider,
                                                         @NotNull AndroidProject androidProject) {
    ModifiableRootModel moduleModel = modelsProvider.getModifiableRootModel(module);
    Sdk sdk = moduleModel.getSdk();
>>>>>>> 4130c6eb
    assert sdk != null; // If we got here, SDK will *NOT* be null.

    String suffix = null;
    AndroidSdkData sdkData = AndroidSdkData.getSdkData(sdk);
    if (sdkData != null) {
      SdkAdditionalData data = sdk.getSdkAdditionalData();
      if (data instanceof AndroidSdkAdditionalData) {
        AndroidSdkAdditionalData androidSdkData = (AndroidSdkAdditionalData)data;
        suffix = androidSdkData.getBuildTargetHashString();
      }
    }

    if (suffix == null) {
      // In practice, we won't get here. A proper Android SDK has been already configured by now, and the suffix won't be null.
      suffix = androidProject.getCompileTarget();
    }

    Set<String> currentIdeSdkFilePaths = Sets.newHashSetWithExpectedSize(5);
    for (VirtualFile sdkFile : sdk.getRootProvider().getFiles(CLASSES)) {
      // We need to convert the VirtualFile to java.io.File, because the path of the VirtualPath is using 'jar' protocol and it won't match
      // the path returned by AndroidProject#getBootClasspath().
      File sdkFilePath = virtualToIoFile(sdkFile);
      currentIdeSdkFilePaths.add(sdkFilePath.getPath());
    }
    Collection<String> bootClasspath = androidProject.getBootClasspath();
    for (String library : bootClasspath) {
      if (isNotEmpty(library) && !currentIdeSdkFilePaths.contains(library)) {
        // Library is not in the SDK IDE definition. Add it as library and make the module depend on it.
        File binaryPath = new File(library);
        String name = binaryPath.isFile() ? getNameWithoutExtension(binaryPath) : sanitizeFileName(library);
        // Include compile target as part of the name, to ensure the library name is unique to this Android platform.

        name = name + "-" + suffix; // e.g. maps-android-23, effects-android-23 (it follows the library naming convention: library-version
<<<<<<< HEAD
        setUpLibraryDependency(module, moduleModel, name, DependencyScope.COMPILE, Collections.singletonList(library));
=======
        setUpLibraryDependency(module, modelsProvider, name, DependencyScope.COMPILE, Collections.singletonList(library));
>>>>>>> 4130c6eb
      }
    }
  }

  @Override
  @NotNull
  public ProjectSystemId getProjectSystemId() {
    return GRADLE_SYSTEM_ID;
  }

  @Override
  @NotNull
  public Class<AndroidGradleModel> getSupportedModelType() {
    return AndroidGradleModel.class;
  }
}<|MERGE_RESOLUTION|>--- conflicted
+++ resolved
@@ -30,6 +30,7 @@
 import com.intellij.openapi.projectRoots.SdkAdditionalData;
 import com.intellij.openapi.roots.ContentEntry;
 import com.intellij.openapi.roots.DependencyScope;
+import com.intellij.openapi.roots.ModifiableRootModel;
 import com.intellij.openapi.roots.ModuleOrderEntry;
 import com.intellij.openapi.vfs.VirtualFile;
 import org.jetbrains.android.sdk.AndroidSdkAdditionalData;
@@ -62,21 +63,6 @@
   @Override
   protected void setUpDependencies(@NotNull Module module,
                                    @NotNull IdeModifiableModelsProvider modelsProvider,
-<<<<<<< HEAD
-                                   @NotNull AndroidGradleModel androidProject) {
-    DependencySet dependencies = Dependency.extractFrom(androidProject);
-    for (LibraryDependency dependency : dependencies.onLibraries()) {
-      updateLibraryDependency(module, modelsProvider, dependency, androidProject.getAndroidProject());
-    }
-    for (ModuleDependency dependency : dependencies.onModules()) {
-      updateModuleDependency(module, modelsProvider, dependency, androidProject.getAndroidProject());
-    }
-
-    addExtraSdkLibrariesAsDependencies(modelsProvider, module, androidProject.getAndroidProject());
-
-    ProjectSyncMessages messages = ProjectSyncMessages.getInstance(module.getProject());
-    Collection<SyncIssue> syncIssues = androidProject.getSyncIssues();
-=======
                                    @NotNull AndroidGradleModel androidModel) {
     AndroidProject androidProject = androidModel.getAndroidProject();
 
@@ -92,16 +78,11 @@
 
     ProjectSyncMessages messages = ProjectSyncMessages.getInstance(module.getProject());
     Collection<SyncIssue> syncIssues = androidModel.getSyncIssues();
->>>>>>> 4130c6eb
     if (syncIssues != null) {
       messages.reportSyncIssues(syncIssues, module);
     }
     else {
-<<<<<<< HEAD
-      Collection<String> unresolvedDependencies = androidProject.getAndroidProject().getUnresolvedDependencies();
-=======
       Collection<String> unresolvedDependencies = androidProject.getUnresolvedDependencies();
->>>>>>> 4130c6eb
       messages.reportUnresolvedDependencies(unresolvedDependencies, module);
     }
   }
@@ -110,26 +91,13 @@
                                       @NotNull IdeModifiableModelsProvider modelsProvider,
                                       @NotNull ModuleDependency dependency,
                                       @NotNull AndroidProject androidProject) {
-<<<<<<< HEAD
-    Module moduleDependency = null;
-    for (Module m : modelsProvider.getModules()) {
-      AndroidGradleFacet androidGradleFacet = AndroidGradleFacet.getInstance(m);
-      if (androidGradleFacet != null) {
-        String gradlePath = androidGradleFacet.getConfiguration().GRADLE_PROJECT_PATH;
-        if (Objects.equal(gradlePath, dependency.getGradlePath())) {
-          moduleDependency = m;
-          break;
-        }
-      }
-    }
-=======
     Module moduleDependency = dependency.getModule(modelsProvider);
->>>>>>> 4130c6eb
     LibraryDependency compiledArtifact = dependency.getBackupDependency();
 
     if (moduleDependency != null) {
       ModuleOrderEntry orderEntry = modelsProvider.getModifiableRootModel(module).addModuleOrderEntry(moduleDependency);
       orderEntry.setExported(true);
+      orderEntry.setScope(dependency.getScope());
 
       if (compiledArtifact != null) {
         setModuleCompiledArtifact(moduleDependency, compiledArtifact);
@@ -180,16 +148,11 @@
    * global to the whole IDE. To work around this limitation, we set these libraries as module dependencies instead.
    * </p>
    */
-<<<<<<< HEAD
-  private static void addExtraSdkLibrariesAsDependencies(@NotNull IdeModifiableModelsProvider moduleModel, Module module, @NotNull AndroidProject androidProject) {
-    Sdk sdk = moduleModel.getModifiableRootModel(module).getSdk();
-=======
   private static void addExtraSdkLibrariesAsDependencies(@NotNull Module module,
                                                          @NotNull IdeModifiableModelsProvider modelsProvider,
                                                          @NotNull AndroidProject androidProject) {
     ModifiableRootModel moduleModel = modelsProvider.getModifiableRootModel(module);
     Sdk sdk = moduleModel.getSdk();
->>>>>>> 4130c6eb
     assert sdk != null; // If we got here, SDK will *NOT* be null.
 
     String suffix = null;
@@ -223,11 +186,7 @@
         // Include compile target as part of the name, to ensure the library name is unique to this Android platform.
 
         name = name + "-" + suffix; // e.g. maps-android-23, effects-android-23 (it follows the library naming convention: library-version
-<<<<<<< HEAD
-        setUpLibraryDependency(module, moduleModel, name, DependencyScope.COMPILE, Collections.singletonList(library));
-=======
         setUpLibraryDependency(module, modelsProvider, name, DependencyScope.COMPILE, Collections.singletonList(library));
->>>>>>> 4130c6eb
       }
     }
   }
