--- conflicted
+++ resolved
@@ -137,11 +137,7 @@
       if (groupId == null || artifactId == null) {
         return null;
       }
-<<<<<<< HEAD
-      return new Artifact(groupId, artifactId, gradleCoordinate.getRevision(), libraryId);
-=======
       return new Artifact(groupId, artifactId, gradleCoordinate.getRevision(), groupId + ":" + artifactId);
->>>>>>> 50d6ab60
     }
 
     @NotNull
