--- conflicted
+++ resolved
@@ -826,12 +826,8 @@
     }
 
     @Override
-<<<<<<< HEAD
-    public void update(AnActionEvent e) {
+    public void update(@NotNull AnActionEvent e) {
       Project project = e.getProject();
-=======
-    public void update(@NotNull AnActionEvent e) {
->>>>>>> 94f39b51
       Object selectedValue = mySidePanel.myList.getSelectedValue();
       e.getPresentation()
        .setEnabled(
