/*
 * Copyright (C) 2017 The Android Open Source Project
 *
 * Licensed under the Apache License, Version 2.0 (the "License");
 * you may not use this file except in compliance with the License.
 * You may obtain a copy of the License at
 *
 *      http://www.apache.org/licenses/LICENSE-2.0
 *
 * Unless required by applicable law or agreed to in writing, software
 * distributed under the License is distributed on an "AS IS" BASIS,
 * WITHOUT WARRANTIES OR CONDITIONS OF ANY KIND, either express or implied.
 * See the License for the specific language governing permissions and
 * limitations under the License.
 */
package com.android.tools.idea.gradle.structure.model.meta

import com.android.tools.idea.gradle.dsl.api.ext.ResolvedPropertyModel
import com.google.common.util.concurrent.Futures.immediateFuture
import com.google.common.util.concurrent.ListenableFuture
import com.intellij.util.PatternUtil
import java.io.File
import kotlin.reflect.KProperty

/**
 * Makes a descriptor of a simple-typed property of a model of type [ModelT] described by the model descriptor.
 *
 * @param description the description of the property as it should appear int he UI
 * @param defaultValueGetter the function returning the default value of the property for the given model (overwrites [default] if
 *        defined)
 * @param resolvedValueGetter the function to get the value of the property as it was resolved by Gradle
 * @param parsedPropertyGetter the function to get the [ResolvedPropertyModel] of the property of the parsed model
 * @param getter the getter function to get the value of the [ResolvedPropertyModel]
 * @param setter the setter function to change the value of the [ResolvedPropertyModel]
 * @param parser the parser of the text representation of [PropertyT]. See notes in: [ModelSimpleProperty]
 * @param formatter the formatter for values of type [PropertyT]
 * @param knownValuesGetter the function to get a list of the known value for the given instance of [ModelT]. See: [ModelSimpleProperty]
 */
// NOTE: This is an extension function supposed to be invoked on model descriptors to make the type inference work.
fun <T : ModelDescriptor<ModelT, ResolvedT, ParsedT>,
  ModelT,
  ResolvedT,
  ParsedT,
  PropertyT : Any> T.property(
  description: String,
  preferredVariableName: ModelT.() -> String = { "var" },
  defaultValueGetter: ((ModelT) -> PropertyT?)? = null,
  resolvedValueGetter: ResolvedT.() -> PropertyT?,
  parsedPropertyGetter: ParsedT.() -> ResolvedPropertyModel?,
  parsedPropertyInitializer: ParsedT.() -> ResolvedPropertyModel = {
    throw UnsupportedOperationException("Property '$description' cannot be automatically initialized.")
  },
  getter: ResolvedPropertyModel.() -> PropertyT?,
  setter: ResolvedPropertyModel.(PropertyT) -> Unit,
  refresher: ModelT.() -> Unit = {},
  parser: (String) -> Annotated<ParsedValue<PropertyT>>,
  formatter: (PropertyT) -> String = { it.toString() },
  knownValuesGetter: ((ModelT) -> ListenableFuture<List<ValueDescriptor<PropertyT>>>) = { immediateFuture(listOf()) },
  variableMatchingStrategy: VariableMatchingStrategy = VariableMatchingStrategy.BY_TYPE,
  matcher: (model: ModelT, parsedValue: PropertyT?, resolvedValue: PropertyT) -> Boolean =
    { _, parsedValue, resolvedValue -> parsedValue == resolvedValue }
): ModelSimpleProperty<ModelT, PropertyT> = ModelSimplePropertyImpl(
  this,
  description,
  preferredVariableName,
  defaultValueGetter,
  resolvedValueGetter,
  parsedPropertyGetter,
  parsedPropertyInitializer,
  getter,
  setter,
  refresher,
  parser,
  formatter,
  knownValuesGetter,
  variableMatchingStrategy,
  matcher
)

/**
<<<<<<< HEAD
 * Attaches file chooser details to the property.
=======
 * Attaches file chooser details to the propery.
>>>>>>> 12e77d2e
 */
fun <ModelT, PropertyT : Any> ModelSimpleProperty<ModelT, PropertyT>.withFileSelectionRoot(
  masks: List<String>? = null,
  browseRoot: (ModelT) -> File?,
  resolveRoot: (ModelT) -> File?
) =
  let { baseProperty ->
    object : ModelSimpleProperty<ModelT, PropertyT> by baseProperty {
      override fun bindContext(model: ModelT): ModelPropertyContext<PropertyT> =
        object : FileTypePropertyContext<PropertyT>, ModelPropertyContext<PropertyT> by baseProperty.bindContext(model) {
          override val browseRootDir: File? = browseRoot(model)
          override val resolveRootDir: File? = resolveRoot(model)
          override val filterPredicate: ((File) -> Boolean)? = masks?.toPredicate()
        }
    }
  }

/**
<<<<<<< HEAD
 * Attaches file chooser details to the property.
=======
 * Attaches file chooser details to the propery.
>>>>>>> 12e77d2e
 */
fun <ModelT, PropertyT : Any> ModelListProperty<ModelT, PropertyT>.withFileSelectionRoot(
  masks: List<String>? = null,
  browseRoot: ModelT.() -> File?,
  resolveRoot: ModelT.() -> File?
) =
  let { baseProperty ->
    object : ModelListProperty<ModelT, PropertyT> by baseProperty {
      override fun bindContext(model: ModelT): ModelPropertyContext<PropertyT> =
        object : FileTypePropertyContext<PropertyT>, ModelPropertyContext<PropertyT> by baseProperty.bindContext(model) {
          override val browseRootDir: File? = model.browseRoot()
          override val resolveRootDir: File? = model.resolveRoot()
          override val filterPredicate: ((File) -> Boolean)? = masks?.toPredicate()
        }
    }
  }

private fun List<String>.toPredicate(): (File) -> Boolean =
  map { PatternUtil.fromMask(it) }
    .let { patterns ->
<<<<<<< HEAD
      fun(probe: File) = patterns.any { pattern -> pattern.matcher(probe.name).matches() }
=======
      { probe: File -> patterns.any { pattern -> pattern.matcher(probe.name).matches() } }
>>>>>>> 12e77d2e
    }

class ModelSimplePropertyImpl<in ModelT, ResolvedT, ParsedT, PropertyT : Any>(
  private val modelDescriptor: ModelDescriptor<ModelT, ResolvedT, ParsedT>,
  override val description: String,
  val preferredVariableName: ModelT.() -> String,
  val defaultValueGetter: ((ModelT) -> PropertyT?)?,
  private val resolvedValueGetter: ResolvedT.() -> PropertyT?,
  private val parsedPropertyGetter: ParsedT.() -> ResolvedPropertyModel?,
  private val parsedPropertyInitializer: ParsedT.() -> ResolvedPropertyModel,
  private val getter: ResolvedPropertyModel.() -> PropertyT?,
  private val setter: ResolvedPropertyModel.(PropertyT) -> Unit,
  private val refresher: ModelT.() -> Unit,
  override val parser: (String) -> Annotated<ParsedValue<PropertyT>>,
  override val formatter: (PropertyT) -> String,
  override val knownValuesGetter: (ModelT) -> ListenableFuture<List<ValueDescriptor<PropertyT>>>,
  override val variableMatchingStrategy: VariableMatchingStrategy,
  private val matcher: (model: ModelT, parsed: PropertyT?, resolved: PropertyT) -> Boolean
) : ModelPropertyBase<ModelT, PropertyT>(),
    ModelSimpleProperty<ModelT, PropertyT> {
  override fun getValue(thisRef: ModelT, property: KProperty<*>): ParsedValue<PropertyT> =
    modelDescriptor.getParsed(thisRef)?.parsedPropertyGetter().getParsedValue(getter).value

  override fun setValue(thisRef: ModelT, property: KProperty<*>, value: ParsedValue<PropertyT>) {
    thisRef.modify {
      // modify() is expected to instantiate a parsed model if it is still null.
      (modelDescriptor.getParsed(thisRef) ?: throw IllegalStateException()).let {
        (it.parsedPropertyGetter() ?: it.parsedPropertyInitializer()).setParsedValue(setter, { delete() }, value)
      }
    }
  }

  inner class SimplePropertyCore(private val model: ModelT)
    : ModelPropertyCoreImpl<PropertyT>(),
      ModelPropertyCore<PropertyT> {
    override val description: String = this@ModelSimplePropertyImpl.description
<<<<<<< HEAD
    override fun getPreferredVariableName(): String = model.preferredVariableName()
=======
>>>>>>> 12e77d2e
    override fun getParsedPropertyForRead(): ResolvedPropertyModel? = modelDescriptor.getParsed(model)?.parsedPropertyGetter()
    override fun getParsedPropertyForWrite(): ResolvedPropertyModel =
      modelDescriptor.getParsed(model)?.let { it.parsedPropertyGetter() ?: it.parsedPropertyInitializer() }!!
    override val getter: ResolvedPropertyModel.() -> PropertyT? = this@ModelSimplePropertyImpl.getter
    override val setter: ResolvedPropertyModel.(PropertyT) -> Unit = this@ModelSimplePropertyImpl.setter
    override val nullifier: ResolvedPropertyModel.() -> Unit = { delete() }

    override fun modify(block: () -> Unit) = model.modify{ block() }

    override fun getResolvedValue(): ResolvedValue<PropertyT> {
      val resolvedModel = modelDescriptor.getResolved(model)
      val resolved: PropertyT? = resolvedModel?.resolvedValueGetter()
      return when (resolvedModel) {
        null -> ResolvedValue.NotResolved()
        else -> ResolvedValue.Set(resolved)
      }
    }

    override val defaultValueGetter: (() -> PropertyT?)? = this@ModelSimplePropertyImpl.defaultValueGetter?.let { { it(model) } }
    override fun parsedAndResolvedValuesAreEqual(parsedValue: PropertyT?, resolvedValue: PropertyT): Boolean =
      matcher(model, parsedValue, resolvedValue)

  }

  override fun bind(model: ModelT): ModelPropertyCore<PropertyT> = SimplePropertyCore(model)

  private fun ModelT.modify(block: ModelT.() -> Unit) {
    modelDescriptor.prepareForModification(this)
    block()
    modelDescriptor.setModified(this)
    this.refresher()
  }
}

abstract class ModelPropertyCoreImpl<PropertyT : Any>
  : ModelPropertyCore<PropertyT>, GradleModelCoreProperty<PropertyT, ModelPropertyCore<PropertyT>> {
  abstract val getter: ResolvedPropertyModel.() -> PropertyT?
  abstract val setter: ResolvedPropertyModel.(PropertyT) -> Unit
  abstract val nullifier: ResolvedPropertyModel.() -> Unit
  abstract fun modify(block: () -> Unit)

  override fun getParsedValue(): Annotated<ParsedValue<PropertyT>> = getParsedPropertyForRead().getParsedValue(getter)

  override fun setParsedValue(value: ParsedValue<PropertyT>) {
    modify {
      getParsedPropertyForWrite().setParsedValue(setter, nullifier, value)
    }
  }

  override val isModified: Boolean? get() = getParsedPropertyForRead()?.isModified

  override fun annotateParsedResolvedMismatch(): ValueAnnotation? =
    annotateParsedResolvedMismatchBy { parsedValueToCompare, resolvedValue ->
      parsedAndResolvedValuesAreEqual(parsedValueToCompare, resolvedValue)
    }

  abstract fun parsedAndResolvedValuesAreEqual(parsedValue: PropertyT?, resolvedValue: PropertyT): Boolean

  override fun rebind(
    resolvedProperty: ResolvedPropertyModel,
    modifier: (() -> Unit) -> Unit
  ): ModelPropertyCore<PropertyT> {
    return object : ModelPropertyCoreImpl<PropertyT>(),
                    ModelPropertyCore<PropertyT>,
                    GradleModelCoreProperty<PropertyT, ModelPropertyCore<PropertyT>> {
      override val description: String = this@ModelPropertyCoreImpl.description
<<<<<<< HEAD
      override fun getPreferredVariableName(): String = this@ModelPropertyCoreImpl.getPreferredVariableName()
=======
>>>>>>> 12e77d2e
      override fun getParsedPropertyForRead(): ResolvedPropertyModel? = resolvedProperty
      override fun getParsedPropertyForWrite(): ResolvedPropertyModel = resolvedProperty
      override val getter: ResolvedPropertyModel.() -> PropertyT? = this@ModelPropertyCoreImpl.getter
      override val setter: ResolvedPropertyModel.(PropertyT) -> Unit = this@ModelPropertyCoreImpl.setter
      override val nullifier: ResolvedPropertyModel.() -> Unit = { delete() }
      override fun modify(block: () -> Unit) = modifier(block)
      override fun getResolvedValue(): ResolvedValue<PropertyT> = ResolvedValue.NotResolved()

      override val defaultValueGetter: (() -> PropertyT?)? = null
      override fun parsedAndResolvedValuesAreEqual(parsedValue: PropertyT?, resolvedValue: PropertyT): Boolean =
        throw UnsupportedOperationException()

      override fun rebind(
        resolvedProperty: ResolvedPropertyModel,
        modifier: (() -> Unit) -> Unit
      ): ModelPropertyCore<PropertyT> =
        this@ModelPropertyCoreImpl.rebind(resolvedProperty, modifier)
    }
  }
}<|MERGE_RESOLUTION|>--- conflicted
+++ resolved
@@ -78,11 +78,7 @@
 )
 
 /**
-<<<<<<< HEAD
  * Attaches file chooser details to the property.
-=======
- * Attaches file chooser details to the propery.
->>>>>>> 12e77d2e
  */
 fun <ModelT, PropertyT : Any> ModelSimpleProperty<ModelT, PropertyT>.withFileSelectionRoot(
   masks: List<String>? = null,
@@ -101,11 +97,7 @@
   }
 
 /**
-<<<<<<< HEAD
  * Attaches file chooser details to the property.
-=======
- * Attaches file chooser details to the propery.
->>>>>>> 12e77d2e
  */
 fun <ModelT, PropertyT : Any> ModelListProperty<ModelT, PropertyT>.withFileSelectionRoot(
   masks: List<String>? = null,
@@ -126,11 +118,7 @@
 private fun List<String>.toPredicate(): (File) -> Boolean =
   map { PatternUtil.fromMask(it) }
     .let { patterns ->
-<<<<<<< HEAD
-      fun(probe: File) = patterns.any { pattern -> pattern.matcher(probe.name).matches() }
-=======
       { probe: File -> patterns.any { pattern -> pattern.matcher(probe.name).matches() } }
->>>>>>> 12e77d2e
     }
 
 class ModelSimplePropertyImpl<in ModelT, ResolvedT, ParsedT, PropertyT : Any>(
@@ -167,10 +155,7 @@
     : ModelPropertyCoreImpl<PropertyT>(),
       ModelPropertyCore<PropertyT> {
     override val description: String = this@ModelSimplePropertyImpl.description
-<<<<<<< HEAD
     override fun getPreferredVariableName(): String = model.preferredVariableName()
-=======
->>>>>>> 12e77d2e
     override fun getParsedPropertyForRead(): ResolvedPropertyModel? = modelDescriptor.getParsed(model)?.parsedPropertyGetter()
     override fun getParsedPropertyForWrite(): ResolvedPropertyModel =
       modelDescriptor.getParsed(model)?.let { it.parsedPropertyGetter() ?: it.parsedPropertyInitializer() }!!
@@ -237,10 +222,7 @@
                     ModelPropertyCore<PropertyT>,
                     GradleModelCoreProperty<PropertyT, ModelPropertyCore<PropertyT>> {
       override val description: String = this@ModelPropertyCoreImpl.description
-<<<<<<< HEAD
       override fun getPreferredVariableName(): String = this@ModelPropertyCoreImpl.getPreferredVariableName()
-=======
->>>>>>> 12e77d2e
       override fun getParsedPropertyForRead(): ResolvedPropertyModel? = resolvedProperty
       override fun getParsedPropertyForWrite(): ResolvedPropertyModel = resolvedProperty
       override val getter: ResolvedPropertyModel.() -> PropertyT? = this@ModelPropertyCoreImpl.getter
