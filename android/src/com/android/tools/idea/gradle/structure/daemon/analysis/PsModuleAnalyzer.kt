/*
 * Copyright (C) 2016 The Android Open Source Project
 *
 * Licensed under the Apache License, Version 2.0 (the "License");
 * you may not use this file except in compliance with the License.
 * You may obtain a copy of the License at
 *
 *      http://www.apache.org/licenses/LICENSE-2.0
 *
 * Unless required by applicable law or agreed to in writing, software
 * distributed under the License is distributed on an "AS IS" BASIS,
 * WITHOUT WARRANTIES OR CONDITIONS OF ANY KIND, either express or implied.
 * See the License for the specific language governing permissions and
 * limitations under the License.
 */
package com.android.tools.idea.gradle.structure.daemon.analysis

import com.android.tools.idea.gradle.structure.model.PsDeclaredDependency
import com.android.tools.idea.gradle.structure.model.PsDeclaredLibraryDependency
import com.android.tools.idea.gradle.structure.model.PsGeneralIssue
import com.android.tools.idea.gradle.structure.model.PsIssue
import com.android.tools.idea.gradle.structure.model.PsIssue.Severity.ERROR
import com.android.tools.idea.gradle.structure.model.PsIssue.Severity.WARNING
import com.android.tools.idea.gradle.structure.model.PsIssueType.PROJECT_ANALYSIS
import com.android.tools.idea.gradle.structure.model.PsModuleType
import com.android.tools.idea.gradle.structure.model.PsQuickFix
import com.android.tools.idea.gradle.structure.quickfix.PsDependencyConfigurationQuickFixPath
import com.android.tools.idea.gradle.structure.quickfix.PsLibraryDependencyPlusQuickFixPath

fun analyzeDeclaredDependency(dependency: PsDeclaredLibraryDependency): Sequence<PsIssue> {
  val path = dependency.path

  val declaredSpec = dependency.spec
  val declaredVersion = declaredSpec.version
  if (declaredVersion != null && declaredVersion.endsWith("+")) {
    val message = "Avoid using '+' in version numbers; can lead to unpredictable and unrepeatable builds."
    // TODO(b/111058962): Replace "+" with the most recent version of the library.
    val issue = PsGeneralIssue(message, path, PROJECT_ANALYSIS, WARNING, PsLibraryDependencyPlusQuickFixPath(dependency))

    return sequenceOf(issue)
  }
  return emptySequence()
}

fun analyzeDependencyScope(dependency: PsDeclaredDependency): Sequence<PsIssue> {
  // TODO(xof): implement complete logic here.  cf. suggestApiConfigurationUse() in GradleDetector.kt
  fun shouldSuggestApiScopeReplacement(): Boolean {
    if (dependency.configurationName.startsWith("test") || dependency.configurationName.startsWith("androidTest")) {
      return false
    }
    val module = dependency.parent
    return when (module.projectType) {
      PsModuleType.UNKNOWN -> true
      PsModuleType.ANDROID_APP -> false // TODO(xof) see LintIdeProject.hasDynamicFeatures
      PsModuleType.ANDROID_LIBRARY -> true
      PsModuleType.ANDROID_INSTANTAPP -> false
      PsModuleType.ANDROID_FEATURE -> true
      PsModuleType.ANDROID_DYNAMIC_FEATURE -> true
      PsModuleType.ANDROID_TEST -> false
      PsModuleType.JAVA -> true
    }
  }

  fun fixesFor(configurationName: String): List<PsQuickFix> {
    val fixes = mutableListOf<PsQuickFix>()
    val suggestApi = shouldSuggestApiScopeReplacement()
    when {
      configurationName == "compile" -> {
        if (suggestApi) fixes.add(PsDependencyConfigurationQuickFixPath(dependency, "api"))
        fixes.add(PsDependencyConfigurationQuickFixPath(dependency, "implementation"))
      }
      configurationName.endsWith("Compile") -> {
        val base = configurationName.removeSuffix("Compile")
        if(suggestApi) fixes.add(PsDependencyConfigurationQuickFixPath(dependency, base + "Api"))
        fixes.add(PsDependencyConfigurationQuickFixPath(dependency, base + "Implementation"))
      }
      configurationName == "runtime" -> {
        fixes.add(PsDependencyConfigurationQuickFixPath(dependency, "runtimeOnly"))
        fixes.add(PsDependencyConfigurationQuickFixPath(dependency, "implementation"))
      }
      configurationName.endsWith("Runtime") -> {
        val base = configurationName.removeSuffix("Runtime")
        fixes.add(PsDependencyConfigurationQuickFixPath(dependency, base + "RuntimeOnly"))
        fixes.add(PsDependencyConfigurationQuickFixPath(dependency, base + "Implementation"))
      }
    }
    return fixes
  }

  val issues = mutableListOf<PsIssue>()
  val configurationName = dependency.configurationName
<<<<<<< HEAD
  if (configurationName == "") {
    val path = dependency.path
    if (path != null) {
      val issue = PsGeneralIssue("Empty configuration", "", path, PROJECT_ANALYSIS, ERROR)
      issues.add(issue)
    }
  }
  if (configurationName == "compile" || configurationName.endsWith("Compile")) {
    val text = "Obsolete dependency configuration found: <b>$configurationName</b>"
    val fixes = fixesFor(configurationName)
    val path = dependency.path
    if (path != null) {
      val issue = PsGeneralIssue(text, "", path, PROJECT_ANALYSIS, WARNING, fixes)
      issues.add(issue)
=======
  when {
    configurationName == "" -> {
      val path = dependency.path
      if (path != null) {
        val issue = PsGeneralIssue("Empty configuration", "", path, PROJECT_ANALYSIS, ERROR)
        issues.add(issue)
      }
    }
    configurationName == "compile" || configurationName == "runtime" ||
    configurationName.endsWith("Compile") || configurationName.endsWith("Runtime") -> {
      val text = "Obsolete dependency configuration found: <b>$configurationName</b>"
      val fixes = fixesFor(configurationName)
      val path = dependency.path
      if (path != null) {
        val issue = PsGeneralIssue(text, "", path, PROJECT_ANALYSIS, WARNING, fixes)
        issues.add(issue)
      }
>>>>>>> c50c8b87
    }
  }
  return issues.asSequence()
}<|MERGE_RESOLUTION|>--- conflicted
+++ resolved
@@ -89,22 +89,6 @@
 
   val issues = mutableListOf<PsIssue>()
   val configurationName = dependency.configurationName
-<<<<<<< HEAD
-  if (configurationName == "") {
-    val path = dependency.path
-    if (path != null) {
-      val issue = PsGeneralIssue("Empty configuration", "", path, PROJECT_ANALYSIS, ERROR)
-      issues.add(issue)
-    }
-  }
-  if (configurationName == "compile" || configurationName.endsWith("Compile")) {
-    val text = "Obsolete dependency configuration found: <b>$configurationName</b>"
-    val fixes = fixesFor(configurationName)
-    val path = dependency.path
-    if (path != null) {
-      val issue = PsGeneralIssue(text, "", path, PROJECT_ANALYSIS, WARNING, fixes)
-      issues.add(issue)
-=======
   when {
     configurationName == "" -> {
       val path = dependency.path
@@ -122,7 +106,6 @@
         val issue = PsGeneralIssue(text, "", path, PROJECT_ANALYSIS, WARNING, fixes)
         issues.add(issue)
       }
->>>>>>> c50c8b87
     }
   }
   return issues.asSequence()
