--- conflicted
+++ resolved
@@ -17,14 +17,9 @@
 
 import com.android.tools.idea.gradle.project.model.AndroidModuleModel;
 import com.android.tools.idea.gradle.project.sync.GradleSyncState;
-<<<<<<< HEAD
-import com.android.tools.idea.gradle.project.sync.setup.module.AndroidModuleSetup;
-import com.android.tools.idea.gradle.project.sync.setup.module.android.*;
-=======
 import com.android.tools.idea.gradle.project.sync.ModuleSetupContext;
 import com.android.tools.idea.gradle.project.sync.setup.module.AndroidModuleSetup;
 import com.android.tools.idea.gradle.project.sync.setup.module.android.AndroidModuleCleanupStep;
->>>>>>> 9e819fa1
 import com.android.tools.idea.gradle.project.sync.validation.android.AndroidModuleValidator;
 import com.google.common.annotations.VisibleForTesting;
 import com.intellij.openapi.externalSystem.model.DataNode;
@@ -53,17 +48,6 @@
   // This constructor is called by the IDE. See this module's plugin.xml file, implementation of extension 'externalProjectDataService'.
   @SuppressWarnings("unused")
   public AndroidModuleModelDataService() {
-<<<<<<< HEAD
-    this(new AndroidModuleSetup(new AndroidFacetModuleSetupStep(), new SdkModuleSetupStep(), new JdkModuleSetupStep(),
-                                new ContentRootsModuleSetupStep(), new DependenciesAndroidModuleSetupStep(), new CompilerOutputModuleSetupStep()),
-         new AndroidModuleValidator.Factory(), new AndroidModuleCleanupStep());
-  }
-
-  @VisibleForTesting
-  AndroidModuleModelDataService(@NotNull AndroidModuleSetup moduleSetup,
-                                @NotNull AndroidModuleValidator.Factory moduleValidatorFactory,
-                                @NotNull AndroidModuleCleanupStep cleanupStep) {
-=======
     this(new ModuleSetupContext.Factory(), new AndroidModuleSetup(), new AndroidModuleValidator.Factory(), new AndroidModuleCleanupStep());
   }
 
@@ -73,7 +57,6 @@
                                 @NotNull AndroidModuleValidator.Factory moduleValidatorFactory,
                                 @NotNull AndroidModuleCleanupStep cleanupStep) {
     myModuleSetupContextFactory = moduleSetupContextFactory;
->>>>>>> 9e819fa1
     myModuleSetup = moduleSetup;
     myModuleValidatorFactory = moduleValidatorFactory;
     myCleanupStep = cleanupStep;
@@ -94,11 +77,7 @@
     boolean syncSkipped = GradleSyncState.getInstance(project).isSyncSkipped();
 
     for (Module module : modelsProvider.getModules()) {
-<<<<<<< HEAD
-      AndroidModuleModel androidModel = modelsByName.get(module.getName());
-=======
       AndroidModuleModel androidModel = modelsByModuleName.get(module.getName());
->>>>>>> 9e819fa1
       setUpModule(module, moduleValidator, modelsProvider, androidModel, syncSkipped);
     }
 
@@ -113,12 +92,8 @@
                            @Nullable AndroidModuleModel androidModel,
                            boolean syncSkipped) {
     if (androidModel != null) {
-<<<<<<< HEAD
-      myModuleSetup.setUpModule(module, modelsProvider, androidModel, null, null, syncSkipped);
-=======
       ModuleSetupContext context = myModuleSetupContextFactory.create(module, modelsProvider);
       myModuleSetup.setUpModule(context, androidModel, syncSkipped);
->>>>>>> 9e819fa1
       moduleValidator.validate(module, androidModel);
     }
     else {
