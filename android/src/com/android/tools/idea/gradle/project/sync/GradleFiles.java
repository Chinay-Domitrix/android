--- conflicted
+++ resolved
@@ -383,10 +383,6 @@
     storeHashesForFiles(fileHashes);
   }
 
-<<<<<<< HEAD
-      storeHashesForFiles(fileHashes);
-    }, myProject.getDisposed());
-=======
   /**
    * Schedules an update to the currently stored hashes for each of the gradle build files.
    */
@@ -401,7 +397,6 @@
       // disk IO is slow.
       ApplicationManager.getApplication().executeOnPooledThread(this::updateFileHashes);
     }
->>>>>>> cdc83e4e
   }
 
   /**
