/*
 * Copyright (C) 2015 The Android Open Source Project
 *
 * Licensed under the Apache License, Version 2.0 (the "License");
 * you may not use this file except in compliance with the License.
 * You may obtain a copy of the License at
 *
 *      http://www.apache.org/licenses/LICENSE-2.0
 *
 * Unless required by applicable law or agreed to in writing, software
 * distributed under the License is distributed on an "AS IS" BASIS,
 * WITHOUT WARRANTIES OR CONDITIONS OF ANY KIND, either express or implied.
 * See the License for the specific language governing permissions and
 * limitations under the License.
 */
package com.android.tools.idea.gradle.project;

import com.android.tools.idea.IdeInfo;
import com.android.tools.idea.flags.ExperimentalSettingsConfigurable.TraceProfileItem;
import com.intellij.openapi.application.ApplicationManager;
import com.intellij.openapi.components.PersistentStateComponent;
import com.intellij.openapi.components.State;
import com.intellij.openapi.components.Storage;
import com.intellij.util.xmlb.XmlSerializerUtil;
import org.jetbrains.annotations.NotNull;

@State(
  name = "GradleExperimentalSettings",
  storages = {
    @Storage("gradle.experimental.xml")}
)
public class GradleExperimentalSettings implements PersistentStateComponent<GradleExperimentalSettings> {
  public boolean USE_L2_DEPENDENCIES_ON_SYNC = true;
<<<<<<< HEAD
  public boolean SKIP_GRADLE_TASKS_LIST = false;
=======
  public boolean SKIP_GRADLE_TASKS_LIST = IdeInfo.getInstance().isAndroidStudio();
>>>>>>> de127946

  public boolean ENABLE_PARALLEL_SYNC = true;

  public boolean ENABLE_GRADLE_API_OPTIMIZATION = true;

  // Settings related to Gradle sync tracer.
  public boolean TRACE_GRADLE_SYNC = false;
  public TraceProfileItem TRACE_PROFILE_SELECTION = TraceProfileItem.DEFAULT;
  public String TRACE_PROFILE_LOCATION = "";

  @NotNull
  public static GradleExperimentalSettings getInstance() {
    return ApplicationManager.getApplication().getService(GradleExperimentalSettings.class);
  }

  @Override
  @NotNull
  public GradleExperimentalSettings getState() {
    return this;
  }

  @Override
  public void loadState(@NotNull GradleExperimentalSettings state) {
    XmlSerializerUtil.copyBean(state, this);
  }
}<|MERGE_RESOLUTION|>--- conflicted
+++ resolved
@@ -31,11 +31,7 @@
 )
 public class GradleExperimentalSettings implements PersistentStateComponent<GradleExperimentalSettings> {
   public boolean USE_L2_DEPENDENCIES_ON_SYNC = true;
-<<<<<<< HEAD
-  public boolean SKIP_GRADLE_TASKS_LIST = false;
-=======
   public boolean SKIP_GRADLE_TASKS_LIST = IdeInfo.getInstance().isAndroidStudio();
->>>>>>> de127946
 
   public boolean ENABLE_PARALLEL_SYNC = true;
 
