/*
 * Copyright (C) 2016 The Android Open Source Project
 *
 * Licensed under the Apache License, Version 2.0 (the "License");
 * you may not use this file except in compliance with the License.
 * You may obtain a copy of the License at
 *
 *      http://www.apache.org/licenses/LICENSE-2.0
 *
 * Unless required by applicable law or agreed to in writing, software
 * distributed under the License is distributed on an "AS IS" BASIS,
 * WITHOUT WARRANTIES OR CONDITIONS OF ANY KIND, either express or implied.
 * See the License for the specific language governing permissions and
 * limitations under the License.
 */
package com.android.tools.idea.gradle.project.sync;

import static com.android.tools.idea.sdk.SdkPaths.validateAndroidNdk;
import static com.android.tools.idea.sdk.SdkPaths.validateAndroidSdk;
import static com.intellij.openapi.util.io.FileUtil.filesEqual;
import static com.intellij.openapi.util.text.StringUtil.isEmpty;

import com.android.tools.idea.IdeInfo;
import com.android.tools.idea.flags.StudioFlags;
import com.android.tools.idea.gradle.util.LocalProperties;
import com.android.tools.idea.sdk.IdeSdks;
import com.android.tools.idea.sdk.SdkMerger;
import com.android.tools.idea.sdk.SdkPaths.ValidationResult;
import com.android.tools.idea.sdk.SelectSdkDialog;
import com.android.tools.idea.ui.GuiTestingService;
import com.google.common.annotations.VisibleForTesting;
import com.intellij.openapi.application.ApplicationManager;
import com.intellij.openapi.application.ApplicationNamesInfo;
import com.intellij.openapi.application.ModalityState;
import com.intellij.openapi.diagnostic.Logger;
import com.intellij.openapi.externalSystem.model.ExternalSystemException;
import com.intellij.openapi.progress.ProgressIndicator;
import com.intellij.openapi.progress.Task;
import com.intellij.openapi.project.Project;
import com.intellij.openapi.projectRoots.Sdk;
import com.intellij.openapi.ui.MessageDialogBuilder;
import com.intellij.openapi.ui.Messages;
import com.intellij.openapi.util.Ref;
import com.intellij.util.ModalityUiUtil;
import java.io.File;
import java.io.IOException;
import org.jetbrains.annotations.NotNull;
import org.jetbrains.annotations.Nullable;

<<<<<<< HEAD
public final class SdkSync {
=======
public class SdkSync {
>>>>>>> cdc83e4e
  private static final String ERROR_DIALOG_TITLE = "Sync Android SDKs";

  @NotNull
  public static SdkSync getInstance() {
    return ApplicationManager.getApplication().getService(SdkSync.class);
  }

  public void syncIdeAndProjectAndroidSdks(@NotNull LocalProperties localProperties) {
    syncIdeAndProjectAndroidSdk(localProperties, new FindValidSdkPathTask(), null);
    syncIdeAndProjectAndroidNdk(localProperties);
  }

  public void syncIdeAndProjectAndroidSdks(@NotNull Project project) throws IOException {
    LocalProperties localProperties = new LocalProperties(project);
    syncIdeAndProjectAndroidSdk(localProperties, new FindValidSdkPathTask(), project);
    syncIdeAndProjectAndroidNdk(localProperties);
  }

  public void syncIdeAndProjectAndroidNdk(@NotNull Project project) throws IOException {
    LocalProperties localProperties = new LocalProperties(project);
    syncIdeAndProjectAndroidNdk(localProperties);
  }

  @VisibleForTesting
  void syncIdeAndProjectAndroidSdk(@NotNull LocalProperties localProperties,
                                   @NotNull FindValidSdkPathTask findSdkPathTask,
                                   @Nullable Project project) {
    if (localProperties.hasAndroidDirProperty()) {
      // if android.dir is specified, we don't sync SDKs. User is working with SDK sources.
      return;
    }

    File ideAndroidSdkPath = IdeSdks.getInstance().getAndroidSdkPath();
    File projectAndroidSdkPath = localProperties.getAndroidSdkPath();

    if (ideAndroidSdkPath != null && projectAndroidSdkPath == null) {
      if (localProperties.getPropertiesFilePath().exists() || IdeInfo.getInstance().isAndroidStudio()) {
        // If we have the IDE default SDK and we don't have a project SDK, update local.properties with default SDK path and exit.
        // In IDEA we don't want local.properties to be created in plain java-gradle projects, so we update local.properties only if the
        // file exists
        setProjectSdk(localProperties, ideAndroidSdkPath);
      }
      return;
    }
    else if (ideAndroidSdkPath != null && projectAndroidSdkPath != null) {
      ValidationResult validationResult = validateAndroidSdk(projectAndroidSdkPath, true);
      if (!validationResult.success) {
        // If we have the IDE default SDK and we don't have a valid project SDK, update local.properties with default SDK path and exit.
        ApplicationManager.getApplication().invokeAndWait(() -> {
          if (!ApplicationManager.getApplication().isUnitTestMode()) {
            String error = validationResult.message;
            if (isEmpty(error)) {
              error = String.format("The path \n'%1$s'\n" + "does not refer to a valid Android SDK.", projectAndroidSdkPath.getPath());
            }
            String format =
              "%1$s\n\n%3$s will use this Android SDK instead:\n'%2$s'\nand will modify the project's local.properties file.";
            Messages.showErrorDialog(String.format(format, error, ideAndroidSdkPath.getPath(),
                                                   ApplicationNamesInfo.getInstance().getFullProductName()),
                                     ERROR_DIALOG_TITLE);
          }
          setProjectSdk(localProperties, ideAndroidSdkPath);
        });
        return;
      }
    }
    else if (ideAndroidSdkPath == null && projectAndroidSdkPath == null) {
<<<<<<< HEAD
      if (IdeInfo.getInstance().isAndroidStudio()) {
        // We don't have any SDK (IDE or project.)
        // In IDEA there are non-android gradle projects. IDEA should not create local.properties file and should not ask users to configure
        // Android SDK unless we are sure that they are working with Android projects
        // Note that local.properties file does not imply Android (this can also be KMPP. See IDEA-265504)
=======
      if (localProperties.getPropertiesFilePath().exists() || IdeInfo.getInstance().isAndroidStudio()) {
        // We don't have any SDK (IDE or project.)
        // In IDEA there are non-android gradle projects. IDEA should not create local.properties file and should not ask users to configure
        // Android SDK unless we are sure that they are working with Android projects (e.g. local.properties file already exists)
>>>>>>> cdc83e4e
        File selectedPath = findSdkPathTask.selectValidSdkPath();
        if (selectedPath == null) {
          throw new ExternalSystemException("Unable to continue until an Android SDK is specified");
        }
        setIdeSdk(localProperties, selectedPath);
      }
      return;
    } else {
      assert ideAndroidSdkPath == null && projectAndroidSdkPath != null;

      if (IdeSdks.getInstance().isValidAndroidSdkPath(projectAndroidSdkPath)) {
        // If we have a valid project SDK but we don't have IDE default SDK, update IDE with project SDK path and exit.
        setIdeSdk(localProperties, projectAndroidSdkPath);
        return;
      }
      else {
        // If we have an invalid project SDK and we don't have IDE default SDK, prompt the user
        File selectedPath = findSdkPathTask.selectValidSdkPath();
        if (selectedPath == null) {
          throw new ExternalSystemException("Unable to continue until an Android SDK is specified");
        }
        setIdeSdk(localProperties, selectedPath);
        return;
      }
    }

    if (!filesEqual(ideAndroidSdkPath, projectAndroidSdkPath)) {
      String msg = String.format("The project and %3$s point to different Android SDKs.\n\n" +
                                 "%3$s's default SDK is in:\n" +
                                 "%1$s\n\n" +
                                 "The project's SDK (specified in local.properties) is in:\n" +
                                 "%2$s\n\n" +
                                 "To keep results consistent between IDE and command line builds, only one path can be used. " +
                                 "Do you want to:\n\n" +
                                 "[1] Use %3$s's default SDK (modifies the project's local.properties file.)\n\n" +
                                 "[2] Use the project's SDK (modifies %3$s's default.)\n\n" +
                                 "Note that switching SDKs could cause compile errors if the selected SDK doesn't have the " +
                                 "necessary Android platforms or build tools.",
                                 ideAndroidSdkPath.getPath(), projectAndroidSdkPath.getPath(),
                                 ApplicationNamesInfo.getInstance().getFullProductName());
      ApplicationManager.getApplication().invokeAndWait(() -> {
        // We need to pass the project, so on Mac, the "Mac sheet" showing this message shows inside the IDE during UI tests, otherwise
        // it will show outside and the UI testing infrastructure cannot see it. It is overall a good practice to pass the project when
        // showing a message, to ensure that the message shows in the IDE instance containing the project.
        boolean result = MessageDialogBuilder.yesNo("Android SDK Manager", msg)
          .yesText("Use " + ApplicationNamesInfo.getInstance().getFullProductName() + "'s SDK")
          .noText("Use Project's SDK")
          .ask(project);
        if (result) {
          // Use Android Studio's SDK
          setProjectSdk(localProperties, ideAndroidSdkPath);
        }
        else {
          // Use project's SDK
          setIdeSdk(localProperties, projectAndroidSdkPath);
        }
        if (GuiTestingService.getInstance().isGuiTestingMode() &&
            !GuiTestingService.getInstance().getGuiTestSuiteState().isSkipSdkMerge()) {
          mergeIfNeeded(projectAndroidSdkPath, ideAndroidSdkPath);
        }
      });
    }
  }

  private void syncIdeAndProjectAndroidNdk(@NotNull LocalProperties localProperties) {
    if (StudioFlags.NDK_SIDE_BY_SIDE_ENABLED.get()) {
      // When side-by-side NDK is enabled, don't force ndk.dir. Instead, the more
      // recent gradle plugin will decide what the correct NDK folder is.
      // If this is an older plugin that doesn't support side-by-side NDK then
      // there may be a sync error about missing NDK. This should be fixed up after
      // the sync failure with error handlers.
      return;
    }
    File projectAndroidNdkPath = localProperties.getAndroidNdkPath();
    File ideAndroidNdkPath = IdeSdks.getInstance().getAndroidNdkPath();

    if (projectAndroidNdkPath != null) {
      if (!validateAndroidNdk(projectAndroidNdkPath, false).success) {
        if (ideAndroidNdkPath != null) {
          Logger.getInstance(SdkSync.class).warn(String.format("Replacing invalid NDK path %1$s with %2$s",
                                                               projectAndroidNdkPath, ideAndroidNdkPath));
          setProjectNdk(localProperties, ideAndroidNdkPath);
          return;
        }
        Logger.getInstance(SdkSync.class).warn(String.format("Removing invalid NDK path: %s", projectAndroidNdkPath));
        setProjectNdk(localProperties, null);
      }
      return;
    }
    setProjectNdk(localProperties, ideAndroidNdkPath);
  }

  private static void setProjectNdk(@NotNull LocalProperties localProperties, @Nullable File ndkPath) {
    File currentNdkPath = localProperties.getAndroidNdkPath();
    if (filesEqual(currentNdkPath, ndkPath)) {
      return;
    }
    localProperties.setAndroidNdkPath(ndkPath);
    try {
      localProperties.save();
    }
    catch (IOException e) {
      String msg = String.format("Unable to save '%1$s'", localProperties.getPropertiesFilePath().getPath());
      throw new ExternalSystemException(msg, e);
    }
  }

  private void setIdeSdk(@NotNull LocalProperties localProperties, @NotNull File projectAndroidSdkPath) {
    // There is one case where DefaultSdks.setAndroidSdkPath will not update local.properties in the project. The conditions for this to
    // happen are:
    // 1. This is a fresh install of Android Studio and user does not set Android SDK
    // 2. User imports a project that does not have a local.properties file
    // Just to be on the safe side, we update local.properties.
    setProjectSdk(localProperties, projectAndroidSdkPath);

    ModalityUiUtil.invokeLaterIfNeeded(ModalityState.defaultModalityState(), () -> ApplicationManager.getApplication().runWriteAction(() -> {
      IdeSdks.getInstance().setAndroidSdkPath(projectAndroidSdkPath, null);
    }));
  }

  private static void setProjectSdk(@NotNull LocalProperties localProperties, @NotNull File androidSdkPath) {
    if (filesEqual(localProperties.getAndroidSdkPath(), androidSdkPath)) {
      return;
    }
    localProperties.setAndroidSdkPath(androidSdkPath);
    try {
      localProperties.save();
    }
    catch (IOException e) {
      String msg = String.format("Unable to save '%1$s'", localProperties.getPropertiesFilePath().getPath());
      throw new ExternalSystemException(msg, e);
    }
  }

  private static void mergeIfNeeded(@NotNull File sourceSdk, @NotNull File destSdk) {
    if (SdkMerger.hasMergeableContent(sourceSdk, destSdk)) {
      String msg = String.format("The Android SDK at\n\n%1$s\n\nhas packages not in your project's SDK at\n\n%2$s\n\n" +
                                 "Would you like to copy into the project SDK?", sourceSdk.getPath(), destSdk.getPath());
      int result = MessageDialogBuilder.yesNo("Merge SDKs", msg).yesText("Copy").noText("Do not copy").show();
      if (result == Messages.YES) {
        new Task.Backgroundable(null, "Merging Android SDKs", false) {
          @Override
          public void run(@NotNull ProgressIndicator indicator) {
            SdkMerger.mergeSdks(sourceSdk, destSdk, indicator);
          }
        }.queue();
      }
    }
  }

  @VisibleForTesting
  static class FindValidSdkPathTask {
    @Nullable
    File selectValidSdkPath() {
      Ref<File> pathRef = new Ref<>();
      ApplicationManager.getApplication().invokeAndWait(() -> findValidSdkPath(pathRef));
      return pathRef.get();
    }

    private static void findValidSdkPath(@NotNull Ref<File> pathRef) {
      Sdk jdk = IdeSdks.getInstance().getJdk();
      String jdkPath = jdk != null ? jdk.getHomePath() : null;
      SelectSdkDialog dialog = new SelectSdkDialog(jdkPath, null);
      dialog.setModal(true);
      if (!dialog.showAndGet()) {
        String msg = "An Android SDK is needed to continue. Would you like to try again?";
        if (MessageDialogBuilder.yesNo(ERROR_DIALOG_TITLE, msg).show() == Messages.YES) {
          findValidSdkPath(pathRef);
        }
        return;
      }
      File path = new File(dialog.getAndroidHome());
      if (!IdeSdks.getInstance().isValidAndroidSdkPath(path)) {
        String format = "The path\n'%1$s'\ndoes not refer to a valid Android SDK. Would you like to try again?";
        if (MessageDialogBuilder.yesNo(ERROR_DIALOG_TITLE, String.format(format, path.getPath())).show() == Messages.YES) {
          findValidSdkPath(pathRef);
        }
        return;
      }
      pathRef.set(path);
    }
  }
}<|MERGE_RESOLUTION|>--- conflicted
+++ resolved
@@ -47,11 +47,7 @@
 import org.jetbrains.annotations.NotNull;
 import org.jetbrains.annotations.Nullable;
 
-<<<<<<< HEAD
 public final class SdkSync {
-=======
-public class SdkSync {
->>>>>>> cdc83e4e
   private static final String ERROR_DIALOG_TITLE = "Sync Android SDKs";
 
   @NotNull
@@ -118,18 +114,11 @@
       }
     }
     else if (ideAndroidSdkPath == null && projectAndroidSdkPath == null) {
-<<<<<<< HEAD
       if (IdeInfo.getInstance().isAndroidStudio()) {
         // We don't have any SDK (IDE or project.)
         // In IDEA there are non-android gradle projects. IDEA should not create local.properties file and should not ask users to configure
-        // Android SDK unless we are sure that they are working with Android projects
+        // Android SDK unless we are sure that they are working with Android projects (e.g. local.properties file already exists)
         // Note that local.properties file does not imply Android (this can also be KMPP. See IDEA-265504)
-=======
-      if (localProperties.getPropertiesFilePath().exists() || IdeInfo.getInstance().isAndroidStudio()) {
-        // We don't have any SDK (IDE or project.)
-        // In IDEA there are non-android gradle projects. IDEA should not create local.properties file and should not ask users to configure
-        // Android SDK unless we are sure that they are working with Android projects (e.g. local.properties file already exists)
->>>>>>> cdc83e4e
         File selectedPath = findSdkPathTask.selectValidSdkPath();
         if (selectedPath == null) {
           throw new ExternalSystemException("Unable to continue until an Android SDK is specified");
