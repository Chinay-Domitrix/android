/*
 * Copyright (C) 2016 The Android Open Source Project
 *
 * Licensed under the Apache License, Version 2.0 (the "License");
 * you may not use this file except in compliance with the License.
 * You may obtain a copy of the License at
 *
 *      http://www.apache.org/licenses/LICENSE-2.0
 *
 * Unless required by applicable law or agreed to in writing, software
 * distributed under the License is distributed on an "AS IS" BASIS,
 * WITHOUT WARRANTIES OR CONDITIONS OF ANY KIND, either express or implied.
 * See the License for the specific language governing permissions and
 * limitations under the License.
 */
package com.android.tools.idea.gradle.project.sync;

import static com.android.tools.idea.sdk.SdkPaths.validateAndroidNdk;
import static com.android.tools.idea.sdk.SdkPaths.validateAndroidSdk;
import static com.intellij.openapi.util.io.FileUtil.filesEqual;
import static com.intellij.openapi.util.text.StringUtil.isEmpty;

import com.android.tools.idea.flags.StudioFlags;
import com.android.tools.idea.gradle.util.LocalProperties;
import com.android.tools.idea.sdk.IdeSdks;
import com.android.tools.idea.sdk.SdkMerger;
import com.android.tools.idea.sdk.SdkPaths.ValidationResult;
import com.android.tools.idea.sdk.SelectSdkDialog;
import com.android.tools.idea.ui.GuiTestingService;
import com.google.common.annotations.VisibleForTesting;
import com.intellij.openapi.application.ApplicationManager;
import com.intellij.openapi.application.ModalityState;
import com.intellij.openapi.components.ServiceManager;
import com.intellij.openapi.diagnostic.Logger;
import com.intellij.openapi.externalSystem.model.ExternalSystemException;
import com.intellij.openapi.progress.ProgressIndicator;
import com.intellij.openapi.progress.Task;
import com.intellij.openapi.project.Project;
import com.intellij.openapi.projectRoots.Sdk;
import com.intellij.openapi.ui.MessageDialogBuilder;
import com.intellij.openapi.ui.Messages;
import com.intellij.openapi.util.Ref;
import com.intellij.serviceContainer.NonInjectable;
import com.intellij.ui.GuiUtils;
import java.io.File;
import java.io.IOException;
import org.jetbrains.annotations.NotNull;
import org.jetbrains.annotations.Nullable;

public final class SdkSync {
  private static final String ERROR_DIALOG_TITLE = "Sync Android SDKs";

  @NotNull
  public static SdkSync getInstance() {
    return ServiceManager.getService(SdkSync.class);
  }

<<<<<<< HEAD
  @NonInjectable
  public SdkSync(@NotNull IdeSdks ideSdks) {
    myIdeSdks = ideSdks;
  }

  public SdkSync() {
    myIdeSdks = IdeSdks.getInstance();
  }

=======
>>>>>>> 640ce73c
  public void syncIdeAndProjectAndroidSdks(@NotNull LocalProperties localProperties) {
    syncIdeAndProjectAndroidSdk(localProperties, new FindValidSdkPathTask(), null);
    syncIdeAndProjectAndroidNdk(localProperties);
  }

  public void syncIdeAndProjectAndroidSdks(@NotNull Project project) throws IOException {
    LocalProperties localProperties = new LocalProperties(project);
    syncIdeAndProjectAndroidSdk(localProperties, new FindValidSdkPathTask(), project);
    syncIdeAndProjectAndroidNdk(localProperties);
  }

  public void syncIdeAndProjectAndroidNdk(@NotNull Project project) throws IOException {
    LocalProperties localProperties = new LocalProperties(project);
    syncIdeAndProjectAndroidNdk(localProperties);
  }

  @VisibleForTesting
  void syncIdeAndProjectAndroidSdk(@NotNull LocalProperties localProperties,
                                   @NotNull FindValidSdkPathTask findSdkPathTask,
                                   @Nullable Project project) {
    if (localProperties.hasAndroidDirProperty()) {
      // if android.dir is specified, we don't sync SDKs. User is working with SDK sources.
      return;
    }

    File ideAndroidSdkPath = IdeSdks.getInstance().getAndroidSdkPath();
    File projectAndroidSdkPath = localProperties.getAndroidSdkPath();

    if (ideAndroidSdkPath != null) {
      if (projectAndroidSdkPath == null) {
        // If we have the IDE default SDK and we don't have a project SDK, update local.properties with default SDK path and exit.
        setProjectSdk(localProperties, ideAndroidSdkPath);
        return;
      }
      ValidationResult validationResult = validateAndroidSdk(projectAndroidSdkPath, true);
      if (!validationResult.success) {
        // If we have the IDE default SDK and we don't have a valid project SDK, update local.properties with default SDK path and exit.
        ApplicationManager.getApplication().invokeAndWait(() -> {
          if (!ApplicationManager.getApplication().isUnitTestMode()) {
            String error = validationResult.message;
            if (isEmpty(error)) {
              error = String.format("The path \n'%1$s'\n" + "does not refer to a valid Android SDK.", projectAndroidSdkPath.getPath());
            }
            String format =
              "%1$s\n\nAndroid Studio will use this Android SDK instead:\n'%2$s'\nand will modify the project's local.properties file.";
            Messages.showErrorDialog(String.format(format, error, ideAndroidSdkPath.getPath()), ERROR_DIALOG_TITLE);
          }
          setProjectSdk(localProperties, ideAndroidSdkPath);
        });
        return;
      }
    }
    else {
      if (projectAndroidSdkPath == null || !IdeSdks.getInstance().isValidAndroidSdkPath(projectAndroidSdkPath)) {
        // We don't have any SDK (IDE or project.)
        File selectedPath = findSdkPathTask.selectValidSdkPath();
        if (selectedPath == null) {
          throw new ExternalSystemException("Unable to continue until an Android SDK is specified");
        }
        setIdeSdk(localProperties, selectedPath);
        return;
      }

      // If we have a valid project SDK but we don't have IDE default SDK, update IDE with project SDK path and exit.
      setIdeSdk(localProperties, projectAndroidSdkPath);
      return;
    }

    if (!filesEqual(ideAndroidSdkPath, projectAndroidSdkPath)) {
      String msg = String.format("The project and Android Studio point to different Android SDKs.\n\n" +
                                 "Android Studio's default SDK is in:\n" +
                                 "%1$s\n\n" +
                                 "The project's SDK (specified in local.properties) is in:\n" +
                                 "%2$s\n\n" +
                                 "To keep results consistent between IDE and command line builds, only one path can be used. " +
                                 "Do you want to:\n\n" +
                                 "[1] Use Android Studio's default SDK (modifies the project's local.properties file.)\n\n" +
                                 "[2] Use the project's SDK (modifies Android Studio's default.)\n\n" +
                                 "Note that switching SDKs could cause compile errors if the selected SDK doesn't have the " +
                                 "necessary Android platforms or build tools.",
                                 ideAndroidSdkPath.getPath(), projectAndroidSdkPath.getPath());
      ApplicationManager.getApplication().invokeAndWait(() -> {
        // We need to pass the project, so on Mac, the "Mac sheet" showing this message shows inside the IDE during UI tests, otherwise
        // it will show outside and the UI testing infrastructure cannot see it. It is overall a good practice to pass the project when
        // showing a message, to ensure that the message shows in the IDE instance containing the project.
        boolean result = MessageDialogBuilder.yesNo("Android SDK Manager", msg)
          .yesText("Use Android Studio's SDK")
          .noText("Use Project's SDK")
          .ask(project);
        if (result) {
          // Use Android Studio's SDK
          setProjectSdk(localProperties, ideAndroidSdkPath);
        }
        else {
          // Use project's SDK
          setIdeSdk(localProperties, projectAndroidSdkPath);
        }
        if (GuiTestingService.getInstance().isGuiTestingMode() &&
            !GuiTestingService.getInstance().getGuiTestSuiteState().isSkipSdkMerge()) {
          mergeIfNeeded(projectAndroidSdkPath, ideAndroidSdkPath);
        }
      });
    }
  }

  private void syncIdeAndProjectAndroidNdk(@NotNull LocalProperties localProperties) {
    if (StudioFlags.NDK_SIDE_BY_SIDE_ENABLED.get()) {
      // When side-by-side NDK is enabled, don't force ndk.dir. Instead, the more
      // recent gradle plugin will decide what the correct NDK folder is.
      // If this is an older plugin that doesn't support side-by-side NDK then
      // there may be a sync error about missing NDK. This should be fixed up after
      // the sync failure with error handlers.
      return;
    }
    File projectAndroidNdkPath = localProperties.getAndroidNdkPath();
    File ideAndroidNdkPath = IdeSdks.getInstance().getAndroidNdkPath();

    if (projectAndroidNdkPath != null) {
      if (!validateAndroidNdk(projectAndroidNdkPath, false).success) {
        if (ideAndroidNdkPath != null) {
          Logger.getInstance(SdkSync.class).warn(String.format("Replacing invalid NDK path %1$s with %2$s",
                                                               projectAndroidNdkPath, ideAndroidNdkPath));
          setProjectNdk(localProperties, ideAndroidNdkPath);
          return;
        }
        Logger.getInstance(SdkSync.class).warn(String.format("Removing invalid NDK path: %s", projectAndroidNdkPath));
        setProjectNdk(localProperties, null);
      }
      return;
    }
    setProjectNdk(localProperties, ideAndroidNdkPath);
  }

  private static void setProjectNdk(@NotNull LocalProperties localProperties, @Nullable File ndkPath) {
    File currentNdkPath = localProperties.getAndroidNdkPath();
    if (filesEqual(currentNdkPath, ndkPath)) {
      return;
    }
    localProperties.setAndroidNdkPath(ndkPath);
    try {
      localProperties.save();
    }
    catch (IOException e) {
      String msg = String.format("Unable to save '%1$s'", localProperties.getPropertiesFilePath().getPath());
      throw new ExternalSystemException(msg, e);
    }
  }

  private void setIdeSdk(@NotNull LocalProperties localProperties, @NotNull File projectAndroidSdkPath) {
    // There is one case where DefaultSdks.setAndroidSdkPath will not update local.properties in the project. The conditions for this to
    // happen are:
    // 1. This is a fresh install of Android Studio and user does not set Android SDK
    // 2. User imports a project that does not have a local.properties file
    // Just to be on the safe side, we update local.properties.
    setProjectSdk(localProperties, projectAndroidSdkPath);

    GuiUtils.invokeLaterIfNeeded(() -> ApplicationManager.getApplication().runWriteAction(() -> {
      IdeSdks.getInstance().setAndroidSdkPath(projectAndroidSdkPath, null);
    }), ModalityState.defaultModalityState());
  }

  private static void setProjectSdk(@NotNull LocalProperties localProperties, @NotNull File androidSdkPath) {
    if (filesEqual(localProperties.getAndroidSdkPath(), androidSdkPath)) {
      return;
    }
    localProperties.setAndroidSdkPath(androidSdkPath);
    try {
      localProperties.save();
    }
    catch (IOException e) {
      String msg = String.format("Unable to save '%1$s'", localProperties.getPropertiesFilePath().getPath());
      throw new ExternalSystemException(msg, e);
    }
  }

  private static void mergeIfNeeded(@NotNull File sourceSdk, @NotNull File destSdk) {
    if (SdkMerger.hasMergeableContent(sourceSdk, destSdk)) {
      String msg = String.format("The Android SDK at\n\n%1$s\n\nhas packages not in your project's SDK at\n\n%2$s\n\n" +
                                 "Would you like to copy into the project SDK?", sourceSdk.getPath(), destSdk.getPath());
      int result = MessageDialogBuilder.yesNo("Merge SDKs", msg).yesText("Copy").noText("Do not copy").show();
      if (result == Messages.YES) {
        new Task.Backgroundable(null, "Merging Android SDKs", false) {
          @Override
          public void run(@NotNull ProgressIndicator indicator) {
            SdkMerger.mergeSdks(sourceSdk, destSdk, indicator);
          }
        }.queue();
      }
    }
  }

  @VisibleForTesting
  static class FindValidSdkPathTask {
    @Nullable
    File selectValidSdkPath() {
      Ref<File> pathRef = new Ref<>();
      ApplicationManager.getApplication().invokeAndWait(() -> findValidSdkPath(pathRef));
      return pathRef.get();
    }

    private static void findValidSdkPath(@NotNull Ref<File> pathRef) {
      Sdk jdk = IdeSdks.getInstance().getJdk();
      String jdkPath = jdk != null ? jdk.getHomePath() : null;
      SelectSdkDialog dialog = new SelectSdkDialog(jdkPath, null);
      dialog.setModal(true);
      if (!dialog.showAndGet()) {
        String msg = "An Android SDK is needed to continue. Would you like to try again?";
        if (MessageDialogBuilder.yesNo(ERROR_DIALOG_TITLE, msg).show() == Messages.YES) {
          findValidSdkPath(pathRef);
        }
        return;
      }
      File path = new File(dialog.getAndroidHome());
      if (!IdeSdks.getInstance().isValidAndroidSdkPath(path)) {
        String format = "The path\n'%1$s'\ndoes not refer to a valid Android SDK. Would you like to try again?";
        if (MessageDialogBuilder.yesNo(ERROR_DIALOG_TITLE, String.format(format, path.getPath())).show() == Messages.YES) {
          findValidSdkPath(pathRef);
        }
        return;
      }
      pathRef.set(path);
    }
  }
}<|MERGE_RESOLUTION|>--- conflicted
+++ resolved
@@ -55,18 +55,6 @@
     return ServiceManager.getService(SdkSync.class);
   }
 
-<<<<<<< HEAD
-  @NonInjectable
-  public SdkSync(@NotNull IdeSdks ideSdks) {
-    myIdeSdks = ideSdks;
-  }
-
-  public SdkSync() {
-    myIdeSdks = IdeSdks.getInstance();
-  }
-
-=======
->>>>>>> 640ce73c
   public void syncIdeAndProjectAndroidSdks(@NotNull LocalProperties localProperties) {
     syncIdeAndProjectAndroidSdk(localProperties, new FindValidSdkPathTask(), null);
     syncIdeAndProjectAndroidNdk(localProperties);
