--- conflicted
+++ resolved
@@ -61,10 +61,6 @@
                                           "Trace: com.android.tools.idea.gradle.project.sync.idea.AndroidGradleProjectResolver::populateModuleContentRoots\n" +
                                           "Trace: com.android.tools.idea.gradle.project.sync.idea.AndroidGradleProjectResolver::populateModuleDependencies\n" +
                                           "Trace: com.android.tools.idea.gradle.project.sync.idea.data.service.GradleModuleModelDataService::importData\n" +
-<<<<<<< HEAD
-                                          "Trace: com.android.tools.idea.gradle.project.sync.idea.data.service.JavaModuleModelDataService::importData\n" +
-=======
->>>>>>> b5f40ffd
                                           "Trace: com.android.tools.idea.gradle.project.sync.idea.data.service.NdkModuleModelDataService::importData\n" +
                                           "Trace: com.intellij.openapi.externalSystem.service.project.manage.ContentRootDataService::importData\n" +
                                           "Trace: com.intellij.openapi.externalSystem.service.project.manage.LibraryDataService::importData\n" +
@@ -156,11 +152,7 @@
   fun createTraceProfileFile(traceMethods: String): String {
     // Specify output file, "Output: /path/to/log/dir/sync_profile_report_[timestamp].json".
     val outputFileName = "sync_profile_report_" + SimpleDateFormat("yyyyMMdd-HHmmss", Locale.US).format(currentTimeMillis()) + ".json"
-<<<<<<< HEAD
     val outputFilePath = FileUtilRt.toSystemDependentName(File(PathManager.getLogPath(), outputFileName).absolutePath)
-=======
-    val outputFilePath = FileUtil.toSystemDependentName(File(PathManager.getLogPath(), outputFileName).absolutePath)
->>>>>>> b5f40ffd
 
     val profileContent = "Output: ${outputFilePath}\n${traceMethods}"
 
