--- conflicted
+++ resolved
@@ -18,20 +18,15 @@
 import com.android.tools.idea.gradle.project.build.compiler.AndroidGradleBuildConfiguration;
 import com.android.tools.idea.gradle.project.facet.gradle.GradleFacet;
 import com.android.tools.idea.gradle.project.model.AndroidModuleModel;
-import com.android.tools.idea.gradle.project.settings.AndroidStudioGradleProjectSettings;
 import com.android.tools.idea.gradle.project.sync.GradleSyncState;
 import com.android.tools.idea.model.AndroidModel;
 import com.android.tools.idea.project.AndroidProjectInfo;
 import com.google.common.collect.ImmutableList;
 import com.intellij.facet.ProjectFacetManager;
-<<<<<<< HEAD
-=======
 import com.intellij.ide.DataManager;
 import com.intellij.ide.projectView.ProjectView;
 import com.intellij.ide.projectView.impl.AbstractProjectViewPane;
 import com.intellij.openapi.actionSystem.DataContext;
-import com.intellij.openapi.application.ApplicationManager;
->>>>>>> 9e819fa1
 import com.intellij.openapi.application.ReadAction;
 import com.intellij.openapi.components.ServiceManager;
 import com.intellij.openapi.diagnostic.Logger;
@@ -39,84 +34,43 @@
 import com.intellij.openapi.module.ModuleManager;
 import com.intellij.openapi.project.Project;
 import com.intellij.openapi.roots.ProjectFileIndex;
-<<<<<<< HEAD
-=======
-import com.intellij.openapi.util.Computable;
->>>>>>> 9e819fa1
 import com.intellij.openapi.vfs.VirtualFile;
 import com.intellij.util.Consumer;
 import org.jetbrains.android.facet.AndroidFacet;
 import org.jetbrains.annotations.NotNull;
 import org.jetbrains.annotations.Nullable;
 
-<<<<<<< HEAD
-=======
 import javax.swing.*;
 import java.io.File;
->>>>>>> 9e819fa1
 import java.util.List;
 import java.util.concurrent.atomic.AtomicReference;
 
 import static com.android.SdkConstants.FN_BUILD_GRADLE;
-<<<<<<< HEAD
-=======
-import static com.android.tools.idea.Projects.getBaseDirPath;
 import static com.android.tools.idea.gradle.util.GradleProjects.findModuleRootFolderPath;
 import static com.intellij.openapi.actionSystem.LangDataKeys.MODULE;
 import static com.intellij.openapi.actionSystem.LangDataKeys.MODULE_CONTEXT_ARRAY;
 import static com.intellij.openapi.util.io.FileUtil.filesEqual;
->>>>>>> 9e819fa1
 
 public class GradleProjectInfo {
   @NotNull private final Project myProject;
   @NotNull private final AndroidProjectInfo myProjectInfo;
-<<<<<<< HEAD
-  @NotNull private final AndroidStudioGradleProjectSettings myGradleProjectSettings;
   @NotNull private final ProjectFileIndex myProjectFileIndex;
   @NotNull private final AtomicReference<String> myProjectCreationErrorRef = new AtomicReference<>();
 
-  private volatile boolean myIsNewOrImportedProject;
-  private final ProjectFacetManager myFacetManager;
-=======
-  @NotNull private final ProjectFileIndex myProjectFileIndex;
-  @NotNull private final AtomicReference<String> myProjectCreationErrorRef = new AtomicReference<>();
-
   private volatile boolean myNewProject;
   private volatile boolean myImportedProject;
->>>>>>> 9e819fa1
+  private final ProjectFacetManager myFacetManager;
 
   @NotNull
   public static GradleProjectInfo getInstance(@NotNull Project project) {
     return ServiceManager.getService(project, GradleProjectInfo.class);
   }
 
-<<<<<<< HEAD
-  public GradleProjectInfo(@NotNull Project project,
-                           @NotNull AndroidProjectInfo projectInfo,
-                           @NotNull AndroidStudioGradleProjectSettings gradleProjectSettings,
-                           @NotNull ProjectFileIndex projectFileIndex) {
-    myProject = project;
-    myProjectInfo = projectInfo;
-    myGradleProjectSettings = gradleProjectSettings;
-    myProjectFileIndex = projectFileIndex;
-    myFacetManager = ProjectFacetManager.getInstance(myProject);
-  }
-
-  public boolean canUseLocalMavenRepo() {
-    return !myGradleProjectSettings.DISABLE_EMBEDDED_MAVEN_REPO;
-  }
-
-  public boolean isNewOrImportedProject() {
-    return myIsNewOrImportedProject;
-  }
-
-  public void setNewOrImportedProject(boolean newOrImportedProject) {
-    myIsNewOrImportedProject = newOrImportedProject;
-=======
   public GradleProjectInfo(@NotNull Project project, @NotNull AndroidProjectInfo projectInfo, @NotNull ProjectFileIndex projectFileIndex) {
     myProject = project;
     myProjectInfo = projectInfo;
     myProjectFileIndex = projectFileIndex;
+    myFacetManager = ProjectFacetManager.getInstance(myProject);
   }
 
   public boolean isNewProject() {
@@ -133,7 +87,6 @@
 
   public void setImportedProject(boolean importedProject) {
     myImportedProject = importedProject;
->>>>>>> 9e819fa1
   }
 
   @Nullable
@@ -163,7 +116,6 @@
    * Gradle-specific.
    */
   public boolean isBuildWithGradle() {
-<<<<<<< HEAD
     return ReadAction.compute(() -> {
       if (myFacetManager.hasFacets(GradleFacet.getFacetTypeId())) {
         return true;
@@ -178,21 +130,6 @@
     });
   }
 
-=======
-    return ApplicationManager.getApplication().runReadAction((Computable<Boolean>)() -> {
-      if (ProjectFacetManager.getInstance(myProject).hasFacets(GradleFacet.getFacetTypeId())) {
-        return true;
-      }
-      // See https://code.google.com/p/android/issues/detail?id=203384
-      // This could be a project without modules. Check that at least it synced with Gradle.
-      if (GradleSyncState.getInstance(myProject).getSummary().getSyncTimestamp() != -1L) {
-        return true;
-      }
-      return hasTopLevelGradleBuildFile();
-    });
-  }
-
->>>>>>> 9e819fa1
   /**
    * Indicates whether the project has a build.gradle file in the project's root folder.
    *
@@ -202,15 +139,9 @@
     if (myProject.isDefault()) {
       return false;
     }
-<<<<<<< HEAD
     VirtualFile baseDir = myProject.getBaseDir();
     VirtualFile buildGradle = baseDir == null ? null : baseDir.findChild(FN_BUILD_GRADLE);
     return buildGradle != null && !buildGradle.isDirectory();
-=======
-    File projectFolderPath = getBaseDirPath(myProject);
-    File buildFilePath = new File(projectFolderPath, FN_BUILD_GRADLE);
-    return buildFilePath.isFile();
->>>>>>> 9e819fa1
   }
 
   /**
@@ -314,8 +245,6 @@
     return myProjectFileIndex.getModuleForFile(file, honorExclusion);
   }
 
-<<<<<<< HEAD
-=======
   /**
    * Returns the modules to build based on the current selection in the 'Project' tool window. If the module that corresponds to the project
    * is selected, all the modules in such projects are returned. If there is no selection, an empty array is returned.
@@ -364,7 +293,6 @@
     return basePath != null && filesEqual(moduleRootFolderPath, new File(basePath)) && !GradleFacet.isAppliedTo(module);
   }
 
->>>>>>> 9e819fa1
   @NotNull
   private Logger getLog() {
     return Logger.getInstance(getClass());
