/*
 * Copyright (C) 2019 The Android Open Source Project
 *
 * Licensed under the Apache License, Version 2.0 (the "License");
 * you may not use this file except in compliance with the License.
 * You may obtain a copy of the License at
 *
 *      http://www.apache.org/licenses/LICENSE-2.0
 *
 * Unless required by applicable law or agreed to in writing, software
 * distributed under the License is distributed on an "AS IS" BASIS,
 * WITHOUT WARRANTIES OR CONDITIONS OF ANY KIND, either express or implied.
 * See the License for the specific language governing permissions and
 * limitations under the License.
 */
@file:JvmName("SyncIssueUsageReporterUtils")

package com.android.tools.idea.gradle.project.sync.issues

import com.android.ide.common.gradle.model.IdeSyncIssue
import com.android.tools.idea.gradle.project.sync.hyperlink.AddGoogleMavenRepositoryHyperlink
import com.android.tools.idea.gradle.project.sync.hyperlink.BuildProjectHyperlink
import com.android.tools.idea.gradle.project.sync.hyperlink.CreateGradleWrapperHyperlink
import com.android.tools.idea.gradle.project.sync.hyperlink.DeleteFileAndSyncHyperlink
import com.android.tools.idea.gradle.project.sync.hyperlink.DisableOfflineModeHyperlink
import com.android.tools.idea.gradle.project.sync.hyperlink.DownloadAndroidStudioHyperlink
import com.android.tools.idea.gradle.project.sync.hyperlink.DownloadJdk8Hyperlink
import com.android.tools.idea.gradle.project.sync.hyperlink.EnableAndroidXHyperlink
import com.android.tools.idea.gradle.project.sync.hyperlink.FileBugHyperlink
import com.android.tools.idea.gradle.project.sync.hyperlink.FixAndroidGradlePluginVersionHyperlink
import com.android.tools.idea.gradle.project.sync.hyperlink.FixBuildToolsVersionHyperlink
import com.android.tools.idea.gradle.project.sync.hyperlink.FixGradleVersionInWrapperHyperlink
import com.android.tools.idea.gradle.project.sync.hyperlink.InstallBuildToolsHyperlink
import com.android.tools.idea.gradle.project.sync.hyperlink.InstallNdkHyperlink
import com.android.tools.idea.gradle.project.sync.hyperlink.InstallPlatformHyperlink
import com.android.tools.idea.gradle.project.sync.hyperlink.InstallSdkPackageHyperlink
import com.android.tools.idea.gradle.project.sync.hyperlink.OpenAndroidSdkManagerHyperlink
import com.android.tools.idea.gradle.project.sync.hyperlink.OpenFileHyperlink
import com.android.tools.idea.gradle.project.sync.hyperlink.OpenGradleSettingsHyperlink
import com.android.tools.idea.gradle.project.sync.hyperlink.OpenHttpSettingsHyperlink
import com.android.tools.idea.gradle.project.sync.hyperlink.OpenPluginBuildFileHyperlink
import com.android.tools.idea.gradle.project.sync.hyperlink.OpenProjectStructureHyperlink
import com.android.tools.idea.gradle.project.sync.hyperlink.OpenUrlHyperlink
import com.android.tools.idea.gradle.project.sync.hyperlink.RemoveSdkFromManifestHyperlink
import com.android.tools.idea.gradle.project.sync.hyperlink.SearchInBuildFilesHyperlink
import com.android.tools.idea.gradle.project.sync.hyperlink.SelectJdkFromFileSystemHyperlink
import com.android.tools.idea.gradle.project.sync.hyperlink.SetSdkDirHyperlink
import com.android.tools.idea.gradle.project.sync.hyperlink.ShowDependencyInProjectStructureHyperlink
import com.android.tools.idea.gradle.project.sync.hyperlink.ShowLogHyperlink
import com.android.tools.idea.gradle.project.sync.hyperlink.ShowSyncIssuesDetailsHyperlink
import com.android.tools.idea.gradle.project.sync.hyperlink.StopGradleDaemonsHyperlink
import com.android.tools.idea.gradle.project.sync.hyperlink.SyncProjectWithExtraCommandLineOptionsHyperlink
import com.android.tools.idea.gradle.project.sync.hyperlink.ToggleOfflineModeHyperlink
import com.android.tools.idea.gradle.project.sync.hyperlink.UpdatePluginHyperlink
import com.android.tools.idea.gradle.project.sync.hyperlink.UpgradeAppenginePluginVersionHyperlink
import com.android.tools.idea.gradle.project.sync.hyperlink.UseEmbeddedJdkHyperlink
import com.android.tools.idea.gradle.project.sync.hyperlink.UseJavaHomeAsJdkHyperlink
import com.android.tools.idea.project.hyperlink.NotificationHyperlink
import com.google.wireless.android.sdk.stats.AndroidStudioEvent
import com.google.wireless.android.sdk.stats.GradleSyncIssue
import com.intellij.openapi.diagnostic.Logger
import com.intellij.openapi.project.Project

private val LOG = Logger.getInstance(SyncIssueUsageReporter::class.java)

interface SyncIssueUsageReporter {

  /**
   * Collects a reported sync issue details to be reported as a part of [AndroidStudioEvent.EventKind.GRADLE_SYNC_ISSUES] event. This
   * method is supposed to be called on EDT only.
   */
  fun collect(issue: GradleSyncIssue.Builder)

  /**
   * Collects a sync failure to be reported as a part of [AndroidStudioEvent.EventKind.GRADLE_SYNC_FAILURE_DETAILS] event. This
   * method is supposed to be called on EDT only.
   */
  fun collect(failure: AndroidStudioEvent.GradleSyncFailure)

  /**
   * Collects a quick fix to be reported as a part of [AndroidStudioEvent.EventKind.GRADLE_SYNC_FAILURE_DETAILS] event. This
   * method is supposed to be called on EDT only.
   */
  fun collect(quickFixes: Collection<AndroidStudioEvent.GradleSyncQuickFix>)

  /**
   * Logs collected usages to the usage tracker as a [AndroidStudioEvent.EventKind.GRADLE_SYNC_ISSUES] and/or
   * [AndroidStudioEvent.EventKind.GRADLE_SYNC_FAILURE_DETAILS] event. This method is supposed to be called on EDT only.
   */
  fun reportToUsageTracker()

  companion object {
    fun getInstance(project: Project): SyncIssueUsageReporter {
      return project.getService(SyncIssueUsageReporter::class.java)
    }
  }
}

fun SyncIssueUsageReporter.collect(issueType: Int, quickFixes: Collection<NotificationHyperlink>) =
    collect(
        GradleSyncIssue
            .newBuilder()
            .setType(issueType.toGradleSyncIssueType() ?: AndroidStudioEvent.GradleSyncIssueType.UNKNOWN_GRADLE_SYNC_ISSUE_TYPE)
            .addAllOfferedQuickFixes(quickFixes.mapNotNull { it.toSyncIssueQuickFix() }))

fun SyncIssueUsageReporter.collect(quickFixes: Collection<NotificationHyperlink>) =
    collect(quickFixes.mapNotNull { it.toSyncIssueQuickFix() })

@Suppress("DUPLICATE_LABEL_IN_WHEN")
private fun NotificationHyperlink.toSyncIssueQuickFix(): AndroidStudioEvent.GradleSyncQuickFix? =
    when (this) {
      is AddGoogleMavenRepositoryHyperlink -> AndroidStudioEvent.GradleSyncQuickFix.ADD_GOOGLE_MAVEN_REPOSITORY_HYPERLINK
      is BuildProjectHyperlink -> AndroidStudioEvent.GradleSyncQuickFix.BUILD_PROJECT_HYPERLINK
      is CreateGradleWrapperHyperlink -> AndroidStudioEvent.GradleSyncQuickFix.CREATE_GRADLE_WRAPPER_HYPERLINK
      is DisableOfflineModeHyperlink -> AndroidStudioEvent.GradleSyncQuickFix.DISABLE_OFFLINE_MODE_HYPERLINK
      is DownloadAndroidStudioHyperlink -> AndroidStudioEvent.GradleSyncQuickFix.DOWNLOAD_ANDROID_STUDIO_HYPERLINK
      is DownloadJdk8Hyperlink -> AndroidStudioEvent.GradleSyncQuickFix.DOWNLOAD_JDK8_HYPERLINK
      is FileBugHyperlink -> AndroidStudioEvent.GradleSyncQuickFix.FILE_BUG_HYPERLINK
      is FixAndroidGradlePluginVersionHyperlink -> AndroidStudioEvent.GradleSyncQuickFix.FIX_ANDROID_GRADLE_PLUGIN_VERSION_HYPERLINK
      is FixBuildToolsVersionHyperlink -> AndroidStudioEvent.GradleSyncQuickFix.FIX_BUILD_TOOLS_VERSION_HYPERLINK
      is FixGradleVersionInWrapperHyperlink -> AndroidStudioEvent.GradleSyncQuickFix.FIX_GRADLE_VERSION_IN_WRAPPER_HYPERLINK
      is InstallBuildToolsHyperlink -> AndroidStudioEvent.GradleSyncQuickFix.INSTALL_BUILD_TOOLS_HYPERLINK
      is InstallNdkHyperlink -> AndroidStudioEvent.GradleSyncQuickFix.INSTALL_NDK_HYPERLINK
      is InstallPlatformHyperlink -> AndroidStudioEvent.GradleSyncQuickFix.INSTALL_PLATFORM_HYPERLINK
      is InstallSdkPackageHyperlink -> AndroidStudioEvent.GradleSyncQuickFix.INSTALL_SDK_PACKAGE_HYPERLINK
      is OpenAndroidSdkManagerHyperlink -> AndroidStudioEvent.GradleSyncQuickFix.OPEN_ANDROID_SDK_MANAGER_HYPERLINK
      is OpenFileHyperlink -> AndroidStudioEvent.GradleSyncQuickFix.OPEN_FILE_HYPERLINK
      is OpenGradleSettingsHyperlink -> AndroidStudioEvent.GradleSyncQuickFix.OPEN_GRADLE_SETTINGS_HYPERLINK
      is OpenHttpSettingsHyperlink -> AndroidStudioEvent.GradleSyncQuickFix.OPEN_HTTP_SETTINGS_HYPERLINK
      is OpenPluginBuildFileHyperlink -> AndroidStudioEvent.GradleSyncQuickFix.OPEN_PLUGIN_BUILD_FILE_HYPERLINK
      is OpenProjectStructureHyperlink -> AndroidStudioEvent.GradleSyncQuickFix.OPEN_PROJECT_STRUCTURE_HYPERLINK
      is OpenUrlHyperlink -> AndroidStudioEvent.GradleSyncQuickFix.OPEN_URL_HYPERLINK
      is RemoveSdkFromManifestHyperlink -> AndroidStudioEvent.GradleSyncQuickFix.REMOVE_SDK_FROM_MANIFEST_HYPERLINK
      is SearchInBuildFilesHyperlink -> AndroidStudioEvent.GradleSyncQuickFix.SEARCH_IN_BUILD_FILES_HYPERLINK
      is SelectJdkFromFileSystemHyperlink -> AndroidStudioEvent.GradleSyncQuickFix.SELECT_JDK_FROM_FILE_SYSTEM_HYPERLINK
      is SetSdkDirHyperlink -> AndroidStudioEvent.GradleSyncQuickFix.SET_SDK_DIR_HYPERLINK
      is ShowDependencyInProjectStructureHyperlink -> AndroidStudioEvent.GradleSyncQuickFix.SHOW_DEPENDENCY_IN_PROJECT_STRUCTURE_HYPERLINK
      is ShowLogHyperlink -> AndroidStudioEvent.GradleSyncQuickFix.SHOW_LOG_HYPERLINK
      is ShowSyncIssuesDetailsHyperlink -> AndroidStudioEvent.GradleSyncQuickFix.SHOW_SYNC_ISSUES_DETAILS_HYPERLINK
      is StopGradleDaemonsHyperlink -> AndroidStudioEvent.GradleSyncQuickFix.STOP_GRADLE_DAEMONS_HYPERLINK
      is SyncProjectWithExtraCommandLineOptionsHyperlink ->
        AndroidStudioEvent.GradleSyncQuickFix.SYNC_PROJECT_WITH_EXTRA_COMMAND_LINE_OPTIONS_HYPERLINK
      is ToggleOfflineModeHyperlink -> AndroidStudioEvent.GradleSyncQuickFix.TOGGLE_OFFLINE_MODE_HYPERLINK
      is UpdatePluginHyperlink -> AndroidStudioEvent.GradleSyncQuickFix.UPDATE_PLUGIN_HYPERLINK
      is UpgradeAppenginePluginVersionHyperlink -> AndroidStudioEvent.GradleSyncQuickFix.UPGRADE_APPENGINE_PLUGIN_VERSION_HYPERLINK
      is UseJavaHomeAsJdkHyperlink -> AndroidStudioEvent.GradleSyncQuickFix.USE_CURRENTLY_RUNNING_JDK_HYPERLINK
      is UseEmbeddedJdkHyperlink -> AndroidStudioEvent.GradleSyncQuickFix.USE_EMBEDDED_JDK_HYPERLINK
      is DeleteFileAndSyncHyperlink -> AndroidStudioEvent.GradleSyncQuickFix.DELETE_FILE_HYPERLINK
<<<<<<< HEAD
=======
      is RemoveSHA256FromGradleWrapperHyperlink -> AndroidStudioEvent.GradleSyncQuickFix.REMOVE_DISTRIBUTIONSHA256SUM_FROM_WRAPPER_HYPERLINK
      is ConfirmSHA256FromGradleWrapperHyperlink -> AndroidStudioEvent.GradleSyncQuickFix.CONFIRM_DISTRIBUTIONSHA256SUM_FROM_WRAPPER_HYPERLINK
      is EnableAndroidXHyperlink -> AndroidStudioEvent.GradleSyncQuickFix.ENABLE_ANDROIDX_HYPERLINK
>>>>>>> 799703f0
      else -> null.also { LOG.warn("Unknown quick fix class: ${javaClass.canonicalName}") }
    }

@Suppress("DEPRECATION")
fun Int.toGradleSyncIssueType(): AndroidStudioEvent.GradleSyncIssueType? =
    when (this) {
      IdeSyncIssue.TYPE_PLUGIN_OBSOLETE -> AndroidStudioEvent.GradleSyncIssueType.TYPE_PLUGIN_OBSOLETE
      IdeSyncIssue.TYPE_UNRESOLVED_DEPENDENCY -> AndroidStudioEvent.GradleSyncIssueType.TYPE_UNRESOLVED_DEPENDENCY
      IdeSyncIssue.TYPE_DEPENDENCY_IS_APK -> AndroidStudioEvent.GradleSyncIssueType.TYPE_DEPENDENCY_IS_APK
      IdeSyncIssue.TYPE_DEPENDENCY_IS_APKLIB -> AndroidStudioEvent.GradleSyncIssueType.TYPE_DEPENDENCY_IS_APKLIB
      IdeSyncIssue.TYPE_NON_JAR_LOCAL_DEP -> AndroidStudioEvent.GradleSyncIssueType.TYPE_NON_JAR_LOCAL_DEP
      IdeSyncIssue.TYPE_NON_JAR_PACKAGE_DEP -> AndroidStudioEvent.GradleSyncIssueType.TYPE_NON_JAR_PACKAGE_DEP
      IdeSyncIssue.TYPE_NON_JAR_PROVIDED_DEP -> AndroidStudioEvent.GradleSyncIssueType.TYPE_NON_JAR_PROVIDED_DEP
      IdeSyncIssue.TYPE_JAR_DEPEND_ON_AAR -> AndroidStudioEvent.GradleSyncIssueType.TYPE_JAR_DEPEND_ON_AAR
      IdeSyncIssue.TYPE_MISMATCH_DEP -> AndroidStudioEvent.GradleSyncIssueType.TYPE_MISMATCH_DEP
      IdeSyncIssue.TYPE_OPTIONAL_LIB_NOT_FOUND -> AndroidStudioEvent.GradleSyncIssueType.TYPE_OPTIONAL_LIB_NOT_FOUND
      IdeSyncIssue.TYPE_JACK_IS_NOT_SUPPORTED -> AndroidStudioEvent.GradleSyncIssueType.TYPE_JACK_IS_NOT_SUPPORTED
      IdeSyncIssue.TYPE_GRADLE_TOO_OLD -> AndroidStudioEvent.GradleSyncIssueType.TYPE_GRADLE_TOO_OLD
      IdeSyncIssue.TYPE_BUILD_TOOLS_TOO_LOW -> AndroidStudioEvent.GradleSyncIssueType.TYPE_BUILD_TOOLS_TOO_LOW
      IdeSyncIssue.TYPE_DEPENDENCY_MAVEN_ANDROID -> AndroidStudioEvent.GradleSyncIssueType.TYPE_DEPENDENCY_MAVEN_ANDROID
      IdeSyncIssue.TYPE_DEPENDENCY_INTERNAL_CONFLICT -> AndroidStudioEvent.GradleSyncIssueType.TYPE_DEPENDENCY_INTERNAL_CONFLICT
      IdeSyncIssue.TYPE_EXTERNAL_NATIVE_BUILD_CONFIGURATION -> AndroidStudioEvent.GradleSyncIssueType.TYPE_EXTERNAL_NATIVE_BUILD_CONFIGURATION
      IdeSyncIssue.TYPE_EXTERNAL_NATIVE_BUILD_PROCESS_EXCEPTION ->
        AndroidStudioEvent.GradleSyncIssueType.TYPE_EXTERNAL_NATIVE_BUILD_PROCESS_EXCEPTION
      IdeSyncIssue.TYPE_JACK_REQUIRED_FOR_JAVA_8_LANGUAGE_FEATURES -> AndroidStudioEvent.GradleSyncIssueType.TYPE_JACK_REQUIRED_FOR_JAVA_8_LANGUAGE_FEATURES
      IdeSyncIssue.TYPE_DEPENDENCY_WEAR_APK_TOO_MANY -> AndroidStudioEvent.GradleSyncIssueType.TYPE_DEPENDENCY_WEAR_APK_TOO_MANY
      IdeSyncIssue.TYPE_DEPENDENCY_WEAR_APK_WITH_UNBUNDLED -> AndroidStudioEvent.GradleSyncIssueType.TYPE_DEPENDENCY_WEAR_APK_WITH_UNBUNDLED
      IdeSyncIssue.TYPE_JAR_DEPEND_ON_ATOM -> AndroidStudioEvent.GradleSyncIssueType.TYPE_JAR_DEPEND_ON_ATOM
      IdeSyncIssue.TYPE_AAR_DEPEND_ON_ATOM -> AndroidStudioEvent.GradleSyncIssueType.TYPE_AAR_DEPEND_ON_ATOM
      IdeSyncIssue.TYPE_ATOM_DEPENDENCY_PROVIDED -> AndroidStudioEvent.GradleSyncIssueType.TYPE_ATOM_DEPENDENCY_PROVIDED
      IdeSyncIssue.TYPE_MISSING_SDK_PACKAGE -> AndroidStudioEvent.GradleSyncIssueType.TYPE_MISSING_SDK_PACKAGE
      IdeSyncIssue.TYPE_STUDIO_TOO_OLD -> AndroidStudioEvent.GradleSyncIssueType.TYPE_STUDIO_TOO_OLD
      IdeSyncIssue.TYPE_UNNAMED_FLAVOR_DIMENSION -> AndroidStudioEvent.GradleSyncIssueType.TYPE_UNNAMED_FLAVOR_DIMENSION
      IdeSyncIssue.TYPE_INCOMPATIBLE_PLUGIN -> AndroidStudioEvent.GradleSyncIssueType.TYPE_INCOMPATIBLE_PLUGIN
      IdeSyncIssue.TYPE_DEPRECATED_DSL -> AndroidStudioEvent.GradleSyncIssueType.TYPE_DEPRECATED_DSL
      IdeSyncIssue.TYPE_DEPRECATED_CONFIGURATION -> AndroidStudioEvent.GradleSyncIssueType.TYPE_DEPRECATED_CONFIGURATION
      // NOTE: SyncIssue.TYPE_DEPRECATED_DSL_VALUE is not handled since it has the same value as SyncIssue.TYPE_DEPRECATED_CONFIGURATION
      // (see http://issuetracker.google.com/138278313). Also because of this bug, from this statement forward, the actual values of the
      // types on the two sides do not exactly match.
      // SyncIssue.TYPE_DEPRECATED_DSL_VALUE -> AndroidStudioEvent.GradleSyncIssueType.TYPE_DEPRECATED_DSLVALUE
      IdeSyncIssue.TYPE_MIN_SDK_VERSION_IN_MANIFEST -> AndroidStudioEvent.GradleSyncIssueType.TYPE_MIN_SDK_VERSION_IN_MANIFEST
      IdeSyncIssue.TYPE_TARGET_SDK_VERSION_IN_MANIFEST -> AndroidStudioEvent.GradleSyncIssueType.TYPE_TARGET_SDK_VERSION_IN_MANIFEST
      IdeSyncIssue.TYPE_UNSUPPORTED_PROJECT_OPTION_USE -> AndroidStudioEvent.GradleSyncIssueType.TYPE_UNSUPPORTED_PROJECT_OPTION_USE
      IdeSyncIssue.TYPE_MANIFEST_PARSED_DURING_CONFIGURATION -> AndroidStudioEvent.GradleSyncIssueType.TYPE_MANIFEST_PARSED_DURING_CONFIGURATION
      IdeSyncIssue.TYPE_THIRD_PARTY_GRADLE_PLUGIN_TOO_OLD -> AndroidStudioEvent.GradleSyncIssueType.TYPE_THIRD_PARTY_GRADLE_PLUGIN_TOO_OLD
      IdeSyncIssue.TYPE_SIGNING_CONFIG_DECLARED_IN_DYNAMIC_FEATURE -> AndroidStudioEvent.GradleSyncIssueType.TYPE_SIGNING_CONFIG_DECLARED_IN_DYNAMIC_FEATURE
      IdeSyncIssue.TYPE_SDK_NOT_SET -> AndroidStudioEvent.GradleSyncIssueType.TYPE_SDK_NOT_SET
      IdeSyncIssue.TYPE_AMBIGUOUS_BUILD_TYPE_DEFAULT -> AndroidStudioEvent.GradleSyncIssueType.TYPE_AMBIGUOUS_BUILD_TYPE_DEFAULT
      IdeSyncIssue.TYPE_AMBIGUOUS_PRODUCT_FLAVOR_DEFAULT -> AndroidStudioEvent.GradleSyncIssueType.TYPE_AMBIGUOUS_PRODUCT_FLAVOR_DEFAULT
      IdeSyncIssue.TYPE_COMPILE_SDK_VERSION_NOT_SET -> AndroidStudioEvent.GradleSyncIssueType.TYPE_COMPILE_SDK_VERSION_NOT_SET
      IdeSyncIssue.TYPE_ANDROID_X_PROPERTY_NOT_ENABLED -> AndroidStudioEvent.GradleSyncIssueType.TYPE_ANDROID_X_PROPERTY_NOT_ENABLED
      IdeSyncIssue.TYPE_USING_DEPRECATED_CONFIGURATION -> AndroidStudioEvent.GradleSyncIssueType.TYPE_USING_DEPRECATED_CONFIGURATION
      IdeSyncIssue.TYPE_USING_DEPRECATED_DSL_VALUE -> AndroidStudioEvent.GradleSyncIssueType.TYPE_USING_DEPRECATED_DSL_VALUE
      IdeSyncIssue.TYPE_EDIT_LOCKED_DSL_VALUE -> AndroidStudioEvent.GradleSyncIssueType.TYPE_EDIT_LOCKED_DSL_VALUE
      IdeSyncIssue.TYPE_MISSING_ANDROID_MANIFEST -> AndroidStudioEvent.GradleSyncIssueType.TYPE_MISSING_ANDROID_MANIFEST
      IdeSyncIssue.TYPE_JCENTER_IS_DEPRECATED -> AndroidStudioEvent.GradleSyncIssueType.TYPE_JCENTER_IS_DEPRECATED
      else -> null.also { LOG.warn("Unknown sync issue type: $this") }
    }
<|MERGE_RESOLUTION|>--- conflicted
+++ resolved
@@ -146,12 +146,7 @@
       is UseJavaHomeAsJdkHyperlink -> AndroidStudioEvent.GradleSyncQuickFix.USE_CURRENTLY_RUNNING_JDK_HYPERLINK
       is UseEmbeddedJdkHyperlink -> AndroidStudioEvent.GradleSyncQuickFix.USE_EMBEDDED_JDK_HYPERLINK
       is DeleteFileAndSyncHyperlink -> AndroidStudioEvent.GradleSyncQuickFix.DELETE_FILE_HYPERLINK
-<<<<<<< HEAD
-=======
-      is RemoveSHA256FromGradleWrapperHyperlink -> AndroidStudioEvent.GradleSyncQuickFix.REMOVE_DISTRIBUTIONSHA256SUM_FROM_WRAPPER_HYPERLINK
-      is ConfirmSHA256FromGradleWrapperHyperlink -> AndroidStudioEvent.GradleSyncQuickFix.CONFIRM_DISTRIBUTIONSHA256SUM_FROM_WRAPPER_HYPERLINK
       is EnableAndroidXHyperlink -> AndroidStudioEvent.GradleSyncQuickFix.ENABLE_ANDROIDX_HYPERLINK
->>>>>>> 799703f0
       else -> null.also { LOG.warn("Unknown quick fix class: ${javaClass.canonicalName}") }
     }
 
