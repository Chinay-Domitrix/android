--- conflicted
+++ resolved
@@ -52,11 +52,8 @@
 import com.intellij.openapi.vfs.VirtualFile;
 import java.io.File;
 import java.io.IOException;
-<<<<<<< HEAD
-=======
 import java.nio.file.Path;
 import java.nio.file.Paths;
->>>>>>> f305d7b8
 import java.util.Collections;
 import java.util.List;
 import java.util.Map;
@@ -316,10 +313,6 @@
       gradleSettingsFile.addModule(name, targetFile.toFile());
     }
     GradleSyncInvoker.Request request = new GradleSyncInvoker.Request(TRIGGER_IMPORT_MODULES_COPIED);
-<<<<<<< HEAD
-=======
-    request.generateSourcesOnSuccess = false;
->>>>>>> f305d7b8
     GradleSyncInvoker.getInstance().requestProjectSync(project, request, listener);
   }
 
