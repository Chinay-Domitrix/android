/*
 * Copyright (C) 2016 The Android Open Source Project
 *
 * Licensed under the Apache License, Version 2.0 (the "License");
 * you may not use this file except in compliance with the License.
 * You may obtain a copy of the License at
 *
 *      http://www.apache.org/licenses/LICENSE-2.0
 *
 * Unless required by applicable law or agreed to in writing, software
 * distributed under the License is distributed on an "AS IS" BASIS,
 * WITHOUT WARRANTIES OR CONDITIONS OF ANY KIND, either express or implied.
 * See the License for the specific language governing permissions and
 * limitations under the License.
 */
package com.android.tools.idea.gradle.project.sync.common;

import com.android.tools.idea.IdeInfo;
import com.android.tools.idea.gradle.project.common.GradleInitScripts;
import com.android.tools.idea.gradle.project.settings.AndroidStudioGradleIdeSettings;
import com.android.tools.idea.gradle.project.sync.ng.NewGradleSync;
import com.android.tools.idea.ui.GuiTestingService;
import com.google.common.annotations.VisibleForTesting;
import com.intellij.openapi.application.Application;
import com.intellij.openapi.application.ApplicationInfo;
import com.intellij.openapi.application.ApplicationManager;
import com.intellij.openapi.project.Project;
import com.intellij.openapi.util.Key;
import org.jetbrains.annotations.NotNull;
import org.jetbrains.annotations.Nullable;

import java.util.ArrayList;
import java.util.Collections;
import java.util.List;

import static com.android.builder.model.AndroidProject.*;
import static com.android.tools.idea.gradle.actions.RefreshLinkedCppProjectsAction.REFRESH_EXTERNAL_NATIVE_MODELS_KEY;
import static com.android.tools.idea.gradle.project.sync.hyperlink.SyncProjectWithExtraCommandLineOptionsHyperlink.EXTRA_GRADLE_COMMAND_LINE_OPTIONS_KEY;
import static com.android.tools.idea.gradle.util.AndroidGradleSettings.createProjectProperty;
import static com.intellij.util.ArrayUtil.toStringArray;

public class CommandLineArgs {
  private static Key<String[]> GRADLE_SYNC_COMMAND_LINE_OPTIONS_KEY = Key.create("gradle.sync.command.line.options");

  @NotNull private final ApplicationInfo myApplicationInfo;
  @NotNull private final IdeInfo myIdeInfo;
  @NotNull private final GradleInitScripts myInitScripts;
  @NotNull private final AndroidStudioGradleIdeSettings myIdeSettings;
  private final boolean myApplyJavaLibraryPlugin;

  public CommandLineArgs(boolean applyJavaLibraryPlugin) {
    this(ApplicationInfo.getInstance(), IdeInfo.getInstance(), GradleInitScripts.getInstance(),
         AndroidStudioGradleIdeSettings.getInstance(), applyJavaLibraryPlugin);
  }

  @VisibleForTesting
  CommandLineArgs(@NotNull ApplicationInfo applicationInfo,
                  @NotNull IdeInfo ideInfo,
                  @NotNull GradleInitScripts initScripts,
                  @NotNull AndroidStudioGradleIdeSettings ideSettings,
                  boolean applyJavaLibraryPlugin) {
    myApplicationInfo = applicationInfo;
    myIdeInfo = ideInfo;
    myInitScripts = initScripts;
    myIdeSettings = ideSettings;
    myApplyJavaLibraryPlugin = applyJavaLibraryPlugin;
  }

  @NotNull
  public List<String> get(@Nullable Project project) {
    List<String> args = new ArrayList<>();

    // TODO: figure out why this is making sync fail.
    if (myApplyJavaLibraryPlugin) {
      myInitScripts.addApplyJavaLibraryPluginInitScriptCommandLineArg(args);
    }

    // http://b.android.com/201742, let's make sure the daemon always runs in headless mode.
    args.add("-Djava.awt.headless=true");

    if (project != null) {
      String[] extraOptions = project.getUserData(EXTRA_GRADLE_COMMAND_LINE_OPTIONS_KEY);
      if (extraOptions != null) {
        project.putUserData(EXTRA_GRADLE_COMMAND_LINE_OPTIONS_KEY, null);
        Collections.addAll(args, extraOptions);
      }
    }

    // These properties tell the Android Gradle plugin that we are performing a sync and not a build.
    args.add(createProjectProperty(PROPERTY_BUILD_MODEL_ONLY, true));
    args.add(createProjectProperty(PROPERTY_BUILD_MODEL_ONLY_ADVANCED, true));
    args.add(createProjectProperty(PROPERTY_INVOKED_FROM_IDE, true));
    // Sent to plugin starting with Studio 3.0
    args.add(createProjectProperty(PROPERTY_BUILD_MODEL_ONLY_VERSIONED,
                                   NewGradleSync.isLevel4Model() ? MODEL_LEVEL_4_NEW_DEP_MODEL : MODEL_LEVEL_3_VARIANT_OUTPUT_POST_BUILD));
    if (myIdeInfo.isAndroidStudio()) {
      // Example of version to pass: 2.4.0.6
      args.add(createProjectProperty(PROPERTY_STUDIO_VERSION, myApplicationInfo.getStrictVersion()));
    }

    if (project != null) {
      Boolean refreshExternalNativeModels = project.getUserData(REFRESH_EXTERNAL_NATIVE_MODELS_KEY);
      if (refreshExternalNativeModels != null) {
        project.putUserData(REFRESH_EXTERNAL_NATIVE_MODELS_KEY, null);
        args.add(createProjectProperty(PROPERTY_REFRESH_EXTERNAL_NATIVE_MODEL, refreshExternalNativeModels));
      }
    }

    // Disable SDK auto-download until studio can properly handle auto-download failures. See b/71642261.
    args.add(createProjectProperty("android.builder.sdkDownload", false));

    Application application = ApplicationManager.getApplication();
    boolean isTestingMode = isInTestingMode();
    if (isTestingMode) {
      // We store the command line args, the GUI test will later on verify that the correct values were passed to the sync process.
      application.putUserData(GRADLE_SYNC_COMMAND_LINE_OPTIONS_KEY, toStringArray(args));
    }

<<<<<<< HEAD
    if (myIdeSettings.isEmbeddedMavenRepoEnabled()) {
=======
    if (myIdeSettings.isEmbeddedMavenRepoEnabled() || isTestingMode) {
>>>>>>> 10316e10
      myInitScripts.addLocalMavenRepoInitScriptCommandLineArg(args);
    }
    return args;
  }
<<<<<<< HEAD
=======

  private static boolean isInTestingMode() {
    return GuiTestingService.getInstance().isGuiTestingMode() || ApplicationManager.getApplication().isUnitTestMode();
  }
>>>>>>> 10316e10
}<|MERGE_RESOLUTION|>--- conflicted
+++ resolved
@@ -116,20 +116,13 @@
       application.putUserData(GRADLE_SYNC_COMMAND_LINE_OPTIONS_KEY, toStringArray(args));
     }
 
-<<<<<<< HEAD
-    if (myIdeSettings.isEmbeddedMavenRepoEnabled()) {
-=======
     if (myIdeSettings.isEmbeddedMavenRepoEnabled() || isTestingMode) {
->>>>>>> 10316e10
       myInitScripts.addLocalMavenRepoInitScriptCommandLineArg(args);
     }
     return args;
   }
-<<<<<<< HEAD
-=======
 
   private static boolean isInTestingMode() {
     return GuiTestingService.getInstance().isGuiTestingMode() || ApplicationManager.getApplication().isUnitTestMode();
   }
->>>>>>> 10316e10
 }