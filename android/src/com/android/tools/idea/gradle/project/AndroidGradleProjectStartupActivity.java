/*
 * Copyright (C) 2015 The Android Open Source Project
 *
 * Licensed under the Apache License, Version 2.0 (the "License");
 * you may not use this file except in compliance with the License.
 * You may obtain a copy of the License at
 *
 *      http://www.apache.org/licenses/LICENSE-2.0
 *
 * Unless required by applicable law or agreed to in writing, software
 * distributed under the License is distributed on an "AS IS" BASIS,
 * WITHOUT WARRANTIES OR CONDITIONS OF ANY KIND, either express or implied.
 * See the License for the specific language governing permissions and
 * limitations under the License.
 */
package com.android.tools.idea.gradle.project;

<<<<<<< HEAD
import static com.google.wireless.android.sdk.stats.GradleSyncStats.Trigger.TRIGGER_PROJECT_NEW;
import static com.google.wireless.android.sdk.stats.GradleSyncStats.Trigger.TRIGGER_PROJECT_REOPEN;

=======
>>>>>>> f305d7b8
import com.android.tools.idea.IdeInfo;
import com.android.tools.idea.gradle.project.sync.GradleSyncInvoker;
import com.google.wireless.android.sdk.stats.GradleSyncStats;
import com.intellij.openapi.project.Project;
import com.intellij.openapi.startup.StartupActivity;
import org.jetbrains.annotations.NotNull;

import static com.google.wireless.android.sdk.stats.GradleSyncStats.Trigger.TRIGGER_PROJECT_NEW;
import static com.google.wireless.android.sdk.stats.GradleSyncStats.Trigger.TRIGGER_PROJECT_REOPEN;

/**
 * Syncs Android Gradle project with the persisted project data on startup.
 */
public class AndroidGradleProjectStartupActivity implements StartupActivity {
  @Override
  public void runActivity(@NotNull Project project) {
    GradleProjectInfo gradleProjectInfo = GradleProjectInfo.getInstance(project);
    if ((
<<<<<<< HEAD
      // We only request sync if we know this is an Android project.

      // Opening an IDEA project with Android modules (AS and IDEA - i.e. previously synced).
      !gradleProjectInfo.getAndroidModules().isEmpty()
      // Opening a Gradle project with .idea but no .iml files or facets (Typical for AS but not in IDEA)
      || IdeInfo.getInstance().isAndroidStudio() && gradleProjectInfo.isBuildWithGradle()
      // Opening a project without .idea directory (including a newly created).
      || gradleProjectInfo.isImportedProject()
        ) &&
        !gradleProjectInfo.isSkipStartupActivity()) {

      GradleSyncStats.Trigger trigger =
        gradleProjectInfo.isNewProject() ? TRIGGER_PROJECT_NEW : TRIGGER_PROJECT_REOPEN;
=======
          // We only request sync if we know this is an Android project.

          // Opening an IDEA project with Android modules (AS and IDEA - i.e. previously synced).
          !gradleProjectInfo.getAndroidModules().isEmpty()
          // Opening a Gradle project with .idea but no .iml files or facets (Typical for AS but not in IDEA)
          || IdeInfo.getInstance().isAndroidStudio() && gradleProjectInfo.isBuildWithGradle()
          // Opening a project without .idea directory (including a newly created).
          || gradleProjectInfo.isImportedProject()
        ) &&
        !gradleProjectInfo.isSkipStartupActivity()
    ) {

      GradleSyncStats.Trigger trigger =
              gradleProjectInfo.isNewProject() ? TRIGGER_PROJECT_NEW : TRIGGER_PROJECT_REOPEN;
>>>>>>> f305d7b8
      GradleSyncInvoker.Request request = new GradleSyncInvoker.Request(trigger);
      request.useCachedGradleModels = true;

      GradleSyncInvoker.getInstance().requestProjectSync(project, request);
    }
    gradleProjectInfo.setSkipStartupActivity(false);
  }
}<|MERGE_RESOLUTION|>--- conflicted
+++ resolved
@@ -15,12 +15,9 @@
  */
 package com.android.tools.idea.gradle.project;
 
-<<<<<<< HEAD
 import static com.google.wireless.android.sdk.stats.GradleSyncStats.Trigger.TRIGGER_PROJECT_NEW;
 import static com.google.wireless.android.sdk.stats.GradleSyncStats.Trigger.TRIGGER_PROJECT_REOPEN;
 
-=======
->>>>>>> f305d7b8
 import com.android.tools.idea.IdeInfo;
 import com.android.tools.idea.gradle.project.sync.GradleSyncInvoker;
 import com.google.wireless.android.sdk.stats.GradleSyncStats;
@@ -39,7 +36,6 @@
   public void runActivity(@NotNull Project project) {
     GradleProjectInfo gradleProjectInfo = GradleProjectInfo.getInstance(project);
     if ((
-<<<<<<< HEAD
       // We only request sync if we know this is an Android project.
 
       // Opening an IDEA project with Android modules (AS and IDEA - i.e. previously synced).
@@ -49,26 +45,11 @@
       // Opening a project without .idea directory (including a newly created).
       || gradleProjectInfo.isImportedProject()
         ) &&
-        !gradleProjectInfo.isSkipStartupActivity()) {
-
-      GradleSyncStats.Trigger trigger =
-        gradleProjectInfo.isNewProject() ? TRIGGER_PROJECT_NEW : TRIGGER_PROJECT_REOPEN;
-=======
-          // We only request sync if we know this is an Android project.
-
-          // Opening an IDEA project with Android modules (AS and IDEA - i.e. previously synced).
-          !gradleProjectInfo.getAndroidModules().isEmpty()
-          // Opening a Gradle project with .idea but no .iml files or facets (Typical for AS but not in IDEA)
-          || IdeInfo.getInstance().isAndroidStudio() && gradleProjectInfo.isBuildWithGradle()
-          // Opening a project without .idea directory (including a newly created).
-          || gradleProjectInfo.isImportedProject()
-        ) &&
         !gradleProjectInfo.isSkipStartupActivity()
     ) {
 
       GradleSyncStats.Trigger trigger =
               gradleProjectInfo.isNewProject() ? TRIGGER_PROJECT_NEW : TRIGGER_PROJECT_REOPEN;
->>>>>>> f305d7b8
       GradleSyncInvoker.Request request = new GradleSyncInvoker.Request(trigger);
       request.useCachedGradleModels = true;
 
