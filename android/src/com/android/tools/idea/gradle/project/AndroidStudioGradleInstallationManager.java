package com.android.tools.idea.gradle.project;

import static com.android.tools.idea.gradle.project.AndroidGradleProjectSettingsControlBuilder.ANDROID_STUDIO_JAVA_HOME_NAME;
import static com.android.tools.idea.gradle.project.AndroidGradleProjectSettingsControlBuilder.EMBEDDED_JDK_NAME;
import static com.android.tools.idea.sdk.IdeSdks.JDK_LOCATION_ENV_VARIABLE_NAME;
import static com.intellij.openapi.externalSystem.service.execution.ExternalSystemJdkUtil.USE_PROJECT_JDK;

import com.android.tools.idea.sdk.IdeSdks;
import com.android.utils.FileUtils;
import com.intellij.openapi.project.Project;
import com.intellij.openapi.projectRoots.Sdk;
import com.intellij.openapi.roots.ProjectRootManager;
import java.io.File;
import org.gradle.internal.impldep.com.amazonaws.util.StringUtils;
import org.jetbrains.annotations.NotNull;
import org.jetbrains.annotations.Nullable;
import org.jetbrains.plugins.gradle.service.GradleInstallationManager;
import org.jetbrains.plugins.gradle.settings.GradleProjectSettings;
import org.jetbrains.plugins.gradle.settings.GradleSettings;

public class AndroidStudioGradleInstallationManager extends GradleInstallationManager {
<<<<<<< HEAD
=======
  @Nullable
  @Override
  public Sdk getGradleJdk(@Nullable Project project, @NotNull String linkedProjectPath) {
    if (project != null) {
      // GradleInstallationManager.getGradleJdk implementation calls getGradleJvmPath and generates a JDK from this result.
      return super.getGradleJdk(project, linkedProjectPath);
    }
    return IdeSdks.getInstance().getJdk();
  }
>>>>>>> cdc83e4e

  @Nullable
  @Override
  public String getGradleJvmPath(@NotNull Project project, @NotNull String linkedProjectPath) {
<<<<<<< HEAD
    @Nullable Sdk jdk = IdeSdks.getInstance().getJdk();
    if (jdk == null) {
      return null;
=======
    IdeSdks ideSdks = IdeSdks.getInstance();
    // Using environment variable
    if (IdeSdks.getInstance().isUsingEnvVariableJdk()) {
      return ideSdks.getEnvVariableJdkValue();
    }

    GradleProjectSettings settings = GradleSettings.getInstance(project).getLinkedProjectSettings(linkedProjectPath);
    if (settings != null) {
      String settingsJvm = settings.getGradleJvm();
      if (settingsJvm != null) {
        // Try to resolve from variables before looking in GradleInstallationManager
        switch (settingsJvm) {
          case JDK_LOCATION_ENV_VARIABLE_NAME:
            if (IdeSdks.getInstance().isJdkEnvVariableValid()) {
              return ideSdks.getEnvVariableJdkValue();
            }
          case EMBEDDED_JDK_NAME: {
            File embeddedPath = ideSdks.getEmbeddedJdkPath();
            if (embeddedPath != null) {
              return embeddedPath.getAbsolutePath();
            }
          }
          case ANDROID_STUDIO_JAVA_HOME_NAME: {
            String javaHome = IdeSdks.getJdkFromJavaHome();
            if (!StringUtils.isNullOrEmpty(javaHome)) {
              return javaHome;
            }
          }
        }
      }
    }
    // None of the environment variables is used (or is used but invalid), handle it in the same way IDEA does.
    return super.getGradleJvmPath(project, linkedProjectPath);
  }

  public boolean isUsingJavaHomeJdk(@NotNull Project project) {
    String basePath = project.getBasePath();
    if (basePath == null) {
      return false;
    }
    String projectJvmPath = getGradleJvmPath(project, basePath);
    if (projectJvmPath == null) {
      return false;
    }
    String javaHome = IdeSdks.getJdkFromJavaHome();
    if (javaHome == null) {
      return false;
    }
    return FileUtils.isSameFile(new File(projectJvmPath), new File(javaHome));
  }

  /**
   * Creates or reuses a JDK with the name {@link AndroidGradleProjectSettingsControlBuilder#ANDROID_STUDIO_JAVA_HOME_NAME} with the given
   * path and sets the project to use it. Must be run inside of a write action.
   * @param project Project to be modified to use the given JDK
   * @param jdkPath Path where the JDK is located
   */
  public static void setJdkAsJavaHome(@NotNull Project project, @NotNull String jdkPath) {
    setNamedJdk(project, jdkPath, ANDROID_STUDIO_JAVA_HOME_NAME);
  }

  /**
   * Creates or reuses a JDK with the name {@link AndroidGradleProjectSettingsControlBuilder#EMBEDDED_JDK_NAME} with the given path and sets
   * the project to use it. Must be run inside a write action.
   * @param project Project to be modified to use the given JDK
   */
  public static void setJdkAsEmbedded(@NotNull Project project) {
    File embeddedJdkPath = IdeSdks.getInstance().getEmbeddedJdkPath();
    assert embeddedJdkPath != null;
    setNamedJdk(project, embeddedJdkPath.getAbsolutePath(), EMBEDDED_JDK_NAME);
  }

  /**
   * Creates or reuses a JDK with its default name and sets the project to use it.  Must be run inside a write action.
   * @param project Project to be modified to use the given JDK
   * @param jdkPath Path where the JDK is located
   */
  public static void setJdkAsProjectJdk(@NotNull Project project, @NotNull String jdkPath) {
    Sdk jdk = IdeSdks.getInstance().setJdkPath(new File(jdkPath));
    ProjectRootManager.getInstance(project).setProjectSdk(jdk);
    String basePath = project.getBasePath();
    if (basePath != null) {
      GradleProjectSettings projectSettings = GradleSettings.getInstance(project).getLinkedProjectSettings(basePath);
      if (projectSettings != null) {
        projectSettings.setGradleJvm(USE_PROJECT_JDK);
      }
    }
  }

  private static void setNamedJdk(@NotNull Project project, @NotNull String jdkPath, @NotNull String name) {
    String basePath = project.getBasePath();
    if (basePath != null) {
      Sdk jdk = IdeSdks.findOrCreateJdk(name, new File(jdkPath));
      GradleProjectSettings projectSettings = GradleSettings.getInstance(project).getLinkedProjectSettings(basePath);
      if (projectSettings != null) {
        projectSettings.setGradleJvm(name);
        return;
      }
>>>>>>> cdc83e4e
    }
    // If cannot set in project, set as default value
    setJdkAsProjectJdk(project, jdkPath);
  }
}<|MERGE_RESOLUTION|>--- conflicted
+++ resolved
@@ -19,27 +19,10 @@
 import org.jetbrains.plugins.gradle.settings.GradleSettings;
 
 public class AndroidStudioGradleInstallationManager extends GradleInstallationManager {
-<<<<<<< HEAD
-=======
-  @Nullable
-  @Override
-  public Sdk getGradleJdk(@Nullable Project project, @NotNull String linkedProjectPath) {
-    if (project != null) {
-      // GradleInstallationManager.getGradleJdk implementation calls getGradleJvmPath and generates a JDK from this result.
-      return super.getGradleJdk(project, linkedProjectPath);
-    }
-    return IdeSdks.getInstance().getJdk();
-  }
->>>>>>> cdc83e4e
 
   @Nullable
   @Override
   public String getGradleJvmPath(@NotNull Project project, @NotNull String linkedProjectPath) {
-<<<<<<< HEAD
-    @Nullable Sdk jdk = IdeSdks.getInstance().getJdk();
-    if (jdk == null) {
-      return null;
-=======
     IdeSdks ideSdks = IdeSdks.getInstance();
     // Using environment variable
     if (IdeSdks.getInstance().isUsingEnvVariableJdk()) {
@@ -138,7 +121,6 @@
         projectSettings.setGradleJvm(name);
         return;
       }
->>>>>>> cdc83e4e
     }
     // If cannot set in project, set as default value
     setJdkAsProjectJdk(project, jdkPath);
