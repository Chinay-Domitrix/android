/*
 * Copyright (C) 2019 The Android Open Source Project
 *
 * Licensed under the Apache License, Version 2.0 (the "License");
 * you may not use this file except in compliance with the License.
 * You may obtain a copy of the License at
 *
 *      http://www.apache.org/licenses/LICENSE-2.0
 *
 * Unless required by applicable law or agreed to in writing, software
 * distributed under the License is distributed on an "AS IS" BASIS,
 * WITHOUT WARRANTIES OR CONDITIONS OF ANY KIND, either express or implied.
 * See the License for the specific language governing permissions and
 * limitations under the License.
 */
package com.android.tools.idea.gradle.project.sync.idea

import com.android.SdkConstants.ANDROIDX_ANNOTATIONS_ARTIFACT
import com.android.SdkConstants.ANNOTATIONS_LIB_ARTIFACT
import com.android.SdkConstants.DOT_JAR
import com.android.SdkConstants.FD_RES
import com.android.SdkConstants.FN_ANNOTATIONS_ZIP
import com.android.SdkConstants.FN_FRAMEWORK_LIBRARY
import com.android.builder.model.level2.Library
import com.android.tools.idea.gradle.model.IdeAndroidLibrary
import com.android.tools.idea.gradle.model.IdeBaseArtifact
import com.android.tools.idea.gradle.model.IdeJavaLibrary
import com.android.tools.idea.gradle.model.IdeLibrary
import com.android.tools.idea.gradle.model.IdeModuleLibrary
import com.android.tools.idea.gradle.model.IdeVariant
import com.android.ide.common.repository.GradleCoordinate
import com.android.tools.idea.flags.StudioFlags
import com.android.tools.idea.gradle.LibraryFilePaths
import com.android.tools.idea.gradle.project.model.AndroidModuleModel
import com.android.tools.idea.gradle.project.sync.idea.data.service.AndroidProjectKeys
import com.android.tools.idea.io.FilePaths
import com.intellij.openapi.diagnostic.Logger
import com.intellij.openapi.externalSystem.model.DataNode
import com.intellij.openapi.externalSystem.model.ExternalSystemException
import com.intellij.openapi.externalSystem.model.ProjectKeys
import com.intellij.openapi.externalSystem.model.project.LibraryData
import com.intellij.openapi.externalSystem.model.project.LibraryDependencyData
import com.intellij.openapi.externalSystem.model.project.LibraryLevel
import com.intellij.openapi.externalSystem.model.project.LibraryPathType
import com.intellij.openapi.externalSystem.model.project.LibraryPathType.BINARY
import com.intellij.openapi.externalSystem.model.project.LibraryPathType.DOC
import com.intellij.openapi.externalSystem.model.project.LibraryPathType.SOURCE
import com.intellij.openapi.externalSystem.model.project.ModuleData
import com.intellij.openapi.externalSystem.model.project.ModuleDependencyData
import com.intellij.openapi.externalSystem.model.project.ProjectData
import com.intellij.openapi.externalSystem.util.ExternalSystemApiUtil
import com.intellij.openapi.roots.DependencyScope
import com.intellij.openapi.util.io.FileUtil
import com.intellij.openapi.util.io.FileUtil.filesEqual
import com.intellij.openapi.util.io.FileUtil.getNameWithoutExtension
import com.intellij.openapi.util.io.FileUtil.sanitizeFileName
import com.intellij.openapi.util.io.FileUtil.toSystemDependentName
import com.intellij.openapi.util.io.FileUtil.toSystemIndependentName
import org.gradle.tooling.model.UnsupportedMethodException
import org.jetbrains.annotations.SystemIndependent
import org.jetbrains.plugins.gradle.model.data.CompositeBuildData
import org.jetbrains.plugins.gradle.model.data.GradleSourceSetData
import org.jetbrains.plugins.gradle.service.project.GradleProjectResolverUtil
import org.jetbrains.plugins.gradle.service.project.GradleProjectResolverUtil.linkProjectLibrary
import org.jetbrains.plugins.gradle.settings.GradleExecutionWorkspace
import org.jetbrains.plugins.gradle.util.GradleConstants
import java.io.File
import java.io.File.separatorChar

private val LOG = Logger.getInstance(AndroidDependenciesSetupContext::class.java)

typealias SourcesPath = File?
typealias JavadocPath = File?
typealias SampleSourcePath = File?
typealias ArtifactId = String
typealias ArtifactPath = File

data class AdditionalArtifactsPaths(val sources: SourcesPath, val javadoc: JavadocPath, val sampleSources: SampleSourcePath)

/**
 * Sets up the [LibraryDependencyData] and [ModuleDependencyData] on the receiving [ModuleData] node.
 *
 * This uses the information provided in the given [variant] if no variant is given then the selected
 * variant from the [AndroidModuleModel] is used. This method assumes that this module has an attached
 * [AndroidModuleModel] data node (given by the key [AndroidProjectKeys.ANDROID_MODEL]).
 *
 * [additionalArtifactsMapper] is used to obtain the respective sources and Javadocs which are attached to the
 * libraries. TODO: Replace with something that makes the call sites nicer and shouldn't rely on the project object.
 *
 * The [idToModuleData] map must be provided and must correctly map module ids created in the same form
 * as [GradleProjectResolverUtil.getModuleId] to the [ModuleData]. This is used to set up
 * [ModuleDependencyData].
 */
@JvmOverloads
fun DataNode<ModuleData>.setupAndroidDependenciesForModule(
  idToModuleData: (String) -> ModuleData?,
  additionalArtifactsMapper: (ArtifactId, ArtifactPath) -> AdditionalArtifactsPaths,
  variant: IdeVariant? = null
) {
  val androidModel = ExternalSystemApiUtil.find(this, AndroidProjectKeys.ANDROID_MODEL)?.data ?: return // TODO: Error here
  // The DataNode tree should have a ProjectData node as a parent of the ModuleData node. We don't throw an
  // exception here as other intellij plugins can manipulate the tree, we do not want to break an import
  // completely due to a badly behaved plugin.
  @Suppress("UNCHECKED_CAST") val projectDataNode = parent as? DataNode<ProjectData>
  if (projectDataNode == null) {
    LOG.error(
      "Couldn't find project data for module ${data.moduleName}, incorrect tree structure."
    )
    return
  }

  // We need the composite information to compute the module IDs we compute here to only traverse the data
  // node tree once.
  val compositeData = ExternalSystemApiUtil.find(projectDataNode, CompositeBuildData.KEY)?.data

  // These maps keep track of all the dependencies that we have already seen. This allows us to skip over processing
  // dependencies multiple times with more specific scopes.
  val processedLibraries = mutableMapOf<String, LibraryDependencyData>()
  val processedModuleDependencies = mutableMapOf<String, ModuleDependencyData>()

  val selectedVariant = variant ?: androidModel.selectedVariant

  // First set up any extra sdk libraries as these should really be in the SDK.
  getExtraSdkLibraries(projectDataNode, this, androidModel.androidProject.bootClasspath).forEach { sdkLibraryDependency ->
    processedLibraries[sdkLibraryDependency.target.externalName] = sdkLibraryDependency
  }

<<<<<<< HEAD
  // Setup the dependencies for the main artifact, the main dependencies are done first since there scope is more permissive.
  // This allows us to just skip the dependency if it is already present.
  setupAndroidDependenciesForArtifact(
    selectedVariant.mainArtifact,
=======
  val dependenciesSetupContext = AndroidDependenciesSetupContext(
>>>>>>> cdc83e4e
    this,
    androidModel.features.shouldExportDependencies(),
    projectDataNode,
    compositeData,
    idToModuleData,
    additionalArtifactsMapper,
    processedLibraries,
    processedModuleDependencies
  )

<<<<<<< HEAD
=======
  // Setup the dependencies for the main artifact, the main dependencies are done first since there scope is more permissive.
  // This allows us to just skip the dependency if it is already present.
  dependenciesSetupContext.setupForArtifact(selectedVariant.mainArtifact, DependencyScope.COMPILE)
>>>>>>> cdc83e4e
  val endCompileIndex = processedLibraries.size

  // Setup the dependencies of the test artifact.
  listOfNotNull(selectedVariant.unitTestArtifact, selectedVariant.androidTestArtifact).forEach { testArtifact ->
      dependenciesSetupContext.setupForArtifact(testArtifact, DependencyScope.TEST)
  }

  // Determine an order for the dependencies, for now we put the modules first and the libraries after.
  // The order of the libraries and modules is the same order as we obtain them from AGP, with the
  // dependencies from the main artifact coming first (java libs then android) and the test artifacts
  // coming after (java libs then android).
  // TODO(rework-12): What is the correct order
  var orderIndex = 0

  val processedLibrarySize = processedLibraries.size
  var tempOrderIndex = 0
  processedLibraries.forEach { (_, libraryDependencyData) ->
    // We want the Test scope artifacts to appear on the classpath before the compile type artifacts. This is to prevent ensure that
    // if the same dependency (with a different version) is present as both a test and compile dependency then we use the Test version
    // when running tests. This should become irrelevant once we switch to running unit tests through Gradle.
    libraryDependencyData.order =  orderIndex + Math.floorMod((tempOrderIndex++ - endCompileIndex), processedLibrarySize)
    createChild(ProjectKeys.LIBRARY_DEPENDENCY, libraryDependencyData)
  }
  orderIndex += tempOrderIndex

  // Due to the way intellij collects classpaths for test (using all transitive deps) we are putting all module dependencies last so that
  // their dependencies will be last on the classpath and not overwrite actual dependencies of the module being tested.
  // This should be removed once we have a way to correct the order of the classpath, or we start running tests via Gradle.
  processedModuleDependencies.forEach { (_, moduleDependencyData) ->
    moduleDependencyData.order = orderIndex++
    createChild(ProjectKeys.MODULE_DEPENDENCY, moduleDependencyData)
  }
}

// TODO: Should this be moved and shared with the plugin?
const val LOCAL_LIBRARY_PREFIX = "__local_aars__"

/**
 * Attempts to shorten the library name by making paths relative and makes paths system independent.
 * Name shortening is required because the maximum allowed file name length is 256 characters and .jar files located in deep
 * directories in CI environments may exceed this limit.
 */
private fun adjustLocalLibraryName(artifactFile: File, projectBasePath: String) : @SystemIndependent String {
  val maybeRelative = artifactFile.relativeToOrSelf(File(toSystemDependentName(projectBasePath)))
  if (!filesEqual(maybeRelative, artifactFile)) {
    return toSystemIndependentName(File(".${File.separator}${maybeRelative}").path)
  }

  return toSystemIndependentName(artifactFile.path)
}

/**
 * Converts the artifact address into a name that will be used by the IDE to represent the library.
 */
private fun convertToLibraryName(library: IdeLibrary, projectBasePath: String): String {
  if (library.artifactAddress.startsWith("$LOCAL_LIBRARY_PREFIX:"))  {
    return adjustLocalLibraryName(library.artifact, projectBasePath)
  }

  return convertMavenCoordinateStringToIdeLibraryName(library.artifactAddress)
}

/**
 * Converts the name of a maven form dependency from the format that is returned from the Android Gradle plugin [Library]
 * to the name that will be used to setup the library in the IDE. The Android Gradle plugin uses maven co-ordinates to
 * represent the library.
 *
 * In order to share the libraries between Android and non-Android modules we want to convert the artifact
 * co-ordinate string that will match the ones that would be set up in the IDE for non-android modules.
 *
 * Current this method removes any @jar from the end of the coordinate since IDEA defaults to this and doesn't display
 * it.
 */
private fun convertMavenCoordinateStringToIdeLibraryName(mavenCoordinate: String) : String {
  return mavenCoordinate.removeSuffix("@jar")
}

/**
 * Removes name extension or qualifier or classifier from the given [libraryName]. If the given [libraryName]
 * can't be parsed as a [GradleCoordinate] this method returns the [libraryName] un-edited.
 */
private fun stripExtensionAndClassifier(libraryName: String) : String {
  val parts = libraryName.split(':')
  if (parts.size < 3) return libraryName // There is not enough parts to form a group:id:version string.
  return "${parts[0]}:${parts[1]}:${parts[2]}"
}

private fun IdeLibrary.isModuleLevel(modulePath: String) = try {
  FileUtil.isAncestor(modulePath, artifactAddress, false)
} catch (e: UnsupportedMethodException) {
  false
}

/**
 * Computes the module ID for the given target of this [library]. We want to be able to reuse the
 * maps of module ID to [ModuleData] in the [GradleExecutionWorkspace], in order to do this we need to be able
 * to reconstruct the module ID key. It is initially computed in [GradleProjectResolverUtil.getModuleId] it's
 * format is currently as follows:
 *   1 - For projects under the main build,  the module ID will just by the Gradle path to the project.
 *       For example ":app", ":lib", ":app:nested:deepNested"
 *   2 - For other project not under the main build,  the module ID will be the name of the Gradle root
 *       project followed by the full Gradle path.
 *       For example "IncludedProject:app", "OtherBuild:lib:"
 *
 *
 */
fun computeModuleIdForLibraryTarget(
  library: IdeModuleLibrary,
  projectData: ProjectData,
  compositeData: CompositeBuildData?
): String {
  val libraryBuildId = library.buildId?.let { toSystemIndependentName(it) }
  if (libraryBuildId == null ||
      libraryBuildId == projectData.linkedExternalProjectPath ||
      compositeData == null) {
    return GradleProjectResolverUtil.getModuleId(library.projectPath, projectData.externalName)
  }

  // Since the dependency doesn't have the same root path as the module's project it must be pointing to a
  // module in an included build. We now need to find the name of the root Gradle build that the module
  // belongs to in order to construct the module ID.
  val projectName =
    compositeData.compositeParticipants.firstOrNull { it.rootPath == libraryBuildId }?.rootProjectName
    ?: return GradleProjectResolverUtil.getModuleId(library.projectPath, projectData.externalName).also {
      LOG.error("Cannot resolve buildId '$libraryBuildId' for '$library'")
    }

  return if (library.projectPath == ":") projectName else projectName + library.projectPath
}

private class AndroidDependenciesSetupContext(
  private val moduleDataNode: DataNode<out ModuleData>,
  private val shouldExportDependencies: Boolean,
  private val projectDataNode: DataNode<ProjectData>,
  private val compositeData: CompositeBuildData?,
  private val idToModuleData: (String) -> ModuleData?,
  private val additionalArtifactsMapper: (ArtifactId, ArtifactPath) -> AdditionalArtifactsPaths?,
  private val processedLibraries: MutableMap<String, LibraryDependencyData>,
  private val processedModuleDependencies: MutableMap<String, ModuleDependencyData>
) {

  private abstract inner class WorkItem<T : IdeLibrary> {
    abstract fun isAlreadyProcessed(): Boolean
    protected abstract fun setupTarget()
    protected abstract fun createDependencyData(scope: DependencyScope)

    fun setup(scope: DependencyScope) {
      setupTarget()
      createDependencyData(scope)
    }
  }

  private abstract inner class LibraryWorkItem<T : IdeLibrary>(protected val library: T) : WorkItem<T>() {
    protected val libraryName = convertToLibraryName(library, projectDataNode.data.linkedExternalProjectPath)
    protected val libraryData: LibraryData = LibraryData(GradleConstants.SYSTEM_ID, libraryName, false)

    final override fun isAlreadyProcessed(): Boolean = processedLibraries.containsKey(libraryName)

    final override fun createDependencyData(scope: DependencyScope) {
      // Finally create the LibraryDependencyData
      val libraryDependencyData = LibraryDependencyData(moduleDataNode.data, libraryData, workOutLibraryLevel())
      libraryDependencyData.scope = scope
      libraryDependencyData.isExported = shouldExportDependencies
      processedLibraries[libraryName] = libraryDependencyData
    }

    private fun workOutLibraryLevel(): LibraryLevel {
      // Work out the level of the library, if the library path is inside the module directory we treat
      // this as a Module level library. Otherwise we treat it as a Project level one.
      return when {
        library.isModuleLevel(moduleDataNode.data.moduleFileDirectoryPath) -> LibraryLevel.MODULE
        !linkProjectLibrary(null, projectDataNode, libraryData) -> LibraryLevel.MODULE
        else -> LibraryLevel.PROJECT
      }
    }
  }

  private inner class JavaLibraryWorkItem(library: IdeJavaLibrary) : LibraryWorkItem<IdeJavaLibrary>(library) {
    override fun setupTarget() {
      libraryData.addPath(BINARY, library.artifact.absolutePath)
      setupSourcesAndJavaDocsFrom(libraryData, libraryName, library)
    }
  }

<<<<<<< HEAD
    // Add external annotations.
    // TODO: Why do we only do this for Android modules?
    // TODO: Add this to the model instead!
    if (library.type == IdeLibrary.LibraryType.LIBRARY_ANDROID) {
      (library.localJars + library.compileJarFile + library.resFolder).mapNotNull {
        FilePaths.stringToFile(it)?.path
      }.forEach { binaryPath ->
        if (binaryPath.endsWith(separatorChar + FD_RES)) {
          val annotationsFile = File(binaryPath.removeSuffix(FD_RES) + FN_ANNOTATIONS_ZIP)
          if (annotationsFile.isFile) {
            libraryData.addPath(LibraryPathType.ANNOTATION, annotationsFile.absolutePath)
          }
        }
        else if ((libraryName.startsWith(ANDROIDX_ANNOTATIONS_ARTIFACT) ||
                  libraryName.startsWith(ANNOTATIONS_LIB_ARTIFACT)) &&
                 binaryPath.endsWith(DOT_JAR)) {
          val annotationsFile = File(binaryPath.removeSuffix(DOT_JAR) + "-" + FN_ANNOTATIONS_ZIP)
          if (annotationsFile.isFile) {
            libraryData.addPath(LibraryPathType.ANNOTATION, annotationsFile.absolutePath)
          }
        }
=======
  private inner class AndroidLibraryWorkItem(library: IdeAndroidLibrary) : LibraryWorkItem<IdeAndroidLibrary>(library) {
    override fun setupTarget() {
      library.compileJarFiles.forEach { compileJar ->
        libraryData.addPath(BINARY, compileJar)
>>>>>>> cdc83e4e
      }
      libraryData.addPath(BINARY, library.resFolder)
      // TODO: Should this be binary? Do we need the platform to allow custom types here?
      libraryData.addPath(BINARY, library.manifest)
      setupAnnotationsFrom(libraryData, libraryName, library)
      setupSourcesAndJavaDocsFrom(libraryData, libraryName, library)
    }
  }

  private inner class ModuleLibraryWorkItem(
    val targetModuleId: String,
    val targetData: ModuleData
  ) : WorkItem<IdeModuleLibrary>() {
    override fun isAlreadyProcessed(): Boolean = processedModuleDependencies.containsKey(targetModuleId)

    override fun setupTarget() {
      // Module has been already set up.
    }

    override fun createDependencyData(scope: DependencyScope) {
      // Skip if the dependency is a dependency on itself, this can be produced by Gradle when the a module
      // dependency on the module in a different scope ie test code depending on the production code.
      // In IDEA this dependency is implicit.
      // TODO(rework-14): Do we need this special case, is it handled by IDEAs data service.
      // See https://issuetracker.google.com/issues/68016998.
      if (targetData == moduleDataNode.data) return
      val moduleDependencyData = ModuleDependencyData(moduleDataNode.data, targetData)
      moduleDependencyData.scope = scope
      moduleDependencyData.isExported = shouldExportDependencies
      processedModuleDependencies[targetModuleId] = moduleDependencyData
    }
  }

  private fun createModuleLibraryWorkItem(library: IdeModuleLibrary): ModuleLibraryWorkItem? {
    if (library.projectPath.isEmpty()) return null
    val targetModuleId = computeModuleIdForLibraryTarget(library, projectDataNode.data, compositeData)
    // If we aren't using module per source set then we short cut here as the current implementation takes a long time
    if (!StudioFlags.USE_MODULE_PER_SOURCE_SET.get()) {
      val targetData = idToModuleData(targetModuleId) ?: return null
      return ModuleLibraryWorkItem(targetModuleId, targetData)
    }

    // TODO: This is really slow, we need to modify the platform so that the GradleExecutionWorkspace makes the data node accessible
    val targetDataNode = ExternalSystemApiUtil.find(projectDataNode, ProjectKeys.MODULE) { moduleDataNode ->
      moduleDataNode.data.id == targetModuleId
    } ?: return null

    val sourceSets = ExternalSystemApiUtil.findAll(targetDataNode, GradleSourceSetData.KEY)
    // TODO: Get the correct source set to depend on from Gradle
    val sourceSet = sourceSets.firstOrNull {
      it.data.moduleName == "main"
    } ?: sourceSets.firstOrNull {
      !it.data.moduleName.contains("test")
    }

    return if (sourceSet != null) {
      ModuleLibraryWorkItem(sourceSet.data.id, sourceSet.data)
    } else {
      ModuleLibraryWorkItem(targetModuleId, targetDataNode.data)
    }
  }

  fun setupForArtifact(artifact: IdeBaseArtifact, scope: DependencyScope) {
    val dependencies = artifact.level2Dependencies

    // TODO(rework-12): Sort out the order of dependencies.
    (dependencies.javaLibraries.map(::JavaLibraryWorkItem) +
     dependencies.androidLibraries.map(::AndroidLibraryWorkItem) +
     dependencies.moduleDependencies.mapNotNull(::createModuleLibraryWorkItem)
    )
      .forEach { workItem ->
        if (workItem.isAlreadyProcessed()) return@forEach
        workItem.setup(scope)
      }
  }

  private fun setupSourcesAndJavaDocsFrom(
    libraryData: LibraryData,
    libraryName: String,
    library: IdeLibrary
  ) {
    val (sources, javadocs, sampleSources) =
      additionalArtifactsMapper(stripExtensionAndClassifier(libraryName), library.artifact) ?: return

    sources?.also { libraryData.addPath(SOURCE, it.absolutePath) }
    javadocs?.also { libraryData.addPath(DOC, it.absolutePath) }
    sampleSources?.also { libraryData.addPath(SOURCE, it.absolutePath) }
  }

  private fun setupAnnotationsFrom(
    libraryData: LibraryData,
    libraryName: String,
    library: IdeAndroidLibrary
  ) {
    // Add external annotations.
    // TODO: Why do we only do this for Android modules?
    // TODO: Add this to the model instead!
    (library.compileJarFiles + library.resFolder).distinct().mapNotNull {
      FilePaths.toSystemDependentPath(it)?.path
    }.forEach { binaryPath ->
      if (binaryPath.endsWith(separatorChar + FD_RES)) {
        val annotationsFile = File(binaryPath.removeSuffix(FD_RES) + FN_ANNOTATIONS_ZIP)
        if (annotationsFile.isFile) {
          libraryData.addPath(LibraryPathType.ANNOTATION, annotationsFile.absolutePath)
        }
      }
      else if ((libraryName.startsWith(ANDROIDX_ANNOTATIONS_ARTIFACT) ||
                libraryName.startsWith(ANNOTATIONS_LIB_ARTIFACT)) &&
               binaryPath.endsWith(DOT_JAR)) {
        val annotationsFile = File(binaryPath.removeSuffix(DOT_JAR) + "-" + FN_ANNOTATIONS_ZIP)
        if (annotationsFile.isFile) {
          libraryData.addPath(LibraryPathType.ANNOTATION, annotationsFile.absolutePath)
        }
      }
    }
  }
}

/**
 * Sets the 'useLibrary' libraries or SDK add-ons as library dependencies.
 *
 * These libraries are set at the project level, which makes it impossible to add them to a IDE SDK definition because the IDE SDK is
 * global to the whole IDE. To work around this limitation, we set these libraries as module dependencies instead.
 *
 * TODO: The priority of these is wrong, they should be part of the SDK.
 *
 */
private fun getExtraSdkLibraries(
  projectDataNode: DataNode<ProjectData>,
  moduleDataNode: DataNode<ModuleData>,
  bootClasspath: Collection<String>
) : List<LibraryDependencyData> {
  return bootClasspath.filter { path ->
    File(path).name != FN_FRAMEWORK_LIBRARY
  }.map { path ->
    val filePath = File(path)
    val name = if (filePath.isFile) getNameWithoutExtension(filePath) else sanitizeFileName(path)

    val libraryData = LibraryData(GradleConstants.SYSTEM_ID, name, false)
    libraryData.addPath(BINARY, path)

    // Attempt to find JavaDocs and Sources for the SDK additional lib
    // TODO: Do we actually need this, where are these sources/javadocs located.
    val sources = LibraryFilePaths.findArtifactFilePathInRepository(filePath, "-sources.jar", true)
    if (sources != null) {
      libraryData.addPath(SOURCE, sources.absolutePath)
    }
    val javaDocs = LibraryFilePaths.findArtifactFilePathInRepository(filePath, "-javadoc.jar", true)
    if (javaDocs != null) {
      libraryData.addPath(DOC, javaDocs.absolutePath)
    }

    val libraryLevel = if (linkProjectLibrary(null, projectDataNode, libraryData)) LibraryLevel.PROJECT else LibraryLevel.MODULE

    LibraryDependencyData(moduleDataNode.data, libraryData, libraryLevel).apply {
      scope = DependencyScope.COMPILE
      isExported = false
    }
  }
}

//****************************************************************************************************************************
/* Below are methods related to the processing of dependencies for Android modules when module per source set is being used */
//****************************************************************************************************************************

fun DataNode<ModuleData>.setupAndroidDependenciesForMpss(
  idToModuleData: (String) -> ModuleData?,
  additionalArtifactsMapper: (ArtifactId, ArtifactPath) -> AdditionalArtifactsPaths,
  androidModel: AndroidModuleModel,
  variant: IdeVariant
) {
  // The DataNode tree should have a ProjectData node as a parent of the ModuleData node. We don't throw an
  // exception here as other intellij plugins can manipulate the tree, we do not want to break an import
  // completely due to a badly behaved plugin.
  @Suppress("UNCHECKED_CAST") val projectDataNode = parent as? DataNode<ProjectData>
  if (projectDataNode == null) {
    LOG.error(
      "Couldn't find project data for module ${data.moduleName}, incorrect tree structure."
    )
    return
  }

  // We need the composite information to compute the module IDs we compute here to only traverse the data
  // node tree once.
  val compositeData = ExternalSystemApiUtil.find(projectDataNode, CompositeBuildData.KEY)?.data

  fun populateDependenciesFromArtifact(
    gradleSourceSetData: DataNode<GradleSourceSetData>,
    ideBaseArtifact: IdeBaseArtifact,
    dependencyScope: DependencyScope
  ) {
    val processedLibraries = mutableMapOf<String, LibraryDependencyData>()
    val processedModuleDependencies = mutableMapOf<String, ModuleDependencyData>()

    // Setup the dependencies for the main artifact, the main dependencies are done first since there scope is more permissive.
    // This allows us to just skip the dependency if it is already present.
    AndroidDependenciesSetupContext(
      gradleSourceSetData,
      androidModel.features.shouldExportDependencies(),
      projectDataNode,
      compositeData,
      idToModuleData,
      additionalArtifactsMapper,
      processedLibraries,
      processedModuleDependencies
    )
      .setupForArtifact(ideBaseArtifact, dependencyScope)

    var orderIndex = 0
    processedModuleDependencies.forEach { (_, moduleDependencyData) ->
      moduleDependencyData.order = orderIndex++
      gradleSourceSetData.createChild(ProjectKeys.MODULE_DEPENDENCY, moduleDependencyData)
    }
    processedLibraries.forEach { (_, libraryDependencyData) ->
      libraryDependencyData.order =  orderIndex++
      gradleSourceSetData.createChild(ProjectKeys.LIBRARY_DEPENDENCY, libraryDependencyData)
    }
  }

  populateDependenciesFromArtifact(findSourceSetDataForArtifact(variant.mainArtifact), variant.mainArtifact,
                                   DependencyScope.COMPILE)
  variant.unitTestArtifact?.also {
    populateDependenciesFromArtifact(findSourceSetDataForArtifact(it), it, DependencyScope.TEST)
  }
  variant.androidTestArtifact?.also {
    populateDependenciesFromArtifact(findSourceSetDataForArtifact(it), it, DependencyScope.TEST)
  }
}

fun DataNode<ModuleData>.findSourceSetDataForArtifact(ideBaseArtifact: IdeBaseArtifact) : DataNode<GradleSourceSetData> {
  return ExternalSystemApiUtil.find(this, GradleSourceSetData.KEY) {
    it.data.externalName.substringAfterLast(":") == ModuleUtil.getModuleName(ideBaseArtifact)
  } ?: throw ExternalSystemException("Missing GradleSourceSetData data for artifact!")
}
<|MERGE_RESOLUTION|>--- conflicted
+++ resolved
@@ -22,15 +22,15 @@
 import com.android.SdkConstants.FN_ANNOTATIONS_ZIP
 import com.android.SdkConstants.FN_FRAMEWORK_LIBRARY
 import com.android.builder.model.level2.Library
+import com.android.ide.common.repository.GradleCoordinate
+import com.android.tools.idea.flags.StudioFlags
+import com.android.tools.idea.gradle.LibraryFilePaths
 import com.android.tools.idea.gradle.model.IdeAndroidLibrary
 import com.android.tools.idea.gradle.model.IdeBaseArtifact
 import com.android.tools.idea.gradle.model.IdeJavaLibrary
 import com.android.tools.idea.gradle.model.IdeLibrary
 import com.android.tools.idea.gradle.model.IdeModuleLibrary
 import com.android.tools.idea.gradle.model.IdeVariant
-import com.android.ide.common.repository.GradleCoordinate
-import com.android.tools.idea.flags.StudioFlags
-import com.android.tools.idea.gradle.LibraryFilePaths
 import com.android.tools.idea.gradle.project.model.AndroidModuleModel
 import com.android.tools.idea.gradle.project.sync.idea.data.service.AndroidProjectKeys
 import com.android.tools.idea.io.FilePaths
@@ -125,14 +125,7 @@
     processedLibraries[sdkLibraryDependency.target.externalName] = sdkLibraryDependency
   }
 
-<<<<<<< HEAD
-  // Setup the dependencies for the main artifact, the main dependencies are done first since there scope is more permissive.
-  // This allows us to just skip the dependency if it is already present.
-  setupAndroidDependenciesForArtifact(
-    selectedVariant.mainArtifact,
-=======
   val dependenciesSetupContext = AndroidDependenciesSetupContext(
->>>>>>> cdc83e4e
     this,
     androidModel.features.shouldExportDependencies(),
     projectDataNode,
@@ -143,12 +136,9 @@
     processedModuleDependencies
   )
 
-<<<<<<< HEAD
-=======
   // Setup the dependencies for the main artifact, the main dependencies are done first since there scope is more permissive.
   // This allows us to just skip the dependency if it is already present.
   dependenciesSetupContext.setupForArtifact(selectedVariant.mainArtifact, DependencyScope.COMPILE)
->>>>>>> cdc83e4e
   val endCompileIndex = processedLibraries.size
 
   // Setup the dependencies of the test artifact.
@@ -333,34 +323,10 @@
     }
   }
 
-<<<<<<< HEAD
-    // Add external annotations.
-    // TODO: Why do we only do this for Android modules?
-    // TODO: Add this to the model instead!
-    if (library.type == IdeLibrary.LibraryType.LIBRARY_ANDROID) {
-      (library.localJars + library.compileJarFile + library.resFolder).mapNotNull {
-        FilePaths.stringToFile(it)?.path
-      }.forEach { binaryPath ->
-        if (binaryPath.endsWith(separatorChar + FD_RES)) {
-          val annotationsFile = File(binaryPath.removeSuffix(FD_RES) + FN_ANNOTATIONS_ZIP)
-          if (annotationsFile.isFile) {
-            libraryData.addPath(LibraryPathType.ANNOTATION, annotationsFile.absolutePath)
-          }
-        }
-        else if ((libraryName.startsWith(ANDROIDX_ANNOTATIONS_ARTIFACT) ||
-                  libraryName.startsWith(ANNOTATIONS_LIB_ARTIFACT)) &&
-                 binaryPath.endsWith(DOT_JAR)) {
-          val annotationsFile = File(binaryPath.removeSuffix(DOT_JAR) + "-" + FN_ANNOTATIONS_ZIP)
-          if (annotationsFile.isFile) {
-            libraryData.addPath(LibraryPathType.ANNOTATION, annotationsFile.absolutePath)
-          }
-        }
-=======
   private inner class AndroidLibraryWorkItem(library: IdeAndroidLibrary) : LibraryWorkItem<IdeAndroidLibrary>(library) {
     override fun setupTarget() {
       library.compileJarFiles.forEach { compileJar ->
         libraryData.addPath(BINARY, compileJar)
->>>>>>> cdc83e4e
       }
       libraryData.addPath(BINARY, library.resFolder)
       // TODO: Should this be binary? Do we need the platform to allow custom types here?
@@ -459,7 +425,7 @@
     // TODO: Why do we only do this for Android modules?
     // TODO: Add this to the model instead!
     (library.compileJarFiles + library.resFolder).distinct().mapNotNull {
-      FilePaths.toSystemDependentPath(it)?.path
+      FilePaths.stringToFile(it)?.path
     }.forEach { binaryPath ->
       if (binaryPath.endsWith(separatorChar + FD_RES)) {
         val annotationsFile = File(binaryPath.removeSuffix(FD_RES) + FN_ANNOTATIONS_ZIP)
