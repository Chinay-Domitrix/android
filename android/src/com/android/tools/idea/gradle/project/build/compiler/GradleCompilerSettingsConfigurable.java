--- conflicted
+++ resolved
@@ -46,11 +46,8 @@
  * Configuration page for Gradle compiler settings.
  */
 public class GradleCompilerSettingsConfigurable implements SearchableConfigurable, Configurable.NoScroll {
-<<<<<<< HEAD
   private static final String CONFIGURABLE_ID = "gradle.compiler";
 
-=======
->>>>>>> cdc83e4e
   private final CompilerWorkspaceConfiguration myCompilerWorkspaceConfiguration;
   private final CompilerConfiguration myCompilerConfiguration;
   private final AndroidGradleBuildConfiguration myBuildConfiguration;
@@ -106,10 +103,7 @@
   public boolean isModified() {
     return myCompilerConfiguration.isParallelCompilationEnabled() != isParallelBuildsEnabled() ||
            myCompilerWorkspaceConfiguration.MAKE_PROJECT_ON_SAVE != isAutoMakeEnabled() ||
-<<<<<<< HEAD
-=======
            myBuildConfiguration.CONTINUE_FAILED_BUILD != isContinueWithFailuresEnabled() ||
->>>>>>> cdc83e4e
            !Objects.equal(getCommandLineOptions(), myBuildConfiguration.COMMAND_LINE_OPTIONS);
   }
 
