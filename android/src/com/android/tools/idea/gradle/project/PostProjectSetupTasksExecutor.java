/*
 * Copyright (C) 2014 The Android Open Source Project
 *
 * Licensed under the Apache License, Version 2.0 (the "License");
 * you may not use this file except in compliance with the License.
 * You may obtain a copy of the License at
 *
 *      http://www.apache.org/licenses/LICENSE-2.0
 *
 * Unless required by applicable law or agreed to in writing, software
 * distributed under the License is distributed on an "AS IS" BASIS,
 * WITHOUT WARRANTIES OR CONDITIONS OF ANY KIND, either express or implied.
 * See the License for the specific language governing permissions and
 * limitations under the License.
 */
package com.android.tools.idea.gradle.project;

import com.android.ide.common.repository.SdkMavenRepository;
import com.android.sdklib.AndroidTargetHash;
import com.android.sdklib.AndroidVersion;
import com.android.sdklib.IAndroidTarget;
import com.android.sdklib.repository.FullRevision;
import com.android.sdklib.repository.descriptors.IPkgDesc;
import com.android.sdklib.repository.descriptors.PkgDesc;
import com.android.sdklib.repository.descriptors.PkgType;
import com.android.sdklib.repository.local.LocalSdk;
import com.android.tools.idea.gradle.GradleSyncState;
import com.android.tools.idea.gradle.IdeaAndroidProject;
import com.android.tools.idea.gradle.customizer.AbstractDependenciesModuleCustomizer;
import com.android.tools.idea.gradle.eclipse.ImportModule;
<<<<<<< HEAD
import com.android.tools.idea.gradle.facet.AndroidGradleFacet;
import com.android.tools.idea.gradle.facet.JavaGradleFacet;
=======
import com.android.tools.idea.gradle.messages.AbstractNavigatable;
>>>>>>> 04fab8eb
import com.android.tools.idea.gradle.messages.Message;
import com.android.tools.idea.gradle.messages.ProjectSyncMessages;
import com.android.tools.idea.gradle.service.notification.hyperlink.InstallPlatformHyperlink;
import com.android.tools.idea.gradle.service.notification.hyperlink.NotificationHyperlink;
import com.android.tools.idea.gradle.service.notification.hyperlink.OpenAndroidSdkManagerHyperlink;
import com.android.tools.idea.gradle.service.notification.hyperlink.OpenUrlHyperlink;
import com.android.tools.idea.gradle.util.ProjectBuilder;
import com.android.tools.idea.gradle.util.Projects;
import com.android.tools.idea.gradle.variant.conflict.Conflict;
import com.android.tools.idea.gradle.variant.conflict.ConflictSet;
import com.android.tools.idea.gradle.variant.profiles.ProjectProfileSelectionDialog;
import com.android.tools.idea.rendering.ProjectResourceRepository;
import com.android.tools.idea.sdk.DefaultSdks;
import com.android.tools.idea.sdk.VersionCheck;
import com.android.tools.idea.sdk.wizard.SdkQuickfixWizard;
import com.android.tools.idea.startup.ExternalAnnotationsSupport;
import com.android.tools.idea.templates.TemplateManager;
import com.google.common.base.Joiner;
import com.google.common.base.Splitter;
import com.google.common.collect.Lists;
import com.google.common.collect.Sets;
import com.intellij.jarFinder.InternetAttachSourceProvider;
import com.intellij.openapi.application.ApplicationInfo;
import com.intellij.openapi.application.ApplicationManager;
import com.intellij.openapi.components.ServiceManager;
import com.intellij.openapi.module.Module;
import com.intellij.openapi.module.ModuleManager;
import com.intellij.openapi.project.Project;
import com.intellij.openapi.projectRoots.Sdk;
import com.intellij.openapi.projectRoots.SdkAdditionalData;
import com.intellij.openapi.projectRoots.SdkModificator;
import com.intellij.openapi.roots.ModifiableRootModel;
import com.intellij.openapi.roots.ModuleRootManager;
import com.intellij.openapi.roots.OrderRootType;
import com.intellij.openapi.roots.impl.libraries.ProjectLibraryTable;
import com.intellij.openapi.roots.libraries.Library;
import com.intellij.openapi.roots.libraries.LibraryTable;
import com.intellij.openapi.roots.libraries.ui.OrderRoot;
import com.intellij.openapi.util.io.FileUtil;
import com.intellij.openapi.vfs.StandardFileSystems;
import com.intellij.openapi.vfs.VfsUtil;
import com.intellij.openapi.vfs.VirtualFile;
<<<<<<< HEAD
import com.intellij.pom.NonNavigatable;
import com.intellij.pom.java.LanguageLevel;
=======
>>>>>>> 04fab8eb
import com.intellij.util.ArrayUtil;
import com.intellij.util.SystemProperties;
import com.intellij.util.io.URLUtil;
import org.jetbrains.android.facet.AndroidFacet;
import org.jetbrains.android.facet.ResourceFolderManager;
import org.jetbrains.android.sdk.AndroidSdkAdditionalData;
import org.jetbrains.android.sdk.AndroidSdkData;
import org.jetbrains.android.sdk.AndroidSdkUtils;
import org.jetbrains.annotations.NotNull;
import org.jetbrains.annotations.Nullable;

import java.io.File;
import java.util.*;

<<<<<<< HEAD
import static com.android.SdkConstants.*;
=======
import static com.android.SdkConstants.FN_ANNOTATIONS_JAR;
import static com.android.SdkConstants.FN_FRAMEWORK_LIBRARY;
>>>>>>> 04fab8eb
import static com.android.tools.idea.gradle.messages.CommonMessageGroupNames.FAILED_TO_SET_UP_SDK;
import static com.android.tools.idea.gradle.service.notification.errors.AbstractSyncErrorHandler.FAILED_TO_SYNC_GRADLE_PROJECT_ERROR_GROUP_FORMAT;
import static com.android.tools.idea.gradle.util.Projects.hasErrors;
import static com.android.tools.idea.gradle.variant.conflict.ConflictResolution.solveSelectionConflicts;
import static com.android.tools.idea.gradle.variant.conflict.ConflictSet.findConflicts;
import static com.intellij.notification.NotificationType.INFORMATION;
import static org.jetbrains.android.sdk.AndroidSdkUtils.isAndroidSdk;
import static org.jetbrains.android.sdk.AndroidSdkUtils.needsAnnotationsJarInClasspath;

public class PostProjectSetupTasksExecutor {
  private static final String SOURCES_JAR_NAME_SUFFIX = "-sources.jar";

  /** Whether a message indicating that "a new SDK Tools version is available" is already shown.  */
  private static boolean ourNewSdkVersionToolsInfoAlreadyShown;

  /** Whether we've checked for build expiration */
  private static boolean ourCheckedExpiration;

  private static final boolean DEFAULT_GENERATE_SOURCES_AFTER_SYNC = true;

  @NotNull private final Project myProject;

  private volatile boolean myGenerateSourcesAfterSync = DEFAULT_GENERATE_SOURCES_AFTER_SYNC;

  @NotNull
  public static PostProjectSetupTasksExecutor getInstance(@NotNull Project project) {
    return ServiceManager.getService(project, PostProjectSetupTasksExecutor.class);
  }

  public PostProjectSetupTasksExecutor(@NotNull Project project) {
    myProject = project;
  }

  /**
   * Invoked after project state (e.g. {@code AndroidProject} instances) have been restored from disk cache (e.g. when reopening a project
   * that was successfully synced with Gradle before being closed).
   */
  public void onProjectRestoreFromDisk() {
    ensureValidSdks();

    if (hasErrors(myProject)) {
      addSdkLinkIfNecessary();
      checkSdkToolsVersion(myProject);
      return;
    }

    findAndShowVariantConflicts();
    addSdkLinkIfNecessary();
    checkSdkToolsVersion(myProject);

    TemplateManager.getInstance().refreshDynamicTemplateMenu(myProject);
  }

<<<<<<< HEAD
  public void ensureValidSdks() {
    ProjectSyncMessages messages = ProjectSyncMessages.getInstance(myProject);

    boolean checkJdkVersion = true;

    Collection<Sdk> invalidAndroidSdks = Sets.newHashSet();

    ModuleManager moduleManager = ModuleManager.getInstance(myProject);
    for (Module module : moduleManager.getModules()) {
      AndroidFacet androidFacet = AndroidFacet.getInstance(module);
      if (androidFacet != null && androidFacet.getIdeaAndroidProject() != null) {
        Sdk sdk = ModuleRootManager.getInstance(module).getSdk();
        if (sdk != null && !invalidAndroidSdks.contains(sdk) && (isMissingAndroidLibrary(sdk) || shouldRemoveAnnotationsJar(sdk))) {
          // First try to recreate SDK; workaround for issue 78072
          AndroidSdkAdditionalData additionalData = (AndroidSdkAdditionalData)sdk.getSdkAdditionalData();
          AndroidSdkData sdkData = AndroidSdkData.getSdkData(sdk);
          if (additionalData != null && sdkData != null) {
            IAndroidTarget target = additionalData.getBuildTarget(sdkData);
            if (target == null) {
              LocalSdk localSdk = sdkData.getLocalSdk();
              localSdk.clearLocalPkg(EnumSet.of(PkgType.PKG_PLATFORM));
              target = localSdk.getTargetFromHashString(additionalData.getBuildTargetHashString());
            }
            if (target != null) {
              SdkModificator sdkModificator = sdk.getSdkModificator();
              sdkModificator.removeAllRoots();
              for (OrderRoot orderRoot : AndroidSdkUtils.getLibraryRootsForTarget(target, sdk.getHomePath(), true)) {
                sdkModificator.addRoot(orderRoot.getFile(), orderRoot.getType());
              }
              ExternalAnnotationsSupport.attachJdkAnnotations(sdkModificator);
              sdkModificator.commitChanges();
            }
          }

          // If attempting to fix up the roots in the SDK fails, install the target over again
          // (this is a truly corrupt install, as opposed to an incorrectly synced SDK which the
          // above workaround deals with)
          if (isMissingAndroidLibrary(sdk)) {
            invalidAndroidSdks.add(sdk);
          }
        }

        IdeaAndroidProject androidProject = androidFacet.getIdeaAndroidProject();
        Collection<String> unresolved = androidProject.getDelegate().getUnresolvedDependencies();
        messages.reportUnresolvedDependencies(unresolved, module);
        if (checkJdkVersion && !hasCorrectJdkVersion(module, androidProject)) {
          // we already displayed the error, no need to check each module.
          checkJdkVersion = false;
        }
        continue;
      }
      JavaGradleFacet javaFacet = JavaGradleFacet.getInstance(module);
      if (javaFacet != null && javaFacet.getJavaModel() != null) {
        List<String> unresolved = javaFacet.getJavaModel().getUnresolvedDependencyNames();
        messages.reportUnresolvedDependencies(unresolved, module);
      }
    }

    if (!invalidAndroidSdks.isEmpty()) {
      reinstallMissingPlatforms(invalidAndroidSdks);
    }
  }

  private static boolean isMissingAndroidLibrary(@NotNull Sdk sdk) {
    if (isAndroidSdk(sdk)) {
      for (VirtualFile library : sdk.getRootProvider().getFiles(OrderRootType.CLASSES)) {
        // This code does not through the classes in the Android SDK. It iterates through a list of 3 files in the IDEA SDK: android.jar,
        // annotations.jar and res folder.
        if (library.getName().equals(FN_FRAMEWORK_LIBRARY) && library.exists()) {
          return false;
        }
      }
    }
    return true;
  }

  /*
   * Indicates whether annotations.jar should be removed from the given SDK (if it is an Android SDK.)
   * There are 2 issues:
   * 1. annotations.jar is not needed for API level 16 and above. The annotations are already included in android.jar. Until recently, the
   *    IDE added annotations.jar to the IDEA Android SDK definition unconditionally.
   * 2. Because annotations.jar is in the classpath, the IDE locks the file on Windows making automatic updates of SDK Tools fail. The
   *    update not only fails, it corrupts the 'tools' folder in the SDK.
   * From now on, creating IDEA Android SDKs will not include annotations.jar if API level is 16 or above, but we still need to remove
   * this jar from existing IDEA Android SDKs.
   */
  private static boolean shouldRemoveAnnotationsJar(@NotNull Sdk sdk) {
    if (isAndroidSdk(sdk)) {
      AndroidSdkAdditionalData additionalData = (AndroidSdkAdditionalData)sdk.getSdkAdditionalData();
      AndroidSdkData sdkData = AndroidSdkData.getSdkData(sdk);
      boolean needsAnnotationJar = false;
      if (additionalData != null && sdkData != null) {
        IAndroidTarget target = additionalData.getBuildTarget(sdkData);
        if (target != null) {
          needsAnnotationJar = target.getVersion().getApiLevel() <= 15;
        }
      }
      for (VirtualFile library : sdk.getRootProvider().getFiles(OrderRootType.CLASSES)) {
        // This code does not through the classes in the Android SDK. It iterates through a list of 3 files in the IDEA SDK: android.jar,
        // annotations.jar and res folder.
        if (library.getName().equals(FN_ANNOTATIONS_JAR) && library.exists() && !needsAnnotationJar) {
          return true;
        }
      }
    }
    return false;
  }

  private void reinstallMissingPlatforms(@NotNull Collection<Sdk> invalidAndroidSdks) {
    ProjectSyncMessages messages = ProjectSyncMessages.getInstance(myProject);

    List<AndroidVersion> versionsToInstall = Lists.newArrayList();
    List<String> missingPlatforms = Lists.newArrayList();

    for (Sdk sdk : invalidAndroidSdks) {
      SdkAdditionalData additionalData = sdk.getSdkAdditionalData();
      if (additionalData instanceof AndroidSdkAdditionalData) {
        String platform = ((AndroidSdkAdditionalData)additionalData).getBuildTargetHashString();
        if (platform != null) {
          missingPlatforms.add("'" + platform + "'");
          AndroidVersion version = AndroidTargetHash.getPlatformVersion(platform);
          if (version != null) {
            versionsToInstall.add(version);
          }
        }
      }
    }

    if (!versionsToInstall.isEmpty()) {
      String group = String.format(FAILED_TO_SYNC_GRADLE_PROJECT_ERROR_GROUP_FORMAT, myProject.getName());
      String text = "Missing Android platform(s) detected: " + Joiner.on(", ").join(missingPlatforms);
      Message msg = new Message(group, Message.Type.ERROR, text);
      messages.add(msg, new InstallPlatformHyperlink(versionsToInstall.toArray(new AndroidVersion[versionsToInstall.size()])));
    }
  }

=======
  /**
   * Invoked after a project has been synced with Gradle.
   */
>>>>>>> 04fab8eb
  public void onProjectSyncCompletion() {
    ModuleManager moduleManager = ModuleManager.getInstance(myProject);
    for (Module module : moduleManager.getModules()) {
      if (!ProjectJdkChecks.hasCorrectJdkVersion(module)) {
        // we already displayed the error, no need to check each module.
        break;
      }
    }

    if (hasErrors(myProject)) {
      addSdkLinkIfNecessary();
      checkSdkToolsVersion(myProject);
      GradleSyncState.getInstance(myProject).syncEnded();
      return;
    }

    ApplicationManager.getApplication().runWriteAction(new Runnable() {
      @Override
      public void run() {
        attachSourcesToLibraries();
        ensureAllModulesHaveValidSdks();
      }
    });
    Projects.enforceExternalBuild(myProject);

    AndroidGradleProjectComponent.getInstance(myProject).checkForSupportedModules();

    findAndShowVariantConflicts();
    checkSdkToolsVersion(myProject);
    addSdkLinkIfNecessary();

    ProjectResourceRepository.moduleRootsChanged(myProject);

    GradleSyncState.getInstance(myProject).syncEnded();

    if (myGenerateSourcesAfterSync) {
      ProjectBuilder.getInstance(myProject).generateSourcesOnly();
    }
    else {
      // set default value back.
      myGenerateSourcesAfterSync = DEFAULT_GENERATE_SOURCES_AFTER_SYNC;
    }

    ensureValidSdks();

    TemplateManager.getInstance().refreshDynamicTemplateMenu(myProject);
  }

  private void ensureAllModulesHaveValidSdks() {
    Set<Sdk> androidSdks = Sets.newHashSet();

    ModuleManager moduleManager = ModuleManager.getInstance(myProject);
    for (Module module : moduleManager.getModules()) {
      ModuleRootManager moduleRootManager = ModuleRootManager.getInstance(module);
      ModifiableRootModel model = moduleRootManager.getModifiableModel();

      Sdk sdk = model.getSdk();
      if (sdk != null) {
        if (isAndroidSdk(sdk)) {
          androidSdks.add(sdk);
        }
        model.dispose();
        continue;
      }
      try {
        Sdk jdk = DefaultSdks.getDefaultJdk();
        model.setSdk(jdk);
      }
      finally {
        model.commit();
      }
    }

    for (Sdk sdk: androidSdks) {
      refreshLibrariesIn(sdk);
    }
  }

  // After a sync, the contents of an IDEA SDK does not get refreshed. This is an issue when an IDEA SDK is corrupt (e.g. missing libraries
  // like android.jar) and then it is restored by installing the missing platform from within the IDE (using a "quick fix.") After the
  // automatic project sync (triggered by the SDK restore) the contents of the SDK are not refreshed, and references to Android classes are
  // not found in editors. Removing and adding the libraries effectively refreshes the contents of the IDEA SDK, and references in editors
  // work again.
  private static void refreshLibrariesIn(@NotNull Sdk sdk) {
    VirtualFile[] libraries = sdk.getRootProvider().getFiles(OrderRootType.CLASSES);

    SdkModificator sdkModificator = sdk.getSdkModificator();
    sdkModificator.removeRoots(OrderRootType.CLASSES);
    sdkModificator.commitChanges();

    sdkModificator = sdk.getSdkModificator();
    for (VirtualFile library : libraries) {
      sdkModificator.addRoot(library, OrderRootType.CLASSES);
    }
    sdkModificator.commitChanges();
  }

  private void attachSourcesToLibraries() {
    LibraryTable libraryTable = ProjectLibraryTable.getInstance(myProject);
    for (Library library : libraryTable.getLibraries()) {
      if (library.getFiles(OrderRootType.SOURCES).length > 0) {
        // has sources already.
        continue;
      }

      for (VirtualFile classFile : library.getFiles(OrderRootType.CLASSES)) {
        VirtualFile sourceJar = findSourceJarForJar(classFile);
        if (sourceJar != null) {
          Library.ModifiableModel model = library.getModifiableModel();
          try {
            String url = AbstractDependenciesModuleCustomizer.pathToUrl(sourceJar.getPath());
            model.addRoot(url, OrderRootType.SOURCES);
            break;
          }
          finally {
            model.commit();
          }
        }
      }
    }
  }

  @Nullable
  private static VirtualFile findSourceJarForJar(@NotNull VirtualFile jarFile) {
    // We need to get the real jar file. The one that we received is just a wrapper around a URL. Getting the parent from this file returns
    // null.
    File jarFilePath = getJarFromJarUrl(jarFile.getUrl());
    if (jarFilePath == null) {
      return null;
    }

    File sourceJarPath = getSourceJarForAndroidSupportAar(jarFilePath);
    if (sourceJarPath != null) {
      return VfsUtil.findFileByIoFile(sourceJarPath, true);
    }

    VirtualFile realJarFile = VfsUtil.findFileByIoFile(jarFilePath, true);

    if (realJarFile == null) {
      // Unlikely to happen. At this point the jar file should exist.
      return null;
    }

    VirtualFile parent = realJarFile.getParent();
    String sourceFileName = jarFile.getNameWithoutExtension() + SOURCES_JAR_NAME_SUFFIX;
    if (parent != null) {

      // Try finding sources in the same folder as the jar file. This is the layout of Maven repositories.
      VirtualFile sourceJar = parent.findChild(sourceFileName);
      if (sourceJar != null) {
        return sourceJar;
      }

      // Try the parent's parent. This is the layout of the repository cache in .gradle folder.
      parent = parent.getParent();
      if (parent != null) {
        for (VirtualFile child : parent.getChildren()) {
          if (!child.isDirectory()) {
            continue;
          }
          sourceJar = child.findChild(sourceFileName);
          if (sourceJar != null) {
            return sourceJar;
          }
        }
      }
    }

    // Try IDEA's own cache.
    File librarySourceDirPath = InternetAttachSourceProvider.getLibrarySourceDir();
    File sourceJar = new File(librarySourceDirPath, sourceFileName);
    return VfsUtil.findFileByIoFile(sourceJar, true);
  }

  /**
   * Provides the path of the source jar for the libraries in the group "com.android.support" in the Android Support Maven repository (in
   * the Android SDK.)
   * <p>
   * Since AndroidProject (the Gradle model) does not provide the location of the source jar for aar libraries, we can deduce it from the
   * path of the "exploded aar".
   * </p>
   */
  @Nullable
  private static File getSourceJarForAndroidSupportAar(@NotNull File jarFilePath) {
    String path = jarFilePath.getPath();
    if (!path.contains(ImportModule.SUPPORT_GROUP_ID)) {
      return null;
    }

    int startingIndex = -1;
    List<String> pathSegments = FileUtil.splitPath(jarFilePath.getParentFile().getPath());
    int segmentCount = pathSegments.size();
    for (int i = 0; i < segmentCount; i++) {
      if (ResourceFolderManager.EXPLODED_AAR.equals(pathSegments.get(i))) {
        startingIndex = i + 1;
        break;
      }
    }

    if (startingIndex == -1 || startingIndex >= segmentCount) {
      return null;
    }

    List<String> sourceJarRelativePath = Lists.newArrayList();

    String groupId = pathSegments.get(startingIndex++);

    if (ImportModule.SUPPORT_GROUP_ID.equals(groupId)) {
      File androidHomePath = DefaultSdks.getDefaultAndroidHome();

      File repositoryLocation = SdkMavenRepository.ANDROID.getRepositoryLocation(androidHomePath, true);
      if (repositoryLocation != null) {
        sourceJarRelativePath.addAll(Splitter.on('.').splitToList(groupId));

        String artifactId = pathSegments.get(startingIndex++);
        sourceJarRelativePath.add(artifactId);

        String version = pathSegments.get(startingIndex);
        sourceJarRelativePath.add(version);

        String sourceJarName = artifactId + "-" + version + SOURCES_JAR_NAME_SUFFIX;
        sourceJarRelativePath.add(sourceJarName);
        File sourceJar = new File(repositoryLocation, FileUtil.join(ArrayUtil.toStringArray(sourceJarRelativePath)));
        return sourceJar.isFile() ? sourceJar : null;
      }
    }

    return null;
  }

  @Nullable
  private static File getJarFromJarUrl(@NotNull String url) {
    // URLs for jar file start with "jar://" and end with "!/".
    if (!url.startsWith(StandardFileSystems.JAR_PROTOCOL_PREFIX)) {
      return null;
    }
    String path = url.substring(StandardFileSystems.JAR_PROTOCOL_PREFIX.length());
    int index = path.lastIndexOf(URLUtil.JAR_SEPARATOR);
    if (index != -1) {
      path = path.substring(0, index);
    }
    return new File(FileUtil.toSystemDependentName(path));
  }

  private void findAndShowVariantConflicts() {
    ConflictSet conflicts = findConflicts(myProject);

    List<Conflict> structureConflicts = conflicts.getStructureConflicts();
    if (!structureConflicts.isEmpty() && SystemProperties.getBooleanProperty("enable.project.profiles", false)) {
      ProjectProfileSelectionDialog dialog = new ProjectProfileSelectionDialog(myProject, structureConflicts);
      dialog.show();
    }

    List<Conflict> selectionConflicts = conflicts.getSelectionConflicts();
    if (!selectionConflicts.isEmpty()) {
      boolean atLeastOneSolved = solveSelectionConflicts(selectionConflicts);
      if (atLeastOneSolved) {
        conflicts = findConflicts(myProject);
      }
    }
    conflicts.showSelectionConflicts();
  }

  private void addSdkLinkIfNecessary() {
    ProjectSyncMessages messages = ProjectSyncMessages.getInstance(myProject);

    int sdkErrorCount = messages.getMessageCount(FAILED_TO_SET_UP_SDK);
    if (sdkErrorCount > 0) {
      // If we have errors due to platforms not being installed, we add an extra message that prompts user to open Android SDK manager and
      // install any missing platforms.
      String text = "Open Android SDK Manager and install all missing platforms.";
      Message hint = new Message(FAILED_TO_SET_UP_SDK, Message.Type.INFO, NonNavigatable.INSTANCE, text);
      messages.add(hint, new OpenAndroidSdkManagerHyperlink());
    }
  }

  private static void checkSdkToolsVersion(@NotNull Project project) {
    if (project.isDisposed() || ourNewSdkVersionToolsInfoAlreadyShown) {
      return;
    }

    // Piggy-back off of the SDK update check (which is called from a handful of places) to also see if this is an expired preview build
    checkExpiredPreviewBuild(project);

    File androidHome = DefaultSdks.getDefaultAndroidHome();
    if (androidHome != null && !VersionCheck.isCompatibleVersion(androidHome)) {
      InstallSdkToolsHyperlink hyperlink = new InstallSdkToolsHyperlink(VersionCheck.MIN_TOOLS_REV);
      String message = "Version " + VersionCheck.MIN_TOOLS_REV + " is available.";
      AndroidGradleNotification.getInstance(project).showBalloon("Android SDK Tools", message, INFORMATION, hyperlink);
      ourNewSdkVersionToolsInfoAlreadyShown = true;
    }
  }

  private static void checkExpiredPreviewBuild(@NotNull Project project) {
    if (project.isDisposed() || ourCheckedExpiration) {
      return;
    }

    String fullVersion = ApplicationInfo.getInstance().getFullVersion();
    if (fullVersion.contains("Preview") || fullVersion.contains("Beta") || fullVersion.contains("RC")) {
      // Expire preview builds two months after their build date (which is going to be roughly six weeks after release; by
      // then will definitely have updated the build
      Calendar expirationDate = (Calendar)ApplicationInfo.getInstance().getBuildDate().clone();
      expirationDate.add(Calendar.MONTH, 2);

      Calendar now = Calendar.getInstance();
      if (now.after(expirationDate)) {
        OpenUrlHyperlink hyperlink = new OpenUrlHyperlink("http://tools.android.com/download/studio/", "Show Available Versions");
        String message = String.format("This preview build (%1$s) is old; please update to a newer preview or a stable version",
                                       fullVersion);
        AndroidGradleNotification.getInstance(project).showBalloon("Old Preview Build", message, INFORMATION, hyperlink);
        // If we show an expiration message, don't also show a second balloon regarding available SDKs
        ourNewSdkVersionToolsInfoAlreadyShown = true;
      }
    }
    ourCheckedExpiration = true;
  }

  private void ensureValidSdks() {
    boolean checkJdkVersion = true;
    Collection<Sdk> invalidAndroidSdks = Sets.newHashSet();
    ModuleManager moduleManager = ModuleManager.getInstance(myProject);

    for (Module module : moduleManager.getModules()) {
      AndroidFacet androidFacet = AndroidFacet.getInstance(module);
      if (androidFacet != null && androidFacet.getIdeaAndroidProject() != null) {
        Sdk sdk = ModuleRootManager.getInstance(module).getSdk();
        if (sdk != null && !invalidAndroidSdks.contains(sdk) && (isMissingAndroidLibrary(sdk) || shouldRemoveAnnotationsJar(sdk))) {
          // First try to recreate SDK; workaround for issue 78072
          AndroidSdkAdditionalData additionalData = (AndroidSdkAdditionalData)sdk.getSdkAdditionalData();
          AndroidSdkData sdkData = AndroidSdkData.getSdkData(sdk);
          if (additionalData != null && sdkData != null) {
            IAndroidTarget target = additionalData.getBuildTarget(sdkData);
            if (target == null) {
              LocalSdk localSdk = sdkData.getLocalSdk();
              localSdk.clearLocalPkg(EnumSet.of(PkgType.PKG_PLATFORM));
              target = localSdk.getTargetFromHashString(additionalData.getBuildTargetHashString());
            }
            if (target != null) {
              SdkModificator sdkModificator = sdk.getSdkModificator();
              sdkModificator.removeAllRoots();
              for (OrderRoot orderRoot : AndroidSdkUtils.getLibraryRootsForTarget(target, sdk.getHomePath(), true)) {
                sdkModificator.addRoot(orderRoot.getFile(), orderRoot.getType());
              }
              ExternalAnnotationsSupport.attachJdkAnnotations(sdkModificator);
              sdkModificator.commitChanges();
            }
          }

          // If attempting to fix up the roots in the SDK fails, install the target over again
          // (this is a truly corrupt install, as opposed to an incorrectly synced SDK which the
          // above workaround deals with)
          if (isMissingAndroidLibrary(sdk)) {
            invalidAndroidSdks.add(sdk);
          }
        }
<<<<<<< HEAD
        else {
          msg = new Message("Project Configuration", Message.Type.ERROR, NonNavigatable.INSTANCE, text);
=======

        IdeaAndroidProject androidProject = androidFacet.getIdeaAndroidProject();
        if (checkJdkVersion && !ProjectJdkChecks.hasCorrectJdkVersion(module, androidProject)) {
          // we already displayed the error, no need to check each module.
          checkJdkVersion = false;
>>>>>>> 04fab8eb
        }
      }
    }

    if (!invalidAndroidSdks.isEmpty()) {
      reinstallMissingPlatforms(invalidAndroidSdks);
    }
  }

  private static boolean isMissingAndroidLibrary(@NotNull Sdk sdk) {
    if (isAndroidSdk(sdk)) {
      for (VirtualFile library : sdk.getRootProvider().getFiles(OrderRootType.CLASSES)) {
        // This code does not through the classes in the Android SDK. It iterates through a list of 3 files in the IDEA SDK: android.jar,
        // annotations.jar and res folder.
        if (library.getName().equals(FN_FRAMEWORK_LIBRARY) && library.exists()) {
          return false;
        }
      }
    }
    return true;
  }

  /*
   * Indicates whether annotations.jar should be removed from the given SDK (if it is an Android SDK.)
   * There are 2 issues:
   * 1. annotations.jar is not needed for API level 16 and above. The annotations are already included in android.jar. Until recently, the
   *    IDE added annotations.jar to the IDEA Android SDK definition unconditionally.
   * 2. Because annotations.jar is in the classpath, the IDE locks the file on Windows making automatic updates of SDK Tools fail. The
   *    update not only fails, it corrupts the 'tools' folder in the SDK.
   * From now on, creating IDEA Android SDKs will not include annotations.jar if API level is 16 or above, but we still need to remove
   * this jar from existing IDEA Android SDKs.
   */
  private static boolean shouldRemoveAnnotationsJar(@NotNull Sdk sdk) {
    if (isAndroidSdk(sdk)) {
      AndroidSdkAdditionalData additionalData = (AndroidSdkAdditionalData)sdk.getSdkAdditionalData();
      AndroidSdkData sdkData = AndroidSdkData.getSdkData(sdk);
      boolean needsAnnotationsJar = false;
      if (additionalData != null && sdkData != null) {
        IAndroidTarget target = additionalData.getBuildTarget(sdkData);
        if (target != null) {
          needsAnnotationsJar = needsAnnotationsJarInClasspath(target);
        }
      }
      for (VirtualFile library : sdk.getRootProvider().getFiles(OrderRootType.CLASSES)) {
        // This code does not through the classes in the Android SDK. It iterates through a list of 3 files in the IDEA SDK: android.jar,
        // annotations.jar and res folder.
        if (library.getName().equals(FN_ANNOTATIONS_JAR) && library.exists() && !needsAnnotationsJar) {
          return true;
        }
      }
    }
    return false;
  }

  private void reinstallMissingPlatforms(@NotNull Collection<Sdk> invalidAndroidSdks) {
    ProjectSyncMessages messages = ProjectSyncMessages.getInstance(myProject);

    List<AndroidVersion> versionsToInstall = Lists.newArrayList();
    List<String> missingPlatforms = Lists.newArrayList();

    for (Sdk sdk : invalidAndroidSdks) {
      SdkAdditionalData additionalData = sdk.getSdkAdditionalData();
      if (additionalData instanceof AndroidSdkAdditionalData) {
        String platform = ((AndroidSdkAdditionalData)additionalData).getBuildTargetHashString();
        if (platform != null) {
          missingPlatforms.add("'" + platform + "'");
          AndroidVersion version = AndroidTargetHash.getPlatformVersion(platform);
          if (version != null) {
            versionsToInstall.add(version);
          }
        }
      }
    }

    if (!versionsToInstall.isEmpty()) {
      String group = String.format(FAILED_TO_SYNC_GRADLE_PROJECT_ERROR_GROUP_FORMAT, myProject.getName());
      String text = "Missing Android platform(s) detected: " + Joiner.on(", ").join(missingPlatforms);
      Message msg = new Message(group, Message.Type.ERROR, text);
      messages.add(msg, new InstallPlatformHyperlink(versionsToInstall.toArray(new AndroidVersion[versionsToInstall.size()])));
    }
  }


  public void setGenerateSourcesAfterSync(boolean generateSourcesAfterSync) {
    myGenerateSourcesAfterSync = generateSourcesAfterSync;
  }

  private static class InstallSdkToolsHyperlink extends NotificationHyperlink {
    @NotNull private final FullRevision myVersion;

    InstallSdkToolsHyperlink(@NotNull FullRevision version) {
      super("install.build.tools", "Install Tools " + version);
      myVersion = version;
    }

    @Override
    protected void execute(@NotNull Project project) {
      List<IPkgDesc> requested = Lists.newArrayList();
      if (myVersion.getMajor() == 23) {
        FullRevision minBuildToolsRev = new FullRevision(20, 0, 0);
        requested.add(PkgDesc.Builder.newPlatformTool(minBuildToolsRev).create());
      }
      requested.add(PkgDesc.Builder.newTool(myVersion, myVersion).create());
      SdkQuickfixWizard wizard = new SdkQuickfixWizard(project, null, requested);
      wizard.init();
      if (wizard.showAndGet()) {
        GradleProjectImporter.getInstance().requestProjectSync(project, null);
      }
    }
  }
}<|MERGE_RESOLUTION|>--- conflicted
+++ resolved
@@ -28,12 +28,6 @@
 import com.android.tools.idea.gradle.IdeaAndroidProject;
 import com.android.tools.idea.gradle.customizer.AbstractDependenciesModuleCustomizer;
 import com.android.tools.idea.gradle.eclipse.ImportModule;
-<<<<<<< HEAD
-import com.android.tools.idea.gradle.facet.AndroidGradleFacet;
-import com.android.tools.idea.gradle.facet.JavaGradleFacet;
-=======
-import com.android.tools.idea.gradle.messages.AbstractNavigatable;
->>>>>>> 04fab8eb
 import com.android.tools.idea.gradle.messages.Message;
 import com.android.tools.idea.gradle.messages.ProjectSyncMessages;
 import com.android.tools.idea.gradle.service.notification.hyperlink.InstallPlatformHyperlink;
@@ -76,11 +70,7 @@
 import com.intellij.openapi.vfs.StandardFileSystems;
 import com.intellij.openapi.vfs.VfsUtil;
 import com.intellij.openapi.vfs.VirtualFile;
-<<<<<<< HEAD
 import com.intellij.pom.NonNavigatable;
-import com.intellij.pom.java.LanguageLevel;
-=======
->>>>>>> 04fab8eb
 import com.intellij.util.ArrayUtil;
 import com.intellij.util.SystemProperties;
 import com.intellij.util.io.URLUtil;
@@ -95,12 +85,8 @@
 import java.io.File;
 import java.util.*;
 
-<<<<<<< HEAD
-import static com.android.SdkConstants.*;
-=======
 import static com.android.SdkConstants.FN_ANNOTATIONS_JAR;
 import static com.android.SdkConstants.FN_FRAMEWORK_LIBRARY;
->>>>>>> 04fab8eb
 import static com.android.tools.idea.gradle.messages.CommonMessageGroupNames.FAILED_TO_SET_UP_SDK;
 import static com.android.tools.idea.gradle.service.notification.errors.AbstractSyncErrorHandler.FAILED_TO_SYNC_GRADLE_PROJECT_ERROR_GROUP_FORMAT;
 import static com.android.tools.idea.gradle.util.Projects.hasErrors;
@@ -154,15 +140,332 @@
     TemplateManager.getInstance().refreshDynamicTemplateMenu(myProject);
   }
 
-<<<<<<< HEAD
-  public void ensureValidSdks() {
+  /**
+   * Invoked after a project has been synced with Gradle.
+   */
+  public void onProjectSyncCompletion() {
+    ModuleManager moduleManager = ModuleManager.getInstance(myProject);
+    for (Module module : moduleManager.getModules()) {
+      if (!ProjectJdkChecks.hasCorrectJdkVersion(module)) {
+        // we already displayed the error, no need to check each module.
+        break;
+      }
+    }
+
+    if (hasErrors(myProject)) {
+      addSdkLinkIfNecessary();
+      checkSdkToolsVersion(myProject);
+      GradleSyncState.getInstance(myProject).syncEnded();
+      return;
+    }
+
+    ApplicationManager.getApplication().runWriteAction(new Runnable() {
+      @Override
+      public void run() {
+        attachSourcesToLibraries();
+        ensureAllModulesHaveValidSdks();
+      }
+    });
+    Projects.enforceExternalBuild(myProject);
+
+    AndroidGradleProjectComponent.getInstance(myProject).checkForSupportedModules();
+
+    findAndShowVariantConflicts();
+    checkSdkToolsVersion(myProject);
+    addSdkLinkIfNecessary();
+
+    ProjectResourceRepository.moduleRootsChanged(myProject);
+
+    GradleSyncState.getInstance(myProject).syncEnded();
+
+    if (myGenerateSourcesAfterSync) {
+      ProjectBuilder.getInstance(myProject).generateSourcesOnly();
+    }
+    else {
+      // set default value back.
+      myGenerateSourcesAfterSync = DEFAULT_GENERATE_SOURCES_AFTER_SYNC;
+    }
+
+    ensureValidSdks();
+
+    TemplateManager.getInstance().refreshDynamicTemplateMenu(myProject);
+  }
+
+  private void ensureAllModulesHaveValidSdks() {
+    Set<Sdk> androidSdks = Sets.newHashSet();
+
+    ModuleManager moduleManager = ModuleManager.getInstance(myProject);
+    for (Module module : moduleManager.getModules()) {
+      ModuleRootManager moduleRootManager = ModuleRootManager.getInstance(module);
+      ModifiableRootModel model = moduleRootManager.getModifiableModel();
+
+      Sdk sdk = model.getSdk();
+      if (sdk != null) {
+        if (isAndroidSdk(sdk)) {
+          androidSdks.add(sdk);
+        }
+        model.dispose();
+        continue;
+      }
+      try {
+        Sdk jdk = DefaultSdks.getDefaultJdk();
+        model.setSdk(jdk);
+      }
+      finally {
+        model.commit();
+      }
+    }
+
+    for (Sdk sdk: androidSdks) {
+      refreshLibrariesIn(sdk);
+    }
+  }
+
+  // After a sync, the contents of an IDEA SDK does not get refreshed. This is an issue when an IDEA SDK is corrupt (e.g. missing libraries
+  // like android.jar) and then it is restored by installing the missing platform from within the IDE (using a "quick fix.") After the
+  // automatic project sync (triggered by the SDK restore) the contents of the SDK are not refreshed, and references to Android classes are
+  // not found in editors. Removing and adding the libraries effectively refreshes the contents of the IDEA SDK, and references in editors
+  // work again.
+  private static void refreshLibrariesIn(@NotNull Sdk sdk) {
+    VirtualFile[] libraries = sdk.getRootProvider().getFiles(OrderRootType.CLASSES);
+
+    SdkModificator sdkModificator = sdk.getSdkModificator();
+    sdkModificator.removeRoots(OrderRootType.CLASSES);
+    sdkModificator.commitChanges();
+
+    sdkModificator = sdk.getSdkModificator();
+    for (VirtualFile library : libraries) {
+      sdkModificator.addRoot(library, OrderRootType.CLASSES);
+    }
+    sdkModificator.commitChanges();
+  }
+
+  private void attachSourcesToLibraries() {
+    LibraryTable libraryTable = ProjectLibraryTable.getInstance(myProject);
+    for (Library library : libraryTable.getLibraries()) {
+      if (library.getFiles(OrderRootType.SOURCES).length > 0) {
+        // has sources already.
+        continue;
+      }
+
+      for (VirtualFile classFile : library.getFiles(OrderRootType.CLASSES)) {
+        VirtualFile sourceJar = findSourceJarForJar(classFile);
+        if (sourceJar != null) {
+          Library.ModifiableModel model = library.getModifiableModel();
+          try {
+            String url = AbstractDependenciesModuleCustomizer.pathToUrl(sourceJar.getPath());
+            model.addRoot(url, OrderRootType.SOURCES);
+            break;
+          }
+          finally {
+            model.commit();
+          }
+        }
+      }
+    }
+  }
+
+  @Nullable
+  private static VirtualFile findSourceJarForJar(@NotNull VirtualFile jarFile) {
+    // We need to get the real jar file. The one that we received is just a wrapper around a URL. Getting the parent from this file returns
+    // null.
+    File jarFilePath = getJarFromJarUrl(jarFile.getUrl());
+    if (jarFilePath == null) {
+      return null;
+    }
+
+    File sourceJarPath = getSourceJarForAndroidSupportAar(jarFilePath);
+    if (sourceJarPath != null) {
+      return VfsUtil.findFileByIoFile(sourceJarPath, true);
+    }
+
+    VirtualFile realJarFile = VfsUtil.findFileByIoFile(jarFilePath, true);
+
+    if (realJarFile == null) {
+      // Unlikely to happen. At this point the jar file should exist.
+      return null;
+    }
+
+    VirtualFile parent = realJarFile.getParent();
+    String sourceFileName = jarFile.getNameWithoutExtension() + SOURCES_JAR_NAME_SUFFIX;
+    if (parent != null) {
+
+      // Try finding sources in the same folder as the jar file. This is the layout of Maven repositories.
+      VirtualFile sourceJar = parent.findChild(sourceFileName);
+      if (sourceJar != null) {
+        return sourceJar;
+      }
+
+      // Try the parent's parent. This is the layout of the repository cache in .gradle folder.
+      parent = parent.getParent();
+      if (parent != null) {
+        for (VirtualFile child : parent.getChildren()) {
+          if (!child.isDirectory()) {
+            continue;
+          }
+          sourceJar = child.findChild(sourceFileName);
+          if (sourceJar != null) {
+            return sourceJar;
+          }
+        }
+      }
+    }
+
+    // Try IDEA's own cache.
+    File librarySourceDirPath = InternetAttachSourceProvider.getLibrarySourceDir();
+    File sourceJar = new File(librarySourceDirPath, sourceFileName);
+    return VfsUtil.findFileByIoFile(sourceJar, true);
+  }
+
+  /**
+   * Provides the path of the source jar for the libraries in the group "com.android.support" in the Android Support Maven repository (in
+   * the Android SDK.)
+   * <p>
+   * Since AndroidProject (the Gradle model) does not provide the location of the source jar for aar libraries, we can deduce it from the
+   * path of the "exploded aar".
+   * </p>
+   */
+  @Nullable
+  private static File getSourceJarForAndroidSupportAar(@NotNull File jarFilePath) {
+    String path = jarFilePath.getPath();
+    if (!path.contains(ImportModule.SUPPORT_GROUP_ID)) {
+      return null;
+    }
+
+    int startingIndex = -1;
+    List<String> pathSegments = FileUtil.splitPath(jarFilePath.getParentFile().getPath());
+    int segmentCount = pathSegments.size();
+    for (int i = 0; i < segmentCount; i++) {
+      if (ResourceFolderManager.EXPLODED_AAR.equals(pathSegments.get(i))) {
+        startingIndex = i + 1;
+        break;
+      }
+    }
+
+    if (startingIndex == -1 || startingIndex >= segmentCount) {
+      return null;
+    }
+
+    List<String> sourceJarRelativePath = Lists.newArrayList();
+
+    String groupId = pathSegments.get(startingIndex++);
+
+    if (ImportModule.SUPPORT_GROUP_ID.equals(groupId)) {
+      File androidHomePath = DefaultSdks.getDefaultAndroidHome();
+
+      File repositoryLocation = SdkMavenRepository.ANDROID.getRepositoryLocation(androidHomePath, true);
+      if (repositoryLocation != null) {
+        sourceJarRelativePath.addAll(Splitter.on('.').splitToList(groupId));
+
+        String artifactId = pathSegments.get(startingIndex++);
+        sourceJarRelativePath.add(artifactId);
+
+        String version = pathSegments.get(startingIndex);
+        sourceJarRelativePath.add(version);
+
+        String sourceJarName = artifactId + "-" + version + SOURCES_JAR_NAME_SUFFIX;
+        sourceJarRelativePath.add(sourceJarName);
+        File sourceJar = new File(repositoryLocation, FileUtil.join(ArrayUtil.toStringArray(sourceJarRelativePath)));
+        return sourceJar.isFile() ? sourceJar : null;
+      }
+    }
+
+    return null;
+  }
+
+  @Nullable
+  private static File getJarFromJarUrl(@NotNull String url) {
+    // URLs for jar file start with "jar://" and end with "!/".
+    if (!url.startsWith(StandardFileSystems.JAR_PROTOCOL_PREFIX)) {
+      return null;
+    }
+    String path = url.substring(StandardFileSystems.JAR_PROTOCOL_PREFIX.length());
+    int index = path.lastIndexOf(URLUtil.JAR_SEPARATOR);
+    if (index != -1) {
+      path = path.substring(0, index);
+    }
+    return new File(FileUtil.toSystemDependentName(path));
+  }
+
+  private void findAndShowVariantConflicts() {
+    ConflictSet conflicts = findConflicts(myProject);
+
+    List<Conflict> structureConflicts = conflicts.getStructureConflicts();
+    if (!structureConflicts.isEmpty() && SystemProperties.getBooleanProperty("enable.project.profiles", false)) {
+      ProjectProfileSelectionDialog dialog = new ProjectProfileSelectionDialog(myProject, structureConflicts);
+      dialog.show();
+    }
+
+    List<Conflict> selectionConflicts = conflicts.getSelectionConflicts();
+    if (!selectionConflicts.isEmpty()) {
+      boolean atLeastOneSolved = solveSelectionConflicts(selectionConflicts);
+      if (atLeastOneSolved) {
+        conflicts = findConflicts(myProject);
+      }
+    }
+    conflicts.showSelectionConflicts();
+  }
+
+  private void addSdkLinkIfNecessary() {
     ProjectSyncMessages messages = ProjectSyncMessages.getInstance(myProject);
 
+    int sdkErrorCount = messages.getMessageCount(FAILED_TO_SET_UP_SDK);
+    if (sdkErrorCount > 0) {
+      // If we have errors due to platforms not being installed, we add an extra message that prompts user to open Android SDK manager and
+      // install any missing platforms.
+      String text = "Open Android SDK Manager and install all missing platforms.";
+      Message hint = new Message(FAILED_TO_SET_UP_SDK, Message.Type.INFO, NonNavigatable.INSTANCE, text);
+      messages.add(hint, new OpenAndroidSdkManagerHyperlink());
+    }
+  }
+
+  private static void checkSdkToolsVersion(@NotNull Project project) {
+    if (project.isDisposed() || ourNewSdkVersionToolsInfoAlreadyShown) {
+      return;
+    }
+
+    // Piggy-back off of the SDK update check (which is called from a handful of places) to also see if this is an expired preview build
+    checkExpiredPreviewBuild(project);
+
+    File androidHome = DefaultSdks.getDefaultAndroidHome();
+    if (androidHome != null && !VersionCheck.isCompatibleVersion(androidHome)) {
+      InstallSdkToolsHyperlink hyperlink = new InstallSdkToolsHyperlink(VersionCheck.MIN_TOOLS_REV);
+      String message = "Version " + VersionCheck.MIN_TOOLS_REV + " is available.";
+      AndroidGradleNotification.getInstance(project).showBalloon("Android SDK Tools", message, INFORMATION, hyperlink);
+      ourNewSdkVersionToolsInfoAlreadyShown = true;
+    }
+  }
+
+  private static void checkExpiredPreviewBuild(@NotNull Project project) {
+    if (project.isDisposed() || ourCheckedExpiration) {
+      return;
+    }
+
+    String fullVersion = ApplicationInfo.getInstance().getFullVersion();
+    if (fullVersion.contains("Preview") || fullVersion.contains("Beta") || fullVersion.contains("RC")) {
+      // Expire preview builds two months after their build date (which is going to be roughly six weeks after release; by
+      // then will definitely have updated the build
+      Calendar expirationDate = (Calendar)ApplicationInfo.getInstance().getBuildDate().clone();
+      expirationDate.add(Calendar.MONTH, 2);
+
+      Calendar now = Calendar.getInstance();
+      if (now.after(expirationDate)) {
+        OpenUrlHyperlink hyperlink = new OpenUrlHyperlink("http://tools.android.com/download/studio/", "Show Available Versions");
+        String message = String.format("This preview build (%1$s) is old; please update to a newer preview or a stable version",
+                                       fullVersion);
+        AndroidGradleNotification.getInstance(project).showBalloon("Old Preview Build", message, INFORMATION, hyperlink);
+        // If we show an expiration message, don't also show a second balloon regarding available SDKs
+        ourNewSdkVersionToolsInfoAlreadyShown = true;
+      }
+    }
+    ourCheckedExpiration = true;
+  }
+
+  private void ensureValidSdks() {
     boolean checkJdkVersion = true;
-
     Collection<Sdk> invalidAndroidSdks = Sets.newHashSet();
-
     ModuleManager moduleManager = ModuleManager.getInstance(myProject);
+
     for (Module module : moduleManager.getModules()) {
       AndroidFacet androidFacet = AndroidFacet.getInstance(module);
       if (androidFacet != null && androidFacet.getIdeaAndroidProject() != null) {
@@ -198,470 +501,9 @@
         }
 
         IdeaAndroidProject androidProject = androidFacet.getIdeaAndroidProject();
-        Collection<String> unresolved = androidProject.getDelegate().getUnresolvedDependencies();
-        messages.reportUnresolvedDependencies(unresolved, module);
-        if (checkJdkVersion && !hasCorrectJdkVersion(module, androidProject)) {
-          // we already displayed the error, no need to check each module.
-          checkJdkVersion = false;
-        }
-        continue;
-      }
-      JavaGradleFacet javaFacet = JavaGradleFacet.getInstance(module);
-      if (javaFacet != null && javaFacet.getJavaModel() != null) {
-        List<String> unresolved = javaFacet.getJavaModel().getUnresolvedDependencyNames();
-        messages.reportUnresolvedDependencies(unresolved, module);
-      }
-    }
-
-    if (!invalidAndroidSdks.isEmpty()) {
-      reinstallMissingPlatforms(invalidAndroidSdks);
-    }
-  }
-
-  private static boolean isMissingAndroidLibrary(@NotNull Sdk sdk) {
-    if (isAndroidSdk(sdk)) {
-      for (VirtualFile library : sdk.getRootProvider().getFiles(OrderRootType.CLASSES)) {
-        // This code does not through the classes in the Android SDK. It iterates through a list of 3 files in the IDEA SDK: android.jar,
-        // annotations.jar and res folder.
-        if (library.getName().equals(FN_FRAMEWORK_LIBRARY) && library.exists()) {
-          return false;
-        }
-      }
-    }
-    return true;
-  }
-
-  /*
-   * Indicates whether annotations.jar should be removed from the given SDK (if it is an Android SDK.)
-   * There are 2 issues:
-   * 1. annotations.jar is not needed for API level 16 and above. The annotations are already included in android.jar. Until recently, the
-   *    IDE added annotations.jar to the IDEA Android SDK definition unconditionally.
-   * 2. Because annotations.jar is in the classpath, the IDE locks the file on Windows making automatic updates of SDK Tools fail. The
-   *    update not only fails, it corrupts the 'tools' folder in the SDK.
-   * From now on, creating IDEA Android SDKs will not include annotations.jar if API level is 16 or above, but we still need to remove
-   * this jar from existing IDEA Android SDKs.
-   */
-  private static boolean shouldRemoveAnnotationsJar(@NotNull Sdk sdk) {
-    if (isAndroidSdk(sdk)) {
-      AndroidSdkAdditionalData additionalData = (AndroidSdkAdditionalData)sdk.getSdkAdditionalData();
-      AndroidSdkData sdkData = AndroidSdkData.getSdkData(sdk);
-      boolean needsAnnotationJar = false;
-      if (additionalData != null && sdkData != null) {
-        IAndroidTarget target = additionalData.getBuildTarget(sdkData);
-        if (target != null) {
-          needsAnnotationJar = target.getVersion().getApiLevel() <= 15;
-        }
-      }
-      for (VirtualFile library : sdk.getRootProvider().getFiles(OrderRootType.CLASSES)) {
-        // This code does not through the classes in the Android SDK. It iterates through a list of 3 files in the IDEA SDK: android.jar,
-        // annotations.jar and res folder.
-        if (library.getName().equals(FN_ANNOTATIONS_JAR) && library.exists() && !needsAnnotationJar) {
-          return true;
-        }
-      }
-    }
-    return false;
-  }
-
-  private void reinstallMissingPlatforms(@NotNull Collection<Sdk> invalidAndroidSdks) {
-    ProjectSyncMessages messages = ProjectSyncMessages.getInstance(myProject);
-
-    List<AndroidVersion> versionsToInstall = Lists.newArrayList();
-    List<String> missingPlatforms = Lists.newArrayList();
-
-    for (Sdk sdk : invalidAndroidSdks) {
-      SdkAdditionalData additionalData = sdk.getSdkAdditionalData();
-      if (additionalData instanceof AndroidSdkAdditionalData) {
-        String platform = ((AndroidSdkAdditionalData)additionalData).getBuildTargetHashString();
-        if (platform != null) {
-          missingPlatforms.add("'" + platform + "'");
-          AndroidVersion version = AndroidTargetHash.getPlatformVersion(platform);
-          if (version != null) {
-            versionsToInstall.add(version);
-          }
-        }
-      }
-    }
-
-    if (!versionsToInstall.isEmpty()) {
-      String group = String.format(FAILED_TO_SYNC_GRADLE_PROJECT_ERROR_GROUP_FORMAT, myProject.getName());
-      String text = "Missing Android platform(s) detected: " + Joiner.on(", ").join(missingPlatforms);
-      Message msg = new Message(group, Message.Type.ERROR, text);
-      messages.add(msg, new InstallPlatformHyperlink(versionsToInstall.toArray(new AndroidVersion[versionsToInstall.size()])));
-    }
-  }
-
-=======
-  /**
-   * Invoked after a project has been synced with Gradle.
-   */
->>>>>>> 04fab8eb
-  public void onProjectSyncCompletion() {
-    ModuleManager moduleManager = ModuleManager.getInstance(myProject);
-    for (Module module : moduleManager.getModules()) {
-      if (!ProjectJdkChecks.hasCorrectJdkVersion(module)) {
-        // we already displayed the error, no need to check each module.
-        break;
-      }
-    }
-
-    if (hasErrors(myProject)) {
-      addSdkLinkIfNecessary();
-      checkSdkToolsVersion(myProject);
-      GradleSyncState.getInstance(myProject).syncEnded();
-      return;
-    }
-
-    ApplicationManager.getApplication().runWriteAction(new Runnable() {
-      @Override
-      public void run() {
-        attachSourcesToLibraries();
-        ensureAllModulesHaveValidSdks();
-      }
-    });
-    Projects.enforceExternalBuild(myProject);
-
-    AndroidGradleProjectComponent.getInstance(myProject).checkForSupportedModules();
-
-    findAndShowVariantConflicts();
-    checkSdkToolsVersion(myProject);
-    addSdkLinkIfNecessary();
-
-    ProjectResourceRepository.moduleRootsChanged(myProject);
-
-    GradleSyncState.getInstance(myProject).syncEnded();
-
-    if (myGenerateSourcesAfterSync) {
-      ProjectBuilder.getInstance(myProject).generateSourcesOnly();
-    }
-    else {
-      // set default value back.
-      myGenerateSourcesAfterSync = DEFAULT_GENERATE_SOURCES_AFTER_SYNC;
-    }
-
-    ensureValidSdks();
-
-    TemplateManager.getInstance().refreshDynamicTemplateMenu(myProject);
-  }
-
-  private void ensureAllModulesHaveValidSdks() {
-    Set<Sdk> androidSdks = Sets.newHashSet();
-
-    ModuleManager moduleManager = ModuleManager.getInstance(myProject);
-    for (Module module : moduleManager.getModules()) {
-      ModuleRootManager moduleRootManager = ModuleRootManager.getInstance(module);
-      ModifiableRootModel model = moduleRootManager.getModifiableModel();
-
-      Sdk sdk = model.getSdk();
-      if (sdk != null) {
-        if (isAndroidSdk(sdk)) {
-          androidSdks.add(sdk);
-        }
-        model.dispose();
-        continue;
-      }
-      try {
-        Sdk jdk = DefaultSdks.getDefaultJdk();
-        model.setSdk(jdk);
-      }
-      finally {
-        model.commit();
-      }
-    }
-
-    for (Sdk sdk: androidSdks) {
-      refreshLibrariesIn(sdk);
-    }
-  }
-
-  // After a sync, the contents of an IDEA SDK does not get refreshed. This is an issue when an IDEA SDK is corrupt (e.g. missing libraries
-  // like android.jar) and then it is restored by installing the missing platform from within the IDE (using a "quick fix.") After the
-  // automatic project sync (triggered by the SDK restore) the contents of the SDK are not refreshed, and references to Android classes are
-  // not found in editors. Removing and adding the libraries effectively refreshes the contents of the IDEA SDK, and references in editors
-  // work again.
-  private static void refreshLibrariesIn(@NotNull Sdk sdk) {
-    VirtualFile[] libraries = sdk.getRootProvider().getFiles(OrderRootType.CLASSES);
-
-    SdkModificator sdkModificator = sdk.getSdkModificator();
-    sdkModificator.removeRoots(OrderRootType.CLASSES);
-    sdkModificator.commitChanges();
-
-    sdkModificator = sdk.getSdkModificator();
-    for (VirtualFile library : libraries) {
-      sdkModificator.addRoot(library, OrderRootType.CLASSES);
-    }
-    sdkModificator.commitChanges();
-  }
-
-  private void attachSourcesToLibraries() {
-    LibraryTable libraryTable = ProjectLibraryTable.getInstance(myProject);
-    for (Library library : libraryTable.getLibraries()) {
-      if (library.getFiles(OrderRootType.SOURCES).length > 0) {
-        // has sources already.
-        continue;
-      }
-
-      for (VirtualFile classFile : library.getFiles(OrderRootType.CLASSES)) {
-        VirtualFile sourceJar = findSourceJarForJar(classFile);
-        if (sourceJar != null) {
-          Library.ModifiableModel model = library.getModifiableModel();
-          try {
-            String url = AbstractDependenciesModuleCustomizer.pathToUrl(sourceJar.getPath());
-            model.addRoot(url, OrderRootType.SOURCES);
-            break;
-          }
-          finally {
-            model.commit();
-          }
-        }
-      }
-    }
-  }
-
-  @Nullable
-  private static VirtualFile findSourceJarForJar(@NotNull VirtualFile jarFile) {
-    // We need to get the real jar file. The one that we received is just a wrapper around a URL. Getting the parent from this file returns
-    // null.
-    File jarFilePath = getJarFromJarUrl(jarFile.getUrl());
-    if (jarFilePath == null) {
-      return null;
-    }
-
-    File sourceJarPath = getSourceJarForAndroidSupportAar(jarFilePath);
-    if (sourceJarPath != null) {
-      return VfsUtil.findFileByIoFile(sourceJarPath, true);
-    }
-
-    VirtualFile realJarFile = VfsUtil.findFileByIoFile(jarFilePath, true);
-
-    if (realJarFile == null) {
-      // Unlikely to happen. At this point the jar file should exist.
-      return null;
-    }
-
-    VirtualFile parent = realJarFile.getParent();
-    String sourceFileName = jarFile.getNameWithoutExtension() + SOURCES_JAR_NAME_SUFFIX;
-    if (parent != null) {
-
-      // Try finding sources in the same folder as the jar file. This is the layout of Maven repositories.
-      VirtualFile sourceJar = parent.findChild(sourceFileName);
-      if (sourceJar != null) {
-        return sourceJar;
-      }
-
-      // Try the parent's parent. This is the layout of the repository cache in .gradle folder.
-      parent = parent.getParent();
-      if (parent != null) {
-        for (VirtualFile child : parent.getChildren()) {
-          if (!child.isDirectory()) {
-            continue;
-          }
-          sourceJar = child.findChild(sourceFileName);
-          if (sourceJar != null) {
-            return sourceJar;
-          }
-        }
-      }
-    }
-
-    // Try IDEA's own cache.
-    File librarySourceDirPath = InternetAttachSourceProvider.getLibrarySourceDir();
-    File sourceJar = new File(librarySourceDirPath, sourceFileName);
-    return VfsUtil.findFileByIoFile(sourceJar, true);
-  }
-
-  /**
-   * Provides the path of the source jar for the libraries in the group "com.android.support" in the Android Support Maven repository (in
-   * the Android SDK.)
-   * <p>
-   * Since AndroidProject (the Gradle model) does not provide the location of the source jar for aar libraries, we can deduce it from the
-   * path of the "exploded aar".
-   * </p>
-   */
-  @Nullable
-  private static File getSourceJarForAndroidSupportAar(@NotNull File jarFilePath) {
-    String path = jarFilePath.getPath();
-    if (!path.contains(ImportModule.SUPPORT_GROUP_ID)) {
-      return null;
-    }
-
-    int startingIndex = -1;
-    List<String> pathSegments = FileUtil.splitPath(jarFilePath.getParentFile().getPath());
-    int segmentCount = pathSegments.size();
-    for (int i = 0; i < segmentCount; i++) {
-      if (ResourceFolderManager.EXPLODED_AAR.equals(pathSegments.get(i))) {
-        startingIndex = i + 1;
-        break;
-      }
-    }
-
-    if (startingIndex == -1 || startingIndex >= segmentCount) {
-      return null;
-    }
-
-    List<String> sourceJarRelativePath = Lists.newArrayList();
-
-    String groupId = pathSegments.get(startingIndex++);
-
-    if (ImportModule.SUPPORT_GROUP_ID.equals(groupId)) {
-      File androidHomePath = DefaultSdks.getDefaultAndroidHome();
-
-      File repositoryLocation = SdkMavenRepository.ANDROID.getRepositoryLocation(androidHomePath, true);
-      if (repositoryLocation != null) {
-        sourceJarRelativePath.addAll(Splitter.on('.').splitToList(groupId));
-
-        String artifactId = pathSegments.get(startingIndex++);
-        sourceJarRelativePath.add(artifactId);
-
-        String version = pathSegments.get(startingIndex);
-        sourceJarRelativePath.add(version);
-
-        String sourceJarName = artifactId + "-" + version + SOURCES_JAR_NAME_SUFFIX;
-        sourceJarRelativePath.add(sourceJarName);
-        File sourceJar = new File(repositoryLocation, FileUtil.join(ArrayUtil.toStringArray(sourceJarRelativePath)));
-        return sourceJar.isFile() ? sourceJar : null;
-      }
-    }
-
-    return null;
-  }
-
-  @Nullable
-  private static File getJarFromJarUrl(@NotNull String url) {
-    // URLs for jar file start with "jar://" and end with "!/".
-    if (!url.startsWith(StandardFileSystems.JAR_PROTOCOL_PREFIX)) {
-      return null;
-    }
-    String path = url.substring(StandardFileSystems.JAR_PROTOCOL_PREFIX.length());
-    int index = path.lastIndexOf(URLUtil.JAR_SEPARATOR);
-    if (index != -1) {
-      path = path.substring(0, index);
-    }
-    return new File(FileUtil.toSystemDependentName(path));
-  }
-
-  private void findAndShowVariantConflicts() {
-    ConflictSet conflicts = findConflicts(myProject);
-
-    List<Conflict> structureConflicts = conflicts.getStructureConflicts();
-    if (!structureConflicts.isEmpty() && SystemProperties.getBooleanProperty("enable.project.profiles", false)) {
-      ProjectProfileSelectionDialog dialog = new ProjectProfileSelectionDialog(myProject, structureConflicts);
-      dialog.show();
-    }
-
-    List<Conflict> selectionConflicts = conflicts.getSelectionConflicts();
-    if (!selectionConflicts.isEmpty()) {
-      boolean atLeastOneSolved = solveSelectionConflicts(selectionConflicts);
-      if (atLeastOneSolved) {
-        conflicts = findConflicts(myProject);
-      }
-    }
-    conflicts.showSelectionConflicts();
-  }
-
-  private void addSdkLinkIfNecessary() {
-    ProjectSyncMessages messages = ProjectSyncMessages.getInstance(myProject);
-
-    int sdkErrorCount = messages.getMessageCount(FAILED_TO_SET_UP_SDK);
-    if (sdkErrorCount > 0) {
-      // If we have errors due to platforms not being installed, we add an extra message that prompts user to open Android SDK manager and
-      // install any missing platforms.
-      String text = "Open Android SDK Manager and install all missing platforms.";
-      Message hint = new Message(FAILED_TO_SET_UP_SDK, Message.Type.INFO, NonNavigatable.INSTANCE, text);
-      messages.add(hint, new OpenAndroidSdkManagerHyperlink());
-    }
-  }
-
-  private static void checkSdkToolsVersion(@NotNull Project project) {
-    if (project.isDisposed() || ourNewSdkVersionToolsInfoAlreadyShown) {
-      return;
-    }
-
-    // Piggy-back off of the SDK update check (which is called from a handful of places) to also see if this is an expired preview build
-    checkExpiredPreviewBuild(project);
-
-    File androidHome = DefaultSdks.getDefaultAndroidHome();
-    if (androidHome != null && !VersionCheck.isCompatibleVersion(androidHome)) {
-      InstallSdkToolsHyperlink hyperlink = new InstallSdkToolsHyperlink(VersionCheck.MIN_TOOLS_REV);
-      String message = "Version " + VersionCheck.MIN_TOOLS_REV + " is available.";
-      AndroidGradleNotification.getInstance(project).showBalloon("Android SDK Tools", message, INFORMATION, hyperlink);
-      ourNewSdkVersionToolsInfoAlreadyShown = true;
-    }
-  }
-
-  private static void checkExpiredPreviewBuild(@NotNull Project project) {
-    if (project.isDisposed() || ourCheckedExpiration) {
-      return;
-    }
-
-    String fullVersion = ApplicationInfo.getInstance().getFullVersion();
-    if (fullVersion.contains("Preview") || fullVersion.contains("Beta") || fullVersion.contains("RC")) {
-      // Expire preview builds two months after their build date (which is going to be roughly six weeks after release; by
-      // then will definitely have updated the build
-      Calendar expirationDate = (Calendar)ApplicationInfo.getInstance().getBuildDate().clone();
-      expirationDate.add(Calendar.MONTH, 2);
-
-      Calendar now = Calendar.getInstance();
-      if (now.after(expirationDate)) {
-        OpenUrlHyperlink hyperlink = new OpenUrlHyperlink("http://tools.android.com/download/studio/", "Show Available Versions");
-        String message = String.format("This preview build (%1$s) is old; please update to a newer preview or a stable version",
-                                       fullVersion);
-        AndroidGradleNotification.getInstance(project).showBalloon("Old Preview Build", message, INFORMATION, hyperlink);
-        // If we show an expiration message, don't also show a second balloon regarding available SDKs
-        ourNewSdkVersionToolsInfoAlreadyShown = true;
-      }
-    }
-    ourCheckedExpiration = true;
-  }
-
-  private void ensureValidSdks() {
-    boolean checkJdkVersion = true;
-    Collection<Sdk> invalidAndroidSdks = Sets.newHashSet();
-    ModuleManager moduleManager = ModuleManager.getInstance(myProject);
-
-    for (Module module : moduleManager.getModules()) {
-      AndroidFacet androidFacet = AndroidFacet.getInstance(module);
-      if (androidFacet != null && androidFacet.getIdeaAndroidProject() != null) {
-        Sdk sdk = ModuleRootManager.getInstance(module).getSdk();
-        if (sdk != null && !invalidAndroidSdks.contains(sdk) && (isMissingAndroidLibrary(sdk) || shouldRemoveAnnotationsJar(sdk))) {
-          // First try to recreate SDK; workaround for issue 78072
-          AndroidSdkAdditionalData additionalData = (AndroidSdkAdditionalData)sdk.getSdkAdditionalData();
-          AndroidSdkData sdkData = AndroidSdkData.getSdkData(sdk);
-          if (additionalData != null && sdkData != null) {
-            IAndroidTarget target = additionalData.getBuildTarget(sdkData);
-            if (target == null) {
-              LocalSdk localSdk = sdkData.getLocalSdk();
-              localSdk.clearLocalPkg(EnumSet.of(PkgType.PKG_PLATFORM));
-              target = localSdk.getTargetFromHashString(additionalData.getBuildTargetHashString());
-            }
-            if (target != null) {
-              SdkModificator sdkModificator = sdk.getSdkModificator();
-              sdkModificator.removeAllRoots();
-              for (OrderRoot orderRoot : AndroidSdkUtils.getLibraryRootsForTarget(target, sdk.getHomePath(), true)) {
-                sdkModificator.addRoot(orderRoot.getFile(), orderRoot.getType());
-              }
-              ExternalAnnotationsSupport.attachJdkAnnotations(sdkModificator);
-              sdkModificator.commitChanges();
-            }
-          }
-
-          // If attempting to fix up the roots in the SDK fails, install the target over again
-          // (this is a truly corrupt install, as opposed to an incorrectly synced SDK which the
-          // above workaround deals with)
-          if (isMissingAndroidLibrary(sdk)) {
-            invalidAndroidSdks.add(sdk);
-          }
-        }
-<<<<<<< HEAD
-        else {
-          msg = new Message("Project Configuration", Message.Type.ERROR, NonNavigatable.INSTANCE, text);
-=======
-
-        IdeaAndroidProject androidProject = androidFacet.getIdeaAndroidProject();
         if (checkJdkVersion && !ProjectJdkChecks.hasCorrectJdkVersion(module, androidProject)) {
           // we already displayed the error, no need to check each module.
           checkJdkVersion = false;
->>>>>>> 04fab8eb
         }
       }
     }
