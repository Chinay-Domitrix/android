--- conflicted
+++ resolved
@@ -33,15 +33,8 @@
 import com.android.tools.idea.gradle.messages.ProjectSyncMessages;
 import com.android.tools.idea.gradle.project.build.GradleProjectBuilder;
 import com.android.tools.idea.gradle.run.MakeBeforeRunTaskProvider;
-<<<<<<< HEAD
-import com.android.tools.idea.gradle.service.notification.hyperlink.InstallPlatformHyperlink;
-import com.android.tools.idea.gradle.service.notification.hyperlink.NotificationHyperlink;
-import com.android.tools.idea.gradle.service.notification.hyperlink.OpenAndroidSdkManagerHyperlink;
-import com.android.tools.idea.gradle.service.notification.hyperlink.OpenUrlHyperlink;
-=======
 import com.android.tools.idea.gradle.service.notification.hyperlink.*;
 import com.android.tools.idea.gradle.testing.TestArtifactSearchScopes;
->>>>>>> 30e1f6eb
 import com.android.tools.idea.gradle.variant.conflict.Conflict;
 import com.android.tools.idea.gradle.variant.conflict.ConflictSet;
 import com.android.tools.idea.gradle.variant.profiles.ProjectProfileSelectionDialog;
@@ -68,17 +61,11 @@
 import com.intellij.openapi.application.ApplicationInfo;
 import com.intellij.openapi.application.ApplicationManager;
 import com.intellij.openapi.components.ServiceManager;
-<<<<<<< HEAD
-import com.intellij.openapi.extensions.Extensions;
-import com.intellij.openapi.externalSystem.service.project.IdeModifiableModelsProvider;
-import com.intellij.openapi.externalSystem.service.project.IdeModifiableModelsProviderImpl;
-=======
 import com.intellij.openapi.diagnostic.Logger;
 import com.intellij.openapi.extensions.Extensions;
 import com.intellij.openapi.externalSystem.service.project.IdeModifiableModelsProvider;
 import com.intellij.openapi.externalSystem.service.project.IdeModifiableModelsProviderImpl;
 import com.intellij.openapi.module.ModifiableModuleModel;
->>>>>>> 30e1f6eb
 import com.intellij.openapi.module.Module;
 import com.intellij.openapi.module.ModuleManager;
 import com.intellij.openapi.project.Project;
@@ -90,7 +77,6 @@
 import com.intellij.openapi.roots.libraries.ui.OrderRoot;
 import com.intellij.openapi.vfs.VirtualFile;
 import com.intellij.pom.NonNavigatable;
-import com.intellij.util.ExceptionUtil;
 import com.intellij.util.SystemProperties;
 import com.intellij.util.ui.UIUtil;
 import org.jetbrains.android.AndroidPlugin;
@@ -129,10 +115,6 @@
 import static org.jetbrains.android.sdk.AndroidSdkUtils.*;
 
 public class PostProjectSetupTasksExecutor {
-<<<<<<< HEAD
-
-=======
->>>>>>> 30e1f6eb
   /**
    * Whether a message indicating that "a new SDK Tools version is available" is already shown.
    */
@@ -189,15 +171,11 @@
       return;
     }
 
-<<<<<<< HEAD
-    new ExternalDependenciesUsageTracker(myProject).trackExternalDependenciesInAndroidApps();
-=======
     if (shouldForcePluginVersionUpgrade() || myProject.isDisposed()) {
       return;
     }
 
     new ProjectStructureUsageTracker(myProject).trackProjectStructure();
->>>>>>> 30e1f6eb
 
     executeProjectChanges(myProject, new Runnable() {
       @Override
@@ -225,8 +203,6 @@
 
     ProjectResourceRepository.moduleRootsChanged(myProject);
 
-<<<<<<< HEAD
-=======
     if (GradleExperimentalSettings.getInstance().LOAD_ALL_TEST_ARTIFACTS) {
       TestArtifactSearchScopes.initializeScopes(myProject);
       //FileColorConfigurationUtil.createAndroidTestFileColorConfigurationIfNotExist(myProject);
@@ -235,7 +211,6 @@
       //UISettings.getInstance().fireUISettingsChanged();
     }
 
->>>>>>> 30e1f6eb
     // For Android Studio, use "Gradle-Aware Make" to run JUnit tests.
     // For IDEA, use regular "Make".
     String taskName = isAndroidStudio() ? MakeBeforeRunTaskProvider.TASK_NAME : ExecutionBundle.message("before.launch.compile.step");
@@ -265,34 +240,6 @@
     disposeModulesMarkedForRemoval();
   }
 
-<<<<<<< HEAD
-  private void adjustModuleStructures() {
-    final IdeModifiableModelsProvider modelsProvider = new IdeModifiableModelsProviderImpl(myProject);
-    Set<Sdk> androidSdks = Sets.newHashSet();
-
-    try {
-      for (Module module : modelsProvider.getModules()) {
-        ModifiableRootModel model = modelsProvider.getModifiableRootModel(module);
-        adjustInterModuleDependencies(module, modelsProvider);
-
-        Sdk sdk = model.getSdk();
-        if (sdk != null) {
-          if (isAndroidSdk(sdk)) {
-            androidSdks.add(sdk);
-          }
-          continue;
-        }
-
-        Sdk jdk = IdeSdks.getJdk();
-        model.setSdk(jdk);
-      }
-
-      modelsProvider.commit();
-    }
-    catch (Throwable t) {
-      modelsProvider.dispose();
-      ExceptionUtil.rethrowAllAsUnchecked(t);
-=======
   private boolean shouldForcePluginVersionUpgrade() {
     AndroidProject androidProject = getAppAndroidProject(myProject);
     if (androidProject != null) {
@@ -426,7 +373,6 @@
 
       Sdk jdk = IdeSdks.getJdk();
       model.setSdk(jdk);
->>>>>>> 30e1f6eb
     }
 
     for (Sdk sdk : androidSdks) {
@@ -583,11 +529,7 @@
       if (now.after(expirationDate)) {
         OpenUrlHyperlink hyperlink = new OpenUrlHyperlink("http://tools.android.com/download/studio/", "Show Available Versions");
         String message =
-<<<<<<< HEAD
-          String.format("This preview build (%1$s) is old; please update to a newer preview or a stable version", fullVersion);
-=======
           String.format("This preview build (%1$s) is old; please update to a newer preview or a stable version.", ideVersion);
->>>>>>> 30e1f6eb
         AndroidGradleNotification.getInstance(project).showBalloon("Old Preview Build", message, INFORMATION, hyperlink);
         // If we show an expiration message, don't also show a second balloon regarding available SDKs
         ourNewSdkVersionToolsInfoAlreadyShown = true;
@@ -783,19 +725,13 @@
       GradleSyncState.getInstance(myProject).syncSkipped(lastSyncTimestamp);
     }
 
-<<<<<<< HEAD
-=======
     persistAndroidGradleModelData(myUsingCachedProjectData);
 
->>>>>>> 30e1f6eb
     // set default value back.
     myUsingCachedProjectData = DEFAULT_USING_CACHED_PROJECT_DATA;
     myLastSyncTimestamp = DEFAULT_LAST_SYNC_TIMESTAMP;
   }
 
-<<<<<<< HEAD
-  public void setGenerateSourcesAfterSync(boolean generateSourcesAfterSync) {
-=======
   private void persistAndroidGradleModelData(final boolean usingCachedProjectData) {
     if (ApplicationManager.getApplication().isUnitTestMode()) {
       return;
@@ -836,7 +772,6 @@
    *                                 {@code generateSourcesAfterSync} is {@code false}.
    */
   public void setGenerateSourcesAfterSync(boolean generateSourcesAfterSync, boolean cleanProjectAfterSync) {
->>>>>>> 30e1f6eb
     myGenerateSourcesAfterSync = generateSourcesAfterSync;
     myCleanProjectAfterSync = cleanProjectAfterSync;
   }
