--- conflicted
+++ resolved
@@ -51,11 +51,7 @@
   @Nullable private Object myBuildId;
 
   @Override
-<<<<<<< HEAD
-  public boolean parse(@NotNull String line, @NotNull BuildOutputInstantReader reader, @NotNull Consumer<? super MessageEvent> messageConsumer) {
-=======
   public boolean parse(@NotNull String line, @NotNull BuildOutputInstantReader reader, @NotNull Consumer<? super BuildEvent> messageConsumer) {
->>>>>>> b37f5445
     // Clear lines if build id changed
     if (reader.getBuildId() != myBuildId) {
       myBufferedLines.clear();
