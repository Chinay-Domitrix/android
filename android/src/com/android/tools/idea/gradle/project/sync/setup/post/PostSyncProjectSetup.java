--- conflicted
+++ resolved
@@ -16,14 +16,6 @@
 package com.android.tools.idea.gradle.project.sync.setup.post;
 
 import com.android.builder.model.SyncIssue;
-<<<<<<< HEAD
-import com.android.ide.common.repository.GradleVersion;
-import com.android.tools.idea.IdeInfo;
-import com.android.tools.idea.gradle.project.GradleProjectInfo;
-import com.android.tools.idea.gradle.project.GradleProjectSyncData;
-import com.android.tools.idea.gradle.project.build.GradleBuildState;
-import com.android.tools.idea.gradle.project.build.GradleProjectBuilder;
-=======
 import com.android.tools.idea.IdeInfo;
 import com.android.tools.idea.flags.StudioFlags;
 import com.android.tools.idea.gradle.project.GradleProjectInfo;
@@ -36,7 +28,6 @@
 import com.android.tools.idea.gradle.project.build.GradleProjectBuilder;
 import com.android.tools.idea.gradle.project.build.events.AndroidSyncIssueEvent;
 import com.android.tools.idea.gradle.project.build.events.AndroidSyncIssueEventResult;
->>>>>>> 9e819fa1
 import com.android.tools.idea.gradle.project.model.AndroidModuleModel;
 import com.android.tools.idea.gradle.project.sync.GradleSyncInvoker;
 import com.android.tools.idea.gradle.project.sync.GradleSyncState;
@@ -49,11 +40,7 @@
 import com.android.tools.idea.gradle.variant.conflict.Conflict;
 import com.android.tools.idea.gradle.variant.conflict.ConflictSet;
 import com.android.tools.idea.gradle.variant.profiles.ProjectProfileSelectionDialog;
-<<<<<<< HEAD
-import com.android.tools.idea.instantapp.ProvistionTasks;
-=======
 import com.android.tools.idea.instantapp.ProvisionTasks;
->>>>>>> 9e819fa1
 import com.android.tools.idea.model.AndroidModel;
 import com.android.tools.idea.templates.TemplateManager;
 import com.android.tools.idea.testartifacts.junit.AndroidJUnitConfiguration;
@@ -86,34 +73,20 @@
 import com.intellij.openapi.project.Project;
 import com.intellij.util.SystemProperties;
 import org.jetbrains.annotations.NotNull;
-<<<<<<< HEAD
-import org.jetbrains.annotations.TestOnly;
-=======
 import org.jetbrains.jps.model.serialization.PathMacroUtil;
->>>>>>> 9e819fa1
 
 import java.util.*;
 
 import static com.android.tools.idea.gradle.project.build.BuildStatus.SKIPPED;
-<<<<<<< HEAD
-import static com.android.tools.idea.gradle.util.Projects.getPluginVersionsPerModule;
-import static com.android.tools.idea.gradle.util.Projects.storePluginVersionsPerModule;
-import static com.android.tools.idea.gradle.variant.conflict.ConflictSet.findConflicts;
-import static com.google.wireless.android.sdk.stats.GradleSyncStats.Trigger.TRIGGER_PROJECT_LOADED;
-=======
 import static com.android.tools.idea.gradle.project.sync.ModuleSetupContext.removeSyncContextDataFrom;
 import static com.android.tools.idea.gradle.variant.conflict.ConflictSet.findConflicts;
 import static com.google.wireless.android.sdk.stats.GradleSyncStats.Trigger.TRIGGER_PROJECT_LOADED;
 import static com.intellij.openapi.externalSystem.util.ExternalSystemUtil.EXTERNAL_SYSTEM_TASK_ID_KEY;
->>>>>>> 9e819fa1
 
 public class PostSyncProjectSetup {
   @NotNull private final Project myProject;
   @NotNull private final IdeInfo myIdeInfo;
-<<<<<<< HEAD
-=======
   @NotNull private final ProjectStructure myProjectStructure;
->>>>>>> 9e819fa1
   @NotNull private final GradleProjectInfo myGradleProjectInfo;
   @NotNull private final GradleSyncInvoker mySyncInvoker;
   @NotNull private final GradleSyncState mySyncState;
@@ -124,12 +97,8 @@
   @NotNull private final VersionCompatibilityChecker myVersionCompatibilityChecker;
   @NotNull private final GradleProjectBuilder myProjectBuilder;
   @NotNull private final CommonModuleValidator.Factory myModuleValidatorFactory;
-<<<<<<< HEAD
-  @NotNull private final ProvistionTasks myProvistionTasks;
-=======
   @NotNull private final RunManagerImpl myRunManager;
   @NotNull private final ProvisionTasks myProvisionTasks;
->>>>>>> 9e819fa1
 
   @NotNull
   public static PostSyncProjectSetup getInstance(@NotNull Project project) {
@@ -139,10 +108,7 @@
   @SuppressWarnings("unused") // Instantiated by IDEA
   public PostSyncProjectSetup(@NotNull Project project,
                               @NotNull IdeInfo ideInfo,
-<<<<<<< HEAD
-=======
                               @NotNull ProjectStructure projectStructure,
->>>>>>> 9e819fa1
                               @NotNull GradleProjectInfo gradleProjectInfo,
                               @NotNull GradleSyncInvoker syncInvoker,
                               @NotNull GradleSyncState syncState,
@@ -151,24 +117,15 @@
                               @NotNull PluginVersionUpgrade pluginVersionUpgrade,
                               @NotNull VersionCompatibilityChecker versionCompatibilityChecker,
                               @NotNull GradleProjectBuilder projectBuilder) {
-<<<<<<< HEAD
-    this(project, ideInfo, gradleProjectInfo, syncInvoker, syncState, dependencySetupIssues, new ProjectSetup(project),
-         new ModuleSetup(project), pluginVersionUpgrade, versionCompatibilityChecker, projectBuilder, new CommonModuleValidator.Factory()
-      , new ProvistionTasks());
-=======
     this(project, ideInfo, projectStructure, gradleProjectInfo, syncInvoker, syncState, dependencySetupIssues, new ProjectSetup(project),
          new ModuleSetup(project), pluginVersionUpgrade, versionCompatibilityChecker, projectBuilder, new CommonModuleValidator.Factory(),
          RunManagerImpl.getInstanceImpl(project), new ProvisionTasks());
->>>>>>> 9e819fa1
   }
 
   @VisibleForTesting
   PostSyncProjectSetup(@NotNull Project project,
                        @NotNull IdeInfo ideInfo,
-<<<<<<< HEAD
-=======
                        @NotNull ProjectStructure projectStructure,
->>>>>>> 9e819fa1
                        @NotNull GradleProjectInfo gradleProjectInfo,
                        @NotNull GradleSyncInvoker syncInvoker,
                        @NotNull GradleSyncState syncState,
@@ -179,17 +136,11 @@
                        @NotNull VersionCompatibilityChecker versionCompatibilityChecker,
                        @NotNull GradleProjectBuilder projectBuilder,
                        @NotNull CommonModuleValidator.Factory moduleValidatorFactory,
-<<<<<<< HEAD
-                       @NotNull ProvistionTasks provistionTasks) {
-    myProject = project;
-    myIdeInfo = ideInfo;
-=======
                        @NotNull RunManagerImpl runManager,
                        @NotNull ProvisionTasks provisionTasks) {
     myProject = project;
     myIdeInfo = ideInfo;
     myProjectStructure = projectStructure;
->>>>>>> 9e819fa1
     myGradleProjectInfo = gradleProjectInfo;
     mySyncInvoker = syncInvoker;
     mySyncState = syncState;
@@ -200,28 +151,20 @@
     myVersionCompatibilityChecker = versionCompatibilityChecker;
     myProjectBuilder = projectBuilder;
     myModuleValidatorFactory = moduleValidatorFactory;
-<<<<<<< HEAD
-    myProvistionTasks = provistionTasks;
-=======
     myRunManager = runManager;
     myProvisionTasks = provisionTasks;
->>>>>>> 9e819fa1
   }
 
   /**
    * Invoked after a project has been synced with Gradle.
    */
   public void setUpProject(@NotNull Request request, @NotNull ProgressIndicator progressIndicator) {
-<<<<<<< HEAD
-    myGradleProjectInfo.setNewOrImportedProject(false);
-=======
     if (!StudioFlags.NEW_SYNC_INFRA_ENABLED.get()) {
       removeSyncContextDataFrom(myProject);
     }
 
     myGradleProjectInfo.setNewProject(false);
     myGradleProjectInfo.setImportedProject(false);
->>>>>>> 9e819fa1
     boolean syncFailed = mySyncState.lastSyncFailedOrHasIssues();
 
     if (syncFailed && request.usingCachedGradleModels) {
@@ -235,11 +178,7 @@
     ModuleManager moduleManager = ModuleManager.getInstance(myProject);
     List<Module> modules = Arrays.asList(moduleManager.getModules());
     CommonModuleValidator moduleValidator = myModuleValidatorFactory.create(myProject);
-<<<<<<< HEAD
-    JobLauncher.getInstance().invokeConcurrentlyUnderProgress(modules, progressIndicator, module -> {
-=======
     JobLauncher.getInstance().invokeConcurrentlyUnderProgress(modules, progressIndicator, true, module -> {
->>>>>>> 9e819fa1
       moduleValidator.validate(module);
       return true;
     });
@@ -247,26 +186,15 @@
 
     if (syncFailed) {
       failTestsIfSyncIssuesPresent();
-<<<<<<< HEAD
-
-=======
->>>>>>> 9e819fa1
       myProjectSetup.setUpProject(progressIndicator, true /* sync failed */);
       // Notify "sync end" event first, to register the timestamp. Otherwise the cache (ProjectBuildFileChecksums) will store the date of the
       // previous sync, and not the one from the sync that just ended.
       mySyncState.syncFailed("");
-<<<<<<< HEAD
-      return;
-    }
-
-    if (!request.isSkipAndroidPluginUpgrade() && myPluginVersionUpgrade.checkAndPerformUpgrade()) {
-=======
       finishFailedSync();
       return;
     }
 
     if (!request.skipAndroidPluginUpgrade && myPluginVersionUpgrade.checkAndPerformUpgrade()) {
->>>>>>> 9e819fa1
       // Plugin version was upgraded and a sync was triggered.
       finishSuccessfulSync();
       return;
@@ -275,10 +203,7 @@
     new ProjectStructureUsageTracker(myProject).trackProjectStructure();
 
     DisposedModules.getInstance(myProject).deleteImlFilesForDisposedModules();
-<<<<<<< HEAD
-=======
     SupportedModuleChecker.getInstance().checkForSupportedModules(myProject);
->>>>>>> 9e819fa1
 
     findAndShowVariantConflicts();
     myProjectSetup.setUpProject(progressIndicator, false /* sync successful */);
@@ -292,12 +217,7 @@
     myProjectStructure.analyzeProjectStructure(progressIndicator);
     boolean cleanProjectAfterSync = myProjectStructure.getAndroidPluginVersions().haveVersionsChanged(agpVersions);
 
-<<<<<<< HEAD
-    myProvistionTasks.addInstantAppProvisionTaskToRunConfigurations(myProject);
-
-=======
     attemptToGenerateSources(request, cleanProjectAfterSync);
->>>>>>> 9e819fa1
     notifySyncFinished(request);
 
     TemplateManager.getInstance().refreshDynamicTemplateMenu(myProject);
@@ -363,11 +283,7 @@
     }
     mySyncState.syncSkipped(syncTimestamp);
     // TODO add a new trigger for this?
-<<<<<<< HEAD
-    mySyncInvoker.requestProjectSyncAndSourceGeneration(myProject, TRIGGER_PROJECT_LOADED, null);
-=======
     mySyncInvoker.requestProjectSyncAndSourceGeneration(myProject, TRIGGER_PROJECT_LOADED);
->>>>>>> 9e819fa1
   }
 
   private void failTestsIfSyncIssuesPresent() {
@@ -393,11 +309,7 @@
   private void notifySyncFinished(@NotNull Request request) {
     // Notify "sync end" event first, to register the timestamp. Otherwise the cache (ProjectBuildFileChecksums) will store the date of the
     // previous sync, and not the one from the sync that just ended.
-<<<<<<< HEAD
-    if (request.isUsingCachedGradleModels()) {
-=======
     if (request.usingCachedGradleModels) {
->>>>>>> 9e819fa1
       long timestamp = System.currentTimeMillis();
       mySyncState.syncSkipped(timestamp);
       GradleBuildState.getInstance(myProject).buildFinished(SKIPPED);
@@ -477,11 +389,7 @@
         newBeforeRunTasks.add(beforeRunTask);
       }
     }
-<<<<<<< HEAD
-    runManager.setBeforeRunTasks(runConfiguration, newBeforeRunTasks);
-=======
     runManager.setBeforeRunTasks(runConfiguration, newBeforeRunTasks, true);
->>>>>>> 9e819fa1
   }
 
   private void attemptToGenerateSources(@NotNull Request request, boolean cleanProjectAfterSync) {
@@ -492,13 +400,6 @@
       myProjectBuilder.cleanAndGenerateSources();
       return;
     }
-<<<<<<< HEAD
-    if (cleanProjectAfterSync) {
-      myProjectBuilder.cleanAndGenerateSources();
-      return;
-    }
-=======
->>>>>>> 9e819fa1
     myProjectBuilder.generateSources();
   }
 
@@ -517,63 +418,6 @@
       if (o == null || getClass() != o.getClass()) {
         return false;
       }
-<<<<<<< HEAD
-    };
-
-    private boolean myUsingCachedGradleModels;
-    private boolean myCleanProjectAfterSync;
-    private boolean myGenerateSourcesAfterSync = true;
-    private boolean mySkipAndroidPluginUpgrade;
-    private long myLastSyncTimestamp = -1L;
-
-    public boolean isUsingCachedGradleModels() {
-      return myUsingCachedGradleModels;
-    }
-
-    @NotNull
-    public Request setUsingCachedGradleModels(boolean usingCachedGradleModels) {
-      myUsingCachedGradleModels = usingCachedGradleModels;
-      return this;
-    }
-
-    public boolean isCleanProjectAfterSync() {
-      return myCleanProjectAfterSync;
-    }
-
-    @NotNull
-    public Request setCleanProjectAfterSync(boolean cleanProjectAfterSync) {
-      myCleanProjectAfterSync = cleanProjectAfterSync;
-      return this;
-    }
-
-    public boolean isGenerateSourcesAfterSync() {
-      return myGenerateSourcesAfterSync;
-    }
-
-    @NotNull
-    public Request setGenerateSourcesAfterSync(boolean generateSourcesAfterSync) {
-      myGenerateSourcesAfterSync = generateSourcesAfterSync;
-      return this;
-    }
-
-    public long getLastSyncTimestamp() {
-      return myLastSyncTimestamp;
-    }
-
-    public boolean isSkipAndroidPluginUpgrade() {
-      return mySkipAndroidPluginUpgrade;
-    }
-
-    @TestOnly
-    public void setSkipAndroidPluginUpgrade() {
-      mySkipAndroidPluginUpgrade = true;
-    }
-
-    @NotNull
-    public Request setLastSyncTimestamp(long lastSyncTimestamp) {
-      myLastSyncTimestamp = lastSyncTimestamp;
-      return this;
-=======
       Request request = (Request)o;
       return usingCachedGradleModels == request.usingCachedGradleModels &&
              cleanProjectAfterSync == request.cleanProjectAfterSync &&
@@ -584,27 +428,6 @@
     @Override
     public int hashCode() {
       return Objects.hash(usingCachedGradleModels, cleanProjectAfterSync, generateSourcesAfterSync, lastSyncTimestamp);
->>>>>>> 9e819fa1
-    }
-
-    @Override
-    public boolean equals(Object o) {
-      if (this == o) {
-        return true;
-      }
-      if (o == null || getClass() != o.getClass()) {
-        return false;
-      }
-      Request request = (Request)o;
-      return myUsingCachedGradleModels == request.myUsingCachedGradleModels &&
-             myCleanProjectAfterSync == request.myCleanProjectAfterSync &&
-             myGenerateSourcesAfterSync == request.myGenerateSourcesAfterSync &&
-             myLastSyncTimestamp == request.myLastSyncTimestamp;
-    }
-
-    @Override
-    public int hashCode() {
-      return Objects.hash(myUsingCachedGradleModels, myCleanProjectAfterSync, myGenerateSourcesAfterSync, myLastSyncTimestamp);
     }
   }
 }