/*
 * Copyright (C) 2015 The Android Open Source Project
 *
 * Licensed under the Apache License, Version 2.0 (the "License");
 * you may not use this file except in compliance with the License.
 * You may obtain a copy of the License at
 *
 *      http://www.apache.org/licenses/LICENSE-2.0
 *
 * Unless required by applicable law or agreed to in writing, software
 * distributed under the License is distributed on an "AS IS" BASIS,
 * WITHOUT WARRANTIES OR CONDITIONS OF ANY KIND, either express or implied.
 * See the License for the specific language governing permissions and
 * limitations under the License.
 */
package com.android.tools.idea.gradle.project;

import com.android.tools.idea.gradle.project.sync.ng.NewGradleSync;
import com.google.common.annotations.VisibleForTesting;
import com.intellij.openapi.options.Configurable;
import com.intellij.openapi.options.ConfigurationException;
import com.intellij.openapi.options.SearchableConfigurable;
import org.jetbrains.annotations.Nls;
import org.jetbrains.annotations.NotNull;
import org.jetbrains.annotations.Nullable;
import org.jetbrains.annotations.TestOnly;

import javax.swing.*;
import javax.swing.text.NumberFormatter;

public class GradleExperimentalSettingsConfigurable implements SearchableConfigurable, Configurable.NoScroll {
  @NotNull private final GradleExperimentalSettings mySettings;

  private JPanel myPanel;
  private JCheckBox myEnableModuleSelectionOnImportCheckBox;
  private JSpinner myModuleNumberSpinner;
  private JCheckBox mySkipSourceGenOnSyncCheckbox;
  private JCheckBox myUseNewProjectStructureCheckBox;
  private JCheckBox myUseNewGradleSyncCheckBox;
<<<<<<< HEAD
=======
  private JCheckBox myUseL2DependenciesCheckBox;
>>>>>>> 1e5b25b8

  public GradleExperimentalSettingsConfigurable() {
    this(GradleExperimentalSettings.getInstance());
  }

  @VisibleForTesting
  GradleExperimentalSettingsConfigurable(@NotNull GradleExperimentalSettings settings) {
    mySettings = settings;
    myUseNewGradleSyncCheckBox.setVisible(NewGradleSync.isOptionVisible());
    // TODO make visible once Gradle Sync switches to L2 dependencies
    myUseL2DependenciesCheckBox.setVisible(false);
  }

  @Override
  @NotNull
  public String getId() {
    return "gradle.experimental";
  }

  @Override
  @Nullable
  public Runnable enableSearch(String option) {
    return null;
  }

  @Override
  @Nls
  public String getDisplayName() {
    return "Experimental";
  }

  @Override
  @Nullable
  public String getHelpTopic() {
    return null;
  }

  @Override
  @NotNull
  public JComponent createComponent() {
    return myPanel;
  }

  @Override
  public boolean isModified() {
    if (mySettings.SELECT_MODULES_ON_PROJECT_IMPORT != isModuleSelectionOnImportEnabled() ||
        mySettings.SKIP_SOURCE_GEN_ON_PROJECT_SYNC != isSkipSourceGenOnSync() ||
        mySettings.USE_NEW_PROJECT_STRUCTURE_DIALOG != isUseNewProjectStructureDialog() ||
<<<<<<< HEAD
        mySettings.USE_NEW_GRADLE_SYNC != isUseNewGradleSync()) {
=======
        mySettings.USE_NEW_GRADLE_SYNC != isUseNewGradleSync() ||
        mySettings.USE_L2_DEPENDENCIES_ON_SYNC != isUseL2DependenciesInSync()) {
>>>>>>> 1e5b25b8
      return true;
    }
    Integer value = getMaxModuleCountForSourceGen();
    return value != null && mySettings.MAX_MODULE_COUNT_FOR_SOURCE_GEN != value;
  }

  @Override
  public void apply() throws ConfigurationException {
    mySettings.SELECT_MODULES_ON_PROJECT_IMPORT = isModuleSelectionOnImportEnabled();
    mySettings.SKIP_SOURCE_GEN_ON_PROJECT_SYNC = isSkipSourceGenOnSync();

    mySettings.USE_NEW_PROJECT_STRUCTURE_DIALOG = isUseNewProjectStructureDialog();
    mySettings.USE_NEW_GRADLE_SYNC = isUseNewGradleSync();
<<<<<<< HEAD
=======
    mySettings.USE_L2_DEPENDENCIES_ON_SYNC = isUseL2DependenciesInSync();
>>>>>>> 1e5b25b8

    Integer value = getMaxModuleCountForSourceGen();
    if (value != null) {
      mySettings.MAX_MODULE_COUNT_FOR_SOURCE_GEN = value;
    }
  }

  @VisibleForTesting
  @Nullable
  Integer getMaxModuleCountForSourceGen() {
    Object value = myModuleNumberSpinner.getValue();
    return value instanceof Integer ? (Integer)value : null;
  }

  @TestOnly
  void setMaxModuleCountForSourceGen(int value) {
    myModuleNumberSpinner.setValue(value);
  }

  @VisibleForTesting
  boolean isModuleSelectionOnImportEnabled() {
    return myEnableModuleSelectionOnImportCheckBox.isSelected();
  }

  @TestOnly
  void setModuleSelectionOnImportEnabled(boolean value) {
    myEnableModuleSelectionOnImportCheckBox.setSelected(value);
  }

  @VisibleForTesting
  boolean isSkipSourceGenOnSync() {
    return mySkipSourceGenOnSyncCheckbox.isSelected();
  }

  @TestOnly
  void setSkipSourceGenOnSync(boolean value) {
    mySkipSourceGenOnSyncCheckbox.setSelected(value);
  }

  @VisibleForTesting
  boolean isUseNewProjectStructureDialog() {
    return myUseNewProjectStructureCheckBox.isSelected();
  }

<<<<<<< HEAD
  private boolean isUseNewGradleSync() {
    return myUseNewGradleSyncCheckBox.isSelected();
  }

=======
  @TestOnly
  void setUseNewProjectStructure(boolean value) {
    myUseNewProjectStructureCheckBox.setSelected(value);
  }

  @VisibleForTesting
  boolean isUseNewGradleSync() {
    return myUseNewGradleSyncCheckBox.isSelected();
  }

  @TestOnly
  void setUseNewGradleSync(boolean value) {
    myUseNewGradleSyncCheckBox.setSelected(value);
  }

  @VisibleForTesting
  boolean isUseL2DependenciesInSync() {
    return myUseL2DependenciesCheckBox.isSelected();
  }

  @TestOnly
  void setUseL2DependenciesInSync(boolean value) {
    myUseL2DependenciesCheckBox.setSelected(value);
  }

>>>>>>> 1e5b25b8
  @Override
  public void reset() {
    myEnableModuleSelectionOnImportCheckBox.setSelected(mySettings.SELECT_MODULES_ON_PROJECT_IMPORT);
    mySkipSourceGenOnSyncCheckbox.setSelected(mySettings.SKIP_SOURCE_GEN_ON_PROJECT_SYNC);
    myModuleNumberSpinner.setValue(mySettings.MAX_MODULE_COUNT_FOR_SOURCE_GEN);
    myUseNewProjectStructureCheckBox.setSelected(mySettings.USE_NEW_PROJECT_STRUCTURE_DIALOG);
    myUseNewGradleSyncCheckBox.setSelected(mySettings.USE_NEW_GRADLE_SYNC);
<<<<<<< HEAD
  }

  @Override
  public void disposeUIResources() {
=======
    myUseL2DependenciesCheckBox.setSelected(mySettings.USE_L2_DEPENDENCIES_ON_SYNC);
>>>>>>> 1e5b25b8
  }

  private void createUIComponents() {
    int value = GradleExperimentalSettings.getInstance().MAX_MODULE_COUNT_FOR_SOURCE_GEN;
    myModuleNumberSpinner = new JSpinner(new SpinnerNumberModel(value, 0, Integer.MAX_VALUE, 1));
    // Force the spinner to accept numbers only.
    JComponent editor = myModuleNumberSpinner.getEditor();
    if (editor instanceof JSpinner.NumberEditor) {
      JFormattedTextField textField = ((JSpinner.NumberEditor)editor).getTextField();
      JFormattedTextField.AbstractFormatter formatter = textField.getFormatter();
      if (formatter instanceof NumberFormatter) {
        ((NumberFormatter)formatter).setAllowsInvalid(false);
      }
    }
  }
}<|MERGE_RESOLUTION|>--- conflicted
+++ resolved
@@ -37,10 +37,7 @@
   private JCheckBox mySkipSourceGenOnSyncCheckbox;
   private JCheckBox myUseNewProjectStructureCheckBox;
   private JCheckBox myUseNewGradleSyncCheckBox;
-<<<<<<< HEAD
-=======
   private JCheckBox myUseL2DependenciesCheckBox;
->>>>>>> 1e5b25b8
 
   public GradleExperimentalSettingsConfigurable() {
     this(GradleExperimentalSettings.getInstance());
@@ -89,12 +86,8 @@
     if (mySettings.SELECT_MODULES_ON_PROJECT_IMPORT != isModuleSelectionOnImportEnabled() ||
         mySettings.SKIP_SOURCE_GEN_ON_PROJECT_SYNC != isSkipSourceGenOnSync() ||
         mySettings.USE_NEW_PROJECT_STRUCTURE_DIALOG != isUseNewProjectStructureDialog() ||
-<<<<<<< HEAD
-        mySettings.USE_NEW_GRADLE_SYNC != isUseNewGradleSync()) {
-=======
         mySettings.USE_NEW_GRADLE_SYNC != isUseNewGradleSync() ||
         mySettings.USE_L2_DEPENDENCIES_ON_SYNC != isUseL2DependenciesInSync()) {
->>>>>>> 1e5b25b8
       return true;
     }
     Integer value = getMaxModuleCountForSourceGen();
@@ -108,10 +101,7 @@
 
     mySettings.USE_NEW_PROJECT_STRUCTURE_DIALOG = isUseNewProjectStructureDialog();
     mySettings.USE_NEW_GRADLE_SYNC = isUseNewGradleSync();
-<<<<<<< HEAD
-=======
     mySettings.USE_L2_DEPENDENCIES_ON_SYNC = isUseL2DependenciesInSync();
->>>>>>> 1e5b25b8
 
     Integer value = getMaxModuleCountForSourceGen();
     if (value != null) {
@@ -156,12 +146,6 @@
     return myUseNewProjectStructureCheckBox.isSelected();
   }
 
-<<<<<<< HEAD
-  private boolean isUseNewGradleSync() {
-    return myUseNewGradleSyncCheckBox.isSelected();
-  }
-
-=======
   @TestOnly
   void setUseNewProjectStructure(boolean value) {
     myUseNewProjectStructureCheckBox.setSelected(value);
@@ -187,7 +171,6 @@
     myUseL2DependenciesCheckBox.setSelected(value);
   }
 
->>>>>>> 1e5b25b8
   @Override
   public void reset() {
     myEnableModuleSelectionOnImportCheckBox.setSelected(mySettings.SELECT_MODULES_ON_PROJECT_IMPORT);
@@ -195,14 +178,7 @@
     myModuleNumberSpinner.setValue(mySettings.MAX_MODULE_COUNT_FOR_SOURCE_GEN);
     myUseNewProjectStructureCheckBox.setSelected(mySettings.USE_NEW_PROJECT_STRUCTURE_DIALOG);
     myUseNewGradleSyncCheckBox.setSelected(mySettings.USE_NEW_GRADLE_SYNC);
-<<<<<<< HEAD
-  }
-
-  @Override
-  public void disposeUIResources() {
-=======
     myUseL2DependenciesCheckBox.setSelected(mySettings.USE_L2_DEPENDENCIES_ON_SYNC);
->>>>>>> 1e5b25b8
   }
 
   private void createUIComponents() {
