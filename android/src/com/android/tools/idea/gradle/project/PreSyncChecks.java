/*
 * Copyright (C) 2014 The Android Open Source Project
 *
 * Licensed under the Apache License, Version 2.0 (the "License");
 * you may not use this file except in compliance with the License.
 * You may obtain a copy of the License at
 *
 *      http://www.apache.org/licenses/LICENSE-2.0
 *
 * Unless required by applicable law or agreed to in writing, software
 * distributed under the License is distributed on an "AS IS" BASIS,
 * WITHOUT WARRANTIES OR CONDITIONS OF ANY KIND, either express or implied.
 * See the License for the specific language governing permissions and
 * limitations under the License.
 */
package com.android.tools.idea.gradle.project;

import com.android.SdkConstants;
import com.android.sdklib.repository.FullRevision;
<<<<<<< HEAD
import com.android.tools.idea.gradle.messages.Message;
import com.android.tools.idea.gradle.messages.ProjectSyncMessages;
import com.android.tools.idea.gradle.service.notification.hyperlink.FixGradleVersionInWrapperHyperlink;
import com.android.tools.idea.gradle.service.notification.hyperlink.NotificationHyperlink;
import com.android.tools.idea.gradle.util.GradleUtil;
=======
import com.android.tools.idea.gradle.messages.ProjectSyncMessages;
import com.android.tools.idea.gradle.util.GradleProperties;
import com.intellij.CommonBundle;
import com.intellij.ide.util.PropertiesComponent;
import com.intellij.notification.NotificationType;
>>>>>>> 603529f2
import com.intellij.openapi.application.ApplicationManager;
import com.intellij.openapi.diagnostic.Logger;
import com.intellij.openapi.project.Project;
import com.intellij.openapi.ui.DialogWrapper.DoNotAskOption;
import com.intellij.openapi.ui.Messages;
import com.intellij.openapi.vfs.VirtualFile;
import com.intellij.util.net.HttpConfigurable;
import org.jetbrains.annotations.NonNls;
import org.jetbrains.annotations.NotNull;
import org.jetbrains.annotations.Nullable;
import org.jetbrains.plugins.gradle.settings.DistributionType;
import org.jetbrains.plugins.gradle.settings.GradleProjectSettings;

import java.io.File;
import java.io.IOException;

import static com.android.tools.idea.gradle.util.GradleUtil.*;
import static com.android.tools.idea.gradle.util.Projects.getBaseDirPath;
import static com.android.tools.idea.startup.AndroidStudioSpecificInitializer.isAndroidStudio;
import static com.intellij.openapi.ui.Messages.*;
import static com.intellij.openapi.util.io.FileUtil.delete;
import static com.intellij.openapi.util.io.FileUtil.toSystemDependentName;
import static com.intellij.openapi.util.text.StringUtil.isEmpty;
import static com.intellij.openapi.util.text.StringUtil.isNotEmpty;
import static com.intellij.util.ExceptionUtil.getRootCause;
import static org.jetbrains.plugins.gradle.settings.DistributionType.DEFAULT_WRAPPED;
import static org.jetbrains.plugins.gradle.settings.DistributionType.LOCAL;

final class PreSyncChecks {
  private static final Logger LOG = Logger.getInstance(PreSyncChecks.class);
  private static final String GRADLE_SYNC_MSG_TITLE = "Gradle Sync";
  private static final String PROJECT_SYNCING_ERROR_GROUP = "Project syncing error";
<<<<<<< HEAD
=======

  @NonNls private static final String SHOW_DO_NOT_ASK_TO_COPY_PROXY_SETTINGS_PROPERTY_NAME =
    "show.do.not.copy.http.proxy.settings.to.gradle";
>>>>>>> 603529f2

  private PreSyncChecks() {
  }

  @NotNull
  static PreSyncCheckResult canSync(@NotNull Project project) {
    VirtualFile baseDir = project.getBaseDir();
    if (baseDir == null) {
      // Unlikely to happen because it would mean this is the default project.
      return PreSyncCheckResult.success();
    }

<<<<<<< HEAD
    ProjectSyncMessages syncMessages = ProjectSyncMessages.getInstance(project);
    syncMessages.removeMessages(PROJECT_SYNCING_ERROR_GROUP);

    if (!ApplicationManager.getApplication().isUnitTestMode()) {
      GradleUtil.attemptToUseEmbeddedGradle(project);
    }

    GradleProjectSettings gradleSettings = GradleUtil.getGradleProjectSettings(project);
    File wrapperPropertiesFile = GradleUtil.findWrapperPropertiesFile(project);

    DistributionType distributionType = gradleSettings != null ? gradleSettings.getDistributionType() : null;
    boolean usingWrapper = (distributionType == null || distributionType == DEFAULT_WRAPPED) && wrapperPropertiesFile != null;
    if (usingWrapper && gradleSettings != null) {
      // Do this just to ensure that the right distribution type is set. If this is not set, build.gradle editor will not have code
      // completion (see BuildClasspathModuleGradleDataService, line 119).
      gradleSettings.setDistributionType(DEFAULT_WRAPPED);
    }
    else if (wrapperPropertiesFile == null && gradleSettings != null) {
      createWrapperIfNecessary(project, gradleSettings, distributionType);
    }

    return PreSyncCheckResult.success();
  }

  @NotNull
  private static PreSyncCheckResult ensureCorrectGradleSettings(@NotNull Project project, @Nullable FullRevision modelVersion) {
    if (modelVersion == null || createWrapperIfNecessary(project)) {
      // Continue with sync and let it fail.
      return PreSyncCheckResult.success();
=======
    if (isAndroidStudio()) {
      // We only check proxy settings for Studio, because Studio does not pass the IDE's proxy settings to Gradle.
      // See https://code.google.com/p/android/issues/detail?id=169743
      checkHttpProxySettings(project);
    }

    ProjectSyncMessages syncMessages = ProjectSyncMessages.getInstance(project);
    syncMessages.removeMessages(PROJECT_SYNCING_ERROR_GROUP);

    if (!ApplicationManager.getApplication().isUnitTestMode()) {
      attemptToUseEmbeddedGradle(project);
>>>>>>> 603529f2
    }

    GradleProjectSettings gradleSettings = getGradleProjectSettings(project);
    File wrapperPropertiesFile = findWrapperPropertiesFile(project);

    DistributionType distributionType = gradleSettings != null ? gradleSettings.getDistributionType() : null;
    boolean usingWrapper = (distributionType == null || distributionType == DEFAULT_WRAPPED) && wrapperPropertiesFile != null;
<<<<<<< HEAD
    if (usingWrapper) {
      PreSyncCheckResult result = attemptToUpdateGradleVersionInWrapper(wrapperPropertiesFile, modelVersion, project);
      if (!result.isSuccess()) {
        return result;
      }
      if (gradleSettings != null) {
        // Do this just to ensure that the right distribution type is set.
        gradleSettings.setDistributionType(DEFAULT_WRAPPED);
      }
=======
    if (usingWrapper && gradleSettings != null) {
      // Do this just to ensure that the right distribution type is set. If this is not set, build.gradle editor will not have code
      // completion (see BuildClasspathModuleGradleDataService, line 119).
      gradleSettings.setDistributionType(DEFAULT_WRAPPED);
>>>>>>> 603529f2
    }
    else if (!ApplicationManager.getApplication().isUnitTestMode()) {
      if (wrapperPropertiesFile == null && gradleSettings != null) {
        createWrapperIfNecessary(project, gradleSettings, distributionType);
      }
    }
<<<<<<< HEAD
=======

>>>>>>> 603529f2
    return PreSyncCheckResult.success();
  }

  // If the IDE is configured to use proxies, we ask the user if she would like to have those settings copied to gradle.properties, if such
  // files does not include them already.
  // Gradle may need those settings to access the Internet to download dependencies.
  // See https://code.google.com/p/android/issues/detail?id=65325
  private static void checkHttpProxySettings(@NotNull Project project) {
    boolean performCheck = PropertiesComponent.getInstance().getBoolean(SHOW_DO_NOT_ASK_TO_COPY_PROXY_SETTINGS_PROPERTY_NAME, true);
    if (!performCheck) {
      // User already checked the "do not ask me" option.
      return;
    }

<<<<<<< HEAD
    File wrapperPropertiesFile = GradleUtil.findWrapperPropertiesFile(project);

    if (wrapperPropertiesFile == null) {
      DistributionType distributionType = gradleSettings.getDistributionType();
      if (createWrapperIfNecessary(project, gradleSettings, distributionType)) {
        return true;
      }
    }

    return false;
  }

  private static boolean createWrapperIfNecessary(@NotNull Project project,
                                                  @NotNull GradleProjectSettings gradleSettings,
                                                  @Nullable DistributionType distributionType) {
    boolean createWrapper = false;
    if (distributionType == null) {
      String msg = "Gradle settings for this project are not configured yet.\n\n" +
                   "Would you like the project to use the Gradle wrapper?\n" +
                   "(The wrapper will automatically download the latest supported Gradle version).\n\n" +
                   "Click 'OK' to use the Gradle wrapper, or 'Cancel' to manually set the path of a local Gradle distribution.";
      int answer = Messages.showOkCancelDialog(project, msg, GRADLE_SYNC_MSG_TITLE, Messages.getQuestionIcon());
      createWrapper = answer == Messages.OK;

=======
    HttpConfigurable ideProxySettings = HttpConfigurable.getInstance();
    if (ideProxySettings.USE_HTTP_PROXY && isNotEmpty(ideProxySettings.PROXY_HOST)) {
      GradleProperties properties;
      try {
        properties = new GradleProperties(project);
      }
      catch (IOException e) {
        LOG.info("Failed to read gradle.properties file", e);
        // Let sync continue, even though it may fail.
        return;
      }
      GradleProperties.ProxySettings proxySettings = properties.getProxySettings();
      if (!ideProxySettings.PROXY_HOST.equals(proxySettings.getHost())) {
        String msg = "Android Studio is configured to use a HTTP proxy. " +
                     "Gradle may need these proxy settings to access the Internet (e.g. for downloading dependencies.)\n\n" +
                     "Would you like to have the IDE's proxy configuration be set in the project's gradle.properties file?";
        DoNotAskOption doNotAskOption = new PropertyDoNotAskOption(SHOW_DO_NOT_ASK_TO_COPY_PROXY_SETTINGS_PROPERTY_NAME);
        int result = Messages.showYesNoDialog(project, msg, "Proxy Settings", Messages.getQuestionIcon(), doNotAskOption);
        if (result == YES) {
          proxySettings.copyFrom(ideProxySettings);
          properties.setProxySettings(proxySettings);
          try {
            properties.save();
          }
          catch (IOException e) {
            //noinspection ThrowableResultOfMethodCallIgnored
            Throwable root = getRootCause(e);

            String cause = root.getMessage();
            String errMsg = "Failed to save changes to gradle.properties file.";
            if (isNotEmpty(cause)) {
              if (!cause.endsWith(".")) {
                cause += ".";
              }
              errMsg += String.format("\nCause: %1$s", cause);
            }
            AndroidGradleNotification notification = AndroidGradleNotification.getInstance(project);
            notification.showBalloon("Proxy Settings", errMsg, NotificationType.ERROR);

            LOG.info("Failed to save changes to gradle.properties file", e);
          }
        }
      }
    }
  }

  private static boolean createWrapperIfNecessary(@NotNull Project project,
                                                  @NotNull GradleProjectSettings gradleSettings,
                                                  @Nullable DistributionType distributionType) {
    boolean createWrapper = false;
    boolean chooseLocalGradleHome = false;

    if (distributionType == null) {
      String msg = createUseWrapperQuestion("Gradle settings for this project are not configured yet.");
      int answer = showOkCancelDialog(project, msg, GRADLE_SYNC_MSG_TITLE, getQuestionIcon());
      createWrapper = answer == Messages.OK;
>>>>>>> 603529f2
    }
    else if (distributionType == DEFAULT_WRAPPED) {
      createWrapper = true;
    }
<<<<<<< HEAD

    if (createWrapper) {
      File projectDirPath = new File(project.getBasePath());

      // attempt to delete the whole gradle wrapper folder.
      File gradleDirPath = new File(projectDirPath, SdkConstants.FD_GRADLE);
      if (!FileUtil.delete(gradleDirPath)) {
        // deletion failed. Let sync continue.
        return true;
      }

      try {
        GradleUtil.createGradleWrapper(projectDirPath);
        if (distributionType == null) {
          gradleSettings.setDistributionType(DEFAULT_WRAPPED);
        }
        return true;
      }
      catch (IOException e) {
        LOG.info("Failed to create Gradle wrapper for project '" + project.getName() + "'", e);
      }
    }
    else if (distributionType == null) {
      ChooseGradleHomeDialog dialog = new ChooseGradleHomeDialog();
      if (dialog.showAndGet()) {
        String enteredGradleHomePath = dialog.getEnteredGradleHomePath();
        gradleSettings.setGradleHome(enteredGradleHomePath);
        gradleSettings.setDistributionType(DistributionType.LOCAL);
        return true;
      }
    }
=======
    else if (distributionType == LOCAL) {
      String gradleHome = gradleSettings.getGradleHome();
      String msg = null;
      if (isEmpty(gradleHome)) {
        msg = createUseWrapperQuestion("The path of the local Gradle distribution to use is not set.");
      }
      else {
        File gradleHomePath = new File(toSystemDependentName(gradleHome));
        if (!gradleHomePath.isDirectory()) {
          String reason = String.format("The path\n'%1$s'\n, set as a local Gradle distribution, does not belong to an existing directory.",
                                        gradleHomePath.getPath());
          msg = createUseWrapperQuestion(reason);
        }
        else {
          FullRevision gradleVersion = getGradleVersion(gradleHomePath);
          if (gradleVersion == null) {
            String reason = String.format("The path\n'%1$s'\n, does not belong to a Gradle distribution.", gradleHomePath.getPath());
            msg = createUseWrapperQuestion(reason);
          }
          else if (!isSupportedGradleVersion(gradleVersion)) {
            String reason = String.format("Gradle version %1$s is not supported.", gradleHomePath.getPath());
            msg = createUseWrapperQuestion(reason);
          }
        }
      }
      if (msg != null) {
        int answer = showOkCancelDialog(project, msg, GRADLE_SYNC_MSG_TITLE, getQuestionIcon());
        createWrapper = answer == Messages.OK;
        chooseLocalGradleHome = !createWrapper;
      }
    }

    if (createWrapper) {
      File projectDirPath = getBaseDirPath(project);

      // attempt to delete the whole gradle wrapper folder.
      File gradleDirPath = new File(projectDirPath, SdkConstants.FD_GRADLE);
      if (!delete(gradleDirPath)) {
        // deletion failed. Let sync continue.
        return true;
      }

      try {
        createGradleWrapper(projectDirPath);
        if (distributionType == null) {
          gradleSettings.setDistributionType(DEFAULT_WRAPPED);
        }
        return true;
      }
      catch (IOException e) {
        LOG.info("Failed to create Gradle wrapper for project '" + project.getName() + "'", e);
      }
    }
    else if (distributionType == null || chooseLocalGradleHome) {
      ChooseGradleHomeDialog dialog = new ChooseGradleHomeDialog();
      if (dialog.showAndGet()) {
        String enteredGradleHomePath = dialog.getEnteredGradleHomePath();
        gradleSettings.setGradleHome(enteredGradleHomePath);
        gradleSettings.setDistributionType(LOCAL);
        return true;
      }
    }
>>>>>>> 603529f2
    return false;
  }

  @NotNull
<<<<<<< HEAD
  private static PreSyncCheckResult attemptToUpdateGradleVersionInWrapper(@NotNull final File wrapperPropertiesFile,
                                                                          @NotNull FullRevision modelVersion,
                                                                          @NotNull Project project) {
    FullRevision minimumPluginVersion = FullRevision.parseRevision(GRADLE_PLUGIN_MINIMUM_VERSION);
    if (modelVersion.compareTo(minimumPluginVersion) < 0) {
      // Do not perform this check for plug-in 0.14. It supports many versions of Gradle.
      // Let sync fail if using an unsupported Gradle versions.
      return PreSyncCheckResult.success();
    }
=======
  private static String createUseWrapperQuestion(@NotNull String reason) {
    return reason + "\n\n" +
           "Would you like the project to use the Gradle wrapper?\n" +
           "(The wrapper will automatically download the latest supported Gradle version).\n\n" +
           "Click 'OK' to use the Gradle wrapper, or 'Cancel' to manually set the path of a local Gradle distribution.";
  }
>>>>>>> 603529f2

  static class PreSyncCheckResult {
    private final boolean mySuccess;
    @Nullable private final String myFailureCause;

    @NotNull
    private static PreSyncCheckResult success() {
      return new PreSyncCheckResult(true, null);
    }

<<<<<<< HEAD
    if (gradleVersion == null) {
      // There is a wrapper, but the Gradle version could not be read. Continue with sync.
      return PreSyncCheckResult.success();
=======
    @NotNull
    private static PreSyncCheckResult failure(@NotNull String cause) {
      return new PreSyncCheckResult(false, cause);
>>>>>>> 603529f2
    }

    private PreSyncCheckResult(boolean success, @Nullable String failureCause) {
      mySuccess = success;
      myFailureCause = failureCause;
    }

    public boolean isSuccess() {
      return mySuccess;
    }

<<<<<<< HEAD
    if (gradleRevision != null && !GradleUtil.isSupportedGradleVersion(gradleRevision)) {
      String cause = getMinimumGradleVersionErrorPrefix(modelVersion);
      NotificationHyperlink hyperlink = FixGradleVersionInWrapperHyperlink.createIfProjectUsesGradleWrapper(project);

      ProjectSyncMessages syncMessages = ProjectSyncMessages.getInstance(project);
      syncMessages.add(new Message(PROJECT_SYNCING_ERROR_GROUP, Message.Type.ERROR, cause), hyperlink);

      return PreSyncCheckResult.failure(cause);
=======
    @Nullable
    public String getFailureCause() {
      return myFailureCause;
>>>>>>> 603529f2
    }

    return PreSyncCheckResult.success();
  }

  /**
   * Implementation of "Do not show this dialog in the future" option. This option is displayed as a checkbox in a {@code Messages} dialog.
   * The state of such checkbox is stored in the IDE's {@code PropertiesComponent} under the name passed in the constructor.
   */
  private static class PropertyDoNotAskOption implements DoNotAskOption {
    /** The name of the property storing the value of the "Do not show this dialog in the future" option.  */
    @NotNull private final String myProperty;

    PropertyDoNotAskOption(@NotNull String property) {
      myProperty = property;
    }

    @Override
    public boolean isToBeShown() {
      // Read the stored value. If none is found, return "true" to display the checkbox the first time.
      return PropertiesComponent.getInstance().getBoolean(myProperty, true);
    }

<<<<<<< HEAD
    if (!askToSwitchToWrapper) {
      askToSwitchToWrapper = !GradleUtil.isSupportedGradleVersion(gradleVersion);
    }

    if (askToSwitchToWrapper) {
      String msg = getMinimumGradleVersionErrorPrefix(modelVersion) +
                   "A local Gradle distribution was not found, or was not properly set in the IDE.\n\n" +
                   "Would you like your project to use the Gradle wrapper instead?\n" +
                   "(The wrapper will automatically download the latest supported Gradle version).\n\n" +
                   "Click 'OK' to use the Gradle wrapper, or 'Cancel' to manually set the path of a local Gradle distribution.";
      int answer = Messages.showOkCancelDialog(project, msg, GRADLE_SYNC_MSG_TITLE, Messages.getQuestionIcon());

      if (answer == Messages.OK) {
        try {
          File projectDirPath = new File(project.getBasePath());
          GradleUtil.createGradleWrapper(projectDirPath);
          gradleSettings.setDistributionType(DEFAULT_WRAPPED);
        }
        catch (IOException e) {
          LOG.warn("Failed to update Gradle wrapper file to Gradle version " + GRADLE_LATEST_VERSION, e);
        }
        return;
      }

      ChooseGradleHomeDialog dialog = new ChooseGradleHomeDialog();
      dialog.setTitle(String.format("Please select the location of a Gradle distribution version %1$s or newer", GRADLE_MINIMUM_VERSION));
      if (dialog.showAndGet()) {
        String enteredGradleHomePath = dialog.getEnteredGradleHomePath();
        gradleSettings.setGradleHome(enteredGradleHomePath);
      }
=======
    @Override
    public void setToBeShown(boolean toBeShown, int exitCode) {
      // Stores the state of the checkbox into the property.
      PropertiesComponent.getInstance().setValue(myProperty, String.valueOf(toBeShown));
    }

    @Override
    public boolean canBeHidden() {
      // By returning "true", the Messages dialog can hide the checkbox if the user previously set the checkbox as "selected".
      return true;
>>>>>>> 603529f2
    }

    @Override
    public boolean shouldSaveOptionsOnCancel() {
      // We always want to save the value of the checkbox, regardless of the button pressed in the Messages dialog.
      return true;
    }

<<<<<<< HEAD
  static class PreSyncCheckResult {
    private final boolean mySuccess;
    @Nullable private final String myFailureCause;

    @NotNull
    private static PreSyncCheckResult success() {
      return new PreSyncCheckResult(true, null);
    }

    @NotNull
    private static PreSyncCheckResult failure(@NotNull String cause) {
      return new PreSyncCheckResult(false, cause);
    }

    private PreSyncCheckResult(boolean success, @Nullable String failureCause) {
      mySuccess = success;
      myFailureCause = failureCause;
    }

    public boolean isSuccess() {
      return mySuccess;
    }

    @Nullable
    public String getFailureCause() {
      return myFailureCause;
=======
    @NotNull
    @Override
    public String getDoNotShowMessage() {
      // This is the text to set in the checkbox.
      return CommonBundle.message("dialog.options.do.not.show");
>>>>>>> 603529f2
    }
  }
}<|MERGE_RESOLUTION|>--- conflicted
+++ resolved
@@ -17,19 +17,11 @@
 
 import com.android.SdkConstants;
 import com.android.sdklib.repository.FullRevision;
-<<<<<<< HEAD
-import com.android.tools.idea.gradle.messages.Message;
-import com.android.tools.idea.gradle.messages.ProjectSyncMessages;
-import com.android.tools.idea.gradle.service.notification.hyperlink.FixGradleVersionInWrapperHyperlink;
-import com.android.tools.idea.gradle.service.notification.hyperlink.NotificationHyperlink;
-import com.android.tools.idea.gradle.util.GradleUtil;
-=======
 import com.android.tools.idea.gradle.messages.ProjectSyncMessages;
 import com.android.tools.idea.gradle.util.GradleProperties;
 import com.intellij.CommonBundle;
 import com.intellij.ide.util.PropertiesComponent;
 import com.intellij.notification.NotificationType;
->>>>>>> 603529f2
 import com.intellij.openapi.application.ApplicationManager;
 import com.intellij.openapi.diagnostic.Logger;
 import com.intellij.openapi.project.Project;
@@ -62,12 +54,9 @@
   private static final Logger LOG = Logger.getInstance(PreSyncChecks.class);
   private static final String GRADLE_SYNC_MSG_TITLE = "Gradle Sync";
   private static final String PROJECT_SYNCING_ERROR_GROUP = "Project syncing error";
-<<<<<<< HEAD
-=======
 
   @NonNls private static final String SHOW_DO_NOT_ASK_TO_COPY_PROXY_SETTINGS_PROPERTY_NAME =
     "show.do.not.copy.http.proxy.settings.to.gradle";
->>>>>>> 603529f2
 
   private PreSyncChecks() {
   }
@@ -80,16 +69,21 @@
       return PreSyncCheckResult.success();
     }
 
-<<<<<<< HEAD
+    if (isAndroidStudio()) {
+      // We only check proxy settings for Studio, because Studio does not pass the IDE's proxy settings to Gradle.
+      // See https://code.google.com/p/android/issues/detail?id=169743
+      checkHttpProxySettings(project);
+    }
+
     ProjectSyncMessages syncMessages = ProjectSyncMessages.getInstance(project);
     syncMessages.removeMessages(PROJECT_SYNCING_ERROR_GROUP);
 
     if (!ApplicationManager.getApplication().isUnitTestMode()) {
-      GradleUtil.attemptToUseEmbeddedGradle(project);
-    }
-
-    GradleProjectSettings gradleSettings = GradleUtil.getGradleProjectSettings(project);
-    File wrapperPropertiesFile = GradleUtil.findWrapperPropertiesFile(project);
+      attemptToUseEmbeddedGradle(project);
+    }
+
+    GradleProjectSettings gradleSettings = getGradleProjectSettings(project);
+    File wrapperPropertiesFile = findWrapperPropertiesFile(project);
 
     DistributionType distributionType = gradleSettings != null ? gradleSettings.getDistributionType() : null;
     boolean usingWrapper = (distributionType == null || distributionType == DEFAULT_WRAPPED) && wrapperPropertiesFile != null;
@@ -98,64 +92,12 @@
       // completion (see BuildClasspathModuleGradleDataService, line 119).
       gradleSettings.setDistributionType(DEFAULT_WRAPPED);
     }
-    else if (wrapperPropertiesFile == null && gradleSettings != null) {
-      createWrapperIfNecessary(project, gradleSettings, distributionType);
-    }
-
-    return PreSyncCheckResult.success();
-  }
-
-  @NotNull
-  private static PreSyncCheckResult ensureCorrectGradleSettings(@NotNull Project project, @Nullable FullRevision modelVersion) {
-    if (modelVersion == null || createWrapperIfNecessary(project)) {
-      // Continue with sync and let it fail.
-      return PreSyncCheckResult.success();
-=======
-    if (isAndroidStudio()) {
-      // We only check proxy settings for Studio, because Studio does not pass the IDE's proxy settings to Gradle.
-      // See https://code.google.com/p/android/issues/detail?id=169743
-      checkHttpProxySettings(project);
-    }
-
-    ProjectSyncMessages syncMessages = ProjectSyncMessages.getInstance(project);
-    syncMessages.removeMessages(PROJECT_SYNCING_ERROR_GROUP);
-
-    if (!ApplicationManager.getApplication().isUnitTestMode()) {
-      attemptToUseEmbeddedGradle(project);
->>>>>>> 603529f2
-    }
-
-    GradleProjectSettings gradleSettings = getGradleProjectSettings(project);
-    File wrapperPropertiesFile = findWrapperPropertiesFile(project);
-
-    DistributionType distributionType = gradleSettings != null ? gradleSettings.getDistributionType() : null;
-    boolean usingWrapper = (distributionType == null || distributionType == DEFAULT_WRAPPED) && wrapperPropertiesFile != null;
-<<<<<<< HEAD
-    if (usingWrapper) {
-      PreSyncCheckResult result = attemptToUpdateGradleVersionInWrapper(wrapperPropertiesFile, modelVersion, project);
-      if (!result.isSuccess()) {
-        return result;
-      }
-      if (gradleSettings != null) {
-        // Do this just to ensure that the right distribution type is set.
-        gradleSettings.setDistributionType(DEFAULT_WRAPPED);
-      }
-=======
-    if (usingWrapper && gradleSettings != null) {
-      // Do this just to ensure that the right distribution type is set. If this is not set, build.gradle editor will not have code
-      // completion (see BuildClasspathModuleGradleDataService, line 119).
-      gradleSettings.setDistributionType(DEFAULT_WRAPPED);
->>>>>>> 603529f2
-    }
     else if (!ApplicationManager.getApplication().isUnitTestMode()) {
       if (wrapperPropertiesFile == null && gradleSettings != null) {
         createWrapperIfNecessary(project, gradleSettings, distributionType);
       }
     }
-<<<<<<< HEAD
-=======
-
->>>>>>> 603529f2
+
     return PreSyncCheckResult.success();
   }
 
@@ -170,32 +112,6 @@
       return;
     }
 
-<<<<<<< HEAD
-    File wrapperPropertiesFile = GradleUtil.findWrapperPropertiesFile(project);
-
-    if (wrapperPropertiesFile == null) {
-      DistributionType distributionType = gradleSettings.getDistributionType();
-      if (createWrapperIfNecessary(project, gradleSettings, distributionType)) {
-        return true;
-      }
-    }
-
-    return false;
-  }
-
-  private static boolean createWrapperIfNecessary(@NotNull Project project,
-                                                  @NotNull GradleProjectSettings gradleSettings,
-                                                  @Nullable DistributionType distributionType) {
-    boolean createWrapper = false;
-    if (distributionType == null) {
-      String msg = "Gradle settings for this project are not configured yet.\n\n" +
-                   "Would you like the project to use the Gradle wrapper?\n" +
-                   "(The wrapper will automatically download the latest supported Gradle version).\n\n" +
-                   "Click 'OK' to use the Gradle wrapper, or 'Cancel' to manually set the path of a local Gradle distribution.";
-      int answer = Messages.showOkCancelDialog(project, msg, GRADLE_SYNC_MSG_TITLE, Messages.getQuestionIcon());
-      createWrapper = answer == Messages.OK;
-
-=======
     HttpConfigurable ideProxySettings = HttpConfigurable.getInstance();
     if (ideProxySettings.USE_HTTP_PROXY && isNotEmpty(ideProxySettings.PROXY_HOST)) {
       GradleProperties properties;
@@ -252,44 +168,10 @@
       String msg = createUseWrapperQuestion("Gradle settings for this project are not configured yet.");
       int answer = showOkCancelDialog(project, msg, GRADLE_SYNC_MSG_TITLE, getQuestionIcon());
       createWrapper = answer == Messages.OK;
->>>>>>> 603529f2
     }
     else if (distributionType == DEFAULT_WRAPPED) {
       createWrapper = true;
     }
-<<<<<<< HEAD
-
-    if (createWrapper) {
-      File projectDirPath = new File(project.getBasePath());
-
-      // attempt to delete the whole gradle wrapper folder.
-      File gradleDirPath = new File(projectDirPath, SdkConstants.FD_GRADLE);
-      if (!FileUtil.delete(gradleDirPath)) {
-        // deletion failed. Let sync continue.
-        return true;
-      }
-
-      try {
-        GradleUtil.createGradleWrapper(projectDirPath);
-        if (distributionType == null) {
-          gradleSettings.setDistributionType(DEFAULT_WRAPPED);
-        }
-        return true;
-      }
-      catch (IOException e) {
-        LOG.info("Failed to create Gradle wrapper for project '" + project.getName() + "'", e);
-      }
-    }
-    else if (distributionType == null) {
-      ChooseGradleHomeDialog dialog = new ChooseGradleHomeDialog();
-      if (dialog.showAndGet()) {
-        String enteredGradleHomePath = dialog.getEnteredGradleHomePath();
-        gradleSettings.setGradleHome(enteredGradleHomePath);
-        gradleSettings.setDistributionType(DistributionType.LOCAL);
-        return true;
-      }
-    }
-=======
     else if (distributionType == LOCAL) {
       String gradleHome = gradleSettings.getGradleHome();
       String msg = null;
@@ -352,29 +234,16 @@
         return true;
       }
     }
->>>>>>> 603529f2
     return false;
   }
 
   @NotNull
-<<<<<<< HEAD
-  private static PreSyncCheckResult attemptToUpdateGradleVersionInWrapper(@NotNull final File wrapperPropertiesFile,
-                                                                          @NotNull FullRevision modelVersion,
-                                                                          @NotNull Project project) {
-    FullRevision minimumPluginVersion = FullRevision.parseRevision(GRADLE_PLUGIN_MINIMUM_VERSION);
-    if (modelVersion.compareTo(minimumPluginVersion) < 0) {
-      // Do not perform this check for plug-in 0.14. It supports many versions of Gradle.
-      // Let sync fail if using an unsupported Gradle versions.
-      return PreSyncCheckResult.success();
-    }
-=======
   private static String createUseWrapperQuestion(@NotNull String reason) {
     return reason + "\n\n" +
            "Would you like the project to use the Gradle wrapper?\n" +
            "(The wrapper will automatically download the latest supported Gradle version).\n\n" +
            "Click 'OK' to use the Gradle wrapper, or 'Cancel' to manually set the path of a local Gradle distribution.";
   }
->>>>>>> 603529f2
 
   static class PreSyncCheckResult {
     private final boolean mySuccess;
@@ -385,15 +254,9 @@
       return new PreSyncCheckResult(true, null);
     }
 
-<<<<<<< HEAD
-    if (gradleVersion == null) {
-      // There is a wrapper, but the Gradle version could not be read. Continue with sync.
-      return PreSyncCheckResult.success();
-=======
     @NotNull
     private static PreSyncCheckResult failure(@NotNull String cause) {
       return new PreSyncCheckResult(false, cause);
->>>>>>> 603529f2
     }
 
     private PreSyncCheckResult(boolean success, @Nullable String failureCause) {
@@ -405,23 +268,10 @@
       return mySuccess;
     }
 
-<<<<<<< HEAD
-    if (gradleRevision != null && !GradleUtil.isSupportedGradleVersion(gradleRevision)) {
-      String cause = getMinimumGradleVersionErrorPrefix(modelVersion);
-      NotificationHyperlink hyperlink = FixGradleVersionInWrapperHyperlink.createIfProjectUsesGradleWrapper(project);
-
-      ProjectSyncMessages syncMessages = ProjectSyncMessages.getInstance(project);
-      syncMessages.add(new Message(PROJECT_SYNCING_ERROR_GROUP, Message.Type.ERROR, cause), hyperlink);
-
-      return PreSyncCheckResult.failure(cause);
-=======
     @Nullable
     public String getFailureCause() {
       return myFailureCause;
->>>>>>> 603529f2
-    }
-
-    return PreSyncCheckResult.success();
+    }
   }
 
   /**
@@ -442,38 +292,6 @@
       return PropertiesComponent.getInstance().getBoolean(myProperty, true);
     }
 
-<<<<<<< HEAD
-    if (!askToSwitchToWrapper) {
-      askToSwitchToWrapper = !GradleUtil.isSupportedGradleVersion(gradleVersion);
-    }
-
-    if (askToSwitchToWrapper) {
-      String msg = getMinimumGradleVersionErrorPrefix(modelVersion) +
-                   "A local Gradle distribution was not found, or was not properly set in the IDE.\n\n" +
-                   "Would you like your project to use the Gradle wrapper instead?\n" +
-                   "(The wrapper will automatically download the latest supported Gradle version).\n\n" +
-                   "Click 'OK' to use the Gradle wrapper, or 'Cancel' to manually set the path of a local Gradle distribution.";
-      int answer = Messages.showOkCancelDialog(project, msg, GRADLE_SYNC_MSG_TITLE, Messages.getQuestionIcon());
-
-      if (answer == Messages.OK) {
-        try {
-          File projectDirPath = new File(project.getBasePath());
-          GradleUtil.createGradleWrapper(projectDirPath);
-          gradleSettings.setDistributionType(DEFAULT_WRAPPED);
-        }
-        catch (IOException e) {
-          LOG.warn("Failed to update Gradle wrapper file to Gradle version " + GRADLE_LATEST_VERSION, e);
-        }
-        return;
-      }
-
-      ChooseGradleHomeDialog dialog = new ChooseGradleHomeDialog();
-      dialog.setTitle(String.format("Please select the location of a Gradle distribution version %1$s or newer", GRADLE_MINIMUM_VERSION));
-      if (dialog.showAndGet()) {
-        String enteredGradleHomePath = dialog.getEnteredGradleHomePath();
-        gradleSettings.setGradleHome(enteredGradleHomePath);
-      }
-=======
     @Override
     public void setToBeShown(boolean toBeShown, int exitCode) {
       // Stores the state of the checkbox into the property.
@@ -484,7 +302,6 @@
     public boolean canBeHidden() {
       // By returning "true", the Messages dialog can hide the checkbox if the user previously set the checkbox as "selected".
       return true;
->>>>>>> 603529f2
     }
 
     @Override
@@ -493,40 +310,11 @@
       return true;
     }
 
-<<<<<<< HEAD
-  static class PreSyncCheckResult {
-    private final boolean mySuccess;
-    @Nullable private final String myFailureCause;
-
-    @NotNull
-    private static PreSyncCheckResult success() {
-      return new PreSyncCheckResult(true, null);
-    }
-
-    @NotNull
-    private static PreSyncCheckResult failure(@NotNull String cause) {
-      return new PreSyncCheckResult(false, cause);
-    }
-
-    private PreSyncCheckResult(boolean success, @Nullable String failureCause) {
-      mySuccess = success;
-      myFailureCause = failureCause;
-    }
-
-    public boolean isSuccess() {
-      return mySuccess;
-    }
-
-    @Nullable
-    public String getFailureCause() {
-      return myFailureCause;
-=======
     @NotNull
     @Override
     public String getDoNotShowMessage() {
       // This is the text to set in the checkbox.
       return CommonBundle.message("dialog.options.do.not.show");
->>>>>>> 603529f2
     }
   }
 }