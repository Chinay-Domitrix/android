--- conflicted
+++ resolved
@@ -15,11 +15,7 @@
  */
 package com.android.tools.idea.gradle.project.sync.setup.module.dependency;
 
-<<<<<<< HEAD
-import com.android.tools.idea.gradle.LibraryFilePaths;
-=======
 import com.android.tools.idea.io.FilePaths;
->>>>>>> abbea60e
 import com.google.common.annotations.VisibleForTesting;
 import com.intellij.openapi.roots.DependencyScope;
 import com.intellij.openapi.util.text.StringUtil;
@@ -66,12 +62,6 @@
     super(scope);
     myArtifactPath = artifactPath;
     setName(name);
-
-    LibraryFilePaths libraryFilePaths = LibraryFilePaths.getInstance();
-    File javadocJarPath = libraryFilePaths.findJavadocJarPath(artifactPath);
-    if (javadocJarPath != null) {
-      addPath(PathType.DOCUMENTATION, javadocJarPath);
-    }
   }
 
   void addBinaryPath(@NotNull File path) {
@@ -80,10 +70,6 @@
 
   void addBinaryPath(@NotNull String path) {
     addBinaryPath(FilePaths.toSystemDependentPath(path));
-  }
-
-  void addPath(@NotNull PathType type, @NotNull String path) {
-    addPath(type, new File(path));
   }
 
   @NotNull
@@ -117,22 +103,14 @@
       return false;
     }
     LibraryDependency that = (LibraryDependency)o;
-<<<<<<< HEAD
-    return Objects.equals(myPathsByType, that.myPathsByType) &&
-=======
     return Objects.equals(myBinaryPaths, that.myBinaryPaths) &&
->>>>>>> abbea60e
            Objects.equals(myArtifactPath, that.myArtifactPath) &&
            Objects.equals(myName, that.myName);
   }
 
   @Override
   public int hashCode() {
-<<<<<<< HEAD
-    return Objects.hash(myPathsByType, myArtifactPath, myName);
-=======
     return Objects.hash(myBinaryPaths, myArtifactPath, myName);
->>>>>>> abbea60e
   }
 
   @Override
