package com.android.tools.idea.gradle.project.build;

import com.android.tools.idea.gradle.project.BuildSettings;
import com.android.tools.idea.gradle.project.build.invoker.GradleBuildInvoker;
import com.android.tools.idea.gradle.project.build.invoker.GradleTaskFinder;
import com.android.tools.idea.gradle.project.build.invoker.TestCompileType;
import com.android.tools.idea.gradle.project.facet.gradle.GradleFacet;
import com.android.tools.idea.gradle.project.facet.java.JavaFacet;
import com.android.tools.idea.gradle.util.BuildMode;
import com.google.common.collect.ListMultimap;
import com.intellij.openapi.externalSystem.model.task.ExternalSystemTaskId;
import com.intellij.openapi.externalSystem.model.task.ExternalSystemTaskNotificationListener;
import com.intellij.openapi.externalSystem.model.task.ExternalSystemTaskNotificationListenerAdapter;
import com.intellij.openapi.externalSystem.util.ExternalSystemApiUtil;
import com.intellij.openapi.module.Module;
import com.intellij.openapi.project.Project;
import com.intellij.task.*;
import one.util.streamex.StreamEx;
import org.jetbrains.annotations.NotNull;
import org.jetbrains.annotations.Nullable;

import java.io.File;
import java.nio.file.Path;
import java.util.Collection;
import java.util.List;
import java.util.Map;
import java.util.Set;
import java.util.concurrent.atomic.AtomicInteger;

import static com.android.tools.idea.gradle.util.BuildMode.COMPILE_JAVA;
import static com.android.tools.idea.gradle.util.BuildMode.REBUILD;

/**
 * @author Vladislav.Soroka
 */
public class AndroidProjectTaskRunner extends ProjectTaskRunner {
  @Override
  public void run(@NotNull Project project,
                  @NotNull ProjectTaskContext context,
                  @Nullable ProjectTaskNotification callback,
                  @NotNull Collection<? extends ProjectTask> tasks) {
    Map<Boolean, List<ModuleBuildTask>> moduleBuildTasksMap = StreamEx.of(tasks)
      .select(ModuleBuildTask.class)
      .partitioningBy(task -> task.isIncrementalBuild());

    ProjectTaskNotification aggregatedCallback = callback == null ? null : new MergedProjectTaskNotification(callback, 2);

    executeTasks(project, REBUILD, moduleBuildTasksMap.get(Boolean.FALSE), aggregatedCallback);
    executeTasks(project, COMPILE_JAVA, moduleBuildTasksMap.get(Boolean.TRUE), aggregatedCallback);
  }

  @Override
  public boolean canRun(@NotNull ProjectTask projectTask) {
    if (projectTask instanceof ModuleBuildTask) {
      Module module = ((ModuleBuildTask)projectTask).getModule();
      if (GradleFacet.getInstance(module) != null || JavaFacet.getInstance(module) != null/* || AndroidModuleModel.get(module) != null*/) {
        return true;
      }
    }
    return false;
  }

  private void executeTasks(@NotNull Project project,
                            @NotNull BuildMode buildMode,
                            List<ModuleBuildTask> moduleBuildTasks,
                            @Nullable ProjectTaskNotification callback) {
    Module[] modules = moduleBuildTasks.stream().map(task -> task.getModule()).toArray(Module[]::new);
    if (modules == null || modules.length == 0) {
      // nothing to build
      if (callback != null) {
        callback.finished(new ProjectTaskResult(false, 0, 0));
      }
      return;
    }

    String rootProjectPath = ExternalSystemApiUtil.getExternalRootProjectPath(modules[0]);
    if (rootProjectPath == null) {
      if (callback != null) {
        callback.finished(new ProjectTaskResult(false, 1, 0));
      }
      return;
    }
    File projectPath = new File(rootProjectPath);
    final String projectName;
    if (projectPath.isFile()) {
      projectName = projectPath.getParentFile().getName();
    }
    else {
      projectName = projectPath.getName();
    }
    String executionName = "Build " + projectName;
<<<<<<< HEAD
    ListMultimap<Path, String> tasks = GradleTaskFinder.getInstance().findTasksToExecute(modules, buildMode, TestCompileType.ALL);
=======
    ListMultimap<Path, String> tasks = GradleTaskFinder.getInstance().findTasksToExecute(projectPath, modules, buildMode, TestCompileType.NONE);
>>>>>>> 9e819fa1

    GradleBuildInvoker gradleBuildInvoker = GradleBuildInvoker.getInstance(project);

    Set<Path> rootPaths = tasks.keys().elementSet();
    ProjectTaskNotification aggregatedCallback = callback == null ? null : new MergedProjectTaskNotification(callback, rootPaths.size());

    for (Path projectRootPath : rootPaths) {
      GradleBuildInvoker.Request request = new GradleBuildInvoker.Request(project, projectRootPath.toFile(), tasks.get(projectRootPath));

      BuildSettings.getInstance(project).setBuildMode(buildMode);
      // the blocking mode required because of static behaviour of the BuildSettings.setBuildMode() method
      request.waitForCompletion();

      ExternalSystemTaskNotificationListener buildTaskListener = gradleBuildInvoker.createBuildTaskListener(request, executionName);
      ExternalSystemTaskNotificationListener listenerDelegate =
        aggregatedCallback == null ? buildTaskListener : new ExternalSystemTaskNotificationListenerAdapter(buildTaskListener) {
          @Override
          public void onSuccess(@NotNull ExternalSystemTaskId id) {
            super.onSuccess(id);
            aggregatedCallback.finished(new ProjectTaskResult(false, 0, 0));
          }

          @Override
          public void onFailure(@NotNull ExternalSystemTaskId id, @NotNull Exception e) {
            super.onFailure(id, e);
            aggregatedCallback.finished(new ProjectTaskResult(false, 1, 0));
          }
        };

      request.setTaskListener(listenerDelegate);
      gradleBuildInvoker.executeTasks(request);
    }
  }

  private static class MergedProjectTaskNotification implements ProjectTaskNotification {
    private final ProjectTaskNotification myCallback;
    private final AtomicInteger myResultsCounter = new AtomicInteger(0);
    private final int myExpectedResults;
    private boolean myAborted;
    private int myErrors;
    private int myWarnings;

    public MergedProjectTaskNotification(ProjectTaskNotification callback, int expectedResults) {
      myCallback = callback;
      myExpectedResults = expectedResults;
    }

    @Override
    public void finished(@NotNull ProjectTaskResult executionResult) {
      int finished = myResultsCounter.incrementAndGet();
      if (executionResult.isAborted()) {
        myAborted = true;
      }
      myErrors += executionResult.getErrors();
      myWarnings += executionResult.getWarnings();

      if (finished == myExpectedResults) {
        myCallback.finished(new ProjectTaskResult(myAborted, myErrors, myWarnings));
      }
    }
  }
}<|MERGE_RESOLUTION|>--- conflicted
+++ resolved
@@ -89,11 +89,7 @@
       projectName = projectPath.getName();
     }
     String executionName = "Build " + projectName;
-<<<<<<< HEAD
-    ListMultimap<Path, String> tasks = GradleTaskFinder.getInstance().findTasksToExecute(modules, buildMode, TestCompileType.ALL);
-=======
     ListMultimap<Path, String> tasks = GradleTaskFinder.getInstance().findTasksToExecute(projectPath, modules, buildMode, TestCompileType.NONE);
->>>>>>> 9e819fa1
 
     GradleBuildInvoker gradleBuildInvoker = GradleBuildInvoker.getInstance(project);
 
