/*
 * Copyright (C) 2013 The Android Open Source Project
 *
 * Licensed under the Apache License, Version 2.0 (the "License");
 * you may not use this file except in compliance with the License.
 * You may obtain a copy of the License at
 *
 *      http://www.apache.org/licenses/LICENSE-2.0
 *
 * Unless required by applicable law or agreed to in writing, software
 * distributed under the License is distributed on an "AS IS" BASIS,
 * WITHOUT WARRANTIES OR CONDITIONS OF ANY KIND, either express or implied.
 * See the License for the specific language governing permissions and
 * limitations under the License.
 */
package com.android.tools.idea.gradle.project;

import com.android.tools.idea.gradle.*;
import com.android.tools.idea.gradle.facet.AndroidGradleFacet;
import com.android.tools.idea.gradle.facet.JavaGradleFacet;
import com.android.tools.idea.gradle.facet.NativeAndroidGradleFacet;
import com.android.tools.idea.gradle.invoker.GradleInvoker;
import com.android.tools.idea.gradle.invoker.GradleTasksExecutor;
import com.android.tools.idea.gradle.project.build.GradleProjectBuilder;
import com.android.tools.idea.gradle.util.LocalProperties;
import com.android.tools.idea.sdk.IdeSdks;
import com.google.common.annotations.VisibleForTesting;
import com.google.common.collect.ImmutableList;
import com.google.common.collect.Maps;
import com.intellij.openapi.application.Application;
import com.intellij.openapi.application.ApplicationManager;
import com.intellij.openapi.command.CommandProcessor;
import com.intellij.openapi.components.ServiceManager;
import com.intellij.openapi.diagnostic.Logger;
import com.intellij.openapi.externalSystem.model.DataNode;
import com.intellij.openapi.externalSystem.model.ExternalSystemDataKeys;
import com.intellij.openapi.externalSystem.model.project.ModuleData;
import com.intellij.openapi.externalSystem.model.project.ProjectData;
import com.intellij.openapi.externalSystem.service.execution.ProgressExecutionMode;
import com.intellij.openapi.externalSystem.service.project.ExternalProjectRefreshCallback;
import com.intellij.openapi.externalSystem.util.ExternalSystemApiUtil;
import com.intellij.openapi.externalSystem.util.ExternalSystemBundle;
import com.intellij.openapi.fileEditor.FileDocumentManager;
import com.intellij.openapi.module.Module;
import com.intellij.openapi.module.ModuleManager;
import com.intellij.openapi.options.ConfigurationException;
import com.intellij.openapi.progress.ProgressIndicator;
import com.intellij.openapi.progress.TaskInfo;
import com.intellij.openapi.project.Project;
import com.intellij.openapi.project.ProjectManager;
import com.intellij.openapi.projectRoots.Sdk;
import com.intellij.openapi.roots.CompilerProjectExtension;
import com.intellij.openapi.roots.LanguageLevelProjectExtension;
import com.intellij.openapi.util.Pair;
import com.intellij.openapi.vfs.VirtualFile;
import com.intellij.openapi.wm.IdeFrame;
import com.intellij.openapi.wm.WindowManager;
import com.intellij.openapi.wm.ex.StatusBarEx;
import com.intellij.openapi.wm.ex.WindowManagerEx;
import com.intellij.pom.java.LanguageLevel;
import com.intellij.util.SystemProperties;
import org.jetbrains.android.AndroidPlugin.GuiTestSuiteState;
import org.jetbrains.android.facet.AndroidFacet;
import org.jetbrains.android.newProject.AndroidModuleBuilder;
import org.jetbrains.annotations.NotNull;
import org.jetbrains.annotations.Nullable;
import org.jetbrains.plugins.gradle.settings.GradleProjectSettings;
import org.jetbrains.plugins.gradle.settings.GradleSettings;

import java.io.File;
import java.io.IOException;
import java.util.Collection;
import java.util.Map;

import static com.android.SdkConstants.FN_BUILD_GRADLE;
import static com.android.tools.idea.gradle.AndroidProjectKeys.*;
import static com.android.tools.idea.gradle.project.LibraryAttachments.removeLibrariesAndStoreAttachments;
import static com.android.tools.idea.gradle.project.NewProjectImportGradleSyncListener.createTopLevelProjectAndOpen;
import static com.android.tools.idea.gradle.project.SdkSync.syncIdeAndProjectAndroidSdks;
import static com.android.tools.idea.gradle.util.FilePaths.pathToIdeaUrl;
import static com.android.tools.idea.gradle.util.GradleUtil.*;
import static com.android.tools.idea.gradle.util.Projects.*;
import static com.android.tools.idea.startup.AndroidStudioInitializer.isAndroidStudio;
import static com.google.common.base.Strings.nullToEmpty;
import static com.intellij.notification.NotificationType.ERROR;
import static com.intellij.openapi.externalSystem.model.ProjectKeys.MODULE;
import static com.intellij.openapi.externalSystem.service.execution.ProgressExecutionMode.IN_BACKGROUND_ASYNC;
import static com.intellij.openapi.externalSystem.service.execution.ProgressExecutionMode.MODAL_SYNC;
import static com.intellij.openapi.externalSystem.util.ExternalSystemApiUtil.find;
import static com.intellij.openapi.externalSystem.util.ExternalSystemApiUtil.findAll;
import static com.intellij.openapi.externalSystem.util.ExternalSystemUtil.refreshProject;
import static com.intellij.openapi.project.ProjectTypeService.setProjectType;
import static com.intellij.openapi.ui.Messages.showErrorDialog;
import static com.intellij.openapi.util.io.FileUtil.*;
import static com.intellij.openapi.util.io.FileUtilRt.createIfNotExists;
import static com.intellij.openapi.vfs.VfsUtilCore.virtualToIoFile;
import static com.intellij.ui.AppUIUtil.invokeLaterIfProjectAlive;
import static com.intellij.util.ui.UIUtil.invokeAndWaitIfNeeded;
import static org.jetbrains.android.AndroidPlugin.getGuiTestSuiteState;
import static org.jetbrains.android.AndroidPlugin.isGuiTestingMode;

/**
 * Imports an Android-Gradle project without showing the "Import Project" Wizard UI.
 */
public class GradleProjectImporter {
  private static final Logger LOG = Logger.getInstance(GradleProjectImporter.class);

  // When this system property is set, the sync operation always tries to use the cached project data unless any gradle files are modified.
  private static final boolean SYNC_WITH_CACHED_MODEL_ONLY =
    SystemProperties.getBooleanProperty("studio.sync.with.cached.model.only", false);

  private final ImporterDelegate myDelegate;

  /**
   * Flag used by unit tests to selectively disable code which requires an open project or UI updates; this is used
   * by unit tests that do not run all of IntelliJ (e.g. do not extend the IdeaTestCase base)
   */
  public static boolean ourSkipSetupFromTest;

  @NotNull
  public static GradleProjectImporter getInstance() {
    return ServiceManager.getService(GradleProjectImporter.class);
  }

  public GradleProjectImporter() {
    myDelegate = new ImporterDelegate();
  }

  @VisibleForTesting
  GradleProjectImporter(ImporterDelegate delegate) {
    myDelegate = delegate;
  }

  /**
   * Imports the given Gradle project.
   *
   * @param selectedFile the selected build.gradle or the project's root directory.
   */
  public void importProject(@NotNull VirtualFile selectedFile) {
    VirtualFile projectDir = selectedFile.isDirectory() ? selectedFile : selectedFile.getParent();
    File projectDirPath = virtualToIoFile(projectDir);

    // Sync Android SDKs paths *before* importing project. Studio will freeze if the project has a local.properties file pointing to a SDK
    // path that does not exist. The cause is that having 2 dialogs: one modal (the "Project Import" one) and another from
    // Messages.showErrorDialog (indicating the Android SDK path does not exist) produce a deadlock.
    try {
      LocalProperties localProperties = new LocalProperties(projectDirPath);
      if (isAndroidStudio()) {
        syncIdeAndProjectAndroidSdks(localProperties);
      }
    }
    catch (IOException e) {
      LOG.info("Failed to sync SDKs", e);
      showErrorDialog(e.getMessage(), "Project Import");
      return;
    }

    // Set up Gradle settings. Otherwise we get an "already disposed project" error.
    new GradleSettings(ProjectManager.getInstance().getDefaultProject());
    createProjectFileForGradleProject(selectedFile, null);
  }

  /**
   * Creates IntelliJ project file in the root of the project directory.
   *
   * @param selectedFile build.gradle in the module folder.
   * @param project      existing parent project or {@code null} if a new one should be created.
   */
  private void createProjectFileForGradleProject(@NotNull VirtualFile selectedFile, @Nullable Project project) {
    VirtualFile projectDir = selectedFile.isDirectory() ? selectedFile : selectedFile.getParent();
    File projectDirPath = virtualToIoFile(projectDir);
    try {
      importProject(projectDir.getName(), projectDirPath, true, new NewProjectImportGradleSyncListener() {
        @Override
        public void syncSucceeded(@NotNull Project project) {
          activateProjectView(project);
        }
      }, project, null);
    }
    catch (Exception e) {
      if (ApplicationManager.getApplication().isUnitTestMode()) {
        throw new RuntimeException(e);
      }
      showErrorDialog(e.getMessage(), "Project Import");
      LOG.error(e);
    }
  }

  /**
   * Requests a project sync with Gradle. If the project import is successful,
   * {@link GradleProjectBuilder#generateSourcesOnly(boolean)} will be invoked at the end.
   *
   * @param project  the given project. This method does nothing if the project is not an Android-Gradle project.
   * @param listener called after the project has been imported.
   */
  public void requestProjectSync(@NotNull Project project, @Nullable GradleSyncListener listener) {
    requestProjectSync(project, true, listener);
  }

  /**
   * Requests a project sync with Gradle.
   *
   * @param project                  the given project. This method does nothing if the project is not an Android-Gradle project.
   * @param generateSourcesOnSuccess indicates whether the IDE should invoke Gradle to generate Java sources after a successful project
   *                                 import.
   * @param listener                 called after the project has been imported.
   */
  public void requestProjectSync(@NotNull Project project,
                                 boolean generateSourcesOnSuccess,
                                 @Nullable GradleSyncListener listener) {
    requestProjectSync(project, false, generateSourcesOnSuccess, false, listener);
  }

  /**
   * Requests a project sync with Gradle.
   *
   * @param project                  the given project. This method does nothing if the project is not an Android-Gradle project.
   * @param useCachedProjectData     indicates whether the IDE should try to use the cached data or invoke Gradle to get the project data.
   *                                 This is just a suggestion and IDE can still invoke Gradle when the cached data is not available or
   *                                 no longer valid.
   * @param generateSourcesOnSuccess indicates whether the IDE should invoke Gradle to generate Java sources after a successful project
   *                                 import. This applies only when the project data is obtained by Gradle invocation and sources are never
   *                                 generated when the cached project data is used.
   * @param cleanProject             indicates whether the project should be cleaned before generating sources. This value is ignored if
   *                                 {@code generateSourcesOnSuccess} is {@code false}.
   * @param listener                 called after the project has been imported.
   */
  public void requestProjectSync(@NotNull Project project,
                                 boolean useCachedProjectData,
                                 boolean generateSourcesOnSuccess,
                                 boolean cleanProject,
                                 @Nullable GradleSyncListener listener) {
    if (GradleSyncState.getInstance(project).isSyncInProgress()) {
      return;
    }
    Runnable syncRequest =
      createSyncRequest(project, IN_BACKGROUND_ASYNC, generateSourcesOnSuccess, cleanProject, useCachedProjectData, listener);
    invokeLaterIfProjectAlive(project, syncRequest);
  }

  public void syncProjectSynchronously(@NotNull Project project,
                                       boolean generateSourcesOnSuccess,
                                       @Nullable GradleSyncListener listener) {
    if (GradleSyncState.getInstance(project).isSyncInProgress()) {
      return;
    }
    Runnable syncRequest = createSyncRequest(project, MODAL_SYNC, generateSourcesOnSuccess, false, false, listener);
    invokeAndWaitIfNeeded(syncRequest);
  }

  @NotNull
  private Runnable createSyncRequest(@NotNull final Project project,
                                     @NotNull final ProgressExecutionMode executionMode,
                                     final boolean generateSourcesOnSuccess,
                                     final boolean cleanProject,
                                     final boolean useCachedProjectData,
                                     @Nullable final GradleSyncListener listener) {
    return new Runnable() {
      @Override
      public void run() {
        if (isBuildInProgress(project)) {
          setSyncRequestedDuringBuild(project, true);
          return;
        }
        try {
          ImportOptions options = new ImportOptions(generateSourcesOnSuccess, cleanProject, false, useCachedProjectData);
          doRequestSync(project, executionMode, options, listener);
        }
        catch (ConfigurationException e) {
          showErrorDialog(project, e.getMessage(), e.getTitle());
        }
      }
    };
  }

  private static boolean isBuildInProgress(@NotNull Project project) {
    IdeFrame frame = ((WindowManagerEx)WindowManager.getInstance()).findFrameFor(project);
    StatusBarEx statusBar = frame == null ? null : (StatusBarEx)frame.getStatusBar();
    if (statusBar == null) {
      return false;
    }
    for (Pair<TaskInfo, ProgressIndicator> backgroundProcess : statusBar.getBackgroundProcesses()) {
      TaskInfo task = backgroundProcess.getFirst();
      if (task instanceof GradleTasksExecutor) {
        ProgressIndicator second = backgroundProcess.getSecond();
        if (second.isRunning()) {
          return true;
        }
      }
    }
    return false;
  }

  private void doRequestSync(@NotNull final Project project,
                             @NotNull ProgressExecutionMode progressExecutionMode,
                             @NotNull ImportOptions options,
                             @Nullable final GradleSyncListener listener) throws ConfigurationException {
    if (requiresAndroidModel(project) || hasTopLevelGradleBuildFile(project)) {
      FileDocumentManager.getInstance().saveAllDocuments();
      setUpGradleSettings(project);
      resetProject(project);
      setGradleVersionUsed(project, null);
      doImport(project, false /* existing project */, progressExecutionMode, options, listener);
    }
    else {
      Runnable notificationTask = new Runnable() {
        @Override
        public void run() {
          String msg = String.format("The project '%s' is not a Gradle-based project", project.getName());
          AndroidGradleNotification.getInstance(project).showBalloon("Project Sync", msg, ERROR, new OpenMigrationToGradleUrlHyperlink());

          if (listener != null) {
            listener.syncFailed(project, msg);
          }
        }
      };
      Application application = ApplicationManager.getApplication();
      if (application.isDispatchThread()) {
        notificationTask.run();
      }
      else {
        application.invokeLater(notificationTask);
      }
    }
  }

  private static boolean hasTopLevelGradleBuildFile(@NotNull Project project) {
    VirtualFile baseDir = project.getBaseDir();
    VirtualFile gradleBuildFile = baseDir.findChild(FN_BUILD_GRADLE);
    return gradleBuildFile != null && gradleBuildFile.exists() && !gradleBuildFile.isDirectory();
  }

  // See issue: https://code.google.com/p/android/issues/detail?id=64508
  private static void resetProject(@NotNull final Project project) {
    executeProjectChanges(project, new Runnable() {
      @Override
      public void run() {
        removeLibrariesAndStoreAttachments(project);

        // Remove all AndroidProjects from module. Otherwise, if re-import/sync fails, editors will not show the proper notification of the
        // failure.
        ModuleManager moduleManager = ModuleManager.getInstance(project);
        for (Module module : moduleManager.getModules()) {
          AndroidFacet facet = AndroidFacet.getInstance(module);
          if (facet != null) {
            facet.setAndroidModel(null);
          }
        }
      }
    });
  }

  /**
   * Imports and opens an Android project that has been created with the "New Project" wizard. This method does not perform any project
   * validation before importing the project (assuming that the wizard properly created the new project.)
   *
   * @param projectName          name of the project.
   * @param projectRootDirPath   the path of the project's root directory.
   * @param listener             called after the project has been imported.
   * @param project              the given project. This method does nothing if the project is not an Android-Gradle project.
   * @param initialLanguageLevel when creating a new project, sets the language level to the given version early on (this is because you
   *                             cannot set a language level later on in the process without telling the user that the language level
   *                             has changed and to re-open the project)
   * @throws IOException            if any file I/O operation fails (e.g. creating the '.idea' directory.)
   * @throws ConfigurationException if any required configuration option is missing (e.g. Gradle home directory path.)
   */
  public void importNewlyCreatedProject(@NotNull String projectName,
                                        @NotNull File projectRootDirPath,
                                        @Nullable GradleSyncListener listener,
                                        @Nullable Project project,
                                        @Nullable LanguageLevel initialLanguageLevel) throws IOException, ConfigurationException {
    doImport(projectName, projectRootDirPath, new ImportOptions(true, false, false, false), listener, project, initialLanguageLevel);
  }

  /**
   * Imports and opens an Android project.
   *
   * @param projectName              name of the project.
   * @param projectRootDirPath       path of the projects' root directory.
   * @param generateSourcesOnSuccess whether to generate sources after sync.
   * @param listener                 called after the project has been imported.
   * @param project                  the given project. This method does nothing if the project is not an Android-Gradle project.
   * @param initialLanguageLevel     when creating a new project, sets the language level to the given version early on (this is because you
   *                                 cannot set a language level later on in the process without telling the user that the language level
   *                                 has changed and to re-open the project)
   * @throws IOException            if any file I/O operation fails (e.g. creating the '.idea' directory.)
   * @throws ConfigurationException if any required configuration option is missing (e.g. Gradle home directory path.)
   */
  public void importProject(@NotNull String projectName,
                            @NotNull File projectRootDirPath,
                            boolean generateSourcesOnSuccess,
                            @Nullable GradleSyncListener listener,
                            @Nullable Project project,
                            @Nullable LanguageLevel initialLanguageLevel) throws IOException, ConfigurationException {
    ImportOptions options = new ImportOptions(generateSourcesOnSuccess, false, true, false);
    doImport(projectName, projectRootDirPath, options, listener, project, initialLanguageLevel);
  }

  private void doImport(@NotNull String projectName,
                        @NotNull File projectRootDirPath,
                        @NotNull ImportOptions options,
                        @Nullable GradleSyncListener listener,
                        @Nullable Project project,
                        @Nullable LanguageLevel initialLanguageLevel) throws IOException, ConfigurationException {
    createTopLevelBuildFileIfNotExisting(projectRootDirPath);
    createIdeaProjectDir(projectRootDirPath);

    Project newProject = project == null ? createProject(projectName, projectRootDirPath.getPath()) : project;
    if (project == null) {
      GradleSettings settings = GradleSettings.getInstance(newProject);
      settings.setGradleVmOptions("");
    }
    setUpProject(newProject, initialLanguageLevel);

    if (!ApplicationManager.getApplication().isUnitTestMode()) {
      newProject.save();
    }

    doImport(newProject, true /* new project */, MODAL_SYNC /* synchronous import */, options, listener);
  }

  private static void createTopLevelBuildFileIfNotExisting(@NotNull File projectRootDirPath) throws IOException {
    File projectFile = getGradleBuildFilePath(projectRootDirPath);
    if (projectFile.isFile()) {
      return;
    }
    createIfNotExists(projectFile);
    String contents = "// Top-level build file where you can add configuration options common to all sub-projects/modules." +
                      SystemProperties.getLineSeparator();
    writeToFile(projectFile, contents);
  }

  private static void createIdeaProjectDir(@NotNull File projectRootDirPath) throws IOException {
    File ideaDirPath = new File(projectRootDirPath, Project.DIRECTORY_STORE_FOLDER);
    if (ideaDirPath.isDirectory()) {
      // "libraries" is hard-coded in com.intellij.openapi.roots.impl.libraries.ProjectLibraryTable
      File librariesDir = new File(ideaDirPath, "libraries");
      if (librariesDir.exists()) {
        // remove contents of libraries. This is useful when importing existing projects that may have invalid library entries (e.g.
        // created with Studio 0.4.3 or earlier.)
        boolean librariesDirDeleted = delete(librariesDir);
        if (!librariesDirDeleted) {
          LOG.info(String.format("Failed to delete %1$s'", librariesDir.getPath()));
        }
      }
    }
    else {
      ensureExists(ideaDirPath);
    }
  }

  @NotNull
  private static Project createProject(@NotNull String projectName, @NotNull String projectPath) throws ConfigurationException {
    ProjectManager projectManager = ProjectManager.getInstance();
    Project newProject = projectManager.createProject(projectName, projectPath);
    if (newProject == null) {
      throw new NullPointerException("Failed to create a new IDEA project");
    }
    return newProject;
  }

  private static void setUpProject(@NotNull final Project newProject, @Nullable final LanguageLevel initialLanguageLevel) {
    CommandProcessor.getInstance().executeCommand(newProject, new Runnable() {
      @Override
      public void run() {
        ApplicationManager.getApplication().runWriteAction(new Runnable() {
          @Override
          public void run() {
            if (initialLanguageLevel != null) {
              final LanguageLevelProjectExtension extension = LanguageLevelProjectExtension.getInstance(newProject);
              if (extension != null) {
                extension.setLanguageLevel(initialLanguageLevel);
              }
            }

            // In practice, it really does not matter where the compiler output folder is. Gradle handles that. This is done just to please
            // IDEA.
            File compilerOutputDirPath = new File(getBaseDirPath(newProject), join(BUILD_DIR_DEFAULT_NAME, "classes"));
            String compilerOutputDirUrl = pathToIdeaUrl(compilerOutputDirPath);
            CompilerProjectExtension compilerProjectExt = CompilerProjectExtension.getInstance(newProject);
            assert compilerProjectExt != null;
            compilerProjectExt.setCompilerOutputUrl(compilerOutputDirUrl);
            setUpGradleSettings(newProject);
            // This allows to customize UI when android project is opened inside IDEA with android plugin.
            setProjectType(newProject, AndroidModuleBuilder.ANDROID_PROJECT_TYPE);
          }
        });
      }
    }, null, null);
  }

  private static void setUpGradleSettings(@NotNull Project project) {
    GradleProjectSettings projectSettings = getGradleProjectSettings(project);
    if (projectSettings == null) {
      projectSettings = new GradleProjectSettings();
    }
    setUpGradleProjectSettings(project, projectSettings);
    GradleSettings gradleSettings = GradleSettings.getInstance(project);
    gradleSettings.setLinkedProjectsSettings(ImmutableList.of(projectSettings));
  }

  private static void setUpGradleProjectSettings(@NotNull Project project, @NotNull GradleProjectSettings settings) {
    settings.setUseAutoImport(false);

<<<<<<< HEAD
=======
    // Workaround to make integration (non-UI) tests pass.
    if (ApplicationManager.getApplication().isUnitTestMode()) {
      Sdk jdk = IdeSdks.getJdk();
      if (jdk != null) {
        settings.setGradleJvm(jdk.getName());
      }
    }

>>>>>>> 30e1f6eb
    String basePath = project.getBasePath();
    if (basePath != null) {
      settings.setExternalProjectPath(toCanonicalPath(basePath));
    }
  }

  private void doImport(@NotNull final Project project,
                        final boolean newProject,
                        @NotNull final ProgressExecutionMode progressExecutionMode,
                        @NotNull ImportOptions options,
                        @Nullable final GradleSyncListener listener) throws ConfigurationException {
    if (isAndroidStudio()) {
      // See https://code.google.com/p/android/issues/detail?id=169743
      clearStoredGradleJvmArgs(project);
    }

    PreSyncChecks.PreSyncCheckResult preSyncCheckResult = PreSyncChecks.canSync(project);
    if (!preSyncCheckResult.isSuccess()) {
      // User should have already warned that something is not right and sync cannot continue.
      GradleSyncState syncState = GradleSyncState.getInstance(project);
      if (syncState.syncStarted(true)) {
        createTopLevelProjectAndOpen(project);
        String cause = nullToEmpty(preSyncCheckResult.getFailureCause());
        syncState.syncFailed(cause);
        if (listener != null) {
          listener.syncFailed(project, cause);
        }
      }
      return;
    }

    if (isAndroidStudio() && isDirectGradleInvocationEnabled(project)) {
      // We cannot do the same when using JPS. We don't have access to the contents of the Message view used by JPS.
      // For now, we can only improve the user experience in Android Studio.
      GradleInvoker.getInstance(project).clearConsoleAndBuildMessages();
    }

    // Prevent IDEA from syncing with Gradle. We want to have full control of syncing.
    project.putUserData(ExternalSystemDataKeys.NEWLY_IMPORTED_PROJECT, true);

    setHasSyncErrors(project, false);
    setHasWrongJdk(project, false);

    if (forceSyncWithCachedModel() || options.useCachedProjectData) {
      GradleProjectSyncData syncData = GradleProjectSyncData.getInstance((project));
      if (syncData != null && syncData.canUseCachedProjectData()) {
        DataNode<ProjectData> cache = getCachedProjectData(project);
        if (cache != null && !isCacheMissingModels(cache, project)) {
          PostProjectSetupTasksExecutor executor = PostProjectSetupTasksExecutor.getInstance(project);
          executor.setGenerateSourcesAfterSync(false, false);
          executor.setUsingCachedProjectData(true);
          executor.setLastSyncTimestamp(syncData.getLastGradleSyncTimestamp());

          ProjectSetUpTask setUpTask = new ProjectSetUpTask(project, newProject, options.importingExistingProject, true, listener);
          setUpTask.onSuccess(cache);
          return;
        }
      }
    }

    // We only update UI on sync when re-importing projects. By "updating UI" we mean updating the "Build Variants" tool window and editor
    // notifications.  It is not safe to do this for new projects because the new project has not been opened yet.
    boolean started = GradleSyncState.getInstance(project).syncStarted(!newProject);
    if (!started) {
      return;
    }

    PostProjectSetupTasksExecutor.getInstance(project).setGenerateSourcesAfterSync(options.generateSourcesOnSuccess, options.cleanProject);
    ProjectSetUpTask setUpTask = new ProjectSetUpTask(project, newProject, options.importingExistingProject, false, listener);
    myDelegate.importProject(project, setUpTask, progressExecutionMode);
  }

  private static boolean forceSyncWithCachedModel() {
    if (SYNC_WITH_CACHED_MODEL_ONLY) {
      return true;
    }
    if (isGuiTestingMode()) {
      GuiTestSuiteState state = getGuiTestSuiteState();
      return state.syncWithCachedModelOnly();
    }
    return false;
  }

  @VisibleForTesting
  static boolean isCacheMissingModels(@NotNull DataNode<ProjectData> cache, @NotNull Project project) {
    Collection<DataNode<ModuleData>> moduleDataNodes = findAll(cache, MODULE);
    if (!moduleDataNodes.isEmpty()) {
      Map<String, DataNode<ModuleData>> moduleDataNodesByName = indexByModuleName(moduleDataNodes);

      ModuleManager moduleManager = ModuleManager.getInstance(project);
      for (Module module : moduleManager.getModules()) {
        DataNode<ModuleData> moduleDataNode = moduleDataNodesByName.get(module.getName());
        if (moduleDataNode == null) {
          // When a Gradle facet is present, there should be a cache node for the module.
          AndroidGradleFacet gradleFacet = AndroidGradleFacet.getInstance(module);
          if (gradleFacet != null) {
            return true;
          }
        }
        else if (isCacheMissingModels(moduleDataNode, module)) {
          return true;
        }
      }
      return false;
    }
    return true;
  }

  @NotNull
  private static Map<String, DataNode<ModuleData>> indexByModuleName(@NotNull Collection<DataNode<ModuleData>> moduleDataNodes) {
    Map<String, DataNode<ModuleData>> mapping = Maps.newHashMap();
    for (DataNode<ModuleData> moduleDataNode : moduleDataNodes) {
      ModuleData data = moduleDataNode.getData();
      mapping.put(data.getExternalName(), moduleDataNode);
    }
    return mapping;
  }

  private static boolean isCacheMissingModels(@NotNull DataNode<ModuleData> cache, @NotNull Module module) {
    AndroidGradleFacet gradleFacet = AndroidGradleFacet.getInstance(module);
    if (gradleFacet != null) {
      DataNode<GradleModel> gradleDataNode = find(cache, GRADLE_MODEL);
      if (gradleDataNode == null) {
        return true;
      }

      AndroidFacet androidFacet = AndroidFacet.getInstance(module);
      if (androidFacet != null) {
        DataNode<AndroidGradleModel> androidDataNode = find(cache, ANDROID_MODEL);
        if (androidDataNode == null) {
          return true;
        }
      }
      else {
        JavaGradleFacet javaFacet = JavaGradleFacet.getInstance(module);
        if (javaFacet != null) {
          DataNode<JavaProject> javaProjectDataNode = find(cache, JAVA_PROJECT);
          if (javaProjectDataNode == null) {
            return true;
          }
        }
      }
    }
    NativeAndroidGradleFacet nativeAndroidFacet = NativeAndroidGradleFacet.getInstance(module);
    if (nativeAndroidFacet != null) {
      DataNode<NativeAndroidGradleModel> nativeAndroidGradleDataNode = find(cache, NATIVE_ANDROID_MODEL);
      if (nativeAndroidGradleDataNode == null) {
        return true;
      }
    }
    return false;
  }

  // Makes it possible to mock invocations to the Gradle Tooling API.
  static class ImporterDelegate {
    void importProject(@NotNull Project project,
                       @NotNull ExternalProjectRefreshCallback callback,
                       @NotNull final ProgressExecutionMode progressExecutionMode) throws ConfigurationException {
      try {
        final String externalProjectPath = ExternalSystemApiUtil.toCanonicalPath(getBaseDirPath(project).getPath());
        refreshProject(project, GRADLE_SYSTEM_ID, externalProjectPath, callback, false /* resolve dependencies */,
                       progressExecutionMode, true /* always report import errors */);
      }
      catch (RuntimeException e) {
        String externalSystemName = GRADLE_SYSTEM_ID.getReadableName();
        throw new ConfigurationException(e.getMessage(), ExternalSystemBundle.message("error.cannot.parse.project", externalSystemName));
      }
    }
  }

  private static class ImportOptions {
    public final boolean generateSourcesOnSuccess;
    public final boolean cleanProject;
    public final boolean importingExistingProject;
    public final boolean useCachedProjectData;

    ImportOptions(boolean generateSourcesOnSuccess,
                  boolean cleanProject,
                  boolean importingExistingProject,
                  boolean useCachedProjectData) {
      this.generateSourcesOnSuccess = generateSourcesOnSuccess;
      this.cleanProject = cleanProject;
      this.importingExistingProject = importingExistingProject;
      this.useCachedProjectData = useCachedProjectData;
    }
  }
}<|MERGE_RESOLUTION|>--- conflicted
+++ resolved
@@ -502,8 +502,6 @@
   private static void setUpGradleProjectSettings(@NotNull Project project, @NotNull GradleProjectSettings settings) {
     settings.setUseAutoImport(false);
 
-<<<<<<< HEAD
-=======
     // Workaround to make integration (non-UI) tests pass.
     if (ApplicationManager.getApplication().isUnitTestMode()) {
       Sdk jdk = IdeSdks.getJdk();
@@ -512,7 +510,6 @@
       }
     }
 
->>>>>>> 30e1f6eb
     String basePath = project.getBasePath();
     if (basePath != null) {
       settings.setExternalProjectPath(toCanonicalPath(basePath));
