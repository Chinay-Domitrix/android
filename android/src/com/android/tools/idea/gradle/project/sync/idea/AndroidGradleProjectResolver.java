/*
 * Copyright (C) 2016 The Android Open Source Project
 *
 * Licensed under the Apache License, Version 2.0 (the "License");
 * you may not use this file except in compliance with the License.
 * You may obtain a copy of the License at
 *
 *      http://www.apache.org/licenses/LICENSE-2.0
 *
 * Unless required by applicable law or agreed to in writing, software
 * distributed under the License is distributed on an "AS IS" BASIS,
 * WITHOUT WARRANTIES OR CONDITIONS OF ANY KIND, either express or implied.
 * See the License for the specific language governing permissions and
 * limitations under the License.
 */
package com.android.tools.idea.gradle.project.sync.idea;

import static com.android.tools.idea.flags.StudioFlags.DISABLE_FORCED_UPGRADES;
import static com.android.tools.idea.gradle.project.sync.Modules.createUniqueModuleId;
import static com.android.tools.idea.gradle.project.sync.SimulatedSyncErrors.simulateRegisteredSyncError;
import static com.android.tools.idea.gradle.project.sync.errors.GradleDistributionInstallIssueCheckerKt.COULD_NOT_INSTALL_GRADLE_DISTRIBUTION_PREFIX;
import static com.android.tools.idea.gradle.project.sync.errors.UnsupportedModelVersionIssueCheckerKt.READ_MIGRATION_GUIDE_MSG;
import static com.android.tools.idea.gradle.project.sync.errors.UnsupportedModelVersionIssueCheckerKt.UNSUPPORTED_MODEL_VERSION_ERROR_PREFIX;
import static com.android.tools.idea.gradle.project.sync.idea.GradleModelVersionCheck.getModelVersion;
import static com.android.tools.idea.gradle.project.sync.idea.GradleModelVersionCheck.isSupportedVersion;
import static com.android.tools.idea.gradle.project.sync.idea.SdkSyncUtil.syncAndroidSdks;
import static com.android.tools.idea.gradle.project.sync.idea.data.service.AndroidProjectKeys.ANDROID_MODEL;
import static com.android.tools.idea.gradle.project.sync.idea.data.service.AndroidProjectKeys.GRADLE_MODULE_MODEL;
import static com.android.tools.idea.gradle.project.sync.idea.data.service.AndroidProjectKeys.JAVA_MODULE_MODEL;
import static com.android.tools.idea.gradle.project.sync.idea.data.service.AndroidProjectKeys.NDK_MODEL;
import static com.android.tools.idea.gradle.project.sync.idea.data.service.AndroidProjectKeys.PROJECT_CLEANUP_MODEL;
import static com.android.tools.idea.gradle.project.sync.idea.data.service.AndroidProjectKeys.SYNC_ISSUE;
import static com.android.tools.idea.gradle.project.sync.idea.issues.GradleWrapperImportCheck.validateGradleWrapper;
import static com.android.tools.idea.gradle.project.sync.setup.post.upgrade.GradlePluginUpgrade.displayForceUpdatesDisabledMessage;
import static com.android.tools.idea.gradle.project.sync.setup.post.upgrade.GradlePluginUpgrade.expireProjectUpgradeNotifications;
import static com.android.tools.idea.gradle.util.AndroidGradleSettings.ANDROID_HOME_JVM_ARG;
import static com.android.tools.idea.gradle.util.GradleUtil.GRADLE_SYSTEM_ID;
import static com.android.tools.idea.gradle.variant.view.BuildVariantUpdater.MODULE_WITH_BUILD_VARIANT_SWITCHED_FROM_UI;
<<<<<<< HEAD
import static com.android.tools.idea.gradle.variant.view.BuildVariantUpdater.USE_VARIANTS_FROM_PREVIOUS_GRADLE_SYNCS;
import static com.android.tools.idea.gradle.variant.view.BuildVariantUpdater.getModuleIdForModule;
import static com.android.tools.idea.io.FilePaths.toSystemDependentPath;
=======
>>>>>>> 431f35ff
import static com.android.utils.BuildScriptUtil.findGradleSettingsFile;
import static com.google.wireless.android.sdk.stats.AndroidStudioEvent.EventCategory.GRADLE_SYNC;
import static com.google.wireless.android.sdk.stats.AndroidStudioEvent.EventKind.GRADLE_SYNC_FAILURE_DETAILS;
import static com.google.wireless.android.sdk.stats.AndroidStudioEvent.GradleSyncFailure.UNSUPPORTED_ANDROID_MODEL_VERSION;
import static com.intellij.openapi.externalSystem.model.ProjectKeys.LIBRARY_DEPENDENCY;
import static com.intellij.openapi.externalSystem.util.ExternalSystemApiUtil.find;
import static com.intellij.openapi.externalSystem.util.ExternalSystemApiUtil.findAll;
import static com.intellij.openapi.externalSystem.util.ExternalSystemApiUtil.isInProcessMode;
import static com.intellij.util.ExceptionUtil.getRootCause;
import static com.intellij.util.PathUtil.getJarPathForClass;
import static java.util.Collections.emptyList;
import static java.util.Collections.emptySet;

import com.android.builder.model.AndroidLibrary;
import com.android.builder.model.AndroidProject;
import com.android.builder.model.NativeAndroidProject;
import com.android.builder.model.ProjectSyncIssues;
import com.android.builder.model.SyncIssue;
import com.android.builder.model.Variant;
import com.android.builder.model.level2.GlobalLibraryMap;
import com.android.ide.common.gradle.model.IdeBaseArtifact;
import com.android.ide.common.gradle.model.IdeNativeAndroidProject;
import com.android.ide.common.gradle.model.IdeNativeAndroidProjectImpl;
import com.android.ide.common.gradle.model.IdeNativeVariantAbi;
import com.android.ide.common.gradle.model.IdeVariant;
import com.android.ide.common.gradle.model.level2.IdeDependenciesFactory;
import com.android.ide.common.repository.GradleVersion;
import com.android.ide.gradle.model.GradlePluginModel;
import com.android.ide.gradle.model.artifacts.AdditionalClassifierArtifacts;
import com.android.ide.gradle.model.artifacts.AdditionalClassifierArtifactsModel;
import com.android.repository.Revision;
import com.android.tools.analytics.UsageTracker;
import com.android.tools.idea.IdeInfo;
import com.android.tools.idea.flags.StudioFlags;
import com.android.tools.idea.gradle.LibraryFilePaths;
import com.android.tools.idea.gradle.plugin.LatestKnownPluginVersionProvider;
import com.android.tools.idea.gradle.project.model.AndroidModuleModel;
import com.android.tools.idea.gradle.project.model.GradleModuleModel;
import com.android.tools.idea.gradle.project.model.IdeaJavaModuleModelFactory;
import com.android.tools.idea.gradle.project.model.JavaModuleModel;
import com.android.tools.idea.gradle.project.model.NdkModuleModel;
import com.android.tools.idea.gradle.project.sync.SdkSync;
import com.android.tools.idea.gradle.project.sync.SelectedVariantCollector;
import com.android.tools.idea.gradle.project.sync.SelectedVariants;
import com.android.tools.idea.gradle.project.sync.SyncActionOptions;
import com.android.tools.idea.gradle.project.sync.common.CommandLineArgs;
import com.android.tools.idea.gradle.project.sync.idea.data.model.ProjectCleanupModel;
import com.android.tools.idea.gradle.project.sync.idea.issues.AgpUpgradeRequiredException;
import com.android.tools.idea.gradle.project.sync.idea.issues.AndroidSyncException;
import com.android.tools.idea.gradle.project.sync.idea.issues.JdkImportCheck;
import com.android.tools.idea.gradle.project.sync.idea.svs.AndroidExtraModelProvider;
import com.android.tools.idea.gradle.project.sync.idea.svs.CachedVariants;
import com.android.tools.idea.gradle.project.sync.idea.svs.VariantGroup;
import com.android.tools.idea.gradle.project.sync.issues.SyncIssueData;
import com.android.tools.idea.gradle.project.sync.setup.post.upgrade.GradlePluginUpgrade;
import com.android.tools.idea.gradle.util.AndroidGradleSettings;
import com.android.tools.idea.gradle.util.LocalProperties;
import com.android.tools.idea.io.FilePaths;
import com.android.tools.idea.sdk.IdeSdks;
import com.android.tools.idea.stats.UsageTrackerUtils;
import com.google.common.annotations.VisibleForTesting;
import com.google.common.collect.ImmutableList;
import com.google.common.collect.ImmutableMap;
import com.google.common.collect.ImmutableSet;
import com.google.wireless.android.sdk.stats.AndroidStudioEvent;
import com.google.wireless.android.sdk.stats.AndroidStudioEvent.GradleSyncFailure;
import com.intellij.execution.configurations.SimpleJavaParameters;
<<<<<<< HEAD
import com.intellij.externalSystem.JavaModuleData;
import com.intellij.notification.NotificationDisplayType;
import com.intellij.notification.NotificationsConfiguration;
import com.intellij.openapi.application.ApplicationManager;
import com.intellij.openapi.diagnostic.Logger;
=======
import com.intellij.openapi.application.ModalityState;
>>>>>>> 431f35ff
import com.intellij.openapi.externalSystem.model.DataNode;
import com.intellij.openapi.externalSystem.model.ExternalSystemException;
import com.intellij.openapi.externalSystem.model.ProjectKeys;
import com.intellij.openapi.externalSystem.model.project.LibraryData;
import com.intellij.openapi.externalSystem.model.project.LibraryDependencyData;
import com.intellij.openapi.externalSystem.model.project.LibraryLevel;
import com.intellij.openapi.externalSystem.model.project.LibraryPathType;
import com.intellij.openapi.externalSystem.model.project.ModuleData;
import com.intellij.openapi.externalSystem.model.project.ModuleDependencyData;
import com.intellij.openapi.externalSystem.model.project.ProjectData;
import com.intellij.openapi.externalSystem.util.ExternalSystemConstants;
import com.intellij.openapi.externalSystem.util.Order;
import com.intellij.openapi.module.Module;
import com.intellij.openapi.module.ModuleManager;
import com.intellij.openapi.project.Project;
import com.intellij.openapi.util.Key;
import com.intellij.openapi.util.Pair;
import com.intellij.pom.java.LanguageLevel;
import com.intellij.serviceContainer.NonInjectable;
import com.intellij.util.PathsList;
import com.intellij.util.containers.ContainerUtil;
import java.io.File;
import java.io.IOException;
import java.util.ArrayList;
import java.util.Collection;
import java.util.Comparator;
import java.util.HashSet;
import java.util.LinkedHashSet;
import java.util.List;
import java.util.Map;
import java.util.Set;
import java.util.stream.Collectors;
import java.util.zip.ZipException;
import kotlin.Unit;
import org.gradle.tooling.model.GradleProject;
import org.gradle.tooling.model.ProjectModel;
import org.gradle.tooling.model.build.BuildEnvironment;
import org.gradle.tooling.model.idea.IdeaModule;
import org.gradle.tooling.model.idea.IdeaProject;
import org.jetbrains.annotations.NotNull;
import org.jetbrains.annotations.Nullable;
import org.jetbrains.kotlin.kapt.idea.KaptGradleModel;
import org.jetbrains.kotlin.kapt.idea.KaptModelBuilderService;
import org.jetbrains.kotlin.kapt.idea.KaptSourceSetModel;
import org.jetbrains.plugins.gradle.model.Build;
import org.jetbrains.plugins.gradle.model.BuildScriptClasspathModel;
import org.jetbrains.plugins.gradle.model.ExternalProject;
import org.jetbrains.plugins.gradle.model.ExternalSourceSet;
import org.jetbrains.plugins.gradle.model.ProjectImportModelProvider;
import org.jetbrains.plugins.gradle.service.project.AbstractProjectResolverExtension;
import org.jetbrains.plugins.gradle.settings.GradleExecutionSettings;
import org.jetbrains.plugins.gradle.settings.GradleExecutionWorkspace;

/**
 * Imports Android-Gradle projects into IDEA.
 */
@Order(ExternalSystemConstants.UNORDERED)
public class AndroidGradleProjectResolver extends AbstractProjectResolverExtension {
  public static final String BUILD_SYNC_ORPHAN_MODULES_NOTIFICATION_GROUP_NAME = "Build sync orphan modules";
  private static final Key<Boolean> IS_ANDROID_PROJECT_KEY = Key.create("IS_ANDROID_PROJECT_KEY");
<<<<<<< HEAD
  static final Logger RESOLVER_LOG = Logger.getInstance(AndroidGradleProjectResolver.class);
=======
>>>>>>> 431f35ff

  @NotNull private final CommandLineArgs myCommandLineArgs;
  @NotNull private final ProjectFinder myProjectFinder;
  @NotNull private final IdeNativeAndroidProject.Factory myNativeAndroidProjectFactory;
  @NotNull private final IdeaJavaModuleModelFactory myIdeaJavaModuleModelFactory;
  @NotNull private final IdeDependenciesFactory myDependenciesFactory;
  private boolean myIsImportPre3Dot0;

  @SuppressWarnings("unused")
  // This constructor is used by the IDE. This class is an extension point implementation, registered in plugin.xml.
  public AndroidGradleProjectResolver() {
    this(new CommandLineArgs(), new ProjectFinder(), new IdeNativeAndroidProjectImpl.FactoryImpl(),
         new IdeaJavaModuleModelFactory(), new IdeDependenciesFactory());
  }

  @NonInjectable
  @VisibleForTesting
  AndroidGradleProjectResolver(@NotNull CommandLineArgs commandLineArgs,
                               @NotNull ProjectFinder projectFinder,
                               @NotNull IdeNativeAndroidProject.Factory nativeAndroidProjectFactory,
                               @NotNull IdeaJavaModuleModelFactory ideaJavaModuleModelFactory,
                               @NotNull IdeDependenciesFactory dependenciesFactory) {
    myCommandLineArgs = commandLineArgs;
    myProjectFinder = projectFinder;
    myNativeAndroidProjectFactory = nativeAndroidProjectFactory;
    myIdeaJavaModuleModelFactory = ideaJavaModuleModelFactory;
    myDependenciesFactory = dependenciesFactory;
  }

  @Override
  @Nullable
  public DataNode<ModuleData> createModule(@NotNull IdeaModule gradleModule, @NotNull DataNode<ProjectData> projectDataNode) {
    if (!isAndroidGradleProject()) {
      return nextResolver.createModule(gradleModule, projectDataNode);
    }

    AndroidProject androidProject = resolverCtx.getExtraProject(gradleModule, AndroidProject.class);
    if (androidProject != null && !isSupportedVersion(androidProject)) {
      AndroidStudioEvent.Builder event = AndroidStudioEvent.newBuilder();
      // @formatter:off
      event.setCategory(GRADLE_SYNC)
           .setKind(GRADLE_SYNC_FAILURE_DETAILS)
           .setGradleSyncFailure(UNSUPPORTED_ANDROID_MODEL_VERSION)
           .setGradleVersion(androidProject.getModelVersion());
      // @formatter:on
      UsageTrackerUtils.withProjectId(event, myProjectFinder.findProject(resolverCtx));
      UsageTracker.log(event);

      String msg = getUnsupportedModelVersionErrorMsg(getModelVersion(androidProject));
      throw new IllegalStateException(msg);
    }

    if (androidProject != null) {
      Project project = myProjectFinder.findProject(resolverCtx);

      // Before anything, check to see if what we have is compatible with this version of studio.
      GradleVersion currentAgpVersion = GradleVersion.tryParse(androidProject.getModelVersion());
      GradleVersion latestVersion = GradleVersion.parse(LatestKnownPluginVersionProvider.INSTANCE.get());
      if (currentAgpVersion != null && GradlePluginUpgrade.shouldForcePluginUpgrade(project, currentAgpVersion, latestVersion)) {
        throw new AgpUpgradeRequiredException(project, currentAgpVersion);
      }
    }

    DataNode<ModuleData> moduleDataNode = nextResolver.createModule(gradleModule, projectDataNode);
    if (moduleDataNode == null) {
      return null;
    }

    createAndAttachModelsToDataNode(moduleDataNode, gradleModule, androidProject);

<<<<<<< HEAD
    if (androidProject != null) {
      DataNode<JavaModuleData> javaModuleData = find(moduleDataNode, JavaModuleData.KEY);
      if (javaModuleData != null) {
        LanguageLevel languageLevel = LanguageLevel.parse(androidProject.getJavaCompileOptions().getSourceCompatibility());
        javaModuleData.getData().setLanguageLevel(languageLevel);
        javaModuleData.getData().setTargetBytecodeVersion(androidProject.getJavaCompileOptions().getTargetCompatibility());
      }
      CompilerOutputUtilKt.setupCompilerOutputPaths(moduleDataNode);
    }
    else {
      // Workaround BaseGradleProjectResolverExtension since the IdeaJavaLanguageSettings doesn't contain any information.
      // For this we set the language level based on the "main" source set of the module.
      // TODO: Remove once we have switched to module per source set. The base resolver should handle that correctly.
      ExternalProject externalProject = resolverCtx.getExtraProject(gradleModule, ExternalProject.class);
      if (externalProject != null) {
        // main should always exist, if it doesn't other things will fail before this.
        ExternalSourceSet externalSourceSet = externalProject.getSourceSets().get("main");
        if (externalSourceSet != null) {
          DataNode<JavaModuleData> javaModuleData = find(moduleDataNode, JavaModuleData.KEY);
          if (javaModuleData != null) {
            LanguageLevel languageLevel = LanguageLevel.parse(externalSourceSet.getSourceCompatibility());
            javaModuleData.getData().setLanguageLevel(languageLevel);
            javaModuleData.getData().setTargetBytecodeVersion(externalSourceSet.getTargetCompatibility());
          }
        }
      }
    }
=======
    // do not derive module root dir based on *.iml file location
    File moduleRootDirPath = FilePaths.stringToFile(ideModule.getData().getLinkedExternalProjectPath());
>>>>>>> 431f35ff

    return moduleDataNode;
  }

  @Override
  public @NotNull Set<Class<?>> getToolingExtensionsClasses() {
    return ImmutableSet.of(KaptModelBuilderService.class, Unit.class);
  }

  /**
   * Creates and attaches the following models to the moduleNode depending on the type of module:
   * <ul>
   *   <li>AndroidModuleModel</li>
   *   <li>NdkModuleModel</li>
   *   <li>GradleModuleModel</li>
   *   <li>JavaModuleModel</li>
   * </ul>
   *
   * @param moduleNode     the module node to attach the models to
   * @param gradleModule   the module in question
   * @param androidProject the android project obtained from this module (null is none found)
   */
  private void createAndAttachModelsToDataNode(@NotNull DataNode<ModuleData> moduleNode,
                                               @NotNull IdeaModule gradleModule,
                                               @Nullable AndroidProject androidProject) {
    String moduleName = moduleNode.getData().getInternalName();
    File rootModulePath = toSystemDependentPath(moduleNode.getData().getLinkedExternalProjectPath());

    VariantGroup variantGroup = resolverCtx.getExtraProject(gradleModule, VariantGroup.class);
    // The ProjectSyncIssues model was introduced in the Android Gradle plugin 3.6, it contains all the
    // sync issues that have been produced by the plugin. Before this the sync issues were attached to the
    // AndroidProject.
    ProjectSyncIssues projectSyncIssues = resolverCtx.getExtraProject(gradleModule, ProjectSyncIssues.class);
    KaptGradleModel kaptGradleModel = resolverCtx.getExtraProject(gradleModule, KaptGradleModel.class);
    CachedVariants cachedVariants = findCachedVariants(gradleModule);

    // 1 - If we have an AndroidProject then we need to construct an AndroidModuleModel.
    if (androidProject != null) {
      Variant selectedVariant = findVariantToSelect(androidProject, variantGroup);
      Collection<SyncIssue> syncIssues = findSyncIssues(androidProject, projectSyncIssues);

      // Add the SyncIssues as DataNodes to the project data tree. While we could just re-use the
      // SyncIssues in AndroidModuleModel this allows us to remove sync issues from the IDE side model in the future.
      syncIssues.forEach((syncIssue) -> {
        SyncIssueData issueData = new SyncIssueData(
          syncIssue.getMessage(),
          syncIssue.getData(),
          syncIssue.getMultiLineMessage(),
          syncIssue.getSeverity(),
          syncIssue.getType()
        );
        moduleNode.createChild(SYNC_ISSUE, issueData);
      });

      AndroidModuleModel androidModel = AndroidModuleModel.create(
        moduleName,
        rootModulePath,
        androidProject,
        selectedVariant.getName(),
        myDependenciesFactory,
        (variantGroup == null) ? null : variantGroup.getVariants(),
        (cachedVariants == null) ? emptyList() : cachedVariants.getVariants(),
        syncIssues
      );

      // Set whether or not we have seen an old (pre 3.0) version of the AndroidProject. If we have seen one
      // Then we require all Java modules to export their dependencies.
      myIsImportPre3Dot0 |= androidModel.getFeatures().shouldExportDependencies();

      moduleNode.createChild(ANDROID_MODEL, androidModel);

      // Setup Kapt this functionality should be done by KaptProjectResovlerExtension if possible.
      patchMissingKaptInformationOntoModelAndDataNode(androidModel, moduleNode, kaptGradleModel);
    } else {
      // We also need to patch java modules as we disabled the kapt resolver.
      patchMissingKaptInformationOntoModelAndDataNode(null, moduleNode, kaptGradleModel);
    }



    // 2 -  If we have an NativeAndroidProject then we need to construct an NdkModuleModel
    NativeAndroidProject nativeAndroidProject = resolverCtx.getExtraProject(gradleModule, NativeAndroidProject.class);
    if (nativeAndroidProject != null) {
      IdeNativeAndroidProject nativeProjectCopy = myNativeAndroidProjectFactory.create(nativeAndroidProject);
      List<IdeNativeVariantAbi> ideNativeVariantAbis;
      if (variantGroup != null) {
        ideNativeVariantAbis = ContainerUtil.map(variantGroup.getNativeVariants(), IdeNativeVariantAbi::new);
      }
      else {
        ideNativeVariantAbis = new ArrayList<>();
      }
      // Inject cached variants from previous Gradle Sync.
      if (cachedVariants != null) {
        Set<String> variantNames = ideNativeVariantAbis.stream().map(variant -> variant.getAbi()).collect(Collectors.toSet());
        for (IdeNativeVariantAbi variant : cachedVariants.getNativeVariants()) {
          // Add cached IdeNativeVariantAbi only if it is not contained in the current model.
          if (!variantNames.contains(variant.getAbi())) {
            ideNativeVariantAbis.add(variant);
          }
        }
      }

      NdkModuleModel ndkModel = new NdkModuleModel(moduleName, rootModulePath, nativeProjectCopy, ideNativeVariantAbis);
      moduleNode.createChild(NDK_MODEL, ndkModel);
    }

    File gradleSettingsFile = findGradleSettingsFile(rootModulePath);
    if (gradleSettingsFile.isFile() && androidProject == null && nativeAndroidProject == null &&
        // if the module has artifacts, it is a Java library module.
        // https://code.google.com/p/android/issues/detail?id=226802
        !hasArtifacts(gradleModule)) {
      // This is just a root folder for a group of Gradle projects. We don't set an IdeaGradleProject so the JPS builder won't try to
      // compile it using Gradle. We still need to create the module to display files inside it.
      createJavaProject(gradleModule, moduleNode, emptyList(), false);
      return;
    }

    // 3 - Now we need to create and add the GradleModuleModel
    GradlePluginModel gradlePluginModel = resolverCtx.getExtraProject(gradleModule, GradlePluginModel.class);
    File buildScriptPath;
    try {
      buildScriptPath = gradleModule.getGradleProject().getBuildScript().getSourceFile();
    }
    catch (UnsupportedOperationException e) {
      buildScriptPath = null;
    }

    BuildScriptClasspathModel buildScriptClasspathModel = resolverCtx.getExtraProject(gradleModule, BuildScriptClasspathModel.class);
    Collection<String> gradlePluginList = (gradlePluginModel == null) ? ImmutableList.of() : gradlePluginModel.getGradlePluginList();

    GradleModuleModel gradleModel = new GradleModuleModel(
      moduleName,
      gradleModule.getGradleProject(),
      gradlePluginList,
      buildScriptPath,
      (buildScriptClasspathModel == null) ? null : buildScriptClasspathModel.getGradleVersion(),
      (androidProject == null) ? null : androidProject.getModelVersion(),
      kaptGradleModel
    );
    moduleNode.createChild(GRADLE_MODULE_MODEL, gradleModel);

    // 4 - If this is not an Android or Native project it must be a Java module.
    // TODO: This model should eventually be removed.
    if (androidProject == null && nativeAndroidProject == null) {
      createJavaProject(
        gradleModule,
        moduleNode,
        ImmutableList.of(),
        gradlePluginList.contains("org.gradle.api.plugins.JavaPlugin")
      );
    }

    // 5 - Populate extra things
    populateAdditionalClassifierArtifactsModel(gradleModule);
  }

  /**
   * Get variants from previous sync.
   */
  @Nullable
  CachedVariants findCachedVariants(@NotNull IdeaModule ideaModule) {
    Project project = myProjectFinder.findProject(resolverCtx);
    if (project == null) {
      return null;
    }
    Boolean useCachedVariants = project.getUserData(USE_VARIANTS_FROM_PREVIOUS_GRADLE_SYNCS);
    if (useCachedVariants == null || !useCachedVariants) {
      return null;
    }
    String moduleId = createUniqueModuleId(ideaModule.getGradleProject());
    for (Module module : ModuleManager.getInstance(project).getModules()) {
      if (moduleId.equals(getModuleIdForModule(module))) {
        CachedVariants cachedVariants = new CachedVariants();
        AndroidModuleModel androidModel = AndroidModuleModel.get(module);
        if (androidModel != null) {
          cachedVariants.getVariants().addAll(androidModel.getVariants());
        }
        NdkModuleModel nativeModel = NdkModuleModel.get(module);
        if (nativeModel != null) {
          cachedVariants.getNativeVariants().addAll(nativeModel.getVariantAbi());
        }
        return cachedVariants;
      }
    }
    return null;
  }

  /**
   * Obtains a list of [SyncIssue]s from either the [AndroidProject] (legacy pre Android Gradle plugin 3.6)
   * or from the [ProjectSyncIssues] model (post Android Gradle plugin 3.6).
   */
  @NotNull
  Collection<SyncIssue> findSyncIssues(@NotNull AndroidProject androidProject, @Nullable ProjectSyncIssues projectSyncIssues) {
    if (projectSyncIssues != null) {
      return projectSyncIssues.getSyncIssues();
    }
    else {
      //noinspection deprecation
      return androidProject.getSyncIssues();
    }
  }

  /**
   * Obtain the selected variant using either the legacy method or from the [VariantGroup]. If no variants are
   * found then this method throws an [AndroidSyncException].
   */
  @VisibleForTesting
  @NotNull
  public static Variant findVariantToSelect(@NotNull AndroidProject androidProject, @Nullable VariantGroup variantGroup) {
    if (variantGroup != null) {
      List<Variant> variants = variantGroup.getVariants();
      if (!variants.isEmpty()) {
        return variants.get(0);
      }
    }

    Variant legacyVariant = findLegacyVariantToSelect(androidProject);
    if (legacyVariant != null) {
      return legacyVariant;
    }

    throw new AndroidSyncException(
      "No variants found for '" + androidProject.getName() + "'. Check build files to ensure at least one variant exists.");
  }

  /**
   * Attempts to find a variant from the [AndroidProject], this is here to support legacy versions of the
   * Android Gradle plugin that don't have the [VariantGroup] model populated. First it tries to find a
   * [Variant] by the name "debug", otherwise returns the first variant found.
   */
  @Nullable
  private static Variant findLegacyVariantToSelect(@NotNull AndroidProject androidProject) {
    Collection<Variant> variants = androidProject.getVariants();
    if (variants.isEmpty()) {
      return null;
    }

    // First attempt to select the "debug" variant if it exists.
    Variant debugVariant = variants.stream().filter(variant -> variant.getName().equals("debug")).findFirst().orElse(null);
    if (debugVariant != null) {
      return debugVariant;
    }

    // Otherwise return the first variant.
    return variants.stream().min(Comparator.comparing(Variant::getName)).orElse(null);
  }

  /**
   * Adds the Kapt generated source directories to Android models generated source folders and sets up the kapt generated class library
   * for both Android and non-android modules.
   * <p>
   * This should probably not be done here. If we need this information in the Android model then this should
   * be the responsibility of the Android Gradle plugin. If we don't then this should be handled by the
   * KaptProjectResolverExtension, however as of now this class only works when module per source set is
   * enabled.
   */
  private static void patchMissingKaptInformationOntoModelAndDataNode(@Nullable AndroidModuleModel androidModel,
                                                                      @NotNull DataNode<ModuleData> moduleDataNode,
                                                                      @Nullable KaptGradleModel kaptGradleModel) {
    if (kaptGradleModel == null || !kaptGradleModel.isEnabled()) {
      return;
    }

    Set<File> generatedClassesDirs = new HashSet<>();
    kaptGradleModel.getSourceSets().forEach(sourceSet -> {
      File kotlinGenSourceDir = sourceSet.getGeneratedKotlinSourcesDirFile();
      if (androidModel != null) {
        IdeBaseArtifact artifact = findArtifact(sourceSet, androidModel);
        if (artifact != null && kotlinGenSourceDir != null) {
          artifact.addGeneratedSourceFolder(kotlinGenSourceDir);
        }
      }

      // We should really only add the current variant here, but we need to work out how to store this information and switch
      // the library. For now just add all of them.
      File classesDirFile = sourceSet.getGeneratedClassesDirFile();
      if (classesDirFile != null) {
        generatedClassesDirs.add(classesDirFile);
      }
    });

    // Code adapted from KaptProjectResolverExtension
    LibraryData newLibrary = new LibraryData(GRADLE_SYSTEM_ID, "kaptGeneratedClasses");
    LibraryData existingData = moduleDataNode.getChildren().stream().map(node -> node.getData()).filter(
      (data) -> data instanceof LibraryDependencyData &&
                newLibrary.getExternalName().equals(((LibraryDependencyData)data).getExternalName()))
      .map(data -> ((LibraryDependencyData)data).getTarget()).findFirst().orElse(null);

    if (existingData != null) {
      generatedClassesDirs.forEach((file) -> existingData.addPath(LibraryPathType.BINARY, file.getAbsolutePath()));
    } else {
      generatedClassesDirs.forEach((file) -> newLibrary.addPath(LibraryPathType.BINARY, file.getAbsolutePath()));
      LibraryDependencyData libraryDependencyData = new LibraryDependencyData(moduleDataNode.getData(), newLibrary, LibraryLevel.MODULE);
      moduleDataNode.createChild(LIBRARY_DEPENDENCY, libraryDependencyData);
    }
  }

  @Nullable
  private static IdeBaseArtifact findArtifact(@NotNull KaptSourceSetModel sourceSetModel, @NotNull AndroidModuleModel androidModel) {
    String sourceSetName = sourceSetModel.getSourceSetName();
    if (!sourceSetModel.isTest()) {
      IdeVariant variant = androidModel.findVariantByName(sourceSetName);
      return variant == null ? null : variant.getMainArtifact();
    }

    // Check if it's android test source set.
    String androidTestSuffix = "AndroidTest";
    if (sourceSetName.endsWith(androidTestSuffix)) {
      String variantName = sourceSetName.substring(0, sourceSetName.length() - androidTestSuffix.length());
      IdeVariant variant = androidModel.findVariantByName(variantName);
      return variant == null ? null : variant.getAndroidTestArtifact();
    }

    // Check if it's unit test source set.
    String unitTestSuffix = "UnitTest";
    if (sourceSetName.endsWith(unitTestSuffix)) {
      String variantName = sourceSetName.substring(0, sourceSetName.length() - unitTestSuffix.length());
      IdeVariant variant = androidModel.findVariantByName(variantName);
      return variant == null ? null : variant.getUnitTestArtifact();
    }

    return null;
  }

  private void populateAdditionalClassifierArtifactsModel(@NotNull IdeaModule gradleModule) {
    Project project = myProjectFinder.findProject(resolverCtx);
    AdditionalClassifierArtifactsModel artifacts = resolverCtx.getExtraProject(gradleModule, AdditionalClassifierArtifactsModel.class);
    if (artifacts != null && project != null) {
      LibraryFilePaths.getInstance(project).populate(artifacts);
    }
  }

  @Override
  public void populateModuleContentRoots(@NotNull IdeaModule gradleModule, @NotNull DataNode<ModuleData> ideModule) {
    nextResolver.populateModuleContentRoots(gradleModule, ideModule);

    ContentRootUtilKt.setupAndroidContentEntries(ideModule);
  }

  private boolean hasArtifacts(@NotNull IdeaModule gradleModule) {
    ExternalProject externalProject = resolverCtx.getExtraProject(gradleModule, ExternalProject.class);
    return externalProject != null && !externalProject.getArtifacts().isEmpty();
  }

  private void createJavaProject(@NotNull IdeaModule gradleModule,
                                 @NotNull DataNode<ModuleData> ideModule,
                                 @NotNull Collection<SyncIssue> syncIssues,
                                 boolean isBuildable) {
    ExternalProject externalProject = resolverCtx.getExtraProject(gradleModule, ExternalProject.class);
    JavaModuleModel javaModuleModel = myIdeaJavaModuleModelFactory.create(gradleModule, syncIssues, externalProject, isBuildable);
    ideModule.createChild(JAVA_MODULE_MODEL, javaModuleModel);
  }

  @Override
  public void populateModuleCompileOutputSettings(@NotNull IdeaModule gradleModule, @NotNull DataNode<ModuleData> ideModule) {
    if (!isAndroidGradleProject()) {
      nextResolver.populateModuleCompileOutputSettings(gradleModule, ideModule);
    }
  }

  @Override
  public void populateModuleDependencies(@NotNull IdeaModule gradleModule,
                                         @NotNull DataNode<ModuleData> ideModule,
                                         @NotNull DataNode<ProjectData> ideProject) {
    // Call all the other resolvers to ensure that any dependencies that they need to provide are added.
    nextResolver.populateModuleDependencies(gradleModule, ideModule, ideProject);
    // In AndroidStudio pre-3.0 all dependencies need to be exported, the common resolvers do not set this.
    // to remedy this we need to go through all datanodes added by other resolvers and set this flag.
    if (myIsImportPre3Dot0) {
      Collection<DataNode<LibraryDependencyData>> libraryDataNodes = findAll(ideModule, LIBRARY_DEPENDENCY);
      for (DataNode<LibraryDependencyData> libraryDataNode : libraryDataNodes) {
        libraryDataNode.getData().setExported(true);
      }
      Collection<DataNode<ModuleDependencyData>> moduleDataNodes = findAll(ideModule, ProjectKeys.MODULE_DEPENDENCY);
      for (DataNode<ModuleDependencyData> moduleDataNode : moduleDataNodes) {
        moduleDataNode.getData().setExported(true);
      }
    }

    AdditionalClassifierArtifactsModel additionalArtifacts =
      resolverCtx.getExtraProject(gradleModule, AdditionalClassifierArtifactsModel.class);
    // TODO: Log error messages from additionalArtifacts.

    GradleExecutionSettings settings = resolverCtx.getSettings();
    GradleExecutionWorkspace workspace = (settings == null) ? null : settings.getExecutionWorkspace();

    Map<String, AdditionalClassifierArtifacts> additionalArtifactsMap;
    if (additionalArtifacts != null) {
      additionalArtifactsMap =
        additionalArtifacts
          .getArtifacts()
          .stream()
          .collect(
            Collectors.toMap((k) -> String.format("%s:%s:%s", k.getId().getGroupId(), k.getId().getArtifactId(), k.getId().getVersion()),
                             (k) -> k
            ));
    }
    else {
      additionalArtifactsMap = ImmutableMap.of();
    }

    DependencyUtilKt.setupAndroidDependenciesForModule(ideModule, (id) -> {
      if (workspace != null) {
        return workspace.findModuleDataByModuleId(id);
      }
      return null;
    }, (artifactId, artifactPath) -> {
      AdditionalClassifierArtifacts artifacts = additionalArtifactsMap.get(artifactId);
      if (artifacts == null) {
        return null;
      }
      return new AdditionalArtifactsPaths(artifacts.getSources(), artifacts.getJavadoc(), artifacts.getSampleSources());
    });
  }

  @Override
  public void resolveFinished(@NotNull DataNode<ProjectData> projectDataNode) {
    disableOrphanModuleNotifications();
  }

  /**
   * A method that resets the configuration of "Build sync orphan modules" notification group to "not display" and "not log"
   * in order to prevent a notification which allows users to restore the removed module as a non-Gradle module. Non-Gradle modules
   * are not supported by AS in Gradle projects.
   */
  private static void disableOrphanModuleNotifications() {
    if (IdeInfo.getInstance().isAndroidStudio()) {
      NotificationsConfiguration
        .getNotificationsConfiguration()
        .changeSettings(BUILD_SYNC_ORPHAN_MODULES_NOTIFICATION_GROUP_NAME, NotificationDisplayType.NONE, false, false);
    }
  }

  // Indicates it is an "Android" project if at least one module has an AndroidProject.
  private boolean isAndroidGradleProject() {
    Boolean isAndroidGradleProject = resolverCtx.getUserData(IS_ANDROID_PROJECT_KEY);
    if (isAndroidGradleProject != null) {
      return isAndroidGradleProject;
    }
    isAndroidGradleProject = resolverCtx.hasModulesWithModel(AndroidProject.class) ||
                             resolverCtx.hasModulesWithModel(NativeAndroidProject.class);
    return resolverCtx.putUserDataIfAbsent(IS_ANDROID_PROJECT_KEY, isAndroidGradleProject);
  }

  @Override
  public void populateProjectExtraModels(@NotNull IdeaProject gradleProject, @NotNull DataNode<ProjectData> projectDataNode) {
    populateModuleBuildDirs(gradleProject);
    populateGlobalLibraryMap();
    if (isAndroidGradleProject()) {
      projectDataNode.createChild(PROJECT_CLEANUP_MODEL, ProjectCleanupModel.getInstance());
    }
    super.populateProjectExtraModels(gradleProject, projectDataNode);
  }

  /**
   * Set map from project path to build directory for all modules.
   * It will be used to check if a {@link AndroidLibrary} is sub-module that wraps local aar.
   */
  private void populateModuleBuildDirs(@NotNull IdeaProject rootIdeaProject) {
    // Set root build id.
    for (IdeaModule ideaModule : rootIdeaProject.getChildren()) {
      GradleProject gradleProject = ideaModule.getGradleProject();
      if (gradleProject != null) {
        String rootBuildId = gradleProject.getProjectIdentifier().getBuildIdentifier().getRootDir().getPath();
        myDependenciesFactory.setRootBuildId(rootBuildId);
        break;
      }
    }

    // Set build folder for root and included projects.
    List<IdeaProject> ideaProjects = new ArrayList<>();
    ideaProjects.add(rootIdeaProject);
    List<Build> includedBuilds = resolverCtx.getModels().getIncludedBuilds();
    for (Build includedBuild : includedBuilds) {
      IdeaProject ideaProject = resolverCtx.getModels().getModel(includedBuild, IdeaProject.class);
      assert ideaProject != null;
      ideaProjects.add(ideaProject);
    }

    for (IdeaProject ideaProject : ideaProjects) {
      for (IdeaModule ideaModule : ideaProject.getChildren()) {
        GradleProject gradleProject = ideaModule.getGradleProject();
        if (gradleProject != null) {
          try {
            String buildId = gradleProject.getProjectIdentifier().getBuildIdentifier().getRootDir().getPath();
            myDependenciesFactory.findAndAddBuildFolderPath(buildId, gradleProject.getPath(), gradleProject.getBuildDirectory());
          }
          catch (UnsupportedOperationException exception) {
            // getBuildDirectory is not available for Gradle older than 2.0.
            // For older versions of gradle, there's no way to get build directory.
          }
        }
      }
    }
  }

  /**
   * Find and set global library map.
   */
  private void populateGlobalLibraryMap() {
    List<GlobalLibraryMap> globalLibraryMaps = new ArrayList<>();

    // Request GlobalLibraryMap for root and included projects.
    Build mainBuild = resolverCtx.getModels().getMainBuild();
    List<Build> includedBuilds = resolverCtx.getModels().getIncludedBuilds();
    List<Build> builds = new ArrayList<>(includedBuilds.size() + 1);
    builds.add(mainBuild);
    builds.addAll(includedBuilds);

    for (Build build : builds) {
      GlobalLibraryMap mapOfCurrentBuild = null;
      // Since GlobalLibraryMap is requested on each module, we need to find the map that was
      // requested at the last, which is the one that contains the most of items.
      for (ProjectModel projectModel : build.getProjects()) {
        GlobalLibraryMap moduleMap = resolverCtx.getModels().getModel(projectModel, GlobalLibraryMap.class);
        if (mapOfCurrentBuild == null || (moduleMap != null && moduleMap.getLibraries().size() > mapOfCurrentBuild.getLibraries().size())) {
          mapOfCurrentBuild = moduleMap;
        }
      }
      if (mapOfCurrentBuild != null) {
        globalLibraryMaps.add(mapOfCurrentBuild);
      }
    }
    myDependenciesFactory.setUpGlobalLibraryMap(globalLibraryMaps);
  }

  /**
   * Note that this method not always used, its functionality is only present when not using a
   * {@link ProjectImportModelProvider}. Any classes added here also need to be requested in the
   * provider.
   */
  @Override
  @NotNull
  public Set<Class<?>> getExtraProjectModelClasses() {
    // Use LinkedHashSet to maintain insertion order.
    // GlobalLibraryMap should be requested after AndroidProject.
    Set<Class<?>> modelClasses = new LinkedHashSet<>();
    modelClasses.add(AndroidProject.class);
    modelClasses.add(NativeAndroidProject.class);
    modelClasses.add(GlobalLibraryMap.class);
    modelClasses.add(GradlePluginModel.class);
    modelClasses.add(ProjectSyncIssues.class);

    // We disable the Kapt resolver extension in studio to solve some issues with duplicate/extra paths.
    // As a result we need to request the model class here so we can still use it.
    modelClasses.add(KaptGradleModel.class);
    return modelClasses;
  }

  @NotNull
  @Override
  public ProjectImportModelProvider getModelProvider() {
    return configureAndGetExtraModelProvider();
  }

  @Override
  public void preImportCheck() {
    // FIXME-ank4: it should be OK to import gradle project in IDEA without Android SDK
    if (!IdeInfo.getInstance().isAndroidStudio()){
      return;
    }

    // Don't run pre-import checks for the buildSrc project.
    if (resolverCtx.getBuildSrcGroup() != null) {
      return;
    }

    simulateRegisteredSyncError();

    syncAndroidSdks(SdkSync.getInstance(), resolverCtx.getProjectPath());

    JdkImportCheck.validateJdk();
    validateGradleWrapper(resolverCtx.getProjectPath());

    displayInternalWarningIfForcedUpgradesAreDisabled();
    expireProjectUpgradeNotifications(myProjectFinder.findProject(resolverCtx));

    cleanUpHttpProxySettings();
  }

  @Override
  @NotNull
  public List<Pair<String, String>> getExtraJvmArgs() {
    if (isInProcessMode(GRADLE_SYSTEM_ID)) {
      List<Pair<String, String>> args = new ArrayList<>();

      if (IdeInfo.getInstance().isAndroidStudio()) {
        // Inject javaagent args.
        TraceSyncUtil.addTraceJvmArgs(args);
      }
      else {
        LocalProperties localProperties = getLocalProperties();
        if (localProperties.getAndroidSdkPath() == null) {
          File androidHomePath = IdeSdks.getInstance().getAndroidSdkPath();
          // In Android Studio, the Android SDK home path will never be null. It may be null when running in IDEA.
          if (androidHomePath != null) {
            args.add(Pair.create(ANDROID_HOME_JVM_ARG, androidHomePath.getPath()));
          }
        }
      }
      return args;
    }
    return emptyList();
  }

  @NotNull
  private LocalProperties getLocalProperties() {
    File projectDir = FilePaths.stringToFile(resolverCtx.getProjectPath());
    try {
      return new LocalProperties(projectDir);
    }
    catch (IOException e) {
      String msg = String.format("Unable to read local.properties file in project '%1$s'", projectDir.getPath());
      throw new ExternalSystemException(msg, e);
    }
  }

  @Override
  @NotNull
  public List<String> getExtraCommandLineArgs() {
    Project project = myProjectFinder.findProject(resolverCtx);
    return myCommandLineArgs.get(project);
  }

  @NotNull
  @Override
  public ExternalSystemException getUserFriendlyError(@Nullable BuildEnvironment buildEnvironment,
                                                      @NotNull Throwable error,
                                                      @NotNull String projectPath,
                                                      @Nullable String buildFilePath) {
    String msg = error.getMessage();
    if (msg != null && !msg.contains(UNSUPPORTED_MODEL_VERSION_ERROR_PREFIX)) {
      Throwable rootCause = getRootCause(error);
      if (rootCause instanceof ClassNotFoundException) {
        msg = rootCause.getMessage();
        // Project is using an old version of Gradle (and most likely an old version of the plug-in.)
        if (isUsingUnsupportedGradleVersion(msg)) {
          AndroidStudioEvent.Builder event = AndroidStudioEvent.newBuilder();
          // @formatter:off
          event.setCategory(GRADLE_SYNC)
               .setKind(GRADLE_SYNC_FAILURE_DETAILS)
               .setGradleSyncFailure(GradleSyncFailure.UNSUPPORTED_GRADLE_VERSION);
          // @formatter:on;
          UsageTrackerUtils.withProjectId(event, myProjectFinder.findProject(resolverCtx));
          UsageTracker.log(event);

          return new ExternalSystemException("The project is using an unsupported version of Gradle.");
        }
      }
      else if (rootCause instanceof ZipException) {
        if (msg.startsWith(COULD_NOT_INSTALL_GRADLE_DISTRIBUTION_PREFIX)) {
          return new ExternalSystemException(msg);
        }
      }
    }
    return super.getUserFriendlyError(buildEnvironment, error, projectPath, buildFilePath);
  }

  private static boolean isUsingUnsupportedGradleVersion(@Nullable String errorMessage) {
    return "org.gradle.api.artifacts.result.ResolvedComponentResult".equals(errorMessage) ||
           "org.gradle.api.artifacts.result.ResolvedModuleVersionResult".equals(errorMessage);
  }

  @NotNull
  private static String getUnsupportedModelVersionErrorMsg(@Nullable GradleVersion modelVersion) {
    StringBuilder builder = new StringBuilder();
    builder.append(UNSUPPORTED_MODEL_VERSION_ERROR_PREFIX);
    String recommendedVersion = String.format("The recommended version is %1$s.", LatestKnownPluginVersionProvider.INSTANCE.get());
    if (modelVersion != null) {
      builder.append(String.format(" (%1$s).", modelVersion.toString())).append(" ").append(recommendedVersion);
      if (modelVersion.getMajor() == 0 && modelVersion.getMinor() <= 8) {
        // @formatter:off
        builder.append("\n\nStarting with version 0.9.0 incompatible changes were introduced in the build language.\n")
               .append(READ_MIGRATION_GUIDE_MSG)
               .append(" to learn how to update your project.");
        // @formatter:on
      }
    }
    else {
      builder.append(". ").append(recommendedVersion);
    }
    return builder.toString();
  }

  @NotNull
  private ProjectImportModelProvider configureAndGetExtraModelProvider() {
    // Here we set up the options for the sync and pass them to the AndroidExtraModelProvider which will decide which will use them
    // to decide which models to request from Gradle.
    Project project = myProjectFinder.findProject(resolverCtx);
    SelectedVariants selectedVariants = null;
    boolean isSingleVariantSync = false;
    Collection<String> cachedLibraries = emptySet();
    String moduleWithVariantSwitched = null;

    if (project != null) {
      isSingleVariantSync = shouldOnlySyncSingleVariant(project);
      if (isSingleVariantSync) {
        SelectedVariantCollector variantCollector = new SelectedVariantCollector(project);
        selectedVariants = variantCollector.collectSelectedVariants();
        moduleWithVariantSwitched = project.getUserData(MODULE_WITH_BUILD_VARIANT_SWITCHED_FROM_UI);
        project.putUserData(MODULE_WITH_BUILD_VARIANT_SWITCHED_FROM_UI, null);
      }
      cachedLibraries = LibraryFilePaths.getInstance(project).retrieveCachedLibs();
    }

    SyncActionOptions options = new SyncActionOptions(
      selectedVariants,
      moduleWithVariantSwitched,
      isSingleVariantSync,
      cachedLibraries,
      StudioFlags.SAMPLES_SUPPORT_ENABLED.get()
    );
    return new AndroidExtraModelProvider(options);
  }

  private static boolean shouldOnlySyncSingleVariant(@NotNull Project project) {
    Boolean shouldOnlySyncSingleVariant = project.getUserData(GradleSyncExecutor.SINGLE_VARIANT_KEY);
    return shouldOnlySyncSingleVariant != null && shouldOnlySyncSingleVariant;
  }

  private void displayInternalWarningIfForcedUpgradesAreDisabled() {
    if (DISABLE_FORCED_UPGRADES.get()) {
      Project project = myProjectFinder.findProject(resolverCtx);
      if (project != null) {
        displayForceUpdatesDisabledMessage(project);
      }
    }
  }

  private void cleanUpHttpProxySettings() {
    Project project = myProjectFinder.findProject(resolverCtx);
    if (project != null) {
      ApplicationManager.getApplication().invokeAndWait(() -> HttpProxySettingsCleanUp.cleanUp(project));
    }
  }

  @Override
  public void enhanceRemoteProcessing(@NotNull SimpleJavaParameters parameters) {
    PathsList classPath = parameters.getClassPath();
    classPath.add(getJarPathForClass(getClass()));
    classPath.add(getJarPathForClass(Revision.class));
    classPath.add(getJarPathForClass(AndroidGradleSettings.class));
    classPath.add(getJarPathForClass(AndroidProject.class));
  }
}<|MERGE_RESOLUTION|>--- conflicted
+++ resolved
@@ -36,12 +36,8 @@
 import static com.android.tools.idea.gradle.util.AndroidGradleSettings.ANDROID_HOME_JVM_ARG;
 import static com.android.tools.idea.gradle.util.GradleUtil.GRADLE_SYSTEM_ID;
 import static com.android.tools.idea.gradle.variant.view.BuildVariantUpdater.MODULE_WITH_BUILD_VARIANT_SWITCHED_FROM_UI;
-<<<<<<< HEAD
 import static com.android.tools.idea.gradle.variant.view.BuildVariantUpdater.USE_VARIANTS_FROM_PREVIOUS_GRADLE_SYNCS;
 import static com.android.tools.idea.gradle.variant.view.BuildVariantUpdater.getModuleIdForModule;
-import static com.android.tools.idea.io.FilePaths.toSystemDependentPath;
-=======
->>>>>>> 431f35ff
 import static com.android.utils.BuildScriptUtil.findGradleSettingsFile;
 import static com.google.wireless.android.sdk.stats.AndroidStudioEvent.EventCategory.GRADLE_SYNC;
 import static com.google.wireless.android.sdk.stats.AndroidStudioEvent.EventKind.GRADLE_SYNC_FAILURE_DETAILS;
@@ -109,15 +105,11 @@
 import com.google.wireless.android.sdk.stats.AndroidStudioEvent;
 import com.google.wireless.android.sdk.stats.AndroidStudioEvent.GradleSyncFailure;
 import com.intellij.execution.configurations.SimpleJavaParameters;
-<<<<<<< HEAD
 import com.intellij.externalSystem.JavaModuleData;
 import com.intellij.notification.NotificationDisplayType;
 import com.intellij.notification.NotificationsConfiguration;
 import com.intellij.openapi.application.ApplicationManager;
 import com.intellij.openapi.diagnostic.Logger;
-=======
-import com.intellij.openapi.application.ModalityState;
->>>>>>> 431f35ff
 import com.intellij.openapi.externalSystem.model.DataNode;
 import com.intellij.openapi.externalSystem.model.ExternalSystemException;
 import com.intellij.openapi.externalSystem.model.ProjectKeys;
@@ -178,10 +170,7 @@
 public class AndroidGradleProjectResolver extends AbstractProjectResolverExtension {
   public static final String BUILD_SYNC_ORPHAN_MODULES_NOTIFICATION_GROUP_NAME = "Build sync orphan modules";
   private static final Key<Boolean> IS_ANDROID_PROJECT_KEY = Key.create("IS_ANDROID_PROJECT_KEY");
-<<<<<<< HEAD
   static final Logger RESOLVER_LOG = Logger.getInstance(AndroidGradleProjectResolver.class);
-=======
->>>>>>> 431f35ff
 
   @NotNull private final CommandLineArgs myCommandLineArgs;
   @NotNull private final ProjectFinder myProjectFinder;
@@ -252,7 +241,6 @@
 
     createAndAttachModelsToDataNode(moduleDataNode, gradleModule, androidProject);
 
-<<<<<<< HEAD
     if (androidProject != null) {
       DataNode<JavaModuleData> javaModuleData = find(moduleDataNode, JavaModuleData.KEY);
       if (javaModuleData != null) {
@@ -280,10 +268,6 @@
         }
       }
     }
-=======
-    // do not derive module root dir based on *.iml file location
-    File moduleRootDirPath = FilePaths.stringToFile(ideModule.getData().getLinkedExternalProjectPath());
->>>>>>> 431f35ff
 
     return moduleDataNode;
   }
@@ -310,7 +294,7 @@
                                                @NotNull IdeaModule gradleModule,
                                                @Nullable AndroidProject androidProject) {
     String moduleName = moduleNode.getData().getInternalName();
-    File rootModulePath = toSystemDependentPath(moduleNode.getData().getLinkedExternalProjectPath());
+    File rootModulePath = FilePaths.stringToFile(moduleNode.getData().getLinkedExternalProjectPath());
 
     VariantGroup variantGroup = resolverCtx.getExtraProject(gradleModule, VariantGroup.class);
     // The ProjectSyncIssues model was introduced in the Android Gradle plugin 3.6, it contains all the
