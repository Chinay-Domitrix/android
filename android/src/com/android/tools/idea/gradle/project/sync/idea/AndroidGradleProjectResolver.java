/*
 * Copyright (C) 2016 The Android Open Source Project
 *
 * Licensed under the Apache License, Version 2.0 (the "License");
 * you may not use this file except in compliance with the License.
 * You may obtain a copy of the License at
 *
 *      http://www.apache.org/licenses/LICENSE-2.0
 *
 * Unless required by applicable law or agreed to in writing, software
 * distributed under the License is distributed on an "AS IS" BASIS,
 * WITHOUT WARRANTIES OR CONDITIONS OF ANY KIND, either express or implied.
 * See the License for the specific language governing permissions and
 * limitations under the License.
 */
package com.android.tools.idea.gradle.project.sync.idea;

import static com.android.tools.idea.gradle.project.sync.SimulatedSyncErrors.simulateRegisteredSyncError;
import static com.android.tools.idea.gradle.project.sync.errors.GradleDistributionInstallErrorHandler.COULD_NOT_INSTALL_GRADLE_DISTRIBUTION_PATTERN;
import static com.android.tools.idea.gradle.project.sync.errors.UnsupportedModelVersionErrorHandler.READ_MIGRATION_GUIDE_MSG;
import static com.android.tools.idea.gradle.project.sync.errors.UnsupportedModelVersionErrorHandler.UNSUPPORTED_MODEL_VERSION_ERROR_PREFIX;
import static com.android.tools.idea.gradle.project.sync.idea.GradleModelVersionCheck.getModelVersion;
import static com.android.tools.idea.gradle.project.sync.idea.GradleModelVersionCheck.isSupportedVersion;
import static com.android.tools.idea.gradle.project.sync.idea.data.service.AndroidProjectKeys.ANDROID_MODEL;
import static com.android.tools.idea.gradle.project.sync.idea.data.service.AndroidProjectKeys.GRADLE_MODULE_MODEL;
import static com.android.tools.idea.gradle.project.sync.idea.data.service.AndroidProjectKeys.JAVA_MODULE_MODEL;
import static com.android.tools.idea.gradle.project.sync.idea.data.service.AndroidProjectKeys.NDK_MODEL;
import static com.android.tools.idea.gradle.project.sync.idea.data.service.AndroidProjectKeys.PROJECT_CLEANUP_MODEL;
import static com.android.tools.idea.gradle.util.AndroidGradleSettings.ANDROID_HOME_JVM_ARG;
import static com.android.tools.idea.gradle.util.GradleBuilds.BUILD_SRC_FOLDER_NAME;
import static com.android.tools.idea.gradle.util.GradleUtil.GRADLE_SYSTEM_ID;
import static com.android.tools.idea.gradle.variant.view.BuildVariantUpdater.MODULE_WITH_BUILD_VARIANT_SWITCHED_FROM_UI;
import static com.android.tools.idea.io.FilePaths.toSystemDependentPath;
import static com.android.utils.BuildScriptUtil.findGradleSettingsFile;
import static com.google.wireless.android.sdk.stats.AndroidStudioEvent.EventCategory.GRADLE_SYNC;
import static com.google.wireless.android.sdk.stats.AndroidStudioEvent.EventKind.GRADLE_SYNC_FAILURE_DETAILS;
import static com.google.wireless.android.sdk.stats.AndroidStudioEvent.GradleSyncFailure.UNSUPPORTED_ANDROID_MODEL_VERSION;
import static com.intellij.openapi.externalSystem.util.ExternalSystemApiUtil.isInProcessMode;
import static com.intellij.util.ExceptionUtil.getRootCause;
import static com.intellij.util.PathUtil.getJarPathForClass;
import static java.util.Collections.emptyList;

import com.android.builder.model.AndroidLibrary;
import com.android.builder.model.AndroidProject;
import com.android.builder.model.NativeAndroidProject;
import com.android.builder.model.ProjectSyncIssues;
import com.android.builder.model.SyncIssue;
import com.android.builder.model.Variant;
import com.android.builder.model.level2.GlobalLibraryMap;
import com.android.ide.common.gradle.model.IdeBaseArtifact;
import com.android.ide.common.gradle.model.IdeNativeAndroidProject;
import com.android.ide.common.gradle.model.IdeNativeAndroidProjectImpl;
import com.android.ide.common.gradle.model.IdeNativeVariantAbi;
import com.android.ide.common.gradle.model.IdeVariant;
import com.android.ide.common.gradle.model.level2.IdeDependenciesFactory;
import com.android.ide.common.repository.GradleVersion;
import com.android.ide.gradle.model.GradlePluginModel;
import com.android.ide.gradle.model.sources.SourcesAndJavadocArtifacts;
import com.android.repository.Revision;
import com.android.tools.analytics.UsageTracker;
import com.android.tools.idea.IdeInfo;
import com.android.tools.idea.gradle.LibraryFilePaths;
import com.android.tools.idea.gradle.plugin.LatestKnownPluginVersionProvider;
import com.android.tools.idea.gradle.project.model.AndroidModuleModel;
import com.android.tools.idea.gradle.project.model.GradleModuleModel;
import com.android.tools.idea.gradle.project.model.IdeaJavaModuleModelFactory;
import com.android.tools.idea.gradle.project.model.JavaModuleModel;
import com.android.tools.idea.gradle.project.model.NdkModuleModel;
import com.android.tools.idea.gradle.project.sync.SelectedVariantCollector;
import com.android.tools.idea.gradle.project.sync.SelectedVariants;
import com.android.tools.idea.gradle.project.sync.SyncActionOptions;
import com.android.tools.idea.gradle.project.sync.common.CommandLineArgs;
import com.android.tools.idea.gradle.project.sync.common.VariantSelector;
import com.android.tools.idea.gradle.project.sync.idea.data.model.ProjectCleanupModel;
import com.android.tools.idea.gradle.project.sync.idea.issues.AgpUpgradeRequiredException;
import com.android.tools.idea.gradle.project.sync.idea.svs.AndroidExtraModelProvider;
import com.android.tools.idea.gradle.project.sync.idea.svs.VariantGroup;
import com.android.tools.idea.gradle.project.sync.setup.post.upgrade.GradlePluginUpgrade;
import com.android.tools.idea.gradle.util.AndroidGradleSettings;
import com.android.tools.idea.gradle.util.LocalProperties;
import com.android.tools.idea.sdk.IdeSdks;
import com.android.tools.idea.stats.UsageTrackerUtils;
import com.google.common.annotations.VisibleForTesting;
import com.google.common.collect.ImmutableList;
import com.google.wireless.android.sdk.stats.AndroidStudioEvent;
import com.google.wireless.android.sdk.stats.AndroidStudioEvent.GradleSyncFailure;
import com.intellij.execution.configurations.SimpleJavaParameters;
import com.intellij.openapi.application.ModalityState;
import com.intellij.openapi.diagnostic.Logger;
import com.intellij.openapi.externalSystem.model.DataNode;
import com.intellij.openapi.externalSystem.model.ExternalSystemException;
import com.intellij.openapi.externalSystem.model.project.ModuleData;
import com.intellij.openapi.externalSystem.model.project.ModuleSdkData;
import com.intellij.openapi.externalSystem.model.project.ProjectData;
import com.intellij.openapi.externalSystem.util.ExternalSystemConstants;
import com.intellij.openapi.externalSystem.util.Order;
import com.intellij.openapi.project.Project;
import com.intellij.openapi.util.Key;
import com.intellij.openapi.util.Pair;
<<<<<<< HEAD
import com.intellij.openapi.util.text.StringUtil;
=======
>>>>>>> bd07c1f4
import com.intellij.serviceContainer.NonInjectable;
import com.intellij.util.PathsList;
import java.io.File;
import java.io.IOException;
import java.util.ArrayList;
import java.util.Collection;
import java.util.LinkedHashSet;
import java.util.List;
import java.util.Set;
import java.util.stream.Collectors;
import java.util.zip.ZipException;
import org.gradle.tooling.model.GradleProject;
import org.gradle.tooling.model.ProjectModel;
import org.gradle.tooling.model.build.BuildEnvironment;
import org.gradle.tooling.model.gradle.GradleScript;
import org.gradle.tooling.model.idea.IdeaModule;
import org.gradle.tooling.model.idea.IdeaProject;
import org.jetbrains.annotations.NotNull;
import org.jetbrains.annotations.Nullable;
import org.jetbrains.kotlin.kapt.idea.KaptGradleModel;
import org.jetbrains.kotlin.kapt.idea.KaptSourceSetModel;
import org.jetbrains.plugins.gradle.model.Build;
import org.jetbrains.plugins.gradle.model.BuildScriptClasspathModel;
import org.jetbrains.plugins.gradle.model.ExternalProject;
import org.jetbrains.plugins.gradle.model.ProjectImportModelProvider;
import org.jetbrains.plugins.gradle.service.project.AbstractProjectResolverExtension;

/**
 * Imports Android-Gradle projects into IDEA.
 */
@Order(ExternalSystemConstants.UNORDERED)
public class AndroidGradleProjectResolver extends AbstractProjectResolverExtension {
  private static final Key<Boolean> IS_ANDROID_PROJECT_KEY = Key.create("IS_ANDROID_PROJECT_KEY");
  private static final Logger LOG = Logger.getInstance(AndroidGradleProjectResolver.class);

  @NotNull private final CommandLineArgs myCommandLineArgs;
  @NotNull private final ProjectFinder myProjectFinder;
  @NotNull private final VariantSelector myVariantSelector;
  @NotNull private final IdeNativeAndroidProject.Factory myNativeAndroidProjectFactory;
  @NotNull private final IdeaJavaModuleModelFactory myIdeaJavaModuleModelFactory;
  @NotNull private final IdeDependenciesFactory myDependenciesFactory;
  @NotNull private final ModalityState myModality;

  @SuppressWarnings("unused")
  // This constructor is used by the IDE. This class is an extension point implementation, registered in plugin.xml.
  public AndroidGradleProjectResolver() {
    this(new CommandLineArgs(), new ProjectFinder(), new VariantSelector(), new IdeNativeAndroidProjectImpl.FactoryImpl(),
         new IdeaJavaModuleModelFactory(), new IdeDependenciesFactory());
  }

  @NonInjectable
  @VisibleForTesting
  @NonInjectable
  AndroidGradleProjectResolver(@NotNull CommandLineArgs commandLineArgs,
                               @NotNull ProjectFinder projectFinder,
                               @NotNull VariantSelector variantSelector,
                               @NotNull IdeNativeAndroidProject.Factory nativeAndroidProjectFactory,
                               @NotNull IdeaJavaModuleModelFactory ideaJavaModuleModelFactory,
                               @NotNull IdeDependenciesFactory dependenciesFactory) {
    myCommandLineArgs = commandLineArgs;
    myProjectFinder = projectFinder;
    myVariantSelector = variantSelector;
    myNativeAndroidProjectFactory = nativeAndroidProjectFactory;
    myIdeaJavaModuleModelFactory = ideaJavaModuleModelFactory;
    myDependenciesFactory = dependenciesFactory;
    myModality = ModalityState.defaultModalityState();
  }

  @Override
  @NotNull
  public DataNode<ModuleData> createModule(@NotNull IdeaModule gradleModule, @NotNull DataNode<ProjectData> projectDataNode) {
    AndroidProject androidProject = resolverCtx.getExtraProject(gradleModule, AndroidProject.class);
    if (androidProject != null && !isSupportedVersion(androidProject)) {
      AndroidStudioEvent.Builder event = AndroidStudioEvent.newBuilder();
      // @formatter:off
      event.setCategory(GRADLE_SYNC)
           .setKind(GRADLE_SYNC_FAILURE_DETAILS)
           .setGradleSyncFailure(UNSUPPORTED_ANDROID_MODEL_VERSION)
           .setGradleVersion(androidProject.getModelVersion());
      // @formatter:on
      UsageTrackerUtils.withProjectId(event, myProjectFinder.findProject(resolverCtx));
      UsageTracker.log(event);

      String msg = getUnsupportedModelVersionErrorMsg(getModelVersion(androidProject));
      throw new IllegalStateException(msg);
    }
<<<<<<< HEAD
    if (isAndroidGradleProject()) {
      DataNode<ModuleData> moduleNode = doCreateModule(gradleModule, projectDataNode);
      populateModuleSdk(moduleNode);
      return moduleNode;
    }
    else {
      return nextResolver.createModule(gradleModule, projectDataNode);
    }
  }

  private static void populateModuleSdk(@NotNull DataNode<ModuleData> moduleNode) {
    ModuleSdkData moduleSdkData = new ModuleSdkData(null);
    moduleNode.createChild(ModuleSdkData.KEY, moduleSdkData);
  }

  // A copy from BaseGradleProjectResolverExtension.
  @NotNull
  private static String[] getIdeModuleGroup(String moduleName, IdeaModule gradleModule) {
    String[] moduleGroup;
    final String gradlePath = gradleModule.getGradleProject().getPath();
    final String rootName = gradleModule.getProject().getName();
    final boolean isRootModule = StringUtil.isEmpty(gradlePath) || ":".equals(gradlePath);
    moduleGroup = isRootModule
                  ? new String[]{moduleName}
                  : (rootName + gradlePath).split(":");
    return moduleGroup;
  }

  @NotNull
  private DataNode<ModuleData> doCreateModule(@NotNull IdeaModule gradleModule, @NotNull DataNode<ProjectData> projectDataNode) {
    String moduleName = gradleModule.getName();
    if (moduleName == null) {
      throw new IllegalStateException("Module with undefined name detected: " + gradleModule);
    }

    String projectPath = projectDataNode.getData().getLinkedExternalProjectPath();
    String moduleConfigPath = getModuleConfigPath(resolverCtx, gradleModule, projectPath);

    String moduleId = GradleProjectResolverUtil.getModuleId(resolverCtx, gradleModule);
    ProjectSystemId owner = GradleConstants.SYSTEM_ID;
    String typeId = StdModuleTypes.JAVA.getId();

    ModuleData moduleData = new ModuleData(moduleId, owner, typeId, moduleName, moduleConfigPath, moduleConfigPath);
    moduleData.setIdeModuleGroup(getIdeModuleGroup(moduleName, gradleModule));
    ExternalProject externalProject = resolverCtx.getExtraProject(gradleModule, ExternalProject.class);
    if (externalProject != null) {
      moduleData.setDescription(externalProject.getDescription());
    }
    return projectDataNode.createChild(ProjectKeys.MODULE, moduleData);
  }

  @Override
  public boolean requiresTaskRunning() {
    Project project = myProjectFinder.findProject(resolverCtx);
    // This tells IDEAs infrastructure to allow AGP to run tasks if we are running compound sync.
    return project != null && shouldGenerateSources(project);
  }

  @Override
  public void buildFinished(@Nullable GradleConnectionException exception) {
    if (exception != null) {
      // We don't actually want to report the errors that are coming from the task running phase of the Gradle process, these will be
      // reporting during a build. This may result in extra red symbols in the IDE however since we can already get in to a state with
      // red symbols (via generated source) this is something that we can accept.
      // This this allows us to make sync only fail if configuration or model building has failed. So configured project iff Setup IDE.
      LOG.info("Exception thrown during task execution", exception);
    }

    Project project = myProjectFinder.findProject(resolverCtx);
    if (project == null) {
      return;
    }
=======
>>>>>>> bd07c1f4

    if (androidProject != null) {
      Project project = myProjectFinder.findProject(resolverCtx);

      // Before anything, check to see if what we have is compatible with this version of studio.
      GradleVersion currentAgpVersion = GradleVersion.tryParse(androidProject.getModelVersion());
      GradleVersion latestVersion = GradleVersion.parse(LatestKnownPluginVersionProvider.INSTANCE.get());
      if (currentAgpVersion != null && GradlePluginUpgrade.shouldForcePluginUpgrade(project, currentAgpVersion, latestVersion)) {
        throw new AgpUpgradeRequiredException(project, currentAgpVersion);
      }
    }

    return nextResolver.createModule(gradleModule, projectDataNode);
  }

  private void populateSourcesAndJavadocModel(@NotNull IdeaModule gradleModule) {
    Project project = myProjectFinder.findProject(resolverCtx);
    SourcesAndJavadocArtifacts artifacts = resolverCtx.getExtraProject(gradleModule, SourcesAndJavadocArtifacts.class);
    if (artifacts != null && project != null) {
      LibraryFilePaths.getInstance(project).populate(artifacts);
    }
  }

  @Override
  public void populateModuleContentRoots(@NotNull IdeaModule gradleModule, @NotNull DataNode<ModuleData> ideModule) {
    if (!isAndroidGradleProject()) {
      nextResolver.populateModuleContentRoots(gradleModule, ideModule);
      return;
    }

    populateSourcesAndJavadocModel(gradleModule);

    // do not derive module root dir based on *.iml file location
    File moduleRootDirPath = toSystemDependentPath(ideModule.getData().getLinkedExternalProjectPath());

    AndroidProject androidProject = resolverCtx.getExtraProject(gradleModule, AndroidProject.class);

    // This model was introduced in Android Gradle Plugin 3.6 that contain the sync issues that have been produced by the project,
    // this model is requested last to ensure that all SyncIssues are collected and gathered. This replaces the SyncIssuses that are
    // contained within the AndroidProject. These sync issues are immutable unlike the ones in AndroidProject which can be changed in
    // the plugin after the model has been requested.
    ProjectSyncIssues projectSyncIssues = resolverCtx.getExtraProject(gradleModule, ProjectSyncIssues.class);

    boolean androidProjectWithoutVariants = false;
    // This stores the sync issues that should be attached to a Java module if we have a AndroidProject without variants.
    String moduleName = ideModule.getData().getInternalName();

    VariantGroup variantGroup = resolverCtx.getExtraProject(gradleModule, VariantGroup.class);

    // This model is used to work out whether Kapt is enabled.
    KaptGradleModel kaptGradleModel = resolverCtx.getExtraProject(gradleModule, KaptGradleModel.class);

    if (androidProject != null) {
      Variant selectedVariant = myVariantSelector.findVariantToSelect(androidProject);
      if (selectedVariant == null && variantGroup != null) {
        List<Variant> variants = variantGroup.getVariants();
        // If we have single variant sync enabled the Variant model comes separately, select the first one.
        // All are added to the AndroidModuleModel below.
        if (!variants.isEmpty()) {
          selectedVariant = variants.get(0);
        }
      }
      if (selectedVariant == null) {
        // If an Android project does not have variants, it would be impossible to build. This is a possible but invalid use case.
        // For now we are going to treat this case as a Java library module, because everywhere in the IDE (e.g. run configurations,
        // editors, test support, variants tool window, project building, etc.) we have the assumption that there is at least one variant
        // per Android project, and changing that in the code base is too risky, for very little benefit.
        // See https://code.google.com/p/android/issues/detail?id=170722
        androidProjectWithoutVariants = true;
      }
      else {
        AndroidModuleModel model =
          AndroidModuleModel.create(moduleName, moduleRootDirPath, androidProject, selectedVariant.getName(), myDependenciesFactory,
                                    (variantGroup == null) ? null : variantGroup.getVariants(), projectSyncIssues);
        populateKaptKotlinGeneratedSourceDir(gradleModule, model);
        ideModule.createChild(ANDROID_MODEL, model);
      }
    }

    NativeAndroidProject nativeAndroidProject = resolverCtx.getExtraProject(gradleModule, NativeAndroidProject.class);
    if (nativeAndroidProject != null) {
      IdeNativeAndroidProject copy = myNativeAndroidProjectFactory.create(nativeAndroidProject);
      List<IdeNativeVariantAbi> ideNativeVariantAbis = new ArrayList<>();
      if (variantGroup != null) {
        ideNativeVariantAbis.addAll(variantGroup.getNativeVariants().stream().map(IdeNativeVariantAbi::new).collect(Collectors.toList()));
      }

      NdkModuleModel ndkModuleModel = new NdkModuleModel(moduleName, moduleRootDirPath, copy, ideNativeVariantAbis);
      ideModule.createChild(NDK_MODEL, ndkModuleModel);
    }

    File gradleSettingsFile = findGradleSettingsFile(moduleRootDirPath);
    if (gradleSettingsFile.isFile() && androidProject == null && nativeAndroidProject == null &&
        // if the module has artifacts, it is a Java library module.
        // https://code.google.com/p/android/issues/detail?id=226802
        !hasArtifacts(gradleModule)) {
      // This is just a root folder for a group of Gradle projects. We don't set an IdeaGradleProject so the JPS builder won't try to
      // compile it using Gradle. We still need to create the module to display files inside it.
      createJavaProject(gradleModule, ideModule, emptyList(), false, false, kaptGradleModel);
      return;
    }

    BuildScriptClasspathModel buildScriptModel = resolverCtx.getExtraProject(BuildScriptClasspathModel.class);
    String gradleVersion = buildScriptModel != null ? buildScriptModel.getGradleVersion() : null;

    GradleProject gradleProject = gradleModule.getGradleProject();
    GradleScript buildScript = null;
    try {
      buildScript = gradleProject.getBuildScript();
    }
    catch (UnsupportedOperationException ignore) {
    }
    File buildFilePath = buildScript != null ? buildScript.getSourceFile() : null;
    // Note: currently getModelVersion() matches the AGP version and it is the only way to get the AGP version.
    // Note: agpVersion is currently not available for Java modules.
    String agpVersion = androidProject != null ? androidProject.getModelVersion() : null;
    GradlePluginModel gradlePluginModel = resolverCtx.getExtraProject(gradleModule, GradlePluginModel.class);
    // We need to make a copy of the Collection since it originates from the Gradle classloader
    List<String> gradlePluginList = new ArrayList<>();
    if (gradlePluginModel != null) {
      gradlePluginList.addAll(gradlePluginModel.getGradlePluginList());
    }
    GradleModuleModel gradleModuleModel =
      new GradleModuleModel(moduleName, gradleProject, gradlePluginList, buildFilePath, gradleVersion, agpVersion, kaptGradleModel);
    ideModule.createChild(GRADLE_MODULE_MODEL, gradleModuleModel);

    if (nativeAndroidProject == null && (androidProject == null || androidProjectWithoutVariants)) {
      // For Java modules we need a list, either extract this from the ProjectSyncIssues or get it from the AndroidProject.
      Collection<SyncIssue> issues = ImmutableList.of();
      if (projectSyncIssues != null) {
        issues = projectSyncIssues.getSyncIssues();
      }
      else if (androidProject != null) {
        issues = androidProject.getSyncIssues();
      }

      // This is a Java lib module or Jar/Aar wrapped module.
      // The module is buildable only if JavaPlugin is applied. For Jar/Aar wrapped module, this could be false.
      createJavaProject(gradleModule, ideModule, issues, androidProjectWithoutVariants,
                        gradlePluginList.contains("org.gradle.api.plugins.JavaPlugin"), kaptGradleModel);
      // Populate ContentRootDataNode for buildSrc module. This DataNode is required to setup classpath buildscript.
      if (BUILD_SRC_FOLDER_NAME.equals(gradleModule.getGradleProject().getName())) {
        nextResolver.populateModuleContentRoots(gradleModule, ideModule);
      }
    }
  }

  private boolean hasArtifacts(@NotNull IdeaModule gradleModule) {
    ExternalProject externalProject = resolverCtx.getExtraProject(gradleModule, ExternalProject.class);
    return externalProject != null && !externalProject.getArtifacts().isEmpty();
  }

  private void createJavaProject(@NotNull IdeaModule gradleModule,
                                 @NotNull DataNode<ModuleData> ideModule,
                                 @NotNull Collection<SyncIssue> syncIssues,
<<<<<<< HEAD
                                 boolean androidProjectWithoutVariants) {
    ExternalProject externalProject = resolverCtx.getExtraProject(gradleModule, ExternalProject.class);
    JavaModuleModel javaModuleModel =
      myIdeaJavaModuleModelFactory.create(gradleModule, externalProject, syncIssues, androidProjectWithoutVariants);
=======
                                 boolean androidProjectWithoutVariants,
                                 boolean isBuildable,
                                 @Nullable KaptGradleModel kaptGradleModel) {
    ExternalProject externalProject = resolverCtx.getExtraProject(gradleModule, ExternalProject.class);
    JavaModuleModel javaModuleModel =
      myIdeaJavaModuleModelFactory
        .create(gradleModule, syncIssues, externalProject, androidProjectWithoutVariants, isBuildable, kaptGradleModel);
>>>>>>> bd07c1f4
    ideModule.createChild(JAVA_MODULE_MODEL, javaModuleModel);
  }

  @Override
  public void populateModuleCompileOutputSettings(@NotNull IdeaModule gradleModule, @NotNull DataNode<ModuleData> ideModule) {
    if (!isAndroidGradleProject()) {
      nextResolver.populateModuleCompileOutputSettings(gradleModule, ideModule);
    }
  }

  @Override
  public void populateModuleDependencies(@NotNull IdeaModule gradleModule,
                                         @NotNull DataNode<ModuleData> ideModule,
                                         @NotNull DataNode<ProjectData> ideProject) {
    if (!isAndroidGradleProject()) {
      // For plain Java projects (non-Gradle) we let the framework populate dependencies
      nextResolver.populateModuleDependencies(gradleModule, ideModule, ideProject);
    }
  }

  // Indicates it is an "Android" project if at least one module has an AndroidProject.
  private boolean isAndroidGradleProject() {
    Boolean isAndroidGradleProject = resolverCtx.getUserData(IS_ANDROID_PROJECT_KEY);
    if (isAndroidGradleProject != null) {
      return isAndroidGradleProject;
    }
    isAndroidGradleProject = resolverCtx.hasModulesWithModel(AndroidProject.class) ||
                             resolverCtx.hasModulesWithModel(NativeAndroidProject.class);
    return resolverCtx.putUserDataIfAbsent(IS_ANDROID_PROJECT_KEY, isAndroidGradleProject);
  }

  @Override
  public void populateProjectExtraModels(@NotNull IdeaProject gradleProject, @NotNull DataNode<ProjectData> projectDataNode) {
    populateModuleBuildDirs(gradleProject);
    populateGlobalLibraryMap();
    if (isAndroidGradleProject()) {
      projectDataNode.createChild(PROJECT_CLEANUP_MODEL, ProjectCleanupModel.getInstance());
    }
    super.populateProjectExtraModels(gradleProject, projectDataNode);
  }

  private void populateKaptKotlinGeneratedSourceDir(@NotNull IdeaModule gradleModule, @NotNull AndroidModuleModel androidModuleModel) {
    KaptGradleModel kaptGradleModel = resolverCtx.getExtraProject(gradleModule, KaptGradleModel.class);
    if (kaptGradleModel == null || !kaptGradleModel.isEnabled()) {
      return;
    }

    for (KaptSourceSetModel sourceSetModel : kaptGradleModel.getSourceSets()) {
      File kotlinGenSourceDir = sourceSetModel.getGeneratedKotlinSourcesDirFile();
      IdeBaseArtifact artifact = findArtifact(sourceSetModel, androidModuleModel);
      if (artifact != null && kotlinGenSourceDir != null) {
        artifact.addGeneratedSourceFolder(kotlinGenSourceDir);
      }
    }
  }

  @Nullable
  private static IdeBaseArtifact findArtifact(@NotNull KaptSourceSetModel sourceSetModel, @NotNull AndroidModuleModel androidModel) {
    String sourceSetName = sourceSetModel.getSourceSetName();
    if (!sourceSetModel.isTest()) {
      IdeVariant variant = androidModel.findVariantByName(sourceSetName);
      return variant == null ? null : variant.getMainArtifact();
    }

    // Check if it's android test source set.
    String androidTestSuffix = "AndroidTest";
    if (sourceSetName.endsWith(androidTestSuffix)) {
      String variantName = sourceSetName.substring(0, sourceSetName.length() - androidTestSuffix.length());
      IdeVariant variant = androidModel.findVariantByName(variantName);
      return variant == null ? null : variant.getAndroidTestArtifact();
    }

    // Check if it's unit test source set.
    String unitTestSuffix = "UnitTest";
    if (sourceSetName.endsWith(unitTestSuffix)) {
      String variantName = sourceSetName.substring(0, sourceSetName.length() - unitTestSuffix.length());
      IdeVariant variant = androidModel.findVariantByName(variantName);
      return variant == null ? null : variant.getUnitTestArtifact();
    }

    return null;
  }

  /**
   * Set map from project path to build directory for all modules.
   * It will be used to check if a {@link AndroidLibrary} is sub-module that wraps local aar.
   */
  private void populateModuleBuildDirs(@NotNull IdeaProject rootIdeaProject) {
    // Set root build id.
    for (IdeaModule ideaModule : rootIdeaProject.getChildren()) {
      GradleProject gradleProject = ideaModule.getGradleProject();
      if (gradleProject != null) {
        String rootBuildId = gradleProject.getProjectIdentifier().getBuildIdentifier().getRootDir().getPath();
        myDependenciesFactory.setRootBuildId(rootBuildId);
        break;
      }
    }

    // Set build folder for root and included projects.
    List<IdeaProject> ideaProjects = new ArrayList<>();
    ideaProjects.add(rootIdeaProject);
    List<Build> includedBuilds = resolverCtx.getModels().getIncludedBuilds();
    for (Build includedBuild : includedBuilds) {
      IdeaProject ideaProject = resolverCtx.getModels().getModel(includedBuild, IdeaProject.class);
      assert ideaProject != null;
      ideaProjects.add(ideaProject);
    }

    for (IdeaProject ideaProject : ideaProjects) {
      for (IdeaModule ideaModule : ideaProject.getChildren()) {
        GradleProject gradleProject = ideaModule.getGradleProject();
        if (gradleProject != null) {
          try {
            String buildId = gradleProject.getProjectIdentifier().getBuildIdentifier().getRootDir().getPath();
            myDependenciesFactory.findAndAddBuildFolderPath(buildId, gradleProject.getPath(), gradleProject.getBuildDirectory());
          }
          catch (UnsupportedOperationException exception) {
            // getBuildDirectory is not available for Gradle older than 2.0.
            // For older versions of gradle, there's no way to get build directory.
          }
        }
      }
    }
  }

  /**
   * Find and set global library map.
   */
  private void populateGlobalLibraryMap() {
    List<GlobalLibraryMap> globalLibraryMaps = new ArrayList<>();

    // Request GlobalLibraryMap for root and included projects.
    Build mainBuild = resolverCtx.getModels().getMainBuild();
    List<Build> includedBuilds = resolverCtx.getModels().getIncludedBuilds();
    List<Build> builds = new ArrayList<>(includedBuilds.size() + 1);
    builds.add(mainBuild);
    builds.addAll(includedBuilds);

    for (Build build : builds) {
      GlobalLibraryMap mapOfCurrentBuild = null;
      // Since GlobalLibraryMap is requested on each module, we need to find the map that was
      // requested at the last, which is the one that contains the most of items.
      for (ProjectModel projectModel : build.getProjects()) {
        GlobalLibraryMap moduleMap = resolverCtx.getModels().getModel(projectModel, GlobalLibraryMap.class);
        if (mapOfCurrentBuild == null || (moduleMap != null && moduleMap.getLibraries().size() > mapOfCurrentBuild.getLibraries().size())) {
          mapOfCurrentBuild = moduleMap;
        }
      }
      if (mapOfCurrentBuild != null) {
        globalLibraryMaps.add(mapOfCurrentBuild);
      }
    }
    myDependenciesFactory.setUpGlobalLibraryMap(globalLibraryMaps);
  }

  @Override
  @NotNull
  public Set<Class<?>> getExtraProjectModelClasses() {
    // Use LinkedHashSet to maintain insertion order.
    // GlobalLibraryMap should be requested after AndroidProject.
    Set<Class<?>> modelClasses = new LinkedHashSet<>();
    modelClasses.add(AndroidProject.class);
    modelClasses.add(NativeAndroidProject.class);
    modelClasses.add(GlobalLibraryMap.class);
    modelClasses.add(GradlePluginModel.class);
    modelClasses.add(ProjectSyncIssues.class);
    return modelClasses;
  }

  @NotNull
  @Override
  public ProjectImportModelProvider getModelProvider() {
    return configureAndGetExtraModelProvider();
  }

  @Override
  public void preImportCheck() {
    simulateRegisteredSyncError();
  }

  @Override
  @NotNull
  public List<Pair<String, String>> getExtraJvmArgs() {
    if (isInProcessMode(GRADLE_SYSTEM_ID)) {
      List<Pair<String, String>> args = new ArrayList<>();

      if (!IdeInfo.getInstance().isAndroidStudio()) {
        LocalProperties localProperties = getLocalProperties();
        if (localProperties.getAndroidSdkPath() == null) {
          File androidHomePath = IdeSdks.getInstance().getAndroidSdkPath();
          // In Android Studio, the Android SDK home path will never be null. It may be null when running in IDEA.
          if (androidHomePath != null) {
            args.add(Pair.create(ANDROID_HOME_JVM_ARG, androidHomePath.getPath()));
          }
        }
      }
      return args;
    }
    return emptyList();
  }

  @NotNull
  private LocalProperties getLocalProperties() {
    File projectDir = toSystemDependentPath(resolverCtx.getProjectPath());
    try {
      return new LocalProperties(projectDir);
    }
    catch (IOException e) {
      String msg = String.format("Unable to read local.properties file in project '%1$s'", projectDir.getPath());
      throw new ExternalSystemException(msg, e);
    }
  }

  @Override
  @NotNull
  public List<String> getExtraCommandLineArgs() {
    Project project = myProjectFinder.findProject(resolverCtx);
    return myCommandLineArgs.get(project);
  }

  @NotNull
  @Override
  public ExternalSystemException getUserFriendlyError(@Nullable BuildEnvironment buildEnvironment,
                                                      @NotNull Throwable error,
                                                      @NotNull String projectPath,
                                                      @Nullable String buildFilePath) {
    String msg = error.getMessage();
    if (msg != null && !msg.contains(UNSUPPORTED_MODEL_VERSION_ERROR_PREFIX)) {
      Throwable rootCause = getRootCause(error);
      if (rootCause instanceof ClassNotFoundException) {
        msg = rootCause.getMessage();
        // Project is using an old version of Gradle (and most likely an old version of the plug-in.)
        if (isUsingUnsupportedGradleVersion(msg)) {
          AndroidStudioEvent.Builder event = AndroidStudioEvent.newBuilder();
          // @formatter:off
          event.setCategory(GRADLE_SYNC)
               .setKind(GRADLE_SYNC_FAILURE_DETAILS)
               .setGradleSyncFailure(GradleSyncFailure.UNSUPPORTED_GRADLE_VERSION);
          // @formatter:on;
          UsageTrackerUtils.withProjectId(event, myProjectFinder.findProject(resolverCtx));
          UsageTracker.log(event);

          return new ExternalSystemException("The project is using an unsupported version of Gradle.");
        }
      }
      else if (rootCause instanceof ZipException) {
        if (COULD_NOT_INSTALL_GRADLE_DISTRIBUTION_PATTERN.matcher(msg).matches()) {
          return new ExternalSystemException(msg);
        }
      }
    }
    return super.getUserFriendlyError(buildEnvironment, error, projectPath, buildFilePath);
  }

  private static boolean isUsingUnsupportedGradleVersion(@Nullable String errorMessage) {
    return "org.gradle.api.artifacts.result.ResolvedComponentResult".equals(errorMessage) ||
           "org.gradle.api.artifacts.result.ResolvedModuleVersionResult".equals(errorMessage);
  }

  @NotNull
  private static String getUnsupportedModelVersionErrorMsg(@Nullable GradleVersion modelVersion) {
    StringBuilder builder = new StringBuilder();
    builder.append(UNSUPPORTED_MODEL_VERSION_ERROR_PREFIX);
    String recommendedVersion = String.format("The recommended version is %1$s.", LatestKnownPluginVersionProvider.INSTANCE.get());
    if (modelVersion != null) {
      builder.append(String.format(" (%1$s).", modelVersion.toString())).append(" ").append(recommendedVersion);
      if (modelVersion.getMajor() == 0 && modelVersion.getMinor() <= 8) {
        // @formatter:off
        builder.append("\n\nStarting with version 0.9.0 incompatible changes were introduced in the build language.\n")
               .append(READ_MIGRATION_GUIDE_MSG)
               .append(" to learn how to update your project.");
        // @formatter:on
      }
    }
    else {
      builder.append(". ").append(recommendedVersion);
    }
    return builder.toString();
  }

  @NotNull
  private ProjectImportModelProvider configureAndGetExtraModelProvider() {
    // Here we set up the options for the sync and pass them to the AndroidExtraModelProvider which will decide which will use them
    // to decide which models to request from Gradle.
    Project project = myProjectFinder.findProject(resolverCtx);
    SelectedVariants selectedVariants = null;
    boolean isSingleVariantSync = false;
    boolean shouldGenerateSources = false;
    Collection<String> cachedSourcesAndJavadoc = null;
    String moduleWithVariantSwitched = null;

    if (project != null) {
      isSingleVariantSync = shouldOnlySyncSingleVariant(project);
      if (isSingleVariantSync) {
        SelectedVariantCollector variantCollector = new SelectedVariantCollector(project);
        selectedVariants = variantCollector.collectSelectedVariants();
        moduleWithVariantSwitched = project.getUserData(MODULE_WITH_BUILD_VARIANT_SWITCHED_FROM_UI);
        project.putUserData(MODULE_WITH_BUILD_VARIANT_SWITCHED_FROM_UI, null);
      }
      cachedSourcesAndJavadoc = LibraryFilePaths.getInstance(project).retrieveCachedLibs();
    }

    SyncActionOptions options = new SyncActionOptions();
    options.setModuleIdWithVariantSwitched(moduleWithVariantSwitched);
    options.setSingleVariantSyncEnabled(isSingleVariantSync);
    options.setSelectedVariants(selectedVariants);
    options.setCachedSourcesAndJavadoc(cachedSourcesAndJavadoc);
    return new AndroidExtraModelProvider(options);
  }

  private static boolean shouldOnlySyncSingleVariant(@NotNull Project project) {
    Boolean shouldOnlySyncSingleVariant = project.getUserData(GradleSyncExecutor.SINGLE_VARIANT_KEY);
    return shouldOnlySyncSingleVariant != null && shouldOnlySyncSingleVariant;
  }

  @Override
  public void enhanceRemoteProcessing(@NotNull SimpleJavaParameters parameters) {
    PathsList classPath = parameters.getClassPath();
    classPath.add(getJarPathForClass(getClass()));
    classPath.add(getJarPathForClass(Revision.class));
    classPath.add(getJarPathForClass(AndroidGradleSettings.class));
    classPath.add(getJarPathForClass(AndroidProject.class));
  }
}<|MERGE_RESOLUTION|>--- conflicted
+++ resolved
@@ -90,17 +90,12 @@
 import com.intellij.openapi.externalSystem.model.DataNode;
 import com.intellij.openapi.externalSystem.model.ExternalSystemException;
 import com.intellij.openapi.externalSystem.model.project.ModuleData;
-import com.intellij.openapi.externalSystem.model.project.ModuleSdkData;
 import com.intellij.openapi.externalSystem.model.project.ProjectData;
 import com.intellij.openapi.externalSystem.util.ExternalSystemConstants;
 import com.intellij.openapi.externalSystem.util.Order;
 import com.intellij.openapi.project.Project;
 import com.intellij.openapi.util.Key;
 import com.intellij.openapi.util.Pair;
-<<<<<<< HEAD
-import com.intellij.openapi.util.text.StringUtil;
-=======
->>>>>>> bd07c1f4
 import com.intellij.serviceContainer.NonInjectable;
 import com.intellij.util.PathsList;
 import java.io.File;
@@ -153,7 +148,6 @@
 
   @NonInjectable
   @VisibleForTesting
-  @NonInjectable
   AndroidGradleProjectResolver(@NotNull CommandLineArgs commandLineArgs,
                                @NotNull ProjectFinder projectFinder,
                                @NotNull VariantSelector variantSelector,
@@ -187,81 +181,6 @@
       String msg = getUnsupportedModelVersionErrorMsg(getModelVersion(androidProject));
       throw new IllegalStateException(msg);
     }
-<<<<<<< HEAD
-    if (isAndroidGradleProject()) {
-      DataNode<ModuleData> moduleNode = doCreateModule(gradleModule, projectDataNode);
-      populateModuleSdk(moduleNode);
-      return moduleNode;
-    }
-    else {
-      return nextResolver.createModule(gradleModule, projectDataNode);
-    }
-  }
-
-  private static void populateModuleSdk(@NotNull DataNode<ModuleData> moduleNode) {
-    ModuleSdkData moduleSdkData = new ModuleSdkData(null);
-    moduleNode.createChild(ModuleSdkData.KEY, moduleSdkData);
-  }
-
-  // A copy from BaseGradleProjectResolverExtension.
-  @NotNull
-  private static String[] getIdeModuleGroup(String moduleName, IdeaModule gradleModule) {
-    String[] moduleGroup;
-    final String gradlePath = gradleModule.getGradleProject().getPath();
-    final String rootName = gradleModule.getProject().getName();
-    final boolean isRootModule = StringUtil.isEmpty(gradlePath) || ":".equals(gradlePath);
-    moduleGroup = isRootModule
-                  ? new String[]{moduleName}
-                  : (rootName + gradlePath).split(":");
-    return moduleGroup;
-  }
-
-  @NotNull
-  private DataNode<ModuleData> doCreateModule(@NotNull IdeaModule gradleModule, @NotNull DataNode<ProjectData> projectDataNode) {
-    String moduleName = gradleModule.getName();
-    if (moduleName == null) {
-      throw new IllegalStateException("Module with undefined name detected: " + gradleModule);
-    }
-
-    String projectPath = projectDataNode.getData().getLinkedExternalProjectPath();
-    String moduleConfigPath = getModuleConfigPath(resolverCtx, gradleModule, projectPath);
-
-    String moduleId = GradleProjectResolverUtil.getModuleId(resolverCtx, gradleModule);
-    ProjectSystemId owner = GradleConstants.SYSTEM_ID;
-    String typeId = StdModuleTypes.JAVA.getId();
-
-    ModuleData moduleData = new ModuleData(moduleId, owner, typeId, moduleName, moduleConfigPath, moduleConfigPath);
-    moduleData.setIdeModuleGroup(getIdeModuleGroup(moduleName, gradleModule));
-    ExternalProject externalProject = resolverCtx.getExtraProject(gradleModule, ExternalProject.class);
-    if (externalProject != null) {
-      moduleData.setDescription(externalProject.getDescription());
-    }
-    return projectDataNode.createChild(ProjectKeys.MODULE, moduleData);
-  }
-
-  @Override
-  public boolean requiresTaskRunning() {
-    Project project = myProjectFinder.findProject(resolverCtx);
-    // This tells IDEAs infrastructure to allow AGP to run tasks if we are running compound sync.
-    return project != null && shouldGenerateSources(project);
-  }
-
-  @Override
-  public void buildFinished(@Nullable GradleConnectionException exception) {
-    if (exception != null) {
-      // We don't actually want to report the errors that are coming from the task running phase of the Gradle process, these will be
-      // reporting during a build. This may result in extra red symbols in the IDE however since we can already get in to a state with
-      // red symbols (via generated source) this is something that we can accept.
-      // This this allows us to make sync only fail if configuration or model building has failed. So configured project iff Setup IDE.
-      LOG.info("Exception thrown during task execution", exception);
-    }
-
-    Project project = myProjectFinder.findProject(resolverCtx);
-    if (project == null) {
-      return;
-    }
-=======
->>>>>>> bd07c1f4
 
     if (androidProject != null) {
       Project project = myProjectFinder.findProject(resolverCtx);
@@ -417,12 +336,6 @@
   private void createJavaProject(@NotNull IdeaModule gradleModule,
                                  @NotNull DataNode<ModuleData> ideModule,
                                  @NotNull Collection<SyncIssue> syncIssues,
-<<<<<<< HEAD
-                                 boolean androidProjectWithoutVariants) {
-    ExternalProject externalProject = resolverCtx.getExtraProject(gradleModule, ExternalProject.class);
-    JavaModuleModel javaModuleModel =
-      myIdeaJavaModuleModelFactory.create(gradleModule, externalProject, syncIssues, androidProjectWithoutVariants);
-=======
                                  boolean androidProjectWithoutVariants,
                                  boolean isBuildable,
                                  @Nullable KaptGradleModel kaptGradleModel) {
@@ -430,7 +343,6 @@
     JavaModuleModel javaModuleModel =
       myIdeaJavaModuleModelFactory
         .create(gradleModule, syncIssues, externalProject, androidProjectWithoutVariants, isBuildable, kaptGradleModel);
->>>>>>> bd07c1f4
     ideModule.createChild(JAVA_MODULE_MODEL, javaModuleModel);
   }
 
