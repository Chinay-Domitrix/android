--- conflicted
+++ resolved
@@ -42,10 +42,6 @@
 import java.util.Set;
 
 import static com.android.tools.idea.util.ToolWindows.activateProjectView;
-<<<<<<< HEAD
-import static com.google.wireless.android.sdk.stats.GradleSyncStats.Trigger.TRIGGER_PROJECT_LOADED;
-=======
->>>>>>> abbea60e
 import static com.intellij.ide.impl.ProjectUtil.focusProjectWindow;
 import static com.intellij.openapi.fileChooser.impl.FileChooserUtil.setLastOpenedFile;
 import static com.intellij.openapi.ui.Messages.showErrorDialog;
@@ -181,11 +177,7 @@
     projectFolder.createTopLevelBuildFile();
     projectFolder.createIdeaProjectFolder();
 
-<<<<<<< HEAD
-    Project newProject = request.getProject();
-=======
     Project newProject = request.project;
->>>>>>> abbea60e
 
     if (newProject == null) {
       newProject = open
@@ -205,17 +197,11 @@
       }
     }
 
-<<<<<<< HEAD
-    GradleProjectInfo.getInstance(newProject).setNewOrImportedProject(true);
-
-    myNewProjectSetup.prepareProjectForImport(newProject, request.getLanguageLevel());
-=======
     GradleProjectInfo projectInfo = GradleProjectInfo.getInstance(newProject);
     projectInfo.setNewProject(request.isNewProject);
     projectInfo.setImportedProject(true);
 
     myNewProjectSetup.prepareProjectForImport(newProject, request.javaLanguageLevel);
->>>>>>> abbea60e
 
     if (!ApplicationManager.getApplication().isUnitTestMode()) {
       newProject.save();
@@ -225,23 +211,11 @@
   }
 
   @NotNull
-<<<<<<< HEAD
-  static GradleSyncInvoker.Request createSyncRequestSettings(@NotNull Request importProjectSettings) {
-    GradleSyncInvoker.Request request = new GradleSyncInvoker.Request();
-    // @formatter:off
-    request.setGenerateSourcesOnSuccess(importProjectSettings.isGenerateSourcesOnSuccess())
-           .setRunInBackground(false)
-           .setUseCachedGradleModels(false)
-           .setNewOrImportedProject()
-           .setTrigger(TRIGGER_PROJECT_LOADED);
-    // @formatter:on
-=======
   private static GradleSyncInvoker.Request createSyncRequestSettings(@NotNull Request importProjectRequest) {
     GradleSyncInvoker.Request request = GradleSyncInvoker.Request.projectLoaded();
     request.generateSourcesOnSuccess = importProjectRequest.generateSourcesOnSuccess;
     request.runInBackground = false;
     request.useCachedGradleModels = false;
->>>>>>> abbea60e
     return request;
   }
 
