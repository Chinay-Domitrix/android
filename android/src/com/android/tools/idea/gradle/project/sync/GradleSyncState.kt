--- conflicted
+++ resolved
@@ -53,13 +53,6 @@
     @JvmField
     val JDK_LOCATION_WARNING_NOTIFICATION_GROUP = NotificationGroup.logOnlyGroup("JDK Location different to JAVA_HOME")
 
-<<<<<<< HEAD
-    @JvmField
-    @Topic.AppLevel
-    val GRADLE_SYNC_TOPIC = Topic(GradleSyncListener::class.java, Topic.BroadcastDirection.NONE)
-
-=======
->>>>>>> 13cf34d7
     /**
      * These methods allow the registering of listeners to [GradleSyncState].
      *
