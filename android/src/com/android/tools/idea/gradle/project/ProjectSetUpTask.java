--- conflicted
+++ resolved
@@ -17,10 +17,6 @@
 
 import com.android.tools.idea.gradle.GradleSyncState;
 import com.intellij.openapi.application.ApplicationManager;
-<<<<<<< HEAD
-import com.intellij.openapi.application.ModalityState;
-=======
->>>>>>> a001a568
 import com.intellij.openapi.diagnostic.Logger;
 import com.intellij.openapi.externalSystem.model.DataNode;
 import com.intellij.openapi.externalSystem.model.project.ProjectData;
@@ -28,10 +24,6 @@
 import com.intellij.openapi.externalSystem.util.ExternalSystemBundle;
 import com.intellij.openapi.project.Project;
 import com.intellij.openapi.startup.StartupManager;
-<<<<<<< HEAD
-import com.intellij.ui.GuiUtils;
-=======
->>>>>>> a001a568
 import org.jetbrains.annotations.NotNull;
 import org.jetbrains.annotations.Nullable;
 
@@ -69,17 +61,10 @@
 
     populateProject(projectInfo);
 
-<<<<<<< HEAD
-    Runnable runnable = new Runnable() {
-      @Override
-      public void run() {
-        if (myProjectIsNew && (!ApplicationManager.getApplication().isUnitTestMode() || !GradleProjectImporter.ourSkipSetupFromTest)) {
-=======
     Runnable runnable = () -> {
       boolean isTest = ApplicationManager.getApplication().isUnitTestMode();
       if (!isTest || !GradleProjectImporter.ourSkipSetupFromTest) {
         if (myProjectIsNew) {
->>>>>>> a001a568
           open(myProject);
         }
         if (!isTest) {
@@ -87,15 +72,6 @@
         }
       }
 
-<<<<<<< HEAD
-        if (myProjectIsNew) {
-          // We need to do this because AndroidGradleProjectComponent#projectOpened is being called when the project is created, instead
-          // of when the project is opened. When 'projectOpened' is called, the project is not fully configured, and it does not look
-          // like it is Gradle-based, resulting in listeners (e.g. modules added events) not being registered. Here we force the
-          // listeners to be registered.
-          AndroidGradleProjectComponent projectComponent = AndroidGradleProjectComponent.getInstance(myProject);
-          projectComponent.configureGradleProject();
-=======
       if (myProjectIsNew) {
         // We need to do this because AndroidGradleProjectComponent#projectOpened is being called when the project is created, instead
         // of when the project is opened. When 'projectOpened' is called, the project is not fully configured, and it does not look
@@ -107,7 +83,6 @@
       if (mySyncListener != null) {
         if (mySyncSkipped) {
           mySyncListener.syncSkipped(myProject);
->>>>>>> a001a568
         }
         else {
           mySyncListener.syncSucceeded(myProject);
@@ -118,11 +93,7 @@
       runnable.run();
     }
     else {
-<<<<<<< HEAD
-      GuiUtils.invokeLaterIfNeeded(runnable, ModalityState.defaultModalityState());
-=======
       invokeLaterIfNeeded(runnable);
->>>>>>> a001a568
     }
   }
 
