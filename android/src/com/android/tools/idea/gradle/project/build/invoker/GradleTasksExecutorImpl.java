/*
 * Copyright (C) 2017 The Android Open Source Project
 *
 * Licensed under the Apache License, Version 2.0 (the "License");
 * you may not use this file except in compliance with the License.
 * You may obtain a copy of the License at
 *
 *      http://www.apache.org/licenses/LICENSE-2.0
 *
 * Unless required by applicable law or agreed to in writing, software
 * distributed under the License is distributed on an "AS IS" BASIS,
 * WITHOUT WARRANTIES OR CONDITIONS OF ANY KIND, either express or implied.
 * See the License for the specific language governing permissions and
 * limitations under the License.
 */
package com.android.tools.idea.gradle.project.build.invoker;

import static com.android.tools.idea.gradle.project.build.BuildStatus.CANCELED;
import static com.android.tools.idea.gradle.project.build.BuildStatus.FAILED;
import static com.android.tools.idea.gradle.project.build.BuildStatus.SUCCESS;
import static com.android.tools.idea.gradle.project.sync.common.CommandLineArgs.isInTestingMode;
import static com.android.tools.idea.gradle.util.AndroidGradleSettings.createProjectProperty;
import static com.android.tools.idea.gradle.util.GradleBuilds.PARALLEL_BUILD_OPTION;
import static com.android.tools.idea.gradle.util.GradleUtil.attemptToUseEmbeddedGradle;
import static com.android.tools.idea.gradle.util.GradleUtil.clearStoredGradleJvmArgs;
import static com.android.tools.idea.gradle.util.GradleUtil.getOrCreateGradleExecutionSettings;
import static com.android.tools.idea.gradle.util.GradleUtil.hasCause;
import static com.google.common.base.Strings.nullToEmpty;
import static com.intellij.openapi.ui.MessageType.ERROR;
import static com.intellij.openapi.ui.MessageType.INFO;
import static com.intellij.openapi.util.text.StringUtil.formatDuration;
import static com.intellij.openapi.util.text.StringUtil.isNotEmpty;
import static com.intellij.ui.AppUIUtil.invokeLaterIfProjectAlive;
<<<<<<< HEAD
import static com.intellij.util.ArrayUtil.toStringArray;
=======
>>>>>>> f305d7b8
import static com.intellij.util.ExceptionUtil.getRootCause;
import static com.intellij.util.ui.UIUtil.invokeLaterIfNeeded;
import static java.util.concurrent.TimeUnit.MILLISECONDS;
import static org.jetbrains.plugins.gradle.service.execution.GradleExecutionHelper.prepare;

<<<<<<< HEAD
import com.android.build.attribution.BuildAttributionManager;
=======
>>>>>>> f305d7b8
import com.android.builder.model.AndroidProject;
import com.android.ide.common.blame.Message;
import com.android.ide.common.blame.SourceFilePosition;
import com.android.tools.idea.IdeInfo;
import com.android.tools.idea.flags.StudioFlags;
import com.android.tools.idea.gradle.project.BuildSettings;
import com.android.tools.idea.gradle.project.build.BuildContext;
import com.android.tools.idea.gradle.project.build.BuildSummary;
import com.android.tools.idea.gradle.project.build.GradleBuildState;
import com.android.tools.idea.gradle.project.build.compiler.AndroidGradleBuildConfiguration;
import com.android.tools.idea.gradle.project.common.GradleInitScripts;
import com.android.tools.idea.gradle.util.BuildMode;
import com.android.tools.idea.gradle.util.GradleUtil;
import com.android.tools.idea.sdk.IdeSdks;
import com.android.tools.idea.sdk.SelectSdkDialog;
import com.android.tools.idea.ui.GuiTestingService;
import com.android.utils.FileUtils;
import com.google.common.base.Stopwatch;
import com.google.common.collect.Lists;
import com.intellij.compiler.CompilerManagerImpl;
import com.intellij.compiler.CompilerWorkspaceConfiguration;
import com.intellij.openapi.application.Application;
import com.intellij.openapi.application.ApplicationManager;
import com.intellij.openapi.compiler.CompilerManager;
import com.intellij.openapi.components.ServiceManager;
import com.intellij.openapi.diagnostic.Logger;
import com.intellij.openapi.externalSystem.model.ExternalSystemException;
import com.intellij.openapi.externalSystem.model.task.ExternalSystemTaskId;
import com.intellij.openapi.externalSystem.model.task.ExternalSystemTaskNotificationEvent;
import com.intellij.openapi.externalSystem.model.task.ExternalSystemTaskNotificationListener;
import com.intellij.openapi.externalSystem.model.task.ExternalSystemTaskNotificationListenerAdapter;
import com.intellij.openapi.externalSystem.util.ExternalSystemApiUtil;
import com.intellij.openapi.progress.EmptyProgressIndicator;
import com.intellij.openapi.progress.ProgressIndicator;
import com.intellij.openapi.project.Project;
import com.intellij.openapi.project.ProjectManager;
import com.intellij.openapi.project.VetoableProjectManagerListener;
import com.intellij.openapi.ui.MessageType;
import com.intellij.openapi.ui.Messages;
import com.intellij.openapi.wm.ex.ProgressIndicatorEx;
import com.intellij.ui.AppIcon;
import com.intellij.ui.content.ContentManagerListener;
import com.intellij.util.ArrayUtilRt;
import com.intellij.util.Function;
import com.intellij.util.SystemProperties;
import java.io.File;
import java.util.ArrayList;
import java.util.List;
import java.util.Locale;
import java.util.concurrent.Semaphore;
import java.util.concurrent.atomic.AtomicReference;
import net.jcip.annotations.GuardedBy;
import org.gradle.tooling.BuildAction;
import org.gradle.tooling.BuildActionExecuter;
import org.gradle.tooling.BuildCancelledException;
import org.gradle.tooling.BuildException;
import org.gradle.tooling.BuildLauncher;
import org.gradle.tooling.CancellationTokenSource;
import org.gradle.tooling.GradleConnector;
import org.gradle.tooling.LongRunningOperation;
import org.gradle.tooling.ProjectConnection;
<<<<<<< HEAD
import org.gradle.tooling.events.OperationType;
=======
import org.gradle.tooling.model.build.BuildEnvironment;
>>>>>>> f305d7b8
import org.jetbrains.annotations.NonNls;
import org.jetbrains.annotations.NotNull;
import org.jetbrains.annotations.Nullable;
import org.jetbrains.plugins.gradle.service.execution.GradleExecutionHelper;
import org.jetbrains.plugins.gradle.service.project.GradleProjectResolver;
import org.jetbrains.plugins.gradle.service.project.GradleProjectResolverExtension;
import org.jetbrains.plugins.gradle.settings.GradleExecutionSettings;

class GradleTasksExecutorImpl extends GradleTasksExecutor {
  private static final long ONE_MINUTE_MS = 60L /*sec*/ * 1000L /*millisec*/;

  @NonNls private static final String APP_ICON_ID = "compiler";

  private static final String GRADLE_RUNNING_MSG_TITLE = "Gradle Running";
  private static final String PASSWORD_KEY_SUFFIX = ".password=";

  @NotNull private final Object myCompletionLock = new Object();

  @NotNull private final GradleBuildInvoker.Request myRequest;
  @NotNull private final BuildStopper myBuildStopper;

  @GuardedBy("myCompletionLock")
  private int myCompletionCounter;

  @NotNull private final GradleExecutionHelper myHelper = new GradleExecutionHelper();

  private volatile int myErrorCount;

  @NotNull private volatile ProgressIndicator myProgressIndicator = new EmptyProgressIndicator();

  GradleTasksExecutorImpl(@NotNull GradleBuildInvoker.Request request, @NotNull BuildStopper buildStopper) {
    super(request.getProject());
    myRequest = request;
    myBuildStopper = buildStopper;
  }

  @Override
  @Nullable
  public NotificationInfo getNotificationInfo() {
    return new NotificationInfo(myErrorCount > 0 ? "Gradle Invocation (errors)" : "Gradle Invocation (success)",
                                "Gradle Invocation Finished", myErrorCount + " Errors", true);
  }

  @Override
  public void run(@NotNull ProgressIndicator indicator) {
    if (IdeInfo.getInstance().isAndroidStudio()) {
      // See https://code.google.com/p/android/issues/detail?id=169743
      clearStoredGradleJvmArgs(getProject());
    }

    myProgressIndicator = indicator;

    ProjectManager projectManager = ProjectManager.getInstance();
    Project project = myRequest.getProject();
    CloseListener closeListener = new CloseListener();
    projectManager.addProjectManagerListener(project, closeListener);

    Semaphore semaphore = ((CompilerManagerImpl)CompilerManager.getInstance(project)).getCompilationSemaphore();
    boolean acquired = false;
    try {
      try {
        while (!acquired) {
          acquired = semaphore.tryAcquire(300, MILLISECONDS);
          if (myProgressIndicator.isCanceled()) {
            // Give up obtaining the semaphore, let compile work begin in order to stop gracefully on cancel event.
            break;
          }
        }
      }
      catch (InterruptedException e) {
        Thread.currentThread().interrupt();
      }
      addIndicatorDelegate();
      invokeGradleTasks();
    }
    finally {
      try {
        myProgressIndicator.stop();
        projectManager.removeProjectManagerListener(project, closeListener);
      }
      finally {
        if (acquired) {
          semaphore.release();
        }
      }
    }
  }

  private void addIndicatorDelegate() {
    if (myProgressIndicator instanceof ProgressIndicatorEx) {
      ProgressIndicatorEx indicator = (ProgressIndicatorEx)myProgressIndicator;
      indicator.addStateDelegate(new ProgressIndicatorStateDelegate(myRequest.getTaskId(), myBuildStopper));
    }
  }

  private void invokeGradleTasks() {
    Project project = myRequest.getProject();
    GradleExecutionSettings executionSettings = getOrCreateGradleExecutionSettings(project);

    AtomicReference<Object> model = new AtomicReference<>(null);

    Function<ProjectConnection, Void> executeTasksFunction = connection -> {
      Stopwatch stopwatch = Stopwatch.createStarted();

      BuildAction<?> buildAction = myRequest.getBuildAction();
      boolean isRunBuildAction = buildAction != null;

      List<String> gradleTasks = myRequest.getGradleTasks();
      String executingTasksText = "Executing tasks: " + gradleTasks + " in project " + myRequest.getBuildFilePath().getPath();
      addToEventLog(executingTasksText, INFO);

      StringBuilder output = new StringBuilder();

      Throwable buildError = null;
      ExternalSystemTaskId id = myRequest.getTaskId();
      ExternalSystemTaskNotificationListener taskListener = getTaskListener();
      CancellationTokenSource cancellationTokenSource = GradleConnector.newCancellationTokenSource();
      myBuildStopper.register(id, cancellationTokenSource);

      taskListener.onStart(id, myRequest.getBuildFilePath().getPath());
      taskListener.onTaskOutput(id, executingTasksText + SystemProperties.getLineSeparator() + SystemProperties.getLineSeparator(), true);

      BuildMode buildMode = BuildSettings.getInstance(myProject).getBuildMode();
      GradleBuildState buildState = GradleBuildState.getInstance(myProject);
      buildState.buildStarted(new BuildContext(project, gradleTasks, buildMode));

      BuildAttributionManager buildAttributionManager = null;

      try {
        AndroidGradleBuildConfiguration buildConfiguration = AndroidGradleBuildConfiguration.getInstance(project);
        List<String> commandLineArguments = Lists.newArrayList(buildConfiguration.getCommandLineOptions());

        if (!commandLineArguments.contains(PARALLEL_BUILD_OPTION) &&
            CompilerWorkspaceConfiguration.getInstance(project).PARALLEL_COMPILATION) {
          commandLineArguments.add(PARALLEL_BUILD_OPTION);
        }

        commandLineArguments.add(createProjectProperty(AndroidProject.PROPERTY_INVOKED_FROM_IDE, true));
        String attributionFilePath = FileUtils.join(project.getBasePath(), GradleUtil.BUILD_DIR_DEFAULT_NAME);
        if (StudioFlags.BUILD_ATTRIBUTION_ENABLED.get()) {
          commandLineArguments.add(createProjectProperty(AndroidProject.PROPERTY_ATTRIBUTION_FILE_LOCATION,
                                                         attributionFilePath));
        }
        commandLineArguments.addAll(myRequest.getCommandLineArguments());

        // Inject embedded repository if it's enabled by user or if in testing mode.
        if (StudioFlags.USE_DEVELOPMENT_OFFLINE_REPOS.get() || isInTestingMode()) {
          GradleInitScripts.getInstance().addLocalMavenRepoInitScriptCommandLineArg(commandLineArguments);
          attemptToUseEmbeddedGradle(project);
        }

        // Don't include passwords in the log
        String logMessage = "Build command line options: " + commandLineArguments;
        if (logMessage.contains(PASSWORD_KEY_SUFFIX)) {
          List<String> replaced = new ArrayList<>(commandLineArguments.size());
          for (String option : commandLineArguments) {
            // -Pandroid.injected.signing.store.password=, -Pandroid.injected.signing.key.password=
            int index = option.indexOf(".password=");
            if (index == -1) {
              replaced.add(option);
            }
            else {
              replaced.add(option.substring(0, index + PASSWORD_KEY_SUFFIX.length()) + "*********");
            }
          }
          logMessage = replaced.toString();
        }
        getLogger().info(logMessage);

        executionSettings
          .withVmOptions(myRequest.getJvmArguments())
          .withArguments(commandLineArguments)
          .withEnvironmentVariables(myRequest.getEnv())
          .passParentEnvs(myRequest.isPassParentEnvs());
        LongRunningOperation operation = isRunBuildAction ? connection.action(buildAction) : connection.newBuild();

        prepare(operation, id, executionSettings, new ExternalSystemTaskNotificationListenerAdapter() {
          @Override
          public void onStatusChange(@NotNull ExternalSystemTaskNotificationEvent event) {
            if (myBuildStopper.contains(id)) {
              taskListener.onStatusChange(event);
            }
          }

          @Override
          public void onTaskOutput(@NotNull ExternalSystemTaskId id, @NotNull String text, boolean stdOut) {
            output.append(text);
            if (myBuildStopper.contains(id)) {
              taskListener.onTaskOutput(id, text, stdOut);
            }
          }
        }, connection);

        if (StudioFlags.BUILD_ATTRIBUTION_ENABLED.get()) {
          buildAttributionManager = ServiceManager.getService(myProject, BuildAttributionManager.class);
          // Don't listen to transform events due to b/136194724
          operation
            .addProgressListener(buildAttributionManager, OperationType.GENERIC, OperationType.PROJECT_CONFIGURATION, OperationType.TASK,
                                 OperationType.TEST);
          buildAttributionManager.onBuildStart();
        }

        File javaHome = IdeSdks.getInstance().getJdkPath();
        if (javaHome != null) {
          operation.setJavaHome(javaHome);
        }

        if (isRunBuildAction) {
          ((BuildActionExecuter)operation).forTasks(ArrayUtilRt.toStringArray(gradleTasks));
        }
        else {
          ((BuildLauncher)operation).forTasks(ArrayUtilRt.toStringArray(gradleTasks));
        }

        operation.withCancellationToken(cancellationTokenSource.token());

        if (isRunBuildAction) {
          model.set(((BuildActionExecuter)operation).run());
        }
        else {
          ((BuildLauncher)operation).run();
        }

        buildState.buildFinished(SUCCESS);
        taskListener.onSuccess(id);
<<<<<<< HEAD
        if (buildAttributionManager != null) {
          buildAttributionManager.onBuildSuccess(attributionFilePath);
        }
=======
>>>>>>> f305d7b8
      }
      catch (BuildException e) {
        buildError = e;
      }
      catch (Throwable e) {
        buildError = e;
        handleTaskExecutionError(e);
      }
      finally {
        if (buildError != null) {
<<<<<<< HEAD
          if (buildAttributionManager != null) {
            buildAttributionManager.onBuildFailure();
          }

          if (wasBuildCanceled(buildError)) {
            buildState.buildFinished(CANCELED);
            taskListener.onCancel(id);
          }
          else {
            buildState.buildFinished(FAILED);
            GradleProjectResolverExtension projectResolverChain = GradleProjectResolver.createProjectResolverChain(executionSettings);
            ExternalSystemException userFriendlyError =
              projectResolverChain.getUserFriendlyError(null, buildError, myRequest.getBuildFilePath().getPath(), null);
=======
          if (wasBuildCanceled(buildError)) {
            buildState.buildFinished(CANCELED);
            taskListener.onCancel(id);
          }
          else {
            buildState.buildFinished(FAILED);
            BuildEnvironment buildEnvironment =
              GradleExecutionHelper.getBuildEnvironment(connection, id, taskListener, cancellationTokenSource);
            GradleProjectResolverExtension projectResolverChain = GradleProjectResolver.createProjectResolverChain();
            ExternalSystemException userFriendlyError =
                projectResolverChain.getUserFriendlyError(buildEnvironment, buildError, myRequest.getBuildFilePath().getPath(), null);
>>>>>>> f305d7b8
            taskListener.onFailure(id, userFriendlyError);
          }
        }
        taskListener.onEnd(id);
        myBuildStopper.remove(id);

        String gradleOutput = output.toString();
        Application application = ApplicationManager.getApplication();
        if (GuiTestingService.getInstance().isGuiTestingMode()) {
          String testOutput = application.getUserData(GuiTestingService.GRADLE_BUILD_OUTPUT_IN_GUI_TEST_KEY);
          if (isNotEmpty(testOutput)) {
            application.putUserData(GuiTestingService.GRADLE_BUILD_OUTPUT_IN_GUI_TEST_KEY, null);
          }
        }

        application.invokeLater(() -> notifyGradleInvocationCompleted(buildState, stopwatch.elapsed(MILLISECONDS)));

        if (!getProject().isDisposed()) {
          List<Message> buildMessages = new ArrayList<>();
          if (buildError instanceof BuildException) {
            String message = ExternalSystemApiUtil.buildErrorMessage(buildError);
            Message msg = new Message(Message.Kind.ERROR, message, SourceFilePosition.UNKNOWN);
            buildMessages.add(msg);
          }
          GradleInvocationResult result = new GradleInvocationResult(myRequest.getGradleTasks(), buildMessages, buildError, model.get());
          for (GradleBuildInvoker.AfterGradleInvocationTask task : GradleBuildInvoker.getInstance(getProject()).getAfterInvocationTasks()) {
            task.execute(result);
          }
        }
      }
      return null;
    };

    if (GuiTestingService.getInstance().isGuiTestingMode()) {
      // We use this task in GUI tests to simulate errors coming from Gradle project sync.
      Application application = ApplicationManager.getApplication();
      Runnable task = application.getUserData(GuiTestingService.EXECUTE_BEFORE_PROJECT_BUILD_IN_GUI_TEST_KEY);
      if (task != null) {
        application.putUserData(GuiTestingService.EXECUTE_BEFORE_PROJECT_BUILD_IN_GUI_TEST_KEY, null);
        task.run();
      }
    }

    try {
      myHelper.execute(myRequest.getBuildFilePath().getPath(), executionSettings,
                       myRequest.getTaskId(), myRequest.getTaskListener(), null, executeTasksFunction);
    }
    catch (ExternalSystemException e) {
      if (e.getOriginalReason().startsWith("com.intellij.openapi.progress.ProcessCanceledException")) {
        getLogger().info("Gradle execution cancelled.", e);
      }
      else {
        throw e;
      }
    }
  }

  @NotNull
  private ExternalSystemTaskNotificationListener getTaskListener() {
    ExternalSystemTaskNotificationListener result = myRequest.getTaskListener();
    if (result == null) result = new NoopExternalSystemTaskNotificationListener();
    return result;
  }

  private static boolean wasBuildCanceled(@NotNull Throwable buildError) {
    return hasCause(buildError, BuildCancelledException.class);
  }

  private void handleTaskExecutionError(@NotNull Throwable e) {
    if (myProgressIndicator.isCanceled()) {
      getLogger().info("Failed to complete Gradle execution. Project may be closing or already closed.", e);
      return;
    }
    Throwable rootCause = getRootCause(e);
    String error = nullToEmpty(rootCause.getMessage());
    if (error.contains("Build cancelled")) {
      return;
    }
    Runnable showErrorTask = () -> {
      myErrorCount++;

      // This is temporary. Once we have support for hyperlinks in "Messages" window, we'll show the error message the with a
      // hyperlink to set the JDK home.
      // For now we show the "Select SDK" dialog, but only giving the option to set the JDK path.
      if (IdeInfo.getInstance().isAndroidStudio() && error.startsWith("Supplied javaHome is not a valid folder")) {
        IdeSdks ideSdks = IdeSdks.getInstance();
        File androidHome = ideSdks.getAndroidSdkPath();
        String androidSdkPath = androidHome != null ? androidHome.getPath() : null;
        SelectSdkDialog selectSdkDialog = new SelectSdkDialog(null, androidSdkPath);
        selectSdkDialog.setModal(true);
        if (selectSdkDialog.showAndGet()) {
          String jdkHome = selectSdkDialog.getJdkHome();
          invokeLaterIfNeeded(() -> ApplicationManager.getApplication().runWriteAction(() -> ideSdks.setJdkPath(new File(jdkHome))));
        }
      }
    };
    invokeLaterIfProjectAlive(myRequest.getProject(), showErrorTask);
  }

  @NotNull
  private static Logger getLogger() {
    return Logger.getInstance(GradleBuildInvoker.class);
  }

  private void notifyGradleInvocationCompleted(@NotNull GradleBuildState buildState, long durationMillis) {
    Project project = myRequest.getProject();
    if (!project.isDisposed()) {
      String statusMsg = createStatusMessage(buildState, durationMillis);
      MessageType messageType = myErrorCount > 0 ? ERROR : INFO;
      if (durationMillis > ONE_MINUTE_MS) {
        BALLOON_NOTIFICATION.createNotification(statusMsg, messageType).notify(project);
      }
      else {
        addToEventLog(statusMsg, messageType);
      }
      getLogger().info(statusMsg);
    }
  }

  @NotNull
  private String createStatusMessage(@NotNull GradleBuildState buildState, long durationMillis) {
    String message = "Gradle build " + formatBuildStatusFromState(buildState);
    if (myErrorCount > 0) {
      message += String.format(Locale.US, " with %d error(s)", myErrorCount);
    }
    message = message + " in " + formatDuration(durationMillis);
    return message;
  }

  @NotNull
  private static String formatBuildStatusFromState(@NotNull GradleBuildState state) {
    BuildSummary summary = state.getSummary();
    if (summary != null) {
      switch (summary.getStatus()) {
        case SKIPPED:
          return "skipped";
        case SUCCESS:
          return "finished";
        case FAILED:
          return "failed";
        case CANCELED:
          return "cancelled";
      }
    }
    return "finished";
  }

  private void addToEventLog(@NotNull String message, @NotNull MessageType type) {
    LOGGING_NOTIFICATION.createNotification(message, type).notify(myProject);
  }

  private void attemptToStopBuild() {
    myBuildStopper.attemptToStopBuild(myRequest.getTaskId(), myProgressIndicator);
  }

  /**
   * Regular {@link #queue()} method might return immediately if current task is executed in a separate non-calling thread.
   * <p/>
   * However, sometimes we want to wait for the task completion, e.g. consider a use-case when we execute an IDE run configuration.
   * It opens dedicated run/debug tool window and displays execution output there. However, it is shown as finished as soon as
   * control flow returns. That's why we don't want to return control flow until the actual task completion.
   * <p/>
   * This method allows to achieve that target - it executes gradle tasks under the IDE 'progress management system' (shows progress
   * bar at the bottom) in a separate thread and doesn't return control flow to the calling thread until all target tasks are actually
   * executed.
   */
  @Override
  public void queueAndWaitForCompletion() {
    int counterBefore;
    synchronized (myCompletionLock) {
      counterBefore = myCompletionCounter;
    }
    queue();
    synchronized (myCompletionLock) {
      while (true) {
        if (myCompletionCounter > counterBefore) {
          break;
        }
        try {
          myCompletionLock.wait();
        }
        catch (InterruptedException e) {
          // Just stop waiting.
          break;
        }
      }
    }
  }

  @Override
  public void onSuccess() {
    super.onSuccess();
    onCompletion();
  }

  @Override
  public void onCancel() {
    super.onCancel();
    onCompletion();
  }

  private void onCompletion() {
    synchronized (myCompletionLock) {
      myCompletionCounter++;
      myCompletionLock.notifyAll();
    }
  }

  private class CloseListener implements VetoableProjectManagerListener, ContentManagerListener {
    private boolean myIsApplicationExitingOrProjectClosing;
    private boolean myUserAcceptedCancel;

    @Override
    public void projectOpened(@NotNull Project project) {
    }

    @Override
    public boolean canClose(@NotNull Project project) {
      if (!project.equals(myProject)) {
        return true;
      }
      if (shouldPromptUser()) {
        myUserAcceptedCancel = askUserToCancelGradleExecution();
        if (!myUserAcceptedCancel) {
          return false; // veto closing
        }
        attemptToStopBuild();
        return true;
      }
      return !myProgressIndicator.isRunning();
    }

    @Override
    public void projectClosing(@NotNull Project project) {
      if (project.equals(myProject)) {
        myIsApplicationExitingOrProjectClosing = true;
      }
    }

    private boolean shouldPromptUser() {
      return !myUserAcceptedCancel && !myIsApplicationExitingOrProjectClosing && myProgressIndicator.isRunning();
    }

    private boolean askUserToCancelGradleExecution() {
      String msg = "Gradle is running. Proceed with Project closing?";
      int result = Messages.showYesNoDialog(myProject, msg, GRADLE_RUNNING_MSG_TITLE, Messages.getQuestionIcon());
      return result == Messages.YES;
    }
  }

  private class ProgressIndicatorStateDelegate extends TaskExecutionProgressIndicator {
    ProgressIndicatorStateDelegate(@NotNull ExternalSystemTaskId taskId,
                                   @NotNull BuildStopper buildStopper) {
      super(taskId, buildStopper);
    }

    @Override
    void onCancel() {
      stopAppIconProgress();
    }

    @Override
    public void stop() {
      super.stop();
      stopAppIconProgress();
    }

    private void stopAppIconProgress() {
      invokeLaterIfNeeded(() -> {
        AppIcon appIcon = AppIcon.getInstance();
        Project project = myRequest.getProject();
        if (appIcon.hideProgress(project, APP_ICON_ID)) {
          if (myErrorCount > 0) {
            appIcon.setErrorBadge(project, String.valueOf(myErrorCount));
            appIcon.requestAttention(project, true);
          }
          else {
            appIcon.setOkBadge(project, true);
            appIcon.requestAttention(project, false);
          }
        }
      });
    }
  }
}<|MERGE_RESOLUTION|>--- conflicted
+++ resolved
@@ -31,19 +31,12 @@
 import static com.intellij.openapi.util.text.StringUtil.formatDuration;
 import static com.intellij.openapi.util.text.StringUtil.isNotEmpty;
 import static com.intellij.ui.AppUIUtil.invokeLaterIfProjectAlive;
-<<<<<<< HEAD
-import static com.intellij.util.ArrayUtil.toStringArray;
-=======
->>>>>>> f305d7b8
 import static com.intellij.util.ExceptionUtil.getRootCause;
 import static com.intellij.util.ui.UIUtil.invokeLaterIfNeeded;
 import static java.util.concurrent.TimeUnit.MILLISECONDS;
 import static org.jetbrains.plugins.gradle.service.execution.GradleExecutionHelper.prepare;
 
-<<<<<<< HEAD
 import com.android.build.attribution.BuildAttributionManager;
-=======
->>>>>>> f305d7b8
 import com.android.builder.model.AndroidProject;
 import com.android.ide.common.blame.Message;
 import com.android.ide.common.blame.SourceFilePosition;
@@ -105,11 +98,8 @@
 import org.gradle.tooling.GradleConnector;
 import org.gradle.tooling.LongRunningOperation;
 import org.gradle.tooling.ProjectConnection;
-<<<<<<< HEAD
 import org.gradle.tooling.events.OperationType;
-=======
 import org.gradle.tooling.model.build.BuildEnvironment;
->>>>>>> f305d7b8
 import org.jetbrains.annotations.NonNls;
 import org.jetbrains.annotations.NotNull;
 import org.jetbrains.annotations.Nullable;
@@ -318,10 +308,10 @@
         }
 
         if (isRunBuildAction) {
-          ((BuildActionExecuter)operation).forTasks(ArrayUtilRt.toStringArray(gradleTasks));
+          ((BuildActionExecuter)operation).forTasks(toStringArray(gradleTasks));
         }
         else {
-          ((BuildLauncher)operation).forTasks(ArrayUtilRt.toStringArray(gradleTasks));
+          ((BuildLauncher)operation).forTasks(toStringArray(gradleTasks));
         }
 
         operation.withCancellationToken(cancellationTokenSource.token());
@@ -335,12 +325,9 @@
 
         buildState.buildFinished(SUCCESS);
         taskListener.onSuccess(id);
-<<<<<<< HEAD
         if (buildAttributionManager != null) {
           buildAttributionManager.onBuildSuccess(attributionFilePath);
         }
-=======
->>>>>>> f305d7b8
       }
       catch (BuildException e) {
         buildError = e;
@@ -351,21 +338,10 @@
       }
       finally {
         if (buildError != null) {
-<<<<<<< HEAD
           if (buildAttributionManager != null) {
             buildAttributionManager.onBuildFailure();
           }
 
-          if (wasBuildCanceled(buildError)) {
-            buildState.buildFinished(CANCELED);
-            taskListener.onCancel(id);
-          }
-          else {
-            buildState.buildFinished(FAILED);
-            GradleProjectResolverExtension projectResolverChain = GradleProjectResolver.createProjectResolverChain(executionSettings);
-            ExternalSystemException userFriendlyError =
-              projectResolverChain.getUserFriendlyError(null, buildError, myRequest.getBuildFilePath().getPath(), null);
-=======
           if (wasBuildCanceled(buildError)) {
             buildState.buildFinished(CANCELED);
             taskListener.onCancel(id);
@@ -377,7 +353,6 @@
             GradleProjectResolverExtension projectResolverChain = GradleProjectResolver.createProjectResolverChain();
             ExternalSystemException userFriendlyError =
                 projectResolverChain.getUserFriendlyError(buildEnvironment, buildError, myRequest.getBuildFilePath().getPath(), null);
->>>>>>> f305d7b8
             taskListener.onFailure(id, userFriendlyError);
           }
         }
