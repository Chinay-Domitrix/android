--- conflicted
+++ resolved
@@ -43,11 +43,7 @@
     if (dialog != null) {
       dialog.setTitle("Install Missing Components");
       if (dialog.showAndGet()) {
-<<<<<<< HEAD
-        GradleSyncInvoker.getInstance().requestProjectSyncAndSourceGeneration(project, TRIGGER_PROJECT_MODIFIED, null);
-=======
         GradleSyncInvoker.getInstance().requestProjectSyncAndSourceGeneration(project, TRIGGER_PROJECT_MODIFIED);
->>>>>>> 9e819fa1
       }
     }
   }
