--- conflicted
+++ resolved
@@ -250,21 +250,12 @@
   return current < recommended
 }
 
-<<<<<<< HEAD
-@VisibleForTesting
-class ProjectUpgradeNotification(listener: NotificationListener)
-  : Notification(AGP_UPGRADE_NOTIFICATION_GROUP.displayId,
-                 "Plugin Update Recommended",
-                 IdeBundle.message("updates.ready.message", "Android Gradle Plugin"),
-                 NotificationType.INFORMATION) {
+class ProjectUpgradeNotification(title: String, content: String, listener: NotificationListener)
+  : Notification(AGP_UPGRADE_NOTIFICATION_GROUP.displayId, title, content, NotificationType.INFORMATION) {
     init {
       setListener(listener)
     }
   }
-=======
-class ProjectUpgradeNotification(title: String, content: String, listener: NotificationListener)
-  : Notification(AGP_UPGRADE_NOTIFICATION_GROUP.displayId, title, content, NotificationType.INFORMATION, listener)
->>>>>>> 799703f0
 
 fun expireProjectUpgradeNotifications(project: Project?) {
   NotificationsManager
