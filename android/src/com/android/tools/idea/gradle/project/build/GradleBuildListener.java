/*
 * Copyright (C) 2016 The Android Open Source Project
 *
 * Licensed under the Apache License, Version 2.0 (the "License");
 * you may not use this file except in compliance with the License.
 * You may obtain a copy of the License at
 *
 *      http://www.apache.org/licenses/LICENSE-2.0
 *
 * Unless required by applicable law or agreed to in writing, software
 * distributed under the License is distributed on an "AS IS" BASIS,
 * WITHOUT WARRANTIES OR CONDITIONS OF ANY KIND, either express or implied.
 * See the License for the specific language governing permissions and
 * limitations under the License.
 */
package com.android.tools.idea.gradle.project.build;

<<<<<<< HEAD
=======
import com.android.tools.idea.gradle.project.build.invoker.GradleBuildInvoker;
>>>>>>> 9e819fa1
import org.jetbrains.annotations.NotNull;
import org.jetbrains.annotations.Nullable;

public interface GradleBuildListener {
<<<<<<< HEAD
=======
  void buildExecutorCreated(@NotNull GradleBuildInvoker.Request request);

>>>>>>> 9e819fa1
  void buildStarted(@NotNull BuildContext context);

  void buildFinished(@NotNull BuildStatus status, @Nullable BuildContext context);

  abstract class Adapter implements GradleBuildListener {
    @Override
<<<<<<< HEAD
=======
    public void buildExecutorCreated(@NotNull GradleBuildInvoker.Request request) {
    }

    @Override
>>>>>>> 9e819fa1
    public void buildStarted(@NotNull BuildContext context) {
    }

    @Override
    public void buildFinished(@NotNull BuildStatus status, @Nullable BuildContext context) {
    }
  }
}<|MERGE_RESOLUTION|>--- conflicted
+++ resolved
@@ -15,32 +15,23 @@
  */
 package com.android.tools.idea.gradle.project.build;
 
-<<<<<<< HEAD
-=======
 import com.android.tools.idea.gradle.project.build.invoker.GradleBuildInvoker;
->>>>>>> 9e819fa1
 import org.jetbrains.annotations.NotNull;
 import org.jetbrains.annotations.Nullable;
 
 public interface GradleBuildListener {
-<<<<<<< HEAD
-=======
   void buildExecutorCreated(@NotNull GradleBuildInvoker.Request request);
 
->>>>>>> 9e819fa1
   void buildStarted(@NotNull BuildContext context);
 
   void buildFinished(@NotNull BuildStatus status, @Nullable BuildContext context);
 
   abstract class Adapter implements GradleBuildListener {
     @Override
-<<<<<<< HEAD
-=======
     public void buildExecutorCreated(@NotNull GradleBuildInvoker.Request request) {
     }
 
     @Override
->>>>>>> 9e819fa1
     public void buildStarted(@NotNull BuildContext context) {
     }
 
