/*
 * Copyright (C) 2021 The Android Open Source Project
 *
 * Licensed under the Apache License, Version 2.0 (the "License");
 * you may not use this file except in compliance with the License.
 * You may obtain a copy of the License at
 *
 *      http://www.apache.org/licenses/LICENSE-2.0
 *
 * Unless required by applicable law or agreed to in writing, software
 * distributed under the License is distributed on an "AS IS" BASIS,
 * WITHOUT WARRANTIES OR CONDITIONS OF ANY KIND, either express or implied.
 * See the License for the specific language governing permissions and
 * limitations under the License.
 */
package com.android.tools.idea.gradle.project.sync.internal

import com.android.SdkConstants
import com.android.Version.ANDROID_GRADLE_PLUGIN_VERSION
<<<<<<< HEAD
import com.android.sdklib.SdkVersionInfo
import com.android.sdklib.devices.Abi
import com.android.tools.idea.IdeInfo
=======
import com.android.Version.ANDROID_TOOLS_BASE_VERSION
import com.android.sdklib.SdkVersionInfo
import com.android.sdklib.devices.Abi
>>>>>>> b5f40ffd
import com.android.tools.idea.gradle.util.EmbeddedDistributionPaths
import com.android.tools.idea.sdk.IdeSdks
import com.android.tools.idea.util.StudioPathManager
import com.android.utils.FileUtils
import com.intellij.openapi.application.PathManager
import com.intellij.openapi.util.io.FileUtil
import org.jetbrains.android.facet.AndroidFacetProperties
<<<<<<< HEAD
import org.jetbrains.annotations.VisibleForTesting
import org.jetbrains.kotlin.config.KotlinCompilerVersion
=======
import org.jetbrains.kotlin.config.KotlinCompilerVersion
import org.jetbrains.kotlin.idea.artifacts.KotlinArtifacts
>>>>>>> b5f40ffd
import java.io.File
import java.lang.Math.max
import java.util.Locale

/**
 * A helper class to dump an IDEA project to a stable human readable text format that can be compared in tests.
 */
class ProjectDumper(
  private val offlineRepos: List<File> = getOfflineM2Repositories(),
  private val androidSdk: File = IdeSdks.getInstance().androidSdkPath!!,
  private val devBuildHome: File = File(PathManager.getCommunityHomePath()),
<<<<<<< HEAD
=======
  private val kotlinPlugin: File? = KotlinArtifacts.instance.kotlincDirectory,
>>>>>>> b5f40ffd
  private val additionalRoots: Map<String, File> = emptyMap()
) {
  private val gradleCache: File = getGradleCacheLocation()
  private val userM2: File = getUserM2Location()
  private val systemHome = getSystemHomeLocation()

  init {
    println("<DEV>         <== ${devBuildHome?.absolutePath}")
    println("<GRADLE>      <== ${gradleCache.absolutePath}")
    if (kotlinPlugin != null) {
      println("<KOTLIN_PATH> <== ${kotlinPlugin.absolutePath}")
    }
    println("<ANDROID_SDK> <== ${androidSdk.absolutePath}")
    println("<M2>          <==")
    offlineRepos.forEach {
      println("                  ${it.absolutePath}")
    }
    println("<HOME>        <== ${systemHome?.absolutePath}")
    additionalRoots.forEach { (key, value) ->
      println("<$key>        <== ${value.absolutePath}")
    }
  }

  private val output = StringBuilder()

  private var currentRootDirectory: File = File("/")
  private var currentRootDirectoryName = "/"
  private var currentNestingPrefix: String = ""

  private val gradleDistStub = "x".repeat(25)
  private val gradleHashStub = "x".repeat(32)
  private val gradleLongHashStub = "x".repeat(40)
  private val gradleDistPattern = Regex("/[0-9a-z]{${gradleDistStub.length - 3},${gradleDistStub.length}}/")
  private val gradleHashPattern = Regex("[0-9a-f]{${gradleHashStub.length - 3},${gradleHashStub.length}}")
  private val gradleLongHashPattern = Regex("[0-9a-f]{${gradleLongHashStub.length - 3},${gradleLongHashStub.length}}")
<<<<<<< HEAD
  private val gradleVersionPattern = Regex("gradle-.*${SdkConstants.GRADLE_LATEST_VERSION}")
=======
  private val gradleVersionPattern = Regex("gradle-[^/]*${SdkConstants.GRADLE_LATEST_VERSION}")
>>>>>>> b5f40ffd
  private val kotlinVersionPattern =
    // org.jetbrains.kotlin:kotlin-smth-smth-smth:1.3.1-eap-23"
    // kotlin-something-1.3.1-eap-23
    Regex("(?:(?:org.jetbrains.kotlin:kotlin(?:-[0-9a-z]*)*:)|(?:kotlin(?:-[0-9a-z]+)*)-)(\\d+\\.\\d+.[0-9a-z\\-]+)")
  private val dotAndroidFolderPathPattern = Regex("^/([_/0-9a-z])+\\.android")

  fun File.normalizeCxxPath(variantName: String?): String {
    val cxxSegment = findCxxSegment(this) ?: return this.path
    val abiSegment = findAbiSegment(this) ?: return this.path
    val stringFile = this.toString().replace("\\", "/")
    val variantSegmentToReplace = stringFile.substring(stringFile.lastIndexOf(cxxSegment) + cxxSegment.length + 1, stringFile.lastIndexOf(abiSegment) - 1)
    val pathsToReplace = mapOf(
      "/build/intermediates/cxx/${variantSegmentToReplace}" to "/<CXX>/{${variantName?.toUpperCase(Locale.ROOT)}}",
      "/build/.cxx/${variantSegmentToReplace}" to "/<CXX>/{${variantName?.toUpperCase(Locale.ROOT)}}",
      "/cxx/${variantSegmentToReplace}" to "/<CXX>/{${variantName?.toUpperCase(Locale.ROOT)}}",
      "/.cxx/${variantSegmentToReplace}" to "/<CXX>/{${variantName?.toUpperCase(Locale.ROOT)}}")
    var result = this.path
    for ((old, new) in pathsToReplace) {
      result = result.replace(old, new)
    }
    return result
  }

  private fun findCxxSegment(file: File): String? {
    val name = file.name
    if (name.endsWith("cxx")) return file.name
    return findCxxSegment(file.parentFile?:return null)
  }

  private fun findAbiSegment(file: File): String? {
    val name = file.name
    if (name in Abi.values().map{it -> it.toString()}.toSet()) return file.name
    return findAbiSegment(file.parentFile?:return null)
  }

  fun String.toPrintablePaths(): Collection<String> =
    split(AndroidFacetProperties.PATH_LIST_SEPARATOR_IN_FACET_CONFIGURATION).map { it.toPrintablePath() }

  /**
   * Replaces well-known instable parts of a path/url string with stubs and adds [-] to the end if the file does not exist.
   */
  fun File.toPrintablePath(): String = path.toPrintablePath()
  fun String.toPrintablePath(): String {
    fun String.splitPathAndSuffix(): Pair<String, String> =
      when {
        this.endsWith("!") -> this.substring(0, this.length - 1) to "!"
        this.endsWith("!/") -> this.substring(0, this.length - 2) to "!/"
        else -> this to ""
      }

    return when {
      this.startsWith("file://") -> "file://" + this.substring("file://".length).toPrintablePath()
      this.startsWith("jar://") -> "jar://" + this.substring("jar://".length).toPrintablePath()
      else -> {
        val (filePath, suffix) = splitPathAndSuffix()
        val file = File(filePath)
        val existenceSuffix = if (!file.exists()) " [-]" else ""
        val maskedPath = (if (file.isRooted) filePath.replaceKnownPaths() else filePath)
        val maskedMavenPath = convertToMaskedMavenPath(maskedPath)
        (if (file.isRooted) maskedMavenPath.replaceKnownPaths() else maskedMavenPath) + suffix + existenceSuffix
      }
    }
  }

<<<<<<< HEAD
  @VisibleForTesting
  fun convertToMaskedMavenPath(maskedPath: String): String {
    var res = maskedPath
    val gradleFilesPrefix = "<GRADLE>/caches/modules-2/files-2.1/"
    if (res.startsWith(gradleFilesPrefix)) {
      val parts = res.substringAfter(gradleFilesPrefix).split("/");

      val pkg = parts[0]
      val artifact = parts[1]
      val version = parts[2]
      // parts[3] - gradle SHA
      val jarFile = parts[4]
      assert(jarFile.startsWith("$artifact-$version.")) { "\"$jarFile\" should start with \"$artifact-$version.\"" }

      res = "<M2>/${pkg.replace('.', '/')}/${artifact}/${version}/${jarFile}"
    }
    return res
  }

=======
>>>>>>> b5f40ffd
  fun String.toPrintableString(): String = if (this == SdkConstants.CURRENT_BUILD_TOOLS_VERSION) "<CURRENT_BUILD_TOOLS_VERSION>"
  else this

  fun String.replaceCurrentSdkVersion(): String = replace(SdkVersionInfo.HIGHEST_KNOWN_STABLE_API.toString(), "<SDK_VERSION>")
  fun String.replaceCurrentBuildToolsVersion(): String = replace(SdkConstants.CURRENT_BUILD_TOOLS_VERSION.toString(), "<BUILD_TOOLS_VERSION>")

  fun String.replaceKnownPatterns(): String =
    this
      .let {
        if (it.contains(gradleVersionPattern)) {
          it.replace(SdkConstants.GRADLE_LATEST_VERSION, "<GRADLE_VERSION>")
        }
        else it
      }
      .replace(ANDROID_GRADLE_PLUGIN_VERSION, "<AGP_VERSION>")
<<<<<<< HEAD
=======
      .replace(ANDROID_TOOLS_BASE_VERSION, "<ANDROID_TOOLS_BASE_VERSION>")
>>>>>>> b5f40ffd
      .let {
        kotlinVersionPattern.find(it)?.let { match ->
          it.replace(match.groupValues[1], "<KOTLIN_VERSION>")
        } ?: it
      }
      .removeAndroidVersionsFromPath()

  fun String.replaceKnownPaths(): String =
    this
      .let { offlineRepos.fold(it) { text, repo -> text.replace(FileUtils.toSystemIndependentPath(repo.absolutePath), "<M2>", ignoreCase = false) } }
      .let { additionalRoots.entries.fold(it) { text, (name, dir) -> text.replace(dir.absolutePath, "<$name>", ignoreCase = false) } }
      .replace("/transformed/jetified-", "/transformed/")
      .replace(FileUtils.toSystemIndependentPath(currentRootDirectory.absolutePath), "<$currentRootDirectoryName>", ignoreCase = false)
      .replace(FileUtils.toSystemIndependentPath(gradleCache.absolutePath), "<GRADLE>", ignoreCase = false)
      .replace(FileUtils.toSystemIndependentPath(androidSdk.absolutePath), "<ANDROID_SDK>", ignoreCase = false)
      .let {
<<<<<<< HEAD
=======
        if (kotlinPlugin != null) {
          it.replace(FileUtils.toSystemIndependentPath(kotlinPlugin.absolutePath), "<KOTLIN_PATH>", ignoreCase = false)
        } else {
          it
        }
      }
      .let {
>>>>>>> b5f40ffd
        it.replaceAfter(
          "<ANDROID_SDK>",
          it.substringAfter("<ANDROID_SDK>", "")
            .replaceCurrentBuildToolsVersion()
            .replaceCurrentSdkVersion()
        )
      }
      .let {
        if (devBuildHome != null) {
          it.replace(FileUtils.toSystemIndependentPath(devBuildHome.absolutePath), "<DEV>", ignoreCase = false)
        }
        else it
      }
      .replace(FileUtils.toSystemIndependentPath(userM2.absolutePath), "<USER_M2>", ignoreCase = false)
      .let {
        if (it.contains(gradleVersionPattern)) {
          it.replaceGradleVersion()
        }
        else it
      }
      .replace(gradleLongHashPattern, gradleLongHashStub)
      .replace(gradleHashPattern, gradleHashStub)
      .replace(gradleDistPattern, "/$gradleDistStub/")
<<<<<<< HEAD
      .replace(ANDROID_GRADLE_PLUGIN_VERSION, "<AGP_VERSION>")
=======
      .replaceAgpVersion()
      .replace(ANDROID_TOOLS_BASE_VERSION, "<ANDROID_TOOLS_BASE_VERSION>")
>>>>>>> b5f40ffd
      .replace(dotAndroidFolderPathPattern, "<.ANDROID>")
      .let {
        kotlinVersionPattern.find(it)?.let { match ->
          it.replace(match.groupValues[1], "<KOTLIN_VERSION>")
        } ?: it
      }
      .let {
        if (IdeInfo.getInstance().isAndroidStudio) it
        else it.replace("/jetified-", "/", ignoreCase = false) // flaky GradleSyncProjectComparisonTest tests in IDEA
      }
      .removeAndroidVersionsFromPath()

  fun String.replaceAgpVersion(): String = replace(ANDROID_GRADLE_PLUGIN_VERSION, "<AGP_VERSION>")

  fun String.replaceGradleVersion() = replace(SdkConstants.GRADLE_LATEST_VERSION, "<GRADLE_VERSION>")

  fun replaceToolsVersion(id: String, version: String?): String? {
    if (id.startsWith("com.android.tools")) {
      return version?.replaceKnownPaths()
    }
    return version
  }

  fun appendln(data: String) {
    output.append(currentNestingPrefix)
    output.appendln(data.trimEnd())
  }

  /**
   * Temporarily configures additional identation and optionally configures a new current directory root which will be replaced
   * with [rootName] in the output and runs [code].
   */
  fun nest(root: File? = null, rootName: String? = null, code: ProjectDumper.() -> Unit) {
    val savedRoot = this.currentRootDirectory
    val savedRootName = this.currentRootDirectoryName
    this.currentRootDirectory = root ?: this.currentRootDirectory
    this.currentRootDirectoryName = rootName ?: this.currentRootDirectoryName
    val saved = currentNestingPrefix
    currentNestingPrefix += "    "
    code()
    currentNestingPrefix = saved
    this.currentRootDirectory = savedRoot
    this.currentRootDirectoryName = savedRootName
  }

  fun String.removeAndroidVersionsFromPath(): String =
    androidPathPattern.find(this)?.groups?.get(1)?.let {
      this.replace(it.value, "<VERSION>")
    } ?: this
<<<<<<< HEAD

  fun String.replaceJavaVersion(): String = replace(Regex("11|1\\.8"), "<JAVA_VERSION>")
  fun String.replaceJdkVersion(): String = replace(Regex("1\\.8\\.0_[0-9]+|11\\.0\\.[0-9]+"), "<JDK_VERSION>")
    .replace(KotlinCompilerVersion.VERSION, "<KOTLIN_SDK_VERSION>")
  fun String.replaceMatchingVersion(version: String?): String =
    if (version != null) this.replace("-$version", "-<VERSION>") else this


  fun String.smartPad() = this.padEnd(max(30, 10 + this.length / 10 * 10))
  fun String.markMatching(matching: String) = if (this == matching) "$this [=]" else this

=======

  fun String.replaceJavaVersion(): String? = replace(Regex("11|1\\.8"), "<JAVA_VERSION>")
  fun String.replaceJdkVersion(): String? = replace(Regex("1\\.8\\.0_[0-9]+|11\\.0\\.[0-9]+"), "<JDK_VERSION>")
    .replace(KotlinCompilerVersion.VERSION, "<KOTLIN_SDK_VERSION>")
  fun String.replaceMatchingVersion(version: String?): String =
    if (version != null) this.replace("-$version", "-<VERSION>") else this


  fun String.smartPad() = this.padEnd(max(30, 10 + this.length / 10 * 10))
  fun String.markMatching(matching: String) = if (this == matching) "$this [=]" else this

>>>>>>> b5f40ffd
  fun String.removeAndroidVersionsFromDependencyNames(): String =
    androidLibraryPattern.find(this)?.groups?.get(1)?.let {
      this.replaceRange(it.range, "<VERSION>")
    } ?: this

  fun String.getAndroidVersionFromDependencyName(): String? =
    androidLibraryPattern.find(this)?.groups?.get(1)?.value

  override fun toString(): String = output.toString().trimIndent()
}

fun ProjectDumper.prop(name: String, value: () -> String?) {
  value()?.let {
    appendln("${name.smartPad()}: $it")
  }
}

fun ProjectDumper.head(name: String, value: () -> String? = { null }) {
  val v = value()
  appendln(name.smartPad() + if (v != null) ": $v" else "")
}

private fun getGradleCacheLocation() = File(System.getProperty("gradle.user.home") ?: System.getenv("GRADLE_USER_HOME") ?: (System.getProperty("user.home") + "/.gradle"))

private fun getStudioSourcesLocation() =
  if (StudioPathManager.isRunningFromSources()) File(StudioPathManager.getSourcesRoot()) else null

private fun getSystemHomeLocation() = getStudioSourcesLocation()?.toPath()?.parent?.toFile()

private fun getUserM2Location() = File(System.getProperty("user.home") + "/.m2/repository")

private fun getOfflineM2Repositories(): List<File> =
    (EmbeddedDistributionPaths.getInstance().findAndroidStudioLocalMavenRepoPaths())
        .map { File(FileUtil.toCanonicalPath(it.absolutePath)) }

/**
 * Replaces artifact version in string containing artifact idslike com.android.group:artifact:28.7.8@aar with <VERSION>.
 */
private val androidLibraryPattern =
  Regex("(?:(?:com\\.android\\.)|(?:android\\.arch\\.))(?:(?:\\w|-)+(?:\\.(?:(?:\\w|-)+))*:(?:\\w|-)+:)([^@ ]*)")

/**
 * Replaces artifact version in string containing artifact ids like com.android.group.artifact.artifact-28.3.4.jar with <VERSION>.
 */
private val androidPathPattern = Regex("(?:com/android/.*/)([0-9.]+)(?:/.*-)(\\1)(?:\\.jar)")<|MERGE_RESOLUTION|>--- conflicted
+++ resolved
@@ -17,15 +17,10 @@
 
 import com.android.SdkConstants
 import com.android.Version.ANDROID_GRADLE_PLUGIN_VERSION
-<<<<<<< HEAD
+import com.android.Version.ANDROID_TOOLS_BASE_VERSION
 import com.android.sdklib.SdkVersionInfo
 import com.android.sdklib.devices.Abi
 import com.android.tools.idea.IdeInfo
-=======
-import com.android.Version.ANDROID_TOOLS_BASE_VERSION
-import com.android.sdklib.SdkVersionInfo
-import com.android.sdklib.devices.Abi
->>>>>>> b5f40ffd
 import com.android.tools.idea.gradle.util.EmbeddedDistributionPaths
 import com.android.tools.idea.sdk.IdeSdks
 import com.android.tools.idea.util.StudioPathManager
@@ -33,13 +28,9 @@
 import com.intellij.openapi.application.PathManager
 import com.intellij.openapi.util.io.FileUtil
 import org.jetbrains.android.facet.AndroidFacetProperties
-<<<<<<< HEAD
 import org.jetbrains.annotations.VisibleForTesting
 import org.jetbrains.kotlin.config.KotlinCompilerVersion
-=======
-import org.jetbrains.kotlin.config.KotlinCompilerVersion
 import org.jetbrains.kotlin.idea.artifacts.KotlinArtifacts
->>>>>>> b5f40ffd
 import java.io.File
 import java.lang.Math.max
 import java.util.Locale
@@ -51,10 +42,7 @@
   private val offlineRepos: List<File> = getOfflineM2Repositories(),
   private val androidSdk: File = IdeSdks.getInstance().androidSdkPath!!,
   private val devBuildHome: File = File(PathManager.getCommunityHomePath()),
-<<<<<<< HEAD
-=======
   private val kotlinPlugin: File? = KotlinArtifacts.instance.kotlincDirectory,
->>>>>>> b5f40ffd
   private val additionalRoots: Map<String, File> = emptyMap()
 ) {
   private val gradleCache: File = getGradleCacheLocation()
@@ -90,11 +78,7 @@
   private val gradleDistPattern = Regex("/[0-9a-z]{${gradleDistStub.length - 3},${gradleDistStub.length}}/")
   private val gradleHashPattern = Regex("[0-9a-f]{${gradleHashStub.length - 3},${gradleHashStub.length}}")
   private val gradleLongHashPattern = Regex("[0-9a-f]{${gradleLongHashStub.length - 3},${gradleLongHashStub.length}}")
-<<<<<<< HEAD
-  private val gradleVersionPattern = Regex("gradle-.*${SdkConstants.GRADLE_LATEST_VERSION}")
-=======
   private val gradleVersionPattern = Regex("gradle-[^/]*${SdkConstants.GRADLE_LATEST_VERSION}")
->>>>>>> b5f40ffd
   private val kotlinVersionPattern =
     // org.jetbrains.kotlin:kotlin-smth-smth-smth:1.3.1-eap-23"
     // kotlin-something-1.3.1-eap-23
@@ -159,7 +143,6 @@
     }
   }
 
-<<<<<<< HEAD
   @VisibleForTesting
   fun convertToMaskedMavenPath(maskedPath: String): String {
     var res = maskedPath
@@ -179,8 +162,6 @@
     return res
   }
 
-=======
->>>>>>> b5f40ffd
   fun String.toPrintableString(): String = if (this == SdkConstants.CURRENT_BUILD_TOOLS_VERSION) "<CURRENT_BUILD_TOOLS_VERSION>"
   else this
 
@@ -196,10 +177,7 @@
         else it
       }
       .replace(ANDROID_GRADLE_PLUGIN_VERSION, "<AGP_VERSION>")
-<<<<<<< HEAD
-=======
       .replace(ANDROID_TOOLS_BASE_VERSION, "<ANDROID_TOOLS_BASE_VERSION>")
->>>>>>> b5f40ffd
       .let {
         kotlinVersionPattern.find(it)?.let { match ->
           it.replace(match.groupValues[1], "<KOTLIN_VERSION>")
@@ -216,8 +194,6 @@
       .replace(FileUtils.toSystemIndependentPath(gradleCache.absolutePath), "<GRADLE>", ignoreCase = false)
       .replace(FileUtils.toSystemIndependentPath(androidSdk.absolutePath), "<ANDROID_SDK>", ignoreCase = false)
       .let {
-<<<<<<< HEAD
-=======
         if (kotlinPlugin != null) {
           it.replace(FileUtils.toSystemIndependentPath(kotlinPlugin.absolutePath), "<KOTLIN_PATH>", ignoreCase = false)
         } else {
@@ -225,7 +201,6 @@
         }
       }
       .let {
->>>>>>> b5f40ffd
         it.replaceAfter(
           "<ANDROID_SDK>",
           it.substringAfter("<ANDROID_SDK>", "")
@@ -249,12 +224,8 @@
       .replace(gradleLongHashPattern, gradleLongHashStub)
       .replace(gradleHashPattern, gradleHashStub)
       .replace(gradleDistPattern, "/$gradleDistStub/")
-<<<<<<< HEAD
-      .replace(ANDROID_GRADLE_PLUGIN_VERSION, "<AGP_VERSION>")
-=======
       .replaceAgpVersion()
       .replace(ANDROID_TOOLS_BASE_VERSION, "<ANDROID_TOOLS_BASE_VERSION>")
->>>>>>> b5f40ffd
       .replace(dotAndroidFolderPathPattern, "<.ANDROID>")
       .let {
         kotlinVersionPattern.find(it)?.let { match ->
@@ -304,7 +275,6 @@
     androidPathPattern.find(this)?.groups?.get(1)?.let {
       this.replace(it.value, "<VERSION>")
     } ?: this
-<<<<<<< HEAD
 
   fun String.replaceJavaVersion(): String = replace(Regex("11|1\\.8"), "<JAVA_VERSION>")
   fun String.replaceJdkVersion(): String = replace(Regex("1\\.8\\.0_[0-9]+|11\\.0\\.[0-9]+"), "<JDK_VERSION>")
@@ -316,19 +286,6 @@
   fun String.smartPad() = this.padEnd(max(30, 10 + this.length / 10 * 10))
   fun String.markMatching(matching: String) = if (this == matching) "$this [=]" else this
 
-=======
-
-  fun String.replaceJavaVersion(): String? = replace(Regex("11|1\\.8"), "<JAVA_VERSION>")
-  fun String.replaceJdkVersion(): String? = replace(Regex("1\\.8\\.0_[0-9]+|11\\.0\\.[0-9]+"), "<JDK_VERSION>")
-    .replace(KotlinCompilerVersion.VERSION, "<KOTLIN_SDK_VERSION>")
-  fun String.replaceMatchingVersion(version: String?): String =
-    if (version != null) this.replace("-$version", "-<VERSION>") else this
-
-
-  fun String.smartPad() = this.padEnd(max(30, 10 + this.length / 10 * 10))
-  fun String.markMatching(matching: String) = if (this == matching) "$this [=]" else this
-
->>>>>>> b5f40ffd
   fun String.removeAndroidVersionsFromDependencyNames(): String =
     androidLibraryPattern.find(this)?.groups?.get(1)?.let {
       this.replaceRange(it.range, "<VERSION>")
