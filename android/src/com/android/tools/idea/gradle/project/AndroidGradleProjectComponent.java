/*
 * Copyright (C) 2013 The Android Open Source Project
 *
 * Licensed under the Apache License, Version 2.0 (the "License");
 * you may not use this file except in compliance with the License.
 * You may obtain a copy of the License at
 *
 *      http://www.apache.org/licenses/LICENSE-2.0
 *
 * Unless required by applicable law or agreed to in writing, software
 * distributed under the License is distributed on an "AS IS" BASIS,
 * WITHOUT WARRANTIES OR CONDITIONS OF ANY KIND, either express or implied.
 * See the License for the specific language governing permissions and
 * limitations under the License.
 */
package com.android.tools.idea.gradle.project;

import com.android.tools.idea.gradle.GradleSyncState;
import com.android.tools.idea.gradle.compiler.PostProjectBuildTasksExecutor;
import com.android.tools.idea.gradle.invoker.GradleInvocationResult;
import com.android.tools.idea.gradle.service.notification.hyperlink.NotificationHyperlink;
import com.android.tools.idea.gradle.util.ProjectBuilder;
import com.android.tools.idea.gradle.util.Projects;
import com.android.tools.idea.gradle.variant.view.BuildVariantView;
import com.android.tools.idea.startup.AndroidStudioSpecificInitializer;
import com.google.common.collect.Lists;
import com.intellij.ProjectTopics;
import com.intellij.execution.RunConfigurationProducerService;
import com.intellij.ide.util.PropertiesComponent;
import com.intellij.notification.NotificationType;
import com.intellij.openapi.Disposable;
import com.intellij.openapi.compiler.CompileContext;
import com.intellij.openapi.components.AbstractProjectComponent;
import com.intellij.openapi.components.ServiceManager;
import com.intellij.openapi.externalSystem.model.ExternalSystemDataKeys;
import com.intellij.openapi.module.JavaModuleType;
import com.intellij.openapi.module.Module;
import com.intellij.openapi.module.ModuleManager;
import com.intellij.openapi.module.ModuleType;
import com.intellij.openapi.project.ModuleListener;
import com.intellij.openapi.project.Project;
import com.intellij.openapi.util.Disposer;
import com.intellij.openapi.vfs.VirtualFileManager;
import com.intellij.util.Function;
import com.intellij.util.messages.MessageBusConnection;
import org.jetbrains.annotations.NonNls;
import org.jetbrains.annotations.NotNull;
import org.jetbrains.annotations.Nullable;
import org.jetbrains.plugins.gradle.execution.test.runner.AllInPackageGradleConfigurationProducer;
import org.jetbrains.plugins.gradle.execution.test.runner.TestClassGradleConfigurationProducer;
import org.jetbrains.plugins.gradle.execution.test.runner.TestMethodGradleConfigurationProducer;

import java.util.ArrayList;
import java.util.List;

<<<<<<< HEAD
import static com.android.tools.idea.gradle.util.Projects.isBuildWithGradle;
import static com.android.tools.idea.gradle.util.Projects.lastGradleSyncFailed;
=======
import static com.android.tools.idea.gradle.util.GradleUtil.GRADLE_SYSTEM_ID;
import static com.android.tools.idea.gradle.util.Projects.isBuildWithGradle;
import static com.intellij.openapi.externalSystem.util.ExternalSystemConstants.EXTERNAL_SYSTEM_ID_KEY;
import static com.intellij.openapi.util.text.StringUtil.join;
>>>>>>> 603529f2

public class AndroidGradleProjectComponent extends AbstractProjectComponent {
  @NonNls private static final String SHOW_MIGRATE_TO_GRADLE_POPUP = "show.migrate.to.gradle.popup";

  @Nullable private Disposable myDisposable;

  @NotNull
  public static AndroidGradleProjectComponent getInstance(@NotNull Project project) {
    return ServiceManager.getService(project, AndroidGradleProjectComponent.class);
  }

  public AndroidGradleProjectComponent(@NotNull final Project project) {
    super(project);
    // Register a task that will be executed after project build (e.g. make, rebuild, generate sources) with JPS.
    ProjectBuilder.getInstance(project).addAfterProjectBuildTask(new ProjectBuilder.AfterProjectBuildTask() {
      @Override
      public void execute(@NotNull GradleInvocationResult result) {
        PostProjectBuildTasksExecutor.getInstance(project).onBuildCompletion(result);
      }

      @Override
      public boolean execute(CompileContext context) {
        PostProjectBuildTasksExecutor.getInstance(project).onBuildCompletion(context);
        return true;
      }
    });
  }

  /**
   * This method is called when a project is created and when it is opened.
   */
  @Override
  public void projectOpened() {
    checkForSupportedModules();
    GradleSyncState syncState = GradleSyncState.getInstance(myProject);
    if (syncState.isSyncInProgress()) {
      // when opening a new project, the UI was not updated when sync started. Updating UI ("Build Variants" tool window, "Sync" toolbar
      // button and editor notifications.
      syncState.notifyUser();
    }
    if (shouldShowMigrateToGradleNotification()
        && AndroidStudioSpecificInitializer.isAndroidStudio()
        && Projects.isIdeaAndroidProject(myProject)) {
      // Suggest that Android Studio users use Gradle instead of IDEA project builder.
      showMigrateToGradleWarning();
      return;
    }

    boolean isGradleProject = isBuildWithGradle(myProject);
    if (isGradleProject) {
      configureGradleProject();
    }
  }

  private boolean shouldShowMigrateToGradleNotification() {
    return PropertiesComponent.getInstance(myProject).getBoolean(SHOW_MIGRATE_TO_GRADLE_POPUP, true);
  }

  private void showMigrateToGradleWarning() {
    String errMsg = "This project does not use the Gradle build system. We recommend that you migrate to using the Gradle build system.";
    NotificationHyperlink moreInfoHyperlink = new OpenMigrationToGradleUrlHyperlink();
    NotificationHyperlink doNotShowAgainHyperlink = new NotificationHyperlink("do.not.show", "Don't show this message again.") {
      @Override
      protected void execute(@NotNull Project project) {
        PropertiesComponent.getInstance(myProject).setValue(SHOW_MIGRATE_TO_GRADLE_POPUP, Boolean.FALSE.toString());
      }
    };

    AndroidGradleNotification notification = AndroidGradleNotification.getInstance(myProject);
    notification.showBalloon("Migrate Project to Gradle?", errMsg, NotificationType.WARNING, moreInfoHyperlink, doNotShowAgainHyperlink);
  }

  public void configureGradleProject() {
    if (myDisposable != null) {
      return;
    }
    myDisposable = new Disposable() {
      @Override
      public void dispose() {
      }
    };

    // Prevent IDEA from refreshing project. We will do it ourselves in AndroidGradleProjectStartupActivity.
    myProject.putUserData(ExternalSystemDataKeys.NEWLY_IMPORTED_PROJECT, Boolean.TRUE);

    listenForProjectChanges(myProject, myDisposable);

    Projects.enforceExternalBuild(myProject);

    // Make sure the gradle test configurations are ignored in this project, since they don't work in Android gradle projects. This
    // will modify .idea/runConfigurations.xml
    RunConfigurationProducerService runConfigurationProducerManager = RunConfigurationProducerService.getInstance(myProject);
    runConfigurationProducerManager.addIgnoredProducer(AllInPackageGradleConfigurationProducer.class);
    runConfigurationProducerManager.addIgnoredProducer(TestMethodGradleConfigurationProducer.class);
    runConfigurationProducerManager.addIgnoredProducer(TestClassGradleConfigurationProducer.class);
  }

  private static void listenForProjectChanges(@NotNull Project project, @NotNull Disposable disposable) {
    GradleBuildFileUpdater buildFileUpdater = new GradleBuildFileUpdater(project);

    GradleModuleListener moduleListener = new GradleModuleListener();
    moduleListener.addModuleListener(buildFileUpdater);

    MessageBusConnection connection = project.getMessageBus().connect(disposable);
    connection.subscribe(ProjectTopics.MODULES, moduleListener);
    connection.subscribe(VirtualFileManager.VFS_CHANGES, buildFileUpdater);
  }

  @Override
  public void projectClosed() {
<<<<<<< HEAD
    if (isBuildWithGradle(myProject)) {
      if (lastGradleSyncFailed(myProject)) {
        // Remove cache data to force a sync next time the project is open. This is necessary when checking MD5s is not enough. For example,
        // last sync failed because the SDK being used by the project was accidentally removed in the SDK Manager. The state of the
        // project did not change, and if we don't force a sync, the project will use the cached state and it would look like there are
        // no errors.
        AndroidGradleProjectData.removeFrom(myProject);
      }
      else {
        AndroidGradleProjectData.save(myProject);
      }
    }
=======
>>>>>>> 603529f2
    if (myDisposable != null) {
      Disposer.dispose(myDisposable);
    }
  }

  /**
   * Verifies that the project, if it is an Android Gradle project, does not have any modules that are not known by Gradle. For example,
   * when adding a plain IDEA Java module.
   * Do not call this method from {@link ModuleListener#moduleAdded(Project, Module)} because the settings that this method look for are
   * not present when importing a valid Gradle-aware module, resulting in false positives.
   */
  public void checkForSupportedModules() {
    Module[] modules = ModuleManager.getInstance(myProject).getModules();
    if (modules.length == 0 || !isBuildWithGradle(myProject)) {
      return;
    }
    final List<Module> unsupportedModules = new ArrayList<Module>();

    for (Module module : modules) {
      final ModuleType moduleType = ModuleType.get(module);

      if (moduleType instanceof JavaModuleType) {
        final String externalSystemId = module.getOptionValue(EXTERNAL_SYSTEM_ID_KEY);

        if (!GRADLE_SYSTEM_ID.getId().equals(externalSystemId)) {
          unsupportedModules.add(module);
        }
      }
    }

    if (unsupportedModules.size() == 0) {
      return;
    }
    final String s = join(unsupportedModules, new Function<Module, String>() {
      @Override
      public String fun(Module module) {
        return module.getName();
      }
    }, ", ");
    AndroidGradleNotification.getInstance(myProject).showBalloon(
      "Unsupported Modules Detected",
      "Compilation is not supported for following modules: " + s +
      ". Unfortunately you can't have non-Gradle Java modules and Android-Gradle modules in one project.",
      NotificationType.ERROR);
  }

  private static class GradleModuleListener implements ModuleListener {
    @NotNull private final List<ModuleListener> additionalListeners = Lists.newArrayList();

    @Override
    public void moduleAdded(@NotNull Project project, @NotNull Module module) {
      updateBuildVariantView(project);
      for (ModuleListener listener : additionalListeners) {
        listener.moduleAdded(project, module);
      }
    }

    @Override
    public void beforeModuleRemoved(@NotNull Project project, @NotNull Module module) {
      for (ModuleListener listener : additionalListeners) {
        listener.beforeModuleRemoved(project, module);
      }
    }

    @Override
    public void modulesRenamed(@NotNull Project project, @NotNull List<Module> modules, @NotNull Function<Module, String> oldNameProvider) {
      updateBuildVariantView(project);
      for (ModuleListener listener : additionalListeners) {
        listener.modulesRenamed(project, modules, oldNameProvider);
      }
    }

    @Override
    public void moduleRemoved(@NotNull Project project, @NotNull Module module) {
      updateBuildVariantView(project);
      for (ModuleListener listener : additionalListeners) {
        listener.moduleRemoved(project, module);
      }
    }

    private static void updateBuildVariantView(@NotNull Project project) {
      BuildVariantView.getInstance(project).updateContents();
    }

    void addModuleListener(@NotNull ModuleListener listener) {
      additionalListeners.add(listener);
    }
  }
}<|MERGE_RESOLUTION|>--- conflicted
+++ resolved
@@ -53,15 +53,10 @@
 import java.util.ArrayList;
 import java.util.List;
 
-<<<<<<< HEAD
-import static com.android.tools.idea.gradle.util.Projects.isBuildWithGradle;
-import static com.android.tools.idea.gradle.util.Projects.lastGradleSyncFailed;
-=======
 import static com.android.tools.idea.gradle.util.GradleUtil.GRADLE_SYSTEM_ID;
 import static com.android.tools.idea.gradle.util.Projects.isBuildWithGradle;
 import static com.intellij.openapi.externalSystem.util.ExternalSystemConstants.EXTERNAL_SYSTEM_ID_KEY;
 import static com.intellij.openapi.util.text.StringUtil.join;
->>>>>>> 603529f2
 
 public class AndroidGradleProjectComponent extends AbstractProjectComponent {
   @NonNls private static final String SHOW_MIGRATE_TO_GRADLE_POPUP = "show.migrate.to.gradle.popup";
@@ -172,21 +167,6 @@
 
   @Override
   public void projectClosed() {
-<<<<<<< HEAD
-    if (isBuildWithGradle(myProject)) {
-      if (lastGradleSyncFailed(myProject)) {
-        // Remove cache data to force a sync next time the project is open. This is necessary when checking MD5s is not enough. For example,
-        // last sync failed because the SDK being used by the project was accidentally removed in the SDK Manager. The state of the
-        // project did not change, and if we don't force a sync, the project will use the cached state and it would look like there are
-        // no errors.
-        AndroidGradleProjectData.removeFrom(myProject);
-      }
-      else {
-        AndroidGradleProjectData.save(myProject);
-      }
-    }
-=======
->>>>>>> 603529f2
     if (myDisposable != null) {
       Disposer.dispose(myDisposable);
     }
