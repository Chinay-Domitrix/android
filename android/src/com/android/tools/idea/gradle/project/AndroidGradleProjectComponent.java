--- conflicted
+++ resolved
@@ -124,13 +124,8 @@
     if (isGradleProject) {
       configureGradleProject();
     }
-<<<<<<< HEAD
     else if (isAndroidStudio() && myProject.getBaseDir() != null && canImportAsGradleProject(myProject.getBaseDir())) {
-      GradleProjectImporter.getInstance().requestProjectSync(myProject, null);
-=======
-    else if (canImportAsGradleProject(myProject.getBaseDir())) {
       GradleSyncInvoker.getInstance().requestProjectSyncAndSourceGeneration(myProject, null);
->>>>>>> 65d96571
     }
   }
 
