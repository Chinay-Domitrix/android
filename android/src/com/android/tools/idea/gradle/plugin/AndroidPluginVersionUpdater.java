/*
 * Copyright (C) 2016 The Android Open Source Project
 *
 * Licensed under the Apache License, Version 2.0 (the "License");
 * you may not use this file except in compliance with the License.
 * You may obtain a copy of the License at
 *
 *      http://www.apache.org/licenses/LICENSE-2.0
 *
 * Unless required by applicable law or agreed to in writing, software
 * distributed under the License is distributed on an "AS IS" BASIS,
 * WITHOUT WARRANTIES OR CONDITIONS OF ANY KIND, either express or implied.
 * See the License for the specific language governing permissions and
 * limitations under the License.
 */
package com.android.tools.idea.gradle.plugin;

import com.android.ide.common.repository.GradleVersion;
import com.android.tools.idea.gradle.dsl.api.GradleBuildModel;
import com.android.tools.idea.gradle.dsl.api.dependencies.ArtifactDependencyModel;
import com.android.tools.idea.gradle.dsl.api.dependencies.DependenciesModel;
import com.android.tools.idea.gradle.project.sync.GradleSyncInvoker;
import com.android.tools.idea.gradle.project.sync.GradleSyncState;
import com.android.tools.idea.gradle.util.BuildFileProcessor;
import com.android.tools.idea.gradle.util.GradleWrapper;
import com.google.common.annotations.VisibleForTesting;
<<<<<<< HEAD
import com.google.common.collect.Lists;
=======
>>>>>>> 59874c09
import com.intellij.openapi.application.ApplicationManager;
import com.intellij.openapi.components.ServiceManager;
import com.intellij.openapi.diagnostic.Logger;
import com.intellij.openapi.project.Project;
import com.intellij.openapi.ui.Messages;
import com.intellij.openapi.vfs.VirtualFileManager;
import org.jetbrains.annotations.NotNull;
import org.jetbrains.annotations.Nullable;

import java.io.File;
import java.util.ArrayList;
import java.util.List;

import static com.android.tools.idea.gradle.dsl.api.dependencies.CommonConfigurationNames.CLASSPATH;
import static com.android.tools.idea.gradle.project.sync.hyperlink.SearchInBuildFilesHyperlink.searchInBuildFiles;
import static com.android.tools.idea.gradle.util.GradleUtil.isSupportedGradleVersion;
import static com.android.tools.idea.gradle.util.GradleWrapper.getDefaultPropertiesFilePath;
import static com.intellij.openapi.command.WriteCommandAction.runWriteCommandAction;
import static com.intellij.openapi.util.text.StringUtil.isEmpty;
import static com.intellij.openapi.util.text.StringUtil.isNotEmpty;

public class AndroidPluginVersionUpdater {
  @NotNull private final Project myProject;
  @NotNull private final GradleSyncState mySyncState;
  @NotNull private final GradleSyncInvoker mySyncInvoker;
  @NotNull private final TextSearch myTextSearch;

  @NotNull
  public static AndroidPluginVersionUpdater getInstance(@NotNull Project project) {
    return ServiceManager.getService(project, AndroidPluginVersionUpdater.class);
  }

  public AndroidPluginVersionUpdater(@NotNull Project project, @NotNull GradleSyncState syncState) {
    this(project, syncState, GradleSyncInvoker.getInstance(), new TextSearch(project));
  }

  @VisibleForTesting
  AndroidPluginVersionUpdater(@NotNull Project project,
                              @NotNull GradleSyncState syncState,
                              @NotNull GradleSyncInvoker syncInvoker,
                              @NotNull TextSearch textSearch) {
    myProject = project;
    mySyncState = syncState;
    mySyncInvoker = syncInvoker;
    myTextSearch = textSearch;
  }

  public UpdateResult updatePluginVersionAndSync(@NotNull GradleVersion pluginVersion,
                                                 @Nullable GradleVersion gradleVersion,
                                                 boolean invalidateLastSyncOnFailure) {
    UpdateResult result = updatePluginVersion(pluginVersion, gradleVersion);

    Throwable pluginVersionUpdateError = result.getPluginVersionUpdateError();
    Throwable gradleVersionUpdateError = result.getGradleVersionUpdateError();

    if (pluginVersionUpdateError != null) {
      String msg = String.format("Failed to update Android plugin to version '%1$s'", pluginVersion);
      logUpdateError(msg, pluginVersionUpdateError);
    }
    if (gradleVersionUpdateError != null) {
      String msg = String.format("Failed to update Gradle to version '%1$s'", gradleVersion);
      logUpdateError(msg, gradleVersionUpdateError);
    }

    handleUpdateResult(result, invalidateLastSyncOnFailure);
    return result;
  }

  @VisibleForTesting
  void handleUpdateResult(@NotNull UpdateResult result, boolean invalidateLastSyncOnFailure) {
    Throwable pluginVersionUpdateError = result.getPluginVersionUpdateError();
    if (pluginVersionUpdateError != null || result.getGradleVersionUpdateError() != null) {
      if (invalidateLastSyncOnFailure) {
        mySyncState.invalidateLastSync("Failed to update either Android plugin version or Gradle version");
      }

      if (pluginVersionUpdateError != null) {
        myTextSearch.execute();
      }
    }
    else if (result.isPluginVersionUpdated() || result.isGradleVersionUpdated()) {
      // Update successful. Sync project.
      if (!mySyncState.lastSyncFailedOrHasIssues()) {
        mySyncState.syncEnded();
      }

      // TODO add a trigger when the plug-in version changed (right now let as something changed in the project)
      GradleSyncInvoker.Request request = GradleSyncInvoker.Request.projectModified();
      request.cleanProject = true;
      mySyncInvoker.requestProjectSync(myProject, request, null);
    }
  }

  private static void logUpdateError(@NotNull String msg, @NotNull Throwable error) {
    String cause = error.getMessage();
    if (isNotEmpty(cause)) {
      msg += ": " + cause;
    }
    Logger.getInstance(AndroidPluginVersionUpdater.class).warn(msg);
  }

  /**
   * Updates the plugin version and, optionally, the Gradle version used by the project.
   *
   * @param pluginVersion the plugin version to update to.
   * @param gradleVersion the version of Gradle to update to (optional.)
   * @return the result of the update operation.
   */
  @NotNull
  public UpdateResult updatePluginVersion(@NotNull GradleVersion pluginVersion, @Nullable GradleVersion gradleVersion) {
    UpdateResult result = new UpdateResult();
    runWriteCommandAction(myProject, () -> updateAndroidPluginVersion(pluginVersion, result));

    // Update Gradle version only if plugin is successful updated, to avoid leaving the project
    // in a inconsistent state.
    if (result.isPluginVersionUpdated() && gradleVersion != null) {
      runWriteCommandAction(myProject, () -> updateGradleWrapperVersion(gradleVersion, result));
    }
    return result;
  }

  /**
   * Updates android plugin version.
   *
   * @param pluginVersion the plugin version to update to.
   * @param result        result of the update operation.
   */
  private void updateAndroidPluginVersion(@NotNull GradleVersion pluginVersion, @NotNull UpdateResult result) {
    List<GradleBuildModel> modelsToUpdate = new ArrayList<>();

    // Refresh the file system to avoid reading stale cached virtual files.
    VirtualFileManager.getInstance().refreshWithoutFileWatcher(false /* synchronous */);

    BuildFileProcessor.getInstance().processRecursively(myProject, buildModel -> {
      DependenciesModel dependencies = buildModel.buildscript().dependencies();
      for (ArtifactDependencyModel dependency : dependencies.artifacts(CLASSPATH)) {
        String artifactId = dependency.name().value();
        String groupId = dependency.group().value();
        if (AndroidPluginGeneration.find(artifactId, groupId) != null) {
          String versionValue = dependency.version().value();
          if (isEmpty(versionValue) || pluginVersion.compareTo(versionValue) != 0) {
            dependency.setVersion(pluginVersion.toString());
            modelsToUpdate.add(buildModel);
          }
          break;
        }
      }
      return true;
    });

    boolean updateModels = !modelsToUpdate.isEmpty();
    if (updateModels) {
      try {
        for (GradleBuildModel buildModel : modelsToUpdate) {
          buildModel.applyChanges();
        }
        result.pluginVersionUpdated();
      }
      catch (Throwable e) {
        result.setPluginVersionUpdateError(e);
        return result;
      }
    }
    else {
      result.setPluginVersionUpdateError(new RuntimeException("Failed to find gradle build models to update."));
<<<<<<< HEAD
      return result;
    }
=======
    }
  }
>>>>>>> 59874c09

  /**
   * Updates Gradle version in wrapper.
   *
   * @param gradleVersion the gradle version to update to.
   * @param result        the result of the update operation.
   */
  private void updateGradleWrapperVersion(@NotNull GradleVersion gradleVersion, @NotNull UpdateResult result) {
    String basePath = myProject.getBasePath();
    if (basePath != null) {
      try {
        File wrapperPropertiesFilePath = getDefaultPropertiesFilePath(new File(basePath));
        GradleWrapper gradleWrapper = GradleWrapper.get(wrapperPropertiesFilePath);
        String current = gradleWrapper.getGradleVersion();
        GradleVersion parsedCurrent = null;
        if (current != null) {
          parsedCurrent = GradleVersion.tryParse(current);
        }
        if (parsedCurrent != null && !isSupportedGradleVersion(parsedCurrent)) {
          gradleWrapper.updateDistributionUrl(gradleVersion.toString());
          result.gradleVersionUpdated();
        }
      }
      catch (Throwable e) {
        result.setGradleVersionUpdateError(e);
      }
    }
  }

  public static class UpdateResult {
    @Nullable private Throwable myPluginVersionUpdateError;
    @Nullable private Throwable myGradleVersionUpdateError;

    private boolean myPluginVersionUpdated;
    private boolean myGradleVersionUpdated;

    @VisibleForTesting
    public UpdateResult() {
    }

    @Nullable
    public Throwable getPluginVersionUpdateError() {
      return myPluginVersionUpdateError;
    }

    void setPluginVersionUpdateError(@NotNull Throwable error) {
      myPluginVersionUpdateError = error;
    }

    @Nullable
    public Throwable getGradleVersionUpdateError() {
      return myGradleVersionUpdateError;
    }

    void setGradleVersionUpdateError(@NotNull Throwable error) {
      myGradleVersionUpdateError = error;
    }

    public boolean isPluginVersionUpdated() {
      return myPluginVersionUpdated;
    }

    void pluginVersionUpdated() {
      myPluginVersionUpdated = true;
    }

    public boolean isGradleVersionUpdated() {
      return myGradleVersionUpdated;
    }

    void gradleVersionUpdated() {
      myGradleVersionUpdated = true;
    }

    public boolean versionUpdateSuccess() {
      return (myPluginVersionUpdated || myGradleVersionUpdated) && myPluginVersionUpdateError == null && myGradleVersionUpdateError == null;
    }
  }

  @VisibleForTesting
  static class TextSearch {
    @NotNull private final Project myProject;

    TextSearch(@NotNull Project project) {
      myProject = project;
    }

    void execute() {
      String msg = "Failed to update the version of the Android Gradle plugin.\n\n" +
                   "Please click 'OK' to perform a textual search and then update the build files manually.";
      ApplicationManager.getApplication().invokeLater(() -> {
        Messages.showErrorDialog(myProject, msg, "Unexpected Error");
        String textToFind = AndroidPluginGeneration.getGroupId() + ":" + AndroidPluginGeneration.ORIGINAL.getArtifactId();
        searchInBuildFiles(textToFind, myProject);
      });
    }
  }
}<|MERGE_RESOLUTION|>--- conflicted
+++ resolved
@@ -24,10 +24,6 @@
 import com.android.tools.idea.gradle.util.BuildFileProcessor;
 import com.android.tools.idea.gradle.util.GradleWrapper;
 import com.google.common.annotations.VisibleForTesting;
-<<<<<<< HEAD
-import com.google.common.collect.Lists;
-=======
->>>>>>> 59874c09
 import com.intellij.openapi.application.ApplicationManager;
 import com.intellij.openapi.components.ServiceManager;
 import com.intellij.openapi.diagnostic.Logger;
@@ -188,18 +184,12 @@
       }
       catch (Throwable e) {
         result.setPluginVersionUpdateError(e);
-        return result;
       }
     }
     else {
       result.setPluginVersionUpdateError(new RuntimeException("Failed to find gradle build models to update."));
-<<<<<<< HEAD
-      return result;
-    }
-=======
-    }
-  }
->>>>>>> 59874c09
+    }
+  }
 
   /**
    * Updates Gradle version in wrapper.
