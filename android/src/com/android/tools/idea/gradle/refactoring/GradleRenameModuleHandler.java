--- conflicted
+++ resolved
@@ -15,12 +15,6 @@
  */
 package com.android.tools.idea.gradle.refactoring;
 
-<<<<<<< HEAD
-import com.android.tools.idea.gradle.dsl.model.GradleSettingsModel;
-import com.android.tools.idea.gradle.dsl.model.dependencies.DependenciesModel;
-import com.android.tools.idea.gradle.dsl.model.dependencies.ModuleDependencyModel;
-=======
->>>>>>> 50d6ab60
 import com.android.tools.idea.gradle.dsl.model.GradleBuildModel;
 import com.android.tools.idea.gradle.dsl.model.GradleSettingsModel;
 import com.android.tools.idea.gradle.dsl.model.dependencies.DependenciesModel;
@@ -192,10 +186,7 @@
             catch (ModuleWithNameAlreadyExists moduleWithNameAlreadyExists) {
               Messages.showErrorDialog(project, IdeBundle.message("error.module.already.exists", inputString),
                                        IdeBundle.message("title.rename.module"));
-<<<<<<< HEAD
-=======
               result.setResult(false);
->>>>>>> 50d6ab60
               reset(modifiedBuildModels);
               return;
             }
