/*
 * Copyright (C) 2013 The Android Open Source Project
 *
 * Licensed under the Apache License, Version 2.0 (the "License");
 * you may not use this file except in compliance with the License.
 * You may obtain a copy of the License at
 *
 *      http://www.apache.org/licenses/LICENSE-2.0
 *
 * Unless required by applicable law or agreed to in writing, software
 * distributed under the License is distributed on an "AS IS" BASIS,
 * WITHOUT WARRANTIES OR CONDITIONS OF ANY KIND, either express or implied.
 * See the License for the specific language governing permissions and
 * limitations under the License.
 */
package com.android.tools.idea.gradle.compiler;

import com.android.tools.idea.startup.AndroidStudioSpecificInitializer;
import com.google.common.base.Objects;
import com.google.common.base.Strings;
import com.intellij.compiler.CompilerWorkspaceConfiguration;
import com.intellij.ide.PowerSaveMode;
import com.intellij.openapi.options.Configurable;
import com.intellij.openapi.options.SearchableConfigurable;
import com.intellij.openapi.project.Project;
import com.intellij.ui.HyperlinkLabel;
import com.intellij.ui.RawCommandLineEditor;
import com.intellij.ui.components.JBLabel;
import org.jetbrains.annotations.Nls;
import org.jetbrains.annotations.NotNull;
import org.jetbrains.annotations.Nullable;
import org.jetbrains.plugins.gradle.settings.GradleSettings;

import javax.swing.*;

/**
 * Configuration page for Gradle compiler settings.
 */
public class GradleCompilerSettingsConfigurable implements SearchableConfigurable, Configurable.NoScroll {
  private final CompilerWorkspaceConfiguration myCompilerConfiguration;
  private final AndroidGradleBuildConfiguration myBuildConfiguration;
  private final GradleSettings myGradleSettings;

  private JCheckBox myParallelBuildCheckBox;

  @SuppressWarnings("UnusedDeclaration")
  private HyperlinkLabel myParallelBuildDocHyperlinkLabel;

  private RawCommandLineEditor myVmOptionsEditor;
  private JCheckBox myAutoMakeCheckBox;
  private JBLabel myUseInProcessBuildLabel;
  private JCheckBox myUseInProcessBuildCheckBox;
  private JPanel myContentPanel;
<<<<<<< HEAD
  private RawCommandLineEditor myCommandLineOptionsEditor;
=======
  private JCheckBox myOfflineModeCheckBox;
>>>>>>> 67c0b2dc

  private RawCommandLineEditor myCommandLineOptionsEditor;
  @SuppressWarnings("UnusedDeclaration")
  private HyperlinkLabel myCommandLineOptionsDocHyperlinkLabel;

  public GradleCompilerSettingsConfigurable(@NotNull Project project) {
    myCompilerConfiguration = CompilerWorkspaceConfiguration.getInstance(project);
    myBuildConfiguration = AndroidGradleBuildConfiguration.getInstance(project);
    myGradleSettings = GradleSettings.getInstance(project);

    if (!AndroidStudioSpecificInitializer.isAndroidStudio()) {
      myUseInProcessBuildLabel.setVisible(false);
      myUseInProcessBuildCheckBox.setVisible(false);
    }
  }

  @Override
  @NotNull
  public String getId() {
    return "gradle.compiler";
  }

  @Override
  @Nullable
  public Runnable enableSearch(String option) {
    return null;
  }

  @Override
  @Nls
  public String getDisplayName() {
    return "Gradle";
  }

  @Override
  @Nullable
  public String getHelpTopic() {
    return null;
  }

  @Override
  @Nullable
  public JComponent createComponent() {
    return myContentPanel;
  }

  @Override
  public boolean isModified() {
    return myCompilerConfiguration.PARALLEL_COMPILATION != isParallelBuildsEnabled() ||
           !Objects.equal(getVmOptions(), myGradleSettings.getGradleVmOptions()) ||
           myCompilerConfiguration.MAKE_PROJECT_ON_SAVE != isAutoMakeEnabled() ||
           myBuildConfiguration.USE_EXPERIMENTAL_FASTER_BUILD != isExperimentalBuildEnabled() ||
           !Objects.equal(getCommandLineOptions(), myBuildConfiguration.COMMAND_LINE_OPTIONS);
  }

  @Override
  public void apply() {
    myCompilerConfiguration.PARALLEL_COMPILATION = isParallelBuildsEnabled();
    myGradleSettings.setGradleVmOptions(getVmOptions());
    myCompilerConfiguration.MAKE_PROJECT_ON_SAVE = isAutoMakeEnabled();
    myBuildConfiguration.USE_EXPERIMENTAL_FASTER_BUILD = isExperimentalBuildEnabled();
    myBuildConfiguration.COMMAND_LINE_OPTIONS = getCommandLineOptions();
  }

  private boolean isParallelBuildsEnabled() {
    return myParallelBuildCheckBox.isSelected();
  }

  private boolean isAutoMakeEnabled() {
    return myAutoMakeCheckBox.isSelected();
  }

  private boolean isExperimentalBuildEnabled() {
    return myUseInProcessBuildCheckBox.isSelected();
  }

  @Nullable
  private String getVmOptions() {
    return Strings.emptyToNull(myVmOptionsEditor.getText().trim());
  }

  @NotNull
  private String getCommandLineOptions() {
    return myCommandLineOptionsEditor.getText().trim();
  }

  @Override
  public void reset() {
    myParallelBuildCheckBox.setSelected(myCompilerConfiguration.PARALLEL_COMPILATION);
    String vmOptions = Strings.nullToEmpty(myGradleSettings.getGradleVmOptions());
    myVmOptionsEditor.setText(vmOptions);
    myAutoMakeCheckBox.setSelected(myCompilerConfiguration.MAKE_PROJECT_ON_SAVE);
    myUseInProcessBuildCheckBox.setSelected(myBuildConfiguration.USE_EXPERIMENTAL_FASTER_BUILD);
    myAutoMakeCheckBox.setText("Make project automatically (only works while not running / debugging" +
                               (PowerSaveMode.isEnabled() ? ", disabled in Power Save mode" : "") +
                               ")");
    String commandLineOptions = Strings.nullToEmpty(myBuildConfiguration.COMMAND_LINE_OPTIONS);
    myCommandLineOptionsEditor.setText(commandLineOptions);
  }

  @Override
  public void disposeUIResources() {
  }

  private void createUIComponents() {
    myParallelBuildDocHyperlinkLabel =
      createHyperlinkLabel("This option is in \"incubation\" and should only be used with ", "decoupled projects", ".",
                           "http://www.gradle.org/docs/current/userguide/multi_project_builds.html#sec:decoupled_projects");

    myCommandLineOptionsDocHyperlinkLabel =
      createHyperlinkLabel("Example: --stacktrace --debug (for more information, please read Gradle's ", "documentation", ")",
                           "http://www.gradle.org/docs/current/userguide/gradle_command_line.html");

    myVmOptionsEditor = new RawCommandLineEditor();
    myVmOptionsEditor.setDialogCaption("Gradle VM Options");

    myCommandLineOptionsEditor = new RawCommandLineEditor();
    myCommandLineOptionsEditor.setDialogCaption("Command-line Options");
  }

  @NotNull
  private static HyperlinkLabel createHyperlinkLabel(@NotNull String beforeLinkText,
                                                     @NotNull String linkText,
                                                     @NotNull String afterLinkText,
                                                     @NotNull String target) {
    HyperlinkLabel label = new HyperlinkLabel();
    label.setHyperlinkText(beforeLinkText, linkText, afterLinkText);
    label.setHyperlinkTarget(target);
    return label;
  }
}<|MERGE_RESOLUTION|>--- conflicted
+++ resolved
@@ -51,11 +51,6 @@
   private JBLabel myUseInProcessBuildLabel;
   private JCheckBox myUseInProcessBuildCheckBox;
   private JPanel myContentPanel;
-<<<<<<< HEAD
-  private RawCommandLineEditor myCommandLineOptionsEditor;
-=======
-  private JCheckBox myOfflineModeCheckBox;
->>>>>>> 67c0b2dc
 
   private RawCommandLineEditor myCommandLineOptionsEditor;
   @SuppressWarnings("UnusedDeclaration")
