<?xml version="1.0" encoding="UTF-8"?>
<form xmlns="http://www.intellij.com/uidesigner/form/" version="1" bind-to-class="com.android.tools.idea.gradle.compiler.GradleCompilerSettingsConfigurable">
  <grid id="27dc6" binding="myContentPanel" layout-manager="GridLayoutManager" row-count="17" column-count="3" same-size-horizontally="false" same-size-vertically="false" hgap="-1" vgap="-1">
    <margin top="0" left="0" bottom="0" right="0"/>
    <constraints>
<<<<<<< HEAD
      <xy x="20" y="20" width="580" height="429"/>
=======
      <xy x="20" y="20" width="580" height="472"/>
>>>>>>> 67c0b2dc
    </constraints>
    <properties/>
    <border type="none"/>
    <children>
      <vspacer id="2169c">
        <constraints>
          <grid row="16" column="0" row-span="1" col-span="1" vsize-policy="6" hsize-policy="1" anchor="0" fill="2" indent="0" use-parent-layout="false"/>
        </constraints>
      </vspacer>
      <component id="34bf5" class="javax.swing.JCheckBox" binding="myParallelBuildCheckBox">
        <constraints>
          <grid row="2" column="0" row-span="1" col-span="3" vsize-policy="0" hsize-policy="3" anchor="8" fill="0" indent="0" use-parent-layout="false"/>
        </constraints>
        <properties>
          <text value="Compile independent modules in parallel (may require larger heap size)"/>
        </properties>
      </component>
      <component id="98309" class="com.intellij.ui.HyperlinkLabel" binding="myParallelBuildDocHyperlinkLabel" custom-create="true">
        <constraints>
          <grid row="3" column="0" row-span="1" col-span="3" vsize-policy="3" hsize-policy="3" anchor="0" fill="1" indent="0" use-parent-layout="false"/>
        </constraints>
        <properties/>
      </component>
      <component id="83516" class="com.intellij.ui.components.JBLabel">
        <constraints>
          <grid row="4" column="0" row-span="1" col-span="3" vsize-policy="0" hsize-policy="0" anchor="0" fill="1" indent="0" use-parent-layout="false"/>
        </constraints>
        <properties>
          <text value="&lt;html&gt;&lt;br&gt;&lt;/html&gt;"/>
        </properties>
      </component>
      <component id="6792" class="com.intellij.ui.components.JBLabel">
        <constraints>
          <grid row="0" column="0" row-span="1" col-span="3" vsize-policy="0" hsize-policy="0" anchor="0" fill="1" indent="0" use-parent-layout="false"/>
        </constraints>
        <properties>
          <text value="&lt;html&gt;&lt;b&gt;Note:&lt;/b&gt; These settings are used for &lt;b&gt;compiling&lt;/b&gt; Gradle-based Android projects.&lt;/html&gt;"/>
        </properties>
      </component>
      <component id="5c48d" class="com.intellij.ui.components.JBLabel">
        <constraints>
          <grid row="1" column="0" row-span="1" col-span="3" vsize-policy="0" hsize-policy="0" anchor="0" fill="1" indent="0" use-parent-layout="false"/>
        </constraints>
        <properties>
          <text value="&lt;html&gt;&lt;br&gt;&lt;/html&gt;"/>
        </properties>
      </component>
      <component id="a0575" class="com.intellij.ui.components.JBLabel">
        <constraints>
          <grid row="5" column="0" row-span="1" col-span="1" vsize-policy="0" hsize-policy="0" anchor="8" fill="0" indent="0" use-parent-layout="false"/>
        </constraints>
        <properties>
          <text value="VM Options:"/>
        </properties>
      </component>
      <component id="9227b" class="com.intellij.ui.RawCommandLineEditor" binding="myVmOptionsEditor" custom-create="true">
        <constraints>
          <grid row="5" column="1" row-span="1" col-span="2" vsize-policy="0" hsize-policy="7" anchor="0" fill="1" indent="0" use-parent-layout="false"/>
        </constraints>
        <properties>
          <dialogCaption value="Gradle VM Options"/>
        </properties>
      </component>
      <component id="e683f" class="com.intellij.ui.components.JBLabel">
        <constraints>
          <grid row="6" column="0" row-span="1" col-span="3" vsize-policy="0" hsize-policy="0" anchor="0" fill="1" indent="0" use-parent-layout="false"/>
        </constraints>
        <properties>
          <text value="Example: -Xmx2048m -XX:MaxPermSize=512m "/>
        </properties>
      </component>
      <component id="1028c" class="com.intellij.ui.components.JBLabel">
        <constraints>
          <grid row="7" column="0" row-span="1" col-span="3" vsize-policy="0" hsize-policy="0" anchor="0" fill="1" indent="0" use-parent-layout="false"/>
        </constraints>
        <properties>
          <text value="&lt;html&gt;&lt;br&gt;&lt;/html&gt;"/>
        </properties>
      </component>
      <component id="ad345" class="javax.swing.JCheckBox" binding="myAutoMakeCheckBox">
        <constraints>
          <grid row="11" column="0" row-span="1" col-span="3" vsize-policy="0" hsize-policy="3" anchor="8" fill="0" indent="0" use-parent-layout="false"/>
        </constraints>
        <properties>
          <text value="Make project automatically (only works while not running / debugging)"/>
        </properties>
      </component>
      <component id="298a4" class="javax.swing.JCheckBox" binding="myUseInProcessBuildCheckBox">
        <constraints>
          <grid row="15" column="0" row-span="1" col-span="3" vsize-policy="0" hsize-policy="3" anchor="8" fill="0" indent="0" use-parent-layout="false"/>
        </constraints>
        <properties>
          <actionCommand value=""/>
          <text value="Use in-process build"/>
        </properties>
      </component>
      <component id="d34b4" class="com.intellij.ui.components.JBLabel">
        <constraints>
          <grid row="12" column="0" row-span="1" col-span="3" vsize-policy="0" hsize-policy="0" anchor="0" fill="1" indent="0" use-parent-layout="false"/>
        </constraints>
        <properties>
          <text value="&lt;html&gt;&lt;br&gt;&lt;/html&gt;"/>
        </properties>
      </component>
      <component id="b8b8c" class="com.intellij.ui.components.JBLabel" binding="myUseInProcessBuildLabel">
        <constraints>
          <grid row="16" column="0" row-span="1" col-span="3" vsize-policy="0" hsize-policy="0" anchor="0" fill="1" indent="0" use-parent-layout="false"/>
        </constraints>
        <properties>
          <text value="Faster, and integrated with the &quot;Gradle Console.&quot;"/>
        </properties>
      </component>
      <component id="32dfb" class="com.intellij.ui.components.JBLabel">
        <constraints>
          <grid row="10" column="0" row-span="1" col-span="3" vsize-policy="0" hsize-policy="0" anchor="0" fill="1" indent="0" use-parent-layout="false"/>
        </constraints>
        <properties>
          <text value="&lt;html&gt;&lt;br&gt;&lt;/html&gt;"/>
        </properties>
      </component>
      <component id="4fbad" class="com.intellij.ui.components.JBLabel">
        <constraints>
          <grid row="8" column="0" row-span="1" col-span="1" vsize-policy="0" hsize-policy="0" anchor="8" fill="0" indent="0" use-parent-layout="false"/>
        </constraints>
        <properties>
          <text value="Command-line Options:"/>
        </properties>
      </component>
      <component id="8a0df" class="com.intellij.ui.RawCommandLineEditor" binding="myCommandLineOptionsEditor" custom-create="true">
        <constraints>
          <grid row="8" column="1" row-span="1" col-span="2" vsize-policy="0" hsize-policy="7" anchor="0" fill="1" indent="0" use-parent-layout="false"/>
        </constraints>
        <properties/>
      </component>
      <component id="f6b54" class="com.intellij.ui.HyperlinkLabel" binding="myCommandLineOptionsDocHyperlinkLabel" custom-create="true">
        <constraints>
          <grid row="9" column="0" row-span="1" col-span="3" vsize-policy="3" hsize-policy="3" anchor="0" fill="1" indent="0" use-parent-layout="false"/>
        </constraints>
        <properties/>
      </component>
      <component id="8d5" class="com.intellij.ui.components.JBLabel">
        <constraints>
          <grid row="14" column="0" row-span="1" col-span="3" vsize-policy="0" hsize-policy="0" anchor="0" fill="1" indent="0" use-parent-layout="false"/>
        </constraints>
        <properties>
          <text value="&lt;html&gt;&lt;br&gt;&lt;/html&gt;"/>
        </properties>
      </component>
      <component id="dd88a" class="javax.swing.JCheckBox" binding="myOfflineModeCheckBox" default-binding="true">
        <constraints>
          <grid row="13" column="0" row-span="1" col-span="3" vsize-policy="0" hsize-policy="3" anchor="8" fill="0" indent="0" use-parent-layout="false"/>
        </constraints>
        <properties>
          <text value="Offline mode"/>
        </properties>
      </component>
    </children>
  </grid>
</form><|MERGE_RESOLUTION|>--- conflicted
+++ resolved
@@ -3,11 +3,7 @@
   <grid id="27dc6" binding="myContentPanel" layout-manager="GridLayoutManager" row-count="17" column-count="3" same-size-horizontally="false" same-size-vertically="false" hgap="-1" vgap="-1">
     <margin top="0" left="0" bottom="0" right="0"/>
     <constraints>
-<<<<<<< HEAD
       <xy x="20" y="20" width="580" height="429"/>
-=======
-      <xy x="20" y="20" width="580" height="472"/>
->>>>>>> 67c0b2dc
     </constraints>
     <properties/>
     <border type="none"/>
@@ -97,7 +93,7 @@
       </component>
       <component id="298a4" class="javax.swing.JCheckBox" binding="myUseInProcessBuildCheckBox">
         <constraints>
-          <grid row="15" column="0" row-span="1" col-span="3" vsize-policy="0" hsize-policy="3" anchor="8" fill="0" indent="0" use-parent-layout="false"/>
+          <grid row="13" column="0" row-span="1" col-span="3" vsize-policy="0" hsize-policy="3" anchor="8" fill="0" indent="0" use-parent-layout="false"/>
         </constraints>
         <properties>
           <actionCommand value=""/>
@@ -112,9 +108,17 @@
           <text value="&lt;html&gt;&lt;br&gt;&lt;/html&gt;"/>
         </properties>
       </component>
+      <component id="8d5" class="com.intellij.ui.components.JBLabel">
+        <constraints>
+          <grid row="15" column="0" row-span="1" col-span="3" vsize-policy="0" hsize-policy="0" anchor="0" fill="1" indent="0" use-parent-layout="false"/>
+        </constraints>
+        <properties>
+          <text value="&lt;html&gt;&lt;br&gt;&lt;/html&gt;"/>
+        </properties>
+      </component>
       <component id="b8b8c" class="com.intellij.ui.components.JBLabel" binding="myUseInProcessBuildLabel">
         <constraints>
-          <grid row="16" column="0" row-span="1" col-span="3" vsize-policy="0" hsize-policy="0" anchor="0" fill="1" indent="0" use-parent-layout="false"/>
+          <grid row="14" column="0" row-span="1" col-span="3" vsize-policy="0" hsize-policy="0" anchor="0" fill="1" indent="0" use-parent-layout="false"/>
         </constraints>
         <properties>
           <text value="Faster, and integrated with the &quot;Gradle Console.&quot;"/>
@@ -148,22 +152,6 @@
         </constraints>
         <properties/>
       </component>
-      <component id="8d5" class="com.intellij.ui.components.JBLabel">
-        <constraints>
-          <grid row="14" column="0" row-span="1" col-span="3" vsize-policy="0" hsize-policy="0" anchor="0" fill="1" indent="0" use-parent-layout="false"/>
-        </constraints>
-        <properties>
-          <text value="&lt;html&gt;&lt;br&gt;&lt;/html&gt;"/>
-        </properties>
-      </component>
-      <component id="dd88a" class="javax.swing.JCheckBox" binding="myOfflineModeCheckBox" default-binding="true">
-        <constraints>
-          <grid row="13" column="0" row-span="1" col-span="3" vsize-policy="0" hsize-policy="3" anchor="8" fill="0" indent="0" use-parent-layout="false"/>
-        </constraints>
-        <properties>
-          <text value="Offline mode"/>
-        </properties>
-      </component>
     </children>
   </grid>
 </form>