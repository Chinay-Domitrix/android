--- conflicted
+++ resolved
@@ -42,21 +42,15 @@
 import com.android.tools.idea.gradle.dsl.api.dependencies.ArtifactDependencySpec;
 import com.android.tools.idea.gradle.dsl.api.dependencies.DependenciesModel;
 import com.android.tools.idea.gradle.dsl.api.java.JavaModel;
-<<<<<<< HEAD
 import com.android.tools.idea.gradle.project.facet.java.JavaFacet;
-=======
 import com.android.tools.idea.gradle.project.facet.gradle.GradleFacet;
->>>>>>> e624679c
 import com.android.tools.idea.gradle.project.model.AndroidModuleModel;
 import com.android.tools.idea.gradle.project.sync.GradleSyncInvoker;
 import com.android.tools.idea.gradle.project.sync.GradleSyncListener;
 import com.android.tools.idea.gradle.util.GradleUtil;
 import com.android.tools.idea.project.AndroidProjectInfo;
 import com.android.tools.idea.projectsystem.GoogleMavenArtifactId;
-<<<<<<< HEAD
-=======
 import com.android.tools.idea.gradle.repositories.RepositoryUrlManager;
->>>>>>> e624679c
 import com.android.tools.idea.projectsystem.TestArtifactSearchScopes;
 import com.android.tools.idea.templates.RepositoryUrlManager;
 import com.google.common.collect.ImmutableList;
@@ -111,7 +105,15 @@
                                                                                        "junit:junit", "4.12",
                                                                                        "org.testng:testng", "6.9.6");
 
-<<<<<<< HEAD
+  @NotNull
+  private static final Set<String> ANDROID_PLUGIN_IDENTIFIERS =
+    ImmutableSet.of("android", "android-library",
+                    "com.android.application", "com.android.library", "com.android.instantapp",
+                    "com.android.feature", "com.android.dynamic-feature", "com.android.test");
+
+  @NotNull
+  private static final Set<String> JAVA_PLUGIN_IDENTIFIERS = ImmutableSet.of("java", "java-library");
+
   private static boolean isAndroidGradleProject(@NotNull Project project) {
     return AndroidProjectInfo.getInstance(project).requiresAndroidModel();
   }
@@ -137,16 +139,6 @@
   private static String getSingleExternalProjectPathOrNull(Module module) {
     return ExternalSystemModulePropertyManager.getInstance(module).getRootProjectPath();
   }
-=======
-  @NotNull
-  private static final Set<String> ANDROID_PLUGIN_IDENTIFIERS =
-    ImmutableSet.of("android", "android-library",
-                    "com.android.application", "com.android.library", "com.android.instantapp",
-                    "com.android.feature", "com.android.dynamic-feature", "com.android.test");
-
-  @NotNull
-  private static final Set<String> JAVA_PLUGIN_IDENTIFIERS = ImmutableSet.of("java", "java-library");
->>>>>>> e624679c
 
   @Nullable
   @Override
