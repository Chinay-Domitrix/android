--- conflicted
+++ resolved
@@ -115,11 +115,6 @@
       return true;
     }
 
-<<<<<<< HEAD
-    GroovyPsiManager psiManager = GroovyPsiManager.getInstance(place.getProject());
-
-=======
->>>>>>> 1e5b25b8
     // top level android block
     if (callStack.size() == 1) {
       String fqcn = resolveAndroidExtension(place.getContainingFile());
