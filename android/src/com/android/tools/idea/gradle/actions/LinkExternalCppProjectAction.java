/*
 * Copyright (C) 2016 The Android Open Source Project
 *
 * Licensed under the Apache License, Version 2.0 (the "License");
 * you may not use this file except in compliance with the License.
 * You may obtain a copy of the License at
 *
 *      http://www.apache.org/licenses/LICENSE-2.0
 *
 * Unless required by applicable law or agreed to in writing, software
 * distributed under the License is distributed on an "AS IS" BASIS,
 * WITHOUT WARRANTIES OR CONDITIONS OF ANY KIND, either express or implied.
 * See the License for the specific language governing permissions and
 * limitations under the License.
 */
package com.android.tools.idea.gradle.actions;

import com.android.tools.idea.gradle.project.model.AndroidModuleModel;
import com.android.tools.idea.gradle.project.model.NdkModuleModel;
import com.android.tools.idea.gradle.dsl.model.GradleBuildModel;
import com.android.tools.idea.gradle.plugin.AndroidPluginGeneration;
import com.intellij.openapi.actionSystem.AnActionEvent;
import com.intellij.openapi.actionSystem.DataContext;
import com.intellij.openapi.actionSystem.Presentation;
import com.intellij.openapi.module.Module;
import com.intellij.openapi.project.Project;
import org.jetbrains.annotations.NotNull;
import org.jetbrains.annotations.Nullable;

import static com.android.tools.idea.gradle.plugin.AndroidPluginGeneration.COMPONENT;
import static com.intellij.openapi.actionSystem.LangDataKeys.MODULE;
import static com.intellij.openapi.actionSystem.LangDataKeys.MODULE_CONTEXT_ARRAY;

public class LinkExternalCppProjectAction extends AndroidStudioGradleAction {

  public LinkExternalCppProjectAction() {
    super("Link C++ Project with Gradle", "Link an external C/C++ project (cmake or ndk-build) with Gradle", null);
  }

  @Override
  protected void doUpdate(@NotNull AnActionEvent e, @NotNull Project project) {
    DataContext dataContext = e.getDataContext();
    boolean enable = isValidAndroidGradleModuleSelected(dataContext);

    Presentation presentation = e.getPresentation();
    presentation.setEnabled(enable);
    presentation.setVisible(enable);
  }

  @Override
  protected void doPerform(@NotNull AnActionEvent e, @NotNull Project project) {
    DataContext dataContext = e.getDataContext();
    Module module = getSelectedModule(dataContext);
    assert module != null;

    new LinkExternalCppProjectDialog(module).show();
  }

  private static boolean isValidAndroidGradleModuleSelected(@NotNull DataContext dataContext) {
    Module module = getSelectedModule(dataContext);

    if(module == null) {
      return false;
    }

<<<<<<< HEAD
    AndroidGradleModel androidModel = AndroidGradleModel.get(module);
=======
    AndroidModuleModel androidModel = AndroidModuleModel.get(module);
>>>>>>> 02229574
    if (androidModel == null || !androidModel.getFeatures().isExternalBuildSupported()) {
      return false;
    }

    AndroidPluginGeneration pluginGeneration = AndroidPluginGeneration.find(module);
    if (pluginGeneration == COMPONENT) {
      return false; // Updating experimental plugin DSL is not yet supported.
    }

    NdkModuleModel ndkModuleModel = NdkModuleModel.get(module);
    if (ndkModuleModel != null) {
      return false; // Some external native project is already linked to this module.
    }

    if (GradleBuildModel.get(module) == null) {
      return false; // This should never for an fully synced module, but checking for just in case.
    }

    return true;
  }

  @Nullable
  private static Module getSelectedModule(@NotNull DataContext dataContext) {
    Module[] modules = MODULE_CONTEXT_ARRAY.getData(dataContext);
    if (modules != null) {
      if (modules.length == 1) {
        return modules[0];
      }
    }
    return MODULE.getData(dataContext);
  }
}<|MERGE_RESOLUTION|>--- conflicted
+++ resolved
@@ -63,11 +63,7 @@
       return false;
     }
 
-<<<<<<< HEAD
-    AndroidGradleModel androidModel = AndroidGradleModel.get(module);
-=======
     AndroidModuleModel androidModel = AndroidModuleModel.get(module);
->>>>>>> 02229574
     if (androidModel == null || !androidModel.getFeatures().isExternalBuildSupported()) {
       return false;
     }
