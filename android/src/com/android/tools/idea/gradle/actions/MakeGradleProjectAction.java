--- conflicted
+++ resolved
@@ -45,16 +45,11 @@
       // Reset info from the previous runs (if any).
       statusBar.setInfo(" ");
     }
-<<<<<<< HEAD
-    ModuleManager moduleManager = ModuleManager.getInstance(project);
-    GradleBuildInvoker.getInstance(project).compileJava(moduleManager.getModules(), TestCompileType.ALL);
-=======
     // When building the project, we only invoke the build tasks for app modules and the modules no one depends on.
     // The modules that are not in this list will be built anyway because they can be transitively reached by the "leaf" modules.
     // This is necessary to avoid unnecessary work by attempting to build a module twice.
     // See: http://b/68723121
     List<Module> modules = ProjectStructure.getInstance(project).getLeafModules();
     GradleBuildInvoker.getInstance(project).assemble(modules.toArray(new Module[modules.size()]), TestCompileType.ALL);
->>>>>>> abbea60e
   }
 }