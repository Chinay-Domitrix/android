--- conflicted
+++ resolved
@@ -52,11 +52,7 @@
     Presentation presentation = e.getPresentation();
     presentation.setEnabled(false);
     try {
-<<<<<<< HEAD
-      mySyncInvoker.requestProjectSyncAndSourceGeneration(project, TRIGGER_USER_REQUEST, null);
-=======
       mySyncInvoker.requestProjectSyncAndSourceGeneration(project, TRIGGER_USER_REQUEST);
->>>>>>> 9e819fa1
     }
     finally {
       presentation.setEnabled(true);
