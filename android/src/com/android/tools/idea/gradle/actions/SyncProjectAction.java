--- conflicted
+++ resolved
@@ -52,11 +52,7 @@
     Presentation presentation = e.getPresentation();
     presentation.setEnabled(false);
     try {
-<<<<<<< HEAD
-      mySyncInvoker.requestProjectSyncAndSourceGeneration(project, null);
-=======
       mySyncInvoker.requestProjectSyncAndSourceGeneration(project, TRIGGER_USER_REQUEST, null);
->>>>>>> b13afab4
     }
     finally {
       presentation.setEnabled(true);
