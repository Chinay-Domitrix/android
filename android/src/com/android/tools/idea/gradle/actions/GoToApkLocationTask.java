--- conflicted
+++ resolved
@@ -24,12 +24,8 @@
 import com.android.tools.idea.project.AndroidNotification;
 import com.android.tools.idea.project.hyperlink.NotificationHyperlink;
 import com.google.common.annotations.VisibleForTesting;
-<<<<<<< HEAD
 import com.google.common.collect.Iterators;
-import com.intellij.ide.actions.ShowFilePathAction;
-=======
 import com.intellij.ide.actions.RevealFileAction;
->>>>>>> e549e917
 import com.intellij.notification.EventLog;
 import com.intellij.notification.Notification;
 import com.intellij.notification.NotificationListener;
@@ -84,74 +80,10 @@
   @Override
   public void execute(@NotNull GradleInvocationResult result) {
     try {
-<<<<<<< HEAD
       BuildsToPathsMapper buildsToPathsMapper = BuildsToPathsMapper.getInstance(myProject);
       Map<String, File> apkBuildsToPaths =
         buildsToPathsMapper.getBuildsToPaths(result.getModel(), myBuildVariants, myModules, false, mySignedApkPath);
       showNotification(result, apkBuildsToPaths);
-=======
-      if (myModulesAndApkPaths == null) {
-        myModulesAndApkPaths = getModulesAndPaths(result.getModel());
-      }
-
-      List<String> moduleNames = new ArrayList<>();
-      Map<String, File> apkPathsByModule = new HashMap<>();
-      for (Map.Entry<Module, File> moduleAndApkPath : myModulesAndApkPaths.entrySet()) {
-        Module module = moduleAndApkPath.getKey();
-        File apkPath = moduleAndApkPath.getValue();
-        if (apkPath != null) {
-          String moduleName = module.getName();
-          moduleNames.add(moduleName);
-          apkPathsByModule.put(moduleName, apkPath);
-        }
-      }
-
-      Collections.sort(moduleNames);
-
-      AndroidNotification notification = AndroidNotification.getInstance(myProject);
-      if (result.isBuildSuccessful()) {
-        if (RevealFileAction.isSupported()) {
-          StringBuilder buffer = new StringBuilder();
-          buffer.append("APK(s) generated successfully:<br/>");
-          int moduleCount = moduleNames.size();
-          for (int i = 0; i < moduleCount; i++) {
-            String moduleName = moduleNames.get(i);
-            buffer.append("Module '" ).append(moduleName).append("': ");
-            buffer.append("<a href=\"").append(MODULE).append(moduleName).append("\">locate</a> or ");
-            buffer.append("<a href=\"").append(ANALYZE).append(moduleName).append("\">analyze</a> the APK.");
-            if (i < moduleCount - 1) {
-              buffer.append("<br/>");
-            }
-          }
-          String text = buffer.toString();
-          notification.showBalloon(myNotificationTitle, text, INFORMATION, new OpenFolderNotificationListener(apkPathsByModule, myProject));
-        }
-        else {
-          // Platform does not support showing the location of a file.
-          // Display file paths in the 'Log' view, since they could be too long to show in a balloon notification.
-          StringBuilder buffer = new StringBuilder();
-          buffer.append("APK(s) generated successfully:\n");
-          int moduleCount = moduleNames.size();
-          for (int i = 0; i < moduleCount; i++) {
-            String moduleName = moduleNames.get(i);
-            buffer.append(" - ").append(moduleName).append(": ");
-            buffer.append(apkPathsByModule.get(moduleName).getPath());
-            if (i < moduleCount - 1) {
-              buffer.append("\n");
-            }
-          }
-          notification.showBalloon(myNotificationTitle, "APK(s) generated successfully.", INFORMATION, new OpenEventLogHyperlink());
-          notification.addLogEvent(myNotificationTitle, buffer.toString(), INFORMATION);
-        }
-      }
-      else if (result.isBuildCancelled()) {
-        notification.showBalloon(myNotificationTitle, "Build cancelled.", INFORMATION);
-      }
-      else {
-        String msg = "Errors while building APK. You can find the errors in the 'Messages' view.";
-        notification.showBalloon(myNotificationTitle, msg, ERROR);
-      }
->>>>>>> e549e917
     }
     finally {
       // See https://code.google.com/p/android/issues/detail?id=195369
@@ -178,7 +110,7 @@
       }
 
       builder.append(":<br/>");
-      if (isShowFilePathActionSupported()) {
+      if (isRevealFileActionSupported()) {
         for (Iterator<String> iterator = apkBuildsToPaths.keySet().iterator(); iterator.hasNext(); ) {
           String moduleOrBuildVariant = iterator.next();
           if (isSigned) {
@@ -229,8 +161,8 @@
   }
 
   @VisibleForTesting
-  boolean isShowFilePathActionSupported() {
-    return ShowFilePathAction.isSupported();
+  boolean isRevealFileActionSupported() {
+    return RevealFileAction.isSupported();
   }
 
   @VisibleForTesting
