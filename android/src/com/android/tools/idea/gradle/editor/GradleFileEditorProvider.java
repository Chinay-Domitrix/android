--- conflicted
+++ resolved
@@ -47,13 +47,6 @@
     return new GradleFileEditor(file, project);
   }
 
-<<<<<<< HEAD
-  @Override
-  public void disposeEditor(@NotNull FileEditor editor) {
-  }
-
-=======
->>>>>>> 02229574
   @NotNull
   @Override
   public String getEditorTypeId() {
