/*
 * Copyright (C) 2014 The Android Open Source Project
 *
 * Licensed under the Apache License, Version 2.0 (the "License");
 * you may not use this file except in compliance with the License.
 * You may obtain a copy of the License at
 *
 *      http://www.apache.org/licenses/LICENSE-2.0
 *
 * Unless required by applicable law or agreed to in writing, software
 * distributed under the License is distributed on an "AS IS" BASIS,
 * WITHOUT WARRANTIES OR CONDITIONS OF ANY KIND, either express or implied.
 * See the License for the specific language governing permissions and
 * limitations under the License.
 */
package com.android.tools.idea.gradle.projectView;

import com.android.tools.idea.projectsystem.ProjectSystemUtil;
import com.android.tools.idea.ui.GuiTestingService;
import com.google.common.annotations.VisibleForTesting;
import com.intellij.ide.projectView.TreeStructureProvider;
import com.intellij.ide.projectView.ViewSettings;
import com.intellij.ide.projectView.impl.nodes.NamedLibraryElement;
import com.intellij.ide.projectView.impl.nodes.NamedLibraryElementNode;
import com.intellij.ide.projectView.impl.nodes.PsiDirectoryNode;
import com.intellij.ide.util.treeView.AbstractTreeNode;
import com.intellij.openapi.application.ApplicationManager;
import com.intellij.openapi.project.Project;
import com.intellij.openapi.projectRoots.JavaSdk;
import com.intellij.openapi.projectRoots.Sdk;
import com.intellij.openapi.roots.JdkOrderEntry;
import com.intellij.openapi.roots.LibraryOrSdkOrderEntry;
import com.intellij.openapi.vfs.VirtualFile;
import com.intellij.util.EventDispatcher;
import java.util.ArrayList;
import java.util.Collection;
import java.util.EventListener;
import java.util.List;
import org.jetbrains.annotations.NotNull;

/**
 * Changes the structure of the JDK node (under "External Libraries" in the Project View
 * <ul>
 * <li>Shows only the "rt.jar" node</li>
 * <li>Shows only the "java" and "javax" packages in the "rt.jar" node</li>
 * </ul>
 */
public class AndroidTreeStructureProvider implements TreeStructureProvider {
  private final EventDispatcher<ChangeListener> myEventDispatcher =  EventDispatcher.create(ChangeListener.class);

  @Override
  @NotNull
  public Collection<AbstractTreeNode<?>> modify(
    @NotNull AbstractTreeNode<?> parent, @NotNull Collection<AbstractTreeNode<?>> children, ViewSettings settings) {
    Project project = parent.getProject();
    if (project != null && ProjectSystemUtil.requiresAndroidModel(project)) {
      if (parent instanceof NamedLibraryElementNode) {
        NamedLibraryElement value = ((NamedLibraryElementNode)parent).getValue();
        LibraryOrSdkOrderEntry orderEntry = value.getOrderEntry();
        if (orderEntry instanceof JdkOrderEntry) {
          Sdk sdk = ((JdkOrderEntry)orderEntry).getJdk();
          if (sdk != null && sdk.getSdkType() instanceof JavaSdk) {
<<<<<<< HEAD
            List<AbstractTreeNode<?>> newChildren = new ArrayList<>();
=======
            List<AbstractTreeNode<?>> newChildren = Lists.newArrayList();
>>>>>>> b5f40ffd
            for (AbstractTreeNode child : children) {
              if (isRtJar(child)) {
                newChildren.add(child);
              }
            }
            if (!newChildren.isEmpty()) {
              myEventDispatcher.getMulticaster().nodeChanged(parent, newChildren);
              return newChildren;
            }
          }
        }
      }
      else if (isRtJar(parent)) {
        List<AbstractTreeNode<?>> newChildren = new ArrayList<>();
        for (AbstractTreeNode child : children) {
          if (child instanceof PsiDirectoryNode) {
            VirtualFile file = ((PsiDirectoryNode)child).getVirtualFile();
            if (file != null && ("java".equals(file.getName()) || "javax".equals(file.getName()))) {
              newChildren.add(child);
            }
          }
        }
        if (!newChildren.isEmpty()) {
          myEventDispatcher.getMulticaster().nodeChanged(parent, newChildren);
          return newChildren;
        }
      }
    }
    return children;
  }

  private static boolean isRtJar(@NotNull AbstractTreeNode node) {
    if (node instanceof PsiDirectoryNode) {
      VirtualFile file = ((PsiDirectoryNode)node).getVirtualFile();
      return file != null && "rt.jar".equals(file.getName());
    }
    return false;
  }

  @VisibleForTesting
  public void addChangeListener(@NotNull ChangeListener changeListener) {
    if (GuiTestingService.getInstance().isGuiTestingMode() || ApplicationManager.getApplication().isUnitTestMode()) {
      myEventDispatcher.addListener(changeListener);
      return;
    }
    throw new UnsupportedOperationException("'addChangeListener' should only be used in tests");
  }

  @VisibleForTesting
  public interface ChangeListener extends EventListener {
    void nodeChanged(@NotNull AbstractTreeNode<?> parent, @NotNull Collection<AbstractTreeNode<?>> newChildren);
  }
}<|MERGE_RESOLUTION|>--- conflicted
+++ resolved
@@ -60,11 +60,7 @@
         if (orderEntry instanceof JdkOrderEntry) {
           Sdk sdk = ((JdkOrderEntry)orderEntry).getJdk();
           if (sdk != null && sdk.getSdkType() instanceof JavaSdk) {
-<<<<<<< HEAD
             List<AbstractTreeNode<?>> newChildren = new ArrayList<>();
-=======
-            List<AbstractTreeNode<?>> newChildren = Lists.newArrayList();
->>>>>>> b5f40ffd
             for (AbstractTreeNode child : children) {
               if (isRtJar(child)) {
                 newChildren.add(child);
