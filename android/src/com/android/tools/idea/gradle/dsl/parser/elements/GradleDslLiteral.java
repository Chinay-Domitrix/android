--- conflicted
+++ resolved
@@ -28,11 +28,8 @@
 import org.jetbrains.plugins.groovy.lang.psi.api.statements.arguments.GrArgumentList;
 import org.jetbrains.plugins.groovy.lang.psi.api.statements.arguments.GrNamedArgument;
 import org.jetbrains.plugins.groovy.lang.psi.api.statements.blocks.GrClosableBlock;
-<<<<<<< HEAD
-=======
 import org.jetbrains.plugins.groovy.lang.psi.api.statements.expressions.GrApplicationStatement;
 import org.jetbrains.plugins.groovy.lang.psi.api.statements.expressions.GrCommandArgumentList;
->>>>>>> a001a568
 import org.jetbrains.plugins.groovy.lang.psi.api.statements.expressions.GrExpression;
 import org.jetbrains.plugins.groovy.lang.psi.api.statements.expressions.literals.GrLiteral;
 import org.jetbrains.plugins.groovy.lang.psi.api.statements.expressions.literals.GrString;
@@ -90,10 +87,7 @@
         literalText = unquoteString(literalText);
       }
 
-<<<<<<< HEAD
-=======
       List<GradleResolvedVariable> resolvedVariables = Lists.newArrayList();
->>>>>>> a001a568
       GrStringInjection[] injections = ((GrString)myExpression).getInjections();
       for (GrStringInjection injection : injections) {
         String variableName = null;
@@ -111,27 +105,17 @@
         }
 
         if (!isEmpty(variableName)) {
-<<<<<<< HEAD
-          GradleDslExpression resolvedLiteral = resolveReference(variableName, GradleDslExpression.class);
-          if (resolvedLiteral != null) {
-            Object resolvedValue = resolvedLiteral.getValue();
-            if (resolvedValue != null) {
-=======
           GradleDslExpression resolvedExpression = resolveReference(variableName, GradleDslExpression.class);
           if (resolvedExpression != null) {
             Object resolvedValue = resolvedExpression.getValue();
             if (resolvedValue != null) {
               resolvedVariables.add(new GradleResolvedVariable(variableName, resolvedValue, resolvedExpression));
->>>>>>> a001a568
               literalText = literalText.replace(injection.getText(), resolvedValue.toString());
             }
           }
         }
       }
-<<<<<<< HEAD
-=======
       setResolvedVariables(resolvedVariables);
->>>>>>> a001a568
       return literalText;
     }
     return null;
@@ -253,13 +237,10 @@
       }
       if (added instanceof GrLiteral) {
         myExpression = (GrLiteral)added;
-<<<<<<< HEAD
-=======
       }
 
       if (myUnsavedConfigBlock != null) {
         addConfigBlock();
->>>>>>> a001a568
       }
     }
   }
