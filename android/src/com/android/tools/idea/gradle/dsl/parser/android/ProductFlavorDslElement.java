--- conflicted
+++ resolved
@@ -28,51 +28,12 @@
   }
 
   @Override
-<<<<<<< HEAD
-  protected boolean isBlockElement() {
-    return true;
-  }
-
-  @Override
   public void addParsedElement(@NotNull String property, @NotNull GradleDslElement element) {
-    if (property.equals("consumerProguardFiles") && element instanceof GradleDslExpression) {
-      addAsParsedDslExpressionList(property, (GradleDslExpression)element);
-      return;
-    }
-
-    if (property.equals("proguardFiles") || property.equals("proguardFile")) {
-      addToParsedExpressionList("proguardFiles", element);
-      return;
-    }
-
-=======
-  public void addParsedElement(@NotNull String property, @NotNull GradleDslElement element) {
->>>>>>> a001a568
     if (property.equals("resConfigs") || property.equals("resConfig")) {
       addToParsedExpressionList("resConfigs", element);
       return;
     }
 
-<<<<<<< HEAD
-    if (property.equals("resValue")) {
-      if (!(element instanceof GradleDslExpressionList)) {
-        return;
-      }
-      GradleDslExpressionList listElement = (GradleDslExpressionList)element;
-      if (listElement.getExpressions().size() != 3 || listElement.getValues(String.class).size() != 3) {
-        return;
-      }
-
-      GradleDslElementList elementList = getProperty("resValues", GradleDslElementList.class);
-      if (elementList == null) {
-        elementList = new GradleDslElementList(this, "resValues");
-        setParsedElement("resValues", elementList);
-      }
-      elementList.addParsedElement(element);
-    }
-
-=======
->>>>>>> a001a568
     if (property.equals("testInstrumentationRunnerArguments")) {
       if (!(element instanceof GradleDslExpressionMap)) {
         return;
