/*
 * Copyright (C) 2013 The Android Open Source Project
 *
 * Licensed under the Apache License, Version 2.0 (the "License");
 * you may not use this file except in compliance with the License.
 * You may obtain a copy of the License at
 *
 *      http://www.apache.org/licenses/LICENSE-2.0
 *
 * Unless required by applicable law or agreed to in writing, software
 * distributed under the License is distributed on an "AS IS" BASIS,
 * WITHOUT WARRANTIES OR CONDITIONS OF ANY KIND, either express or implied.
 * See the License for the specific language governing permissions and
 * limitations under the License.
 */
package com.android.tools.idea.gradle.util;

import com.android.builder.model.AndroidProject;
import com.android.ide.common.repository.GradleVersion;
import com.android.tools.idea.gradle.AndroidGradleModel;
import com.android.tools.idea.gradle.compiler.AndroidGradleBuildConfiguration;
import com.android.tools.idea.gradle.customizer.dependency.LibraryDependency;
import com.android.tools.idea.gradle.facet.AndroidGradleFacet;
import com.android.tools.idea.gradle.project.PostProjectSetupTasksExecutor;
import com.android.tools.idea.gradle.project.subset.ProjectSubset;
import com.android.tools.idea.gradle.project.sync.messages.reporter.SyncMessages;
import com.android.tools.idea.model.AndroidModel;
import com.google.common.collect.Lists;
import com.google.common.collect.Maps;
import com.google.common.collect.Sets;
import com.intellij.ide.DataManager;
import com.intellij.ide.projectView.ProjectView;
import com.intellij.ide.projectView.impl.AbstractProjectViewPane;
import com.intellij.openapi.actionSystem.DataContext;
import com.intellij.openapi.application.ApplicationManager;
import com.intellij.openapi.components.ServiceManager;
import com.intellij.openapi.diagnostic.Logger;
import com.intellij.openapi.externalSystem.model.DataNode;
import com.intellij.openapi.externalSystem.model.ProjectKeys;
import com.intellij.openapi.externalSystem.model.project.ModuleData;
import com.intellij.openapi.externalSystem.model.project.ProjectData;
import com.intellij.openapi.externalSystem.service.project.manage.ProjectDataManager;
import com.intellij.openapi.module.Module;
import com.intellij.openapi.module.ModuleManager;
import com.intellij.openapi.project.Project;
import com.intellij.openapi.project.ex.ProjectManagerEx;
import com.intellij.openapi.roots.ex.ProjectRootManagerEx;
import com.intellij.openapi.util.Key;
import com.intellij.openapi.vfs.VirtualFile;
import com.intellij.openapi.wm.IdeFocusManager;
import com.intellij.openapi.wm.IdeFrame;
import com.intellij.openapi.wm.WindowManager;
import com.intellij.openapi.wm.ex.IdeFrameEx;
import com.intellij.util.Consumer;
import com.intellij.util.containers.ContainerUtil;
import org.jetbrains.android.facet.AndroidFacet;
import org.jetbrains.annotations.NotNull;
import org.jetbrains.annotations.Nullable;
import org.jetbrains.plugins.gradle.settings.GradleSettings;
import org.jetbrains.plugins.gradle.util.GradleConstants;

import javax.swing.*;
import java.io.File;
import java.util.Collection;
<<<<<<< HEAD
import java.util.List;
import java.util.Map;
import java.util.Set;

import static com.android.tools.idea.gradle.project.ProjectImportUtil.findImportTarget;
import static com.android.tools.idea.gradle.project.sync.messages.GroupNames.*;
import static com.android.tools.idea.startup.AndroidStudioInitializer.isAndroidStudio;
import static com.intellij.ide.impl.ProjectUtil.updateLastProjectLocation;
import static com.intellij.openapi.actionSystem.LangDataKeys.MODULE;
import static com.intellij.openapi.actionSystem.LangDataKeys.MODULE_CONTEXT_ARRAY;
import static com.intellij.openapi.externalSystem.util.ExternalSystemApiUtil.*;
=======
import java.util.Set;

import static com.android.tools.idea.gradle.messages.CommonMessageGroupNames.*;
import static com.android.tools.idea.gradle.project.ProjectImportUtil.findImportTarget;
import static com.intellij.ide.impl.ProjectUtil.updateLastProjectLocation;
import static com.intellij.openapi.actionSystem.LangDataKeys.MODULE;
import static com.intellij.openapi.actionSystem.LangDataKeys.MODULE_CONTEXT_ARRAY;
import static com.intellij.openapi.externalSystem.model.ProjectKeys.PROJECT;
>>>>>>> cf17ce69
import static com.intellij.openapi.module.ModuleUtilCore.findModuleForFile;
import static com.intellij.openapi.util.io.FileUtil.*;
import static com.intellij.openapi.util.io.FileUtil.toCanonicalPath;
import static com.intellij.openapi.wm.impl.IdeFrameImpl.SHOULD_OPEN_IN_FULL_SCREEN;
import static com.intellij.util.ui.UIUtil.invokeAndWaitIfNeeded;
import static java.lang.Boolean.TRUE;

/**
 * Utility methods for {@link Project}s.
 */
public final class Projects {
  private static final Logger LOG = Logger.getInstance(Projects.class);

<<<<<<< HEAD
  private static final Key<LibraryDependency> MODULE_COMPILED_ARTIFACT = Key.create("module.compiled.artifact");
  private static final Key<Collection<Module>> MODULES_TO_DISPOSE_POST_SYNC = Key.create("project.modules.to.dispose.post.sync");
  private static final Key<Boolean> SYNC_REQUESTED_DURING_BUILD = Key.create("project.sync.requested.during.build");
  private static final Key<Map<String, GradleVersion>> PLUGIN_VERSIONS_BY_MODULE = Key.create("project.plugin.versions.by.module");
=======
  private static final Key<String> GRADLE_VERSION = Key.create("project.gradle.version");
  private static final Key<LibraryDependency> MODULE_COMPILED_ARTIFACT = Key.create("module.compiled.artifact");
  private static final Key<Boolean> HAS_SYNC_ERRORS = Key.create("project.has.sync.errors");
  private static final Key<Boolean> HAS_WRONG_JDK = Key.create("project.has.wrong.jdk");
  private static final Key<DependencySetupErrors> DEPENDENCY_SETUP_ERRORS = Key.create("project.dependency.setup.errors");
  private static final Key<Collection<Module>> MODULES_TO_DISPOSE_POST_SYNC = Key.create("project.modules.to.dispose.post.sync");
  private static final Key<Boolean> SYNC_REQUESTED_DURING_BUILD = Key.create("project.sync.requested.during.build");
>>>>>>> cf17ce69

  private Projects() {
  }

  @NotNull
  public static File getBaseDirPath(@NotNull Project project) {
    String basePath = project.getBasePath();
    assert basePath != null;
    return new File(toCanonicalPath(basePath));
  }

  public static void removeAllModuleCompiledArtifacts(@NotNull Project project) {
    ModuleManager moduleManager = ModuleManager.getInstance(project);
    for (Module module : moduleManager.getModules()) {
      setModuleCompiledArtifact(module, null);
    }
  }

  public static void setModuleCompiledArtifact(@NotNull Module module, @Nullable LibraryDependency compiledArtifact) {
    module.putUserData(MODULE_COMPILED_ARTIFACT, compiledArtifact);
  }

  @Nullable
  public static LibraryDependency getModuleCompiledArtifact(@NotNull Module module) {
    return module.getUserData(MODULE_COMPILED_ARTIFACT);
  }

<<<<<<< HEAD
  public static void populate(@NotNull Project project,
                              @NotNull DataNode<ProjectData> projectInfo,
                              boolean selectModulesToImport,
                              boolean runPostProjectSetupTasks) {
    populate(project, projectInfo, getModulesToImport(project, projectInfo, selectModulesToImport), runPostProjectSetupTasks);
  }

  @NotNull
  private static Collection<DataNode<ModuleData>> getModulesToImport(@NotNull Project project,
                                                                     @NotNull DataNode<ProjectData> projectInfo,
                                                                     boolean selectModulesToImport) {
    Collection<DataNode<ModuleData>> modules = findAll(projectInfo, ProjectKeys.MODULE);
    ProjectSubset subview = ProjectSubset.getInstance(project);
    if (!ApplicationManager.getApplication().isUnitTestMode() && ProjectSubset.isSettingEnabled() && modules.size() > 1) {
      if (selectModulesToImport) {
        // Importing a project. Allow user to select which modules to include in the project.
        Collection<DataNode<ModuleData>> selection = subview.showModuleSelectionDialog(modules);
        if (selection != null) {
          return selection;
        }
=======
  public static void populate(@NotNull final Project project, @NotNull final Collection<DataNode<ModuleData>> modules) {
    invokeAndWaitIfNeeded(new Runnable() {
      @Override
      public void run() {
        ProjectSyncMessages messages = ProjectSyncMessages.getInstance(project);
        messages.removeMessages(PROJECT_STRUCTURE_ISSUES, MISSING_DEPENDENCIES_BETWEEN_MODULES, FAILED_TO_SET_UP_DEPENDENCIES,
                                VARIANT_SELECTION_CONFLICTS, EXTRA_GENERATED_SOURCES);

        ApplicationManager.getApplication().runWriteAction(new Runnable() {
          @Override
          public void run() {
            if (!project.isDisposed()) {
              ProjectRootManagerEx.getInstanceEx(project).mergeRootsChangesDuring(new Runnable() {
                @Override
                public void run() {
                  doSelectiveImport(modules, project);
                }
              });
            }
          }
        });
        // We need to call this method here, otherwise the IDE will think the project is not a Gradle project and it won't generate
        // sources for it. This happens on new projects.
        PostProjectSetupTasksExecutor.getInstance(project).onProjectSyncCompletion();
      }
    });
  }

  /**
   * Reuse external system 'selective import' feature for importing of the project sub-set.
   * And do not ignore projectNode children data, e.g. project libraries
   */
  private static void doSelectiveImport(@NotNull Collection<DataNode<ModuleData>> enabledModules, @NotNull Project project) {
    ProjectDataManager dataManager = ServiceManager.getService(ProjectDataManager.class);
    DataNode<ProjectData> projectNode = enabledModules.isEmpty() ? null :
                                        ExternalSystemApiUtil.findParent(enabledModules.iterator().next(), PROJECT);

    // do not ignore projectNode childs data, e.g. project libraries
    if (projectNode != null) {
      final Collection<DataNode<ModuleData>> allModules = ExternalSystemApiUtil.findAll(projectNode, ProjectKeys.MODULE);
      if (enabledModules.size() != allModules.size()) {
        final Set<DataNode<ModuleData>> moduleToIgnore = ContainerUtil.newIdentityTroveSet(allModules);
        moduleToIgnore.removeAll(enabledModules);
        for (DataNode<ModuleData> moduleNode : moduleToIgnore) {
          ExternalSystemApiUtil.visit(moduleNode, new Consumer<DataNode<?>>() {
            @Override
            public void consume(DataNode node) {
              node.setIgnored(true);
            }
          });
        }
      }
      dataManager.importData(projectNode, project, true /* synchronous */);
    } else {
      dataManager.importData(enabledModules, project, true /* synchronous */);
    }
  }

  public static void executeProjectChanges(@NotNull final Project project, @NotNull final Runnable changes) {
    if (ApplicationManager.getApplication().isWriteAccessAllowed()) {
      if (!project.isDisposed()) {
        changes.run();
>>>>>>> cf17ce69
      }
      else {
        // We got here because a project was synced with Gradle. Make sure that we don't add any modules that were not selected during
        // project import (if applicable.)
        String[] persistedModuleNames = subview.getSelection();
        if (persistedModuleNames != null) {
          int moduleCount = persistedModuleNames.length;
          if (moduleCount > 0) {
            List<String> moduleNames = Lists.newArrayList(persistedModuleNames);
            List<DataNode<ModuleData>> selectedModules = Lists.newArrayListWithExpectedSize(moduleCount);
            for (DataNode<ModuleData> module : modules) {
              String name = module.getData().getExternalName();
              if (moduleNames.contains(name)) {
                selectedModules.add(module);
              }
            }
            return selectedModules;
          }
        }
      }
    }
    // Delete any stored module selection.
    subview.clearSelection();
    return modules; // Import all modules, not just subset.
  }

  public static void populate(@NotNull Project project,
                              @NotNull DataNode<ProjectData> projectInfo,
                              @NotNull Collection<DataNode<ModuleData>> modulesToImport,
                              boolean runPostProjectSetupTasks) {
    invokeAndWaitIfNeeded((Runnable)() -> {
      SyncMessages messages = SyncMessages.getInstance(project);
      messages.removeMessages(PROJECT_STRUCTURE_ISSUES, MISSING_DEPENDENCIES_BETWEEN_MODULES, FAILED_TO_SET_UP_DEPENDENCIES,
                              VARIANT_SELECTION_CONFLICTS, EXTRA_GENERATED_SOURCES);

      ApplicationManager.getApplication().runWriteAction(() -> {
        if (!project.isDisposed()) {
          ProjectRootManagerEx.getInstanceEx(project).mergeRootsChangesDuring(() -> {
            disableExcludedModules(projectInfo, modulesToImport);
            ProjectDataManager dataManager = ServiceManager.getService(ProjectDataManager.class);
            dataManager.importData(projectInfo, project, true /* synchronous */);
          });
        }
      });
      // We need to call this method here, otherwise the IDE will think the project is not a Gradle project and it won't generate
      // sources for it. This happens on new projects.
      if (runPostProjectSetupTasks) {
        PostProjectSetupTasksExecutor.getInstance(project).onProjectSyncCompletion();
      }
    });
  }

  /**
   * Reuse external system 'selective import' feature for importing of the project sub-set.
   */
  private static void disableExcludedModules(@NotNull DataNode<ProjectData> projectInfo,
                                             @NotNull Collection<DataNode<ModuleData>> selectedModules) {
    Collection<DataNode<ModuleData>> allModules = findAll(projectInfo, ProjectKeys.MODULE);
    if (selectedModules.size() != allModules.size()) {
      Set<DataNode<ModuleData>> moduleToIgnore = Sets.newHashSet(allModules);
      moduleToIgnore.removeAll(selectedModules);
      for (DataNode<ModuleData> moduleNode : moduleToIgnore) {
        visit(moduleNode, node -> node.setIgnored(true));
      }
    }
  }

  public static void executeProjectChanges(@NotNull Project project, @NotNull Runnable changes) {
    if (ApplicationManager.getApplication().isWriteAccessAllowed()) {
      if (!project.isDisposed()) {
        changes.run();
      }
      return;
    }
    invokeAndWaitIfNeeded((Runnable)() -> ApplicationManager.getApplication().runWriteAction(() -> {
      if (!project.isDisposed()) {
        ProjectRootManagerEx.getInstanceEx(project).mergeRootsChangesDuring(changes);
      }
    }));
  }

  /**
   * Indicates the given project requires an Android model, but the model is {@code null}. Possible causes for this scenario to happen are:
   * <ul>
   * <li>the last sync with Gradle failed</li>
   * <li>Studio just started up and it has not synced the project yet</li>
   * </ul>
   *
   * @param project the project.
   * @return {@code true} if the project is a Gradle-based Android project that does not contain any Gradle model.
   */
  public static boolean requiredAndroidModelMissing(@NotNull Project project) {
    for (Module module : ModuleManager.getInstance(project).getModules()) {
      AndroidFacet facet = AndroidFacet.getInstance(module);
      if (facet != null && facet.requiresAndroidModel() && facet.getAndroidModel() == null) {
        return true;
      }
    }
    return false;
  }

  /**
   * Opens the given project in the IDE.
   *
   * @param project the project to open.
   */
  public static void open(@NotNull Project project) {
    updateLastProjectLocation(project.getBasePath());
    if (WindowManager.getInstance().isFullScreenSupportedInCurrentOS()) {
      IdeFocusManager instance = IdeFocusManager.findInstance();
      IdeFrame lastFocusedFrame = instance.getLastFocusedFrame();
      if (lastFocusedFrame instanceof IdeFrameEx) {
        boolean fullScreen = ((IdeFrameEx)lastFocusedFrame).isInFullScreen();
        if (fullScreen) {
          project.putUserData(SHOULD_OPEN_IN_FULL_SCREEN, TRUE);
        }
      }
    }
    ProjectManagerEx.getInstanceEx().openProject(project);
  }

  public static boolean isDirectGradleInvocationEnabled(@NotNull Project project) {
    AndroidGradleBuildConfiguration buildConfiguration = AndroidGradleBuildConfiguration.getInstance(project);
    return buildConfiguration.USE_EXPERIMENTAL_FASTER_BUILD;
  }

  public static boolean isOfflineBuildModeEnabled(@NotNull Project project) {
    return GradleSettings.getInstance(project).isOfflineWork();
  }

  /**
   * Indicates whether the given project has at least one module backed by an {@link AndroidProject}. To check if a project is a
   * "Gradle project," please use the method {@link Projects#isBuildWithGradle(Project)}.
   *
   * @param project the given project.
   * @return {@code true} if the given project has one or more modules backed by an {@link AndroidProject}; {@code false} otherwise.
   */
  public static boolean requiresAndroidModel(@NotNull Project project) {
    ModuleManager moduleManager = ModuleManager.getInstance(project);
    for (Module module : moduleManager.getModules()) {
      AndroidFacet androidFacet = AndroidFacet.getInstance(module);
      if (androidFacet != null && androidFacet.requiresAndroidModel()) {
        return true;
      }
    }
    return false;
  }

  @Nullable
  public static AndroidModel getAndroidModel(@NotNull Module module) {
    AndroidFacet androidFacet = AndroidFacet.getInstance(module);
    return androidFacet != null ? androidFacet.getAndroidModel() : null;
  }

  /**
   * Indicates whether the give project is a legacy IDEA Android project (which is deprecated in Android Studio.)
   *
   * @param project the given project.
   * @return {@code true} if the given project is a legacy IDEA Android project; {@code false} otherwise.
   */
  public static boolean isLegacyIdeaAndroidProject(@NotNull Project project) {
    ModuleManager moduleManager = ModuleManager.getInstance(project);
    for (Module module : moduleManager.getModules()) {
      if (isLegacyIdeaAndroidModule(module)) {
        return true;
      }
    }
    return false;
  }

  /**
   * Indicates whether the given module is a legacy IDEA Android module (which is deprecated in Android Studio.)
   *
   * @param module the given module.
   * @return {@code true} if the given module is a legacy IDEA Android module; {@code false} otherwise.
   */
  public static boolean isLegacyIdeaAndroidModule(@NotNull Module module) {
    AndroidFacet facet = AndroidFacet.getInstance(module);
    if (facet != null && !facet.requiresAndroidModel()) {
      // If a module has the Android facet, but it does not require a model from the build system, it is a legacy IDEA project.
      return true;
    }
    return false;
  }

  /**
   * Ensures that "External Build" is enabled for the given Gradle-based project. External build is the type of build that delegates project
   * building to Gradle.
   *
   * @param project the given project. This method does not do anything if the given project is not a Gradle-based project.
   */
  public static void enforceExternalBuild(@NotNull Project project) {
    if (requiresAndroidModel(project)) {
<<<<<<< HEAD
      // Android Studio should use GradleInvoker instead of JPS (besides better performance and integration with the 'Gradle' console,
      // Instant Run only works with GradleInvoker.
      AndroidGradleBuildConfiguration.getInstance(project).USE_EXPERIMENTAL_FASTER_BUILD = isAndroidStudio();
=======
      // do nothing
>>>>>>> cf17ce69
    }
  }

  /**
   * Returns the modules to build based on the current selection in the 'Project' tool window. If the module that corresponds to the project
   * is selected, all the modules in such projects are returned. If there is no selection, an empty array is returned.
   *
   * @param project     the given project.
   * @param dataContext knows the modules that are selected. If {@code null}, this method gets the {@code DataContext} from the 'Project'
   *                    tool window directly.
   * @return the modules to build based on the current selection in the 'Project' tool window.
   */
  @NotNull
  public static Module[] getModulesToBuildFromSelection(@NotNull Project project, @Nullable DataContext dataContext) {
    if (dataContext == null) {
      ProjectView projectView = ProjectView.getInstance(project);
      AbstractProjectViewPane pane = projectView.getCurrentProjectViewPane();

      if (pane != null) {
        JComponent treeComponent = pane.getComponentToFocus();
        dataContext = DataManager.getInstance().getDataContext(treeComponent);
      }
      else {
        return Module.EMPTY_ARRAY;
      }
    }
    Module[] modules = MODULE_CONTEXT_ARRAY.getData(dataContext);
    if (modules != null) {
      if (modules.length == 1 && isProjectModule(modules[0])) {
        return ModuleManager.getInstance(project).getModules();
      }
      return modules;
    }
    Module module = MODULE.getData(dataContext);
    if (module != null) {
      return isProjectModule(module) ? ModuleManager.getInstance(project).getModules() : new Module[]{module};
    }
    return Module.EMPTY_ARRAY;
  }

  public static boolean isProjectModule(@NotNull Module module) {
    // if we got here is because we are dealing with a Gradle project, but if there is only one module selected and this module is the
    // module that corresponds to the project itself, it won't have an android-gradle facet. In this case we treat it as if we were going
    // to build the whole project.
    File moduleFilePath = new File(toSystemDependentName(module.getModuleFilePath()));
    File moduleRootDirPath = moduleFilePath.getParentFile();
    if (moduleRootDirPath == null) {
      return false;
    }
    String basePath = module.getProject().getBasePath();
    return basePath != null && filesEqual(moduleRootDirPath, new File(basePath)) && !isBuildWithGradle(module);
  }

  /**
   * Indicates whether Gradle is used to build this project.
   * Note: {@link #requiresAndroidModel(Project)} indicates whether a project requires an {@link AndroidModel}.
   * That method should be preferred in almost all cases. Use this method only if you explicitly need to check whether the model is
   * Gradle-specific.
   */
  public static boolean isBuildWithGradle(@NotNull Project project) {
    ModuleManager moduleManager = ModuleManager.getInstance(project);
    for (Module module : moduleManager.getModules()) {
      if (isBuildWithGradle(module)) {
        return true;
      }
    }
    return false;
  }

  /**
   * Indicates whether Gradle is used to build the module.
   */
  public static boolean isBuildWithGradle(@NotNull Module module) {
    return AndroidGradleFacet.getInstance(module) != null;
  }

  /**
   * Indicates whether the given module is the one that represents the project.
   * <p>
   * For example, in this project:
   * <pre>
   * project1
   * - module1
   *   - module1.iml
   * - module2
   *   - module2.iml
   * -project1.iml
   * </pre>
   * "project1" is the module that represents the project.
   * </p>
   *
   * @param module the given module.
   * @return {@code true} if the given module is the one that represents the project, {@code false} otherwise.
   */
  public static boolean isGradleProjectModule(@NotNull Module module) {
<<<<<<< HEAD
    if (!isExternalSystemAwareModule(GradleConstants.SYSTEM_ID, module)) {
      return false;
    }
=======
    if(!ExternalSystemApiUtil.isExternalSystemAwareModule(GradleConstants.SYSTEM_ID, module)) return false;
>>>>>>> cf17ce69

    AndroidFacet androidFacet = AndroidFacet.getInstance(module);
    if (androidFacet != null && androidFacet.requiresAndroidModel() && isBuildWithGradle(module)) {
      // If the module is an Android project, check that the module's path is the same as the project's.
      File moduleFilePath = new File(toSystemDependentName(module.getModuleFilePath()));
      File moduleRootDirPath = moduleFilePath.getParentFile();
      return pathsEqual(moduleRootDirPath.getPath(), module.getProject().getBasePath());
    }
    // For non-Android project modules, the top-level one is the one without an "Android-Gradle" facet.
    return !isBuildWithGradle(module);
  }

  @Nullable
  public static AndroidProject getAndroidModel(@NotNull VirtualFile file, @NotNull Project project) {
    Module module = findModuleForFile(file, project);
    if (module == null) {
      if (requiresAndroidModel(project)) {
        // You've edited a file that does not correspond to a module in a Gradle project; you are
        // most likely editing a file in an excluded folder under the build directory
        VirtualFile base = project.getBaseDir();
        VirtualFile parent = file.getParent();
        while (parent != null && parent.equals(base)) {
          module = findModuleForFile(parent, project);
          if (module != null) {
            break;
          }
          parent = parent.getParent();
        }
      }

      if (module == null) {
        return null;
      }
    }

    if (module.isDisposed()) {
      LOG.warn("Attempted to get an Android Facet from a disposed module");
      return null;
    }

    AndroidFacet facet = AndroidFacet.getInstance(module);
    if (facet != null) {
      AndroidGradleModel androidModel = AndroidGradleModel.get(facet);
      if (androidModel != null) {
        return androidModel.getAndroidProject();
      }
    }
    return null;
  }

  @Nullable
  public static Collection<Module> getModulesToDisposePostSync(@NotNull Project project) {
    return project.getUserData(MODULES_TO_DISPOSE_POST_SYNC);
  }

  public static void setModulesToDisposePostSync(@NotNull Project project, @Nullable Collection<Module> modules) {
    project.putUserData(MODULES_TO_DISPOSE_POST_SYNC, modules);
  }

  /**
   * Indicates whether the project in the given folder can be imported as a Gradle project.
<<<<<<< HEAD
   *
=======
>>>>>>> cf17ce69
   * @param importSource the folder containing the project.
   * @return {@code true} if the project can be imported as a Gradle project, {@code false} otherwise.
   */
  public static boolean canImportAsGradleProject(@NotNull VirtualFile importSource) {
    VirtualFile target = findImportTarget(importSource);
    return target != null && GradleConstants.EXTENSION.equals(target.getExtension());
  }

  public static void setSyncRequestedDuringBuild(@NotNull Project project, @Nullable Boolean value) {
    project.putUserData(SYNC_REQUESTED_DURING_BUILD, value);
  }

  public static boolean isSyncRequestedDuringBuild(@NotNull Project project) {
<<<<<<< HEAD
    return getBoolean(project, SYNC_REQUESTED_DURING_BUILD);
  }

  private static boolean getBoolean(@NotNull Project project, @NotNull Key<Boolean> key) {
    Boolean val = project.getUserData(key);
    return val != null && val.booleanValue();
  }

  public static void storePluginVersionsPerModule(@NotNull Project project) {
    Map<String, GradleVersion> pluginVersionsPerModule = Maps.newHashMap();
    for (Module module : ModuleManager.getInstance(project).getModules()) {
      AndroidGradleModel model = AndroidGradleModel.get(module);
      if (model != null) {
        AndroidGradleFacet facet = AndroidGradleFacet.getInstance(module);
        if (facet != null) {
          GradleVersion modelVersion = model.getModelVersion();
          if (modelVersion != null) {
            pluginVersionsPerModule.put(facet.getConfiguration().GRADLE_PROJECT_PATH, modelVersion);
          }
        }
      }
    }

    project.putUserData(PLUGIN_VERSIONS_BY_MODULE, pluginVersionsPerModule);
  }

  @Nullable
  public static Map<String, GradleVersion> getPluginVersionsPerModule(@NotNull Project project) {
    return project.getUserData(PLUGIN_VERSIONS_BY_MODULE);
=======
    Boolean syncRequested = project.getUserData(SYNC_REQUESTED_DURING_BUILD);
    return syncRequested != null ? syncRequested : false;
>>>>>>> cf17ce69
  }
}<|MERGE_RESOLUTION|>--- conflicted
+++ resolved
@@ -40,6 +40,7 @@
 import com.intellij.openapi.externalSystem.model.project.ModuleData;
 import com.intellij.openapi.externalSystem.model.project.ProjectData;
 import com.intellij.openapi.externalSystem.service.project.manage.ProjectDataManager;
+import com.intellij.openapi.externalSystem.util.ExternalSystemApiUtil;
 import com.intellij.openapi.module.Module;
 import com.intellij.openapi.module.ModuleManager;
 import com.intellij.openapi.project.Project;
@@ -62,7 +63,6 @@
 import javax.swing.*;
 import java.io.File;
 import java.util.Collection;
-<<<<<<< HEAD
 import java.util.List;
 import java.util.Map;
 import java.util.Set;
@@ -73,17 +73,8 @@
 import static com.intellij.ide.impl.ProjectUtil.updateLastProjectLocation;
 import static com.intellij.openapi.actionSystem.LangDataKeys.MODULE;
 import static com.intellij.openapi.actionSystem.LangDataKeys.MODULE_CONTEXT_ARRAY;
+import static com.intellij.openapi.externalSystem.model.ProjectKeys.PROJECT;
 import static com.intellij.openapi.externalSystem.util.ExternalSystemApiUtil.*;
-=======
-import java.util.Set;
-
-import static com.android.tools.idea.gradle.messages.CommonMessageGroupNames.*;
-import static com.android.tools.idea.gradle.project.ProjectImportUtil.findImportTarget;
-import static com.intellij.ide.impl.ProjectUtil.updateLastProjectLocation;
-import static com.intellij.openapi.actionSystem.LangDataKeys.MODULE;
-import static com.intellij.openapi.actionSystem.LangDataKeys.MODULE_CONTEXT_ARRAY;
-import static com.intellij.openapi.externalSystem.model.ProjectKeys.PROJECT;
->>>>>>> cf17ce69
 import static com.intellij.openapi.module.ModuleUtilCore.findModuleForFile;
 import static com.intellij.openapi.util.io.FileUtil.*;
 import static com.intellij.openapi.util.io.FileUtil.toCanonicalPath;
@@ -97,20 +88,10 @@
 public final class Projects {
   private static final Logger LOG = Logger.getInstance(Projects.class);
 
-<<<<<<< HEAD
   private static final Key<LibraryDependency> MODULE_COMPILED_ARTIFACT = Key.create("module.compiled.artifact");
   private static final Key<Collection<Module>> MODULES_TO_DISPOSE_POST_SYNC = Key.create("project.modules.to.dispose.post.sync");
   private static final Key<Boolean> SYNC_REQUESTED_DURING_BUILD = Key.create("project.sync.requested.during.build");
   private static final Key<Map<String, GradleVersion>> PLUGIN_VERSIONS_BY_MODULE = Key.create("project.plugin.versions.by.module");
-=======
-  private static final Key<String> GRADLE_VERSION = Key.create("project.gradle.version");
-  private static final Key<LibraryDependency> MODULE_COMPILED_ARTIFACT = Key.create("module.compiled.artifact");
-  private static final Key<Boolean> HAS_SYNC_ERRORS = Key.create("project.has.sync.errors");
-  private static final Key<Boolean> HAS_WRONG_JDK = Key.create("project.has.wrong.jdk");
-  private static final Key<DependencySetupErrors> DEPENDENCY_SETUP_ERRORS = Key.create("project.dependency.setup.errors");
-  private static final Key<Collection<Module>> MODULES_TO_DISPOSE_POST_SYNC = Key.create("project.modules.to.dispose.post.sync");
-  private static final Key<Boolean> SYNC_REQUESTED_DURING_BUILD = Key.create("project.sync.requested.during.build");
->>>>>>> cf17ce69
 
   private Projects() {
   }
@@ -138,7 +119,6 @@
     return module.getUserData(MODULE_COMPILED_ARTIFACT);
   }
 
-<<<<<<< HEAD
   public static void populate(@NotNull Project project,
                               @NotNull DataNode<ProjectData> projectInfo,
                               boolean selectModulesToImport,
@@ -159,70 +139,6 @@
         if (selection != null) {
           return selection;
         }
-=======
-  public static void populate(@NotNull final Project project, @NotNull final Collection<DataNode<ModuleData>> modules) {
-    invokeAndWaitIfNeeded(new Runnable() {
-      @Override
-      public void run() {
-        ProjectSyncMessages messages = ProjectSyncMessages.getInstance(project);
-        messages.removeMessages(PROJECT_STRUCTURE_ISSUES, MISSING_DEPENDENCIES_BETWEEN_MODULES, FAILED_TO_SET_UP_DEPENDENCIES,
-                                VARIANT_SELECTION_CONFLICTS, EXTRA_GENERATED_SOURCES);
-
-        ApplicationManager.getApplication().runWriteAction(new Runnable() {
-          @Override
-          public void run() {
-            if (!project.isDisposed()) {
-              ProjectRootManagerEx.getInstanceEx(project).mergeRootsChangesDuring(new Runnable() {
-                @Override
-                public void run() {
-                  doSelectiveImport(modules, project);
-                }
-              });
-            }
-          }
-        });
-        // We need to call this method here, otherwise the IDE will think the project is not a Gradle project and it won't generate
-        // sources for it. This happens on new projects.
-        PostProjectSetupTasksExecutor.getInstance(project).onProjectSyncCompletion();
-      }
-    });
-  }
-
-  /**
-   * Reuse external system 'selective import' feature for importing of the project sub-set.
-   * And do not ignore projectNode children data, e.g. project libraries
-   */
-  private static void doSelectiveImport(@NotNull Collection<DataNode<ModuleData>> enabledModules, @NotNull Project project) {
-    ProjectDataManager dataManager = ServiceManager.getService(ProjectDataManager.class);
-    DataNode<ProjectData> projectNode = enabledModules.isEmpty() ? null :
-                                        ExternalSystemApiUtil.findParent(enabledModules.iterator().next(), PROJECT);
-
-    // do not ignore projectNode childs data, e.g. project libraries
-    if (projectNode != null) {
-      final Collection<DataNode<ModuleData>> allModules = ExternalSystemApiUtil.findAll(projectNode, ProjectKeys.MODULE);
-      if (enabledModules.size() != allModules.size()) {
-        final Set<DataNode<ModuleData>> moduleToIgnore = ContainerUtil.newIdentityTroveSet(allModules);
-        moduleToIgnore.removeAll(enabledModules);
-        for (DataNode<ModuleData> moduleNode : moduleToIgnore) {
-          ExternalSystemApiUtil.visit(moduleNode, new Consumer<DataNode<?>>() {
-            @Override
-            public void consume(DataNode node) {
-              node.setIgnored(true);
-            }
-          });
-        }
-      }
-      dataManager.importData(projectNode, project, true /* synchronous */);
-    } else {
-      dataManager.importData(enabledModules, project, true /* synchronous */);
-    }
-  }
-
-  public static void executeProjectChanges(@NotNull final Project project, @NotNull final Runnable changes) {
-    if (ApplicationManager.getApplication().isWriteAccessAllowed()) {
-      if (!project.isDisposed()) {
-        changes.run();
->>>>>>> cf17ce69
       }
       else {
         // We got here because a project was synced with Gradle. Make sure that we don't add any modules that were not selected during
@@ -262,8 +178,7 @@
         if (!project.isDisposed()) {
           ProjectRootManagerEx.getInstanceEx(project).mergeRootsChangesDuring(() -> {
             disableExcludedModules(projectInfo, modulesToImport);
-            ProjectDataManager dataManager = ServiceManager.getService(ProjectDataManager.class);
-            dataManager.importData(projectInfo, project, true /* synchronous */);
+            doSelectiveImport(modulesToImport, project);
           });
         }
       });
@@ -290,6 +205,35 @@
     }
   }
 
+  /**
+   * Reuse external system 'selective import' feature for importing of the project sub-set.
+   * And do not ignore projectNode children data, e.g. project libraries
+   */
+  private static void doSelectiveImport(@NotNull Collection<DataNode<ModuleData>> enabledModules, @NotNull Project project) {
+    ProjectDataManager dataManager = ServiceManager.getService(ProjectDataManager.class);
+    DataNode<ProjectData> projectNode = enabledModules.isEmpty() ? null :
+                                        ExternalSystemApiUtil.findParent(enabledModules.iterator().next(), PROJECT);
+
+    // do not ignore projectNode childs data, e.g. project libraries
+    if (projectNode != null) {
+      final Collection<DataNode<ModuleData>> allModules = ExternalSystemApiUtil.findAll(projectNode, ProjectKeys.MODULE);
+      if (enabledModules.size() != allModules.size()) {
+        final Set<DataNode<ModuleData>> moduleToIgnore = ContainerUtil.newIdentityTroveSet(allModules);
+        moduleToIgnore.removeAll(enabledModules);
+        for (DataNode<ModuleData> moduleNode : moduleToIgnore) {
+          ExternalSystemApiUtil.visit(moduleNode, new Consumer<DataNode<?>>() {
+            @Override
+            public void consume(DataNode node) {
+              node.setIgnored(true);
+            }
+          });
+        }
+      }
+      dataManager.importData(projectNode, project, true /* synchronous */);
+    } else {
+      dataManager.importData(enabledModules, project, true /* synchronous */);
+    }
+  }
   public static void executeProjectChanges(@NotNull Project project, @NotNull Runnable changes) {
     if (ApplicationManager.getApplication().isWriteAccessAllowed()) {
       if (!project.isDisposed()) {
@@ -415,15 +359,6 @@
    * @param project the given project. This method does not do anything if the given project is not a Gradle-based project.
    */
   public static void enforceExternalBuild(@NotNull Project project) {
-    if (requiresAndroidModel(project)) {
-<<<<<<< HEAD
-      // Android Studio should use GradleInvoker instead of JPS (besides better performance and integration with the 'Gradle' console,
-      // Instant Run only works with GradleInvoker.
-      AndroidGradleBuildConfiguration.getInstance(project).USE_EXPERIMENTAL_FASTER_BUILD = isAndroidStudio();
-=======
-      // do nothing
->>>>>>> cf17ce69
-    }
   }
 
   /**
@@ -518,13 +453,9 @@
    * @return {@code true} if the given module is the one that represents the project, {@code false} otherwise.
    */
   public static boolean isGradleProjectModule(@NotNull Module module) {
-<<<<<<< HEAD
     if (!isExternalSystemAwareModule(GradleConstants.SYSTEM_ID, module)) {
       return false;
     }
-=======
-    if(!ExternalSystemApiUtil.isExternalSystemAwareModule(GradleConstants.SYSTEM_ID, module)) return false;
->>>>>>> cf17ce69
 
     AndroidFacet androidFacet = AndroidFacet.getInstance(module);
     if (androidFacet != null && androidFacet.requiresAndroidModel() && isBuildWithGradle(module)) {
@@ -586,10 +517,7 @@
 
   /**
    * Indicates whether the project in the given folder can be imported as a Gradle project.
-<<<<<<< HEAD
-   *
-=======
->>>>>>> cf17ce69
+   *
    * @param importSource the folder containing the project.
    * @return {@code true} if the project can be imported as a Gradle project, {@code false} otherwise.
    */
@@ -603,7 +531,6 @@
   }
 
   public static boolean isSyncRequestedDuringBuild(@NotNull Project project) {
-<<<<<<< HEAD
     return getBoolean(project, SYNC_REQUESTED_DURING_BUILD);
   }
 
@@ -633,9 +560,5 @@
   @Nullable
   public static Map<String, GradleVersion> getPluginVersionsPerModule(@NotNull Project project) {
     return project.getUserData(PLUGIN_VERSIONS_BY_MODULE);
-=======
-    Boolean syncRequested = project.getUserData(SYNC_REQUESTED_DURING_BUILD);
-    return syncRequested != null ? syncRequested : false;
->>>>>>> cf17ce69
   }
 }