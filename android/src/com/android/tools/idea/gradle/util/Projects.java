--- conflicted
+++ resolved
@@ -34,9 +34,7 @@
 import com.intellij.openapi.diagnostic.Logger;
 import com.intellij.openapi.externalSystem.model.DataNode;
 import com.intellij.openapi.externalSystem.model.project.ModuleData;
-import com.intellij.openapi.externalSystem.model.project.ProjectData;
 import com.intellij.openapi.externalSystem.service.project.manage.ProjectDataManager;
-import com.intellij.openapi.externalSystem.util.ExternalSystemApiUtil;
 import com.intellij.openapi.module.Module;
 import com.intellij.openapi.module.ModuleManager;
 import com.intellij.openapi.project.Project;
@@ -48,8 +46,6 @@
 import com.intellij.openapi.wm.IdeFrame;
 import com.intellij.openapi.wm.WindowManager;
 import com.intellij.openapi.wm.ex.IdeFrameEx;
-import com.intellij.util.Consumer;
-import com.intellij.util.containers.ContainerUtil;
 import org.jetbrains.android.facet.AndroidFacet;
 import org.jetbrains.annotations.NotNull;
 import org.jetbrains.annotations.Nullable;
@@ -59,7 +55,6 @@
 import javax.swing.*;
 import java.io.File;
 import java.util.Collection;
-import java.util.Set;
 
 import static com.android.tools.idea.gradle.messages.CommonMessageGroupNames.*;
 import static com.android.tools.idea.gradle.project.ProjectImportUtil.findImportTarget;
@@ -67,10 +62,6 @@
 import static com.intellij.ide.impl.ProjectUtil.updateLastProjectLocation;
 import static com.intellij.openapi.actionSystem.LangDataKeys.MODULE;
 import static com.intellij.openapi.actionSystem.LangDataKeys.MODULE_CONTEXT_ARRAY;
-<<<<<<< HEAD
-import static com.intellij.openapi.externalSystem.model.ProjectKeys.PROJECT;
-=======
->>>>>>> 30e1f6eb
 import static com.intellij.openapi.module.ModuleUtilCore.findModuleForFile;
 import static com.intellij.openapi.util.io.FileUtil.*;
 import static com.intellij.openapi.wm.impl.IdeFrameImpl.SHOULD_OPEN_IN_FULL_SCREEN;
@@ -141,12 +132,8 @@
               ProjectRootManagerEx.getInstanceEx(project).mergeRootsChangesDuring(new Runnable() {
                 @Override
                 public void run() {
-<<<<<<< HEAD
-                  doSelectiveImport(modules, project);
-=======
                   ProjectDataManager dataManager = ServiceManager.getService(ProjectDataManager.class);
                   dataManager.importData(modules, project, true /* synchronous */);
->>>>>>> 30e1f6eb
                 }
               });
             }
@@ -157,34 +144,6 @@
         PostProjectSetupTasksExecutor.getInstance(project).onProjectSyncCompletion();
       }
     });
-  }
-
-  /**
-   * Reuse external system 'selective import' feature for importing of the project sub-set.
-   */
-  private static void doSelectiveImport(@NotNull Collection<DataNode<ModuleData>> enabledModules, @NotNull Project project) {
-    ProjectDataManager dataManager = ServiceManager.getService(ProjectDataManager.class);
-    DataNode<ProjectData> projectNode = enabledModules.isEmpty() ? null :
-                                        ExternalSystemApiUtil.findParent(enabledModules.iterator().next(), PROJECT);
-
-    if (projectNode != null) {
-      final Collection<DataNode<ModuleData>> allModules = ExternalSystemApiUtil.findAll(projectNode, ProjectKeys.MODULE);
-      if (enabledModules.size() != allModules.size()) {
-        final Set<DataNode<ModuleData>> moduleToIgnore = ContainerUtil.newIdentityTroveSet(allModules);
-        moduleToIgnore.removeAll(enabledModules);
-        for (DataNode<ModuleData> moduleNode : moduleToIgnore) {
-          ExternalSystemApiUtil.visit(moduleNode, new Consumer<DataNode<?>>() {
-            @Override
-            public void consume(DataNode node) {
-              node.setIgnored(true);
-            }
-          });
-        }
-      }
-      dataManager.importData(projectNode, project, true /* synchronous */);
-    } else {
-      dataManager.importData(enabledModules, project, true /* synchronous */);
-    }
   }
 
   public static void executeProjectChanges(@NotNull final Project project, @NotNull final Runnable changes) {
@@ -303,7 +262,6 @@
   /**
    * Indicates whether the given project has at least one module backed by an {@link AndroidProject}. To check if a project is a
    * "Gradle project," please use the method {@link Projects#isBuildWithGradle(Project)}.
-   *
    * @param project the given project.
    * @return {@code true} if the given project has one or more modules backed by an {@link AndroidProject}; {@code false} otherwise.
    */
@@ -449,10 +407,6 @@
    * @return {@code true} if the given module is the one that represents the project, {@code false} otherwise.
    */
   public static boolean isGradleProjectModule(@NotNull Module module) {
-    if (!ExternalSystemApiUtil.isExternalSystemAwareModule(GradleConstants.SYSTEM_ID, module)) {
-      return false;
-    }
-
     AndroidFacet androidFacet = AndroidFacet.getInstance(module);
     if (androidFacet != null && androidFacet.requiresAndroidModel() && isBuildWithGradle(module)) {
       // If the module is an Android project, check that the module's path is the same as the project's.
@@ -495,15 +449,12 @@
         return null;
       }
     }
-<<<<<<< HEAD
-=======
 
     if (module.isDisposed()) {
       LOG.warn("Attempted to get an Android Facet from a disposed module");
       return null;
     }
 
->>>>>>> 30e1f6eb
     AndroidFacet facet = AndroidFacet.getInstance(module);
     if (facet != null) {
       AndroidGradleModel androidModel = AndroidGradleModel.get(facet);
@@ -512,8 +463,6 @@
       }
     }
     return null;
-<<<<<<< HEAD
-=======
   }
 
   @Nullable
@@ -542,6 +491,5 @@
   public static boolean isSyncRequestedDuringBuild(@NotNull Project project) {
     Boolean syncRequested = project.getUserData(SYNC_REQUESTED_DURING_BUILD);
     return syncRequested != null ? syncRequested : false;
->>>>>>> 30e1f6eb
   }
 }