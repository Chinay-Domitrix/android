--- conflicted
+++ resolved
@@ -36,21 +36,13 @@
 
   @VisibleForTesting
   static int compareModules(@NotNull Module m1, @NotNull Module m2, @Nullable AndroidModuleModel gm1, @Nullable AndroidModuleModel gm2) {
-<<<<<<< HEAD
-    if ((gm1 == null && gm2 == null) || (gm1 != null && gm2 != null && gm1.getProjectType() == gm2.getProjectType())) {
-=======
     if ((gm1 == null && gm2 == null) ||
         (gm1 != null && gm2 != null && gm1.getAndroidProject().getProjectType() == gm2.getAndroidProject().getProjectType())) {
->>>>>>> 1e5b25b8
       return Collator.getInstance().compare(m1.getName(), m2.getName());
     }
     if (gm1 != null) {
       if (gm2 != null) {
-<<<<<<< HEAD
-        return gm1.getProjectType() - gm2.getProjectType();
-=======
         return gm1.getAndroidProject().getProjectType() - gm2.getAndroidProject().getProjectType();
->>>>>>> 1e5b25b8
       }
       return -1;
     }
