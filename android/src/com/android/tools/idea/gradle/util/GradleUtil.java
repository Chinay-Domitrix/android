/*
 * Copyright (C) 2013 The Android Open Source Project
 *
 * Licensed under the Apache License, Version 2.0 (the "License");
 * you may not use this file except in compliance with the License.
 * You may obtain a copy of the License at
 *
 *      http://www.apache.org/licenses/LICENSE-2.0
 *
 * Unless required by applicable law or agreed to in writing, software
 * distributed under the License is distributed on an "AS IS" BASIS,
 * WITHOUT WARRANTIES OR CONDITIONS OF ANY KIND, either express or implied.
 * See the License for the specific language governing permissions and
 * limitations under the License.
 */
package com.android.tools.idea.gradle.util;

import com.android.SdkConstants;
import com.android.annotations.NonNull;
import com.android.builder.model.*;
import com.android.builder.model.level2.Library;
<<<<<<< HEAD
import com.android.ide.common.repository.GradleCoordinate;
import com.android.ide.common.repository.GradleVersion;
import com.android.tools.idea.IdeInfo;
import com.android.tools.idea.gradle.dsl.model.GradleBuildModel;
import com.android.tools.idea.gradle.dsl.model.android.AndroidModel;
import com.android.tools.idea.gradle.project.facet.gradle.GradleFacet;
import com.android.tools.idea.gradle.project.model.AndroidModuleModel;
import com.android.tools.idea.gradle.project.model.NdkModuleModel;
import com.android.tools.idea.gradle.project.model.ide.android.IdeAndroidArtifact;
import com.android.tools.idea.gradle.project.model.ide.android.IdeAndroidProject;
import com.android.tools.idea.gradle.project.model.ide.android.IdeBaseArtifact;
import com.android.tools.idea.gradle.project.model.ide.android.IdeVariant;
import com.android.tools.idea.gradle.project.model.ide.android.level2.IdeDependencies;
=======
import com.android.ide.common.gradle.model.IdeAndroidArtifact;
import com.android.ide.common.gradle.model.IdeAndroidProject;
import com.android.ide.common.gradle.model.IdeBaseArtifact;
import com.android.ide.common.gradle.model.IdeVariant;
import com.android.ide.common.gradle.model.level2.IdeDependencies;
import com.android.ide.common.repository.GradleCoordinate;
import com.android.ide.common.repository.GradleVersion;
import com.android.tools.idea.IdeInfo;
import com.android.tools.idea.gradle.dsl.api.GradleBuildModel;
import com.android.tools.idea.gradle.dsl.api.android.AndroidModel;
import com.android.tools.idea.gradle.project.facet.gradle.GradleFacet;
import com.android.tools.idea.gradle.project.model.AndroidModuleModel;
import com.android.tools.idea.gradle.project.model.NdkModuleModel;
>>>>>>> abbea60e
import com.android.tools.idea.project.AndroidNotification;
import com.android.tools.idea.project.AndroidProjectInfo;
import com.android.tools.idea.sdk.IdeSdks;
import com.android.utils.SdkUtils;
import com.google.common.annotations.VisibleForTesting;
import com.google.common.base.CharMatcher;
import com.google.common.collect.Lists;
import com.google.common.collect.Sets;
import com.intellij.icons.AllIcons;
import com.intellij.openapi.application.Application;
import com.intellij.openapi.application.ApplicationManager;
import com.intellij.openapi.application.impl.ApplicationImpl;
import com.intellij.openapi.diagnostic.Logger;
import com.intellij.openapi.externalSystem.model.ProjectSystemId;
import com.intellij.openapi.module.Module;
import com.intellij.openapi.module.ModuleManager;
import com.intellij.openapi.project.Project;
import com.intellij.openapi.roots.ModuleRootManager;
import com.intellij.openapi.ui.Messages;
import com.intellij.openapi.vfs.VirtualFile;
import org.gradle.tooling.internal.consumer.DefaultGradleConnector;
import org.jetbrains.android.facet.AndroidFacet;
import org.jetbrains.annotations.NonNls;
import org.jetbrains.annotations.NotNull;
import org.jetbrains.annotations.Nullable;
import org.jetbrains.plugins.gradle.settings.GradleExecutionSettings;
import org.jetbrains.plugins.gradle.settings.GradleProjectSettings;
import org.jetbrains.plugins.gradle.settings.GradleSettings;
import org.jetbrains.plugins.gradle.util.GradleConstants;

import javax.swing.*;
import java.io.File;
import java.io.IOException;
import java.util.Collection;
import java.util.List;
import java.util.Properties;
import java.util.Set;
<<<<<<< HEAD

import static com.android.SdkConstants.*;
import static com.android.builder.model.AndroidProject.*;
=======
import java.util.regex.Pattern;

import static com.android.SdkConstants.*;
import static com.android.builder.model.AndroidProject.*;
import static com.android.tools.idea.Projects.getBaseDirPath;
>>>>>>> abbea60e
import static com.android.tools.idea.gradle.util.BuildMode.ASSEMBLE_TRANSLATE;
import static com.android.tools.idea.gradle.util.GradleBuilds.ENABLE_TRANSLATION_JVM_ARG;
import static com.google.common.base.Splitter.on;
import static com.google.common.collect.Iterables.getOnlyElement;
import static com.intellij.notification.NotificationType.ERROR;
import static com.intellij.notification.NotificationType.WARNING;
import static com.intellij.openapi.command.WriteCommandAction.runWriteCommandAction;
import static com.intellij.openapi.externalSystem.util.ExternalSystemApiUtil.getExecutionSettings;
import static com.intellij.openapi.ui.Messages.getQuestionIcon;
import static com.intellij.openapi.util.io.FileUtil.filesEqual;
import static com.intellij.openapi.util.io.FileUtil.join;
import static com.intellij.openapi.util.text.StringUtil.isEmptyOrSpaces;
import static com.intellij.openapi.util.text.StringUtil.isNotEmpty;
import static com.intellij.openapi.vfs.VfsUtil.findFileByIoFile;
import static com.intellij.openapi.vfs.VfsUtilCore.virtualToIoFile;
import static com.intellij.util.ArrayUtil.toStringArray;
import static com.intellij.util.SystemProperties.getUserHome;
import static com.intellij.util.containers.ContainerUtil.getFirstItem;
import static com.intellij.util.ui.UIUtil.invokeAndWaitIfNeeded;
import static icons.StudioIcons.Shell.Filetree.*;
import static org.gradle.wrapper.WrapperExecutor.DISTRIBUTION_URL_PROPERTY;
import static org.jetbrains.jps.model.serialization.PathMacroUtil.DIRECTORY_STORE_NAME;
import static org.jetbrains.plugins.gradle.settings.DistributionType.BUNDLED;
import static org.jetbrains.plugins.gradle.settings.DistributionType.LOCAL;

/**
 * Utilities related to Gradle.
 */
public final class GradleUtil {
  public static final ProjectSystemId GRADLE_SYSTEM_ID = GradleConstants.SYSTEM_ID;

  @NonNls public static final String BUILD_DIR_DEFAULT_NAME = "build";
  @NonNls public static final String GRADLEW_PROPERTIES_PATH = join(FD_GRADLE_WRAPPER, FN_GRADLE_WRAPPER_PROPERTIES);

  private static final Logger LOG = Logger.getInstance(GradleUtil.class);

  /**
   * Finds characters that shouldn't be used in the Gradle path.
   * <p/>
   * I was unable to find any specification for Gradle paths. In my experiments, Gradle only failed with slashes. This list may grow if
   * we find any other unsupported characters.
   */
  private static final CharMatcher ILLEGAL_GRADLE_PATH_CHARS_MATCHER = CharMatcher.anyOf("\\/");
  private static final Pattern PLUGIN_VERSION_PATTERN = Pattern.compile("[012]\\..*");

  private GradleUtil() {
  }

<<<<<<< HEAD
=======
  /**
   * Returns the path of the folder ".idea/caches" in the given project. The returned path is an absolute path.
   *
   * @param project the given project.
   * @return the path of the folder ".idea/caches" in the given project.
   */
  @NotNull
  public static File getCacheFolderRootPath(@NotNull Project project) {
    return new File(project.getBasePath(), join(DIRECTORY_STORE_NAME, "caches"));
  }

>>>>>>> abbea60e
  public static void clearStoredGradleJvmArgs(@NotNull Project project) {
    GradleSettings settings = GradleSettings.getInstance(project);
    String existingJvmArgs = settings.getGradleVmOptions();
    settings.setGradleVmOptions(null);
    if (!isEmptyOrSpaces(existingJvmArgs)) {
      invokeAndWaitIfNeeded((Runnable)() -> {
        String jvmArgs = existingJvmArgs.trim();
        String msg =
          String.format("Starting with version 1.3, Android Studio no longer supports IDE-specific Gradle JVM arguments.\n\n" +
                        "Android Studio will now remove any stored Gradle JVM arguments.\n\n" +
                        "Would you like to copy these JVM arguments:\n%1$s\n" +
                        "to the project's gradle.properties file?\n\n" +
                        "(Any existing JVM arguments in the gradle.properties file will be overwritten.)", jvmArgs);

        int result = Messages.showYesNoDialog(project, msg, "Gradle Settings", getQuestionIcon());
        if (result == Messages.YES) {
          try {
            GradleProperties gradleProperties = new GradleProperties(project);
            gradleProperties.setJvmArgs(jvmArgs);
            gradleProperties.save();
          }
          catch (IOException e) {
            String err = String.format("Failed to copy JVM arguments '%1$s' to the project's gradle.properties file.", existingJvmArgs);
            LOG.info(err, e);

            String cause = e.getMessage();
            if (isNotEmpty(cause)) {
              err += String.format("<br>\nCause: %1$s", cause);
            }

            AndroidNotification.getInstance(project).showBalloon("Gradle Settings", err, ERROR);
          }
        }
        else {
          String text =
            String.format("JVM arguments<br>\n'%1$s'<br>\nwere not copied to the project's gradle.properties file.", existingJvmArgs);
          AndroidNotification.getInstance(project).showBalloon("Gradle Settings", text, WARNING);
        }
      });
    }
  }

  public static boolean isSupportedGradleVersion(@NotNull GradleVersion gradleVersion) {
    GradleVersion supported = GradleVersion.parse(GRADLE_MINIMUM_VERSION);
    return supported.compareTo(gradleVersion) <= 0;
  }

  /**
   * This is temporary, until the model returns more outputs per artifact.
   * Deprecating since the model 0.13 provides multiple outputs per artifact if split apks are enabled.
   */
  @Deprecated
  @NotNull
  public static AndroidArtifactOutput getOutput(@NotNull AndroidArtifact artifact) {
    Collection<AndroidArtifactOutput> outputs = artifact.getOutputs();
    assert !outputs.isEmpty();
    AndroidArtifactOutput output = getFirstItem(outputs);
    assert output != null;
    return output;
  }

  @NotNull
  public static Icon getModuleIcon(@NotNull Module module) {
    AndroidModuleModel androidModel = AndroidModuleModel.get(module);
    if (androidModel != null) {
      return getAndroidModuleIcon(androidModel);
    }
    return AndroidProjectInfo.getInstance(module.getProject()).requiresAndroidModel() ? AllIcons.Nodes.PpJdk : ANDROID_MODULE;
  }

  @NotNull
  public static Icon getAndroidModuleIcon(@NotNull AndroidModuleModel androidModuleModel) {
<<<<<<< HEAD
    switch(androidModuleModel.getAndroidProject().getProjectType()) {
      case  PROJECT_TYPE_APP:
=======
    switch (androidModuleModel.getAndroidProject().getProjectType()) {
      case PROJECT_TYPE_APP:
>>>>>>> abbea60e
        return ANDROID_MODULE;
      case PROJECT_TYPE_FEATURE:
        return FEATURE_MODULE;
      case PROJECT_TYPE_INSTANTAPP:
        return INSTANT_APPS;
      case PROJECT_TYPE_LIBRARY:
        return LIBRARY_MODULE;
      case PROJECT_TYPE_TEST:
        return ANDROID_TEST_ROOT;
      default:
        return ANDROID_MODULE;
    }
  }

  @Nullable
  public static IdeAndroidProject getAndroidProject(@NotNull Module module) {
    AndroidModuleModel gradleModel = AndroidModuleModel.get(module);
    return gradleModel != null ? gradleModel.getAndroidProject() : null;
  }

  @Nullable
  public static NativeAndroidProject getNativeAndroidProject(@NotNull Module module) {
    NdkModuleModel ndkModuleModel = NdkModuleModel.get(module);
    return ndkModuleModel != null ? ndkModuleModel.getAndroidProject() : null;
  }

  /**
   * Returns the Gradle "logical" path (using colons as separators) if the given module represents a Gradle project or sub-project.
   *
   * @param module the given module.
   * @return the Gradle path for the given module, or {@code null} if the module does not represent a Gradle project or sub-project.
   */
  @Nullable
  public static String getGradlePath(@NotNull Module module) {
    GradleFacet facet = GradleFacet.getInstance(module);
    return facet != null ? facet.getConfiguration().GRADLE_PROJECT_PATH : null;
  }

  /**
   * Returns whether the given module is the module corresponding to the project root (i.e. gradle path of ":") and has no source roots.
   * <p/>
   * The default Android Studio projects create an empty module at the root level. In theory, users could add sources to that module, but
   * we expect that most don't and keep that as a module simply to tie together other modules.
   */
  public static boolean isRootModuleWithNoSources(@NotNull Module module) {
    if (ModuleRootManager.getInstance(module).getSourceRoots().length == 0) {
      String gradlePath = getGradlePath(module);
      if (gradlePath == null || gradlePath.equals(":")) {
        return true;
      }
    }
    return false;
  }

  /**
   * @return list of the module dependencies in the given variant. This method checks dependencies in the main and test (as currently selected
   * in the UI) artifacts.
   */
  @NotNull
  public static List<Library> getModuleDependencies(@NotNull IdeVariant variant) {
    List<Library> libraries = Lists.newArrayList();
<<<<<<< HEAD

    IdeAndroidArtifact mainArtifact = variant.getMainArtifact();
    IdeDependencies dependencies = mainArtifact.getLevel2Dependencies();
    libraries.addAll(dependencies.getModuleDependencies());

=======

    IdeAndroidArtifact mainArtifact = variant.getMainArtifact();
    IdeDependencies dependencies = mainArtifact.getLevel2Dependencies();
    libraries.addAll(dependencies.getModuleDependencies());

>>>>>>> abbea60e
    for (IdeBaseArtifact testArtifact : variant.getTestArtifacts()) {
      dependencies = testArtifact.getLevel2Dependencies();
      libraries.addAll(dependencies.getModuleDependencies());
    }
    return libraries;
  }

  @Nullable
  public static Module findModuleByGradlePath(@NotNull Project project, @NotNull String gradlePath) {
    ModuleManager moduleManager = ModuleManager.getInstance(project);
    for (Module module : moduleManager.getModules()) {
      GradleFacet gradleFacet = GradleFacet.getInstance(module);
      if (gradleFacet != null) {
        if (gradlePath.equals(gradleFacet.getConfiguration().GRADLE_PROJECT_PATH)) {
          return module;
        }
      }
    }
    return null;
  }

  @NotNull
  public static List<String> getPathSegments(@NotNull String gradlePath) {
    return on(GRADLE_PATH_SEPARATOR).omitEmptyStrings().splitToList(gradlePath);
  }

  /**
   * Returns the build.gradle file in the given module. This method first checks if the Gradle model has the path of the build.gradle
   * file for the given module. If it doesn't find it, it tries to find a build.gradle inside the module's root directory.
   *
   * @param module the given module.
   * @return the build.gradle file in the given module, or {@code null} if it cannot be found.
   */
  @Nullable
  public static VirtualFile getGradleBuildFile(@NotNull Module module) {
    GradleFacet gradleFacet = GradleFacet.getInstance(module);
    if (gradleFacet != null && gradleFacet.getGradleModuleModel() != null) {
      return gradleFacet.getGradleModuleModel().getBuildFile();
    }
    // At the time we're called, module.getModuleFile() may be null, but getModuleFilePath returns the path where it will be created.
    File moduleFilePath = new File(module.getModuleFilePath());
    File parentFile = moduleFilePath.getParentFile();
    return parentFile != null ? getGradleBuildFile(parentFile) : null;
  }

  /**
   * Returns the build.gradle file that is expected right in the directory at the given path. For example, if the directory path is
   * '~/myProject/myModule', this method will look for the file '~/myProject/myModule/build.gradle'.
   * <p>
   * <b>Note:</b> Only use this method if you do <b>not</b> have a reference to a {@link Module}. Otherwise use
   * {@link #getGradleBuildFile(Module)}.
   * </p>
   *
   * @param dirPath the given directory path.
   * @return the build.gradle file in the directory at the given path, or {@code null} if there is no build.gradle file in the given
   * directory path.
   */
  @Nullable
  public static VirtualFile getGradleBuildFile(@NotNull File dirPath) {
    File gradleBuildFilePath = getGradleBuildFilePath(dirPath);
    return findFileByIoFile(gradleBuildFilePath, true);
  }

  /**
   * Returns the path of a build.gradle file in the directory at the given path. For example, if the directory path is
   * '~/myProject/myModule', this method will return the path '~/myProject/myModule/build.gradle'. Please note that a build.gradle file
   * may not exist at the returned path.
   * <p>
   * <b>Note:</b> Only use this method if you do <b>not</b> have a reference to a {@link Module}. Otherwise use
   * {@link #getGradleBuildFile(Module)}.
   * </p>
   *
   * @param dirPath the given directory path.
   * @return the path of a build.gradle file in the directory at the given path.
   */
  @NotNull
  public static File getGradleBuildFilePath(@NotNull File dirPath) {
    return new File(dirPath, FN_BUILD_GRADLE);
  }

  @Nullable
  public static VirtualFile getGradleSettingsFile(@NotNull File dirPath) {
    File gradleSettingsFilePath = getGradleSettingsFilePath(dirPath);
    return findFileByIoFile(gradleSettingsFilePath, true);
  }

  @NotNull
  private static File getGradleSettingsFilePath(@NotNull File dirPath) {
    return new File(dirPath, FN_SETTINGS_GRADLE);
  }

  @NotNull
  public static GradleExecutionSettings getOrCreateGradleExecutionSettings(@NotNull Project project) {
    GradleExecutionSettings executionSettings = getGradleExecutionSettings(project);
    if (IdeInfo.getInstance().isAndroidStudio()) {
      if (executionSettings == null) {
        File gradlePath = EmbeddedDistributionPaths.getInstance().findEmbeddedGradleDistributionPath();
        assert gradlePath != null && gradlePath.isDirectory();
        executionSettings = new GradleExecutionSettings(gradlePath.getPath(), null, LOCAL, null, false);
        File jdkPath = IdeSdks.getInstance().getJdkPath();
        if (jdkPath != null) {
          executionSettings.setJavaHome(jdkPath.getPath());
        }
      }
    }
    if(executionSettings == null) {
      executionSettings = new GradleExecutionSettings(null, null, BUNDLED, null, false);
    }
    return executionSettings;
  }

  @Nullable
  public static GradleExecutionSettings getGradleExecutionSettings(@NotNull Project project) {
    GradleProjectSettings projectSettings = getGradleProjectSettings(project);
    if (projectSettings == null) {
      File baseDirPath = getBaseDirPath(project);
      String msg = String
        .format("Unable to obtain Gradle project settings for project '%1$s', located at '%2$s'", project.getName(), baseDirPath.getPath());
      LOG.info(msg);
      return null;
    }

    try {
      return getExecutionSettings(project, projectSettings.getExternalProjectPath(), GRADLE_SYSTEM_ID);
    }
    catch (IllegalArgumentException e) {
      LOG.info("Failed to obtain Gradle execution settings", e);
      return null;
    }
  }

  @Nullable
  private static GradleProjectSettings getGradleProjectSettings(@NotNull Project project) {
    return GradleProjectSettingsFinder.getInstance().findGradleProjectSettings(project);
  }

  @VisibleForTesting
  @Nullable
  static String getGradleInvocationJvmArg(@Nullable BuildMode buildMode) {
    if (ASSEMBLE_TRANSLATE == buildMode) {
      return AndroidGradleSettings.createJvmArg(ENABLE_TRANSLATION_JVM_ARG, true);
    }
    return null;
  }

  public static void stopAllGradleDaemonsAndRestart() {
    DefaultGradleConnector.close();
    Application application = ApplicationManager.getApplication();
    if (application instanceof ApplicationImpl) {
      ((ApplicationImpl)application).restart(true);
    }
    else {
      application.restart();
    }
  }

  /**
   * Converts a Gradle project name into a system dependent path relative to root project. Please note this is the default mapping from a
   * Gradle "logical" path to a physical path. Users can override this mapping in settings.gradle and this mapping may not always be
   * accurate.
   * <p/>
   * E.g. ":module" becomes "module" and ":directory:module" is converted to "directory/module"
   */
  @NotNull
  public static String getDefaultPhysicalPathFromGradlePath(@NotNull String gradlePath) {
    List<String> segments = getPathSegments(gradlePath);
    return join(toStringArray(segments));
  }

  /**
   * Obtains the default path for the module (Gradle sub-project) with the given name inside the given directory.
   */
  @NotNull
  public static File getModuleDefaultPath(@NotNull VirtualFile parentDir, @NotNull String gradlePath) {
    assert !gradlePath.isEmpty();
    String relativePath = getDefaultPhysicalPathFromGradlePath(gradlePath);
    return new File(virtualToIoFile(parentDir), relativePath);
  }

  /**
   * Tests if the Gradle path is valid and return index of the offending character or -1 if none.
   */
  public static int isValidGradlePath(@NotNull String gradlePath) {
    return ILLEGAL_GRADLE_PATH_CHARS_MATCHER.indexIn(gradlePath);
  }

  /**
   * Checks if the project already has a module with given Gradle path.
   */
  public static boolean hasModule(@Nullable Project project, @NotNull String gradlePath) {
    if (project == null) {
      return false;
    }
    for (Module module : ModuleManager.getInstance(project).getModules()) {
      if (gradlePath.equals(getGradlePath(module))) {
        return true;
      }
    }
    File location = getModuleDefaultPath(project.getBaseDir(), gradlePath);
    if (location.isFile()) {
      return true;
    }
    if (location.isDirectory()) {
      File[] children = location.listFiles();
      return children == null || children.length > 0;
    }
    return false;
  }

  /**
   * Determines version of the Android gradle plugin (and model) used by the project. The result can be absent if there are no android
   * modules in the project or if the last sync has failed.
   */
  @Nullable
  public static GradleVersion getAndroidGradleModelVersionInUse(@NotNull Project project) {
    Set<String> foundInLibraries = Sets.newHashSet();
    Set<String> foundInApps = Sets.newHashSet();
    for (Module module : ModuleManager.getInstance(project).getModules()) {

      AndroidModuleModel androidModel = AndroidModuleModel.get(module);
      if (androidModel != null) {
        AndroidProject androidProject = androidModel.getAndroidProject();
        String modelVersion = androidProject.getModelVersion();
        if (androidModel.getAndroidProject().getProjectType() == PROJECT_TYPE_APP) {
          foundInApps.add(modelVersion);
        }
        else {
          foundInLibraries.add(modelVersion);
        }
      }
    }

    String found = null;

    // Prefer the version in app.
    if (foundInApps.size() == 1) {
      found = getOnlyElement(foundInApps);
    }
    else if (foundInApps.isEmpty() && foundInLibraries.size() == 1) {
      found = getOnlyElement(foundInLibraries);
    }

    return found != null ? GradleVersion.tryParse(found) : null;
  }

  @Nullable
  public static GradleVersion getAndroidGradleModelVersionInUse(@NotNull Module module) {
    AndroidModuleModel androidModel = AndroidModuleModel.get(module);
    if (androidModel != null) {
      AndroidProject androidProject = androidModel.getAndroidProject();
      return GradleVersion.tryParse(androidProject.getModelVersion());
    }

    return null;
  }

  public static void attemptToUseEmbeddedGradle(@NotNull Project project) {
    if (IdeInfo.getInstance().isAndroidStudio()) {
      GradleWrapper gradleWrapper = GradleWrapper.find(project);
      if (gradleWrapper != null) {
        String gradleVersion = null;
        try {
          Properties properties = gradleWrapper.getProperties();
          String url = properties.getProperty(DISTRIBUTION_URL_PROPERTY);
          gradleVersion = getGradleWrapperVersionOnlyIfComingForGradleDotOrg(url);
        }
        catch (IOException e) {
          LOG.warn("Failed to read file " + gradleWrapper.getPropertiesFilePath().getPath());
        }
        if (gradleVersion != null &&
            isCompatibleWithEmbeddedGradleVersion(gradleVersion) &&
            !GradleLocalCache.getInstance().containsGradleWrapperVersion(gradleVersion, project)) {
          File embeddedGradlePath = EmbeddedDistributionPaths.getInstance().findEmbeddedGradleDistributionPath();
          if (embeddedGradlePath != null) {
            GradleProjectSettings gradleSettings = getGradleProjectSettings(project);
            if (gradleSettings != null) {
              gradleSettings.setDistributionType(LOCAL);
              gradleSettings.setGradleHome(embeddedGradlePath.getPath());
            }
          }
        }
      }
    }
  }

  @VisibleForTesting
  @Nullable
  static String getGradleWrapperVersionOnlyIfComingForGradleDotOrg(@Nullable String url) {
    if (url != null) {
      int foundIndex = url.indexOf("://");
      if (foundIndex != -1) {
        String protocol = url.substring(0, foundIndex);
        if (protocol.equals("http") || protocol.equals("https")) {
          String expectedPrefix = protocol + "://services.gradle.org/distributions/gradle-";
          if (url.startsWith(expectedPrefix)) {
            // look for "-" before "bin" or "all"
            foundIndex = url.indexOf('-', expectedPrefix.length());
            if (foundIndex != -1) {
              String version = url.substring(expectedPrefix.length(), foundIndex);
              if (isNotEmpty(version)) {
                return version;
              }
            }
          }
        }
      }
    }
    return null;
  }

  // Currently, the latest Gradle version is 2.2.1, and we consider 2.2 and 2.2.1 as compatible.
  private static boolean isCompatibleWithEmbeddedGradleVersion(@NotNull String gradleVersion) {
    return gradleVersion.equals(GRADLE_MINIMUM_VERSION) || gradleVersion.equals(GRADLE_LATEST_VERSION);
  }

  /**
   * Returns {@code true} if the main artifact of the given Android model depends on the given artifact, which consists of a group id and an
   * artifact id, such as {@link SdkConstants#APPCOMPAT_LIB_ARTIFACT}.
   *
   * @param androidModel the Android model to check
   * @param artifact     the artifact
   * @return {@code true} if the project depends on the given artifact (including transitively)
   */
  public static boolean dependsOn(@NonNull AndroidModuleModel androidModel, @NonNull String artifact) {
    IdeDependencies dependencies = androidModel.getSelectedMainCompileLevel2Dependencies();
    return dependsOnAndroidLibrary(dependencies, artifact);
  }

  /**
   * Same as {@link #dependsOn(AndroidModuleModel, String)} but searches the list of Java Libraries
   */
  public static boolean dependsOnJavaLibrary(@NonNull AndroidModuleModel androidModel, @NonNull String artifact) {
    IdeDependencies dependencies = androidModel.getSelectedMainCompileLevel2Dependencies();
    for (Library library : dependencies.getJavaLibraries()) {
      if (dependsOn(library, artifact)) {
        return true;
<<<<<<< HEAD
      }
    }
    return false;
  }
  /**
   * @param androidModel the Android model to check
   * @param artifact     the artifact
   * @return {@link GradleVersion} of the artifact if the project depends on the given artifact, or {@code null} if project doesn't depend on the artifact.
   */
  @Nullable
  public static GradleVersion getModuleDependencyVersion(@NonNull AndroidModuleModel androidModel, @NonNull String artifact) {
    IdeDependencies dependencies = androidModel.getSelectedMainCompileLevel2Dependencies();
    for (Library library : dependencies.getAndroidLibraries()) {
      String version = getDependencyVersion(library, artifact);
      if (version != null) {
        return GradleVersion.tryParse(version);
=======
>>>>>>> abbea60e
      }
    }
    return false;
  }

  /**
   * Returns {@code true} if the androidTest artifact of the given Android model depends on the given artifact, which consists of a group id
   * and an artifact id, such as {@link SdkConstants#APPCOMPAT_LIB_ARTIFACT}.
   *
   * @param androidModel the Android model to check
   * @param artifact     the artifact
   * @return {@code true} if the project depends on the given artifact (including transitively)
   */
  public static boolean dependsOnAndroidTest(@NonNull AndroidModuleModel androidModel, @NonNull String artifact) {
    IdeDependencies dependencies = androidModel.getSelectedAndroidTestCompileDependencies();
    if (dependencies == null) {
      return false;
    }
    return dependsOnAndroidLibrary(dependencies, artifact);
  }

  /**
   * Returns {@code true} if the given dependencies include the given artifact, which consists of a group id and an artifact id, such as
   * {@link SdkConstants#APPCOMPAT_LIB_ARTIFACT}.
   *
   * @param dependencies the Gradle dependencies object to check
   * @param artifact     the artifact
   * @return {@code true} if the dependencies include the given artifact (including transitively)
   */
  private static boolean dependsOnAndroidLibrary(@NonNull IdeDependencies dependencies, @NonNull String artifact) {
    for (Library library : dependencies.getAndroidLibraries()) {
      if (dependsOn(library, artifact)) {
        return true;
      }
    }
    return false;
  }

  /**
   * Returns {@code true} if the given library depends on the given artifact, which consists a group id and an artifact id, such as
   * {@link SdkConstants#APPCOMPAT_LIB_ARTIFACT}.
   *
   * @param library      the Gradle library to check
   * @param artifact     the artifact
   * @param transitively if {@code false}, checks only direct dependencies, otherwise checks transitively
   * @return {@code true} if the project depends on the given artifact
   */
  public static boolean dependsOn(@NonNull AndroidLibrary library, @NonNull String artifact, boolean transitively) {
    return getDependencyVersion(library, artifact, transitively) != null;
  }

  private static String getDependencyVersion(@NonNull AndroidLibrary library, @NonNull String artifact, boolean transitively) {
    MavenCoordinates resolvedCoordinates = library.getResolvedCoordinates();
    //noinspection ConstantConditions
    if (resolvedCoordinates != null) {
      if (artifact.endsWith(resolvedCoordinates.getArtifactId()) &&
          artifact.equals(resolvedCoordinates.getGroupId() + ':' + resolvedCoordinates.getArtifactId())) {
        return resolvedCoordinates.getVersion();
      }
    }

    if (transitively) {
      for (AndroidLibrary dependency : library.getLibraryDependencies()) {
        String version = getDependencyVersion(dependency, artifact, true);
        if (version != null) {
          return version;
        }
      }
    }
    return null;
  }

  /**
   * Returns {@code true} if the given library depends on the given artifact, which consists a group id and an artifact id, such as
   * {@link SdkConstants#APPCOMPAT_LIB_ARTIFACT}.
   *
   * @param library  the Gradle library to check
   * @param artifact the artifact
   * @return {@code true} if the project depends on the given artifact
   */
  public static boolean dependsOn(@NonNull Library library, @NonNull String artifact) {
    return getDependencyVersion(library, artifact) != null;
  }

  private static String getDependencyVersion(@NonNull Library library, @NonNull String artifact) {
    GradleCoordinate resolvedCoordinates = GradleCoordinate.parseCoordinateString(library.getArtifactAddress());
    if (resolvedCoordinates != null) {
      if (artifact.equals(resolvedCoordinates.getGroupId() + ':' + resolvedCoordinates.getArtifactId())) {
        return resolvedCoordinates.getRevision();
      }
    }
    return null;
  }

  public static boolean hasCause(@NotNull Throwable e, @NotNull Class<?> causeClass) {
    // We want to ignore class loader difference, that's why we just compare fully-qualified class names here.
    String causeClassName = causeClass.getName();
    for (Throwable ex = e; ex != null; ex = ex.getCause()) {
      if (causeClassName.equals(ex.getClass().getName())) {
        return true;
      }
    }
    return false;
  }

  @Nullable
  public static File getGradleUserSettingsFile() {
    String homePath = getUserHome();
    if (homePath == null) {
      return null;
    }
    return new File(homePath, join(DOT_GRADLE, FN_GRADLE_PROPERTIES));
  }

  public static void setBuildToolsVersion(@NotNull Project project, @NotNull String version) {
    List<GradleBuildModel> modelsToUpdate = Lists.newArrayList();

    for (Module module : ModuleManager.getInstance(project).getModules()) {
      AndroidFacet facet = AndroidFacet.getInstance(module);
      if (facet != null) {
        GradleBuildModel buildModel = GradleBuildModel.get(module);
        if (buildModel != null) {
          AndroidModel android = buildModel.android();
          if (android != null && !version.equals(android.buildToolsVersion().value())) {
            android.setBuildToolsVersion(version);
            modelsToUpdate.add(buildModel);
          }
        }
      }
    }

    if (!modelsToUpdate.isEmpty()) {
      runWriteCommandAction(project, () -> {
        for (GradleBuildModel buildModel : modelsToUpdate) {
          buildModel.applyChanges();
        }
      });
    }
  }

  /**
   * Find the Library whose exploded aar folder matches given directory.
   *
   * @param bundleDir The directory to search for.
   * @param variant   The variant.
   * @return the Library matches contains given bundleDir
   */
  @Nullable
  public static Library findLibrary(@NotNull File bundleDir, @NotNull IdeVariant variant) {
    IdeAndroidArtifact artifact = variant.getMainArtifact();
    IdeDependencies dependencies = artifact.getLevel2Dependencies();
    for (Library library : dependencies.getAndroidLibraries()) {
      if (filesEqual(bundleDir, library.getFolder())) {
        return library;
      }
    }
    return null;
  }

  /**
   * This method converts a configuration name from (for example) "compile" to "implementation" if the
   * Gradle plugin version is 3.0 or higher.
   *
   * @param configuration The original configuration name, such as "androidTestCompile"
   * @param pluginVersion The plugin version number, such as 3.0.0-alpha1. If null, assumed to be current.
   * @param preferApi     If true, will use "api" instead of "implementation" for new configurations
   * @return the right configuration name to use
   */
  @NotNull
  public static String mapConfigurationName(@NotNull String configuration,
                                            @Nullable GradleVersion pluginVersion,
                                            boolean preferApi) {
    return mapConfigurationName(configuration, pluginVersion != null ? pluginVersion.toString() : null, preferApi);
  }

  /**
   * This method converts a configuration name from (for example) "compile" to "implementation" if the
   * Gradle plugin version is 3.0 or higher.
   *
   * @param configuration The original configuration name, such as "androidTestCompile"
   * @param pluginVersion The plugin version number, such as 3.0.0-alpha1. If null, assumed to be current.
   * @param preferApi     If true, will use "api" instead of "implementation" for new configurations
   * @return the right configuration name to use
   */
  @NotNull
  public static String mapConfigurationName(@NotNull String configuration,
                                            @Nullable String pluginVersion,
                                            boolean preferApi) {

<<<<<<< HEAD
    boolean compatibilityNames = pluginVersion != null && pluginVersion.matches("[012]\\..*");
=======
    boolean compatibilityNames = pluginVersion != null && PLUGIN_VERSION_PATTERN.matcher(pluginVersion).matches();
>>>>>>> abbea60e
    return mapConfigurationName(configuration, compatibilityNames, preferApi);
  }

  /**
   * This method converts a configuration name from (for example) "compile" to "implementation" if the
   * Gradle plugin version is 3.0 or higher.
   *
   * @param configuration         The original configuration name, such as "androidTestCompile"
   * @param useCompatibilityNames Whether we should use compatibility names
   * @param preferApi             If true, will use "api" instead of "implementation" for new configurations
   * @return the right configuration name to use
   */
  @NotNull
<<<<<<< HEAD
  public static String mapConfigurationName(@NotNull String configuration,
                                            boolean useCompatibilityNames,
                                            boolean preferApi) {

=======
  private static String mapConfigurationName(@NotNull String configuration,
                                             boolean useCompatibilityNames,
                                             boolean preferApi) {
>>>>>>> abbea60e
    if (useCompatibilityNames) {
      return configuration;
    }

    configuration = replaceSuffixWithCase(configuration, "compile", preferApi ? "api" : "implementation");
    configuration = replaceSuffixWithCase(configuration, "provided", "compileOnly");
    configuration = replaceSuffixWithCase(configuration, "apk", "runtimeOnly");

    return configuration;
  }

  /**
   * Returns true if we should use compatibility configuration names (such as "compile") instead
   * of the modern configuration names (such as "api" or "implementation") for the given project
   *
   * @param project the project to consult
   * @return true if we should use compatibility configuration names
   */
  public static boolean useCompatibilityConfigurationNames(@NotNull Project project) {
    return useCompatibilityConfigurationNames(getAndroidGradleModelVersionInUse(project));
  }

  /**
   * Returns true if we should use compatibility configuration names (such as "compile") instead
   * of the modern configuration names (such as "api" or "implementation") for the given Gradle version
   *
   * @param gradleVersion the Gradle plugin version to check
   * @return true if we should use compatibility configuration names
   */
  public static boolean useCompatibilityConfigurationNames(@Nullable GradleVersion gradleVersion) {
    return gradleVersion != null && gradleVersion.getMajor() < 3;
  }


  /**
   * Replaces the given suffix in the string, preserving the case in the string, e.g.
   * replacing "foo" with "bar" will result in "bar", and replacing "myFoo" with "bar"
   * will result in "myBar". (This is not a general purpose method; it assumes that
   * the only non-lowercase letter is the first letter of the suffix.)
   */
  private static String replaceSuffixWithCase(String s, String suffix, String newSuffix) {
    if (SdkUtils.endsWithIgnoreCase(s, suffix)) {
      int suffixBegin = s.length() - suffix.length();
      if (Character.isUpperCase(s.charAt(suffixBegin))) {
        return s.substring(0, suffixBegin) + Character.toUpperCase(newSuffix.charAt(0)) + newSuffix.substring(1);
      }
      else {
        if (suffixBegin == 0) {
          return newSuffix;
        }
        else {
          return s.substring(0, suffixBegin) + suffix;
        }
      }
    }

    return s;
  }
}<|MERGE_RESOLUTION|>--- conflicted
+++ resolved
@@ -19,21 +19,6 @@
 import com.android.annotations.NonNull;
 import com.android.builder.model.*;
 import com.android.builder.model.level2.Library;
-<<<<<<< HEAD
-import com.android.ide.common.repository.GradleCoordinate;
-import com.android.ide.common.repository.GradleVersion;
-import com.android.tools.idea.IdeInfo;
-import com.android.tools.idea.gradle.dsl.model.GradleBuildModel;
-import com.android.tools.idea.gradle.dsl.model.android.AndroidModel;
-import com.android.tools.idea.gradle.project.facet.gradle.GradleFacet;
-import com.android.tools.idea.gradle.project.model.AndroidModuleModel;
-import com.android.tools.idea.gradle.project.model.NdkModuleModel;
-import com.android.tools.idea.gradle.project.model.ide.android.IdeAndroidArtifact;
-import com.android.tools.idea.gradle.project.model.ide.android.IdeAndroidProject;
-import com.android.tools.idea.gradle.project.model.ide.android.IdeBaseArtifact;
-import com.android.tools.idea.gradle.project.model.ide.android.IdeVariant;
-import com.android.tools.idea.gradle.project.model.ide.android.level2.IdeDependencies;
-=======
 import com.android.ide.common.gradle.model.IdeAndroidArtifact;
 import com.android.ide.common.gradle.model.IdeAndroidProject;
 import com.android.ide.common.gradle.model.IdeBaseArtifact;
@@ -47,7 +32,6 @@
 import com.android.tools.idea.gradle.project.facet.gradle.GradleFacet;
 import com.android.tools.idea.gradle.project.model.AndroidModuleModel;
 import com.android.tools.idea.gradle.project.model.NdkModuleModel;
->>>>>>> abbea60e
 import com.android.tools.idea.project.AndroidNotification;
 import com.android.tools.idea.project.AndroidProjectInfo;
 import com.android.tools.idea.sdk.IdeSdks;
@@ -85,17 +69,11 @@
 import java.util.List;
 import java.util.Properties;
 import java.util.Set;
-<<<<<<< HEAD
-
-import static com.android.SdkConstants.*;
-import static com.android.builder.model.AndroidProject.*;
-=======
 import java.util.regex.Pattern;
 
 import static com.android.SdkConstants.*;
 import static com.android.builder.model.AndroidProject.*;
 import static com.android.tools.idea.Projects.getBaseDirPath;
->>>>>>> abbea60e
 import static com.android.tools.idea.gradle.util.BuildMode.ASSEMBLE_TRANSLATE;
 import static com.android.tools.idea.gradle.util.GradleBuilds.ENABLE_TRANSLATION_JVM_ARG;
 import static com.google.common.base.Splitter.on;
@@ -144,8 +122,6 @@
   private GradleUtil() {
   }
 
-<<<<<<< HEAD
-=======
   /**
    * Returns the path of the folder ".idea/caches" in the given project. The returned path is an absolute path.
    *
@@ -157,7 +133,6 @@
     return new File(project.getBasePath(), join(DIRECTORY_STORE_NAME, "caches"));
   }
 
->>>>>>> abbea60e
   public static void clearStoredGradleJvmArgs(@NotNull Project project) {
     GradleSettings settings = GradleSettings.getInstance(project);
     String existingJvmArgs = settings.getGradleVmOptions();
@@ -230,13 +205,8 @@
 
   @NotNull
   public static Icon getAndroidModuleIcon(@NotNull AndroidModuleModel androidModuleModel) {
-<<<<<<< HEAD
-    switch(androidModuleModel.getAndroidProject().getProjectType()) {
-      case  PROJECT_TYPE_APP:
-=======
     switch (androidModuleModel.getAndroidProject().getProjectType()) {
       case PROJECT_TYPE_APP:
->>>>>>> abbea60e
         return ANDROID_MODULE;
       case PROJECT_TYPE_FEATURE:
         return FEATURE_MODULE;
@@ -298,19 +268,11 @@
   @NotNull
   public static List<Library> getModuleDependencies(@NotNull IdeVariant variant) {
     List<Library> libraries = Lists.newArrayList();
-<<<<<<< HEAD
 
     IdeAndroidArtifact mainArtifact = variant.getMainArtifact();
     IdeDependencies dependencies = mainArtifact.getLevel2Dependencies();
     libraries.addAll(dependencies.getModuleDependencies());
 
-=======
-
-    IdeAndroidArtifact mainArtifact = variant.getMainArtifact();
-    IdeDependencies dependencies = mainArtifact.getLevel2Dependencies();
-    libraries.addAll(dependencies.getModuleDependencies());
-
->>>>>>> abbea60e
     for (IdeBaseArtifact testArtifact : variant.getTestArtifacts()) {
       dependencies = testArtifact.getLevel2Dependencies();
       libraries.addAll(dependencies.getModuleDependencies());
@@ -647,25 +609,6 @@
     for (Library library : dependencies.getJavaLibraries()) {
       if (dependsOn(library, artifact)) {
         return true;
-<<<<<<< HEAD
-      }
-    }
-    return false;
-  }
-  /**
-   * @param androidModel the Android model to check
-   * @param artifact     the artifact
-   * @return {@link GradleVersion} of the artifact if the project depends on the given artifact, or {@code null} if project doesn't depend on the artifact.
-   */
-  @Nullable
-  public static GradleVersion getModuleDependencyVersion(@NonNull AndroidModuleModel androidModel, @NonNull String artifact) {
-    IdeDependencies dependencies = androidModel.getSelectedMainCompileLevel2Dependencies();
-    for (Library library : dependencies.getAndroidLibraries()) {
-      String version = getDependencyVersion(library, artifact);
-      if (version != null) {
-        return GradleVersion.tryParse(version);
-=======
->>>>>>> abbea60e
       }
     }
     return false;
@@ -855,11 +798,7 @@
                                             @Nullable String pluginVersion,
                                             boolean preferApi) {
 
-<<<<<<< HEAD
-    boolean compatibilityNames = pluginVersion != null && pluginVersion.matches("[012]\\..*");
-=======
     boolean compatibilityNames = pluginVersion != null && PLUGIN_VERSION_PATTERN.matcher(pluginVersion).matches();
->>>>>>> abbea60e
     return mapConfigurationName(configuration, compatibilityNames, preferApi);
   }
 
@@ -873,16 +812,9 @@
    * @return the right configuration name to use
    */
   @NotNull
-<<<<<<< HEAD
-  public static String mapConfigurationName(@NotNull String configuration,
-                                            boolean useCompatibilityNames,
-                                            boolean preferApi) {
-
-=======
   private static String mapConfigurationName(@NotNull String configuration,
                                              boolean useCompatibilityNames,
                                              boolean preferApi) {
->>>>>>> abbea60e
     if (useCompatibilityNames) {
       return configuration;
     }
