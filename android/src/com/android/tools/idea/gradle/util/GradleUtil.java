/*
 * Copyright (C) 2013 The Android Open Source Project
 *
 * Licensed under the Apache License, Version 2.0 (the "License");
 * you may not use this file except in compliance with the License.
 * You may obtain a copy of the License at
 *
 *      http://www.apache.org/licenses/LICENSE-2.0
 *
 * Unless required by applicable law or agreed to in writing, software
 * distributed under the License is distributed on an "AS IS" BASIS,
 * WITHOUT WARRANTIES OR CONDITIONS OF ANY KIND, either express or implied.
 * See the License for the specific language governing permissions and
 * limitations under the License.
 */
package com.android.tools.idea.gradle.util;

import com.android.SdkConstants;
import com.android.annotations.NonNull;
import com.android.builder.model.*;
import com.android.ide.common.repository.GradleCoordinate;
import com.android.sdklib.repository.FullRevision;
import com.android.tools.idea.gradle.IdeaAndroidProject;
import com.android.tools.idea.gradle.eclipse.GradleImport;
import com.android.tools.idea.gradle.facet.AndroidGradleFacet;
import com.android.tools.idea.startup.AndroidStudioSpecificInitializer;
import com.android.tools.idea.templates.TemplateManager;
import com.google.common.annotations.VisibleForTesting;
import com.google.common.base.CharMatcher;
import com.google.common.base.Splitter;
import com.google.common.collect.Lists;
import com.google.common.collect.Sets;
import com.intellij.icons.AllIcons;
import com.intellij.openapi.application.ApplicationManager;
import com.intellij.openapi.command.WriteCommandAction;
import com.intellij.openapi.diagnostic.Logger;
import com.intellij.openapi.editor.Document;
import com.intellij.openapi.extensions.ExtensionPoint;
import com.intellij.openapi.externalSystem.model.ProjectSystemId;
import com.intellij.openapi.externalSystem.util.ExternalSystemApiUtil;
import com.intellij.openapi.module.Module;
import com.intellij.openapi.module.ModuleManager;
import com.intellij.openapi.options.Configurable;
import com.intellij.openapi.options.ConfigurableEP;
import com.intellij.openapi.project.Project;
import com.intellij.openapi.roots.ModuleRootManager;
<<<<<<< HEAD
import com.intellij.openapi.util.KeyValue;
import com.intellij.openapi.util.Pair;
import com.intellij.openapi.util.Ref;
import com.intellij.openapi.util.SystemInfo;
=======
import com.intellij.openapi.util.*;
>>>>>>> 04fab8eb
import com.intellij.openapi.util.io.FileUtil;
import com.intellij.openapi.util.text.StringUtil;
import com.intellij.openapi.vfs.VfsUtil;
import com.intellij.openapi.vfs.VfsUtilCore;
import com.intellij.openapi.vfs.VirtualFile;
import com.intellij.psi.tree.IElementType;
import com.intellij.util.ArrayUtil;
import com.intellij.util.Function;
import com.intellij.util.Processor;
import com.intellij.util.SystemProperties;
import com.intellij.util.containers.ContainerUtil;
import com.intellij.util.net.HttpConfigurable;
import icons.AndroidIcons;
import org.gradle.tooling.internal.consumer.DefaultGradleConnector;
import org.jetbrains.android.facet.AndroidFacet;
import org.jetbrains.android.sdk.AndroidSdkData;
import org.jetbrains.android.sdk.AndroidSdkUtils;
import org.jetbrains.annotations.NonNls;
import org.jetbrains.annotations.NotNull;
import org.jetbrains.annotations.Nullable;
import org.jetbrains.plugins.gradle.settings.DistributionType;
import org.jetbrains.plugins.gradle.settings.GradleExecutionSettings;
import org.jetbrains.plugins.gradle.settings.GradleProjectSettings;
import org.jetbrains.plugins.gradle.settings.GradleSettings;
import org.jetbrains.plugins.gradle.util.GradleConstants;
import org.jetbrains.plugins.groovy.lang.lexer.GroovyLexer;
import org.jetbrains.plugins.groovy.lang.lexer.GroovyTokenTypes;

import javax.swing.*;
import java.io.File;
import java.io.IOException;
import java.util.*;
import java.util.regex.Matcher;
import java.util.regex.Pattern;

import static com.android.SdkConstants.*;
import static com.android.tools.idea.gradle.util.EmbeddedDistributionPaths.findAndroidStudioLocalMavenRepoPath;
import static com.android.tools.idea.gradle.util.EmbeddedDistributionPaths.findEmbeddedGradleDistributionPath;
import static com.android.tools.idea.startup.AndroidStudioSpecificInitializer.GRADLE_DAEMON_TIMEOUT_MS;
import static org.gradle.wrapper.WrapperExecutor.DISTRIBUTION_URL_PROPERTY;

/**
 * Utilities related to Gradle.
 */
public final class GradleUtil {
  @NonNls public static final String BUILD_DIR_DEFAULT_NAME = "build";

  /**
   * The name of the gradle wrapper executable associated with the current OS.
   */
  @NonNls public static final String GRADLE_WRAPPER_EXECUTABLE_NAME =
    SystemInfo.isWindows ? SdkConstants.FN_GRADLE_WRAPPER_WIN : SdkConstants.FN_GRADLE_WRAPPER_UNIX;

  @NonNls public static final String GRADLEW_PROPERTIES_PATH =
    FileUtil.join(SdkConstants.FD_GRADLE_WRAPPER, SdkConstants.FN_GRADLE_WRAPPER_PROPERTIES);

  private static final Logger LOG = Logger.getInstance(GradleUtil.class);
  private static final Pattern GRADLE_JAR_NAME_PATTERN = Pattern.compile("gradle-(.*)-(.*)\\.jar");
  private static final ProjectSystemId SYSTEM_ID = GradleConstants.SYSTEM_ID;

  /**
   * Finds characters that shouldn't be used in the Gradle path.
   * <p/>
   * I was unable to find any specification for Gradle paths. In my
   * experiments, Gradle only failed with slashes. This list may grow if
   * we find any other unsupported characters.
   */
  private static final CharMatcher ILLEGAL_GRADLE_PATH_CHARS_MATCHER = CharMatcher.anyOf("\\/");
  private static final Pattern GRADLE_DISTRIBUTION_URL_PATTERN = Pattern.compile(".*-([^-]+)-([^.]+).zip");

  private GradleUtil() {
  }

  public static boolean isSupportedGradleVersion(@NotNull FullRevision gradleVersion) {
    FullRevision supported = FullRevision.parseRevision(GRADLE_MINIMUM_VERSION);
    return supported.compareTo(gradleVersion) <= 0;
  }

  /**
   * This is temporary, until the model returns more outputs per artifact.
   * Deprecating since the model 0.13 provides multiple outputs per artifact if split apks are enabled.
   */
  @Deprecated
  @NotNull
  public static AndroidArtifactOutput getOutput(@NotNull AndroidArtifact artifact) {
    Collection<AndroidArtifactOutput> outputs = artifact.getOutputs();
    assert !outputs.isEmpty();
    AndroidArtifactOutput output = ContainerUtil.getFirstItem(outputs);
    assert output != null;
    return output;
  }

  @NotNull
  public static Icon getModuleIcon(@NotNull Module module) {
    AndroidProject androidProject = getAndroidProject(module);
    if (androidProject != null) {
      return androidProject.isLibrary() ? AndroidIcons.LibraryModule : AndroidIcons.AppModule;
    }
    return Projects.isGradleProject(module.getProject()) ? AllIcons.Nodes.PpJdk : AllIcons.Nodes.Module;
  }

  @Nullable
  public static AndroidProject getAndroidProject(@NotNull Module module) {
    AndroidFacet facet = AndroidFacet.getInstance(module);
    if (facet != null) {
      IdeaAndroidProject androidProject = facet.getIdeaAndroidProject();
      if (androidProject != null) {
        return androidProject.getDelegate();
      }
    }
    return null;
  }

  /**
   * Returns the Gradle "logical" path (using colons as separators) if the given module represents a Gradle project or sub-project.
   *
   * @param module the given module.
   * @return the Gradle path for the given module, or {@code null} if the module does not represent a Gradle project or sub-project.
   */
  @Nullable
  public static String getGradlePath(@NotNull Module module) {
    AndroidGradleFacet facet = AndroidGradleFacet.getInstance(module);
    return facet != null ? facet.getConfiguration().GRADLE_PROJECT_PATH : null;
  }

  /**
   * Returns whether the given module is the module corresponding to the project root (i.e. gradle path of ":") and has no source roots.
   * <p/>
   * The default Android Studio projects create an empty module at the root level. In theory, users could add sources to that module, but
   * we expect that most don't and keep that as a module simply to tie together other modules.
   */
  public static boolean isRootModuleWithNoSources(@NotNull Module module) {
    if (ModuleRootManager.getInstance(module).getSourceRoots().length == 0) {
      String gradlePath = getGradlePath(module);
      if (gradlePath == null || gradlePath.equals(":")) {
        return true;
      }
    }

    return false;
  }

  /**
   * Returns the library dependencies in the given variant. This method checks dependencies in the main and test (as currently selected
   * in the UI) artifacts. The dependency lookup is not transitive (only direct dependencies are returned.)
   *
   * @param variant the given variant.
   * @param ideaAndroidProject
   * @return the library dependencies in the given variant.
   */
  @NotNull
  public static List<AndroidLibrary> getDirectLibraryDependencies(@NotNull Variant variant,
                                                                  @NotNull IdeaAndroidProject ideaAndroidProject) {
    List<AndroidLibrary> libraries = Lists.newArrayList();
    libraries.addAll(variant.getMainArtifact().getDependencies().getLibraries());
    BaseArtifact testArtifact = ideaAndroidProject.findSelectedTestArtifact(variant);
    if (testArtifact != null) {
      libraries.addAll(testArtifact.getDependencies().getLibraries());
    }
    return libraries;
  }

  @Nullable
  public static Module findModuleByGradlePath(@NotNull Project project, @NotNull String gradlePath) {
    ModuleManager moduleManager = ModuleManager.getInstance(project);
    for (Module module : moduleManager.getModules()) {
      AndroidGradleFacet gradleFacet = AndroidGradleFacet.getInstance(module);
      if (gradleFacet != null) {
        if (gradlePath.equals(gradleFacet.getConfiguration().GRADLE_PROJECT_PATH)) {
          return module;
        }
      }
    }
    return null;
  }

  @NotNull
  public static List<String> getPathSegments(@NotNull String gradlePath) {
    return Lists.newArrayList(Splitter.on(SdkConstants.GRADLE_PATH_SEPARATOR).omitEmptyStrings().split(gradlePath));
  }

  @Nullable
  public static VirtualFile getGradleBuildFile(@NotNull Module module) {
    AndroidGradleFacet gradleFacet = AndroidGradleFacet.getInstance(module);
    if (gradleFacet != null && gradleFacet.getGradleProject() != null) {
      return gradleFacet.getGradleProject().getBuildFile();
    }
    // At the time we're called, module.getModuleFile() may be null, but getModuleFilePath returns the path where it will be created.
    File moduleFilePath = new File(module.getModuleFilePath());
    return getGradleBuildFile(moduleFilePath.getParentFile());
  }

  @Nullable
  public static VirtualFile getGradleBuildFile(@NotNull File rootDir) {
    File gradleBuildFilePath = getGradleBuildFilePath(rootDir);
    return VfsUtil.findFileByIoFile(gradleBuildFilePath, true);
  }

  @NotNull
  public static File getGradleBuildFilePath(@NotNull File rootDir) {
    return new File(rootDir, SdkConstants.FN_BUILD_GRADLE);
  }

  @Nullable
  public static VirtualFile getGradleSettingsFile(@NotNull File rootDir) {
    File gradleSettingsFilePath = getGradleSettingsFilePath(rootDir);
    return VfsUtil.findFileByIoFile(gradleSettingsFilePath, true);
  }

  @NotNull
  public static File getGradleSettingsFilePath(@NotNull File rootDir) {
    return new File(rootDir, SdkConstants.FN_SETTINGS_GRADLE);
  }

  @NotNull
  public static File getGradleWrapperPropertiesFilePath(@NotNull File projectRootDir) {
    return new File(projectRootDir, GRADLEW_PROPERTIES_PATH);
  }

  /**
   * Updates the 'distributionUrl' in the given Gradle wrapper properties file.
   *
   * @param gradleVersion  the Gradle version to update the property to.
   * @param propertiesFile the given Gradle wrapper properties file.
   * @return {@code true} if the property was updated, or {@code false} if no update was necessary because the property already had the
   * correct value.
   * @throws IOException if something goes wrong when saving the file.
   */
  public static boolean updateGradleDistributionUrl(@NotNull String gradleVersion, @NotNull File propertiesFile) throws IOException {
    Properties properties = PropertiesUtil.getProperties(propertiesFile);
    String gradleDistributionUrl = getGradleDistributionUrl(gradleVersion, false);
    String property = properties.getProperty(DISTRIBUTION_URL_PROPERTY);
    if (property != null && (property.equals(gradleDistributionUrl) || property.equals(getGradleDistributionUrl(gradleVersion, true)))) {
      return false;
    }
    properties.setProperty(DISTRIBUTION_URL_PROPERTY, gradleDistributionUrl);
    PropertiesUtil.savePropertiesToFile(properties, propertiesFile, null);
    return true;
  }

  @Nullable
  public static String getGradleWrapperVersion(@NotNull File propertiesFile) throws IOException {
    Properties properties = PropertiesUtil.getProperties(propertiesFile);
    String url = properties.getProperty(DISTRIBUTION_URL_PROPERTY);
    if (url != null) {
      Matcher m = GRADLE_DISTRIBUTION_URL_PATTERN.matcher(url);
      if (m.matches()) {
        return m.group(1);
      }
    }
    return null;
  }

  @NotNull
  private static String getGradleDistributionUrl(@NotNull String gradleVersion, boolean binOnly) {
    String suffix = binOnly ? "bin" : "all";
    return String.format("https://services.gradle.org/distributions/gradle-%1$s-" + suffix + ".zip", gradleVersion);
  }

  @Nullable
  public static GradleExecutionSettings getGradleExecutionSettings(@NotNull Project project) {
    GradleProjectSettings projectSettings = getGradleProjectSettings(project);
    if (projectSettings == null) {
      String format = "Unable to obtain Gradle project settings for project '%1$s', located at '%2$s'";
      String msg = String.format(format, project.getName(), FileUtil.toSystemDependentName(project.getBasePath()));
      LOG.info(msg);
      return null;
    }
    try {
      GradleExecutionSettings settings =
        ExternalSystemApiUtil.getExecutionSettings(project, projectSettings.getExternalProjectPath(), SYSTEM_ID);
      if (settings != null) {
        // By setting the Gradle daemon timeout to -1, we don't allow IDEA to set it to 1 minute. Gradle daemons need to be reused as
        // much as possible. The default timeout is 3 hours.
        settings.setRemoteProcessIdleTtlInMs(GRADLE_DAEMON_TIMEOUT_MS);
      }
      return settings;
    }
    catch (IllegalArgumentException e) {
      LOG.info("Failed to obtain Gradle execution settings", e);
      return null;
    }
  }

  @Nullable
  public static File findWrapperPropertiesFile(@NotNull Project project) {
    File baseDir = new File(project.getBasePath());
    File wrapperPropertiesFile = getGradleWrapperPropertiesFilePath(baseDir);
    return wrapperPropertiesFile.isFile() ? wrapperPropertiesFile : null;
  }

  @Nullable
  public static GradleProjectSettings getGradleProjectSettings(@NotNull Project project) {
    GradleSettings settings = (GradleSettings)ExternalSystemApiUtil.getSettings(project, SYSTEM_ID);

    GradleSettings.MyState state = settings.getState();
    assert state != null;
    Set<GradleProjectSettings> allProjectsSettings = state.getLinkedExternalProjectsSettings();

    return getFirstNotNull(allProjectsSettings);
  }

  @Nullable
  private static GradleProjectSettings getFirstNotNull(@Nullable Set<GradleProjectSettings> allProjectSettings) {
    if (allProjectSettings != null) {
      for (GradleProjectSettings settings : allProjectSettings) {
        if (settings != null) {
          return settings;
        }
      }
    }
    return null;
  }

  @NotNull
  public static List<String> getGradleInvocationJvmArgs(@NotNull File projectDir, @Nullable BuildMode buildMode) {
    if (ExternalSystemApiUtil.isInProcessMode(SYSTEM_ID)) {
      List<String> args = Lists.newArrayList();
      if (!AndroidGradleSettings.isAndroidSdkDirInLocalPropertiesFile(projectDir)) {
        AndroidSdkData sdkData = AndroidSdkUtils.tryToChooseAndroidSdk();
        if (sdkData != null) {
          String arg = AndroidGradleSettings.createAndroidHomeJvmArg(sdkData.getLocation().getPath());
          args.add(arg);
        }
      }
      List<KeyValue<String, String>> proxyProperties = HttpConfigurable.getJvmPropertiesList(false, null);
      for (KeyValue<String, String> proxyProperty : proxyProperties) {
        String arg = AndroidGradleSettings.createJvmArg(proxyProperty.getKey(), proxyProperty.getValue());
        args.add(arg);
      }
      String arg = getGradleInvocationJvmArg(buildMode);
      if (arg != null) {
        args.add(arg);
      }
      return args;
    }
    return Collections.emptyList();
  }

  @VisibleForTesting
  @Nullable
  static String getGradleInvocationJvmArg(@Nullable BuildMode buildMode) {
    if (BuildMode.ASSEMBLE_TRANSLATE == buildMode) {
      return AndroidGradleSettings.createJvmArg(GradleBuilds.ENABLE_TRANSLATION_JVM_ARG, true);
    }
    return null;
  }

  public static void stopAllGradleDaemons() {
    DefaultGradleConnector.close();
  }

  /**
   * Converts a Gradle project name into a system dependent path relative to root project. Please note this is the default mapping from a
   * Gradle "logical" path to a physical path. Users can override this mapping in settings.gradle and this mapping may not always be
   * accurate.
   * <p/>
   * E.g. ":module" becomes "module" and ":directory:module" is converted to "directory/module"
   */
  @NotNull
  public static String getDefaultPhysicalPathFromGradlePath(@NotNull String gradlePath) {
    List<String> segments = getPathSegments(gradlePath);
    return FileUtil.join(ArrayUtil.toStringArray(segments));
  }

  /**
   * Obtains the default path for the module (Gradle sub-project) with the given name inside the given directory.
   */
  @NotNull
  public static File getModuleDefaultPath(@NotNull VirtualFile parentDir, @NotNull String gradlePath) {
    assert gradlePath.length() > 0;
    String relativePath = getDefaultPhysicalPathFromGradlePath(gradlePath);
    return new File(VfsUtilCore.virtualToIoFile(parentDir), relativePath);
  }

  /**
   * Tests if the Gradle path is valid and return index of the offending character or -1 if none.
   */
  public static int isValidGradlePath(@NotNull String gradlePath) {
    return ILLEGAL_GRADLE_PATH_CHARS_MATCHER.indexIn(gradlePath);
  }

  /**
   * Checks if the project already has a module with given Gradle path.
   */
  public static boolean hasModule(@Nullable Project project, @NotNull String gradlePath, boolean checkProjectFolder) {
    if (project == null) {
      return false;
    }
    for (Module module : ModuleManager.getInstance(project).getModules()) {
      if (gradlePath.equals(getGradlePath(module))) {
        return true;
      }
    }
    if (checkProjectFolder) {
      File location = getModuleDefaultPath(project.getBaseDir(), gradlePath);
      if (location.isFile()) {
        return true;
      }
      else if (location.isDirectory()) {
        File[] children = location.listFiles();
        return children == null || children.length > 0;
      }
      else {
        return false;
      }
    }
    else {
      return false;
    }
  }

  public static void cleanUpPreferences(@NotNull ExtensionPoint<ConfigurableEP<Configurable>> preferences,
                                        @NotNull List<String> bundlesToRemove) {
    List<ConfigurableEP<Configurable>> nonStudioExtensions = Lists.newArrayList();

    ConfigurableEP<Configurable>[] extensions = preferences.getExtensions();
    for (ConfigurableEP<Configurable> extension : extensions) {
      if (bundlesToRemove.contains(extension.instanceClass)) {
        nonStudioExtensions.add(extension);
      }
    }

    for (ConfigurableEP<Configurable> toRemove : nonStudioExtensions) {
      preferences.unregisterExtension(toRemove);
    }
  }

  /**
   * Attempts to figure out the Gradle version of the given distribution.
   *
   * @param gradleHomePath the path of the directory containing the Gradle distribution.
   * @return the Gradle version of the given distribution, or {@code null} if it was not possible to obtain the version.
   */
  @Nullable
  public static FullRevision getGradleVersion(@NotNull File gradleHomePath) {
    File libDirPath = new File(gradleHomePath, "lib");

    for (File child : FileUtil.notNullize(libDirPath.listFiles())) {
      FullRevision version = getGradleVersionFromJar(child);
      if (version != null) {
        return version;
      }
    }

    return null;
  }

  @VisibleForTesting
  @Nullable
  static FullRevision getGradleVersionFromJar(@NotNull File libraryJarFile) {
    String fileName = libraryJarFile.getName();
    Matcher matcher = GRADLE_JAR_NAME_PATTERN.matcher(fileName);
    if (matcher.matches()) {
      // Obtain the version of Gradle from a library name (e.g. "gradle-core-2.0.jar")
      String version = matcher.group(2);
      try {
        return FullRevision.parseRevision(version);
      }
      catch (NumberFormatException e) {
        LOG.warn(String.format("Unable to parse version '%1$s' (obtained from file '%2$s')", version, fileName));
      }
    }
    return null;
  }

  /**
   * Creates the Gradle wrapper, using the latest supported version of Gradle, in the project at the given directory.
<<<<<<< HEAD
   *
   * @param projectDirPath the project's root directory.
   * @return {@code true} if the project already has the wrapper or the wrapper was successfully created; {@code false} if the wrapper was
   * not created (e.g. the template files for the wrapper were not found.)
   * @throws IOException any unexpected I/O error.
   *
   * @see com.android.SdkConstants#GRADLE_LATEST_VERSION
   */
  public static boolean createGradleWrapper(@NotNull File projectDirPath) throws IOException {
    return createGradleWrapper(projectDirPath, GRADLE_LATEST_VERSION);
  }

  /**
   * Creates the Gradle wrapper in the project at the given directory.
   *
   * @param projectDirPath the project's root directory.
   * @param gradleVersion the version of Gradle to use.
=======
   *
   * @param projectDirPath the project's root directory.
>>>>>>> 04fab8eb
   * @return {@code true} if the project already has the wrapper or the wrapper was successfully created; {@code false} if the wrapper was
   * not created (e.g. the template files for the wrapper were not found.)
   * @throws IOException any unexpected I/O error.
   * @see com.android.SdkConstants#GRADLE_LATEST_VERSION
   */
  public static boolean createGradleWrapper(@NotNull File projectDirPath) throws IOException {
    return createGradleWrapper(projectDirPath, GRADLE_LATEST_VERSION);
  }

  /**
   * Creates the Gradle wrapper in the project at the given directory.
   *
   * @param projectDirPath the project's root directory.
   * @param gradleVersion  the version of Gradle to use.
   * @return {@code true} if the project already has the wrapper or the wrapper was successfully created; {@code false} if the wrapper was
   * not created (e.g. the template files for the wrapper were not found.)
   * @throws IOException any unexpected I/O error.
   * @see com.android.SdkConstants#GRADLE_LATEST_VERSION
   */
  @VisibleForTesting
  public static boolean createGradleWrapper(@NotNull File projectDirPath, @NotNull String gradleVersion) throws IOException {
    File projectWrapperDirPath = new File(projectDirPath, FD_GRADLE_WRAPPER);
    if (!projectWrapperDirPath.isDirectory()) {
      File wrapperSrcDirPath = new File(TemplateManager.getTemplateRootFolder(), FD_GRADLE_WRAPPER);
      if (!wrapperSrcDirPath.exists()) {
        for (File root : TemplateManager.getExtraTemplateRootFolders()) {
          wrapperSrcDirPath = new File(root, FD_GRADLE_WRAPPER);
          if (wrapperSrcDirPath.exists()) {
            break;
          }
          else {
            wrapperSrcDirPath = null;
          }
        }
      }
      if (wrapperSrcDirPath == null) {
        return false;
      }
      FileUtil.copyDirContent(wrapperSrcDirPath, projectDirPath);
    }
    File wrapperPropertiesFile = getGradleWrapperPropertiesFilePath(projectDirPath);
    updateGradleDistributionUrl(gradleVersion, wrapperPropertiesFile);
    return true;
  }

  /**
   * Finds the version of the Android Gradle plug-in being used in the given project.
   * <p>
   * The version is returned as it is specified in build files if it does not use "+" notation.
   * </p>
   * <p>
   * If the version is using "+" notation for the "micro" portion, this method replaces the "+" with a zero. For example: "0.13.+" will be
   * returned as "0.13.0". In practice, the micro portion of the version is not used.
   * </p>
   * <p>
   * If the version in build files is "+" or uses "+" for the major or minor portions, this method will find the latest version in the local
   * Gradle cache.
   * </p>
   *
   * @param project the given project.
   * @return the version of the Android Gradle plug-in being used in the given project. (or an approximation.)
   */
  @Nullable
  public static FullRevision getResolvedAndroidGradleModelVersion(@NotNull final Project project) {
    VirtualFile baseDir = project.getBaseDir();
    if (baseDir == null) {
      // This is default project.
      return null;
    }
    final Ref<FullRevision> modelVersionRef = new Ref<FullRevision>();
    VfsUtil.processFileRecursivelyWithoutIgnored(baseDir, new Processor<VirtualFile>() {
      @Override
      public boolean process(VirtualFile virtualFile) {
        if (SdkConstants.FN_BUILD_GRADLE.equals(virtualFile.getName())) {
          File fileToCheck = VfsUtilCore.virtualToIoFile(virtualFile);
          try {
            String contents = FileUtil.loadFile(fileToCheck);
            FullRevision version = getResolvedAndroidGradleModelVersion(contents, project);
            if (version != null) {
              modelVersionRef.set(version);
              return false; // we found the model version. Stop.
            }
          }
          catch (IOException e) {
            LOG.warn("Failed to read contents of " + fileToCheck.getPath());
          }
        }
        return true;
      }
    });

    return modelVersionRef.get();
  }

  @VisibleForTesting
  @Nullable
  static FullRevision getResolvedAndroidGradleModelVersion(@NotNull String fileContents, @Nullable Project project) {
<<<<<<< HEAD
    GradleCoordinate found = null;
    String pluginDefinitionString = getPluginDefinitionString(fileContents, SdkConstants.GRADLE_PLUGIN_NAME);
    if (pluginDefinitionString != null) {
      found = GradleCoordinate.parseCoordinateString(pluginDefinitionString);
    }

    if (found != null) {
      String revision = getAndroidGradleModelVersion(found, project);
      if (StringUtil.isNotEmpty(revision)) {
        try {
          return FullRevision.parseRevision(revision);
        }
        catch (NumberFormatException ignored) {
        }
      }
    }
=======
    GradleCoordinate found = getPluginDefinition(fileContents, SdkConstants.GRADLE_PLUGIN_NAME);
    if (found != null) {
      String revision = getAndroidGradleModelVersion(found, project);
      if (StringUtil.isNotEmpty(revision)) {
        try {
          return FullRevision.parseRevision(revision);
        }
        catch (NumberFormatException ignored) {
        }
      }
    }
    return null;
  }

  /**
   * Returns target plugin's definition.
   *
   * @param fileContents target Gradle build file contents
   * @param pluginName   target plugin's name in a form {@code group-id:artifact-id:}
   * @return target plugin's definition if found; {@code null} otherwise
   */
  @Nullable
  public static GradleCoordinate getPluginDefinition(@NotNull String fileContents, @NotNull String pluginName) {
    String definition = findStringLiteral(pluginName, fileContents, new Function<Pair<String, GroovyLexer>, String>() {
      @Override
      public String fun(Pair<String, GroovyLexer> pair) {
        return pair.getFirst();
      }
    });
    return StringUtil.isNotEmpty(definition) ? GradleCoordinate.parseCoordinateString(definition) : null;
  }

  /**
   * Updates the version of a Gradle dependency used in a build.gradle file.
   *
   * @param project           the project containing the build.gradle file.
   * @param buildFileDocument document of the build.gradle file, which declares the version of the dependency.
   * @param dependencyName    the name of the dependency to look for.
   * @param versionTask       returns the version of the dependency to update the file to.
   * @return {@code true} if the build.gradle file was updated; {@code false} otherwise.
   */
  public static boolean updateGradleDependencyVersion(@NotNull Project project,
                                                      @NotNull final Document buildFileDocument,
                                                      @NotNull final String dependencyName,
                                                      @NotNull final Computable<String> versionTask) {
    String contents = buildFileDocument.getText();
    final TextRange range = findStringLiteral(dependencyName, contents, new Function<Pair<String, GroovyLexer>, TextRange>() {
      @Override
      public TextRange fun(Pair<String, GroovyLexer> pair) {
        GroovyLexer lexer = pair.getSecond();
        return TextRange.create(lexer.getTokenStart() + 1 + dependencyName.length(), lexer.getTokenEnd() - 1);
      }
    });
    if (range != null) {
      WriteCommandAction.runWriteCommandAction(project, new Runnable() {
        @Override
        public void run() {
          buildFileDocument.replaceString(range.getStartOffset(), range.getEndOffset(), versionTask.compute());
        }
      });
      return true;
    }
    return false;
  }

  @Nullable
  public static TextRange findDependency(@NotNull final String dependency, @NotNull String contents) {
    return findStringLiteral(dependency, contents, new Function<Pair<String, GroovyLexer>, TextRange>() {
      @Override
      public TextRange fun(Pair<String, GroovyLexer> pair) {
        GroovyLexer lexer = pair.getSecond();
        return TextRange.create(lexer.getTokenStart() + 1, lexer.getTokenEnd() - 1);
      }
    });
  }

  @Nullable
  private static <T> T findStringLiteral(@NotNull String textToSearchPrefix,
                                         @NotNull String fileContents,
                                         @NotNull Function<Pair<String, GroovyLexer>, T> consumer) {
    GroovyLexer lexer = new GroovyLexer();
    lexer.start(fileContents);
    while (lexer.getTokenType() != null) {
      IElementType type = lexer.getTokenType();
      if (type == GroovyTokenTypes.mSTRING_LITERAL) {
        String text = StringUtil.unquoteString(lexer.getTokenText());
        if (text.startsWith(textToSearchPrefix)) {
          return consumer.fun(Pair.create(text, lexer));
        }
      }
      lexer.advance();
    }
>>>>>>> 04fab8eb
    return null;
  }

  /**
   * Delegates to the {@link #forPluginDefinition(String, String, Function)} and just returns target plugin's definition string (unquoted).
   *
   * @param fileContents  target gradle config text
   * @param pluginName    target plugin's name in a form <code>'group-id:artifact-id:'</code>
   * @return              target plugin's definition string if found (unquoted); <code>null</code> otherwise
   * @see #forPluginDefinition(String, String, Function)
   */
  @Nullable
  public static String getPluginDefinitionString(@NotNull String fileContents, @NotNull String pluginName) {
    return forPluginDefinition(fileContents, pluginName, new Function<Pair<String, GroovyLexer>, String>() {
      @Override
      public String fun(Pair<String, GroovyLexer> pair) {
        return pair.getFirst();
      }
    });
  }

  /**
   * Checks given file contents (assuming that it's build.gradle config) and finds target plugin's definition (given the plugin
   * name in a form <code>'group-id:artifact-id:'</code>. Supplies given callback with the plugin definition string (unquoted) and
   * a {@link GroovyLexer} which state points to the plugin definition string (quoted).
   * <p/>
   * Example:
   * <pre>
   *     buildscript {
   *       repositories {
   *         mavenCentral()
   *       }
   *       dependencies {
   *         classpath 'com.google.appengine:gradle-appengine-plugin:1.9.4'
   *       }
   *     }
   * </pre>
   * Suppose that this method is called for the given build script content and
   * <code>'com.google.appengine:gradle-appengine-plugin:'</code> as a plugin name argument. Given callback is supplied by a
   * string <code>'com.google.appengine:gradle-appengine-plugin:1.9.4'</code> (without quotes) and a {@link GroovyLexer} which
   * {@link GroovyLexer#getTokenStart() points} to the string <code>'com.google.appengine:gradle-appengine-plugin:1.9.4'</code>
   * (with quotes), i.e. we can get exact text range for the target string in case we need to do something like replacing plugin's
   * version.
   *
   * @param fileContents  target gradle config text
   * @param pluginName    target plugin's name in a form <code>'group-id:artifact-id:'</code>
   * @param consumer      a callback to be notified for the target plugin's definition string
   * @param <T>           given callback's return type
   * @return              given callback's call result if target plugin definition is found; <code>null</code> otherwise
   */
  @Nullable
  public static <T> T forPluginDefinition(@NotNull String fileContents,
                                          @NotNull String pluginName,
                                          @NotNull Function<Pair<String, GroovyLexer>, T> consumer) {
    GroovyLexer lexer = new GroovyLexer();
    lexer.start(fileContents);
    while (lexer.getTokenType() != null) {
      IElementType type = lexer.getTokenType();
      if (type == GroovyTokenTypes.mSTRING_LITERAL) {
        String text = StringUtil.unquoteString(lexer.getTokenText());
        if (text.startsWith(pluginName)) {
          return consumer.fun(Pair.create(text, lexer));
        }
      }
      lexer.advance();
    }
    return null;
  }

  @Nullable
  private static String getAndroidGradleModelVersion(@NotNull GradleCoordinate coordinate, @Nullable Project project) {
    String revision = coordinate.getFullRevision();
    if (StringUtil.isNotEmpty(revision)) {
      if (!coordinate.acceptsGreaterRevisions()) {
        return revision;
      }

      // For the Android plug-in we don't care about the micro version. Major and minor only matter.
      int major = coordinate.getMajorVersion();
      int minor = coordinate.getMinorVersion();
      if (coordinate.getMicroVersion() == -1 && major >= 0 && minor > 0) {
        return major + "." + minor + "." + 0;
      }
    }
    GradleCoordinate latest = findLatestVersionInGradleCache(coordinate, null, project);
    return latest != null ? latest.getFullRevision() : null;
  }

  @Nullable
  public static GradleCoordinate findLatestVersionInGradleCache(@NotNull GradleCoordinate original,
                                                                @Nullable String filter,
                                                                @Nullable Project project) {

    for (File gradleServicePath : getGradleServicePaths(project)) {
      GradleCoordinate version = findLatestVersionInGradleCache(gradleServicePath, original, filter);
      if (version != null) {
        return version;
      }
    }

    return null;
  }

  @Nullable
  private static GradleCoordinate findLatestVersionInGradleCache(@NotNull File gradleServicePath,
                                                                 @NotNull GradleCoordinate original,
                                                                 @Nullable String filter) {
    File gradleCache = new File(gradleServicePath, "caches");
    if (gradleCache.exists()) {
      List<GradleCoordinate> coordinates = Lists.newArrayList();

      String groupId = original.getGroupId();
      String artifactId = original.getArtifactId();
      for (File moduleDir : FileUtil.notNullize(gradleCache.listFiles())) {
        if (!moduleDir.getName().startsWith("modules-") || !moduleDir.isDirectory()) {
          continue;
        }
        for (File metadataDir : FileUtil.notNullize(moduleDir.listFiles())) {
          if (!metadataDir.getName().startsWith("metadata-") || !metadataDir.isDirectory()) {
            continue;
          }
          File versionDir = new File(metadataDir, FileUtil.join("descriptors", groupId, artifactId));
          if (!versionDir.isDirectory()) {
            continue;
          }
          for (File version : FileUtil.notNullize(versionDir.listFiles())) {
            String name = version.getName();
            if ((filter == null || name.startsWith(filter)) && !name.isEmpty() && Character.isDigit(name.charAt(0))) {
              GradleCoordinate found = GradleCoordinate.parseCoordinateString(groupId + ":" + artifactId + ":" + name);
              if (found != null) {
                coordinates.add(found);
              }
            }
          }
        }
      }
      if (!coordinates.isEmpty()) {
        Collections.sort(coordinates, GradleCoordinate.COMPARE_PLUS_LOWER);
        return coordinates.get(coordinates.size() - 1);
      }
    }
    return null;
  }

  public static void addLocalMavenRepoInitScriptCommandLineOption(@NotNull List<String> args) {
    if (AndroidStudioSpecificInitializer.isAndroidStudio() || ApplicationManager.getApplication().isUnitTestMode()) {
      File repoPath = findAndroidStudioLocalMavenRepoPath();
      if (repoPath != null && repoPath.isDirectory()) {
        addLocalMavenRepoInitScriptCommandLineOption(args, repoPath);
      }
    }
  }

<<<<<<< HEAD
  @Nullable
  public static File getAndroidStudioLocalMavenRepoPath() {
    File repoPath = new File(getEmbeddedGradleArtifactsDirPath(), "m2repository");
    LOG.info("Looking for embedded Maven repo at '" + repoPath.getPath() + "'");
    return repoPath.isDirectory() ? repoPath : null;
  }

=======
>>>>>>> 04fab8eb
  @VisibleForTesting
  @Nullable
  static File addLocalMavenRepoInitScriptCommandLineOption(@NotNull List<String> args, @NotNull File repoPath) {
    try {
      File file = FileUtil.createTempFile("asLocalRepo", SdkConstants.DOT_GRADLE);
      file.deleteOnExit();

      String contents = "allprojects {\n" +
                        "  buildscript {\n" +
                        "    repositories {\n" +
                        "      maven { url '" + GradleImport.escapeGroovyStringLiteral(repoPath.getPath()) + "'}\n" +
                        "    }\n" +
                        "  }\n" +
                        "}\n";
      FileUtil.writeToFile(file, contents);
      ContainerUtil.addAll(args, GradleConstants.INIT_SCRIPT_CMD_OPTION, file.getAbsolutePath());

      return file;
    }
    catch (IOException e) {
      LOG.warn("Failed to set up 'local repo' Gradle init script", e);
    }
    return null;
  }

  public static void attemptToUseEmbeddedGradle(@NotNull Project project) {
    if (AndroidStudioSpecificInitializer.isAndroidStudio()) {
      File wrapperPropertiesFile = findWrapperPropertiesFile(project);
      if (wrapperPropertiesFile != null) {
        String gradleVersion = null;
        try {
          Properties properties = PropertiesUtil.getProperties(wrapperPropertiesFile);
          String url = properties.getProperty(DISTRIBUTION_URL_PROPERTY);
          gradleVersion = getGradleWrapperVersionOnlyIfComingForGradleDotOrg(url);
        }
        catch (IOException e) {
          LOG.warn("Failed to read file " + wrapperPropertiesFile.getPath());
        }
        if (gradleVersion != null &&
            isCompatibleWithEmbeddedGradleVersion(gradleVersion) &&
            !isWrapperInGradleCache(project, gradleVersion)) {
<<<<<<< HEAD
          File embeddedPath = new File(getEmbeddedGradleArtifactsDirPath(), "gradle-" + GRADLE_LATEST_VERSION);
          LOG.info("Looking for embedded Gradle distribution at '" + embeddedPath.getPath() + "'");
          if (embeddedPath.isDirectory()) {
=======
          File embeddedGradlePath = findEmbeddedGradleDistributionPath();
          if (embeddedGradlePath != null) {
>>>>>>> 04fab8eb
            GradleProjectSettings gradleSettings = getGradleProjectSettings(project);
            if (gradleSettings != null) {
              gradleSettings.setDistributionType(DistributionType.LOCAL);
              gradleSettings.setGradleHome(embeddedGradlePath.getPath());
            }
          }
        }
      }
    }
  }

  @VisibleForTesting
  @Nullable
  static String getGradleWrapperVersionOnlyIfComingForGradleDotOrg(@Nullable String url) {
    if (url != null) {
      int foundIndex = url.indexOf("://");
      if (foundIndex != -1) {
        String protocol = url.substring(0, foundIndex);
        if (protocol.equals("http") || protocol.equals("https")) {
          String expectedPrefix = protocol + "://services.gradle.org/distributions/gradle-";
          if (url.startsWith(expectedPrefix)) {
            // look for "-" before "bin" or "all"
            foundIndex = url.indexOf('-', expectedPrefix.length());
            if (foundIndex != -1) {
              String version = url.substring(expectedPrefix.length(), foundIndex);
              if (StringUtil.isNotEmpty(version)) {
                return version;
              }
            }
          }
        }
      }
    }
    return null;
  }

  // Currently, the latest Gradle version is 2.2.1, and we consider 2.2 and 2.2.1 as compatible.
  private static boolean isCompatibleWithEmbeddedGradleVersion(@NotNull String gradleVersion) {
    return gradleVersion.equals(SdkConstants.GRADLE_MINIMUM_VERSION) || gradleVersion.equals(GRADLE_LATEST_VERSION);
  }

  private static boolean isWrapperInGradleCache(@NotNull Project project, @NotNull String gradleVersion) {
    String wrapperDirNamePrefix = "gradle-" + gradleVersion + "-";

    // Try both distributions "all" and "bin".
<<<<<<< HEAD
    String[] wrapperDirNames = { wrapperDirNamePrefix + "all", wrapperDirNamePrefix + "bin" };
=======
    String[] wrapperDirNames = {wrapperDirNamePrefix + "all", wrapperDirNamePrefix + "bin"};
>>>>>>> 04fab8eb

    for (File gradleServicePath : getGradleServicePaths(project)) {
      for (String wrapperDirName : wrapperDirNames) {
        File wrapperDirPath = new File(gradleServicePath, FileUtil.join("wrapper", "dists", wrapperDirName));
        if (wrapperDirPath.isDirectory()) {
          return true;
        }
      }
    }

    return false;
  }

<<<<<<< HEAD
  @NotNull
  private static Collection<File> getGradleServicePaths(@Nullable Project project) {
    Set<File> paths = Sets.newLinkedHashSet();
    if (project != null) {
      // Use the one set in the IDE
      GradleSettings settings = GradleSettings.getInstance(project);
      String path = settings.getServiceDirectoryPath();
      if (StringUtil.isNotEmpty(path)) {
        File file = new File(path);
        if (file.isDirectory()) {
          paths.add(file);
        }
      }
    }
    // The default location: ~/.gradle
    File path = new File(SystemProperties.getUserHome(), DOT_GRADLE);
    if (path.isDirectory()) {
      paths.add(path);
    }
    return paths;
  }


=======
>>>>>>> 04fab8eb
  @NotNull
  private static Collection<File> getGradleServicePaths(@Nullable Project project) {
    Set<File> paths = Sets.newLinkedHashSet();
    if (project != null) {
      // Use the one set in the IDE
      GradleSettings settings = GradleSettings.getInstance(project);
      String path = settings.getServiceDirectoryPath();
      if (StringUtil.isNotEmpty(path)) {
        File file = new File(path);
        if (file.isDirectory()) {
          paths.add(file);
        }
      }
    }
    // The default location: ~/.gradle
    File path = new File(SystemProperties.getUserHome(), DOT_GRADLE);
    if (path.isDirectory()) {
      paths.add(path);
    }
    return paths;
  }

  /**
   * Returns true if the given project depends on the given artifact, which consists of
   * a group id and an artifact id, such as {@link com.android.SdkConstants#APPCOMPAT_LIB_ARTIFACT}
   *
   * @param project  the Gradle project to check
   * @param artifact the artifact
   * @return true if the project depends on the given artifact (including transitively)
   */
  public static boolean dependsOn(@NonNull IdeaAndroidProject project, @NonNull String artifact) {
    Dependencies dependencies = project.getSelectedVariant().getMainArtifact().getDependencies();
    return dependsOn(dependencies, artifact);
  }

  /**
   * Returns true if the given dependencies include the given artifact, which consists of
   * a group id and an artifact id, such as {@link com.android.SdkConstants#APPCOMPAT_LIB_ARTIFACT}
   *
   * @param dependencies the Gradle dependencies object to check
   * @param artifact     the artifact
   * @return true if the dependencies include the given artifact (including transitively)
   */
  private static boolean dependsOn(@NonNull Dependencies dependencies, @NonNull String artifact) {
    for (AndroidLibrary library : dependencies.getLibraries()) {
      if (dependsOn(library, artifact, true)) {
        return true;
      }
    }
    return false;
  }

  /**
   * Returns true if the given library depends on the given artifact, which consists of
   * a group id and an artifact id, such as {@link com.android.SdkConstants#APPCOMPAT_LIB_ARTIFACT}
   *
   * @param library      the Gradle library to check
   * @param artifact     the artifact
   * @param transitively if false, checks only direct dependencies, otherwise checks transitively
   * @return true if the project depends on the given artifact
   */
  public static boolean dependsOn(@NonNull AndroidLibrary library, @NonNull String artifact, boolean transitively) {
    MavenCoordinates resolvedCoordinates = library.getResolvedCoordinates();
    if (resolvedCoordinates != null) {
      String s = resolvedCoordinates.getGroupId() + ':' + resolvedCoordinates.getArtifactId();
      if (artifact.equals(s)) {
        return true;
      }
    }

    if (transitively) {
      for (AndroidLibrary dependency : library.getLibraryDependencies()) {
        if (dependsOn(dependency, artifact, true)) {
          return true;
        }
      }
    }

    return false;
  }

  public static boolean hasCause(@NotNull Throwable e, @NotNull Class<?> causeClass) {
    // We want to ignore class loader difference, that's why we just compare fully-qualified class names here.
    String causeClassName = causeClass.getName();
    for (Throwable ex = e; ex != null; ex = ex.getCause()) {
      if (causeClassName.equals(ex.getClass().getName())) {
        return true;
      }
    }
    return false;
  }
}<|MERGE_RESOLUTION|>--- conflicted
+++ resolved
@@ -44,14 +44,7 @@
 import com.intellij.openapi.options.ConfigurableEP;
 import com.intellij.openapi.project.Project;
 import com.intellij.openapi.roots.ModuleRootManager;
-<<<<<<< HEAD
-import com.intellij.openapi.util.KeyValue;
-import com.intellij.openapi.util.Pair;
-import com.intellij.openapi.util.Ref;
-import com.intellij.openapi.util.SystemInfo;
-=======
 import com.intellij.openapi.util.*;
->>>>>>> 04fab8eb
 import com.intellij.openapi.util.io.FileUtil;
 import com.intellij.openapi.util.text.StringUtil;
 import com.intellij.openapi.vfs.VfsUtil;
@@ -520,28 +513,8 @@
 
   /**
    * Creates the Gradle wrapper, using the latest supported version of Gradle, in the project at the given directory.
-<<<<<<< HEAD
    *
    * @param projectDirPath the project's root directory.
-   * @return {@code true} if the project already has the wrapper or the wrapper was successfully created; {@code false} if the wrapper was
-   * not created (e.g. the template files for the wrapper were not found.)
-   * @throws IOException any unexpected I/O error.
-   *
-   * @see com.android.SdkConstants#GRADLE_LATEST_VERSION
-   */
-  public static boolean createGradleWrapper(@NotNull File projectDirPath) throws IOException {
-    return createGradleWrapper(projectDirPath, GRADLE_LATEST_VERSION);
-  }
-
-  /**
-   * Creates the Gradle wrapper in the project at the given directory.
-   *
-   * @param projectDirPath the project's root directory.
-   * @param gradleVersion the version of Gradle to use.
-=======
-   *
-   * @param projectDirPath the project's root directory.
->>>>>>> 04fab8eb
    * @return {@code true} if the project already has the wrapper or the wrapper was successfully created; {@code false} if the wrapper was
    * not created (e.g. the template files for the wrapper were not found.)
    * @throws IOException any unexpected I/O error.
@@ -639,24 +612,6 @@
   @VisibleForTesting
   @Nullable
   static FullRevision getResolvedAndroidGradleModelVersion(@NotNull String fileContents, @Nullable Project project) {
-<<<<<<< HEAD
-    GradleCoordinate found = null;
-    String pluginDefinitionString = getPluginDefinitionString(fileContents, SdkConstants.GRADLE_PLUGIN_NAME);
-    if (pluginDefinitionString != null) {
-      found = GradleCoordinate.parseCoordinateString(pluginDefinitionString);
-    }
-
-    if (found != null) {
-      String revision = getAndroidGradleModelVersion(found, project);
-      if (StringUtil.isNotEmpty(revision)) {
-        try {
-          return FullRevision.parseRevision(revision);
-        }
-        catch (NumberFormatException ignored) {
-        }
-      }
-    }
-=======
     GradleCoordinate found = getPluginDefinition(fileContents, SdkConstants.GRADLE_PLUGIN_NAME);
     if (found != null) {
       String revision = getAndroidGradleModelVersion(found, project);
@@ -744,73 +699,6 @@
       if (type == GroovyTokenTypes.mSTRING_LITERAL) {
         String text = StringUtil.unquoteString(lexer.getTokenText());
         if (text.startsWith(textToSearchPrefix)) {
-          return consumer.fun(Pair.create(text, lexer));
-        }
-      }
-      lexer.advance();
-    }
->>>>>>> 04fab8eb
-    return null;
-  }
-
-  /**
-   * Delegates to the {@link #forPluginDefinition(String, String, Function)} and just returns target plugin's definition string (unquoted).
-   *
-   * @param fileContents  target gradle config text
-   * @param pluginName    target plugin's name in a form <code>'group-id:artifact-id:'</code>
-   * @return              target plugin's definition string if found (unquoted); <code>null</code> otherwise
-   * @see #forPluginDefinition(String, String, Function)
-   */
-  @Nullable
-  public static String getPluginDefinitionString(@NotNull String fileContents, @NotNull String pluginName) {
-    return forPluginDefinition(fileContents, pluginName, new Function<Pair<String, GroovyLexer>, String>() {
-      @Override
-      public String fun(Pair<String, GroovyLexer> pair) {
-        return pair.getFirst();
-      }
-    });
-  }
-
-  /**
-   * Checks given file contents (assuming that it's build.gradle config) and finds target plugin's definition (given the plugin
-   * name in a form <code>'group-id:artifact-id:'</code>. Supplies given callback with the plugin definition string (unquoted) and
-   * a {@link GroovyLexer} which state points to the plugin definition string (quoted).
-   * <p/>
-   * Example:
-   * <pre>
-   *     buildscript {
-   *       repositories {
-   *         mavenCentral()
-   *       }
-   *       dependencies {
-   *         classpath 'com.google.appengine:gradle-appengine-plugin:1.9.4'
-   *       }
-   *     }
-   * </pre>
-   * Suppose that this method is called for the given build script content and
-   * <code>'com.google.appengine:gradle-appengine-plugin:'</code> as a plugin name argument. Given callback is supplied by a
-   * string <code>'com.google.appengine:gradle-appengine-plugin:1.9.4'</code> (without quotes) and a {@link GroovyLexer} which
-   * {@link GroovyLexer#getTokenStart() points} to the string <code>'com.google.appengine:gradle-appengine-plugin:1.9.4'</code>
-   * (with quotes), i.e. we can get exact text range for the target string in case we need to do something like replacing plugin's
-   * version.
-   *
-   * @param fileContents  target gradle config text
-   * @param pluginName    target plugin's name in a form <code>'group-id:artifact-id:'</code>
-   * @param consumer      a callback to be notified for the target plugin's definition string
-   * @param <T>           given callback's return type
-   * @return              given callback's call result if target plugin definition is found; <code>null</code> otherwise
-   */
-  @Nullable
-  public static <T> T forPluginDefinition(@NotNull String fileContents,
-                                          @NotNull String pluginName,
-                                          @NotNull Function<Pair<String, GroovyLexer>, T> consumer) {
-    GroovyLexer lexer = new GroovyLexer();
-    lexer.start(fileContents);
-    while (lexer.getTokenType() != null) {
-      IElementType type = lexer.getTokenType();
-      if (type == GroovyTokenTypes.mSTRING_LITERAL) {
-        String text = StringUtil.unquoteString(lexer.getTokenText());
-        if (text.startsWith(pluginName)) {
           return consumer.fun(Pair.create(text, lexer));
         }
       }
@@ -903,16 +791,6 @@
     }
   }
 
-<<<<<<< HEAD
-  @Nullable
-  public static File getAndroidStudioLocalMavenRepoPath() {
-    File repoPath = new File(getEmbeddedGradleArtifactsDirPath(), "m2repository");
-    LOG.info("Looking for embedded Maven repo at '" + repoPath.getPath() + "'");
-    return repoPath.isDirectory() ? repoPath : null;
-  }
-
-=======
->>>>>>> 04fab8eb
   @VisibleForTesting
   @Nullable
   static File addLocalMavenRepoInitScriptCommandLineOption(@NotNull List<String> args, @NotNull File repoPath) {
@@ -954,14 +832,8 @@
         if (gradleVersion != null &&
             isCompatibleWithEmbeddedGradleVersion(gradleVersion) &&
             !isWrapperInGradleCache(project, gradleVersion)) {
-<<<<<<< HEAD
-          File embeddedPath = new File(getEmbeddedGradleArtifactsDirPath(), "gradle-" + GRADLE_LATEST_VERSION);
-          LOG.info("Looking for embedded Gradle distribution at '" + embeddedPath.getPath() + "'");
-          if (embeddedPath.isDirectory()) {
-=======
           File embeddedGradlePath = findEmbeddedGradleDistributionPath();
           if (embeddedGradlePath != null) {
->>>>>>> 04fab8eb
             GradleProjectSettings gradleSettings = getGradleProjectSettings(project);
             if (gradleSettings != null) {
               gradleSettings.setDistributionType(DistributionType.LOCAL);
@@ -1007,11 +879,7 @@
     String wrapperDirNamePrefix = "gradle-" + gradleVersion + "-";
 
     // Try both distributions "all" and "bin".
-<<<<<<< HEAD
-    String[] wrapperDirNames = { wrapperDirNamePrefix + "all", wrapperDirNamePrefix + "bin" };
-=======
     String[] wrapperDirNames = {wrapperDirNamePrefix + "all", wrapperDirNamePrefix + "bin"};
->>>>>>> 04fab8eb
 
     for (File gradleServicePath : getGradleServicePaths(project)) {
       for (String wrapperDirName : wrapperDirNames) {
@@ -1025,7 +893,6 @@
     return false;
   }
 
-<<<<<<< HEAD
   @NotNull
   private static Collection<File> getGradleServicePaths(@Nullable Project project) {
     Set<File> paths = Sets.newLinkedHashSet();
@@ -1048,31 +915,6 @@
     return paths;
   }
 
-
-=======
->>>>>>> 04fab8eb
-  @NotNull
-  private static Collection<File> getGradleServicePaths(@Nullable Project project) {
-    Set<File> paths = Sets.newLinkedHashSet();
-    if (project != null) {
-      // Use the one set in the IDE
-      GradleSettings settings = GradleSettings.getInstance(project);
-      String path = settings.getServiceDirectoryPath();
-      if (StringUtil.isNotEmpty(path)) {
-        File file = new File(path);
-        if (file.isDirectory()) {
-          paths.add(file);
-        }
-      }
-    }
-    // The default location: ~/.gradle
-    File path = new File(SystemProperties.getUserHome(), DOT_GRADLE);
-    if (path.isDirectory()) {
-      paths.add(path);
-    }
-    return paths;
-  }
-
   /**
    * Returns true if the given project depends on the given artifact, which consists of
    * a group id and an artifact id, such as {@link com.android.SdkConstants#APPCOMPAT_LIB_ARTIFACT}
