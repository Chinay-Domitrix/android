--- conflicted
+++ resolved
@@ -1238,15 +1238,6 @@
     ExternalProjectInfo projectInfo = dataManager.getExternalProjectData(project, SYSTEM_ID, getBaseDirPath(project).getPath());
     return projectInfo != null ? projectInfo.getExternalProjectStructure() : null;
   }
-<<<<<<< HEAD
-=======
-
-  @NotNull
-  private static String getProjectBasePath(@NotNull Project project) {
-    String projectBasePath = toCanonicalPath(project.getBasePath());
-    assert projectBasePath != null;
-    return projectBasePath;
-  }
 
   /**
    * Indicates whether <a href="https://code.google.com/p/android/issues/detail?id=170841">a known layout rendering issue</a> is present in
@@ -1259,5 +1250,4 @@
     String modelVersion = model.getModelVersion();
     return modelVersion.startsWith("1.2.0") || modelVersion.equals("1.2.1") || modelVersion.equals("1.2.2");
   }
->>>>>>> 412bab12
 }