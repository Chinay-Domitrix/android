/*
 * Copyright (C) 2015 The Android Open Source Project
 *
 * Licensed under the Apache License, Version 2.0 (the "License");
 * you may not use this file except in compliance with the License.
 * You may obtain a copy of the License at
 *
 *      http://www.apache.org/licenses/LICENSE-2.0
 *
 * Unless required by applicable law or agreed to in writing, software
 * distributed under the License is distributed on an "AS IS" BASIS,
 * WITHOUT WARRANTIES OR CONDITIONS OF ANY KIND, either express or implied.
 * See the License for the specific language governing permissions and
 * limitations under the License.
 */
package com.android.tools.idea.gradle.util;

<<<<<<< HEAD
=======
import static com.android.SdkConstants.FN_GRADLE_PROPERTIES;
>>>>>>> b5f40ffd
import static com.android.tools.idea.gradle.util.PropertiesFiles.savePropertiesToFile;
import static com.android.tools.idea.gradle.util.ProxySettings.HTTPS_PROXY_TYPE;
import static com.android.tools.idea.gradle.util.ProxySettings.HTTP_PROXY_TYPE;

import com.android.tools.idea.Projects;
import com.google.common.annotations.VisibleForTesting;
import com.google.common.base.Joiner;
import com.intellij.openapi.project.Project;
<<<<<<< HEAD
import com.intellij.openapi.util.io.FileUtilRt;
=======
>>>>>>> b5f40ffd
import java.io.File;
import java.io.IOException;
import java.util.ArrayList;
import java.util.Collections;
import java.util.Comparator;
import java.util.Enumeration;
import java.util.Properties;
import org.jetbrains.annotations.NonNls;
import org.jetbrains.annotations.NotNull;
import org.jetbrains.annotations.Nullable;

public class GradleProperties {
  @NonNls private static final String JVM_ARGS_PROPERTY_NAME = "org.gradle.jvmargs";

  @NotNull private final File myPath;
  private final Properties myProperties;

  public GradleProperties(@NotNull Project project) throws IOException {
<<<<<<< HEAD
    this(getGradlePropertiesFile(project));
=======
    this(new File(Projects.getBaseDirPath(project), FN_GRADLE_PROPERTIES));
>>>>>>> b5f40ffd
  }

  public GradleProperties(@NotNull File path) throws IOException {
    myPath = path;
    myProperties = PropertiesFiles.getProperties(myPath);
  }

  @VisibleForTesting
  String getProperty(@NotNull String name) {
    return myProperties.getProperty(name);
  }

  @NotNull
  public ProxySettings getHttpProxySettings() {
    return new ProxySettings(myProperties, HTTP_PROXY_TYPE);
  }

  @NotNull
  public ProxySettings getHttpsProxySettings() {
    return new ProxySettings(myProperties, HTTPS_PROXY_TYPE);
  }

  public void save() throws IOException {
    // Sort properties before saving, this way files are more stable and easy to read
    savePropertiesToFile(getSortedProperties(), myPath, getHeaderComment());
  }

  @VisibleForTesting
  @NotNull
  Properties getSortedProperties() {
    Properties sorted = new Properties() {
      @NotNull
      @Override
      public synchronized Enumeration<Object> keys() {
        // Change enumeration to lexicographical order, this way file content is more stable and easier to read
        ArrayList<Object> list = Collections.list(super.keys());
        list.sort(Comparator.comparing(Object::toString));
        return Collections.enumeration(list);
      }
    };
    myProperties.forEach((key, value) -> sorted.setProperty((String)key, (String)value));
    return sorted;
  }

  @NotNull
  private static String getHeaderComment() {
    String[] lines = {
      "# For more details on how to configure your build environment visit",
      "# http://www.gradle.org/docs/current/userguide/build_environment.html",
      "",
      "# Specifies the JVM arguments used for the daemon process.",
      "# The setting is particularly useful for tweaking memory settings.",
      "# Default value: -Xmx1024m -XX:MaxPermSize=256m",
      "# org.gradle.jvmargs=-Xmx2048m -XX:MaxPermSize=512m -XX:+HeapDumpOnOutOfMemoryError -Dfile.encoding=UTF-8",
      "",
      "# When configured, Gradle will run in incubating parallel mode.",
      "# This option should only be used with decoupled projects. More details, visit",
      "# http://www.gradle.org/docs/current/userguide/multi_project_builds.html#sec:decoupled_projects",
      "# org.gradle.parallel=true"
    };
    return Joiner.on(System.lineSeparator()).join(lines);
  }

  public void setJvmArgs(@NotNull String jvmArgs) {
    myProperties.setProperty(JVM_ARGS_PROPERTY_NAME, jvmArgs);
  }

  public void clear() {
    myProperties.clear();
  }

  @Nullable
  public String getJvmArgs() {
    return myProperties.getProperty(JVM_ARGS_PROPERTY_NAME);
  }

  public Properties getProperties() {
    return myProperties;
  }

  @NotNull
  public File getPath() {
    return myPath;
  }
<<<<<<< HEAD

  @NotNull
  public static File getGradlePropertiesFile(@NotNull Project project) {
    return new File(Projects.getBaseDirPath(project), "gradle.properties");
  }

  @NotNull
  public static File getUserGradlePropertiesFile() {
    String home = System.getProperty("user.home");
    return new File(new File(home), FileUtilRt.toSystemDependentName(".gradle/gradle.properties"));
  }
=======
>>>>>>> b5f40ffd
}<|MERGE_RESOLUTION|>--- conflicted
+++ resolved
@@ -15,10 +15,7 @@
  */
 package com.android.tools.idea.gradle.util;
 
-<<<<<<< HEAD
-=======
 import static com.android.SdkConstants.FN_GRADLE_PROPERTIES;
->>>>>>> b5f40ffd
 import static com.android.tools.idea.gradle.util.PropertiesFiles.savePropertiesToFile;
 import static com.android.tools.idea.gradle.util.ProxySettings.HTTPS_PROXY_TYPE;
 import static com.android.tools.idea.gradle.util.ProxySettings.HTTP_PROXY_TYPE;
@@ -27,10 +24,6 @@
 import com.google.common.annotations.VisibleForTesting;
 import com.google.common.base.Joiner;
 import com.intellij.openapi.project.Project;
-<<<<<<< HEAD
-import com.intellij.openapi.util.io.FileUtilRt;
-=======
->>>>>>> b5f40ffd
 import java.io.File;
 import java.io.IOException;
 import java.util.ArrayList;
@@ -49,11 +42,7 @@
   private final Properties myProperties;
 
   public GradleProperties(@NotNull Project project) throws IOException {
-<<<<<<< HEAD
-    this(getGradlePropertiesFile(project));
-=======
     this(new File(Projects.getBaseDirPath(project), FN_GRADLE_PROPERTIES));
->>>>>>> b5f40ffd
   }
 
   public GradleProperties(@NotNull File path) throws IOException {
@@ -138,18 +127,4 @@
   public File getPath() {
     return myPath;
   }
-<<<<<<< HEAD
-
-  @NotNull
-  public static File getGradlePropertiesFile(@NotNull Project project) {
-    return new File(Projects.getBaseDirPath(project), "gradle.properties");
-  }
-
-  @NotNull
-  public static File getUserGradlePropertiesFile() {
-    String home = System.getProperty("user.home");
-    return new File(new File(home), FileUtilRt.toSystemDependentName(".gradle/gradle.properties"));
-  }
-=======
->>>>>>> b5f40ffd
 }