/*
 * Copyright (C) 2014 The Android Open Source Project
 *
 * Licensed under the Apache License, Version 2.0 (the "License");
 * you may not use this file except in compliance with the License.
 * You may obtain a copy of the License at
 *
 *      http://www.apache.org/licenses/LICENSE-2.0
 *
 * Unless required by applicable law or agreed to in writing, software
 * distributed under the License is distributed on an "AS IS" BASIS,
 * WITHOUT WARRANTIES OR CONDITIONS OF ANY KIND, either express or implied.
 * See the License for the specific language governing permissions and
 * limitations under the License.
 */
package com.android.tools.idea.gradle.util;

import com.android.sdklib.AndroidVersion;
import com.google.common.collect.ImmutableList;
import com.intellij.openapi.application.PathManager;
import com.intellij.openapi.components.ServiceManager;
import com.intellij.openapi.diagnostic.Logger;
import com.intellij.openapi.util.SystemInfo;
import org.jetbrains.annotations.NotNull;
import org.jetbrains.annotations.Nullable;

import java.io.File;
import java.util.ArrayList;
import java.util.List;

import static com.android.SdkConstants.GRADLE_LATEST_VERSION;
import static com.android.tools.idea.sdk.IdeSdks.MAC_JDK_CONTENT_PATH;
import static com.intellij.openapi.util.io.FileUtil.*;

public class EmbeddedDistributionPaths {
  @NotNull
  public static EmbeddedDistributionPaths getInstance() {
    return ServiceManager.getService(EmbeddedDistributionPaths.class);
  }

  @NotNull
  public List<File> findAndroidStudioLocalMavenRepoPaths() {
    File defaultRootDirPath = getDefaultRootDirPath();
    if (defaultRootDirPath != null) {
      // Release build
      File repoPath = new File(defaultRootDirPath, "m2repository");
      return repoPath.isDirectory() ? ImmutableList.of(repoPath) : ImmutableList.of();
    }
    // Development build
    List<File> repoPaths = new ArrayList<>();
    File repoPath;

    // Add prebuilt offline repo
    String studioCustomRepo = System.getenv("STUDIO_CUSTOM_REPO");
    if (studioCustomRepo != null) {
      repoPath = new File(toCanonicalPath(toSystemDependentName(studioCustomRepo)));
      if (!repoPath.isDirectory()) {
        throw new IllegalArgumentException("Invalid path in STUDIO_CUSTOM_REPO environment variable");
      }
    }
    else {
      String relativePath = toSystemDependentName("/../../prebuilts/tools/common/offline-m2");
      repoPath = new File(toCanonicalPath(getIdeHomePath() + relativePath));
    }
    getLog().info("Looking for embedded Maven repo at '" + repoPath.getPath() + "'");
    if (repoPath.isDirectory()) {
      repoPaths.add(repoPath);
    }

    // Add locally published studio repo
    String relativePath = toSystemDependentName("/../../out/studio/repo");
    repoPath = new File(PathManager.getHomePath() + relativePath);
    if (repoPath.isDirectory()) {
      repoPaths.add(repoPath);
    }

    return repoPaths;
  }

  @NotNull
  public File findEmbeddedProfilerTransform(@NotNull AndroidVersion version) {
    File file = new File(PathManager.getHomePath(), "plugins/android/resources/profilers-transform.jar");
    if (file.exists()) {
      return file;
    }

    // Development build
    String relativePath = toSystemDependentName("/../../bazel-genfiles/tools/base/profiler/transform/profilers-transform.jar");
    return new File(PathManager.getHomePath() + relativePath);
  }

  @Nullable
  public File findEmbeddedGradleDistributionPath() {
    File distributionPath = getDefaultRootDirPath();
    if (distributionPath != null) {
      // Release build
      Logger log = getLog();
      File embeddedPath = new File(distributionPath, "gradle-" + GRADLE_LATEST_VERSION);
      log.info("Looking for embedded Gradle distribution at '" + embeddedPath.getPath() + "'");
      if (embeddedPath.isDirectory()) {
        log.info("Found embedded Gradle " + GRADLE_LATEST_VERSION);
        return embeddedPath;
      }
      log.info("Unable to find embedded Gradle " + GRADLE_LATEST_VERSION);
      return null;
    }

    // Development build.
    String ideHomePath = getIdeHomePath();
    String relativePath = toSystemDependentName("/../../out/gradle-dist-link");
    distributionPath = new File(toCanonicalPath(ideHomePath + relativePath));
    return distributionPath.isDirectory() ? distributionPath : null;
  }

  @NotNull
  private static Logger getLog() {
    return Logger.getInstance(EmbeddedDistributionPaths.class);
  }

  @Nullable
  private static File getDefaultRootDirPath() {
    String ideHomePath = getIdeHomePath();
    File rootDirPath = new File(ideHomePath, "gradle");
    return rootDirPath.isDirectory() ? rootDirPath : null;
  }

<<<<<<< HEAD
  @Nullable
=======
  @NotNull
>>>>>>> 1e5b25b8
  public File getEmbeddedJdkPath() {
    String ideHomePath = getIdeHomePath();

    File jdkRootPath = new File(ideHomePath, SystemInfo.isMac ? join("jre", "jdk") : "jre");
    if (jdkRootPath.isDirectory()) {
      // Release build.
      return getSystemSpecificJdkPath(jdkRootPath);
    }

    // If AndroidStudio runs from IntelliJ IDEA sources
    if (System.getProperty("android.test.embedded.jdk") != null) {
      File jdkDir = new File(System.getProperty("android.test.embedded.jdk"));
      assert jdkDir.exists();
      return jdkDir;
    }

    // Development build.
    String jdkDevPath = System.getProperty("studio.dev.jdk", ideHomePath + "/../../prebuilts/studio/jdk");
    String relativePath = toSystemDependentName(jdkDevPath);
    jdkRootPath = new File(toCanonicalPath(relativePath));
    if (SystemInfo.isWindows) {
      jdkRootPath = new File(jdkRootPath, "win64");
    }
    else if (SystemInfo.isLinux) {
      jdkRootPath = new File(jdkRootPath, "linux");
    }
    else if (SystemInfo.isMac) {
      jdkRootPath = new File(jdkRootPath, "mac");
    }
    return getSystemSpecificJdkPath(jdkRootPath);
  }

  @NotNull
  private static File getSystemSpecificJdkPath(File jdkRootPath) {
    if (SystemInfo.isMac) {
      jdkRootPath = new File(jdkRootPath, MAC_JDK_CONTENT_PATH);
    }
    if (!jdkRootPath.isDirectory()) {
      throw new Error(String.format("Incomplete or corrupted installation - \"%s\" directory does not exist", jdkRootPath.toString()));
    }
    return jdkRootPath;
  }

  @NotNull
  private static String getIdeHomePath() {
    return toSystemDependentName(PathManager.getHomePath());
  }
}<|MERGE_RESOLUTION|>--- conflicted
+++ resolved
@@ -124,11 +124,7 @@
     return rootDirPath.isDirectory() ? rootDirPath : null;
   }
 
-<<<<<<< HEAD
-  @Nullable
-=======
   @NotNull
->>>>>>> 1e5b25b8
   public File getEmbeddedJdkPath() {
     String ideHomePath = getIdeHomePath();
 
@@ -136,13 +132,6 @@
     if (jdkRootPath.isDirectory()) {
       // Release build.
       return getSystemSpecificJdkPath(jdkRootPath);
-    }
-
-    // If AndroidStudio runs from IntelliJ IDEA sources
-    if (System.getProperty("android.test.embedded.jdk") != null) {
-      File jdkDir = new File(System.getProperty("android.test.embedded.jdk"));
-      assert jdkDir.exists();
-      return jdkDir;
     }
 
     // Development build.
