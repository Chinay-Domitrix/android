--- conflicted
+++ resolved
@@ -168,12 +168,8 @@
     };
     if (myProject.isInitialized()) {
       runnable.run();
-<<<<<<< HEAD
-    } else {
-=======
     }
     else {
->>>>>>> dc6bc079
       StartupManager.getInstance(myProject).runWhenProjectIsInitialized(runnable);
     }
   }
