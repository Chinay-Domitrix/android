--- conflicted
+++ resolved
@@ -167,10 +167,7 @@
         onPsiFileAvailable();
       }
     };
-<<<<<<< HEAD
-=======
-
->>>>>>> 4130c6eb
+
     if (myProject.isInitialized()) {
       ApplicationManager.getApplication().runReadAction(runnable);
     }
