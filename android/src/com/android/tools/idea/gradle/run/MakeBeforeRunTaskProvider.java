/*
 * Copyright (C) 2013 The Android Open Source Project
 *
 * Licensed under the Apache License, Version 2.0 (the "License");
 * you may not use this file except in compliance with the License.
 * You may obtain a copy of the License at
 *
 *      http://www.apache.org/licenses/LICENSE-2.0
 *
 * Unless required by applicable law or agreed to in writing, software
 * distributed under the License is distributed on an "AS IS" BASIS,
 * WITHOUT WARRANTIES OR CONDITIONS OF ANY KIND, either express or implied.
 * See the License for the specific language governing permissions and
 * limitations under the License.
 */
package com.android.tools.idea.gradle.run;

import static com.android.builder.model.AndroidProject.PROPERTY_APK_SELECT_CONFIG;
import static com.android.builder.model.AndroidProject.PROPERTY_BUILD_ABI;
import static com.android.builder.model.AndroidProject.PROPERTY_BUILD_API;
import static com.android.builder.model.AndroidProject.PROPERTY_BUILD_API_CODENAME;
import static com.android.builder.model.AndroidProject.PROPERTY_BUILD_DENSITY;
import static com.android.builder.model.AndroidProject.PROPERTY_DEPLOY_AS_INSTANT_APP;
import static com.android.builder.model.AndroidProject.PROPERTY_EXTRACT_INSTANT_APK;
import static com.android.builder.model.AndroidProject.PROPERTY_INJECTED_DYNAMIC_MODULES_LIST;
import static com.android.tools.idea.gradle.util.AndroidGradleSettings.createProjectProperty;
import static com.android.tools.idea.run.editor.ProfilerState.ANDROID_ADVANCED_PROFILING_TRANSFORMS;
import static com.google.wireless.android.sdk.stats.GradleSyncStats.Trigger.TRIGGER_RUN_SYNC_NEEDED_BEFORE_RUNNING;
import static com.intellij.openapi.util.io.FileUtil.createTempFile;
import static com.intellij.openapi.util.text.StringUtil.isEmpty;

import com.android.ddmlib.IDevice;
import com.android.sdklib.AndroidVersion;
import com.android.tools.idea.gradle.project.BuildSettings;
import com.android.tools.idea.gradle.project.GradleProjectInfo;
import com.android.tools.idea.gradle.project.build.compiler.AndroidGradleBuildConfiguration;
import com.android.tools.idea.gradle.project.build.invoker.TestCompileType;
import com.android.tools.idea.gradle.project.facet.gradle.GradleFacet;
import com.android.tools.idea.gradle.project.model.AndroidModuleModel;
import com.android.tools.idea.gradle.project.model.GradleModuleModel;
import com.android.tools.idea.gradle.project.model.NdkModuleModel;
import com.android.tools.idea.gradle.project.sync.GradleSyncInvoker;
import com.android.tools.idea.gradle.project.sync.GradleSyncListener;
import com.android.tools.idea.gradle.project.sync.GradleSyncState;
import com.android.tools.idea.gradle.util.AndroidGradleSettings;
import com.android.tools.idea.gradle.util.BuildMode;
import com.android.tools.idea.gradle.util.DynamicAppUtils;
import com.android.tools.idea.gradle.util.EmbeddedDistributionPaths;
import com.android.tools.idea.project.AndroidProjectInfo;
import com.android.tools.idea.run.AndroidAppRunConfigurationBase;
import com.android.tools.idea.run.AndroidDevice;
import com.android.tools.idea.run.AndroidRunConfigurationBase;
import com.android.tools.idea.run.DeviceFutures;
import com.android.tools.idea.run.PreferGradleMake;
import com.android.tools.idea.run.editor.ProfilerState;
import com.android.tools.idea.stats.RunStats;
import com.android.tools.idea.testartifacts.instrumented.AndroidTestRunConfiguration;
import com.android.tools.idea.testartifacts.junit.AndroidJUnitConfiguration;
import com.google.common.annotations.VisibleForTesting;
import com.google.common.base.Charsets;
import com.google.common.base.Joiner;
import com.google.common.collect.ArrayListMultimap;
import com.google.common.collect.ListMultimap;
import com.google.common.collect.Ordering;
import com.intellij.compiler.options.CompileStepBeforeRun;
import com.intellij.execution.BeforeRunTaskProvider;
import com.intellij.execution.configurations.ModuleRunProfile;
import com.intellij.execution.configurations.RunConfiguration;
import com.intellij.execution.configurations.RunProfileWithCompileBeforeLaunchOption;
import com.intellij.execution.junit.JUnitConfiguration;
import com.intellij.execution.runners.ExecutionEnvironment;
import com.intellij.openapi.actionSystem.DataContext;
import com.intellij.openapi.diagnostic.Logger;
import com.intellij.openapi.externalSystem.util.ExternalSystemApiUtil;
import com.intellij.openapi.module.Module;
import com.intellij.openapi.module.ModuleManager;
import com.intellij.openapi.project.Project;
import com.intellij.openapi.util.Key;
import com.intellij.util.ThreeState;
import icons.AndroidIcons;
import java.io.File;
import java.io.FileOutputStream;
import java.io.IOException;
import java.io.OutputStreamWriter;
import java.io.Writer;
import java.lang.reflect.InvocationTargetException;
import java.nio.file.Path;
import java.nio.file.Paths;
import java.util.ArrayList;
import java.util.Arrays;
import java.util.Collections;
import java.util.HashSet;
import java.util.LinkedList;
import java.util.List;
import java.util.Properties;
import java.util.Set;
import java.util.concurrent.ExecutionException;
import java.util.concurrent.TimeUnit;
import java.util.concurrent.TimeoutException;
import java.util.concurrent.atomic.AtomicReference;
import java.util.stream.Collectors;
import javax.swing.Icon;
import one.util.streamex.StreamEx;
import org.jetbrains.annotations.NotNull;
import org.jetbrains.annotations.Nullable;

/**
 * Provides the "Gradle-aware Make" task for Run Configurations, which
 * <ul>
 * <li>is only available in Android Studio</li>
 * <li>delegates to the regular "Make" if the project is not an Android Gradle project</li>
 * <li>otherwise, invokes Gradle directly, to build the project</li>
 * </ul>
 */
public class MakeBeforeRunTaskProvider extends BeforeRunTaskProvider<MakeBeforeRunTask> {
  @NotNull public static final Key<MakeBeforeRunTask> ID = Key.create("Android.Gradle.BeforeRunTask");
  private static int DEVICE_SPEC_TIMEOUT_SECONDS = 10;

  public static final String TASK_NAME = "Gradle-aware Make";

  @NotNull private final Project myProject;
  @NotNull private final AndroidProjectInfo myAndroidProjectInfo;
  @NotNull private final GradleProjectInfo myGradleProjectInfo;
  @NotNull private final GradleTaskRunnerFactory myTaskRunnerFactory;

  public MakeBeforeRunTaskProvider(@NotNull Project project) {
    myProject = project;
    myAndroidProjectInfo = AndroidProjectInfo.getInstance(project);
    myGradleProjectInfo = GradleProjectInfo.getInstance(project);
    myTaskRunnerFactory = new GradleTaskRunnerFactory(myProject);
  }

  @Override
  public Key<MakeBeforeRunTask> getId() {
    return ID;
  }

  @Nullable
  @Override
  public Icon getIcon() {
    return AndroidIcons.Android;
  }

  @Nullable
  @Override
  public Icon getTaskIcon(MakeBeforeRunTask task) {
    return AndroidIcons.Android;
  }

  @Override
  public String getName() {
    return TASK_NAME;
  }

  @Override
  public String getDescription(MakeBeforeRunTask task) {
    String goal = task.getGoal();
    return isEmpty(goal) ? TASK_NAME : "gradle " + goal;
  }

  @Override
  public boolean isConfigurable() {
    return true;
  }

  @Nullable
  @Override
  public MakeBeforeRunTask createTask(@NotNull RunConfiguration runConfiguration) {
    // "Gradle-aware Make" is only available in Android Studio.
    if (configurationTypeIsSupported(runConfiguration)) {
      MakeBeforeRunTask task = new MakeBeforeRunTask();
      if (configurationTypeIsEnabledByDefault(runConfiguration)) {
        // For Android configurations, we want to replace the default make, so this new task needs to be enabled.
        // In AndroidRunConfigurationType#configureBeforeTaskDefaults we disable the default make, which is
        // enabled by default. For other configurations we leave it disabled, so we don't end up with two different
        // make steps executed by default. If the task is added to the run configuration manually, it will be
        // enabled by the UI layer later.
        task.setEnabled(true);
      }
      return task;
    }
    else {
      return null;
    }
  }

  public boolean configurationTypeIsSupported(@NotNull RunConfiguration runConfiguration) {
    if (myAndroidProjectInfo.isApkProject()) {
      return false;
    }
    return runConfiguration instanceof PreferGradleMake || isUnitTestConfiguration(runConfiguration);
  }

  public boolean configurationTypeIsEnabledByDefault(@NotNull RunConfiguration runConfiguration) {
    return runConfiguration instanceof PreferGradleMake;
  }

  private static boolean isUnitTestConfiguration(@NotNull RunConfiguration runConfiguration) {
    return runConfiguration instanceof JUnitConfiguration ||
           // Avoid direct dependency on the TestNG plugin:
           runConfiguration.getClass().getSimpleName().equals("TestNGConfiguration");
  }

  @Override
  public boolean configureTask(@NotNull RunConfiguration runConfiguration, @NotNull MakeBeforeRunTask task) {
    GradleEditTaskDialog dialog = new GradleEditTaskDialog(myProject);
    dialog.setGoal(task.getGoal());
    dialog.setAvailableGoals(createAvailableTasks());
    if (!dialog.showAndGet()) {
      // since we allow tasks without any arguments (assumed to be equivalent to assembling the app),
      // we need a way to specify that a task is not valid. This is because of the current restriction
      // of this API, where the return value from configureTask is ignored.
      task.setInvalid();
      return false;
    }

    task.setGoal(dialog.getGoal());
    return true;
  }

  @NotNull
  private List<String> createAvailableTasks() {
    ModuleManager moduleManager = ModuleManager.getInstance(myProject);
    List<String> gradleTasks = new ArrayList<>();
    for (Module module : moduleManager.getModules()) {
      GradleFacet facet = GradleFacet.getInstance(module);
      if (facet == null) {
        continue;
      }

      GradleModuleModel gradleModuleModel = facet.getGradleModuleModel();
      if (gradleModuleModel == null) {
        continue;
      }

      gradleTasks.addAll(gradleModuleModel.getTaskNames());
    }
    return gradleTasks;
  }

  @Override
  public boolean canExecuteTask(@NotNull RunConfiguration configuration, @NotNull MakeBeforeRunTask task) {
    return task.isValid();
  }

  /**
   * Execute the Gradle build task, returns {@code false} in case of any error.
   *
   * <p>Note: Error handling should be improved to notify user in case of {@code false} return value.
   * Currently, the caller does not expect exceptions, and there is no notification mechanism to propagate an
   * error message to the user. The current implementation uses logging (in idea.log) to report errors, whereas the
   * UI behavior is to merely stop the execution without any other sort of notification, which far from ideal.
   */
  @Override
  public boolean executeTask(@NotNull DataContext context,
                             @NotNull RunConfiguration configuration,
                             @NotNull ExecutionEnvironment env,
                             @NotNull MakeBeforeRunTask task) {
    RunStats stats = RunStats.from(env);
    try {
      stats.beginBeforeRunTasks();
      return doExecuteTask(context, configuration, env, task);
    }
    finally {
      stats.endBeforeRunTasks();
    }
  }

  @VisibleForTesting
  enum SyncNeeded {
    NOT_NEEDED(false),
    SINGLE_VARIANT_SYNC_NEEDED(false),
    FULL_SYNC_NEEDED(true);

    public final boolean isFullSync;

    SyncNeeded(boolean isFullSync) {
      this.isFullSync = isFullSync;
    }
  }

  @VisibleForTesting
  @NotNull
  SyncNeeded isSyncNeeded(@NotNull DataContext context, @NotNull RunConfiguration configuration) {

    // Invoke Gradle Sync if build files have been changed since last sync, and Sync-before-build option is enabled OR post build sync
    // if not supported. The later case requires Gradle Sync, because deploy relies on the models from Gradle Sync to get Apk locations.
    if (GradleSyncState.getInstance(myProject).isSyncNeeded() != ThreeState.NO &&
        (AndroidGradleBuildConfiguration.getInstance(myProject).SYNC_PROJECT_BEFORE_BUILD ||
         !isPostBuildSyncSupported(context, configuration))) {
      return SyncNeeded.SINGLE_VARIANT_SYNC_NEEDED;
    }

    // If the project has native modules, and there're any un-synced variants.
    for (Module module : ModuleManager.getInstance(myProject).getModules()) {
      NdkModuleModel ndkModel = NdkModuleModel.get(module);
      if (ndkModel != null && ndkModel.getVariants().size() < ndkModel.getNdkVariantNames().size()) {
        return SyncNeeded.FULL_SYNC_NEEDED;
      }
    }
    return SyncNeeded.NOT_NEEDED;
  }

  @Nullable
  private String runSync(@NotNull SyncNeeded syncNeeded) {
    String result;
    GradleSyncInvoker.Request request = new GradleSyncInvoker.Request(TRIGGER_RUN_SYNC_NEEDED_BEFORE_RUNNING);
    request.runInBackground = false;
    request.forceFullVariantsSync = syncNeeded.isFullSync;

    AtomicReference<String> errorMsgRef = new AtomicReference<>();
    GradleSyncInvoker.getInstance().requestProjectSync(myProject, request, new GradleSyncListener() {
      @Override
      public void syncFailed(@NotNull Project project, @NotNull String errorMessage) {
        errorMsgRef.set(errorMessage);
      }
    });
    result = errorMsgRef.get();
    return result;
  }

  /**
   * Returns true if there is no Android module, or all of Android modules support post build sync.
   */
  private boolean isPostBuildSyncSupported(@NotNull DataContext context,
                                           @NotNull RunConfiguration configuration) {
    Module[] modules = getModules(context, configuration);
    for (Module module : modules) {
      AndroidModuleModel androidModuleModel = AndroidModuleModel.get(module);
      if (androidModuleModel != null && !androidModuleModel.getFeatures().isPostBuildSyncSupported()) {
        return false;
      }
    }
    return true;
  }

  private boolean doExecuteTask(DataContext context, RunConfiguration configuration, ExecutionEnvironment env, MakeBeforeRunTask task) {
    if (!myAndroidProjectInfo.requiresAndroidModel() || !myGradleProjectInfo.isDirectGradleBuildEnabled()) {
      CompileStepBeforeRun regularMake = new CompileStepBeforeRun(myProject);
      return regularMake.executeTask(context, configuration, env, new CompileStepBeforeRun.MakeBeforeRunTask());
    }

    // If the model needs a sync, we need to sync "synchronously" before runnandroid/testSrc/com/android/tools/idea/gradle/run/MakeBeforeRunTaskProviderTest.kting.
    SyncNeeded syncNeeded = isSyncNeeded(context, configuration);

    if (syncNeeded != SyncNeeded.NOT_NEEDED) {
      String errorMsg = runSync(syncNeeded);
      if (errorMsg != null) {
        // Sync failed. There is no point on continuing, because most likely the model is either not there, or has stale information,
        // including the path of the APK.
        getLog().info("Unable to launch '" + TASK_NAME + "' task. Project sync failed with message: " + errorMsg);
        return false;
      }
    }

    if (myProject.isDisposed()) {
      return false;
    }

    // Some configurations (e.g. native attach) don't require a build while running the configuration
    if (configuration instanceof RunProfileWithCompileBeforeLaunchOption &&
        ((RunProfileWithCompileBeforeLaunchOption)configuration).isExcludeCompileBeforeLaunchOption()) {
      return true;
    }

    // Compute modules to build
    Module[] modules = getModules(context, configuration);

    // Note: this before run task provider may be invoked from a context such as Java unit tests, in which case it doesn't have
    // the android run config context
    DeviceFutures deviceFutures = env.getCopyableUserData(DeviceFutures.KEY);
    List<AndroidDevice> targetDevices = deviceFutures == null ? Collections.emptyList() : deviceFutures.getDevices();
    List<String> cmdLineArgs;
    try {
      cmdLineArgs = getCommonArguments(modules, configuration, targetDevices);
    }
    catch (Exception e) {
      getLog().warn("Error generating command line arguments for Gradle task", e);
      return false;
    }

    BeforeRunBuilder builder = createBuilder(modules, configuration, targetDevices, task.getGoal());

    GradleTaskRunner.DefaultGradleTaskRunner runner = myTaskRunnerFactory.createTaskRunner(configuration);
    BuildSettings.getInstance(myProject).setRunConfigurationTypeId(configuration.getType().getId());
    try {
      boolean success = builder.build(runner, cmdLineArgs);

      if (configuration instanceof AndroidRunConfigurationBase) {
        Object model = runner.getModel();
        if (model instanceof OutputBuildAction.PostBuildProjectModels) {
          ((AndroidRunConfigurationBase)configuration).setOutputModel(new PostBuildModel((OutputBuildAction.PostBuildProjectModels)model));
        }
        else {
          getLog().info("Couldn't get post build models.");
        }
      }

      getLog().info("Gradle invocation complete, success = " + success);
      return success;
    }
    catch (InvocationTargetException e) {
      getLog().info("Unexpected error while launching gradle before run tasks", e);
      return false;
    }
    catch (InterruptedException e) {
      getLog().info("Interrupted while launching gradle before run tasks");
      Thread.currentThread().interrupt();
      return false;
    }
  }

  @NotNull
  private static Logger getLog() {
    return Logger.getInstance(MakeBeforeRunTask.class);
  }

  /**
   * Returns the list of arguments to Gradle that are common to both instant and non-instant builds.
   */
  @NotNull
  private static List<String> getCommonArguments(@NotNull Module[] modules,
                                                 @NotNull RunConfiguration configuration,
                                                 @NotNull List<AndroidDevice> targetDevices) throws IOException {
    List<String> cmdLineArgs = new ArrayList<>();
    cmdLineArgs.addAll(getDeviceSpecificArguments(modules, configuration, targetDevices));
    cmdLineArgs.addAll(getProfilingOptions(configuration, targetDevices));
    return cmdLineArgs;
  }

  @NotNull
  public static List<String> getDeviceSpecificArguments(@NotNull Module[] modules,
                                                        @NotNull RunConfiguration configuration,
                                                        @NotNull List<AndroidDevice> devices) throws IOException {
    AndroidDeviceSpec deviceSpec = AndroidDeviceSpec.create(devices,
                                                            shouldCollectListOfLanguages(modules, configuration, devices),
                                                            DEVICE_SPEC_TIMEOUT_SECONDS,
                                                            TimeUnit.SECONDS);
    if (deviceSpec == null) {
      return Collections.emptyList();
    }

    List<String> properties = new ArrayList<>(3);
    if (useSelectApksFromBundleBuilder(modules, configuration, devices)) {
      // For the bundle tool, we create a temporary json file with the device spec and
      // pass the file path to the gradle task.
      File deviceSpecFile = deviceSpec.writeToJsonTempFile();
      properties.add(createProjectProperty(PROPERTY_APK_SELECT_CONFIG, deviceSpecFile.getAbsolutePath()));
      if (configuration instanceof AndroidAppRunConfigurationBase) {
        AndroidAppRunConfigurationBase androidRunConfigurationbase = (AndroidAppRunConfigurationBase)configuration;
        if (((AndroidAppRunConfigurationBase)configuration).DEPLOY_AS_INSTANT) {
          properties.add(createProjectProperty(PROPERTY_EXTRACT_INSTANT_APK, true));
        }

        if (androidRunConfigurationbase.DEPLOY_APK_FROM_BUNDLE) {
          String featureList = getEnabledDynamicFeatureList(modules, androidRunConfigurationbase);
          if (!featureList.isEmpty()) {
            properties.add(createProjectProperty(PROPERTY_INJECTED_DYNAMIC_MODULES_LIST, featureList));
          }
        }
      }
    }
    else {
      // For non bundle tool deploy tasks, we have one argument per device spec property
      properties.add(createProjectProperty(PROPERTY_BUILD_API, Integer.toString(deviceSpec.getApiLevel())));
      if (deviceSpec.getApiCodeName() != null) {
        properties.add(createProjectProperty(PROPERTY_BUILD_API_CODENAME, deviceSpec.getApiCodeName()));
      }

      if (deviceSpec.getBuildDensity() != null) {
        properties.add(createProjectProperty(PROPERTY_BUILD_DENSITY, deviceSpec.getBuildDensity().getResourceValue()));
      }
      if (!deviceSpec.getBuildAbis().isEmpty()) {
        properties.add(createProjectProperty(PROPERTY_BUILD_ABI, Joiner.on(',').join(deviceSpec.getBuildAbis())));
      }
      if (configuration instanceof AndroidAppRunConfigurationBase) {
        if (((AndroidAppRunConfigurationBase)configuration).DEPLOY_AS_INSTANT) {
          properties.add(createProjectProperty(PROPERTY_DEPLOY_AS_INSTANT_APP, true));
        }
      }
    }
    return properties;
  }

  @NotNull
  private static String getEnabledDynamicFeatureList(@NotNull Module[] modules,
                                                     @NotNull AndroidAppRunConfigurationBase configuration) {
    Set<String> disabledFeatures = new HashSet<>(configuration.getDisabledDynamicFeatures());
    return Arrays.stream(modules)
      .flatMap(module -> DynamicAppUtils.getDependentFeatureModulesForBase(module).stream())
      .map(Module::getName)
      .filter(name -> !disabledFeatures.contains(name))
      .map(moduleName -> {
        // e.g name = "MyApplication.dynamicfeature"
        int index = moduleName.lastIndexOf('.');
        return index < 0 ? moduleName : moduleName.substring(index + 1);
      })
      .collect(Collectors.joining(","));
  }

  @NotNull
  private static List<String> getProfilingOptions(@NotNull RunConfiguration configuration, @NotNull List<AndroidDevice> devices)
    throws IOException {
    if (!(configuration instanceof AndroidRunConfigurationBase) || devices.isEmpty()) {
      return Collections.emptyList();
    }

    // Find the minimum API version in case both a pre-O and post-O devices are selected.
    // TODO: if a post-O app happened to be transformed, the agent needs to account for that.
    List<AndroidVersion> versionLists = devices.stream().map(AndroidDevice::getVersion).collect(Collectors.toList());
    AndroidVersion minVersion = Ordering.natural().min(versionLists);
    List<String> arguments = new LinkedList<>();
    ProfilerState state = ((AndroidRunConfigurationBase)configuration).getProfilerState();
    if (state.ADVANCED_PROFILING_ENABLED && minVersion.getFeatureLevel() >= AndroidVersion.VersionCodes.LOLLIPOP &&
        minVersion.getFeatureLevel() < AndroidVersion.VersionCodes.O) {
      File file = EmbeddedDistributionPaths.getInstance().findEmbeddedProfilerTransform(minVersion);
      arguments.add(createProjectProperty(ANDROID_ADVANCED_PROFILING_TRANSFORMS, file.getAbsolutePath()));

      Properties profilerProperties = state.toProperties();
      File propertiesFile = createTempFile("profiler", ".properties");
      propertiesFile.deleteOnExit(); // TODO: It'd be nice to clean this up sooner than at exit.

      Writer writer = new OutputStreamWriter(new FileOutputStream(propertiesFile), Charsets.UTF_8);
      profilerProperties.store(writer, "Android Studio Profiler Gradle Plugin Properties");
      writer.close();

      arguments.add(AndroidGradleSettings.createJvmArg("android.profiler.properties", propertiesFile.getAbsolutePath()));
    }
    return arguments;
  }

  @NotNull
  private static BeforeRunBuilder createBuilder(@NotNull Module[] modules,
                                                @NotNull RunConfiguration configuration,
                                                @NotNull List<AndroidDevice> targetDevices,
                                                @Nullable String userGoal) {
    if (modules.length == 0) {
      throw new IllegalStateException("Unable to determine list of modules to build");
    }

    if (!isEmpty(userGoal)) {
      ListMultimap<Path, String> tasks = ArrayListMultimap.create();
      StreamEx.of(modules)
        .map(module -> ExternalSystemApiUtil.getExternalRootProjectPath(module))
        .nonNull()
        .distinct()
        .map(path -> Paths.get(path))
        .forEach(path -> tasks.put(path, userGoal));
      return new DefaultGradleBuilder(tasks, null);
    }

    GradleModuleTasksProvider gradleTasksProvider = new GradleModuleTasksProvider(modules);

    TestCompileType testCompileType = TestCompileType.get(configuration.getType().getId());
    if (testCompileType == TestCompileType.UNIT_TESTS) {
      BuildMode buildMode = BuildMode.COMPILE_JAVA;
      return new DefaultGradleBuilder(gradleTasksProvider.getUnitTestTasks(buildMode), buildMode);
    }

    // Use the "select apks from bundle" task if using a "AndroidBundleRunConfiguration".
    // Note: This is very ad-hoc, and it would be nice to have a better abstraction for this special case.
    if (useSelectApksFromBundleBuilder(modules, configuration, targetDevices)) {
      return new DefaultGradleBuilder(gradleTasksProvider.getTasksFor(BuildMode.APK_FROM_BUNDLE, testCompileType),
                                      BuildMode.APK_FROM_BUNDLE);
    }
    return new DefaultGradleBuilder(gradleTasksProvider.getTasksFor(BuildMode.ASSEMBLE, testCompileType), BuildMode.ASSEMBLE);
  }

  private static boolean useSelectApksFromBundleBuilder(@NotNull Module[] modules,
                                                        @NotNull RunConfiguration configuration,
                                                        @NotNull List<AndroidDevice> targetDevices) {
    return Arrays.stream(modules).anyMatch(module -> DynamicAppUtils.useSelectApksFromBundleBuilder(module, configuration, targetDevices));
  }

  private static boolean shouldCollectListOfLanguages(@NotNull Module[] modules,
                                                      @NotNull RunConfiguration configuration,
                                                      @NotNull List<AndroidDevice> targetDevices) {
    // We should collect the list of languages only if *all* devices are verify the condition, otherwise we would
    // end up deploying language split APKs to devices that don't support them.
    return Arrays.stream(modules).allMatch(module -> DynamicAppUtils.shouldCollectListOfLanguages(module, configuration, targetDevices));
  }

  @NotNull
  private Module[] getModules(@Nullable DataContext context, @Nullable RunConfiguration configuration) {
    if (configuration instanceof ModuleRunProfile) {
      // If running JUnit tests for "whole project", all the modules should be compiled, but getModules() return an empty array.
      // See http://b.android.com/230678
      if (configuration instanceof AndroidJUnitConfiguration) {
        return ((AndroidJUnitConfiguration)configuration).getModulesToCompile();
      }
      // ModuleBasedConfiguration includes Android and JUnit run configurations, including "JUnit: Rerun Failed Tests",
      // which is AbstractRerunFailedTestsAction.MyRunProfile.
      return ((ModuleRunProfile)configuration).getModules();
    }
    else {
      return myGradleProjectInfo.getModulesToBuildFromSelection(context);
    }
  }

  @Nullable
  public static IDevice getLaunchedDevice(@NotNull AndroidDevice device) {
    if (!device.getLaunchedDevice().isDone()) {
      // If we don't have access to the device (this happens if the AVD is still launching)
      return null;
    }

    try {
      return device.getLaunchedDevice().get(1, TimeUnit.MILLISECONDS);
    }
    catch (InterruptedException e) {
      Thread.currentThread().interrupt();
      return null;
    }
    catch (ExecutionException | TimeoutException e) {
      return null;
    }
  }

  @VisibleForTesting
  static class GradleTaskRunnerFactory {
    @NotNull private final Project myProject;

    GradleTaskRunnerFactory(@NotNull Project project) {
      myProject = project;
    }

    @NotNull
    GradleTaskRunner.DefaultGradleTaskRunner createTaskRunner(@NotNull RunConfiguration configuration) {
      if (configuration instanceof AndroidRunConfigurationBase) {
        List<Module> modules = new ArrayList<>();
        Module selectedModule = ((AndroidRunConfigurationBase)configuration).getConfigurationModule().getModule();
        if (selectedModule != null) {
          modules.add(selectedModule);
          // Instrumented test support for Dynamic features: base-app module should be included explicitly,
          // then corresponding post build models are generated. And in this case, dynamic feature module
          // retrieved earlier is for test Apk.
          if (configuration instanceof AndroidTestRunConfiguration) {
            Module baseModule = DynamicAppUtils.getBaseFeature(selectedModule);
            if (baseModule != null) {
              modules.add(baseModule);
            }
          }
        }
<<<<<<< HEAD
        gradlePaths.addAll(androidProject.getDynamicFeatures());
=======
        return GradleTaskRunner.newRunner(myProject, OutputBuildActionUtil.create(modules));
>>>>>>> c50c8b87
      }
      return GradleTaskRunner.newRunner(myProject, null);
    }
  }
}<|MERGE_RESOLUTION|>--- conflicted
+++ resolved
@@ -641,11 +641,7 @@
             }
           }
         }
-<<<<<<< HEAD
-        gradlePaths.addAll(androidProject.getDynamicFeatures());
-=======
         return GradleTaskRunner.newRunner(myProject, OutputBuildActionUtil.create(modules));
->>>>>>> c50c8b87
       }
       return GradleTaskRunner.newRunner(myProject, null);
     }
