/*
 * Copyright (C) 2015 The Android Open Source Project
 *
 * Licensed under the Apache License, Version 2.0 (the "License");
 * you may not use this file except in compliance with the License.
 * You may obtain a copy of the License at
 *
 *      http://www.apache.org/licenses/LICENSE-2.0
 *
 * Unless required by applicable law or agreed to in writing, software
 * distributed under the License is distributed on an "AS IS" BASIS,
 * WITHOUT WARRANTIES OR CONDITIONS OF ANY KIND, either express or implied.
 * See the License for the specific language governing permissions and
 * limitations under the License.
 */
package com.android.tools.idea.gradle.run;

import com.android.ddmlib.IDevice;
import com.android.sdklib.AndroidVersion;
import com.android.tools.idea.ddms.DevicePropertyUtil;
import com.android.tools.idea.fd.FastDeployManager;
import com.android.tools.idea.gradle.AndroidGradleModel;
import com.android.tools.idea.gradle.invoker.GradleInvoker;
import com.android.tools.idea.gradle.util.AndroidGradleSettings;
import com.android.tools.idea.gradle.util.BuildMode;
import com.android.tools.idea.gradle.util.Projects;
import com.android.tools.idea.run.AndroidRunConfigurationBase;
import com.android.tools.idea.run.DeviceTarget;
import com.intellij.execution.configurations.ModuleRunProfile;
import com.intellij.execution.configurations.RunConfiguration;
import com.intellij.execution.runners.ExecutionEnvironment;
import com.intellij.openapi.actionSystem.DataContext;
import com.intellij.openapi.compiler.CompileScope;
import com.intellij.openapi.compiler.CompilerManager;
import com.intellij.openapi.diagnostic.Logger;
import com.intellij.openapi.module.Module;
import com.intellij.openapi.project.Project;
import com.intellij.openapi.util.text.StringUtil;
import org.jetbrains.annotations.NotNull;
import org.jetbrains.annotations.Nullable;

import java.util.Collection;
import java.util.Collections;
import java.util.List;

public class GradleInvokerOptions {
  private static final Logger LOG = Logger.getInstance(GradleInvokerOptions.class);

  @NotNull public final List<String> tasks;
  @Nullable public final BuildMode buildMode;
  @NotNull public final List<String> commandLineArguments;

  private GradleInvokerOptions(@NotNull List<String> tasks, @Nullable BuildMode buildMode, @NotNull List<String> commandLineArguments) {
    this.tasks = tasks;
    this.buildMode = buildMode;
    this.commandLineArguments = commandLineArguments;
  }

  public static GradleInvokerOptions create(@NotNull Project project,
                                            @Nullable DataContext context,
                                            @NotNull RunConfiguration configuration,
                                            @NotNull ExecutionEnvironment env,
                                            @Nullable String userGoal) {
    Collection<IDevice> devices = getTargetDevices(env);
    final List<String> cmdLineArgs = getGradleArgumentsToTarget(devices);

    if (!StringUtil.isEmpty(userGoal)) {
      return new GradleInvokerOptions(Collections.singletonList(userGoal), null, cmdLineArgs);
    }

    final Module[] modules = getModules(project, context, configuration);
    if (Boolean.TRUE.equals(env.getCopyableUserData(AndroidRunConfigurationBase.FAST_DEPLOY))) {
      LOG.info(String.format("Module %1$s can be updated incrementally.", modules[0].getName()));
      AndroidGradleModel model = AndroidGradleModel.get(modules[0]);
      assert model != null : "Module selected for fast deploy, but doesn't seem to have the right gradle model";
      String dexTask = FastDeployManager.getIncrementalDexTask(model);
      return new GradleInvokerOptions(Collections.singletonList(dexTask), null, Collections.<String>emptyList());
    }

    if (MakeBeforeRunTaskProvider.isUnitTestConfiguration(configuration)) {
      // Make sure all "intermediates/classes" directories are up-to-date.
      Module[] affectedModules = getAffectedModules(project, modules);
      BuildMode buildMode = BuildMode.COMPILE_JAVA;
      List<String> tasks = GradleInvoker.findTasksToExecute(affectedModules, buildMode, GradleInvoker.TestCompileType.JAVA_TESTS);
      return new GradleInvokerOptions(tasks, buildMode, cmdLineArgs);
    }

    BuildMode buildMode = BuildMode.ASSEMBLE;
    GradleInvoker.TestCompileType testCompileType = getTestCompileType(configuration);
    List<String> tasks = GradleInvoker.findTasksToExecute(modules, buildMode, testCompileType);
    return new GradleInvokerOptions(tasks, buildMode, cmdLineArgs);
  }

  @NotNull
  private static Module[] getModules(@NotNull Project project, @Nullable DataContext context, @Nullable RunConfiguration configuration) {
    if (configuration instanceof ModuleRunProfile) {
      // ModuleBasedConfiguration includes Android and JUnit run configurations, including "JUnit: Rerun Failed Tests",
      // which is AbstractRerunFailedTestsAction.MyRunProfile.
      return  ((ModuleRunProfile)configuration).getModules();
    }
    else {
      return Projects.getModulesToBuildFromSelection(project, context);
    }
  }

  @NotNull
  private static Module[] getAffectedModules(@NotNull Project project, @NotNull Module[] modules) {
    final CompilerManager compilerManager = CompilerManager.getInstance(project);
    CompileScope scope = compilerManager.createModulesCompileScope(modules, true, true);
    return scope.getAffectedModules();
  }

  @NotNull
  private static GradleInvoker.TestCompileType getTestCompileType(@Nullable RunConfiguration runConfiguration) {
    String id = runConfiguration != null ? runConfiguration.getType().getId() : null;
    return GradleInvoker.getTestCompileType(id);
  }

  // These are defined in AndroidProject in the builder model for 1.5+; remove and reference directly
  // when Studio is updated to use the new model
  private static final String PROPERTY_BUILD_API = "android.injected.build.api";

  @NotNull
  private static List<String> getGradleArgumentsToTarget(Collection<IDevice> devices) {
    if (!devices.isEmpty()) {
      // Find the minimum value o the build API level and pass it to Gradle as a property
      AndroidVersion min = null;

      for (IDevice device : devices) {
        AndroidVersion version = DevicePropertyUtil.getDeviceVersion(device);
        if (version != AndroidVersion.DEFAULT && (min == null || version.getFeatureLevel() < min.getFeatureLevel())) {
          min = version;
        }
      }

      if (min != null) {
        String property = AndroidGradleSettings.createProjectProperty(PROPERTY_BUILD_API, min.getApiString());
        return Collections.singletonList(property);
      }
    }

    return Collections.emptyList();
  }

  @NotNull
  private static Collection<IDevice> getTargetDevices(@NotNull ExecutionEnvironment env) {
<<<<<<< HEAD
    Collection<IDevice> devices = env.getCopyableUserData(AndroidRunConfigurationBase.DEPLOY_DEVICES);
    if (devices != null) {
      return devices;
    }

    DeployTarget deployTarget = env.getCopyableUserData(AndroidRunConfigurationBase.DEPLOY_TARGET_KEY);
    Collection<IDevice> readyDevices = null;
    if (deployTarget instanceof DeviceTarget) {
      readyDevices = ((DeviceTarget)deployTarget).getDevicesIfReady();
=======
    DeviceTarget deviceTarget = env.getCopyableUserData(AndroidRunConfigurationBase.DEVICE_TARGET_KEY);
    if (deviceTarget == null) {
      return Collections.emptyList();
>>>>>>> e6a35b46
    }

    Collection<IDevice> readyDevices = deviceTarget.getDevicesIfReady();
    return readyDevices == null ? Collections.<IDevice>emptyList() : readyDevices;
  }
}<|MERGE_RESOLUTION|>--- conflicted
+++ resolved
@@ -144,21 +144,9 @@
 
   @NotNull
   private static Collection<IDevice> getTargetDevices(@NotNull ExecutionEnvironment env) {
-<<<<<<< HEAD
-    Collection<IDevice> devices = env.getCopyableUserData(AndroidRunConfigurationBase.DEPLOY_DEVICES);
-    if (devices != null) {
-      return devices;
-    }
-
-    DeployTarget deployTarget = env.getCopyableUserData(AndroidRunConfigurationBase.DEPLOY_TARGET_KEY);
-    Collection<IDevice> readyDevices = null;
-    if (deployTarget instanceof DeviceTarget) {
-      readyDevices = ((DeviceTarget)deployTarget).getDevicesIfReady();
-=======
     DeviceTarget deviceTarget = env.getCopyableUserData(AndroidRunConfigurationBase.DEVICE_TARGET_KEY);
     if (deviceTarget == null) {
       return Collections.emptyList();
->>>>>>> e6a35b46
     }
 
     Collection<IDevice> readyDevices = deviceTarget.getDevicesIfReady();
