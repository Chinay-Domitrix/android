/*
 * Copyright (C) 2013 The Android Open Source Project
 *
 * Licensed under the Apache License, Version 2.0 (the "License");
 * you may not use this file except in compliance with the License.
 * You may obtain a copy of the License at
 *
 *      http://www.apache.org/licenses/LICENSE-2.0
 *
 * Unless required by applicable law or agreed to in writing, software
 * distributed under the License is distributed on an "AS IS" BASIS,
 * WITHOUT WARRANTIES OR CONDITIONS OF ANY KIND, either express or implied.
 * See the License for the specific language governing permissions and
 * limitations under the License.
 */
package com.android.tools.idea.gradle.invoker;

import com.android.builder.model.AndroidProject;
import com.android.tools.idea.gradle.IdeaGradleProject;
import com.android.tools.idea.gradle.compiler.AndroidGradleBuildConfiguration;
import com.android.tools.idea.gradle.facet.AndroidGradleFacet;
import com.android.tools.idea.gradle.invoker.console.view.GradleConsoleToolWindowFactory;
import com.android.tools.idea.gradle.invoker.console.view.GradleConsoleView;
import com.android.tools.idea.gradle.invoker.messages.GradleBuildTreeViewPanel;
import com.android.tools.idea.gradle.output.GradleMessage;
import com.android.tools.idea.gradle.output.GradleProjectAwareMessage;
import com.android.tools.idea.gradle.output.parser.BuildOutputParser;
import com.android.tools.idea.gradle.project.BuildSettings;
import com.android.tools.idea.gradle.util.AndroidGradleSettings;
import com.android.tools.idea.gradle.util.BuildMode;
import com.android.tools.idea.gradle.util.GradleUtil;
import com.android.tools.idea.sdk.DefaultSdks;
import com.google.common.base.Splitter;
import com.google.common.base.Stopwatch;
import com.google.common.collect.Lists;
import com.google.common.io.Closeables;
import com.intellij.compiler.CompilerManagerImpl;
import com.intellij.compiler.CompilerWorkspaceConfiguration;
import com.intellij.ide.errorTreeView.NewErrorTreeViewPanel;
import com.intellij.openapi.application.ApplicationManager;
import com.intellij.openapi.application.ModalityState;
import com.intellij.openapi.compiler.CompilerBundle;
import com.intellij.openapi.compiler.CompilerManager;
import com.intellij.openapi.diagnostic.Logger;
import com.intellij.openapi.externalSystem.model.ExternalSystemException;
import com.intellij.openapi.externalSystem.model.task.ExternalSystemTaskId;
import com.intellij.openapi.externalSystem.model.task.ExternalSystemTaskNotificationListener;
import com.intellij.openapi.externalSystem.model.task.ExternalSystemTaskNotificationListenerAdapter;
import com.intellij.openapi.externalSystem.model.task.ExternalSystemTaskType;
import com.intellij.openapi.module.Module;
import com.intellij.openapi.progress.EmptyProgressIndicator;
import com.intellij.openapi.progress.ProgressIndicator;
import com.intellij.openapi.progress.Task;
import com.intellij.openapi.progress.util.ProgressIndicatorBase;
import com.intellij.openapi.project.DumbModeAction;
import com.intellij.openapi.project.Project;
import com.intellij.openapi.project.ProjectManager;
import com.intellij.openapi.project.ProjectManagerListener;
import com.intellij.openapi.ui.MessageType;
import com.intellij.openapi.ui.Messages;
import com.intellij.openapi.util.Key;
import com.intellij.openapi.util.text.StringUtil;
import com.intellij.openapi.vfs.VfsUtil;
import com.intellij.openapi.vfs.VirtualFile;
import com.intellij.openapi.wm.ToolWindow;
import com.intellij.openapi.wm.ToolWindowId;
import com.intellij.openapi.wm.ToolWindowManager;
import com.intellij.openapi.wm.ex.ProgressIndicatorEx;
import com.intellij.pom.Navigatable;
import com.intellij.ui.AppIcon;
import com.intellij.ui.AppUIUtil;
import com.intellij.ui.content.*;
import com.intellij.util.ArrayUtil;
import com.intellij.util.Function;
import com.intellij.util.SystemProperties;
import com.intellij.util.ui.MessageCategory;
import com.intellij.util.ui.UIUtil;
import org.gradle.tooling.BuildException;
import org.gradle.tooling.BuildLauncher;
import org.gradle.tooling.ProjectConnection;
import org.jetbrains.annotations.NonNls;
import org.jetbrains.annotations.NotNull;
import org.jetbrains.annotations.Nullable;
import org.jetbrains.plugins.gradle.service.project.GradleExecutionHelper;
import org.jetbrains.plugins.gradle.settings.GradleExecutionSettings;
import org.jetbrains.plugins.gradle.util.GradleConstants;

import javax.swing.*;
import java.io.*;
import java.util.List;
import java.util.concurrent.Semaphore;
import java.util.concurrent.TimeUnit;

import static com.android.tools.idea.gradle.util.GradleBuilds.CONFIGURE_ON_DEMAND_OPTION;
import static com.android.tools.idea.gradle.util.GradleBuilds.PARALLEL_BUILD_OPTION;
import static com.android.tools.idea.gradle.util.GradleUtil.getGradleInvocationJvmArgs;
import static com.intellij.execution.ui.ConsoleViewContentType.NORMAL_OUTPUT;

/**
 * Invokes Gradle tasks as a IDEA task in the background.
 */
class GradleTasksExecutor extends Task.Backgroundable {
  private static final ExternalSystemTaskNotificationListener GRADLE_LISTENER = new ExternalSystemTaskNotificationListenerAdapter() {
  };

  private static final long ONE_MINUTE_MS = 60L /*sec*/ * 1000L /*millisec*/;

  private static final Logger LOG = Logger.getInstance(GradleInvoker.class);

  @NonNls private static final String CONTENT_NAME = "Gradle Build";
  @NonNls private static final String APP_ICON_ID = "compiler";

  private static final Key<Key<?>> CONTENT_ID_KEY = Key.create("CONTENT_ID");
  private static final int BUFFER_SIZE = 2048;

  private static final String GRADLE_RUNNING_MSG_TITLE = "Gradle Running";
  private static final String STOPPING_GRADLE_MSG_TITLE = "Stopping Gradle";

  @NotNull private final Key<Key<?>> myContentId = Key.create("compile_content");

  @NotNull private final Object myMessageViewLock = new Object();
  @Nullable private GradleBuildTreeViewPanel myErrorTreeView;

  @NotNull private final GradleExecutionHelper myHelper = new GradleExecutionHelper();
  @NotNull private final List<String> myGradleTasks;
  @NotNull private final List<String> myCommandLineArguments;
  @NotNull private final GradleInvoker.AfterGradleInvocationTask[] myAfterGradleInvocationTasks;

  private volatile int myErrorCount;
  private volatile int myWarningCount;

  @NotNull private volatile ProgressIndicator myIndicator = new EmptyProgressIndicator();

  private volatile boolean myMessageViewIsPrepared;
  private volatile boolean myMessagesAutoActivated;

  private CloseListener myCloseListener;

  GradleTasksExecutor(@NotNull Project project,
                      @NotNull List<String> gradleTasks,
                      @NotNull List<String> commandLineArguments,
                      @NotNull GradleInvoker.AfterGradleInvocationTask[] afterGradleInvocationTasks) {
    super(project, String.format("Gradle: Executing Tasks %1$s", gradleTasks.toString()), false /* Gradle does not support cancellation of task execution */);
    myGradleTasks = gradleTasks;
    myCommandLineArguments = commandLineArguments;
    myAfterGradleInvocationTasks = afterGradleInvocationTasks;
  }

  @Override
  public String getProcessId() {
    return "GradleTaskInvocation";
  }

  @NotNull
  @Override
  public DumbModeAction getDumbModeAction() {
    return DumbModeAction.WAIT;
  }

  @Override
  @Nullable
  public NotificationInfo getNotificationInfo() {
    return new NotificationInfo(myErrorCount > 0 ? "Gradle Invocation (errors)" : "Gradle Invocation (success)",
                                "Gradle Invocation Finished", myErrorCount + " Errors, " + myWarningCount + " Warnings", true);
  }

  @Override
  public void run(@NotNull ProgressIndicator indicator) {
    myIndicator = indicator;

    ProjectManager projectManager = ProjectManager.getInstance();
    Project project = getNotNullProject();
    myCloseListener = new CloseListener();
    projectManager.addProjectManagerListener(project, myCloseListener);

    Semaphore semaphore = ((CompilerManagerImpl)CompilerManager.getInstance(project)).getCompilationSemaphore();
    boolean acquired = false;
    try {
      try {
        while (!acquired) {
          acquired = semaphore.tryAcquire(300, TimeUnit.MILLISECONDS);
          if (indicator.isCanceled()) {
            // Give up obtaining the semaphore, let compile work begin in order to stop gracefully on cancel event.
            break;
          }
        }
      }
      catch (InterruptedException e) {
        Thread.currentThread().interrupt();
      }

      if (!isHeadless()) {
        addIndicatorDelegate();
      }
      invokeGradleTasks();
    }
    finally {
      try {
        indicator.stop();
        projectManager.removeProjectManagerListener(project, myCloseListener);
      }
      finally {
        if (acquired) {
          semaphore.release();
        }
      }
    }
  }

  private void addIndicatorDelegate() {
    if (myIndicator instanceof ProgressIndicatorEx) {
      ProgressIndicatorEx indicator = (ProgressIndicatorEx)myIndicator;
      indicator.addStateDelegate(new ProgressIndicatorStateDelegate());
    }
  }

  private void closeView() {
    ApplicationManager.getApplication().invokeLater(new Runnable() {
      @Override
      public void run() {
        synchronized (myMessageViewLock) {
          if (myErrorTreeView != null && !getNotNullProject().isDisposed()) {
            addStatisticsMessage(CompilerBundle.message("statistics.error.count", myErrorCount));
            addStatisticsMessage(CompilerBundle.message("statistics.warnings.count", myWarningCount));

            addMessage(new GradleMessage(GradleMessage.Kind.INFO, "See complete output in console"), new OpenGradleConsole());
            myErrorTreeView.selectFirstMessage();
          }
        }
      }

      private void addStatisticsMessage(@NotNull String text) {
        addMessage(new GradleMessage(GradleMessage.Kind.STATISTICS, text), null);
      }
    }, ModalityState.NON_MODAL);
  }

  private void invokeGradleTasks() {
    final Project project = getNotNullProject();

    final GradleExecutionSettings executionSettings = GradleUtil.getGradleExecutionSettings(project);

    final String projectPath = project.getBasePath();

    Function<ProjectConnection, Void> executeTasksFunction = new Function<ProjectConnection, Void>() {
      @Override
      public Void fun(ProjectConnection connection) {
        final Stopwatch stopwatch = Stopwatch.createStarted();

        GradleConsoleView consoleView = GradleConsoleView.getInstance(project);
        consoleView.clear();

        addMessage(new GradleMessage(GradleMessage.Kind.INFO, "Gradle tasks " + myGradleTasks), null);

        ExternalSystemTaskId id = ExternalSystemTaskId.create(GradleConstants.SYSTEM_ID, ExternalSystemTaskType.EXECUTE_TASK, project);
        BuildMode buildMode = BuildSettings.getInstance(project).getBuildMode();

        List<String> jvmArgs = getGradleInvocationJvmArgs(new File(projectPath), buildMode);
        LOG.info("Build JVM args: " + jvmArgs);

        String executingTasksText =
          "Executing tasks: " + myGradleTasks + SystemProperties.getLineSeparator() + SystemProperties.getLineSeparator();
        consoleView.print(executingTasksText, NORMAL_OUTPUT);

        GradleOutputForwarder output = new GradleOutputForwarder(consoleView);

        BuildException buildError = null;
        try {
          AndroidGradleBuildConfiguration buildConfiguration = AndroidGradleBuildConfiguration.getInstance(project);
          List<String> commandLineArgs = Lists.newArrayList(buildConfiguration.getCommandLineOptions());

          if (buildConfiguration.USE_CONFIGURATION_ON_DEMAND && !commandLineArgs.contains(CONFIGURE_ON_DEMAND_OPTION)) {
            commandLineArgs.add(CONFIGURE_ON_DEMAND_OPTION);
          }

          if (!commandLineArgs.contains(PARALLEL_BUILD_OPTION) &&
              CompilerWorkspaceConfiguration.getInstance(project).PARALLEL_COMPILATION) {
            commandLineArgs.add(PARALLEL_BUILD_OPTION);
          }

          commandLineArgs.add(AndroidGradleSettings.createProjectProperty(AndroidProject.PROPERTY_INVOKED_FROM_IDE, true));
          commandLineArgs.addAll(myCommandLineArguments);

          LOG.info("Build command line options: " + commandLineArgs);

          BuildLauncher launcher = connection.newBuild();
          GradleExecutionHelper.prepare(launcher, id, executionSettings, GRADLE_LISTENER, jvmArgs, commandLineArgs, connection);

          File javaHome = DefaultSdks.getDefaultJavaHome();
          if (javaHome != null) {
            launcher.setJavaHome(javaHome);
          }
          launcher.forTasks(ArrayUtil.toStringArray(myGradleTasks));
          output.attachTo(launcher);
          launcher.run();
        }
        catch (BuildException e) {
          buildError = e;
        }
        finally {
          String gradleOutput = output.toString();
          List<GradleMessage> buildMessages = Lists.newArrayList(showMessages(gradleOutput));
          if (myErrorCount == 0 && buildError != null) {
            showBuildException(buildError, output.getStdErr(), buildMessages);
          }

          output.close();

          stopwatch.stop();

          ApplicationManager.getApplication().invokeLater(new Runnable() {
            @Override
            public void run() {
              notifyGradleInvocationCompleted(stopwatch.elapsed(TimeUnit.MILLISECONDS));
            }
          });

          ApplicationManager.getApplication().invokeLater(new Runnable() {
            @Override
            public void run() {
              showMessages();
            }
          });

          boolean buildSuccessful = buildError == null;
          GradleInvocationResult result = new GradleInvocationResult(myGradleTasks, buildMessages, buildSuccessful);
          for (GradleInvoker.AfterGradleInvocationTask task : myAfterGradleInvocationTasks) {
            task.execute(result);
          }
        }
        return null;
      }
    };

    try {
      myHelper.execute(projectPath, executionSettings, executeTasksFunction);
    }
    catch (final ExternalSystemException e) {
      if (myIndicator.isCanceled()) {
        LOG.info("Failed to complete Gradle execution. Project may be closing or already closed.", e);
      }
      else {
        Runnable showErrorTask = new Runnable() {
          @Override
          public void run() {
            String msg = "Failed to complete Gradle execution.\n\nCause:\n" + e.getMessage();
            Messages.showErrorDialog(myProject, msg, GRADLE_RUNNING_MSG_TITLE);
          }
        };
        AppUIUtil.invokeLaterIfProjectAlive(getNotNullProject(), showErrorTask);
      }
    }
  }

  @NotNull
  private List<GradleMessage> showMessages(@NotNull String gradleOutput) {
    List<GradleMessage> compilerMessages = new BuildOutputParser().parseGradleOutput(gradleOutput);
    for (GradleMessage msg : compilerMessages) {
      addMessage(msg, null);
    }
    return compilerMessages;
  }

  /**
   * Something went wrong while invoking Gradle but the output parsers did not create any build messages. We show the stack trace in the
   * "Messages" view.
   */
  private void showBuildException(@NotNull BuildException e, @NotNull String stdErr, @NotNull List<GradleMessage> buildMessages) {
    // There are no error messages to present. Show some feedback indicating that something went wrong.
    if (!stdErr.trim().isEmpty()) {
      // Show the contents of stderr as a compiler error.
      GradleMessage msg = new GradleMessage(GradleMessage.Kind.ERROR, stdErr);
      buildMessages.add(msg);
      addMessage(msg, null);
    }
    else {
      // Since we have nothing else to show, just print the stack trace of the caught exception.
      ByteArrayOutputStream out = new ByteArrayOutputStream(BUFFER_SIZE);
      try {
        //noinspection IOResourceOpenedButNotSafelyClosed
        e.printStackTrace(new PrintStream(out));
        String message = "Internal error:" + SystemProperties.getLineSeparator() + out.toString();
        GradleMessage msg = new GradleMessage(GradleMessage.Kind.ERROR, message);
        buildMessages.add(msg);
        addMessage(msg, null);
      }
      finally {
<<<<<<< HEAD
        try { Closeables.close(out, true); } catch (IOException ignored) {}
=======
        try {
          Closeables.close(out, true /* swallowIOException */);
        } catch (IOException ex) {
          // Cannot happen
        }
>>>>>>> d17d31b9
      }
    }
  }

  private void addMessage(@NotNull final GradleMessage message, @Nullable final Navigatable navigatable) {
    prepareMessageView();
    switch (message.getKind()) {
      case WARNING:
        myWarningCount++;
        break;
      case ERROR:
        myErrorCount++;
      default:
        // do nothing.
    }
    Runnable addMessageTask = new Runnable() {
      @Override
      public void run() {
        openMessageView();
        add(message, navigatable);
      }
    };
    UIUtil.invokeLaterIfNeeded(addMessageTask);
  }

  private void prepareMessageView() {
    if (!myIndicator.isRunning() || myMessageViewIsPrepared) {
      return;
    }
    myMessageViewIsPrepared = true;
    ApplicationManager.getApplication().invokeLater(new Runnable() {
      @Override
      public void run() {
        if (!getNotNullProject().isDisposed()) {
          synchronized (myMessageViewLock) {
            // Clear messages from the previous compilation
            if (myErrorTreeView == null) {
              // If message view != null, the contents has already been cleared.
              removeUnpinnedBuildMessages(getNotNullProject(), null);
            }
          }
        }
      }
    });
  }

  static void clearMessageView(@NotNull final Project project) {
    ApplicationManager.getApplication().invokeLater(new Runnable() {
      @Override
      public void run() {
        if (!project.isDisposed()) {
          removeUnpinnedBuildMessages(project, null);
        }
      }
    });
  }

  private static void removeUnpinnedBuildMessages(@NotNull Project project, @Nullable Content toKeep) {
    MessageView messageView = MessageView.SERVICE.getInstance(project);
    Content[] contents = messageView.getContentManager().getContents();
    for (Content content : contents) {
      if (content.isPinned() || content == toKeep) {
        continue;
      }
      if (content.getUserData(CONTENT_ID_KEY) != null) { // the content was added by me
        messageView.getContentManager().removeContent(content, true);
      }
    }
  }

  private void openMessageView() {
    if (myIndicator.isCanceled()) {
      return;
    }

    Project project = getNotNullProject();
    JComponent component;
    synchronized (myMessageViewLock) {
      if (myErrorTreeView != null) {
        return;
      }
      //noinspection ConstantConditions
      myErrorTreeView = new GradleBuildTreeViewPanel(project);
      myErrorTreeView.setProcessController(new NewErrorTreeViewPanel.ProcessController() {
        @Override
        public void stopProcess() {
        }

        @Override
        public boolean isProcessStopped() {
          return !myIndicator.isRunning();
        }
      });
      component = myErrorTreeView.getComponent();
    }

    Content content = ContentFactory.SERVICE.getInstance().createContent(component, CONTENT_NAME, true);
    content.putUserData(CONTENT_ID_KEY, myContentId);

    MessageView messageView = getMessageView();
    ContentManager contentManager = messageView.getContentManager();
    contentManager.addContent(content);

    myCloseListener.setContent(contentManager, content);

    removeUnpinnedBuildMessages(getNotNullProject(), content);
    contentManager.setSelectedContent(content);
  }

  private void activateGradleConsole() {
    ToolWindow window = getToolWindowManager().getToolWindow(GradleConsoleToolWindowFactory.ID);
    if (window != null) {
      window.activate(null, false);
    }
  }

  private void add(@NotNull GradleMessage message, @Nullable Navigatable navigatable) {
    synchronized (myMessageViewLock) {
      if (myErrorTreeView != null && !getNotNullProject().isDisposed()) {
        GradleMessage.Kind messageKind = message.getKind();
        int type = translateMessageKind(messageKind);
        String[] text = getTextOf(message);
        if (navigatable == null) {
          VirtualFile file = findFileFrom(message);
          myErrorTreeView.addMessage(type, text, file, message.getLineNumber() - 1, message.getColumn() - 1, null);
        }
        else {
          myErrorTreeView.addMessage(type, text, null, navigatable, null, null, null);
        }

        boolean autoActivate = !myMessagesAutoActivated && type == MessageCategory.ERROR;
        if (autoActivate) {
          myMessagesAutoActivated = true;
          activateMessageView();
        }
      }
    }
  }

  @NotNull
  private static String[] getTextOf(@NotNull GradleMessage message) {
    String text = message.getText();
    if (text.indexOf('\n') == -1) {
      return new String[]{text};
    }
    List<String> lines = Lists.newArrayList(Splitter.on('\n').split(text));
    return lines.toArray(new String[lines.size()]);
  }

  @Nullable
  private VirtualFile findFileFrom(@NotNull GradleMessage message) {
    if (message instanceof GradleProjectAwareMessage) {
      String gradlePath = ((GradleProjectAwareMessage)message).getGradlePath();
      Module module = GradleUtil.findModuleByGradlePath(getNotNullProject(), gradlePath);
      if (module != null) {
        AndroidGradleFacet facet = AndroidGradleFacet.getInstance(module);
        // if we got here facet is not null;
        assert facet != null;
        IdeaGradleProject gradleProject = facet.getGradleProject();
        return gradleProject != null ? gradleProject.getBuildFile() : null;
      }
    }
    String sourcePath = message.getSourcePath();
    if (StringUtil.isEmpty(sourcePath)) {
      return null;
    }
    return VfsUtil.findFileByIoFile(new File(sourcePath), true);
  }

  private static int translateMessageKind(@NotNull GradleMessage.Kind kind) {
    switch (kind) {
      case INFO:
        return MessageCategory.INFORMATION;
      case WARNING:
        return MessageCategory.WARNING;
      case ERROR:
        return MessageCategory.ERROR;
      case STATISTICS:
        return MessageCategory.STATISTICS;
      case SIMPLE:
        return MessageCategory.SIMPLE;
      default:
        LOG.info("Unknown message kind: " + kind);
        return 0;
    }
  }

  private void notifyGradleInvocationCompleted(long durationMillis) {
    Project project = getNotNullProject();
    if (!project.isDisposed()) {
      String statusMsg = createStatusMessage(durationMillis);
      MessageType messageType = myErrorCount > 0 ? MessageType.ERROR : myWarningCount > 0 ? MessageType.WARNING : MessageType.INFO;
      if (durationMillis > ONE_MINUTE_MS) {
        getToolWindowManager().notifyByBalloon(ToolWindowId.MESSAGES_WINDOW, messageType, statusMsg);
      }
      CompilerManager.NOTIFICATION_GROUP.createNotification(statusMsg, messageType).notify(myProject);
    }
  }

  @NotNull
  private String createStatusMessage(long durationMillis) {
    String message = "Gradle build finished";
    if (myErrorCount > 0) {
      if (myWarningCount > 0) {
        message += String.format(" with %d error(s) and %d warning(s)", myErrorCount, myWarningCount);
      }
      else {
        message += String.format(" with %d error(s)", myErrorCount);
      }
    }
    else if (myWarningCount > 0) {
      message += String.format(" with %d warnings(s)", myWarningCount);
    }
    message = message + " in " + StringUtil.formatDuration(durationMillis);
    return message;
  }

  @NotNull
  private ToolWindowManager getToolWindowManager() {
    return ToolWindowManager.getInstance(getNotNullProject());
  }

  private void showMessages() {
    synchronized (myMessageViewLock) {
      if (myErrorTreeView != null && !getNotNullProject().isDisposed()) {
        MessageView messageView = getMessageView();
        Content[] contents = messageView.getContentManager().getContents();
        for (Content content : contents) {
          if (content.getUserData(CONTENT_ID_KEY) != null) {
            messageView.getContentManager().setSelectedContent(content);
            return;
          }
        }
      }
    }
  }

  @NotNull
  private MessageView getMessageView() {
    return MessageView.SERVICE.getInstance(getNotNullProject());
  }

  @NotNull
  private Project getNotNullProject() {
    assert myProject != null;
    return myProject;
  }

  private void activateMessageView() {
    synchronized (myMessageViewLock) {
      if (myErrorTreeView != null) {
        ToolWindow window = getToolWindowManager().getToolWindow(ToolWindowId.MESSAGES_WINDOW);
        if (window != null) {
          window.activate(null, false);
        }
      }
    }
  }

  private void cancel() {
    if (!myIndicator.isCanceled()) {
      try {
        GradleUtil.stopAllGradleDaemons(false);
      }
      catch (FileNotFoundException e) {
        Messages.showErrorDialog(myProject, e.getMessage(), STOPPING_GRADLE_MSG_TITLE);
      }
      catch (IOException e) {
        String errMsg = "Failed to stop Gradle daemons. Cause: " + e.getMessage();
        Messages.showErrorDialog(myProject, errMsg, STOPPING_GRADLE_MSG_TITLE);
      }
      myIndicator.cancel();
    }
  }

  private class CloseListener extends ContentManagerAdapter implements ProjectManagerListener {
    @NotNull private ContentManager myContentManager;
    @Nullable private Content myContent;

    private boolean myIsApplicationExitingOrProjectClosing;
    private boolean myUserAcceptedCancel;

    @Override
    public void projectOpened(Project project) {
    }

    @Override
    public boolean canCloseProject(Project project) {
      if (!project.equals(myProject)) {
        return true;
      }
      if (shouldPromptUser()) {
        myUserAcceptedCancel = askUserToCancelGradleExecution();
        if (!myUserAcceptedCancel) {
          return false; // veto closing
        }
        cancel();
        return true;
      }
      return !myIndicator.isRunning();
    }

    @Override
    public void projectClosed(Project project) {
      if (project.equals(myProject) && myContent != null) {
        myContentManager.removeContent(myContent, true);
      }
    }

    @Override
    public void projectClosing(Project project) {
      if (project.equals(myProject)) {
        myIsApplicationExitingOrProjectClosing = true;
      }
    }

    void setContent(@NotNull ContentManager contentManager, @Nullable Content content) {
      myContent = content;
      myContentManager = contentManager;
      contentManager.addContentManagerListener(this);
    }

    @Override
    public void contentRemoved(ContentManagerEvent event) {
      if (event.getContent() == myContent) {
        synchronized (myMessageViewLock) {
          Project project = getNotNullProject();
          if (myErrorTreeView != null && !project.isDisposed()) {
            myErrorTreeView.dispose();
            myErrorTreeView = null;
            if (myIndicator.isRunning()) {
              cancel();
            }
            AppIcon appIcon = AppIcon.getInstance();
            if (appIcon.hideProgress(project, APP_ICON_ID)) {
              //noinspection ConstantConditions
              appIcon.setErrorBadge(project, null);
            }
          }
        }
        myContentManager.removeContentManagerListener(this);
        if (myContent != null) {
          myContent.release();
        }
        myContent = null;
      }
    }

    @Override
    public void contentRemoveQuery(ContentManagerEvent event) {
      if (event.getContent() == myContent && !myIndicator.isCanceled() && shouldPromptUser()) {
        myUserAcceptedCancel = askUserToCancelGradleExecution();
        if (!myUserAcceptedCancel) {
          event.consume(); // veto closing
        }
      }
    }

    private boolean shouldPromptUser() {
      return !myUserAcceptedCancel && !myIsApplicationExitingOrProjectClosing && myIndicator.isRunning();
    }

    private boolean askUserToCancelGradleExecution() {
      ProjectManager projectManager = ProjectManager.getInstance();
      List<String> projectsBeingBuilt = Lists.newArrayList();
      for (Project project : projectManager.getOpenProjects()) {
        if (project.getBasePath().equals(getNotNullProject().getBasePath())) {
          continue;
        }
        BuildMode buildMode = BuildSettings.getInstance(project).getBuildMode();
        if (buildMode != null) {
          projectsBeingBuilt.add("'" + project.getName() + "'");
        }
      }

      StringBuilder msgBuilder = new StringBuilder();
      msgBuilder.append("Gradle is running. Proceed with Project closing?\n\n")
        .append("If you click \"Yes\" Android Studio will stop all the Gradle daemons currently running on your machine.\n")
        .append("Any project builds, either from the command line or in other IDE instances, will stop.");

      if (!projectsBeingBuilt.isEmpty()) {
        msgBuilder.append("\n\nCurrently these projects may be currently being built: ").append(projectsBeingBuilt);
      }

      String msg = msgBuilder.toString();

      int result = Messages.showYesNoDialog(myProject, msg, GRADLE_RUNNING_MSG_TITLE, Messages.getQuestionIcon());
      return result == Messages.YES;
    }
  }

  private class ProgressIndicatorStateDelegate extends ProgressIndicatorBase {
    @Override
    public void cancel() {
      super.cancel();
      closeView();
      stopAppIconProgress();
    }

    @Override
    public void stop() {
      super.stop();
      if (!isCanceled()) {
        closeView();
      }
      stopAppIconProgress();
    }

    private void stopAppIconProgress() {
      UIUtil.invokeLaterIfNeeded(new Runnable() {
        @Override
        public void run() {
          AppIcon appIcon = AppIcon.getInstance();
          Project project = getNotNullProject();
          if (appIcon.hideProgress(project, APP_ICON_ID)) {
            if (myErrorCount > 0) {
              appIcon.setErrorBadge(project, String.valueOf(myErrorCount));
              appIcon.requestAttention(project, true);
            }
            else {
              appIcon.setOkBadge(project, true);
              appIcon.requestAttention(project, false);
            }
          }
        }
      });
    }

    @Override
    protected void onProgressChange() {
      prepareMessageView();
    }
  }

  private class OpenGradleConsole implements Navigatable {
    @Override
    public void navigate(boolean requestFocus) {
      activateGradleConsole();
    }

    @Override
    public boolean canNavigate() {
      return true;
    }

    @Override
    public boolean canNavigateToSource() {
      return false;
    }
  }
}<|MERGE_RESOLUTION|>--- conflicted
+++ resolved
@@ -385,15 +385,11 @@
         addMessage(msg, null);
       }
       finally {
-<<<<<<< HEAD
-        try { Closeables.close(out, true); } catch (IOException ignored) {}
-=======
         try {
           Closeables.close(out, true /* swallowIOException */);
         } catch (IOException ex) {
           // Cannot happen
         }
->>>>>>> d17d31b9
       }
     }
   }
