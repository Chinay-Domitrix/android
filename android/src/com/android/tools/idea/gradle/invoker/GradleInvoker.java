/*
 * Copyright (C) 2013 The Android Open Source Project
 *
 * Licensed under the Apache License, Version 2.0 (the "License");
 * you may not use this file except in compliance with the License.
 * You may obtain a copy of the License at
 *
 *      http://www.apache.org/licenses/LICENSE-2.0
 *
 * Unless required by applicable law or agreed to in writing, software
 * distributed under the License is distributed on an "AS IS" BASIS,
 * WITHOUT WARRANTIES OR CONDITIONS OF ANY KIND, either express or implied.
 * See the License for the specific language governing permissions and
 * limitations under the License.
 */
package com.android.tools.idea.gradle.invoker;

import com.android.SdkConstants;
import com.android.builder.model.BaseArtifact;
import com.android.tools.idea.gradle.AndroidGradleModel;
import com.android.tools.idea.gradle.facet.AndroidGradleFacet;
import com.android.tools.idea.gradle.facet.JavaGradleFacet;
import com.android.tools.idea.gradle.invoker.console.view.GradleConsoleView;
import com.android.tools.idea.gradle.project.BuildSettings;
<<<<<<< HEAD
import com.android.tools.idea.gradle.project.GradleExperimentalSettings;
=======
import com.android.tools.idea.gradle.util.AndroidGradleSettings;
>>>>>>> a001a568
import com.android.tools.idea.gradle.util.BuildMode;
import com.android.tools.idea.gradle.util.GradleBuilds;
import com.android.tools.idea.gradle.util.LocalProperties;
import com.android.tools.idea.sdk.IdeSdks;
import com.google.common.annotations.VisibleForTesting;
import com.google.common.collect.ImmutableList;
import com.google.common.collect.Lists;
import com.google.common.collect.Maps;
import com.google.common.collect.Sets;
import com.intellij.openapi.application.ApplicationManager;
import com.intellij.openapi.components.ServiceManager;
import com.intellij.openapi.diagnostic.Logger;
import com.intellij.openapi.externalSystem.model.task.ExternalSystemTaskId;
import com.intellij.openapi.externalSystem.model.task.ExternalSystemTaskNotificationListener;
import com.intellij.openapi.fileEditor.FileDocumentManager;
import com.intellij.openapi.module.Module;
import com.intellij.openapi.module.ModuleManager;
import com.intellij.openapi.project.Project;
import org.gradle.tooling.CancellationTokenSource;
import org.jetbrains.android.facet.AndroidFacet;
import org.jetbrains.annotations.NotNull;
import org.jetbrains.annotations.Nullable;
import org.jetbrains.jps.android.model.impl.JpsAndroidModuleProperties;

import java.io.File;
import java.io.IOException;
import java.util.Collection;
import java.util.Collections;
import java.util.List;
import java.util.Map;

<<<<<<< HEAD
import static com.android.tools.idea.gradle.AndroidGradleModel.getIdeSetupTasks;
=======
import static com.android.builder.model.AndroidProject.PROPERTY_GENERATE_SOURCES_ONLY;
import static com.android.tools.idea.gradle.AndroidGradleModel.getIdeSetupTasks;
import static com.android.tools.idea.gradle.util.AndroidGradleSettings.createProjectProperty;
>>>>>>> a001a568
import static com.android.tools.idea.gradle.util.GradleUtil.GRADLE_SYSTEM_ID;
import static com.android.tools.idea.gradle.util.Projects.lastGradleSyncFailed;
import static com.intellij.openapi.externalSystem.model.task.ExternalSystemTaskType.EXECUTE_TASK;
import static com.intellij.openapi.util.text.StringUtil.isEmpty;
import static com.intellij.openapi.util.text.StringUtil.isNotEmpty;
import static com.intellij.util.ui.UIUtil.invokeAndWaitIfNeeded;
import static org.jetbrains.android.util.AndroidCommonUtils.isInstrumentationTestConfiguration;
import static org.jetbrains.android.util.AndroidCommonUtils.isTestConfiguration;

/**
 * Invokes Gradle tasks directly. Results of tasks execution are displayed in both the "Messages" tool window and the new "Gradle Console"
 * tool window.
 */
public class GradleInvoker {
  private static final Logger LOG = Logger.getInstance(GradleInvoker.class);

  @NotNull private final Project myProject;

  @NotNull private final Collection<BeforeGradleInvocationTask> myBeforeTasks = Sets.newLinkedHashSet();
  @NotNull private final Collection<AfterGradleInvocationTask> myAfterTasks = Sets.newLinkedHashSet();
  @NotNull private final Map<ExternalSystemTaskId, CancellationTokenSource> myCancellationMap = Maps.newConcurrentMap();

  public static GradleInvoker getInstance(@NotNull Project project) {
    return ServiceManager.getService(project, GradleInvoker.class);
  }

  public GradleInvoker(@NotNull Project project) {
    myProject = project;
  }

  @VisibleForTesting
  void addBeforeGradleInvocationTask(@NotNull BeforeGradleInvocationTask task) {
    myBeforeTasks.add(task);
  }

  public void addAfterGradleInvocationTask(@NotNull AfterGradleInvocationTask task) {
    myAfterTasks.add(task);
  }

  public void removeAfterGradleInvocationTask(@NotNull AfterGradleInvocationTask task) {
    myAfterTasks.remove(task);
  }

  @NotNull
  AfterGradleInvocationTask[] getAfterInvocationTasks() {
    return myAfterTasks.toArray(new AfterGradleInvocationTask[myAfterTasks.size()]);
  }

  public void cleanProject() {
    setProjectBuildMode(BuildMode.CLEAN);

    ModuleManager moduleManager = ModuleManager.getInstance(myProject);
    // "Clean" also generates sources.
    List<String> tasks = findTasksToExecute(moduleManager.getModules(), BuildMode.SOURCE_GEN, TestCompileType.NONE);
    tasks.add(0, GradleBuilds.CLEAN_TASK_NAME);
    executeTasks(tasks, Collections.singletonList(createGenerateSourcesOnlyProperty()));
  }

  public void assembleTranslate() {
    setProjectBuildMode(BuildMode.ASSEMBLE_TRANSLATE);
    executeTasks(Lists.newArrayList(GradleBuilds.ASSEMBLE_TRANSLATE_TASK_NAME));
  }

  public void generateSources(boolean cleanProject) {
    BuildMode buildMode = BuildMode.SOURCE_GEN;
    setProjectBuildMode(buildMode);

    ModuleManager moduleManager = ModuleManager.getInstance(myProject);
    List<String> tasks = findTasksToExecute(moduleManager.getModules(), buildMode, TestCompileType.NONE);
    if (cleanProject) {
      tasks.add(0, GradleBuilds.CLEAN_TASK_NAME);
    }
<<<<<<< HEAD
    executeTasks(tasks);
=======
    executeTasks(tasks, Collections.singletonList(createGenerateSourcesOnlyProperty()));
  }

  @NotNull
  private static String createGenerateSourcesOnlyProperty() {
    return createProjectProperty(PROPERTY_GENERATE_SOURCES_ONLY, true);
>>>>>>> a001a568
  }

  /**
   * Execute Gradle tasks that compile the relevant Java sources.
   *
   * @param modules         Modules that need to be compiled
   * @param testCompileType Kind of tests that the caller is interested in. Use {@link TestCompileType#NONE} if compiling just the
   *                        main sources, {@link TestCompileType#JAVA_TESTS} if class files for running unit tests are needed.
   */
  public void compileJava(@NotNull Module[] modules, @NotNull TestCompileType testCompileType) {
    BuildMode buildMode = BuildMode.COMPILE_JAVA;
    setProjectBuildMode(buildMode);
    List<String> tasks = findTasksToExecute(modules, buildMode, testCompileType);
    executeTasks(tasks);
  }

  public void assemble(@NotNull Module[] modules, @NotNull TestCompileType testCompileType) {
    assemble(modules, testCompileType, Collections.emptyList());
  }

  public void assemble(@NotNull Module[] modules, @NotNull TestCompileType testCompileType, @NotNull List<String> arguments) {
    BuildMode buildMode = BuildMode.ASSEMBLE;
    setProjectBuildMode(buildMode);
    List<String> tasks = findTasksToExecute(modules, buildMode, testCompileType);
    executeTasks(tasks, arguments);
  }

  public void rebuild() {
    BuildMode buildMode = BuildMode.REBUILD;
    setProjectBuildMode(buildMode);
    ModuleManager moduleManager = ModuleManager.getInstance(myProject);
    List<String> tasks = findTasksToExecute(moduleManager.getModules(), buildMode, TestCompileType.NONE);
    executeTasks(tasks);
  }

  private void setProjectBuildMode(@NotNull BuildMode buildMode) {
    BuildSettings.getInstance(myProject).setBuildMode(buildMode);
  }

  @NotNull
  public static List<String> findCleanTasksForModules(@NotNull Module[] modules) {
    List<String> tasks = Lists.newArrayList();
    for (Module module : modules) {
      AndroidGradleFacet gradleFacet = AndroidGradleFacet.getInstance(module);
      if (gradleFacet == null) {
        continue;
      }
      String gradlePath = gradleFacet.getConfiguration().GRADLE_PROJECT_PATH;
      addTaskIfSpecified(tasks, gradlePath, GradleBuilds.CLEAN_TASK_NAME);
    }
    return tasks;
  }

  @NotNull
  public static List<String> findTasksToExecute(@NotNull Module[] modules,
                                                @NotNull BuildMode buildMode,
                                                @NotNull TestCompileType testCompileType) {
    List<String> tasks = Lists.newArrayList();

    if (BuildMode.ASSEMBLE == buildMode) {
      Project project = modules[0].getProject();
      if (lastGradleSyncFailed(project)) {
        // If last Gradle sync failed, just call "assemble" at the top-level. Without a model there are no other tasks we can call.
        return Collections.singletonList(GradleBuilds.DEFAULT_ASSEMBLE_TASK_NAME);
      }
    }

    for (Module module : modules) {
      if (GradleBuilds.BUILD_SRC_FOLDER_NAME.equals(module.getName())) {
        // "buildSrc" is a special case handled automatically by Gradle.
        continue;
      }
      findAndAddGradleBuildTasks(module, buildMode, tasks, testCompileType);
    }
    if (buildMode == BuildMode.REBUILD && !tasks.isEmpty()) {
      tasks.add(0, GradleBuilds.CLEAN_TASK_NAME);
    }

    if (tasks.isEmpty()) {
      // Unlikely to happen.
      String format = "Unable to find Gradle tasks for project '%1$s' using BuildMode %2$s";
      LOG.info(String.format(format, modules[0].getProject().getName(), buildMode.name()));
    }
    return tasks;
  }

  public void executeTasks(@NotNull List<String> gradleTasks) {
    executeTasks(gradleTasks, Collections.emptyList());
  }

  public void executeTasks(@NotNull List<String> tasks, @Nullable BuildMode buildMode, @NotNull List<String> commandLineArguments) {
    if (buildMode != null) {
      setProjectBuildMode(buildMode);
    }
    executeTasks(tasks, commandLineArguments);
  }

  public void executeTasks(@NotNull List<String> gradleTasks, @NotNull List<String> commandLineArguments) {
    ExternalSystemTaskId id = ExternalSystemTaskId.create(GRADLE_SYSTEM_ID, EXECUTE_TASK, myProject);

    List<String> jvmArguments = Lists.newArrayList();

    if (ApplicationManager.getApplication().isUnitTestMode()) {
      // Projects in tests may not have a local.properties, set ANDROID_HOME JVM argument if that's the case.
      LocalProperties localProperties;
      try {
        localProperties = new LocalProperties(myProject);
      }
      catch (IOException e) {
        throw new RuntimeException(e);
      }
      if (localProperties.getAndroidSdkPath() == null) {
        File androidHomePath = IdeSdks.getAndroidSdkPath();
        // In Android Studio, the Android SDK home path will never be null. It may be null when running in IDEA.
        if (androidHomePath != null) {
          jvmArguments.add(AndroidGradleSettings.createAndroidHomeJvmArg(androidHomePath.getPath()));
        }
      }
    }

    executeTasks(gradleTasks, jvmArguments, commandLineArguments, id, null, null, false, false);
  }

  /**
   * Asks to execute target gradle tasks.
   *
   * @param gradleTasks          names of the tasks to execute
   * @param jvmArguments         arguments for the JVM running the gradle tasks.
<<<<<<< HEAD
   * @param commandLineArguments command line arguments to use for the target tasks execution
   * @param taskId               id of the request to execute given gradle tasks (if any), e.g. there is a possible case
   *                             that this call implies from IDE run configuration, so, it assigns a unique id to the request
   *                             to execute target tasks
   * @param taskListener         a listener interested in target tasks processing
   * @param waitForCompletion    a flag which hints whether current method should return control flow before target tasks are executed
   */
  public void executeTasks(@NotNull final List<String> gradleTasks,
                           @NotNull final List<String> jvmArguments,
                           @NotNull List<String> commandLineArguments,
                           @NotNull final ExternalSystemTaskId taskId,
                           @Nullable final ExternalSystemTaskNotificationListener taskListener,
                           final boolean waitForCompletion) {
=======
   * @param commandLineArguments command line arguments to use for the target tasks execution.
   * @param taskId               id of the request to execute given gradle tasks (if any), e.g. there is a possible case
   *                             that this call implies from IDE run configuration, so, it assigns a unique id to the request
   *                             to execute target tasks.
   * @param taskListener         a listener interested in target tasks processing.
   * @param buildFilePath        the path of the build.gradle to use. Specify if it's different than the root build.gradle file.
   * @param waitForCompletion    a flag which hints whether current method should return control flow before target tasks are executed.
   * @param useEmbeddedGradle    indicates whether the Gradle distribution embedded in the IDE should be used.
   */
  public void executeTasks(@NotNull List<String> gradleTasks,
                           @NotNull List<String> jvmArguments,
                           @NotNull List<String> commandLineArguments,
                           @NotNull ExternalSystemTaskId taskId,
                           @Nullable ExternalSystemTaskNotificationListener taskListener,
                           @Nullable File buildFilePath,
                           boolean waitForCompletion,
                           boolean useEmbeddedGradle) {
>>>>>>> a001a568
    LOG.info("About to execute Gradle tasks: " + gradleTasks);
    if (gradleTasks.isEmpty()) {
      return;
    }
    if (ApplicationManager.getApplication().isUnitTestMode()) {
      for (BeforeGradleInvocationTask listener : myBeforeTasks) {
        //noinspection TestOnlyProblems
        listener.execute(gradleTasks);
      }
      if (!myBeforeTasks.isEmpty()) {
        // In some unit tests we are using 'before tasks' to verify that the correct Gradle tasks are invoked, but those tests do not
        // require a build. Keeping this functionality for now.
        return;
      }
    }

    GradleTaskExecutionContext context =
      new GradleTaskExecutionContext(this, myProject, gradleTasks, jvmArguments, commandLineArguments, myCancellationMap, taskId,
<<<<<<< HEAD
                                     taskListener);
    final GradleTasksExecutor executor = new GradleTasksExecutor(context);
=======
                                     taskListener, buildFilePath, useEmbeddedGradle);
    GradleTasksExecutor executor = new GradleTasksExecutor(context);
>>>>>>> a001a568

    saveAllFilesSafely();

    if (ApplicationManager.getApplication().isDispatchThread()) {
      executor.queue();
    }
    else if (waitForCompletion) {
      executor.queueAndWaitForCompletion();
    }
    else {
      invokeAndWaitIfNeeded((Runnable)executor::queue);
    }
  }

  /**
   * Saves all edited documents. This method can be called from any thread.
   */
  public static void saveAllFilesSafely() {
<<<<<<< HEAD
    ApplicationManager.getApplication().invokeAndWait(new Runnable() {
      @Override
      public void run() {
        ApplicationManager.getApplication().runWriteAction(() -> { FileDocumentManager.getInstance().saveAllDocuments();});
      }
    });
=======
    invokeAndWaitIfNeeded((Runnable)() -> FileDocumentManager.getInstance().saveAllDocuments());
>>>>>>> a001a568
  }

  public void clearConsoleAndBuildMessages() {
    GradleConsoleView.getInstance(myProject).clear();
    GradleTasksExecutor.clearMessageView(myProject);
  }

  private static void findAndAddGradleBuildTasks(@NotNull Module module,
                                                 @NotNull BuildMode buildMode,
                                                 @NotNull List<String> tasks,
                                                 @NotNull TestCompileType testCompileType) {
    AndroidGradleFacet gradleFacet = AndroidGradleFacet.getInstance(module);
    if (gradleFacet == null) {
      return;
    }

    String gradlePath = gradleFacet.getConfiguration().GRADLE_PROJECT_PATH;
    if (isEmpty(gradlePath)) {
      // Gradle project path is never, ever null. If the path is empty, it shows as ":". We had reports of this happening. It is likely that
      // users manually added the Android-Gradle facet to a project. After all it is likely not to be a Gradle module. Better quit and not
      // build the module.
      String msg = String.format("Module '%1$s' does not have a Gradle path. It is likely that this module was manually added by the user.",
                                 module.getName());
      LOG.info(msg);
      return;
    }

    AndroidFacet androidFacet = AndroidFacet.getInstance(module);
    if (androidFacet != null) {
      JpsAndroidModuleProperties properties = androidFacet.getProperties();

      AndroidGradleModel androidGradleModel = AndroidGradleModel.get(module);

      switch (buildMode) {
        case CLEAN: // Intentional fall-through.
        case SOURCE_GEN:
          addAfterSyncTasks(tasks, gradlePath, properties);
          addAfterSyncTasksForTestArtifacts(tasks, gradlePath, testCompileType, androidGradleModel);
          break;
        case ASSEMBLE:
          tasks.add(createBuildTask(gradlePath, properties.ASSEMBLE_TASK_NAME));

          // Add assemble tasks for tests.
          if (testCompileType != TestCompileType.NONE) {
<<<<<<< HEAD
            if (GradleExperimentalSettings.getInstance().LOAD_ALL_TEST_ARTIFACTS) {
              for (BaseArtifact artifact : getArtifactsForTestCompileType(testCompileType, androidGradleModel)) {
                addTaskIfSpecified(tasks, gradlePath, artifact.getAssembleTaskName());
              }
            }
            else {
              addTaskIfSpecified(tasks, gradlePath, properties.ASSEMBLE_TEST_TASK_NAME);
=======
            for (BaseArtifact artifact : getArtifactsForTestCompileType(testCompileType, androidGradleModel)) {
              addTaskIfSpecified(tasks, gradlePath, artifact.getAssembleTaskName());
>>>>>>> a001a568
            }
          }
          break;
        default:
          addAfterSyncTasks(tasks, gradlePath, properties);
          addAfterSyncTasksForTestArtifacts(tasks, gradlePath, testCompileType, androidGradleModel);

          // When compiling for unit tests, run only COMPILE_JAVA_TEST_TASK_NAME, which will run javac over main and test code. If the
          // Jack compiler is enabled in Gradle, COMPILE_JAVA_TASK_NAME will end up running e.g. compileDebugJavaWithJack, which produces
          // no *.class files and would be just a waste of time.
          if (testCompileType != TestCompileType.JAVA_TESTS) {
            addTaskIfSpecified(tasks, gradlePath, properties.COMPILE_JAVA_TASK_NAME);
          }

          // Add compile tasks for tests.
<<<<<<< HEAD
          if (GradleExperimentalSettings.getInstance().LOAD_ALL_TEST_ARTIFACTS) {
            for (BaseArtifact artifact : getArtifactsForTestCompileType(testCompileType, androidGradleModel)) {
              addTaskIfSpecified(tasks, gradlePath, artifact.getCompileTaskName());
            }
          }
          else {
            addTaskIfSpecified(tasks, gradlePath, properties.COMPILE_JAVA_TEST_TASK_NAME);
=======
          for (BaseArtifact artifact : getArtifactsForTestCompileType(testCompileType, androidGradleModel)) {
            addTaskIfSpecified(tasks, gradlePath, artifact.getCompileTaskName());
>>>>>>> a001a568
          }
          break;
      }
    }
    else {
      JavaGradleFacet javaFacet = JavaGradleFacet.getInstance(module);
      if (javaFacet != null && javaFacet.getConfiguration().BUILDABLE) {
        String gradleTaskName = javaFacet.getGradleTaskName(buildMode);
        if (gradleTaskName != null) {
          tasks.add(createBuildTask(gradlePath, gradleTaskName));
        }
        if (testCompileType == TestCompileType.JAVA_TESTS) {
          tasks.add(createBuildTask(gradlePath, JavaGradleFacet.TEST_CLASSES_TASK_NAME));
        }
      }
    }
  }

  private static void addAfterSyncTasksForTestArtifacts(@NotNull List<String> tasks,
                                                        @NotNull String gradlePath,
                                                        @NotNull TestCompileType testCompileType,
                                                        @Nullable AndroidGradleModel androidGradleModel) {
<<<<<<< HEAD
    if (GradleExperimentalSettings.getInstance().LOAD_ALL_TEST_ARTIFACTS) {
      Collection<BaseArtifact> testArtifacts = getArtifactsForTestCompileType(testCompileType, androidGradleModel);
      for (BaseArtifact artifact : testArtifacts) {
        for (String taskName : getIdeSetupTasks(artifact)) {
          addTaskIfSpecified(tasks, gradlePath, taskName);
        }
=======
    Collection<BaseArtifact> testArtifacts = getArtifactsForTestCompileType(testCompileType, androidGradleModel);
    for (BaseArtifact artifact : testArtifacts) {
      for (String taskName : getIdeSetupTasks(artifact)) {
        addTaskIfSpecified(tasks, gradlePath, taskName);
>>>>>>> a001a568
      }
    }
  }

  @NotNull
  private static Collection<BaseArtifact> getArtifactsForTestCompileType(@NotNull TestCompileType testCompileType,
                                                                         @Nullable AndroidGradleModel androidGradleModel) {
    if (androidGradleModel == null) {
      return Collections.emptyList();
    }
    BaseArtifact testArtifact = null;
    switch (testCompileType) {
      case NONE:
        // TestCompileType.NONE means clean / compile all / rebuild all, so we need use all test artifacts.
        return androidGradleModel.getTestArtifactsInSelectedVariant();
      case ANDROID_TESTS:
        testArtifact = androidGradleModel.getAndroidTestArtifactInSelectedVariant();
        break;
      case JAVA_TESTS:
        testArtifact = androidGradleModel.getUnitTestArtifactInSelectedVariant();
    }
<<<<<<< HEAD
    return testArtifact != null ? ImmutableList.of(testArtifact) : Collections.<BaseArtifact>emptyList();
=======
    return testArtifact != null ? ImmutableList.of(testArtifact) : Collections.emptyList();
>>>>>>> a001a568
  }

  private static void addAfterSyncTasks(@NotNull List<String> tasks,
                                        @NotNull String gradlePath,
                                        @NotNull JpsAndroidModuleProperties properties) {
    // Make sure all the generated sources, unpacked aars and mockable jars are in place. They are usually up to date, since we
    // generate them at sync time, so Gradle will just skip those tasks. The generated files can be missing if this is a "Rebuild
    // Project" run or if the user cleaned the project from the command line. The mockable jar is necessary to run unit tests, but the
    // compilation tasks don't depend on it, so we have to call it explicitly.
    for (String taskName : properties.AFTER_SYNC_TASK_NAMES) {
      addTaskIfSpecified(tasks, gradlePath, taskName);
    }
  }

  private static void addTaskIfSpecified(@NotNull List<String> tasks, @NotNull String gradlePath, @Nullable String gradleTaskName) {
    if (isNotEmpty(gradleTaskName)) {
      String buildTask = createBuildTask(gradlePath, gradleTaskName);
      if (!tasks.contains(buildTask)) {
        tasks.add(buildTask);
      }
    }
  }

  @NotNull
  public static String createBuildTask(@NotNull String gradleProjectPath, @NotNull String taskName) {
    if (gradleProjectPath.equals(SdkConstants.GRADLE_PATH_SEPARATOR)) {
      // Prevent double colon when dealing with root module (e.g. "::assemble");
      return gradleProjectPath + taskName;
    }
    return gradleProjectPath + SdkConstants.GRADLE_PATH_SEPARATOR + taskName;
  }

  @NotNull
  public static TestCompileType getTestCompileType(@Nullable String runConfigurationId) {
    if (runConfigurationId != null) {
      if (isInstrumentationTestConfiguration(runConfigurationId)) {
        return TestCompileType.ANDROID_TESTS;
      }
      if (isTestConfiguration(runConfigurationId)) {
        return TestCompileType.JAVA_TESTS;
      }
    }
    return TestCompileType.NONE;
  }

  public void cancelTask(@NotNull ExternalSystemTaskId id) {
    CancellationTokenSource token = myCancellationMap.remove(id);
    if (token != null) {
      token.cancel();
    }
  }

  public enum TestCompileType {
    NONE,            // don't compile any tests
    ANDROID_TESTS,   // compile Android, on-device tests
    JAVA_TESTS       // compile Java unit-tests, either in a pure Java module or Android module
  }

  @VisibleForTesting
  interface BeforeGradleInvocationTask {
    void execute(@NotNull List<String> tasks);
  }

  public interface AfterGradleInvocationTask {
    void execute(@NotNull GradleInvocationResult result);
  }
}<|MERGE_RESOLUTION|>--- conflicted
+++ resolved
@@ -22,11 +22,7 @@
 import com.android.tools.idea.gradle.facet.JavaGradleFacet;
 import com.android.tools.idea.gradle.invoker.console.view.GradleConsoleView;
 import com.android.tools.idea.gradle.project.BuildSettings;
-<<<<<<< HEAD
-import com.android.tools.idea.gradle.project.GradleExperimentalSettings;
-=======
 import com.android.tools.idea.gradle.util.AndroidGradleSettings;
->>>>>>> a001a568
 import com.android.tools.idea.gradle.util.BuildMode;
 import com.android.tools.idea.gradle.util.GradleBuilds;
 import com.android.tools.idea.gradle.util.LocalProperties;
@@ -58,13 +54,9 @@
 import java.util.List;
 import java.util.Map;
 
-<<<<<<< HEAD
-import static com.android.tools.idea.gradle.AndroidGradleModel.getIdeSetupTasks;
-=======
 import static com.android.builder.model.AndroidProject.PROPERTY_GENERATE_SOURCES_ONLY;
 import static com.android.tools.idea.gradle.AndroidGradleModel.getIdeSetupTasks;
 import static com.android.tools.idea.gradle.util.AndroidGradleSettings.createProjectProperty;
->>>>>>> a001a568
 import static com.android.tools.idea.gradle.util.GradleUtil.GRADLE_SYSTEM_ID;
 import static com.android.tools.idea.gradle.util.Projects.lastGradleSyncFailed;
 import static com.intellij.openapi.externalSystem.model.task.ExternalSystemTaskType.EXECUTE_TASK;
@@ -137,16 +129,12 @@
     if (cleanProject) {
       tasks.add(0, GradleBuilds.CLEAN_TASK_NAME);
     }
-<<<<<<< HEAD
-    executeTasks(tasks);
-=======
     executeTasks(tasks, Collections.singletonList(createGenerateSourcesOnlyProperty()));
   }
 
   @NotNull
   private static String createGenerateSourcesOnlyProperty() {
     return createProjectProperty(PROPERTY_GENERATE_SOURCES_ONLY, true);
->>>>>>> a001a568
   }
 
   /**
@@ -275,21 +263,6 @@
    *
    * @param gradleTasks          names of the tasks to execute
    * @param jvmArguments         arguments for the JVM running the gradle tasks.
-<<<<<<< HEAD
-   * @param commandLineArguments command line arguments to use for the target tasks execution
-   * @param taskId               id of the request to execute given gradle tasks (if any), e.g. there is a possible case
-   *                             that this call implies from IDE run configuration, so, it assigns a unique id to the request
-   *                             to execute target tasks
-   * @param taskListener         a listener interested in target tasks processing
-   * @param waitForCompletion    a flag which hints whether current method should return control flow before target tasks are executed
-   */
-  public void executeTasks(@NotNull final List<String> gradleTasks,
-                           @NotNull final List<String> jvmArguments,
-                           @NotNull List<String> commandLineArguments,
-                           @NotNull final ExternalSystemTaskId taskId,
-                           @Nullable final ExternalSystemTaskNotificationListener taskListener,
-                           final boolean waitForCompletion) {
-=======
    * @param commandLineArguments command line arguments to use for the target tasks execution.
    * @param taskId               id of the request to execute given gradle tasks (if any), e.g. there is a possible case
    *                             that this call implies from IDE run configuration, so, it assigns a unique id to the request
@@ -307,7 +280,6 @@
                            @Nullable File buildFilePath,
                            boolean waitForCompletion,
                            boolean useEmbeddedGradle) {
->>>>>>> a001a568
     LOG.info("About to execute Gradle tasks: " + gradleTasks);
     if (gradleTasks.isEmpty()) {
       return;
@@ -326,13 +298,8 @@
 
     GradleTaskExecutionContext context =
       new GradleTaskExecutionContext(this, myProject, gradleTasks, jvmArguments, commandLineArguments, myCancellationMap, taskId,
-<<<<<<< HEAD
-                                     taskListener);
-    final GradleTasksExecutor executor = new GradleTasksExecutor(context);
-=======
                                      taskListener, buildFilePath, useEmbeddedGradle);
     GradleTasksExecutor executor = new GradleTasksExecutor(context);
->>>>>>> a001a568
 
     saveAllFilesSafely();
 
@@ -351,16 +318,7 @@
    * Saves all edited documents. This method can be called from any thread.
    */
   public static void saveAllFilesSafely() {
-<<<<<<< HEAD
-    ApplicationManager.getApplication().invokeAndWait(new Runnable() {
-      @Override
-      public void run() {
-        ApplicationManager.getApplication().runWriteAction(() -> { FileDocumentManager.getInstance().saveAllDocuments();});
-      }
-    });
-=======
     invokeAndWaitIfNeeded((Runnable)() -> FileDocumentManager.getInstance().saveAllDocuments());
->>>>>>> a001a568
   }
 
   public void clearConsoleAndBuildMessages() {
@@ -405,18 +363,8 @@
 
           // Add assemble tasks for tests.
           if (testCompileType != TestCompileType.NONE) {
-<<<<<<< HEAD
-            if (GradleExperimentalSettings.getInstance().LOAD_ALL_TEST_ARTIFACTS) {
-              for (BaseArtifact artifact : getArtifactsForTestCompileType(testCompileType, androidGradleModel)) {
-                addTaskIfSpecified(tasks, gradlePath, artifact.getAssembleTaskName());
-              }
-            }
-            else {
-              addTaskIfSpecified(tasks, gradlePath, properties.ASSEMBLE_TEST_TASK_NAME);
-=======
             for (BaseArtifact artifact : getArtifactsForTestCompileType(testCompileType, androidGradleModel)) {
               addTaskIfSpecified(tasks, gradlePath, artifact.getAssembleTaskName());
->>>>>>> a001a568
             }
           }
           break;
@@ -432,18 +380,8 @@
           }
 
           // Add compile tasks for tests.
-<<<<<<< HEAD
-          if (GradleExperimentalSettings.getInstance().LOAD_ALL_TEST_ARTIFACTS) {
-            for (BaseArtifact artifact : getArtifactsForTestCompileType(testCompileType, androidGradleModel)) {
-              addTaskIfSpecified(tasks, gradlePath, artifact.getCompileTaskName());
-            }
-          }
-          else {
-            addTaskIfSpecified(tasks, gradlePath, properties.COMPILE_JAVA_TEST_TASK_NAME);
-=======
           for (BaseArtifact artifact : getArtifactsForTestCompileType(testCompileType, androidGradleModel)) {
             addTaskIfSpecified(tasks, gradlePath, artifact.getCompileTaskName());
->>>>>>> a001a568
           }
           break;
       }
@@ -466,19 +404,10 @@
                                                         @NotNull String gradlePath,
                                                         @NotNull TestCompileType testCompileType,
                                                         @Nullable AndroidGradleModel androidGradleModel) {
-<<<<<<< HEAD
-    if (GradleExperimentalSettings.getInstance().LOAD_ALL_TEST_ARTIFACTS) {
-      Collection<BaseArtifact> testArtifacts = getArtifactsForTestCompileType(testCompileType, androidGradleModel);
-      for (BaseArtifact artifact : testArtifacts) {
-        for (String taskName : getIdeSetupTasks(artifact)) {
-          addTaskIfSpecified(tasks, gradlePath, taskName);
-        }
-=======
     Collection<BaseArtifact> testArtifacts = getArtifactsForTestCompileType(testCompileType, androidGradleModel);
     for (BaseArtifact artifact : testArtifacts) {
       for (String taskName : getIdeSetupTasks(artifact)) {
         addTaskIfSpecified(tasks, gradlePath, taskName);
->>>>>>> a001a568
       }
     }
   }
@@ -500,11 +429,7 @@
       case JAVA_TESTS:
         testArtifact = androidGradleModel.getUnitTestArtifactInSelectedVariant();
     }
-<<<<<<< HEAD
-    return testArtifact != null ? ImmutableList.of(testArtifact) : Collections.<BaseArtifact>emptyList();
-=======
     return testArtifact != null ? ImmutableList.of(testArtifact) : Collections.emptyList();
->>>>>>> a001a568
   }
 
   private static void addAfterSyncTasks(@NotNull List<String> tasks,
