--- conflicted
+++ resolved
@@ -204,12 +204,8 @@
    * @param waitForCompletion     a flag which hints whether current method should return control flow before target tasks are executed
    */
   public void executeTasks(@NotNull final List<String> gradleTasks,
-<<<<<<< HEAD
+                           @NotNull final List<String> jvmArguments,
                            @NotNull List<String> commandLineArguments,
-=======
-                           @NotNull final List<String> jvmArguments,
-                           @NotNull final List<String> commandLineArguments,
->>>>>>> 4f1b5aa9
                            @NotNull final ExternalSystemTaskId taskId,
                            @Nullable final ExternalSystemTaskNotificationListener taskListener,
                            final boolean waitForCompletion) {
