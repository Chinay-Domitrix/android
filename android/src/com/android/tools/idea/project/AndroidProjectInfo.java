--- conflicted
+++ resolved
@@ -65,13 +65,8 @@
    * @return {@code true} if the project has one or more modules backed by an {@link AndroidProject}; {@code false} otherwise.
    */
   public boolean requiresAndroidModel() {
-<<<<<<< HEAD
-    return ProjectFacetManager.getInstance(myProject).getFacets(AndroidFacet.ID)
-      .stream().anyMatch(AndroidModel::isRequired);
-=======
     List<AndroidFacet> androidFacets = ProjectFacetManager.getInstance(myProject).getFacets(AndroidFacet.ID);
     return ContainerUtil.exists(androidFacets, f -> AndroidModel.isRequired(f));
->>>>>>> e624679c
   }
 
   public boolean isApkProject() {
