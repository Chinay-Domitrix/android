--- conflicted
+++ resolved
@@ -43,10 +43,7 @@
 import com.android.tools.idea.run.FileSystemApkProvider
 import com.android.tools.idea.run.NonGradleApkProvider
 import com.android.tools.idea.run.NonGradleApplicationIdProvider
-<<<<<<< HEAD
-=======
 import com.android.tools.idea.run.ValidationError
->>>>>>> b5f40ffd
 import com.android.tools.idea.sdk.AndroidSdks
 import com.google.common.util.concurrent.Futures
 import com.google.common.util.concurrent.ListenableFuture
@@ -131,13 +128,10 @@
       else -> null
     }
   }
-<<<<<<< HEAD
-=======
 
   override fun validateRunConfiguration(runConfiguration: RunConfiguration): List<ValidationError> {
     return emptyList()
   }
->>>>>>> b5f40ffd
 
   override fun getPsiElementFinders(): List<PsiElementFinder> {
     return listOf(
@@ -176,11 +170,7 @@
     return ProjectFacetManager.getInstance(project)
       .getFacets(AndroidFacet.ID)
       .asSequence()
-<<<<<<< HEAD
-      .filter { getPackageName(it) == packageName }
-=======
       .filter { it.getModuleSystem().getPackageName() == packageName }
->>>>>>> b5f40ffd
       .filter { facet -> facet.sourceProviders.mainManifestFile?.let(projectScope::contains) == true }
       .toList()
   }
