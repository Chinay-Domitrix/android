--- conflicted
+++ resolved
@@ -81,14 +81,9 @@
     if (targetSelectionMode != null) {
       configuration.getDeployTargetContext().setTargetSelectionMode(targetSelectionMode);
     }
-<<<<<<< HEAD
     TransactionGuard.submitTransaction(module.getProject(), () -> {
-      runManager.addConfiguration(settings, false);
+      runManager.addConfiguration(settings);
       runManager.setSelectedConfiguration(settings);
     });
-=======
-    runManager.addConfiguration(settings);
-    ApplicationManager.getApplication().runReadAction(() -> runManager.setSelectedConfiguration(settings));
->>>>>>> c140df1d
   }
 }