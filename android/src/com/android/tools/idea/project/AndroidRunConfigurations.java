/*
 * Copyright (C) 2016 The Android Open Source Project
 *
 * Licensed under the Apache License, Version 2.0 (the "License");
 * you may not use this file except in compliance with the License.
 * You may obtain a copy of the License at
 *
 *      http://www.apache.org/licenses/LICENSE-2.0
 *
 * Unless required by applicable law or agreed to in writing, software
 * distributed under the License is distributed on an "AS IS" BASIS,
 * WITHOUT WARRANTIES OR CONDITIONS OF ANY KIND, either express or implied.
 * See the License for the specific language governing permissions and
 * limitations under the License.
 */
package com.android.tools.idea.project;

import static com.android.builder.model.AndroidProject.PROJECT_TYPE_INSTANTAPP;
import static com.android.tools.idea.instantapp.InstantApps.getDefaultInstantAppUrl;
import static com.android.tools.idea.run.AndroidRunConfiguration.DO_NOTHING;
import static com.android.tools.idea.run.AndroidRunConfiguration.LAUNCH_DEFAULT_ACTIVITY;
import static com.android.tools.idea.run.util.LaunchUtils.isWatchFaceApp;

import com.android.tools.idea.flags.StudioFlags;
import com.android.tools.idea.run.AndroidRunConfiguration;
import com.android.tools.idea.run.AndroidRunConfigurationType;
import com.android.tools.idea.run.TargetSelectionMode;
import com.intellij.execution.RunManager;
import com.intellij.execution.RunnerAndConfigurationSettings;
import com.intellij.execution.configurations.RunConfiguration;
import com.intellij.openapi.application.TransactionGuard;
import com.intellij.openapi.components.ServiceManager;
import com.intellij.openapi.module.Module;
import java.util.List;
import org.jetbrains.android.facet.AndroidFacet;
import org.jetbrains.annotations.NotNull;
import org.jetbrains.annotations.Nullable;

public class AndroidRunConfigurations {
  @NotNull
  public static AndroidRunConfigurations getInstance() {
    return ServiceManager.getService(AndroidRunConfigurations.class);
  }

  public void createRunConfiguration(@NotNull AndroidFacet facet) {
    Module module = facet.getModule();
<<<<<<< HEAD
    List<RunConfiguration> configurations = RunManager.getInstance(module.getProject()).getConfigurationsList(AndroidRunConfigurationType.getInstance());
=======
    ConfigurationFactory configurationFactory = AndroidRunConfigurationType.getInstance().getFactory();
    List<RunConfiguration> configurations =
      RunManager.getInstance(module.getProject()).getConfigurationsList(configurationFactory.getType());
>>>>>>> 2660b5e5
    for (RunConfiguration configuration : configurations) {
      if (configuration instanceof AndroidRunConfiguration &&
          ((AndroidRunConfiguration)configuration).getConfigurationModule().getModule() == module) {
        // There is already a run configuration for this module.
        return;
      }
    }

    addRunConfiguration(facet, StudioFlags.SELECT_DEVICE_SNAPSHOT_COMBO_BOX_VISIBLE.get()
                               ? TargetSelectionMode.DEVICE_AND_SNAPSHOT_COMBO_BOX
                               : TargetSelectionMode.SHOW_DIALOG);
  }

  public void addRunConfiguration(@NotNull AndroidFacet facet, @Nullable TargetSelectionMode targetSelectionMode) {
    Module module = facet.getModule();
    RunManager runManager = RunManager.getInstance(module.getProject());
    RunnerAndConfigurationSettings settings = runManager.createConfiguration(module.getName(), AndroidRunConfigurationType.class);
    AndroidRunConfiguration configuration = (AndroidRunConfiguration)settings.getConfiguration();
    configuration.setModule(module);

    if (facet.getConfiguration().getProjectType() == PROJECT_TYPE_INSTANTAPP) {
      configuration.setLaunchUrl(getDefaultInstantAppUrl(facet));
    }
    else if (isWatchFaceApp(facet)) {
      // In case of a watch face app, there is only a service and no default activity that can be launched
      // Eventually, we'd need to support launching a service, but currently you cannot launch a watch face service as well.
      // See https://code.google.com/p/android/issues/detail?id=151353
      configuration.MODE = DO_NOTHING;
    }
    else {
      configuration.MODE = LAUNCH_DEFAULT_ACTIVITY;
    }

    if (targetSelectionMode != null) {
      configuration.getDeployTargetContext().setTargetSelectionMode(targetSelectionMode);
    }
    TransactionGuard.submitTransaction(module.getProject(), () -> {
      runManager.addConfiguration(settings);
      runManager.setSelectedConfiguration(settings);
    });
  }
}<|MERGE_RESOLUTION|>--- conflicted
+++ resolved
@@ -44,13 +44,8 @@
 
   public void createRunConfiguration(@NotNull AndroidFacet facet) {
     Module module = facet.getModule();
-<<<<<<< HEAD
-    List<RunConfiguration> configurations = RunManager.getInstance(module.getProject()).getConfigurationsList(AndroidRunConfigurationType.getInstance());
-=======
-    ConfigurationFactory configurationFactory = AndroidRunConfigurationType.getInstance().getFactory();
     List<RunConfiguration> configurations =
-      RunManager.getInstance(module.getProject()).getConfigurationsList(configurationFactory.getType());
->>>>>>> 2660b5e5
+      RunManager.getInstance(module.getProject()).getConfigurationsList(AndroidRunConfigurationType.getInstance());
     for (RunConfiguration configuration : configurations) {
       if (configuration instanceof AndroidRunConfiguration &&
           ((AndroidRunConfiguration)configuration).getConfigurationModule().getModule() == module) {
