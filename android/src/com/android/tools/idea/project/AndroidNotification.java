--- conflicted
+++ resolved
@@ -37,10 +37,7 @@
 import com.intellij.ui.BalloonLayoutData;
 import com.intellij.ui.awt.RelativePoint;
 import com.intellij.util.ui.PositionTracker;
-<<<<<<< HEAD
-=======
 import com.intellij.util.ui.UIUtil;
->>>>>>> b5f40ffd
 import java.awt.Dimension;
 import java.awt.Point;
 import javax.swing.JFrame;
@@ -212,11 +209,7 @@
         .createBalloon(jFrame.getRootPane(), notification, false, true, BalloonLayoutData.fullContent(), project);
 
     // bottom-right corner
-<<<<<<< HEAD
-    balloon.show(new PositionTracker<>(jFrame.getRootPane()) {
-=======
     balloon.show(new PositionTracker<Balloon>(jFrame.getRootPane()) {
->>>>>>> b5f40ffd
       @Override
       public RelativePoint recalculateLocation(@NotNull Balloon balloon) {
         Dimension jFrameSize = jFrame.getSize();
