/*
 * Copyright (C) 2017 The Android Open Source Project
 *
 * Licensed under the Apache License, Version 2.0 (the "License");
 * you may not use this file except in compliance with the License.
 * You may obtain a copy of the License at
 *
 *      http://www.apache.org/licenses/LICENSE-2.0
 *
 * Unless required by applicable law or agreed to in writing, software
 * distributed under the License is distributed on an "AS IS" BASIS,
 * WITHOUT WARRANTIES OR CONDITIONS OF ANY KIND, either express or implied.
 * See the License for the specific language governing permissions and
 * limitations under the License.
 */
package com.android.tools.idea.project.messages;

import com.android.tools.idea.gradle.project.build.events.AndroidSyncIssueEvent;
import com.android.tools.idea.gradle.project.build.events.AndroidSyncIssueEventResult;
import com.android.tools.idea.gradle.project.build.events.AndroidSyncIssueFileEvent;
import com.android.tools.idea.gradle.project.build.events.AndroidSyncIssueOutputEvent;
import com.android.tools.idea.gradle.project.sync.GradleSyncState;
import com.android.tools.idea.project.hyperlink.NotificationHyperlink;
import com.android.tools.idea.ui.QuickFixNotificationListener;
import com.android.tools.idea.util.PositionInFile;
import com.intellij.build.SyncViewManager;
import com.intellij.build.events.Failure;
import com.intellij.openapi.Disposable;
import com.intellij.openapi.components.ServiceManager;
import com.intellij.openapi.externalSystem.model.ProjectSystemId;
import com.intellij.openapi.externalSystem.model.task.ExternalSystemTaskId;
import com.intellij.openapi.externalSystem.service.notification.NotificationCategory;
import com.intellij.openapi.externalSystem.service.notification.NotificationData;
import com.intellij.openapi.externalSystem.service.notification.NotificationSource;
import com.intellij.openapi.project.Project;
import com.intellij.pom.Navigatable;
import com.intellij.util.SystemProperties;
import org.jetbrains.annotations.NotNull;
import org.jetbrains.annotations.Nullable;

import java.util.*;
import java.util.concurrent.ConcurrentHashMap;
import java.util.function.Predicate;

import static com.intellij.openapi.externalSystem.service.notification.NotificationSource.PROJECT_SYNC;
<<<<<<< HEAD
import static com.android.tools.idea.gradle.project.sync.idea.IdeaGradleSync.LAST_SYNC_TASK_ID_KEY;
=======
>>>>>>> 2cd46877
import static com.intellij.openapi.util.text.StringUtil.join;
import static com.intellij.openapi.vfs.VfsUtilCore.virtualToIoFile;

public abstract class AbstractSyncMessages implements Disposable {

  private Project myProject;
  @NotNull private final ConcurrentHashMap<Object, List<NotificationData>> myCurrentNotifications = new ConcurrentHashMap<>();
  @NotNull private final ConcurrentHashMap<Object, List<Failure>> myShownFailures = new ConcurrentHashMap<>();
  @NotNull private static final String PENDING_TASK_ID = "Pending taskId";

  protected AbstractSyncMessages(@NotNull Project project) {
    myProject = project;
  }

  public int getErrorCount() {
    return countNotifications(notification -> notification.getNotificationCategory() == NotificationCategory.ERROR);
  }

  public int getMessageCount(@NotNull String groupName) {
    return countNotifications(notification -> notification.getTitle().equals(groupName));
  }

  private int countNotifications(@NotNull Predicate<NotificationData> condition) {
    int total = 0;

    for (List<NotificationData> notificationDataList : myCurrentNotifications.values()) {
      for (NotificationData notificationData : notificationDataList) {
        if (condition.test(notificationData)) {
          total++;
        }
      }
    }
    return total;

  }

  public boolean isEmpty() {
    return myCurrentNotifications.isEmpty();
  }

  public void removeAllMessages() {
    myCurrentNotifications.clear();
  }

  public void removeMessages(@NotNull String... groupNames) {
    Set<String> groupSet = new HashSet<>(Arrays.asList(groupNames));
    LinkedList<Object> toRemove = new LinkedList<>();
    for (Object id : myCurrentNotifications.keySet()) {
      List<NotificationData> taskNotifications = myCurrentNotifications.get(id);
      taskNotifications.removeIf(notification -> groupSet.contains(notification.getTitle()));
      if (taskNotifications.isEmpty()) {
        toRemove.add(id);
      }
    }
    for (Object taskId : toRemove) {
      myCurrentNotifications.remove(taskId);
    }
  }

  public void report(@NotNull SyncMessage message) {
    String title = message.getGroup();
    String text = join(message.getText(), "\n");
    NotificationCategory category = message.getType().convertToCategory();
    PositionInFile position = message.getPosition();

    NotificationData notification = createNotification(title, text, category, position);

    Navigatable navigatable = message.getNavigatable();
    notification.setNavigatable(navigatable);

    List<NotificationHyperlink> quickFixes = message.getQuickFixes();
    if (!quickFixes.isEmpty()) {
      updateNotification(notification, text, quickFixes);
    }

    report(notification);
  }

  @NotNull
  public NotificationData createNotification(@NotNull String title,
                                             @NotNull String text,
                                             @NotNull NotificationCategory category,
                                             @Nullable PositionInFile position) {
    NotificationSource source = PROJECT_SYNC;
    if (position != null) {
      String filePath = virtualToIoFile(position.file).getPath();
      return new NotificationData(title, text, category, source, filePath, position.line, position.column, false);
    }
    return new NotificationData(title, text, category, source);
  }

  public void updateNotification(@NotNull NotificationData notification,
                                 @NotNull String text,
                                 @NotNull List<NotificationHyperlink> quickFixes) {
    String message = text;
    int hyperlinkCount = quickFixes.size();
    if (hyperlinkCount > 0) {
      StringBuilder b = new StringBuilder();
      for (int i = 0; i < hyperlinkCount; i++) {
        b.append(quickFixes.get(i).toHtml());
        if (i < hyperlinkCount - 1) {
          b.append("<br>");
        }
      }
      message += ('\n' + b.toString());
    }
    notification.setMessage(message);

    addNotificationListener(notification, quickFixes);
  }

  // Call this method only if notification contains detailed text message with hyperlinks
  // Use updateNotification otherwise
  public void addNotificationListener(@NotNull NotificationData notification, @NotNull List<NotificationHyperlink> quickFixes) {
    for (NotificationHyperlink quickFix : quickFixes) {
      notification.setListener(quickFix.getUrl(), new QuickFixNotificationListener(myProject, quickFix));
    }
  }

<<<<<<< HEAD
  public void report(@NotNull NotificationData notificationData) {
    ExternalSystemTaskId id = myProject.getUserData(LAST_SYNC_TASK_ID_KEY);
    if (id != null) {
      String title = notificationData.getTitle();
      // Since the title of the notification data is the grooup, it is better to display the first line of the message
      String[] lines = notificationData.getMessage().split(SystemProperties.getLineSeparator());
      if (lines.length > 0) {
        title = lines[0];
      }
      AndroidSyncIssueEvent issueEvent;
      if (notificationData.getFilePath() != null) {
        issueEvent = new AndroidSyncIssueFileEvent(id, notificationData, title);
      }
      else {
        issueEvent = new AndroidSyncIssueEvent(id, notificationData, title);
      }
      myCurrentEvents.add(issueEvent);
      ServiceManager.getService(myProject, SyncViewManager.class).onEvent(issueEvent);
=======
  public void report(@NotNull NotificationData notification) {
    // Save on array to be shown by build view later.
    Object taskId = GradleSyncState.getInstance(myProject).getExternalSystemTaskId();
    if (taskId == null) {
      taskId = PENDING_TASK_ID;
>>>>>>> 2cd46877
    }
    else {
      showNotification(notification, taskId);
    }
    myCurrentNotifications.computeIfAbsent(taskId, key -> new ArrayList<>()).add(notification);
  }

  /**
   * Show all pending events on the Build View, using the given taskId as parent. It clears the pending notifications after showing them.
   * @param taskId id of task associated with this sync.
   * @return The list of failures on the events associated to taskId.
   */
  @NotNull
  public List<Failure> showEvents(@NotNull ExternalSystemTaskId taskId) {
    // Show notifications created without a taskId
    for (NotificationData notification : myCurrentNotifications.getOrDefault(PENDING_TASK_ID, Collections.emptyList())) {
      showNotification(notification, taskId);
    }
    myCurrentNotifications.remove(taskId);
    myCurrentNotifications.remove(PENDING_TASK_ID);
    List<Failure> result = myShownFailures.remove(taskId);
    if (result == null) {
      result = Collections.emptyList();
    }
    return result;
  }

  private void showNotification(@NotNull NotificationData notification, @NotNull Object taskId) {
    String title = notification.getTitle();
    // Since the title of the notification data is the group, it is better to display the first line of the message
    String[] lines = notification.getMessage().split(SystemProperties.getLineSeparator());
    if (lines.length > 0) {
      title = lines[0];
    }

    // Since we have no way of changing the text attributes in the BuildConsole we prefix the message with
    // ERROR or WARNING to indicate to the user the severity of each message.
    notification.setMessage(notification.getNotificationCategory().name() + ": " + notification.getMessage());

    AndroidSyncIssueEvent issueEvent;
    if (notification.getFilePath() != null) {
      issueEvent = new AndroidSyncIssueFileEvent(taskId, notification, title);
    }
    else {
      issueEvent = new AndroidSyncIssueEvent(taskId, notification, title);
    }
    SyncViewManager syncViewManager = ServiceManager.getService(myProject, SyncViewManager.class);
    syncViewManager.onEvent(issueEvent);
    syncViewManager.onEvent(new AndroidSyncIssueOutputEvent(taskId, notification));
    myShownFailures.computeIfAbsent(taskId, key -> new ArrayList<>()).addAll(((AndroidSyncIssueEventResult)issueEvent.getResult()).getFailures());
  }

  @NotNull
  protected abstract ProjectSystemId getProjectSystemId();

  @NotNull
  protected Project getProject() {
    return myProject;
  }

  @Override
  public void dispose() {
    myProject = null;
  }
}<|MERGE_RESOLUTION|>--- conflicted
+++ resolved
@@ -43,10 +43,6 @@
 import java.util.function.Predicate;
 
 import static com.intellij.openapi.externalSystem.service.notification.NotificationSource.PROJECT_SYNC;
-<<<<<<< HEAD
-import static com.android.tools.idea.gradle.project.sync.idea.IdeaGradleSync.LAST_SYNC_TASK_ID_KEY;
-=======
->>>>>>> 2cd46877
 import static com.intellij.openapi.util.text.StringUtil.join;
 import static com.intellij.openapi.vfs.VfsUtilCore.virtualToIoFile;
 
@@ -166,32 +162,11 @@
     }
   }
 
-<<<<<<< HEAD
-  public void report(@NotNull NotificationData notificationData) {
-    ExternalSystemTaskId id = myProject.getUserData(LAST_SYNC_TASK_ID_KEY);
-    if (id != null) {
-      String title = notificationData.getTitle();
-      // Since the title of the notification data is the grooup, it is better to display the first line of the message
-      String[] lines = notificationData.getMessage().split(SystemProperties.getLineSeparator());
-      if (lines.length > 0) {
-        title = lines[0];
-      }
-      AndroidSyncIssueEvent issueEvent;
-      if (notificationData.getFilePath() != null) {
-        issueEvent = new AndroidSyncIssueFileEvent(id, notificationData, title);
-      }
-      else {
-        issueEvent = new AndroidSyncIssueEvent(id, notificationData, title);
-      }
-      myCurrentEvents.add(issueEvent);
-      ServiceManager.getService(myProject, SyncViewManager.class).onEvent(issueEvent);
-=======
   public void report(@NotNull NotificationData notification) {
     // Save on array to be shown by build view later.
     Object taskId = GradleSyncState.getInstance(myProject).getExternalSystemTaskId();
     if (taskId == null) {
       taskId = PENDING_TASK_ID;
->>>>>>> 2cd46877
     }
     else {
       showNotification(notification, taskId);
