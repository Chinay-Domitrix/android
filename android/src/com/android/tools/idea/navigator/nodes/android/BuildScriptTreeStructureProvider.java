/*
 * Copyright (C) 2018 The Android Open Source Project
 *
 * Licensed under the Apache License, Version 2.0 (the "License");
 * you may not use this file except in compliance with the License.
 * You may obtain a copy of the License at
 *
 *      http://www.apache.org/licenses/LICENSE-2.0
 *
 * Unless required by applicable law or agreed to in writing, software
 * distributed under the License is distributed on an "AS IS" BASIS,
 * WITHOUT WARRANTIES OR CONDITIONS OF ANY KIND, either express or implied.
 * See the License for the specific language governing permissions and
 * limitations under the License.
 */
package com.android.tools.idea.navigator.nodes.android;

import com.intellij.ide.projectView.TreeStructureProvider;
import com.intellij.ide.projectView.ViewSettings;
import com.intellij.ide.util.treeView.AbstractTreeNode;
import java.util.Collection;
import org.jetbrains.annotations.NotNull;
import org.jetbrains.annotations.Nullable;

import org.jetbrains.annotations.NotNull;
import org.jetbrains.annotations.Nullable;

import java.util.Collection;

/**
 * This provider is a workaround for the ResourceBundleGrouper and the Kotlin plugin overriding
 * nodes in the Android project view.
 */
public class BuildScriptTreeStructureProvider implements TreeStructureProvider {
  @NotNull private final TreeStructureProvider myRealTreeStructureProvider;

  public BuildScriptTreeStructureProvider(@NotNull TreeStructureProvider provider) {
    myRealTreeStructureProvider = provider;
  }

  @NotNull
  @Override
<<<<<<< HEAD
  public Collection<AbstractTreeNode<?>> modify(@NotNull AbstractTreeNode<?> parent,
                                             @NotNull Collection<AbstractTreeNode<?>> children,
                                             @Nullable ViewSettings settings) {
=======
  public Collection<AbstractTreeNode<?>> modify(
    @NotNull AbstractTreeNode<?> parent, @NotNull Collection<AbstractTreeNode<?>> children, @Nullable ViewSettings settings) {
>>>>>>> e624679c
    if (parent instanceof AndroidBuildScriptsGroupNode) {
      return children;
    }

    return myRealTreeStructureProvider.modify(parent, children, settings);
  }

  @Nullable
  @Override
  public Object getData(@NotNull Collection<AbstractTreeNode<?>> selected, @NotNull String dataName) {
    return myRealTreeStructureProvider.getData(selected, dataName);
  }

  @Override
  public String toString() {
    return String.format("BuildScriptTreeStructureProvider(%s)", myRealTreeStructureProvider);
  }
}<|MERGE_RESOLUTION|>--- conflicted
+++ resolved
@@ -40,14 +40,8 @@
 
   @NotNull
   @Override
-<<<<<<< HEAD
-  public Collection<AbstractTreeNode<?>> modify(@NotNull AbstractTreeNode<?> parent,
-                                             @NotNull Collection<AbstractTreeNode<?>> children,
-                                             @Nullable ViewSettings settings) {
-=======
   public Collection<AbstractTreeNode<?>> modify(
     @NotNull AbstractTreeNode<?> parent, @NotNull Collection<AbstractTreeNode<?>> children, @Nullable ViewSettings settings) {
->>>>>>> e624679c
     if (parent instanceof AndroidBuildScriptsGroupNode) {
       return children;
     }
