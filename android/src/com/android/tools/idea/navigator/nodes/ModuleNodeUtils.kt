/*
 * Copyright (C) 2019 The Android Open Source Project
 *
 * Licensed under the Apache License, Version 2.0 (the "License");
 * you may not use this file except in compliance with the License.
 * You may obtain a copy of the License at
 *
 *      http://www.apache.org/licenses/LICENSE-2.0
 *
 * Unless required by applicable law or agreed to in writing, software
 * distributed under the License is distributed on an "AS IS" BASIS,
 * WITHOUT WARRANTIES OR CONDITIONS OF ANY KIND, either express or implied.
 * See the License for the specific language governing permissions and
 * limitations under the License.
 */
@file:JvmName("ModuleNodeUtils")

package com.android.tools.idea.navigator.nodes

import com.android.tools.idea.apk.ApkFacet
import com.android.tools.idea.gradle.project.facet.ndk.NdkFacet
import com.android.tools.idea.model.AndroidModel
import com.android.tools.idea.navigator.AndroidProjectViewPane
import com.android.tools.idea.navigator.nodes.android.AndroidModuleNode
import com.android.tools.idea.navigator.nodes.apk.ApkModuleNode
import com.android.tools.idea.navigator.nodes.ndk.NdkModuleNode
import com.android.tools.idea.navigator.nodes.other.NonAndroidModuleNode
import com.intellij.ide.projectView.ViewSettings
import com.intellij.ide.projectView.impl.nodes.ExternalLibrariesNode
import com.intellij.ide.util.treeView.AbstractTreeNode
import com.intellij.openapi.module.Module
import com.intellij.openapi.project.Project
import org.jetbrains.android.facet.AndroidFacet
import java.util.ArrayList

/**
 * Creates Android project view nodes for a given [project].
 */
fun createChildModuleNodes(
  project: Project,
  submodules: Collection<Module>,
  projectViewPane: AndroidProjectViewPane,
  settings: ViewSettings
): MutableList<AbstractTreeNode<*>> {
  val children = ArrayList<AbstractTreeNode<*>>(submodules.size)
  submodules.forEach { module ->
    val apkFacet = ApkFacet.getInstance(module)
    val androidFacet = AndroidFacet.getInstance(module)
    val ndkFacet = NdkFacet.getInstance(module)
    when {
<<<<<<< HEAD
      androidFacet != null && androidFacet.model != null ->
        children.add(AndroidModuleNode(project, module, projectViewPane, settings))
=======
>>>>>>> c50c8b87
      androidFacet != null && apkFacet != null -> {
        children.add(ApkModuleNode(project, module, androidFacet, apkFacet, settings))
        children.add(ExternalLibrariesNode(project, settings))
      }
      androidFacet != null && AndroidModel.isRequired(androidFacet) ->
        children.add(AndroidModuleNode(project, module, projectViewPane, settings))
      ndkFacet != null ->
        children.add(NdkModuleNode(project, module, projectViewPane, settings))
      else ->
        children.add(NonAndroidModuleNode(project, module, projectViewPane, settings))
    }
  }
  return children
}<|MERGE_RESOLUTION|>--- conflicted
+++ resolved
@@ -48,11 +48,6 @@
     val androidFacet = AndroidFacet.getInstance(module)
     val ndkFacet = NdkFacet.getInstance(module)
     when {
-<<<<<<< HEAD
-      androidFacet != null && androidFacet.model != null ->
-        children.add(AndroidModuleNode(project, module, projectViewPane, settings))
-=======
->>>>>>> c50c8b87
       androidFacet != null && apkFacet != null -> {
         children.add(ApkModuleNode(project, module, androidFacet, apkFacet, settings))
         children.add(ExternalLibrariesNode(project, settings))
