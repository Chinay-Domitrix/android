/*
 * Copyright (C) 2017 The Android Open Source Project
 *
 * Licensed under the Apache License, Version 2.0 (the "License");
 * you may not use this file except in compliance with the License.
 * You may obtain a copy of the License at
 *
 *      http://www.apache.org/licenses/LICENSE-2.0
 *
 * Unless required by applicable law or agreed to in writing, software
 * distributed under the License is distributed on an "AS IS" BASIS,
 * WITHOUT WARRANTIES OR CONDITIONS OF ANY KIND, either express or implied.
 * See the License for the specific language governing permissions and
 * limitations under the License.
 */
package com.android.tools.idea.navigator.nodes;

import com.android.tools.idea.apk.ApkFacet;
import com.android.tools.idea.gradle.project.GradleProjectInfo;
import com.android.tools.idea.gradle.project.facet.ndk.NdkFacet;
import com.android.tools.idea.navigator.AndroidProjectViewPane;
import com.android.tools.idea.navigator.nodes.android.AndroidBuildScriptsGroupNode;
import com.android.tools.idea.navigator.nodes.android.AndroidModuleNode;
import com.android.tools.idea.navigator.nodes.apk.ApkModuleNode;
import com.android.tools.idea.navigator.nodes.ndk.ExternalBuildFilesGroupNode;
import com.android.tools.idea.navigator.nodes.ndk.NdkModuleNode;
import com.android.tools.idea.navigator.nodes.other.NonAndroidModuleNode;
import com.android.tools.idea.projectsystem.ProjectSystemUtil;
import com.intellij.ide.projectView.PresentationData;
import com.intellij.ide.projectView.ProjectViewNode;
import com.intellij.ide.projectView.ViewSettings;
import com.intellij.ide.projectView.impl.nodes.ExternalLibrariesNode;
import com.intellij.ide.projectView.impl.nodes.PsiDirectoryNode;
import com.intellij.ide.util.treeView.AbstractTreeNode;
import com.intellij.openapi.module.Module;
import com.intellij.openapi.module.ModuleManager;
import com.intellij.openapi.project.Project;
import com.intellij.openapi.roots.ProjectFileIndex;
import com.intellij.openapi.roots.ProjectRootManager;
import com.intellij.openapi.ui.Queryable;
import com.intellij.openapi.vfs.VirtualFile;
import com.intellij.psi.PsiDirectory;
import com.intellij.psi.PsiManager;
import com.intellij.util.PlatformIcons;
import org.jetbrains.android.facet.AndroidFacet;
import org.jetbrains.annotations.NotNull;
import org.jetbrains.annotations.Nullable;

import java.util.ArrayList;
import java.util.Arrays;
import java.util.Collection;
import java.util.List;

import static com.android.tools.idea.flags.StudioFlags.ENABLE_ENHANCED_NATIVE_HEADER_SUPPORT;
import static com.android.tools.idea.gradle.util.GradleUtil.isRootModuleWithNoSources;
import static com.intellij.openapi.vfs.VfsUtilCore.isAncestor;

public class AndroidViewProjectNode extends ProjectViewNode<Project> {
  private final AndroidProjectViewPane myProjectViewPane;

  public AndroidViewProjectNode(@NotNull Project project,
                                @NotNull ViewSettings settings,
                                @NotNull AndroidProjectViewPane projectViewPane) {
    super(project, project, settings);
    myProjectViewPane = projectViewPane;
  }

  @Override
  @NotNull
  public Collection<? extends AbstractTreeNode> getChildren() {
    assert myProject != null;
    ViewSettings settings = getSettings();

    // add a node for every module
    // TODO: make this conditional on getSettings().isShowModules(), otherwise collapse them all at the root
    List<Module> modules = Arrays.asList(ModuleManager.getInstance(myProject).getModules());
    List<AbstractTreeNode> children = new ArrayList<>(modules.size());
    for (Module module : modules) {
      ApkFacet apkFacet = ApkFacet.getInstance(module);
      if (isRootModuleWithNoSources(module) && apkFacet == null) {
        // exclude the root module if it doesn't have any source roots
        // The most common organization of Gradle projects has an empty root module that is simply a container for other modules.
        // If we detect such a module, then we don't show it..
        continue;
      }

      AndroidFacet androidFacet = AndroidFacet.getInstance(module);
      NdkFacet ndkFacet = NdkFacet.getInstance(module);
      if (androidFacet != null && androidFacet.getConfiguration().getModel() != null) {
        children.add(new AndroidModuleNode(myProject, module, settings, myProjectViewPane));
      }
      else if (androidFacet != null && apkFacet != null) {
        children.add(new ApkModuleNode(myProject, module, androidFacet, apkFacet, settings));
        children.add(new ExternalLibrariesNode(myProject, settings));
      }
      else if (ndkFacet != null && ndkFacet.getNdkModuleModel() != null) {
        children.add(new NdkModuleNode(myProject, module, settings));
      }
      else {
        children.add(new NonAndroidModuleNode(myProject, module, settings));
      }
    }

    // If this is a gradle project, and its sync failed, then we attempt to show project root as a folder so that the files
    // are still visible. See https://code.google.com/p/android/issues/detail?id=76564
    boolean buildWithGradle = GradleProjectInfo.getInstance(myProject).isBuildWithGradle();
    boolean lastSyncFailed = !ProjectSystemUtil.getSyncManager(myProject).getLastSyncResult().isSuccessful();

    if (children.isEmpty() && buildWithGradle && lastSyncFailed) {
      PsiDirectory folder = PsiManager.getInstance(myProject).findDirectory(myProject.getBaseDir());
      if (folder != null) {
        children.add(new PsiDirectoryNode(myProject, folder, settings));
      }
    }

    if (buildWithGradle) {
      children.add(new AndroidBuildScriptsGroupNode(myProject, settings));
    }

    ExternalBuildFilesGroupNode externalBuildFilesNode = new ExternalBuildFilesGroupNode(myProject, settings);
    if (!externalBuildFilesNode.getChildren().isEmpty()) {
      children.add(externalBuildFilesNode);
    }

    // TODO: What about files in the base project directory
    return children;
  }

  @Override
  @Nullable
  public String toTestString(@Nullable Queryable.PrintInfo printInfo) {
    assert myProject != null;
    return String.format("%1$s", myProject.getName());
  }

  /** Copy of {@link com.intellij.ide.projectView.impl.nodes.AbstractProjectNode#update(PresentationData)} */
  @Override
  protected void update(@NotNull PresentationData presentation) {
    presentation.setIcon(PlatformIcons.PROJECT_ICON);
    Project project = getProject();
    assert project != null;
    presentation.setPresentableText(project.getName());
  }

  /**
   * Copy of {@link com.intellij.ide.projectView.impl.nodes.AbstractProjectNode#contains(VirtualFile)}
   */
  @Override
  public boolean contains(@NotNull VirtualFile file) {
    assert myProject != null;

    ProjectFileIndex index = ProjectRootManager.getInstance(myProject).getFileIndex();
    VirtualFile projectRootFolder = myProject.getBaseDir();
<<<<<<< HEAD
    return index.isInContent(file) || index.isInLibrary(file) ||
           (projectRootFolder != null && isAncestor(projectRootFolder, file, false));
=======

    if (index.isInContent(file) || index.isInLibraryClasses(file) || index.isInLibrarySource(file) ||
        (projectRootFolder != null && isAncestor(projectRootFolder, file, false))) {
      return true;
    }

    if (ENABLE_ENHANCED_NATIVE_HEADER_SUPPORT.get()) {
      // Include files may be out-of-project so check for them.
      for (Module module : ModuleManager.getInstance(myProject).getModules()) {
        NdkFacet ndkFacet = NdkFacet.getInstance(module);
        if (ndkFacet != null && ndkFacet.getNdkModuleModel() != null) {
          return NdkModuleNode.containedInIncludeFolders(ndkFacet.getNdkModuleModel(), file);
        }
      }
    }
    return false;

>>>>>>> 2cd46877
  }
}<|MERGE_RESOLUTION|>--- conflicted
+++ resolved
@@ -151,12 +151,8 @@
 
     ProjectFileIndex index = ProjectRootManager.getInstance(myProject).getFileIndex();
     VirtualFile projectRootFolder = myProject.getBaseDir();
-<<<<<<< HEAD
-    return index.isInContent(file) || index.isInLibrary(file) ||
-           (projectRootFolder != null && isAncestor(projectRootFolder, file, false));
-=======
 
-    if (index.isInContent(file) || index.isInLibraryClasses(file) || index.isInLibrarySource(file) ||
+    if (index.isInContent(file) || index.isInLibrary(file) ||
         (projectRootFolder != null && isAncestor(projectRootFolder, file, false))) {
       return true;
     }
@@ -171,7 +167,5 @@
       }
     }
     return false;
-
->>>>>>> 2cd46877
   }
 }