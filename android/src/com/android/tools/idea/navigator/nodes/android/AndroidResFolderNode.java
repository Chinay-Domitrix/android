/*
 * Copyright (C) 2019 The Android Open Source Project
 *
 * Licensed under the Apache License, Version 2.0 (the "License");
 * you may not use this file except in compliance with the License.
 * You may obtain a copy of the License at
 *
 *      http://www.apache.org/licenses/LICENSE-2.0
 *
 * Unless required by applicable law or agreed to in writing, software
 * distributed under the License is distributed on an "AS IS" BASIS,
 * WITHOUT WARRANTIES OR CONDITIONS OF ANY KIND, either express or implied.
 * See the License for the specific language governing permissions and
 * limitations under the License.
 */
package com.android.tools.idea.navigator.nodes.android;

import com.android.resources.ResourceFolderType;
import com.android.tools.idea.navigator.AndroidProjectViewPane;
import com.google.common.collect.HashMultimap;
import com.intellij.ide.projectView.ViewSettings;
import com.intellij.ide.util.treeView.AbstractTreeNode;
import com.intellij.openapi.project.Project;
import com.intellij.openapi.vfs.VirtualFile;
import com.intellij.psi.PsiDirectory;
import org.jetbrains.android.facet.AndroidFacet;
import org.jetbrains.android.facet.AndroidSourceType;
import org.jetbrains.annotations.NotNull;

import java.util.*;

public class AndroidResFolderNode extends AndroidSourceTypeNode {
  AndroidResFolderNode(@NotNull Project project,
                       @NotNull AndroidFacet androidFacet,
                       @NotNull AndroidSourceType sourceType,
                       @NotNull ViewSettings settings,
                       @NotNull Set<VirtualFile> sourceRoots,
                       @NotNull AndroidProjectViewPane projectViewPane) {
    super(project, androidFacet, settings, sourceType, sourceRoots, projectViewPane);
  }

  /**
   * Returns the children of the res folder. Rather than showing the existing directory hierarchy, this merges together all the folders by
   * their {@link ResourceFolderType}.
   */
  @Override
  @NotNull
  public Collection<? extends AbstractTreeNode<?>> getChildren() {
    // collect all res folders from all source providers
    List<PsiDirectory> resFolders = new ArrayList<>();
    for (PsiDirectory sourceFolder : getSourceFolders()) {
      resFolders.addAll(Arrays.asList(sourceFolder.getSubdirectories()));
    }

    // group all the res folders by their folder type
    HashMultimap<ResourceFolderType, PsiDirectory> foldersByResourceType = HashMultimap.create();
    for (PsiDirectory resFolder : resFolders) {
      ResourceFolderType type = ResourceFolderType.getFolderType(resFolder.getName());
      if (type == null) {
        // skip unknown folder types inside res
        continue;
      }
      foldersByResourceType.put(type, resFolder);
    }

    // create a node for each res folder type that actually has some resources
<<<<<<< HEAD
    AndroidProjectTreeBuilder treeBuilder = (AndroidProjectTreeBuilder)myProjectViewPane.getTreeBuilder();
=======
>>>>>>> e624679c
    List<AbstractTreeNode<?>> children = new ArrayList<>(foldersByResourceType.size());

    for (ResourceFolderType type : foldersByResourceType.keySet()) {
      Set<PsiDirectory> folders = foldersByResourceType.get(type);
      assert myProject != null;
      AndroidResFolderTypeNode node = new AndroidResFolderTypeNode(myProject, getAndroidFacet(), new ArrayList<>(folders), getSettings(),
                                                                   type);
      children.add(node);
    }
    return children;
  }

  @NotNull
  private AndroidFacet getAndroidFacet() {
    AndroidFacet facet = getValue();
    assert facet != null;
    return facet;
  }
}<|MERGE_RESOLUTION|>--- conflicted
+++ resolved
@@ -64,10 +64,6 @@
     }
 
     // create a node for each res folder type that actually has some resources
-<<<<<<< HEAD
-    AndroidProjectTreeBuilder treeBuilder = (AndroidProjectTreeBuilder)myProjectViewPane.getTreeBuilder();
-=======
->>>>>>> e624679c
     List<AbstractTreeNode<?>> children = new ArrayList<>(foldersByResourceType.size());
 
     for (ResourceFolderType type : foldersByResourceType.keySet()) {
