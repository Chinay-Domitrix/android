/*
 * Copyright (C) 2017 The Android Open Source Project
 *
 * Licensed under the Apache License, Version 2.0 (the "License");
 * you may not use this file except in compliance with the License.
 * You may obtain a copy of the License at
 *
 *      http://www.apache.org/licenses/LICENSE-2.0
 *
 * Unless required by applicable law or agreed to in writing, software
 * distributed under the License is distributed on an "AS IS" BASIS,
 * WITHOUT WARRANTIES OR CONDITIONS OF ANY KIND, either express or implied.
 * See the License for the specific language governing permissions and
 * limitations under the License.
 */
package com.android.tools.idea.navigator.nodes.ndk;

import com.intellij.ide.projectView.PresentationData;
import com.intellij.ide.projectView.ViewSettings;
import com.intellij.ide.projectView.impl.nodes.ProjectViewDirectoryHelper;
import com.intellij.ide.projectView.impl.nodes.PsiDirectoryNode;
import com.intellij.ide.util.treeView.AbstractTreeNode;
import com.intellij.openapi.project.Project;
import com.intellij.openapi.vfs.VirtualFile;
import com.intellij.psi.PsiDirectory;
import org.jetbrains.annotations.NotNull;

import java.util.Collection;
import java.util.Collections;

import static com.intellij.icons.AllIcons.Nodes.Folder;
import static com.intellij.openapi.util.io.FileUtil.getLocationRelativeToUserHome;
import static com.intellij.ui.SimpleTextAttributes.GRAY_ATTRIBUTES;
import static com.intellij.ui.SimpleTextAttributes.REGULAR_ATTRIBUTES;

public class NdkSourceFolderNode extends PsiDirectoryNode {
  private boolean myShowFolderPath;

  public NdkSourceFolderNode(@NotNull Project project,
                             @NotNull PsiDirectory folder,
                             @NotNull ViewSettings settings) {
    super(project, folder, settings);
  }

  @Override
  protected boolean shouldShowModuleName() {
    return false;
  }

  @Override
  protected boolean shouldShowSourcesRoot() {
    return false;
  }

  @Override
  protected void updateImpl(@NotNull PresentationData presentation) {
    VirtualFile folder = getVirtualFile();
    assert folder != null;
    presentation.setPresentableText(folder.getName());
    presentation.addText(folder.getName(), REGULAR_ATTRIBUTES);
    if (myShowFolderPath) {
      String text = String.format(" (%1$s)", getLocationRelativeToUserHome(folder.getPresentableUrl()));
      presentation.addText(text, GRAY_ATTRIBUTES);
    }
    presentation.setIcon(Folder);
  }

  @Override
  public Collection<AbstractTreeNode<?>> getChildrenImpl() {
    PsiDirectory folder = getValue();
    if (folder == null) {
      return Collections.emptyList();
    }

<<<<<<< HEAD
    Collection<AbstractTreeNode<?>> folderChildren =
      ProjectViewDirectoryHelper.getInstance(myProject).getDirectoryChildren(folder, getSettings(), true /* with subdirectories */);
    if (ENABLE_ENHANCED_NATIVE_HEADER_SUPPORT.get()) {
      return folderChildren;
    }
    List<AbstractTreeNode<?>> result = new ArrayList<>();
    for (AbstractTreeNode child : folderChildren) {
      Object value = child.getValue();
      if (value instanceof PsiFile) {
        VirtualFile file = ((PsiFile)value).getVirtualFile();
        if ((mySourceFolders.contains(folder.getVirtualFile()) && myFileExtensions.contains(file.getExtension())) ||
            mySourceFiles.contains(file)) {
          result.add(child);
        }
      }
      else if (value instanceof PsiDirectory) {
        VirtualFile childFolder = ((PsiDirectory)value).getVirtualFile();

        Project project = getNotNullProject();
        if (mySourceFolders.contains(childFolder) || mySourceFolders.contains(folder.getVirtualFile())) {
          result.add(new NdkSourceFolderNode(project, (PsiDirectory)value, getSettings(), myFileExtensions,
                                             Collections.singletonList(childFolder), Collections.emptyList()));
          continue;
        }

        List<VirtualFile> childFolders = new ArrayList<>();
        for (VirtualFile sourceFolder : mySourceFolders) {
          if (isAncestor(childFolder, sourceFolder, true)) {
            childFolders.add(sourceFolder);
          }
        }
        List<VirtualFile> childFiles = new ArrayList<>();
        for (VirtualFile file : mySourceFiles) {
          if (isAncestor(childFolder, file, true)) {
            childFiles.add(file);
          }
        }

        if (!childFolders.isEmpty() || !childFiles.isEmpty()) {
          result.add(new NdkSourceFolderNode(project, (PsiDirectory)value, getSettings(), myFileExtensions, childFolders, childFiles));
        }
      }
    }

    return result;
  }

  @NotNull
  private Project getNotNullProject() {
    assert myProject != null;
    return myProject;
=======
    return ProjectViewDirectoryHelper.getInstance(myProject).getDirectoryChildren(folder, getSettings(), true /* with subdirectories */);
>>>>>>> e624679c
  }

  void setShowFolderPath(boolean showFolderPath) {
    myShowFolderPath = showFolderPath;
  }
}<|MERGE_RESOLUTION|>--- conflicted
+++ resolved
@@ -72,61 +72,7 @@
       return Collections.emptyList();
     }
 
-<<<<<<< HEAD
-    Collection<AbstractTreeNode<?>> folderChildren =
-      ProjectViewDirectoryHelper.getInstance(myProject).getDirectoryChildren(folder, getSettings(), true /* with subdirectories */);
-    if (ENABLE_ENHANCED_NATIVE_HEADER_SUPPORT.get()) {
-      return folderChildren;
-    }
-    List<AbstractTreeNode<?>> result = new ArrayList<>();
-    for (AbstractTreeNode child : folderChildren) {
-      Object value = child.getValue();
-      if (value instanceof PsiFile) {
-        VirtualFile file = ((PsiFile)value).getVirtualFile();
-        if ((mySourceFolders.contains(folder.getVirtualFile()) && myFileExtensions.contains(file.getExtension())) ||
-            mySourceFiles.contains(file)) {
-          result.add(child);
-        }
-      }
-      else if (value instanceof PsiDirectory) {
-        VirtualFile childFolder = ((PsiDirectory)value).getVirtualFile();
-
-        Project project = getNotNullProject();
-        if (mySourceFolders.contains(childFolder) || mySourceFolders.contains(folder.getVirtualFile())) {
-          result.add(new NdkSourceFolderNode(project, (PsiDirectory)value, getSettings(), myFileExtensions,
-                                             Collections.singletonList(childFolder), Collections.emptyList()));
-          continue;
-        }
-
-        List<VirtualFile> childFolders = new ArrayList<>();
-        for (VirtualFile sourceFolder : mySourceFolders) {
-          if (isAncestor(childFolder, sourceFolder, true)) {
-            childFolders.add(sourceFolder);
-          }
-        }
-        List<VirtualFile> childFiles = new ArrayList<>();
-        for (VirtualFile file : mySourceFiles) {
-          if (isAncestor(childFolder, file, true)) {
-            childFiles.add(file);
-          }
-        }
-
-        if (!childFolders.isEmpty() || !childFiles.isEmpty()) {
-          result.add(new NdkSourceFolderNode(project, (PsiDirectory)value, getSettings(), myFileExtensions, childFolders, childFiles));
-        }
-      }
-    }
-
-    return result;
-  }
-
-  @NotNull
-  private Project getNotNullProject() {
-    assert myProject != null;
-    return myProject;
-=======
     return ProjectViewDirectoryHelper.getInstance(myProject).getDirectoryChildren(folder, getSettings(), true /* with subdirectories */);
->>>>>>> e624679c
   }
 
   void setShowFolderPath(boolean showFolderPath) {
