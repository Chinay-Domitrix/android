--- conflicted
+++ resolved
@@ -25,10 +25,7 @@
 import com.intellij.ide.util.treeView.AbstractTreeNode;
 import com.intellij.openapi.application.ApplicationManager;
 import com.intellij.openapi.fileTypes.FileTypeRegistry;
-<<<<<<< HEAD
-=======
 import com.intellij.openapi.fileTypes.FileType;
->>>>>>> bd07c1f4
 import com.intellij.openapi.module.Module;
 import com.intellij.openapi.module.ModuleManager;
 import com.intellij.openapi.project.Project;
@@ -89,11 +86,7 @@
 
       // include all .gradle and ProGuard files from each module
       for (VirtualFile file : findAllGradleScriptsInModule(module)) {
-<<<<<<< HEAD
-        if (FileTypeRegistry.getInstance().isFileOfType(file, ProguardFileType.INSTANCE)) {
-=======
         if (FileTypeRegistry.getInstance().isFileOfType(file, proguardFileType)) {
->>>>>>> bd07c1f4
           buildScripts.put(file, String.format("ProGuard Rules for %1$s", module.getName()));
         }
         else {
