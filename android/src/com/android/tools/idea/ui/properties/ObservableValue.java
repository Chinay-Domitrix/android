/*
 * Copyright (C) 2015 The Android Open Source Project
 *
 * Licensed under the Apache License, Version 2.0 (the "License");
 * you may not use this file except in compliance with the License.
 * You may obtain a copy of the License at
 *
 *      http://www.apache.org/licenses/LICENSE-2.0
 *
 * Unless required by applicable law or agreed to in writing, software
 * distributed under the License is distributed on an "AS IS" BASIS,
 * WITHOUT WARRANTIES OR CONDITIONS OF ANY KIND, either express or implied.
 * See the License for the specific language governing permissions and
 * limitations under the License.
 */
package com.android.tools.idea.ui.properties;

import com.android.tools.idea.ui.properties.core.ObservableBool;
<<<<<<< HEAD
import com.android.tools.idea.ui.properties.expressions.bool.IsEqualToExpression;
=======
import com.android.tools.idea.ui.properties.expressions.Expression;
>>>>>>> a001a568
import org.jetbrains.annotations.NotNull;

import java.util.function.Function;

/**
 * A class that represents a value which, when modified, notifies all listeners.
 */
public interface ObservableValue<T> {
  @NotNull
  T get();

  /**
   * Add a listener which will be notified any time this observable value is invalidated (either
   * changed or depending on another value that has changed).
   * <p/>
   * This method adds a strong reference to the listener, keeping it alive. This is useful for
   * one-off lambda methods that should be associated with this observable value for its whole
   * lifetime. However, if you have a listener bound to a variable name, you should always prefer
   * to use {@link #addWeakListener(InvalidationListener)}, instead.
   */
  void addListener(@NotNull InvalidationListener listener);

  void removeListener(@NotNull InvalidationListener listener);

  /**
   * Add a listener which should remove itself automatically after going out of scope.
   * <p/>
   * This is useful if the lifetime of the listener is likely shorter than the observable itself,
   * and using this may help prevent memory links. You may still call
   * {@link #removeListener(InvalidationListener)} to remove weakly added listeners.
   */
  void addWeakListener(@NotNull InvalidationListener listener);

<<<<<<< HEAD
=======
  /**
   * Returns an expression that transforms this observable into a modified value (possibly of a different type)
   */
  @NotNull
  <S> Expression<S> transform(@NotNull Function<T, S> function);

>>>>>>> a001a568
  @NotNull
  ObservableBool isEqualTo(@NotNull T value);
}<|MERGE_RESOLUTION|>--- conflicted
+++ resolved
@@ -16,11 +16,7 @@
 package com.android.tools.idea.ui.properties;
 
 import com.android.tools.idea.ui.properties.core.ObservableBool;
-<<<<<<< HEAD
-import com.android.tools.idea.ui.properties.expressions.bool.IsEqualToExpression;
-=======
 import com.android.tools.idea.ui.properties.expressions.Expression;
->>>>>>> a001a568
 import org.jetbrains.annotations.NotNull;
 
 import java.util.function.Function;
@@ -54,15 +50,12 @@
    */
   void addWeakListener(@NotNull InvalidationListener listener);
 
-<<<<<<< HEAD
-=======
   /**
    * Returns an expression that transforms this observable into a modified value (possibly of a different type)
    */
   @NotNull
   <S> Expression<S> transform(@NotNull Function<T, S> function);
 
->>>>>>> a001a568
   @NotNull
   ObservableBool isEqualTo(@NotNull T value);
 }