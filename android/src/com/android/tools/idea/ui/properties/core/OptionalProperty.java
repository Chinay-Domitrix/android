--- conflicted
+++ resolved
@@ -15,11 +15,7 @@
  */
 package com.android.tools.idea.ui.properties.core;
 
-<<<<<<< HEAD
-import com.android.tools.idea.ui.properties.ObservableProperty;
-=======
 import com.android.tools.idea.ui.properties.AbstractProperty;
->>>>>>> a001a568
 import com.android.tools.idea.ui.properties.expressions.bool.BooleanExpression;
 import com.google.common.base.Optional;
 import org.jetbrains.annotations.NotNull;
@@ -31,11 +27,7 @@
  * <p/>
  * Designed with an interface that emulates Guava's {@link Optional}.
  */
-<<<<<<< HEAD
-public abstract class OptionalProperty<T> extends ObservableProperty<Optional<T>> implements ObservableOptional<T> {
-=======
 public abstract class OptionalProperty<T> extends AbstractProperty<Optional<T>> implements ObservableOptional<T> {
->>>>>>> a001a568
 
   public final void setValue(@NotNull T value) {
     Optional<T> opt = get();
@@ -46,11 +38,7 @@
 
   public final void clear() {
     if (get().isPresent()) {
-<<<<<<< HEAD
-      set(Optional.<T>absent());
-=======
       set(Optional.absent());
->>>>>>> a001a568
     }
   }
 
