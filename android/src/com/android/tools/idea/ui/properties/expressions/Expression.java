--- conflicted
+++ resolved
@@ -30,28 +30,13 @@
 public abstract class Expression<T> extends AbstractObservableValue<T> implements ObservableValue<T> {
 
   @SuppressWarnings("FieldCanBeLocal") // must be local to avoid weak garbage collection
-<<<<<<< HEAD
-  private final InvalidationListener myListener = new InvalidationListener() {
-    @Override
-    public void onInvalidated(@NotNull ObservableValue<?> sender) {
-      notifyInvalidated();
-=======
   private final InvalidationListener myListener = sender -> notifyInvalidated();
 
   protected Expression(ObservableValue... values) {
     if (values.length == 0) {
       throw new IllegalArgumentException("Can't create an expression without any target observables");
->>>>>>> a001a568
     }
 
-<<<<<<< HEAD
-  protected Expression(ObservableValue... values) {
-    if (values.length == 0) {
-      throw new IllegalArgumentException("Can't create an expression without any target observables");
-    }
-
-=======
->>>>>>> a001a568
     for (ObservableValue value : values) {
       value.addWeakListener(myListener);
     }
