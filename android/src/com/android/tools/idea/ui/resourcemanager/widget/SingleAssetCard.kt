--- conflicted
+++ resolved
@@ -84,11 +84,7 @@
 private val BOTTOM_PANEL_BORDER get()  = JBUI.Borders.empty(5, 8, 10, 10)
 
 private val PRIMARY_FONT get() = StartupUiUtil.getLabelFont().deriveFont(mapOf(TextAttribute.WEIGHT to TextAttribute.WEIGHT_DEMIBOLD,
-<<<<<<< HEAD
-                                                                               TextAttribute.SIZE to JBUI.scaleFontSize(14f)))
-=======
                                                                               TextAttribute.SIZE to JBUI.scaleFontSize(14f)))
->>>>>>> b5f40ffd
 
 private val SECONDARY_FONT_SIZE get() = JBUI.scaleFontSize(12f).toFloat()
 
