--- conflicted
+++ resolved
@@ -16,10 +16,7 @@
 package com.android.tools.idea.ui.resourcemanager.explorer
 
 import com.android.tools.idea.ui.resourcemanager.ResourceManagerTracking
-<<<<<<< HEAD
-=======
 import com.android.tools.idea.ui.resourcemanager.actions.RefreshDesignAssetAction
->>>>>>> c50c8b87
 import com.android.tools.idea.ui.resourcemanager.explorer.ResourceExplorerListViewModel.UpdateUiReason
 import com.android.tools.idea.ui.resourcemanager.importer.ResourceImportDragTarget
 import com.android.tools.idea.ui.resourcemanager.model.Asset
@@ -775,78 +772,4 @@
       e.presentation.isEnabled = gridMode && previewSize < MAX_CELL_WIDTH
     }
   }
-
-  private fun createBottomActions(): DefaultActionGroup {
-    return DefaultActionGroup(
-      ListModeButton(),
-      GridModeButton(),
-      Separator(),
-      ZoomMinus(),
-      ZoomPlus()
-    )
-  }
-
-  /**
-   * Button to enable the list view
-   */
-  private inner class ListModeButton
-    : ToggleAction("List mode", "Switch to list mode", StudioIcons.Common.LIST_VIEW),
-      DumbAware {
-
-    override fun isSelected(e: AnActionEvent) = !gridMode
-
-    override fun setSelected(e: AnActionEvent, state: Boolean) {
-      if (state) {
-        ResourceManagerTracking.logSwitchToListMode()
-        gridMode = false
-        previewSize = DEFAULT_LIST_MODE_WIDTH
-      }
-    }
-  }
-
-  /**
-   * Button to enable the grid view
-   */
-  private inner class GridModeButton
-    : ToggleAction("Grid mode", "Switch to grid mode", StudioIcons.Common.GRID_VIEW),
-      DumbAware {
-
-    override fun isSelected(e: AnActionEvent) = gridMode
-
-    override fun setSelected(e: AnActionEvent, state: Boolean) {
-      if (state) {
-        ResourceManagerTracking.logSwitchToGridMode()
-        gridMode = true
-        previewSize = MIN_CELL_WIDTH
-      }
-    }
-  }
-
-  /**
-   * Button to scale down the icons. It is only enabled in grid mode.
-   */
-  private inner class ZoomMinus : AnAction("Zoom Out", "Decrease thumbnail size", AllIcons.General.ZoomOut), DumbAware {
-
-    override fun actionPerformed(e: AnActionEvent) {
-      previewSize = max(MIN_CELL_WIDTH, (previewSize * 0.9).roundToInt())
-    }
-
-    override fun update(e: AnActionEvent) {
-      e.presentation.isEnabled = gridMode && previewSize > MIN_CELL_WIDTH
-    }
-  }
-
-  /**
-   * Button to scale up the icons. It is only enabled in grid mode.
-   */
-  private inner class ZoomPlus : AnAction("Zoom In", "Increase thumbnail size", AllIcons.General.ZoomIn), DumbAware {
-
-    override fun actionPerformed(e: AnActionEvent) {
-      previewSize = min(MAX_CELL_WIDTH, (previewSize * 1.1).roundToInt())
-    }
-
-    override fun update(e: AnActionEvent) {
-      e.presentation.isEnabled = gridMode && previewSize < MAX_CELL_WIDTH
-    }
-  }
 }