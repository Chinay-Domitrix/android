/*
 * Copyright (C) 2013 The Android Open Source Project
 *
 * Licensed under the Apache License, Version 2.0 (the "License");
 * you may not use this file except in compliance with the License.
 * You may obtain a copy of the License at
 *
 *      http://www.apache.org/licenses/LICENSE-2.0
 *
 * Unless required by applicable law or agreed to in writing, software
 * distributed under the License is distributed on an "AS IS" BASIS,
 * WITHOUT WARRANTIES OR CONDITIONS OF ANY KIND, either express or implied.
 * See the License for the specific language governing permissions and
 * limitations under the License.
 */
package com.android.tools.idea.ui;

import com.google.common.base.Splitter;
import com.google.common.collect.Lists;
import com.intellij.openapi.util.io.FileUtil;
import org.jetbrains.annotations.NotNull;
import org.jetbrains.annotations.Nullable;

import javax.swing.*;
import javax.swing.event.TreeModelListener;
import javax.swing.tree.TreeModel;
import javax.swing.tree.TreePath;
import java.io.File;
import java.util.Comparator;
import java.util.List;
import java.util.stream.Collectors;

/**
 * In-memory tree representation of a file tree. Must be created with a file tree,
 * and then additional files (which may or may not exist) may be added to the representation.
 * Can be rendered to a {@link JTree} using the {@link FileTreeCellRenderer}.
 */
public class FileTreeModel implements TreeModel {

  /**
   * Root file that this model was created with.
   */
  @NotNull
  private final File myRoot;

  /**
   * Root of the data structure representation.
   */
  @NotNull
  private Node myRootNode;

  private boolean myHideIrrelevantFiles;

  public FileTreeModel(@NotNull File root, boolean hideIrrelevantFiles) {
    this(root);
    myHideIrrelevantFiles = hideIrrelevantFiles;
  }

  public FileTreeModel(@NotNull File root) {
    myRoot = root;
    myRootNode = makeTree(root);
  }

  /**
   * Return the root {@link Node} of this representation.
   */
  @Override
  public Object getRoot() {
    if (myHideIrrelevantFiles && !myRootNode.isProposedFile) {
      return null;
    }
    return myRootNode;
  }

  /**
   * Get the Nth child {@link Node} of the given parent.
   */
  @Override
  public Object getChild(Object parent, int index) {
    Node n = (Node)parent;
    if (!myHideIrrelevantFiles) {
      return n.children.get(index);
    }

    for (int i = 0; i < n.children.size(); i++) {
      Node child =  n.children.get(i);
      if (child.isProposedFile && index == 0) {
        return child;
      } else if (child.isProposedFile) {
        index--;
      }
    }

    return null;
  }

  /**
   * Get the number of children that the given parent {@link Node} has.
   */
  @Override
  public int getChildCount(Object parent) {
    if (!myHideIrrelevantFiles) {
      return ((Node)parent).children.size();
    }
    int count = 0;
    for (Node n : ((Node)parent).children) {
      if (n.isProposedFile) {
        count++;
      }
    }
    return count;
  }

  /**
   * Returns true iff the given {@link Node} has no children (is a leaf)
   */
  @Override
  public boolean isLeaf(Object node) {
    if (!myHideIrrelevantFiles) {
      return ((Node)node).children.isEmpty();
    }
    for (Node n : ((Node)node).children) {
      if (n.isProposedFile) {
        return false;
      }
    }
    return true;
  }

  @Override
  public void valueForPathChanged(TreePath path, Object newValue) {
    // Not implemented
  }

  /**
   * Returns the index of the given child inside the given parent or -1 if given node is not a child of the parent.
   */
  @Override
  public int getIndexOfChild(Object parent, Object child) {
    if (!myHideIrrelevantFiles) {
      //noinspection SuspiciousMethodCalls
      return ((Node)parent).children.indexOf(child);
    }
    Node n = (Node)parent;
    int index = 0;
    for (int i = 0; i < n.children.size(); i++) {
      Node candidate = n.children.get(i);
      if (candidate.equals(child)) {
        return index;
      }
      if (candidate.isProposedFile) {
        index++;
      }
    }
    return -1;
  }

  @Override
  public void addTreeModelListener(TreeModelListener l) {
    // Not implemented
  }

  @Override
  public void removeTreeModelListener(TreeModelListener l) {
    // Not implemented
  }

  /**
   * Check to see if there are any conflicts (multiple files added to the same location) in the tree.
   */
  @SuppressWarnings("unused")
  public boolean hasConflicts() {
    return treeHasConflicts(myRootNode);
  }

  /**
   * DFS through the tree looking for conflicted nodes.
   */
  private static boolean treeHasConflicts(@NotNull Node root) {
    if (root.isConflicted) {
      return true;
    }

    for (Node n : root.children) {
      if (treeHasConflicts(n)) {
        return true;
      }
    }
    return false;
  }

  /**
   * Add the given file to the representation.
   * This is a no-op if the given path already exists within the tree.
   */
  @Nullable
  public Node addFile(@NotNull File f) {
    return addFile(f, null);
  }

  /**
   * Add the given file to the representation and mark it with the given icon.
   * This is a no-op if the given path already exists within the tree.
   */
<<<<<<< HEAD
  public void addFile(@NotNull File f, @Nullable Icon ic) {
    if (FileUtil.filesEqual(f, myRoot)) return;
=======
  @Nullable
  public Node addFile(@NotNull File f, @Nullable Icon ic) {
>>>>>>> 1e5b25b8
    String s = f.isAbsolute() ? FileUtil.getRelativePath(myRoot, f) : f.getPath();
    if (s != null) {
      List<String> parts = Lists.newLinkedList(Splitter.on(File.separatorChar).split(s));
      return makeNode(myRootNode, parts, ic, false);
    }
    return null;
  }

  /**
   * Add the given file to the representation and mark it with the given icon.
   * If the path already exists within the tree it will be marked as a conflicting path.
   */
  @Nullable
  public Node forceAddFile(@NotNull File f, @Nullable Icon ic) {
    String s = f.isAbsolute() ? FileUtil.getRelativePath(myRoot, f) : f.getPath();
    if (s != null) {
      List<String> parts = Lists.newLinkedList(Splitter.on(File.separatorChar).split(s));
      return makeNode(myRootNode, parts, ic, true);
    }
    return null;
  }

  public void sort(@NotNull Comparator<File> comparator) {
    sort(myRoot, myRootNode, comparator);
  }

  private static void sort(@NotNull File rootFile, @NotNull Node rootNode, @NotNull Comparator<File> comparator) {
    rootNode.children = rootNode.children
      .stream()
      .sorted((o1, o2) -> comparator.compare(new File(rootFile, o1.name), new File(rootFile, o2.name)))
      .collect(Collectors.toList());
    rootNode.children.forEach(childNode -> sort(new File(rootFile, childNode.name), childNode, comparator));
  }

  /**
   * Representation of a node within the tree
   */
  public static class Node {
    public String name;
    public List<Node> children = Lists.newLinkedList();
    public boolean existsOnDisk;
    public boolean isConflicted;
    public boolean isProposedFile;
    public Icon icon;

    @Override
    public String toString() {
      return name;
    }

    /**
     * Returns true iff this node has a child with the given name.
     */
    public boolean hasChild(String name) {
      for (Node child : children) {
        if (child.name.equals(name)) {
          return true;
        }
      }
      return false;
    }

    /**
     * Returns the child with the given name or null
     */
    @Nullable
    public Node getChild(String name) {
      for (Node child : children) {
        if (child.name.equals(name)) {
          return child;
        }
      }
      return null;
    }
  }

  /**
   * Recursively build the node(s) specified in the given path hierarchy starting at the given root.
   * Mark the last node in the path with the given icon. If markConflict is set, mark the final node
   * as conflicted if it already exists.
   */
  @NotNull
  private static Node makeNode(@NotNull Node root, @NotNull List<String> path, @Nullable Icon ic, boolean markConflict) {
    root.isProposedFile = true;
    if (path.isEmpty()) {
      return root;
    }

    String name = path.get(0);

    if (markConflict) {
      if (path.size() == 1 && root.name.equals(name)) {
        root.isConflicted = true;
        return root;
      }
    }
    if (root.name.equals(name)) {
      // Continue down along already-created paths
      return makeNode(root, rest(path), ic, markConflict);
    } else if (root.hasChild(name)) {
      // Allow paths relative to root (rather than including root explicitly)
      if (markConflict && path.size() == 1) {
        Node targetNode = root.getChild(name);
        assert targetNode != null;
        targetNode.isConflicted = true;
        targetNode.icon = ic;
        targetNode.isProposedFile = true;
        return targetNode;
      }
      //noinspection ConstantConditions
      return makeNode(root.getChild(name), rest(path), ic, markConflict);
    } else {
      // If this node in the path doesn't exist, then create it.
      Node newNode = new Node();
      newNode.name = name;
      root.children.add(newNode);
      if (path.size() == 1) {
        // If this is the end of the path, mark with the given icon
        newNode.icon = ic;
        newNode.isProposedFile = true;
      } else {
        // Continue down to create the rest of the path
        return makeNode(newNode, rest(path), ic, markConflict);
      }
      return newNode;
    }
  }

  /**
   * Populate a tree from the file hierarchy rooted at the given file.
   */
  @NotNull
  private static Node makeTree(@NotNull File root) {
    Node n = new Node();
    n.name = root.getName();
    n.existsOnDisk = root.exists();
    if (root.isDirectory()) {
      File[] children = root.listFiles();
      if (children != null) {
        for (File f : children) {
          if (!f.isHidden()) {
            n.children.add(makeTree(f));
          }
        }
      }
    }
    return n;
  }

  /**
   * Convenience function. Operates on a list and returns a list containing all elements but the first.
   */
  private static <T> List<T> rest(List<T> list) {
    return list.subList(1, list.size());
  }

  @Override
  public String toString() {
    StringBuilder sb = new StringBuilder();
    toString(sb, myRootNode);
    return sb.toString();
  }

  /**
   * DFS over the tree to build a string representation e.g. (root (child (grandchild) (grandchild)) (child))
   */
  private void toString(StringBuilder sb, Node root) {
    sb.append('(');
    sb.append(root.name);
    if (!isLeaf(root)) {
      sb.append(' ');
    }
    for (Node child : root.children) {
      toString(sb, child);
    }
    sb.append(')');
  }
}<|MERGE_RESOLUTION|>--- conflicted
+++ resolved
@@ -202,13 +202,8 @@
    * Add the given file to the representation and mark it with the given icon.
    * This is a no-op if the given path already exists within the tree.
    */
-<<<<<<< HEAD
-  public void addFile(@NotNull File f, @Nullable Icon ic) {
-    if (FileUtil.filesEqual(f, myRoot)) return;
-=======
   @Nullable
   public Node addFile(@NotNull File f, @Nullable Icon ic) {
->>>>>>> 1e5b25b8
     String s = f.isAbsolute() ? FileUtil.getRelativePath(myRoot, f) : f.getPath();
     if (s != null) {
       List<String> parts = Lists.newLinkedList(Splitter.on(File.separatorChar).split(s));
