--- conflicted
+++ resolved
@@ -1,4 +1,18 @@
-// Copyright 2000-2018 JetBrains s.r.o. Use of this source code is governed by the Apache 2.0 license that can be found in the LICENSE file.
+/*
+ * Copyright 2000-2013 JetBrains s.r.o.
+ *
+ * Licensed under the Apache License, Version 2.0 (the "License");
+ * you may not use this file except in compliance with the License.
+ * You may obtain a copy of the License at
+ *
+ * http://www.apache.org/licenses/LICENSE-2.0
+ *
+ * Unless required by applicable law or agreed to in writing, software
+ * distributed under the License is distributed on an "AS IS" BASIS,
+ * WITHOUT WARRANTIES OR CONDITIONS OF ANY KIND, either express or implied.
+ * See the License for the specific language governing permissions and
+ * limitations under the License.
+ */
 package com.android.tools.idea.ui.resourcechooser;
 
 import com.android.ide.common.rendering.api.ResourceNamespace;
@@ -67,14 +81,9 @@
 import com.intellij.ui.*;
 import com.intellij.ui.components.JBLabel;
 import com.intellij.ui.components.JBLoadingPanel;
-import com.intellij.ui.speedSearch.FilteringTableModel;
 import com.intellij.ui.table.JBTable;
 import com.intellij.util.PlatformIcons;
-<<<<<<< HEAD
-import com.intellij.util.concurrency.AppExecutorUtil;
-=======
 import com.intellij.util.concurrency.EdtExecutorService;
->>>>>>> 2cd46877
 import com.intellij.util.containers.MultiMap;
 import com.intellij.util.ui.*;
 import com.intellij.util.ui.accessibility.ScreenReader;
@@ -104,17 +113,9 @@
 import javax.swing.table.TableModel;
 import java.awt.*;
 import java.awt.event.*;
-<<<<<<< HEAD
-import java.awt.image.BufferedImage;
-import java.io.File;
-import java.io.IOException;
-import java.util.List;
-import java.util.*;
-=======
 import java.util.*;
 import java.util.List;
 import java.util.concurrent.CompletableFuture;
->>>>>>> 2cd46877
 
 import static com.android.SdkConstants.*;
 
@@ -666,18 +667,6 @@
   @NotNull
   private ToggleAction createGridViewAction() {
     return new ToggleAction(null, "grid", StudioIcons.LayoutEditor.Palette.GRID_VIEW) {
-<<<<<<< HEAD
-        @Override
-        public boolean isSelected(@NotNull AnActionEvent e) {
-          return myGridMode;
-        }
-
-        @Override
-        public void setSelected(@NotNull AnActionEvent e, boolean state) {
-          setGridMode(state);
-        }
-      };
-=======
       @Override
       public boolean isSelected(AnActionEvent e) {
         return myGridMode;
@@ -688,24 +677,11 @@
         setGridMode(state);
       }
     };
->>>>>>> 2cd46877
   }
 
   @NotNull
   private ToggleAction createListViewAction() {
     return new ToggleAction(null, "list", StudioIcons.LayoutEditor.Palette.LIST_VIEW) {
-<<<<<<< HEAD
-        @Override
-        public boolean isSelected(@NotNull AnActionEvent e) {
-          return !myGridMode;
-        }
-
-        @Override
-        public void setSelected(@NotNull AnActionEvent e, boolean state) {
-          setGridMode(!state);
-        }
-      };
-=======
       @Override
       public boolean isSelected(AnActionEvent e) {
         return !myGridMode;
@@ -716,14 +692,13 @@
         setGridMode(!state);
       }
     };
->>>>>>> 2cd46877
   }
 
   @NotNull
   private AnAction createNewResourceValueAction() {
     return new AnAction() {
       @Override
-      public void actionPerformed(@NotNull AnActionEvent e) {
+      public void actionPerformed(AnActionEvent e) {
         ResourceType type = (ResourceType)getTemplatePresentation().getClientProperty(TYPE_KEY);
         createNewResourceValue(type);
       }
@@ -734,7 +709,7 @@
   private AnAction createNewResourceFileAction() {
     return new AnAction() {
       @Override
-      public void actionPerformed(@NotNull AnActionEvent e) {
+      public void actionPerformed(AnActionEvent e) {
         ResourceFolderType type = (ResourceFolderType)getTemplatePresentation().getClientProperty(FOLDER_TYPE_KEY);
         createNewResourceFile(type);
       }
@@ -743,7 +718,7 @@
 
   @NotNull
   private AbstractAction createNewResourceAction() {
-    return new AbstractAction("New Resource", AllIcons.General.ArrowDownSmall) {
+    return new AbstractAction("New Resource", AllIcons.General.ComboArrowDown) {
       @Override
       public void actionPerformed(ActionEvent e) {
         JComponent component = (JComponent)e.getSource();
@@ -757,7 +732,7 @@
   private AnAction createExtractStyleAction() {
     return new AnAction("Extract Style...") {
       @Override
-      public void actionPerformed(@NotNull AnActionEvent e) {
+      public void actionPerformed(AnActionEvent e) {
         extractStyle();
       }
     };
@@ -767,7 +742,7 @@
   private AnAction createNewResourceReferenceAction() {
     return new AnAction() {
       @Override
-      public void actionPerformed(@NotNull AnActionEvent e) {
+      public void actionPerformed(AnActionEvent e) {
         ResourcePanel panel = getSelectedPanel();
         panel.showNewResource(panel.myReferencePanel);
       }
@@ -795,7 +770,7 @@
     searchField.setMaximumSize(new Dimension(JBUI.scale(300), searchField.getMaximumSize().height));
     searchField.addDocumentListener(new DocumentAdapter() {
       @Override
-      protected void textChanged(@NotNull DocumentEvent e) {
+      protected void textChanged(DocumentEvent e) {
         updateFilter();
       }
     });
@@ -1243,31 +1218,8 @@
         }
         item.setIcon(icon);
 
-<<<<<<< HEAD
-        return null;
-      }, AppExecutorUtil.getAppExecutorService());
-      // TODO maybe have a different icon for state list drawable
-    }
-    else if (type == ResourceType.COLOR) {
-      List<Color> colors = ResourceHelper.resolveMultipleColors(getResourceResolver(), resourceValue, myModule.getProject());
-      if (colors.size() == 1) {
-        return Futures.immediateFuture(new ResourceChooserColorIcon(size, colors.get(0), checkerboardSize));
-      }
-      if (colors.size() > 1) {
-        ResourceChooserColorIcon[] colorIcons = new ResourceChooserColorIcon[colors.size()];
-        for (int i = 0; i < colors.size(); i++) {
-          int sectionSize = size / colors.size();
-          if (i == colors.size() - 1) {
-            sectionSize = size - sectionSize * (colors.size() - 1);
-          }
-          colorIcons[i] = new ResourceChooserColorIcon(sectionSize, size, colors.get(i), checkerboardSize);
-        }
-        return Futures.immediateFuture(new RowIcon(colorIcons));
-      }
-=======
         return icon;
       default:
->>>>>>> 2cd46877
     }
 
     return null;
@@ -1362,10 +1314,6 @@
     @NotNull private ResourceChooserGroup[] myGroups = new ResourceChooserGroup[0];
     @NotNull private final ResourceType myType;
 
-<<<<<<< HEAD
-    ResourcePanel(@NotNull ResourceType type, boolean includeFileResources,
-                         @NotNull Collection<String> attrs) {
-=======
     private ResourceValue mySelectedValue;
 
     /**
@@ -1375,7 +1323,6 @@
      */
     public ResourcePanel(@NotNull ResourceType type, boolean includeFileResources,
                          @NotNull Collection<String> attrs, boolean showSampleDataPicker) {
->>>>>>> 2cd46877
       myType = type;
 
       myComponent = new JBSplitter(false, 0.5f);
@@ -1715,7 +1662,7 @@
         });
         myReferenceComponent.addTextDocumentListener(new DocumentListener() {
           @Override
-          public void documentChanged(@NotNull com.intellij.openapi.editor.event.DocumentEvent e) {
+          public void documentChanged(com.intellij.openapi.editor.event.DocumentEvent e) {
             // This is run inside a WriteAction and updateIcon may need an APP_RESOURCES_LOCK from AndroidFacet.
             // To prevent a potential deadlock, we call updateIcon in another thread.
             ApplicationManager.getApplication().invokeLater(() -> {
@@ -2406,12 +2353,12 @@
       for (final Action action : actions) {
         final AnAction anAction = new AnAction() {
           @Override
-          public void actionPerformed(@NotNull AnActionEvent e) {
+          public void actionPerformed(AnActionEvent e) {
             action.actionPerformed(new ActionEvent(source, 0, ""));
           }
 
           @Override
-          public void update(@NotNull AnActionEvent e) {
+          public void update(AnActionEvent e) {
             Presentation presentation = e.getPresentation();
             String name = (String)action.getValue(Action.NAME);
             if (name != null) {
