--- conflicted
+++ resolved
@@ -33,8 +33,7 @@
 import com.intellij.ui.JBColor;
 import com.intellij.ui.RoundedLineBorder;
 import com.intellij.ui.TextFieldWithAutoCompletion;
-<<<<<<< HEAD
-import com.intellij.util.ui.JBUI;
+import com.intellij.ui.scale.JBUIScale;
 import icons.AndroidIcons;
 import java.awt.BorderLayout;
 import java.awt.Color;
@@ -48,16 +47,6 @@
 import java.awt.Insets;
 import java.awt.Rectangle;
 import java.awt.Shape;
-=======
-import com.intellij.ui.scale.JBUIScale;
-import icons.AndroidArtworkIcons;
-import org.jetbrains.android.sdk.AndroidTargetData;
-import org.jetbrains.annotations.NotNull;
-import org.jetbrains.annotations.Nullable;
-
-import javax.swing.*;
-import java.awt.*;
->>>>>>> e549e917
 import java.awt.event.ActionEvent;
 import java.awt.event.ActionListener;
 import java.awt.event.FocusListener;
@@ -97,15 +86,9 @@
   public static final SwatchIcon WARNING_ICON = new SwatchIcon() {
     @Override
     public void paintSwatch(@NotNull Component c, @NotNull Graphics g, int x, int y, int w, int h) {
-<<<<<<< HEAD
       Icon QUESTION_ICON = AndroidIcons.GreyQuestionMark;
-      int horizontalMargin = (w + JBUI.scale(1) - QUESTION_ICON.getIconWidth()) / 2;
-      int verticalMargin = (h + JBUI.scale(3) - QUESTION_ICON.getIconHeight()) / 2;
-=======
-      Icon QUESTION_ICON = AndroidArtworkIcons.Icons.Grey_question;
       int horizontalMargin = (w + JBUIScale.scale(1) - QUESTION_ICON.getIconWidth()) / 2;
       int verticalMargin = (h + JBUIScale.scale(3) - QUESTION_ICON.getIconHeight()) / 2;
->>>>>>> e549e917
       QUESTION_ICON.paintIcon(c, g, x + horizontalMargin, y + verticalMargin);
     }
   };
