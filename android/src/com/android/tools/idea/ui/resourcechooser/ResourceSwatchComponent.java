--- conflicted
+++ resolved
@@ -33,11 +33,7 @@
 import com.intellij.ui.JBColor;
 import com.intellij.ui.RoundedLineBorder;
 import com.intellij.ui.TextFieldWithAutoCompletion;
-<<<<<<< HEAD
-import com.intellij.util.ui.JBUI;
-=======
 import com.intellij.ui.scale.JBUIScale;
->>>>>>> 12e77d2e
 import icons.AndroidIcons;
 import java.awt.BorderLayout;
 import java.awt.Color;
@@ -91,13 +87,8 @@
     @Override
     public void paintSwatch(@NotNull Component c, @NotNull Graphics g, int x, int y, int w, int h) {
       Icon QUESTION_ICON = AndroidIcons.GreyQuestionMark;
-<<<<<<< HEAD
-      int horizontalMargin = (w + JBUI.scale(1) - QUESTION_ICON.getIconWidth()) / 2;
-      int verticalMargin = (h + JBUI.scale(3) - QUESTION_ICON.getIconHeight()) / 2;
-=======
       int horizontalMargin = (w + JBUIScale.scale(1) - QUESTION_ICON.getIconWidth()) / 2;
       int verticalMargin = (h + JBUIScale.scale(3) - QUESTION_ICON.getIconHeight()) / 2;
->>>>>>> 12e77d2e
       QUESTION_ICON.paintIcon(c, g, x + horizontalMargin, y + verticalMargin);
     }
   };
