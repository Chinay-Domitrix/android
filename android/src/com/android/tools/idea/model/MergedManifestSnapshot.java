/*
 * Copyright (C) 2019 The Android Open Source Project
 *
 * Licensed under the Apache License, Version 2.0 (the "License");
 * you may not use this file except in compliance with the License.
 * You may obtain a copy of the License at
 *
 *      http://www.apache.org/licenses/LICENSE-2.0
 *
 * Unless required by applicable law or agreed to in writing, software
 * distributed under the License is distributed on an "AS IS" BASIS,
 * WITHOUT WARRANTIES OR CONDITIONS OF ANY KIND, either express or implied.
 * See the License for the specific language governing permissions and
 * limitations under the License.
 */
package com.android.tools.idea.model;

import static com.android.SdkConstants.ANDROID_STYLE_RESOURCE_PREFIX;
import static com.android.SdkConstants.ANDROID_URI;
import static com.android.SdkConstants.ATTR_NAME;
import static com.android.xml.AndroidManifest.NODE_USES_FEATURE;

import com.android.ide.common.rendering.HardwareConfigHelper;
import com.android.ide.common.rendering.api.ResourceValue;
import com.android.manifmerger.Actions;
import com.android.manifmerger.MergingReport;
import com.android.manifmerger.XmlNode;
import com.android.resources.ScreenSize;
import com.android.sdklib.AndroidVersion;
import com.android.sdklib.IAndroidTarget;
import com.android.sdklib.devices.Device;
import com.android.tools.idea.rendering.multi.CompatibilityRenderTarget;
import com.android.tools.idea.run.activity.ActivityLocatorUtils;
import com.google.common.collect.ImmutableList;
import com.google.common.collect.ImmutableMap;
import com.intellij.openapi.module.Module;
import com.intellij.openapi.util.Clock;
import com.intellij.openapi.vfs.VirtualFile;
import java.util.List;
import java.util.Map;
import java.util.Set;
import org.jetbrains.android.facet.AndroidFacet;
import org.jetbrains.annotations.NotNull;
import org.jetbrains.annotations.Nullable;
import org.w3c.dom.Document;
import org.w3c.dom.Element;
import org.w3c.dom.Node;

/**
 * An immutable snapshot of the merged manifests at a point in time.
 */
public class MergedManifestSnapshot {
  private final long myCreationTimeMs = Clock.getTime();
  private final Module myModule;
  @Nullable private final String myPackageName;
  @Nullable private final String myApplicationId;
  @Nullable private final Integer myVersionCode;
  @Nullable private final Actions myActions;
  @NotNull private final ImmutableList<MergingReport.Record> myLoggingRecords;
  @Nullable private String myManifestTheme;
  @NotNull private final ImmutableMap<String, ActivityAttributesSnapshot> myAttributes;
  @Nullable private final MergedManifestInfo myMergedManifestInfo;
  @NotNull private final AndroidVersion myMinSdk;
  @NotNull private final AndroidVersion myTargetSdk;
  @Nullable private final ResourceValue myAppIcon;
  @Nullable private final ResourceValue myAppLabel;
  private final boolean mySupportsRtl;
  @Nullable private final Boolean myIsDebuggable;
  @NotNull private final ImmutableMap<String, XmlNode.NodeKey> myNodeKeys;
  @Nullable private final Document myDocument;
  @NotNull private final ImmutableList<VirtualFile> myFiles;
  @NotNull private final ImmutablePermissionHolder myPermissions;
  private final boolean myAppHasCode;
  private final ImmutableList<Element> myActivities;
  private final ImmutableList<Element> myActivityAliases;
  private final ImmutableList<Element> myServices;
  private final boolean myIsValid;


  MergedManifestSnapshot(@NotNull Module module,
                         @Nullable String packageName,
                         @Nullable String applicationId,
                         @Nullable Integer versionCode,
                         @Nullable String manifestTheme,
                         @NotNull ImmutableMap<String, ActivityAttributesSnapshot> activityAttributes,
                         @Nullable MergedManifestInfo mergedManifestInfo,
                         @NotNull AndroidVersion minSdk,
                         @NotNull AndroidVersion targetSdk,
                         @Nullable ResourceValue appIcon,
                         @Nullable ResourceValue appLabel,
                         boolean supportsRtl,
                         @Nullable Boolean isDebuggable,
                         @Nullable Document document,
                         @Nullable ImmutableList<VirtualFile> manifestFiles,
                         @NotNull ImmutablePermissionHolder permissions,
                         boolean appHasCode,
                         @NotNull ImmutableList<Element> activities,
                         @NotNull ImmutableList<Element> activityAliases,
                         @NotNull ImmutableList<Element> services,
                         @Nullable Actions actions,
                         @NotNull ImmutableList<MergingReport.Record> loggingRecords,
                         boolean isValid) {
    myModule = module;
    myPackageName = packageName;
    myApplicationId = applicationId;
    myVersionCode = versionCode;
    myManifestTheme = manifestTheme;
    myAttributes = activityAttributes;
    myMergedManifestInfo = mergedManifestInfo;
    myMinSdk = minSdk;
    myTargetSdk = targetSdk;
    myAppIcon = appIcon;
    myAppLabel = appLabel;
    mySupportsRtl = supportsRtl;
    myIsDebuggable = isDebuggable;
    myDocument = document;
    myFiles = manifestFiles != null ? manifestFiles : ImmutableList.of();
    myPermissions = permissions;
    myAppHasCode = appHasCode;
    myActivities = activities;
    myActivityAliases = activityAliases;
    myServices = services;
    myLoggingRecords = loggingRecords;
    myActions = actions;
    myIsValid = isValid;

    if (actions != null) {
      ImmutableMap.Builder<String, XmlNode.NodeKey> nodeKeysBuilder = ImmutableMap.builder();
      Set<XmlNode.NodeKey> keys = myActions.getNodeKeys();
      for (XmlNode.NodeKey key : keys) {
        nodeKeysBuilder.put(key.toString(), key);
      }
      myNodeKeys = nodeKeysBuilder.build();
    }
    else {
      myNodeKeys = ImmutableMap.of();
    }
  }

  /**
   * Returns false if the manifest merger encountered any errors when computing this snapshot,
   * indicating that this snapshot contains dummy values that may not represent the merged
   * manifest accurately.
   */
  public boolean isValid() {
    return myIsValid;
  }

  long getCreationTimestamp() {
    return myCreationTimeMs;
  }

  @Nullable
  MergedManifestInfo getMergedManifestInfo() {
    return myMergedManifestInfo;
  }

  @Nullable
  public Document getDocument() {
    return myDocument;
  }

  @NotNull
  public List<VirtualFile> getManifestFiles() {
    return myFiles;
  }

  @Nullable
  public String getPackage() {
    return myPackageName;
  }

  @Nullable
  public String getApplicationId() {
    return myApplicationId;
  }

  @Nullable
  public Integer getVersionCode() {
    return myVersionCode;
  }

  @NotNull
  public Map<String, ActivityAttributesSnapshot> getActivityAttributesMap() {
    return myAttributes;
  }

  @Nullable
  public ActivityAttributesSnapshot getActivityAttributes(@NotNull String activity) {
    int index = activity.indexOf('.');
    if (index <= 0 && myApplicationId != null && !myApplicationId.isEmpty()) {
      activity = myApplicationId + (index == -1 ? "." : "") + activity;
    }
    return getActivityAttributesMap().get(activity);
  }

  @Nullable
  public String getManifestTheme() {
    return myManifestTheme;
  }

  @NotNull
  public String getDefaultTheme(@Nullable IAndroidTarget renderingTarget, @Nullable ScreenSize screenSize, @Nullable Device device) {
    if (myManifestTheme != null) {
      return myManifestTheme;
    }

    // For Android Wear and Android TV, the defaults differ
    if (device != null) {
      if (HardwareConfigHelper.isWear(device)) {
        return "@android:style/Theme.DeviceDefault.Light";
      }
      else if (HardwareConfigHelper.isTv(device)) {
        return "@style/Theme.Leanback";
      }
    }


    AndroidFacet facet = AndroidFacet.getInstance(myModule);
    if (facet == null) {
      // Should not happen, but has been observed to happen in rare scenarios
      // (such as 73332530), probably related to race condition between
      // Gradle sync and layout rendering
      return ANDROID_STYLE_RESOURCE_PREFIX + "Theme.Material.Light";
    }

    // From manifest theme documentation:
    // "If that attribute is also not set, the default system theme is used."
    int targetSdk = getTargetSdkVersion().getApiLevel();
<<<<<<< HEAD
    AndroidModel androidModel = facet.getModel();
=======
    AndroidModel androidModel = AndroidModel.get(facet);
>>>>>>> c50c8b87
    if (androidModel != null) {
      AndroidVersion targetSdkVersion = androidModel.getTargetSdkVersion();
      if (targetSdkVersion != null) {
        targetSdk = targetSdkVersion.getApiLevel();
      }
    }

    int renderingTargetSdk = targetSdk;
    if (renderingTarget instanceof CompatibilityRenderTarget) {
      renderingTargetSdk = renderingTarget.getVersion().getApiLevel();
      //targetSdk = SdkVersionInfo.HIGHEST_KNOWN_API
    }
    else if (renderingTarget != null) {
      renderingTargetSdk = renderingTarget.getVersion().getApiLevel();
    }

    int apiLevel = Math.min(targetSdk, renderingTargetSdk);
    if (apiLevel >= 21) {
      return ANDROID_STYLE_RESOURCE_PREFIX + "Theme.Material.Light"; //$NON-NLS-1$
    }
    else if (apiLevel >= 14 || apiLevel >= 11 && screenSize == ScreenSize.XLARGE) {
      return ANDROID_STYLE_RESOURCE_PREFIX + "Theme.Holo"; //$NON-NLS-1$
    }
    else {
      return ANDROID_STYLE_RESOURCE_PREFIX + "Theme"; //$NON-NLS-1$
    }
  }

  @Nullable
  public ResourceValue getApplicationIcon() {
    return myAppIcon;
  }

  @Nullable
  public ResourceValue getApplicationLabel() {
    return myAppLabel;
  }

  public boolean isRtlSupported() {
    return mySupportsRtl;
  }

  @Nullable
  public Boolean getApplicationDebuggable() {
    return myIsDebuggable;
  }

  public boolean getApplicationHasCode() {
    return myAppHasCode;
  }

  @NotNull
  public AndroidVersion getTargetSdkVersion() {
    return myTargetSdk;
  }

  @NotNull
  public AndroidVersion getMinSdkVersion() {
    return myMinSdk;
  }

  @NotNull
  public ImmutablePermissionHolder getPermissionHolder() {
    return myPermissions;
  }

  @NotNull
  public List<Element> getActivities() {
    return myActivities;
  }

  @NotNull
  public List<Element> getActivityAliases() {
    return myActivityAliases;
  }

  @NotNull
  public List<Element> getServices() {
    return myServices;
  }

  @Nullable
  public Element findUsedFeature(@NotNull String name) {
    if (myDocument == null) {
      return null;
    }

    Node node = myDocument.getDocumentElement().getFirstChild();
    while (node != null) {
      if (node.getNodeType() == Node.ELEMENT_NODE && NODE_USES_FEATURE.equals(node.getNodeName())) {
        Element element = (Element)node;
        if (name.equals(element.getAttributeNS(ANDROID_URI, ATTR_NAME))) {
          return element;
        }
      }
      node = node.getNextSibling();
    }

    return null;
  }

  @NotNull
  public ImmutableList<MergingReport.Record> getLoggingRecords() {
    return myMergedManifestInfo != null ? myMergedManifestInfo.getLoggingRecords() : ImmutableList.of();
  }

  @Nullable
  public Actions getActions() {
    return myActions;
  }

  @Nullable
  public XmlNode.NodeKey getNodeKey(String name) {
    return myNodeKeys.get(name);
  }

  @Nullable
  public Element findActivity(@Nullable String qualifiedName) {
    if (qualifiedName == null || myActivities == null) {
      return null;
    }
    return getActivityOrAliasByName(qualifiedName, myActivities);
  }

  @Nullable
  public Element findActivityAlias(@Nullable String qualifiedName) {
    if (qualifiedName == null || myActivityAliases == null) {
      return null;
    }
    return getActivityOrAliasByName(qualifiedName, myActivityAliases);
  }

  @Nullable
  private static Element getActivityOrAliasByName(@NotNull String qualifiedName, @NotNull List<Element> activityOrAliasElements) {
    for (Element activity : activityOrAliasElements) {
      if (qualifiedName.equals(ActivityLocatorUtils.getQualifiedName(activity))) {
        return activity;
      }
    }

    return null;
  }

  @NotNull
  public Module getModule() {
    return myModule;
  }
}<|MERGE_RESOLUTION|>--- conflicted
+++ resolved
@@ -227,11 +227,7 @@
     // From manifest theme documentation:
     // "If that attribute is also not set, the default system theme is used."
     int targetSdk = getTargetSdkVersion().getApiLevel();
-<<<<<<< HEAD
-    AndroidModel androidModel = facet.getModel();
-=======
     AndroidModel androidModel = AndroidModel.get(facet);
->>>>>>> c50c8b87
     if (androidModel != null) {
       AndroidVersion targetSdkVersion = androidModel.getTargetSdkVersion();
       if (targetSdkVersion != null) {
