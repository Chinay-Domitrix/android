--- conflicted
+++ resolved
@@ -19,10 +19,7 @@
 import com.android.annotations.concurrency.UiThread
 import com.android.annotations.concurrency.WorkerThread
 import com.android.tools.idea.gradle.project.AndroidNewProjectInitializationStartupActivity
-<<<<<<< HEAD
-=======
 import com.intellij.openapi.application.ApplicationManager
->>>>>>> bd07c1f4
 import com.intellij.openapi.application.TransactionGuard
 import com.intellij.openapi.application.invokeAndWaitIfNeeded
 import com.intellij.openapi.diagnostic.logger
@@ -130,24 +127,12 @@
     }
     renderRunner { project ->
       log.info("Generating sources.")
-<<<<<<< HEAD
-=======
       assert(!ApplicationManager.getApplication().isDispatchThread)
->>>>>>> bd07c1f4
       multiRenderingStarted(project)
 
       // Some models need to access other models data, during doDryRun/render phase. By calling init() in all of them first,
       // we make sure they are properly initialized when doDryRun/render is called below.
       with(templateRenderers) {
-<<<<<<< HEAD
-        forEach(TemplateRenderer::init)
-        if (all(TemplateRenderer::doDryRun)) {
-          forEach(TemplateRenderer::render)
-        }
-      }
-      log.info("Generate sources completed.")
-
-=======
 
         forEach(TemplateRenderer::init)
         if (all(TemplateRenderer::doDryRun)) {
@@ -156,7 +141,6 @@
       }
       log.info("Generate sources completed.")
 
->>>>>>> bd07c1f4
       TransactionGuard.getInstance().submitTransactionAndWait {
         // This code needs to run in EDT.
         log.info("Finishing generating sources.")
