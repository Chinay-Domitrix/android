/*
 * Copyright (C) 2019 The Android Open Source Project
 *
 * Licensed under the Apache License, Version 2.0 (the "License");
 * you may not use this file except in compliance with the License.
 * You may obtain a copy of the License at
 *
 *      http://www.apache.org/licenses/LICENSE-2.0
 *
 * Unless required by applicable law or agreed to in writing, software
 * distributed under the License is distributed on an "AS IS" BASIS,
 * WITHOUT WARRANTIES OR CONDITIONS OF ANY KIND, either express or implied.
 * See the License for the specific language governing permissions and
 * limitations under the License.
 */
package com.android.tools.idea.npw.module.recipes.androidProject

import com.android.tools.idea.wizard.template.GradlePluginVersion
import com.android.tools.idea.wizard.template.renderIf

private fun isEap(kotlinVersion: String) = setOf("rc", "eap", "-M").any { it in kotlinVersion }

fun kotlinEapRepoBlock(kotlinVersion: String) = renderIf(isEap(kotlinVersion)) {
  """maven { url = uri("https://dl.bintray.com/kotlin/kotlin-eap") }"""
}

fun androidProjectBuildGradle(
  generateKotlin: Boolean,
  kotlinVersion: String,
  gradlePluginVersion: GradlePluginVersion
): String {
  return """
    // Top-level build file where you can add configuration options common to all sub-projects/modules.
    buildscript {
        repositories {
            google()
            mavenCentral()
<<<<<<< HEAD
            $kotlinEapRepoBlock
=======
            ${kotlinEapRepoBlock(kotlinVersion)}
>>>>>>> cdc83e4e
        }
        dependencies {
            classpath "com.android.tools.build:gradle:$gradlePluginVersion"
            ${renderIf(generateKotlin) { "classpath \"org.jetbrains.kotlin:kotlin-gradle-plugin:$kotlinVersion\"" }}

            // NOTE: Do not place your application dependencies here; they belong
            // in the individual module build.gradle files
        }
    }

<<<<<<< HEAD
    allprojects {
        repositories {
            google()
            mavenCentral()
            jcenter() // Warning: this repository is going to shut down soon
            $kotlinEapRepoBlock
        }
    }

=======
>>>>>>> cdc83e4e
    task clean (type: Delete) {
        delete rootProject.buildDir
    }
    """
}

fun androidProjectBuildGradleKts(
  generateKotlin: Boolean,
  kotlinVersion: String,
  gradlePluginVersion: GradlePluginVersion
): String {
  return """
    // Top-level build file where you can add configuration options common to all sub-projects/modules.
    buildscript {
        repositories {
            google()
            mavenCentral()
<<<<<<< HEAD
            $kotlinEapRepoBlock
=======
            ${kotlinEapRepoBlock(kotlinVersion)}
>>>>>>> cdc83e4e
        }
        dependencies {
            classpath("com.android.tools.build:gradle:$gradlePluginVersion")
            ${renderIf(generateKotlin) { "classpath(\"org.jetbrains.kotlin:kotlin-gradle-plugin:$kotlinVersion\")" }}

            // NOTE: Do not place your application dependencies here; they belong
            // in the individual module build.gradle.kts files
        }
    }

<<<<<<< HEAD
    allprojects {
        repositories {
            google()
            mavenCentral()
            jcenter() // Warning: this repository is going to shut down soon
            $kotlinEapRepoBlock
        }
    }

=======
>>>>>>> cdc83e4e
    tasks.register("clean", Delete::class) {
        delete(rootProject.buildDir)
    }
    """
}<|MERGE_RESOLUTION|>--- conflicted
+++ resolved
@@ -35,11 +35,7 @@
         repositories {
             google()
             mavenCentral()
-<<<<<<< HEAD
-            $kotlinEapRepoBlock
-=======
             ${kotlinEapRepoBlock(kotlinVersion)}
->>>>>>> cdc83e4e
         }
         dependencies {
             classpath "com.android.tools.build:gradle:$gradlePluginVersion"
@@ -50,18 +46,6 @@
         }
     }
 
-<<<<<<< HEAD
-    allprojects {
-        repositories {
-            google()
-            mavenCentral()
-            jcenter() // Warning: this repository is going to shut down soon
-            $kotlinEapRepoBlock
-        }
-    }
-
-=======
->>>>>>> cdc83e4e
     task clean (type: Delete) {
         delete rootProject.buildDir
     }
@@ -79,11 +63,7 @@
         repositories {
             google()
             mavenCentral()
-<<<<<<< HEAD
-            $kotlinEapRepoBlock
-=======
             ${kotlinEapRepoBlock(kotlinVersion)}
->>>>>>> cdc83e4e
         }
         dependencies {
             classpath("com.android.tools.build:gradle:$gradlePluginVersion")
@@ -94,18 +74,6 @@
         }
     }
 
-<<<<<<< HEAD
-    allprojects {
-        repositories {
-            google()
-            mavenCentral()
-            jcenter() // Warning: this repository is going to shut down soon
-            $kotlinEapRepoBlock
-        }
-    }
-
-=======
->>>>>>> cdc83e4e
     tasks.register("clean", Delete::class) {
         delete(rootProject.buildDir)
     }
