/*
 * Copyright (C) 2019 The Android Open Source Project
 *
 * Licensed under the Apache License, Version 2.0 (the "License");
 * you may not use this file except in compliance with the License.
 * You may obtain a copy of the License at
 *
 *      http://www.apache.org/licenses/LICENSE-2.0
 *
 * Unless required by applicable law or agreed to in writing, software
 * distributed under the License is distributed on an "AS IS" BASIS,
 * WITHOUT WARRANTIES OR CONDITIONS OF ANY KIND, either express or implied.
 * See the License for the specific language governing permissions and
 * limitations under the License.
 */
package com.android.tools.idea.npw.module

import com.android.sdklib.SdkVersionInfo.LOWEST_ACTIVE_API
import com.android.tools.idea.flags.StudioFlags
import com.android.tools.idea.npw.model.ExistingProjectModelData
import com.android.tools.idea.npw.model.NewAndroidModuleModel
import com.android.tools.idea.npw.model.NewAndroidNativeModuleModel
import com.android.tools.idea.npw.model.NewProjectModel.Companion.getSuggestedProjectPackage
import com.android.tools.idea.npw.model.ProjectSyncInvoker
import com.android.tools.idea.wizard.model.SkippableWizardStep
import com.android.tools.idea.wizard.template.FormFactor
import com.intellij.openapi.project.Project
import icons.StudioIcons
import org.jetbrains.android.util.AndroidBundle.message
import javax.swing.Icon

class NewAndroidModuleDescriptionProvider : ModuleDescriptionProvider {
  override fun getDescriptions(project: Project): Collection<ModuleGalleryEntry> = listOfNotNull(
    MobileModuleTemplateGalleryEntry(),
    AndroidLibraryModuleTemplateGalleryEntry(),
    if (StudioFlags.NPW_NEW_NATIVE_MODULE.get()) AndroidNativeLibraryModuleTemplateGalleryEntry() else null,
    WearModuleTemplateGalleryEntry(),
    TvModuleTemplateGalleryEntry(),
    AutomotiveModuleTemplateGalleryEntry()
  )

  private abstract class AndroidModuleTemplateGalleryEntry(
    override val name: String,
    override val description: String,
    override val icon: Icon,
    val formFactor: FormFactor
  ) : ModuleGalleryEntry {
    val isLibrary = false

    override fun toString(): String = name
    override fun createStep(project: Project, moduleParent: String, projectSyncInvoker: ProjectSyncInvoker): SkippableWizardStep<*> {
      val basePackage = getSuggestedProjectPackage()
      val model = NewAndroidModuleModel.fromExistingProject(project, moduleParent, projectSyncInvoker, formFactor, isLibrary)
      return ConfigureAndroidModuleStep(model, LOWEST_ACTIVE_API, basePackage, name)
    }
  }

  private class MobileModuleTemplateGalleryEntry : AndroidModuleTemplateGalleryEntry(
    message("android.wizard.module.new.mobile"),
    message("android.wizard.module.new.mobile.description"),
    StudioIcons.Wizards.Modules.PHONE_TABLET,
    FormFactor.Mobile
  )

  private class AutomotiveModuleTemplateGalleryEntry : AndroidModuleTemplateGalleryEntry(
    message("android.wizard.module.new.automotive"),
    message("android.wizard.module.new.automotive.description"),
    StudioIcons.Wizards.Modules.AUTOMOTIVE,
    FormFactor.Automotive
  )

  private class TvModuleTemplateGalleryEntry : AndroidModuleTemplateGalleryEntry(
    message("android.wizard.module.new.tv"),
    message("android.wizard.module.new.tv.description"),
    StudioIcons.Wizards.Modules.ANDROID_TV,
    FormFactor.Tv
  )

  private class WearModuleTemplateGalleryEntry : AndroidModuleTemplateGalleryEntry(
    message("android.wizard.module.new.wear"),
    message("android.wizard.module.new.wear.description"),
    StudioIcons.Wizards.Modules.WEAR_OS,
    FormFactor.Wear
  )

  private class AndroidLibraryModuleTemplateGalleryEntry : ModuleGalleryEntry {
    override val name: String = message("android.wizard.module.new.library")
    override val description: String = message("android.wizard.module.new.library.description")
    override val icon: Icon = StudioIcons.Wizards.Modules.ANDROID_LIBRARY

    override fun createStep(project: Project, moduleParent: String, projectSyncInvoker: ProjectSyncInvoker): SkippableWizardStep<*> {
      val basePackage = getSuggestedProjectPackage()
      val model = NewAndroidModuleModel.fromExistingProject(project, moduleParent, projectSyncInvoker, FormFactor.Mobile, true)
      return ConfigureAndroidModuleStep(model, LOWEST_ACTIVE_API, basePackage, name)
    }
  }

  private class AndroidNativeLibraryModuleTemplateGalleryEntry : ModuleGalleryEntry {
    override val name: String = message("android.wizard.module.new.native.library")
    override val description: String = message("android.wizard.module.new.native.library.description")
<<<<<<< HEAD
    override val icon: Icon = if (StudioFlags.NPW_NEW_MODULE_WITH_SIDE_BAR.get()) StudioIcons.Wizards.Modules.NATIVE else AndroidIcons.Wizards.CppConfigure
=======
    override val icon: Icon = StudioIcons.Wizards.Modules.NATIVE
>>>>>>> cdc83e4e

    override fun createStep(project: Project,
                            moduleParent: String,
                            projectSyncInvoker: ProjectSyncInvoker): ConfigureAndroidNativeModuleStep {
      val basePackage = getSuggestedProjectPackage()
      val model = NewAndroidNativeModuleModel(ExistingProjectModelData(project, projectSyncInvoker), moduleParent)
      return ConfigureAndroidNativeModuleStep(model, LOWEST_ACTIVE_API, basePackage, name)
    }
  }
}<|MERGE_RESOLUTION|>--- conflicted
+++ resolved
@@ -98,11 +98,7 @@
   private class AndroidNativeLibraryModuleTemplateGalleryEntry : ModuleGalleryEntry {
     override val name: String = message("android.wizard.module.new.native.library")
     override val description: String = message("android.wizard.module.new.native.library.description")
-<<<<<<< HEAD
-    override val icon: Icon = if (StudioFlags.NPW_NEW_MODULE_WITH_SIDE_BAR.get()) StudioIcons.Wizards.Modules.NATIVE else AndroidIcons.Wizards.CppConfigure
-=======
     override val icon: Icon = StudioIcons.Wizards.Modules.NATIVE
->>>>>>> cdc83e4e
 
     override fun createStep(project: Project,
                             moduleParent: String,
