/*
 * Copyright (C) 2015 The Android Open Source Project
 *
 * Licensed under the Apache License, Version 2.0 (the "License");
 * you may not use this file except in compliance with the License.
 * You may obtain a copy of the License at
 *
 *      http://www.apache.org/licenses/LICENSE-2.0
 *
 * Unless required by applicable law or agreed to in writing, software
 * distributed under the License is distributed on an "AS IS" BASIS,
 * WITHOUT WARRANTIES OR CONDITIONS OF ANY KIND, either express or implied.
 * See the License for the specific language governing permissions and
 * limitations under the License.
 */
package com.android.tools.idea.npw.template;

import com.android.builder.model.SourceProvider;
<<<<<<< HEAD
import com.android.sdklib.AndroidVersion;
import com.android.tools.adtui.TabularLayout;
import com.android.tools.idea.model.AndroidModuleInfo;
import com.android.tools.idea.npw.assetstudio.icon.AndroidIconType;
import com.android.tools.idea.npw.platform.AndroidVersionsInfo;
=======
import com.android.tools.idea.flags.StudioFlags;
import com.android.tools.idea.model.AndroidModuleInfo;
import com.android.tools.idea.npw.FormFactor;
import com.android.tools.idea.npw.assetstudio.icon.AndroidIconType;
import com.android.tools.idea.npw.platform.Language;
>>>>>>> 1e5b25b8
import com.android.tools.idea.npw.project.AndroidPackageUtils;
import com.android.tools.idea.npw.project.AndroidProjectPaths;
import com.android.tools.idea.npw.project.AndroidSourceSet;
import com.android.tools.idea.npw.template.components.*;
import com.android.tools.idea.observable.core.*;
import com.android.tools.idea.templates.*;
<<<<<<< HEAD
import com.android.tools.idea.ui.TooltipLabel;
import com.android.tools.idea.ui.properties.AbstractProperty;
import com.android.tools.idea.ui.properties.BindingsManager;
import com.android.tools.idea.ui.properties.ObservableValue;
import com.android.tools.idea.ui.properties.adapters.OptionalToValuePropertyAdapter;
import com.android.tools.idea.ui.properties.core.*;
import com.android.tools.idea.ui.properties.expressions.Expression;
import com.android.tools.idea.ui.properties.swing.IconProperty;
import com.android.tools.idea.ui.properties.swing.SelectedItemProperty;
import com.android.tools.idea.ui.properties.swing.TextProperty;
import com.android.tools.idea.ui.properties.swing.VisibleProperty;
import com.android.tools.idea.ui.validation.Validator;
import com.android.tools.idea.ui.validation.ValidatorPanel;
=======
import com.android.tools.adtui.TooltipLabel;
import com.android.tools.idea.observable.AbstractProperty;
import com.android.tools.idea.observable.BindingsManager;
import com.android.tools.idea.observable.ObservableValue;
import com.android.tools.idea.observable.adapters.OptionalToValuePropertyAdapter;
import com.android.tools.idea.observable.expressions.Expression;
import com.android.tools.idea.observable.ui.IconProperty;
import com.android.tools.idea.observable.ui.SelectedItemProperty;
import com.android.tools.idea.observable.ui.TextProperty;
import com.android.tools.idea.observable.ui.VisibleProperty;
import com.android.tools.adtui.validation.ValidatorPanel;
>>>>>>> 1e5b25b8
import com.android.tools.idea.ui.wizard.StudioWizardStepPanel;
import com.android.tools.idea.ui.wizard.WizardUtils;
import com.android.tools.idea.wizard.model.ModelWizardStep;
import com.google.common.base.Joiner;
import com.google.common.base.Strings;
import com.google.common.cache.LoadingCache;
import com.google.common.collect.Maps;
import com.google.common.collect.Sets;
import com.google.common.io.Files;
import com.intellij.icons.AllIcons;
import com.intellij.openapi.actionSystem.*;
import com.intellij.openapi.application.ApplicationManager;
import com.intellij.openapi.application.ModalityState;
import com.intellij.openapi.diagnostic.Logger;
import com.intellij.openapi.module.Module;
import com.intellij.openapi.project.Project;
<<<<<<< HEAD
import com.intellij.openapi.util.io.FileUtil;
=======
import com.intellij.openapi.ui.VerticalFlowLayout;
import com.intellij.ui.IdeBorderFactory;
>>>>>>> 1e5b25b8
import com.intellij.ui.PopupHandler;
import com.intellij.ui.RecentsManager;
import com.intellij.ui.components.JBLabel;
import com.intellij.ui.components.JBScrollPane;
import com.intellij.util.ui.JBUI;
import org.jetbrains.android.facet.AndroidFacet;
import org.jetbrains.annotations.NotNull;
import org.jetbrains.annotations.Nullable;

import javax.swing.*;
import java.awt.*;
import java.io.File;
import java.util.*;
import java.util.List;

<<<<<<< HEAD
import static com.android.tools.idea.templates.KeystoreUtils.getDebugKeystore;
import static com.android.tools.idea.templates.KeystoreUtils.getOrCreateDefaultDebugKeystore;
=======
import static com.android.builder.model.AndroidProject.PROJECT_TYPE_FEATURE;
import static com.android.tools.idea.npw.project.NewProjectModel.getInitialDomain;
>>>>>>> 1e5b25b8
import static com.android.tools.idea.templates.TemplateMetadata.*;

/**
 * A step which takes a {@link Template} (generated by a template.xml file) and wraps a UI around
 * it, allowing a user to modify its various parameters.
 *
 * Far from being generic data, the template edited by this step is very Android specific, and
 * needs to be aware of things like the current project/module, package name, min supported API,
 * previously configured values, etc.
 */
public final class ConfigureTemplateParametersStep extends ModelWizardStep<RenderTemplateModel> {
<<<<<<< HEAD

  private static final String PROJECT_LOCATION_ID = "projectLocation";

=======
>>>>>>> 1e5b25b8
  private final List<AndroidSourceSet> mySourceSets;
  private final StringProperty myPackageName;

  private final BindingsManager myBindings = new BindingsManager();
  private final LoadingCache<File, Optional<Icon>> myThumbnailsCache = IconLoader.createLoadingCache();
  private final Map<Parameter, RowEntry> myParameterRows = Maps.newHashMap();
  private final Map<Parameter, Object> myUserValues = Maps.newHashMap();

  private final StringEvaluator myEvaluator = new StringEvaluator();

  private final StringProperty myThumbPath = new StringValueProperty();

  private final StudioWizardStepPanel myStudioPanel;

  @Nullable private final AndroidFacet myFacet;

  /**
   * All parameters are calculated for validity every time any of them changes, and the first error
   * found is set here. This is then registered as its own validator with {@link #myStudioPanel}.
   * This vastly simplifies validation, as we no longer have to worry about implicit relationships
   * between parameters (where changing one, like the package name, makes another valid/invalid).
   */
  private final StringProperty myInvalidParameterMessage = new StringValueProperty();
  private final ValidatorPanel myValidatorPanel;

  private JPanel myRootPanel;
  private JLabel myTemplateThumbLabel;
  private JPanel myParametersPanel;
  private JSeparator myFooterSeparator;
  private TooltipLabel myParameterDescriptionLabel;
  private JBScrollPane myParametersScrollPane;
  private JLabel myTemplateDescriptionLabel;

  private EvaluationState myEvaluationState = EvaluationState.NOT_EVALUATING;

  /**
   * @param facet If present, affects some of the UI components (e.g. autocomplete by other
   *              objects in the same scope/knowledge of android manifest details). Can be null if
   *              your UI doesn't need the information provided by the module, for example creating
   *              things at project creation time.
   */
  public ConfigureTemplateParametersStep(@NotNull RenderTemplateModel model,
                                         @NotNull String title,
                                         @NotNull List<AndroidSourceSet> sourceSets,
                                         @Nullable AndroidFacet facet) {
    super(model, title);

    myFacet = facet;
    mySourceSets = sourceSets;
    myPackageName = model.packageName();
    myValidatorPanel = new ValidatorPanel(this, myRootPanel);
    myStudioPanel = new StudioWizardStepPanel(myValidatorPanel);

    myParameterDescriptionLabel.setScope(myParametersPanel);
    myParametersScrollPane.setBorder(JBUI.Borders.empty());

    // Add an extra blank line under the template description to separate it from the main body
    myTemplateDescriptionLabel.setBorder(JBUI.Borders.emptyBottom(myTemplateDescriptionLabel.getFont().getSize()));
  }

  private static Logger getLog() {
    return Logger.getInstance(ConfigureTemplateParametersStep.class);
  }

  /**
   * Given a parameter, return a String key we can use to interact with IntelliJ's
   * {@link RecentsManager} system.
   */
  @NotNull
  private static String getRecentsKeyForParameter(@NotNull Parameter parameter) {
    return "android.template." + parameter.id;
  }

<<<<<<< HEAD
  /**
   * Helper method for converting two paths relative to one another into a String path, since this
   * ends up being a common pattern when creating values to put into our template's data model.
   */
  @Nullable
  private static String getRelativePath(@NotNull File base, @NotNull File file) {
    // Note: FileUtil.getRelativePath(File, File) doesn't work, because 'file' may contain directories that are not yet created
    return FileUtil.getRelativePath(FileUtil.toSystemIndependentName(base.getPath()),
                                    FileUtil.toSystemIndependentName(file.getPath()), '/');
  }

=======
>>>>>>> 1e5b25b8
  @NotNull
  @Override
  protected Collection<? extends ModelWizardStep> createDependentSteps() {

    TemplateHandle template = getModel().getTemplateHandle();
    if (template != null && template.getMetadata().getIconType() == AndroidIconType.NOTIFICATION) {
      // myFacet will only be null if this step is being shown for a brand new, not-yet-created project (a project must exist
      // before it gets a facet associated with it). However, there are currently no activities in the "new project" flow that
      // need to create notification icons, so we can always assume that myFacet will be non-null here.
      assert myFacet != null;
      int minSdkVersion = AndroidModuleInfo.getInstance(myFacet).getMinSdkVersion().getApiLevel();
      return Collections.singletonList(new GenerateIconsStep(getModel(), minSdkVersion));
    }
    else {
      return super.createDependentSteps();
    }
  }

  @Override
<<<<<<< HEAD
=======
  protected boolean shouldShow() {
    return getModel().getTemplateHandle() != null;
  }

  @Override
>>>>>>> 1e5b25b8
  protected void onEntering() {
    // The Model TemplateHandle may have changed, rebuild the panel
    resetPanel();

    final TemplateHandle templateHandle = getModel().getTemplateHandle();
    final TemplateMetadata templateMetadata = templateHandle.getMetadata();

    ApplicationManager.getApplication().invokeLater(() -> {
      // We want to set the label's text AFTER the wizard has been packed. Otherwise, its
      // width calculation gets involved and can really stretch out some wizards if the label is
      // particularly long (see Master/Detail Activity for example).
<<<<<<< HEAD
      myTemplateDescriptionLabel.setText(WizardUtils.toHtmlString(Strings.nullToEmpty(templateHandle.getMetadata().getDescription())));
=======
      myTemplateDescriptionLabel.setText(WizardUtils.toHtmlString(Strings.nullToEmpty(templateMetadata.getDescription())));
>>>>>>> 1e5b25b8
    }, ModalityState.any());

    if (templateMetadata.getFormFactor() != null) {
      setIcon(FormFactor.get(templateMetadata.getFormFactor()).getIcon());
    }

    final IconProperty thumb = new IconProperty(myTemplateThumbLabel);
    BoolProperty thumbVisibility = new VisibleProperty(myTemplateThumbLabel);
    myBindings.bind(thumb, new Expression<Optional<Icon>>(myThumbPath) {
      @NotNull
      @Override
      public Optional<Icon> get() {
        return myThumbnailsCache.getUnchecked(new File(templateHandle.getRootPath(), myThumbPath.get()));
      }
    });
    myBindings.bind(thumbVisibility, new Expression<Boolean>(thumb) {
      @NotNull
      @Override
      public Boolean get() {
        return thumb.get().isPresent();
      }
    });
    myThumbPath.set(getDefaultThumbnailPath());

    final TextProperty parameterDescription = new TextProperty(myParameterDescriptionLabel);
    myBindings.bind(new VisibleProperty(myFooterSeparator), new Expression<Boolean>(parameterDescription) {
      @NotNull
      @Override
      public Boolean get() {
        return !parameterDescription.get().isEmpty();
      }
    });

    Module module = myFacet == null ? null : myFacet.getModule();
<<<<<<< HEAD
    final Collection<Parameter> parameters = templateHandle.getMetadata().getParameters();
    for (final Parameter parameter : parameters) {
=======
    for (final Parameter parameter : templateMetadata.getParameters()) {
>>>>>>> 1e5b25b8
      RowEntry row = createRowForParameter(module, parameter);
      final ObservableValue<?> property = row.getProperty();
      if (property != null) {
        property.addListener(sender -> {
          // If not evaluating, change comes from the user
          if (myEvaluationState != EvaluationState.EVALUATING) {
            myUserValues.put(parameter, property.get());
            // Evaluate later to prevent modifying Swing values that are locked during read
            enqueueEvaluateParameters();
          }
        });

        final ActionGroup resetParameterGroup = new ActionGroup() {
          @NotNull
          @Override
          public AnAction[] getChildren(@Nullable AnActionEvent e) {
            return new AnAction[]{new ResetParameterAction(parameter)};
          }
        };
        row.getComponent().addMouseListener(new PopupHandler() {
          @Override
          public void invokePopup(Component comp, int x, int y) {
            ActionManager.getInstance().createActionPopupMenu(ActionPlaces.UNKNOWN, resetParameterGroup).getComponent().show(comp, x, y);
          }
        });
      }
      myParameterRows.put(parameter, row);
      row.addToPanel(myParametersPanel);
    }

    if (displayLanguageChoice(templateMetadata)) {
      RowEntry row = new RowEntry<>("Source Language", new LanguageComboProvider());
      row.addToPanel(myParametersPanel);
      SelectedItemProperty<Language> language = (SelectedItemProperty<Language>)row.getProperty();
      assert language != null; // LanguageComboProvider always sets this
      myBindings.bindTwoWay(new OptionalToValuePropertyAdapter<>(language), getModel().getLanguage());
    }

    if (mySourceSets.size() > 1) {
      RowEntry row = new RowEntry<>("Target Source Set", new SourceSetComboProvider(mySourceSets));
      row.setEnabled(mySourceSets.size() > 1);
      row.addToPanel(myParametersPanel);

      //noinspection unchecked
      SelectedItemProperty<AndroidSourceSet> sourceSet = (SelectedItemProperty<AndroidSourceSet>)row.getProperty();
      assert sourceSet != null; // SourceSetComboProvider always sets this
      myBindings.bind(getModel().getSourceSet(), new OptionalToValuePropertyAdapter<>(sourceSet));
<<<<<<< HEAD

      sourceSet.addListener(sender -> enqueueEvaluateParameters());
    }

    myValidatorPanel.registerValidator(myInvalidParameterMessage, message ->
      (message.isEmpty() ? Validator.Result.OK : new Validator.Result(Validator.Severity.ERROR, message)));
=======
      sourceSet.addListener(sender -> enqueueEvaluateParameters());
    }

    myValidatorPanel.registerMessageSource(myInvalidParameterMessage);
>>>>>>> 1e5b25b8

    evaluateParameters();
  }

  private boolean displayLanguageChoice(TemplateMetadata templateMetadata) {
    if (!StudioFlags.NPW_KOTLIN.get()) {
      return false;
    }
    // Note: For new projects we have a different UI.
    if (getModel().getProject().getValueOrNull() == null) {
      return false;
    }
    // For Templates with an Android FormFactor or that have a class/package name, we allow the user to select the programming language
    return (templateMetadata.getFormFactor() != null || templateMetadata.getParameter(ATTR_CLASS_NAME) != null ||
            templateMetadata.getParameter(ATTR_PACKAGE_NAME) != null);
  }

  /**
   * Every template parameter, based on its type, can generate a row of* components. For example,
   * a text parameter becomes a "Label: Textfield" set, while a list of choices becomes
   * "Label: pulldown".
   * <p/>
   * This method takes an input {@link Parameter} and returns a generated {@link RowEntry} for
   * it, which neatly encapsulates its UI. The caller should use
   * {@link RowEntry#addToPanel(JPanel)} after receiving it.
   */
  private RowEntry<?> createRowForParameter(@Nullable final Module module, @NotNull Parameter parameter) {

    // Handle custom parameter types first.
    // TODO: Should we extract this logic into an extension point at some point, in order to be
    // more friendly to third-party plugins with templates? Do they need custom UI components?
    if (ATTR_PACKAGE_NAME.equals(parameter.id)) {
      assert parameter.name != null;
      RowEntry<?> rowEntry;
      if (module != null) {
        rowEntry = new RowEntry<>(parameter.name,
                                  new PackageComboProvider(module.getProject(), parameter, myPackageName.get(),
                                                           getRecentsKeyForParameter(parameter)));
      }
      else {
        rowEntry = new RowEntry<>(parameter.name, new LabelWithEditButtonProvider(parameter));
      }

      // All ATTR_PACKAGE_NAME providers should be string types and provide StringProperties
      //noinspection unchecked
      StringProperty packageName = (StringProperty)rowEntry.getProperty();
      assert packageName != null;
      myBindings.bindTwoWay(packageName, myPackageName);
      return rowEntry;
    }

    if (ATTR_PARENT_ACTIVITY_CLASS.equals(parameter.id)) {
      if (module != null) {
        assert parameter.name != null;
        return new RowEntry<>(parameter.name, new ActivityComboProvider(module, parameter,
                                                                        getRecentsKeyForParameter(
                                                                          parameter)));
      }
    }

    // Handle standard parameter types
    switch (parameter.type) {
      case STRING:
        assert parameter.name != null;
        return new RowEntry<>(parameter.name, new TextFieldProvider(parameter));
      case BOOLEAN:
        return new RowEntry<>(new CheckboxProvider(parameter));
      case SEPARATOR:
        return new RowEntry<>(new SeparatorProvider(parameter));
      case ENUM:
        assert parameter.name != null;
        return new RowEntry<>(parameter.name, new EnumComboProvider(parameter));
      default:
        throw new IllegalStateException(
          String.format("Can't create UI for unknown component type: %1$s (%2$s)", parameter.type, parameter.id));
    }
  }

  /**
   * Instead of evaluating all parameters immediately, invoke the request to run later. This
   * option allows us to avoid the situation where a value has just changed, is forcefully
   * re-evaluated immediately, and causes Swing to throw an exception between we're editing a
   * value while it's in a locked read-only state.
   */
  private void enqueueEvaluateParameters() {
    if (myEvaluationState == EvaluationState.REQUEST_ENQUEUED) {
      return;
    }
    myEvaluationState = EvaluationState.REQUEST_ENQUEUED;

    ApplicationManager.getApplication().invokeLater(this::evaluateParameters, ModalityState.any());
  }

  private boolean isNewModule() {
    return myFacet == null;
  }

  /**
   * If we are creating a new module, there are some fields that we need to hide.
   */
  private boolean isParameterVisible(Parameter parameter) {
    return !isNewModule() ||
           (!ATTR_PACKAGE_NAME.equals(parameter.id) &&
            !ATTR_IS_LAUNCHER.equals(parameter.id));
  }

  /**
   * Run through all parameters for our current template and update their values, including
   * visibility, enabled state, and actual values.
   *
   * Because our templating system is opaque to us, this operation is relatively overkill (we
   * evaluate all parameters every time, not just ones we suspect have changed), but this should
   * only get run in response to user input, which isn't too often.
   */
  private void evaluateParameters() {
    myEvaluationState = EvaluationState.EVALUATING;

    Collection<Parameter> parameters = getModel().getTemplateHandle().getMetadata().getParameters();
    Set<String> excludedParameters = Sets.newHashSet();

    try {
      Map<String, Object> additionalValues = Maps.newHashMap();
      additionalValues.put(ATTR_PACKAGE_NAME, myPackageName.get());
      ObjectProperty<AndroidSourceSet> sourceSet = getModel().getSourceSet();
      additionalValues.put(ATTR_SOURCE_PROVIDER_NAME, sourceSet.get().getName());
<<<<<<< HEAD
=======
      additionalValues
        .put(ATTR_IS_INSTANT_APP, (myFacet != null && (myFacet.getProjectType() == PROJECT_TYPE_FEATURE)) || getModel().instantApp().get());
      additionalValues.put(ATTR_COMPANY_DOMAIN, getInitialDomain(false));
>>>>>>> 1e5b25b8

      Map<String, Object> allValues = Maps.newHashMap(additionalValues);

      Map<Parameter, Object> parameterValues =
        ParameterValueResolver.resolve(parameters, myUserValues, additionalValues, new ParameterDeduplicator());
      for (Parameter parameter : parameters) {
        Object value = parameterValues.get(parameter);
        if (value == null) continue;
        myParameterRows.get(parameter).setValue(value);
        allValues.put(parameter.id, value);
      }

      for (Parameter parameter : parameters) {
        String enabledStr = Strings.nullToEmpty(parameter.enabled);
        if (!enabledStr.isEmpty()) {
          boolean enabled = myEvaluator.evaluateBooleanExpression(enabledStr, allValues, true);
          myParameterRows.get(parameter).setEnabled(enabled);
          if (!enabled) {
            excludedParameters.add(parameter.id);
          }
        }

        if (!isParameterVisible(parameter)) {
          myParameterRows.get(parameter).setVisible(false);
          excludedParameters.add(parameter.id);
          continue;
        }

        if (!isParameterVisible(parameter)) {
          myParameterRows.get(parameter).setVisible(false);
          continue;
        }

        String visibilityStr = Strings.nullToEmpty(parameter.visibility);
        if (!visibilityStr.isEmpty()) {
          boolean visible = myEvaluator.evaluateBooleanExpression(visibilityStr, allValues, true);
          myParameterRows.get(parameter).setVisible(visible);
          if (!visible) {
            excludedParameters.add(parameter.id);
          }
        }
      }

      // Aggressively update the icon path just in case it changed
      myThumbPath.set(getCurrentThumbnailPath());
    }
    catch (CircularParameterDependencyException e) {
      getLog().error("Circular dependency between parameters in template %1$s", e, getModel().getTemplateHandle().getMetadata().getTitle());
    }
    finally {
      myEvaluationState = EvaluationState.NOT_EVALUATING;
    }

    myInvalidParameterMessage.set(Strings.nullToEmpty(validateAllParametersExcept(excludedParameters)));
  }

  /**
   * Get the default thumbnail path, which is useful at initialization time before we have all
   * parameters set up.
   */
  @NotNull
  private String getDefaultThumbnailPath() {
    return Strings.nullToEmpty(getModel().getTemplateHandle().getMetadata().getThumbnailPath());
  }

  /**
   * Get the current thumbnail path, based on current parameter values.
   */
  @NotNull
  private String getCurrentThumbnailPath() {
    return Strings.nullToEmpty(getModel().getTemplateHandle().getMetadata().getThumbnailPath(parameterId -> {
      Parameter parameter = getModel().getTemplateHandle().getMetadata().getParameter(parameterId);
      ObservableValue<?> property = myParameterRows.get(parameter).getProperty();
      return property != null ? property.get() : null;
    }));
  }

  @Nullable
  private String validateAllParametersExcept(@NotNull Set<String> excludedParameters) {
    String message = null;

    Collection<Parameter> parameters = getModel().getTemplateHandle().getMetadata().getParameters();
    Module module = myFacet == null ? null : myFacet.getModule();
    Project project = getModel().getProject().getValueOrNull();
    SourceProvider sourceProvider = getModel().getSourceSet().get().toSourceProvider();

    for (Parameter parameter : parameters) {
      ObservableValue<?> property = myParameterRows.get(parameter).getProperty();
      if (property == null || excludedParameters.contains(parameter.id)) {
        continue;
      }

      Set<Object> relatedValues = getRelatedValues(parameter);
      message = parameter.validate(project, module, sourceProvider, myPackageName.get(), property.get(), relatedValues);

      if (message != null) {
        break;
      }
    }

    return message;
  }

  @NotNull
  @Override
  protected JComponent getComponent() {
    return myStudioPanel;
  }

  @Nullable
  @Override
  protected JComponent getPreferredFocusComponent() {
    Component[] children = myParametersPanel.getComponents();
    //noinspection ForLoopReplaceableByForEach
    for (int i = 0; i < children.length; i++) {
      JComponent child = (JComponent)children[i];
      boolean isContainer = child.getComponentCount() > 0;
      if (!isContainer && child.isFocusable() && child.isVisible()) {
        return child;
      }
    }

    return null;
  }

  @NotNull
  @Override
  protected ObservableBool canGoForward() {
    return myValidatorPanel.hasErrors().not();
  }

  private void createUIComponents() {
<<<<<<< HEAD
    myParametersPanel = new JPanel(new TabularLayout("Fit,*").setVGap(10));
=======
    myParametersPanel = new JPanel(new VerticalFlowLayout(0, 10));
>>>>>>> 1e5b25b8
  }

  private void resetPanel() {
    myParametersPanel.removeAll();
    myParameterRows.clear();
    dispose();
  }

  @Override
  public void dispose() {
    myBindings.releaseAll();
    myThumbnailsCache.invalidateAll();
  }

  /**
   * When finished with this step, calculate and install a bunch of values that will be used in our
   * template's <a href="http://freemarker.incubator.apache.org/docs/dgui_quickstart_basics.html">data model.</a>
   */
  @Override
  protected void onProceeding() {
    // canGoForward guarantees this optional value is present
    AndroidSourceSet sourceSet = getModel().getSourceSet().get();
    AndroidProjectPaths paths = sourceSet.getPaths();

    File moduleRoot = paths.getModuleRoot();
    if (moduleRoot == null) {
      getLog()
        .error(String.format("%s failure: can't create files because module root is not found. Please report this error.", getTitle()));
      return;
    }

    // Some parameter values should be saved for later runs through this wizard, so do that first.
    for (RowEntry rowEntry : myParameterRows.values()) {
      rowEntry.accept();
    }

    // Prepare the template data-model, starting from scratch and filling in all values we know
    Map<String, Object> templateValues = getModel().getTemplateValues();
    templateValues.clear();

    for (Parameter parameter : myParameterRows.keySet()) {
      ObservableValue<?> property = myParameterRows.get(parameter).getProperty();
      if (property != null) {
        templateValues.put(parameter.id, property.get());
      }
    }

<<<<<<< HEAD
    templateValues.put(ATTR_PACKAGE_NAME, myPackageName.get());
    templateValues.put(ATTR_SOURCE_PROVIDER_NAME, sourceSet.getName());
    templateValues.put(ATTR_IS_NEW_PROJECT, isNewModule()); // Android Modules are called Gradle Projects
    if (isNewModule()) {
      templateValues.put(ATTR_IS_LAUNCHER, true);
    }

    try {
      File sha1File = myFacet == null ? getOrCreateDefaultDebugKeystore() : getDebugKeystore(myFacet);
      templateValues.put(ATTR_DEBUG_KEYSTORE_SHA1, KeystoreUtils.sha1(sha1File));
    }
    catch (Exception e) {
      getLog().info("Could not compute SHA1 hash of debug keystore.", e);
      templateValues.put(ATTR_DEBUG_KEYSTORE_SHA1, "");
    }

    if (myFacet == null) {
      // If we don't have an AndroidFacet, we must have the Android Sdk info
      AndroidVersionsInfo.VersionItem buildVersion = getModel().androidSdkInfo().getValue();

      templateValues.put(ATTR_MIN_API_LEVEL, buildVersion.getApiLevel());
      templateValues.put(ATTR_MIN_API, buildVersion.getApiLevelStr());
      templateValues.put(ATTR_BUILD_API, buildVersion.getBuildApiLevel());
      templateValues.put(ATTR_BUILD_API_STRING, buildVersion.getBuildApiLevelStr());
      templateValues.put(ATTR_TARGET_API, buildVersion.getTargetApiLevel());
      templateValues.put(ATTR_TARGET_API_STRING, buildVersion.getTargetApiLevelStr());
    }
    else {
      AndroidPlatform platform = AndroidPlatform.getInstance(myFacet.getModule());
      if (platform != null) {
        templateValues.put(ATTR_BUILD_API, platform.getTarget().getVersion().getFeatureLevel());
        templateValues.put(ATTR_BUILD_API_STRING, getBuildApiString(platform.getTarget().getVersion()));
      }

      AndroidModuleInfo moduleInfo = AndroidModuleInfo.get(myFacet);
      AndroidVersion minSdkVersion = moduleInfo.getMinSdkVersion();
      String minSdkName = minSdkVersion.getApiString();

      templateValues.put(ATTR_MIN_API, minSdkName);
      templateValues.put(ATTR_TARGET_API, moduleInfo.getTargetSdkVersion().getApiLevel());
      templateValues.put(ATTR_MIN_API_LEVEL, minSdkVersion.getFeatureLevel());

      templateValues.put(ATTR_IS_LIBRARY_MODULE, myFacet.isLibraryProject());

      // Register application-wide settings
      String applicationPackage = AndroidPackageUtils.getPackageForApplication(myFacet);
      if (!myPackageName.get().equals(applicationPackage)) {
        templateValues.put(ATTR_APPLICATION_PACKAGE, AndroidPackageUtils.getPackageForApplication(myFacet));
      }
    }

    // Register the resource directories associated with the active source provider
    templateValues.put(ATTR_PROJECT_OUT, FileUtil.toSystemIndependentName(moduleRoot.getAbsolutePath()));

    String packageAsDir = myPackageName.get().replace('.', File.separatorChar);
    File srcDir = paths.getSrcDirectory();
    if (srcDir != null) {
      srcDir = new File(srcDir, packageAsDir);

      templateValues.put(ATTR_SRC_DIR, getRelativePath(moduleRoot, srcDir));
      templateValues.put(ATTR_SRC_OUT, FileUtil.toSystemIndependentName(srcDir.getAbsolutePath()));
=======
    //noinspection ConstantConditions
    if (displayLanguageChoice(getModel().getTemplateHandle().getMetadata())) {
      Language language = getModel().getLanguage().get();
      templateValues.put(ATTR_LANGUAGE, language);
      templateValues.put(ATTR_KOTLIN_SUPPORT, language == Language.KOTLIN);
>>>>>>> 1e5b25b8
    }

    templateValues.put(ATTR_SOURCE_PROVIDER_NAME, sourceSet.getName());
    if (isNewModule()) {
      templateValues.put(ATTR_IS_LAUNCHER, true);
    }

    TemplateValueInjector templateInjector = new TemplateValueInjector(templateValues)
      .setModuleRoots(paths, myPackageName.get());

    if (myFacet == null) {
      // If we don't have an AndroidFacet, we must have the Android Sdk info
      templateInjector.setBuildVersion(getModel().androidSdkInfo().getValue(), getModel().getProject().getValueOrNull());
    }
    else {
      templateInjector.setFacet(myFacet);

<<<<<<< HEAD
    templateValues.put(PROJECT_LOCATION_ID, moduleRoot.getParent());

    // We're really interested in the directory name on disk, not the module name. These will be different if you give a module the same
    // name as its containing project.
    String moduleName = moduleRoot.getName();
    templateValues.put(ATTR_MODULE_NAME, moduleName);
=======
      // Register application-wide settings
      String applicationPackage = AndroidPackageUtils.getPackageForApplication(myFacet);
      if (!myPackageName.get().equals(applicationPackage)) {
        templateValues.put(ATTR_APPLICATION_PACKAGE, AndroidPackageUtils.getPackageForApplication(myFacet));
      }
    }
>>>>>>> 1e5b25b8
  }

  /**
   * Fetches the values of all parameters that are related to the target parameter. This is useful
   * information when validating a parameter's value.
   */
  private Set<Object> getRelatedValues(@NotNull Parameter parameter) {
    Set<Object> relatedValues = Sets.newHashSet();
    for (Parameter related : parameter.template.getRelatedParams(parameter)) {
      ObservableValue<?> property = myParameterRows.get(related).getProperty();
      if (property == null) continue;

      relatedValues.add(property.get());
    }
    return relatedValues;
  }

  /**
   * Because the FreeMarker templating engine is mostly opaque to us, any time any parameter
   * changes, we need to re-evaluate all parameters. Parameter evaluation can be started
   * immediately via {@link #evaluateParameters()} or with a delay using
   * {@link #enqueueEvaluateParameters()}.
   */
  private enum EvaluationState {
    NOT_EVALUATING,
    REQUEST_ENQUEUED,
    EVALUATING,
  }

  /**
   * A template is broken down into separate fields, each which is given a row with optional
   * header. This class wraps all UI elements in the row, providing methods for managing them.
   */
  private static final class RowEntry<T extends JComponent> {
    @NotNull private final Component myStrut = Box.createVerticalStrut(8);
    @Nullable private final JBLabel myHeader;
    @NotNull private final ComponentProvider<T> myComponentProvider;
    @NotNull private final T myComponent;
    @Nullable private final AbstractProperty<?> myProperty;
<<<<<<< HEAD
    @NotNull private final WantGrow myWantGrow;
=======
>>>>>>> 1e5b25b8

    public RowEntry(@NotNull String headerText, @NotNull ComponentProvider<T> componentProvider) {
      myHeader = new JBLabel(headerText);
      myHeader.setFont(myHeader.getFont().deriveFont(Font.BOLD));
      myComponentProvider = componentProvider;
      myComponent = componentProvider.createComponent();
      myProperty = componentProvider.createProperty(myComponent);

      myHeader.setLabelFor(myComponent);
    }

    public RowEntry(@NotNull ParameterComponentProvider<T> componentProvider) {
      myHeader = null;
      myComponentProvider = componentProvider;
      myComponent = componentProvider.createComponent();
      myProperty = componentProvider.createProperty(myComponent);
    }

    @Nullable
    public ObservableValue<?> getProperty() {
      return myProperty;
    }

    public void addToPanel(@NotNull JPanel panel) {
<<<<<<< HEAD
      assert panel.getLayout().getClass().equals(TabularLayout.class);
      int row = panel.getComponentCount();

      if (myHeader != null) {
        panel.add(myHeader, new TabularLayout.Constraint(row, 0));
        assert myWantGrow == WantGrow.NO;
      }

      int colspan = myWantGrow == WantGrow.YES ? 2 : 1;
      panel.add(myComponent, new TabularLayout.Constraint(row, 1, colspan));
=======
      if (panel.getComponentCount() != 0) {
        panel.add(myStrut);
      }

      if (myHeader != null) {
        panel.add(myHeader);
      }

      panel.add(myComponent);
>>>>>>> 1e5b25b8
    }

    public void setEnabled(boolean enabled) {
      if (myHeader != null) {
        myHeader.setEnabled(enabled);
      }
      myComponent.setEnabled(enabled);
    }

    public void setVisible(boolean visible) {
      if (myHeader != null) {
        myHeader.setVisible(visible);
      }
      myStrut.setVisible(visible);
      myComponent.setVisible(visible);
    }

    public <V> void setValue(@NotNull V value) {
      assert myProperty != null;
      //noinspection unchecked Should always be true if registration is done correctly
      ((AbstractProperty<V>)myProperty).set(value);
    }

    @NotNull
    public JComponent getComponent() {
      return myComponent;
    }

    public void accept() {
      myComponentProvider.accept(myComponent);
    }
  }

  private final class ParameterDeduplicator implements ParameterValueResolver.Deduplicator {
    @Override
    @Nullable
    public String deduplicate(@NotNull Parameter parameter, @Nullable String value) {
      if (Strings.isNullOrEmpty(value) || !parameter.constraints.contains(Parameter.Constraint.UNIQUE)) {
        return value;
      }

      String suggested = value;
      String extPart = Strings.emptyToNull(Files.getFileExtension(value));
      String namePart = value.replace("." + extPart, "");

      // Remove all trailing digits, because we probably were the ones that put them there.
      // For example, if two parameters affect each other, say "Name" and "Layout", you get this:
      // Step 1) Resolve "Name" -> "Name2", causes related "Layout" to become "Layout2"
      // Step 2) Resolve "Layout2" -> "Layout22"
      // Although we may possibly strip real digits from a name, it's much more likely we're not,
      // and a user can always modify the related value manually in that rare case.
      namePart = namePart.replaceAll("\\d*$", "");
      Joiner filenameJoiner = Joiner.on('.').skipNulls();

      int suffix = 2;
      Module module = myFacet != null ? myFacet.getModule() : null;
      Project project = getModel().getProject().getValueOrNull();
      Set<Object> relatedValues = getRelatedValues(parameter);
      SourceProvider sourceProvider = getModel().getSourceSet().get().toSourceProvider();
      while (!parameter.uniquenessSatisfied(project, module, sourceProvider, myPackageName.get(), suggested, relatedValues)) {
        suggested = filenameJoiner.join(namePart + suffix, extPart);
        suffix++;
      }
      return suggested;
    }
  }

  /**
   * Right-click context action which lets the user clear any modifications they made to a
   * parameter. Once cleared, the parameter is re-evaluated.
   */
  private final class ResetParameterAction extends AnAction {
    @NotNull private final Parameter myParameter;

    public ResetParameterAction(@NotNull Parameter parameter) {
      super("Restore default value", "Discards any user modifications made to this parameter", AllIcons.General.Reset);
      myParameter = parameter;
    }

    @Override
    public void update(AnActionEvent e) {
      e.getPresentation().setEnabled(myUserValues.containsKey(myParameter));
    }

    @Override
    public void actionPerformed(AnActionEvent e) {
      myUserValues.remove(myParameter);
      evaluateParameters();
    }
  }
}<|MERGE_RESOLUTION|>--- conflicted
+++ resolved
@@ -16,40 +16,17 @@
 package com.android.tools.idea.npw.template;
 
 import com.android.builder.model.SourceProvider;
-<<<<<<< HEAD
-import com.android.sdklib.AndroidVersion;
-import com.android.tools.adtui.TabularLayout;
-import com.android.tools.idea.model.AndroidModuleInfo;
-import com.android.tools.idea.npw.assetstudio.icon.AndroidIconType;
-import com.android.tools.idea.npw.platform.AndroidVersionsInfo;
-=======
 import com.android.tools.idea.flags.StudioFlags;
 import com.android.tools.idea.model.AndroidModuleInfo;
 import com.android.tools.idea.npw.FormFactor;
 import com.android.tools.idea.npw.assetstudio.icon.AndroidIconType;
 import com.android.tools.idea.npw.platform.Language;
->>>>>>> 1e5b25b8
 import com.android.tools.idea.npw.project.AndroidPackageUtils;
 import com.android.tools.idea.npw.project.AndroidProjectPaths;
 import com.android.tools.idea.npw.project.AndroidSourceSet;
 import com.android.tools.idea.npw.template.components.*;
 import com.android.tools.idea.observable.core.*;
 import com.android.tools.idea.templates.*;
-<<<<<<< HEAD
-import com.android.tools.idea.ui.TooltipLabel;
-import com.android.tools.idea.ui.properties.AbstractProperty;
-import com.android.tools.idea.ui.properties.BindingsManager;
-import com.android.tools.idea.ui.properties.ObservableValue;
-import com.android.tools.idea.ui.properties.adapters.OptionalToValuePropertyAdapter;
-import com.android.tools.idea.ui.properties.core.*;
-import com.android.tools.idea.ui.properties.expressions.Expression;
-import com.android.tools.idea.ui.properties.swing.IconProperty;
-import com.android.tools.idea.ui.properties.swing.SelectedItemProperty;
-import com.android.tools.idea.ui.properties.swing.TextProperty;
-import com.android.tools.idea.ui.properties.swing.VisibleProperty;
-import com.android.tools.idea.ui.validation.Validator;
-import com.android.tools.idea.ui.validation.ValidatorPanel;
-=======
 import com.android.tools.adtui.TooltipLabel;
 import com.android.tools.idea.observable.AbstractProperty;
 import com.android.tools.idea.observable.BindingsManager;
@@ -61,7 +38,6 @@
 import com.android.tools.idea.observable.ui.TextProperty;
 import com.android.tools.idea.observable.ui.VisibleProperty;
 import com.android.tools.adtui.validation.ValidatorPanel;
->>>>>>> 1e5b25b8
 import com.android.tools.idea.ui.wizard.StudioWizardStepPanel;
 import com.android.tools.idea.ui.wizard.WizardUtils;
 import com.android.tools.idea.wizard.model.ModelWizardStep;
@@ -78,17 +54,12 @@
 import com.intellij.openapi.diagnostic.Logger;
 import com.intellij.openapi.module.Module;
 import com.intellij.openapi.project.Project;
-<<<<<<< HEAD
-import com.intellij.openapi.util.io.FileUtil;
-=======
 import com.intellij.openapi.ui.VerticalFlowLayout;
 import com.intellij.ui.IdeBorderFactory;
->>>>>>> 1e5b25b8
 import com.intellij.ui.PopupHandler;
 import com.intellij.ui.RecentsManager;
 import com.intellij.ui.components.JBLabel;
 import com.intellij.ui.components.JBScrollPane;
-import com.intellij.util.ui.JBUI;
 import org.jetbrains.android.facet.AndroidFacet;
 import org.jetbrains.annotations.NotNull;
 import org.jetbrains.annotations.Nullable;
@@ -99,13 +70,8 @@
 import java.util.*;
 import java.util.List;
 
-<<<<<<< HEAD
-import static com.android.tools.idea.templates.KeystoreUtils.getDebugKeystore;
-import static com.android.tools.idea.templates.KeystoreUtils.getOrCreateDefaultDebugKeystore;
-=======
 import static com.android.builder.model.AndroidProject.PROJECT_TYPE_FEATURE;
 import static com.android.tools.idea.npw.project.NewProjectModel.getInitialDomain;
->>>>>>> 1e5b25b8
 import static com.android.tools.idea.templates.TemplateMetadata.*;
 
 /**
@@ -117,12 +83,6 @@
  * previously configured values, etc.
  */
 public final class ConfigureTemplateParametersStep extends ModelWizardStep<RenderTemplateModel> {
-<<<<<<< HEAD
-
-  private static final String PROJECT_LOCATION_ID = "projectLocation";
-
-=======
->>>>>>> 1e5b25b8
   private final List<AndroidSourceSet> mySourceSets;
   private final StringProperty myPackageName;
 
@@ -177,10 +137,10 @@
     myStudioPanel = new StudioWizardStepPanel(myValidatorPanel);
 
     myParameterDescriptionLabel.setScope(myParametersPanel);
-    myParametersScrollPane.setBorder(JBUI.Borders.empty());
+    myParametersScrollPane.setBorder(IdeBorderFactory.createEmptyBorder());
 
     // Add an extra blank line under the template description to separate it from the main body
-    myTemplateDescriptionLabel.setBorder(JBUI.Borders.emptyBottom(myTemplateDescriptionLabel.getFont().getSize()));
+    myTemplateDescriptionLabel.setBorder(IdeBorderFactory.createEmptyBorder(0, 0, myTemplateDescriptionLabel.getFont().getSize(), 0));
   }
 
   private static Logger getLog() {
@@ -196,20 +156,6 @@
     return "android.template." + parameter.id;
   }
 
-<<<<<<< HEAD
-  /**
-   * Helper method for converting two paths relative to one another into a String path, since this
-   * ends up being a common pattern when creating values to put into our template's data model.
-   */
-  @Nullable
-  private static String getRelativePath(@NotNull File base, @NotNull File file) {
-    // Note: FileUtil.getRelativePath(File, File) doesn't work, because 'file' may contain directories that are not yet created
-    return FileUtil.getRelativePath(FileUtil.toSystemIndependentName(base.getPath()),
-                                    FileUtil.toSystemIndependentName(file.getPath()), '/');
-  }
-
-=======
->>>>>>> 1e5b25b8
   @NotNull
   @Override
   protected Collection<? extends ModelWizardStep> createDependentSteps() {
@@ -229,14 +175,11 @@
   }
 
   @Override
-<<<<<<< HEAD
-=======
   protected boolean shouldShow() {
     return getModel().getTemplateHandle() != null;
   }
 
   @Override
->>>>>>> 1e5b25b8
   protected void onEntering() {
     // The Model TemplateHandle may have changed, rebuild the panel
     resetPanel();
@@ -248,11 +191,7 @@
       // We want to set the label's text AFTER the wizard has been packed. Otherwise, its
       // width calculation gets involved and can really stretch out some wizards if the label is
       // particularly long (see Master/Detail Activity for example).
-<<<<<<< HEAD
-      myTemplateDescriptionLabel.setText(WizardUtils.toHtmlString(Strings.nullToEmpty(templateHandle.getMetadata().getDescription())));
-=======
       myTemplateDescriptionLabel.setText(WizardUtils.toHtmlString(Strings.nullToEmpty(templateMetadata.getDescription())));
->>>>>>> 1e5b25b8
     }, ModalityState.any());
 
     if (templateMetadata.getFormFactor() != null) {
@@ -287,12 +226,7 @@
     });
 
     Module module = myFacet == null ? null : myFacet.getModule();
-<<<<<<< HEAD
-    final Collection<Parameter> parameters = templateHandle.getMetadata().getParameters();
-    for (final Parameter parameter : parameters) {
-=======
     for (final Parameter parameter : templateMetadata.getParameters()) {
->>>>>>> 1e5b25b8
       RowEntry row = createRowForParameter(module, parameter);
       final ObservableValue<?> property = row.getProperty();
       if (property != null) {
@@ -340,19 +274,10 @@
       SelectedItemProperty<AndroidSourceSet> sourceSet = (SelectedItemProperty<AndroidSourceSet>)row.getProperty();
       assert sourceSet != null; // SourceSetComboProvider always sets this
       myBindings.bind(getModel().getSourceSet(), new OptionalToValuePropertyAdapter<>(sourceSet));
-<<<<<<< HEAD
-
       sourceSet.addListener(sender -> enqueueEvaluateParameters());
     }
 
-    myValidatorPanel.registerValidator(myInvalidParameterMessage, message ->
-      (message.isEmpty() ? Validator.Result.OK : new Validator.Result(Validator.Severity.ERROR, message)));
-=======
-      sourceSet.addListener(sender -> enqueueEvaluateParameters());
-    }
-
     myValidatorPanel.registerMessageSource(myInvalidParameterMessage);
->>>>>>> 1e5b25b8
 
     evaluateParameters();
   }
@@ -478,12 +403,9 @@
       additionalValues.put(ATTR_PACKAGE_NAME, myPackageName.get());
       ObjectProperty<AndroidSourceSet> sourceSet = getModel().getSourceSet();
       additionalValues.put(ATTR_SOURCE_PROVIDER_NAME, sourceSet.get().getName());
-<<<<<<< HEAD
-=======
       additionalValues
         .put(ATTR_IS_INSTANT_APP, (myFacet != null && (myFacet.getProjectType() == PROJECT_TYPE_FEATURE)) || getModel().instantApp().get());
       additionalValues.put(ATTR_COMPANY_DOMAIN, getInitialDomain(false));
->>>>>>> 1e5b25b8
 
       Map<String, Object> allValues = Maps.newHashMap(additionalValues);
 
@@ -509,11 +431,6 @@
         if (!isParameterVisible(parameter)) {
           myParameterRows.get(parameter).setVisible(false);
           excludedParameters.add(parameter.id);
-          continue;
-        }
-
-        if (!isParameterVisible(parameter)) {
-          myParameterRows.get(parameter).setVisible(false);
           continue;
         }
 
@@ -616,11 +533,7 @@
   }
 
   private void createUIComponents() {
-<<<<<<< HEAD
-    myParametersPanel = new JPanel(new TabularLayout("Fit,*").setVGap(10));
-=======
     myParametersPanel = new JPanel(new VerticalFlowLayout(0, 10));
->>>>>>> 1e5b25b8
   }
 
   private void resetPanel() {
@@ -668,75 +581,11 @@
       }
     }
 
-<<<<<<< HEAD
-    templateValues.put(ATTR_PACKAGE_NAME, myPackageName.get());
-    templateValues.put(ATTR_SOURCE_PROVIDER_NAME, sourceSet.getName());
-    templateValues.put(ATTR_IS_NEW_PROJECT, isNewModule()); // Android Modules are called Gradle Projects
-    if (isNewModule()) {
-      templateValues.put(ATTR_IS_LAUNCHER, true);
-    }
-
-    try {
-      File sha1File = myFacet == null ? getOrCreateDefaultDebugKeystore() : getDebugKeystore(myFacet);
-      templateValues.put(ATTR_DEBUG_KEYSTORE_SHA1, KeystoreUtils.sha1(sha1File));
-    }
-    catch (Exception e) {
-      getLog().info("Could not compute SHA1 hash of debug keystore.", e);
-      templateValues.put(ATTR_DEBUG_KEYSTORE_SHA1, "");
-    }
-
-    if (myFacet == null) {
-      // If we don't have an AndroidFacet, we must have the Android Sdk info
-      AndroidVersionsInfo.VersionItem buildVersion = getModel().androidSdkInfo().getValue();
-
-      templateValues.put(ATTR_MIN_API_LEVEL, buildVersion.getApiLevel());
-      templateValues.put(ATTR_MIN_API, buildVersion.getApiLevelStr());
-      templateValues.put(ATTR_BUILD_API, buildVersion.getBuildApiLevel());
-      templateValues.put(ATTR_BUILD_API_STRING, buildVersion.getBuildApiLevelStr());
-      templateValues.put(ATTR_TARGET_API, buildVersion.getTargetApiLevel());
-      templateValues.put(ATTR_TARGET_API_STRING, buildVersion.getTargetApiLevelStr());
-    }
-    else {
-      AndroidPlatform platform = AndroidPlatform.getInstance(myFacet.getModule());
-      if (platform != null) {
-        templateValues.put(ATTR_BUILD_API, platform.getTarget().getVersion().getFeatureLevel());
-        templateValues.put(ATTR_BUILD_API_STRING, getBuildApiString(platform.getTarget().getVersion()));
-      }
-
-      AndroidModuleInfo moduleInfo = AndroidModuleInfo.get(myFacet);
-      AndroidVersion minSdkVersion = moduleInfo.getMinSdkVersion();
-      String minSdkName = minSdkVersion.getApiString();
-
-      templateValues.put(ATTR_MIN_API, minSdkName);
-      templateValues.put(ATTR_TARGET_API, moduleInfo.getTargetSdkVersion().getApiLevel());
-      templateValues.put(ATTR_MIN_API_LEVEL, minSdkVersion.getFeatureLevel());
-
-      templateValues.put(ATTR_IS_LIBRARY_MODULE, myFacet.isLibraryProject());
-
-      // Register application-wide settings
-      String applicationPackage = AndroidPackageUtils.getPackageForApplication(myFacet);
-      if (!myPackageName.get().equals(applicationPackage)) {
-        templateValues.put(ATTR_APPLICATION_PACKAGE, AndroidPackageUtils.getPackageForApplication(myFacet));
-      }
-    }
-
-    // Register the resource directories associated with the active source provider
-    templateValues.put(ATTR_PROJECT_OUT, FileUtil.toSystemIndependentName(moduleRoot.getAbsolutePath()));
-
-    String packageAsDir = myPackageName.get().replace('.', File.separatorChar);
-    File srcDir = paths.getSrcDirectory();
-    if (srcDir != null) {
-      srcDir = new File(srcDir, packageAsDir);
-
-      templateValues.put(ATTR_SRC_DIR, getRelativePath(moduleRoot, srcDir));
-      templateValues.put(ATTR_SRC_OUT, FileUtil.toSystemIndependentName(srcDir.getAbsolutePath()));
-=======
     //noinspection ConstantConditions
     if (displayLanguageChoice(getModel().getTemplateHandle().getMetadata())) {
       Language language = getModel().getLanguage().get();
       templateValues.put(ATTR_LANGUAGE, language);
       templateValues.put(ATTR_KOTLIN_SUPPORT, language == Language.KOTLIN);
->>>>>>> 1e5b25b8
     }
 
     templateValues.put(ATTR_SOURCE_PROVIDER_NAME, sourceSet.getName());
@@ -754,21 +603,12 @@
     else {
       templateInjector.setFacet(myFacet);
 
-<<<<<<< HEAD
-    templateValues.put(PROJECT_LOCATION_ID, moduleRoot.getParent());
-
-    // We're really interested in the directory name on disk, not the module name. These will be different if you give a module the same
-    // name as its containing project.
-    String moduleName = moduleRoot.getName();
-    templateValues.put(ATTR_MODULE_NAME, moduleName);
-=======
       // Register application-wide settings
       String applicationPackage = AndroidPackageUtils.getPackageForApplication(myFacet);
       if (!myPackageName.get().equals(applicationPackage)) {
         templateValues.put(ATTR_APPLICATION_PACKAGE, AndroidPackageUtils.getPackageForApplication(myFacet));
       }
     }
->>>>>>> 1e5b25b8
   }
 
   /**
@@ -808,10 +648,6 @@
     @NotNull private final ComponentProvider<T> myComponentProvider;
     @NotNull private final T myComponent;
     @Nullable private final AbstractProperty<?> myProperty;
-<<<<<<< HEAD
-    @NotNull private final WantGrow myWantGrow;
-=======
->>>>>>> 1e5b25b8
 
     public RowEntry(@NotNull String headerText, @NotNull ComponentProvider<T> componentProvider) {
       myHeader = new JBLabel(headerText);
@@ -836,18 +672,6 @@
     }
 
     public void addToPanel(@NotNull JPanel panel) {
-<<<<<<< HEAD
-      assert panel.getLayout().getClass().equals(TabularLayout.class);
-      int row = panel.getComponentCount();
-
-      if (myHeader != null) {
-        panel.add(myHeader, new TabularLayout.Constraint(row, 0));
-        assert myWantGrow == WantGrow.NO;
-      }
-
-      int colspan = myWantGrow == WantGrow.YES ? 2 : 1;
-      panel.add(myComponent, new TabularLayout.Constraint(row, 1, colspan));
-=======
       if (panel.getComponentCount() != 0) {
         panel.add(myStrut);
       }
@@ -857,7 +681,6 @@
       }
 
       panel.add(myComponent);
->>>>>>> 1e5b25b8
     }
 
     public void setEnabled(boolean enabled) {
