/*
 * Copyright (C) 2014 The Android Open Source Project
 *
 * Licensed under the Apache License, Version 2.0 (the "License");
 * you may not use this file except in compliance with the License.
 * You may obtain a copy of the License at
 *
 *      http://www.apache.org/licenses/LICENSE-2.0
 *
 * Unless required by applicable law or agreed to in writing, software
 * distributed under the License is distributed on an "AS IS" BASIS,
 * WITHOUT WARRANTIES OR CONDITIONS OF ANY KIND, either express or implied.
 * See the License for the specific language governing permissions and
 * limitations under the License.
 */
package com.android.tools.idea.npw;

import com.android.SdkConstants;
import com.android.repository.io.FileOpUtils;
import com.android.tools.idea.IdeInfo;
import com.android.tools.idea.gradle.plugin.AndroidPluginGeneration;
import com.android.tools.idea.gradle.project.importing.GradleProjectImporter;
import com.android.tools.idea.gradle.project.sync.GradleSyncListener;
import com.android.tools.idea.gradle.util.GradleWrapper;
import com.android.tools.idea.npw.cpp.ConfigureCppSupportPath;
import com.android.tools.idea.npw.deprecated.ConfigureAndroidProjectPath;
import com.android.tools.idea.npw.deprecated.ConfigureAndroidProjectStep;
import com.android.tools.idea.npw.deprecated.NewFormFactorModulePath;
import com.android.tools.idea.sdk.AndroidSdks;
import com.android.tools.idea.sdk.IdeSdks;
import com.android.tools.idea.templates.*;
import com.android.tools.idea.wizard.WizardConstants;
import com.android.tools.idea.wizard.dynamic.DynamicWizard;
import com.android.tools.idea.wizard.dynamic.DynamicWizardHost;
import com.android.tools.idea.wizard.dynamic.ScopedStateStore;
import com.android.tools.idea.wizard.template.TemplateWizard;
import com.intellij.openapi.application.ApplicationManager;
import com.intellij.openapi.command.WriteCommandAction;
import com.intellij.openapi.module.Module;
import com.intellij.openapi.options.ConfigurationException;
import com.intellij.openapi.project.Project;
import com.intellij.openapi.project.ProjectManager;
import com.intellij.openapi.projectRoots.Sdk;
import com.intellij.openapi.roots.ProjectRootManager;
import com.intellij.openapi.ui.Messages;
<<<<<<< HEAD
=======
import com.intellij.openapi.util.Computable;
import com.intellij.openapi.util.SystemInfo;
>>>>>>> bda17b23
import com.intellij.openapi.vfs.VfsUtil;
import com.intellij.pom.java.LanguageLevel;
import org.jetbrains.android.sdk.AndroidSdkData;
import org.jetbrains.android.sdk.AndroidSdkUtils;
import org.jetbrains.annotations.NotNull;
import org.jetbrains.annotations.Nullable;

import java.io.File;
import java.io.IOException;
import java.util.ArrayList;
import java.util.Collection;
import java.util.HashSet;

import static com.android.tools.idea.wizard.WizardConstants.*;

/**
 * Presents a wizard to the user to create a new project.
 */
public class NewProjectWizardDynamic extends DynamicWizard {
  private static final String ERROR_MSG_TITLE = "Error in New Project Wizard";
  private Project myProject;

  public NewProjectWizardDynamic(@Nullable Project project, @Nullable Module module) {
    super(project, module, "New Project");
    setTitle("Create New Project");
  }

  public NewProjectWizardDynamic(@Nullable Project project,
                                 @Nullable Module module,
                                 @NotNull DynamicWizardHost host) {
    super(project, module, "New Project", host);
    setTitle("Create New Project");
  }

  @Override
  public void init() {
    checkSdk();
    addPaths();
    initState();
    super.init();
  }

  protected void checkSdk() {
    if (!AndroidSdkUtils.isAndroidSdkAvailable() || !TemplateManager.templatesAreValid()) {
      String title = "SDK problem";
      String msg = "<html>Your Android SDK is missing, out of date, or is missing templates.<br>" +
                   "You can configure your SDK via <b>Configure | Project Defaults | Project Structure | SDKs</b></html>";
      Messages.showErrorDialog(msg, title);
      throw new IllegalStateException("Android SDK missing");
    }
  }

  /**
   * Add the steps for this wizard
   */
  private void addPaths() {
    addPath(new ConfigureAndroidProjectPath(getDisposable()));
    for (NewFormFactorModulePath path : NewFormFactorModulePath.getAvailableFormFactorModulePaths(getDisposable())) {
      addPath(path);
    }
    addPath(new ConfigureCppSupportPath(getDisposable()));
  }

  /**
   * Populate our state store with some common configuration items, such as the SDK location and the Gradle configuration.
   */
  private void initState() {
    initState(getState(), AndroidPluginGeneration.ORIGINAL.getLatestKnownVersion());
  }

  static void initState(@NotNull ScopedStateStore state, @NotNull String gradlePluginVersion) {
    state.put(GRADLE_PLUGIN_VERSION_KEY, gradlePluginVersion);
    state.put(GRADLE_VERSION_KEY, SdkConstants.GRADLE_LATEST_VERSION);
    state.put(IS_GRADLE_PROJECT_KEY, true);
    state.put(IS_NEW_PROJECT_KEY, true);
    state.put(TARGET_FILES_KEY, new HashSet<>());
    state.put(FILES_TO_OPEN_KEY, new ArrayList<>());
    state.put(USE_PER_MODULE_REPOS_KEY, false);
    state.put(ALSO_CREATE_IAPK_KEY, true);

    // For now, our definition of low memory is running in a 32-bit JVM. In this case, we have to be careful about the amount of memory we
    // request for the Gradle build.
    state.put(WizardConstants.IS_LOW_MEMORY_KEY, SystemInfo.is32Bit);

    try {
      state.put(DEBUG_KEYSTORE_SHA_1_KEY, KeystoreUtils.sha1(KeystoreUtils.getOrCreateDefaultDebugKeystore()));
    }
    catch (Exception exception) {
      LOG.warn("Could not create debug keystore", exception);
      state.put(DEBUG_KEYSTORE_SHA_1_KEY, "");
    }

    String mavenUrl = System.getProperty(TemplateWizard.MAVEN_URL_PROPERTY);

    if (mavenUrl != null) {
      state.put(MAVEN_URL_KEY, mavenUrl);
    }

    AndroidSdkData data = AndroidSdks.getInstance().tryToChooseAndroidSdk();

    if (data != null) {
      File sdkLocation = data.getLocation();
      state.put(SDK_DIR_KEY, sdkLocation.getPath());

      String espressoVersion = RepositoryUrlManager.get().getLibraryRevision(SupportLibrary.ESPRESSO_CORE.getGroupId(),
                                                                             SupportLibrary.ESPRESSO_CORE.getArtifactId(),
                                                                             null, false, sdkLocation, FileOpUtils.create());

      if (espressoVersion != null) {
        state.put(ESPRESSO_VERSION_KEY, espressoVersion);
      }
    }
  }

  @Override
  protected String getWizardActionDescription() {
    return String.format("Create %1$s", getState().get(APPLICATION_NAME_KEY));
  }

  @Override
  public void performFinishingActions() {
    ApplicationManager.getApplication().invokeLater(this::runFinish);
  }

  private void runFinish() {
    if (ApplicationManager.getApplication().isUnitTestMode()) {
      return;
    }
    GradleProjectImporter projectImporter = GradleProjectImporter.getInstance();
    String rootPath = getState().get(PROJECT_LOCATION_KEY);
    if (rootPath == null) {
      LOG.error("No root path specified for project");
      return;
    }
    File rootLocation = new File(rootPath);
    File wrapperPropertiesFilePath = GradleWrapper.getDefaultPropertiesFilePath(rootLocation);
    try {
      GradleWrapper.get(wrapperPropertiesFilePath).updateDistributionUrl(SdkConstants.GRADLE_LATEST_VERSION);
    }
    catch (IOException e) {
      // Unlikely to happen. Continue with import, the worst-case scenario is that sync fails and the error message has a "quick fix".
      LOG.warn("Failed to update Gradle wrapper file", e);
    }

    String projectName = getState().get(APPLICATION_NAME_KEY);
    if (projectName == null) {
      projectName = "Unnamed Project";
    }

    // Pick the highest language level of all the modules/form factors.
    // We have to pick the language level up front while creating the project rather than
    // just reacting to it during sync, because otherwise the user gets prompted with
    // a changing-language-level-requires-reopening modal dialog box and have to reload
    // the project
    LanguageLevel initialLanguageLevel = null;
    for (FormFactor factor : FormFactor.values()) {
      Object version = getState().get(FormFactorUtils.getLanguageLevelKey(factor));
      if (version != null) {
        LanguageLevel level = LanguageLevel.parse(version.toString());
        if (level != null && (initialLanguageLevel == null || level.isAtLeast(initialLanguageLevel))) {
          initialLanguageLevel = level;
        }
      }
    }

    // This is required for Android plugin in IDEA
    if (!IdeInfo.getInstance().isAndroidStudio()) {
      final Sdk jdk = IdeSdks.getInstance().getJdk();
      if (jdk != null) {
        ApplicationManager.getApplication().runWriteAction(() -> ProjectRootManager.getInstance(myProject).setProjectSdk(jdk));
      }
    }
    try {
      GradleSyncListener listener = new PostStartupGradleSyncListener(() -> {
        Iterable<File> targetFiles = myState.get(TARGET_FILES_KEY);
        assert targetFiles != null;

        TemplateUtils.reformatAndRearrange(myProject, targetFiles);

        Collection<File> filesToOpen = myState.get(FILES_TO_OPEN_KEY);
        assert filesToOpen != null;

        TemplateUtils.openEditors(myProject, filesToOpen, true);
      });

      GradleProjectImporter.Request request = new GradleProjectImporter.Request();
      request.setLanguageLevel(initialLanguageLevel).setProject(myProject);
      projectImporter.importProject(projectName, rootLocation, request, listener);
    }
    catch (IOException | ConfigurationException e) {
      Messages.showErrorDialog(e.getMessage(), ERROR_MSG_TITLE);
      LOG.error(e);
    }
  }

  @NotNull
  @Override
  protected String getProgressTitle() {
    return "Creating project...";
  }

  @Override
  public void doFinishAction() {
    if (!checkFinish()) return;
<<<<<<< HEAD
=======

    final String projectLocation = myState.get(PROJECT_LOCATION_KEY);
    assert projectLocation != null;

    boolean couldEnsureLocationExists = WriteCommandAction.runWriteCommandAction(getProject(), new Computable<Boolean>() {
      @Override
      public Boolean compute() {
        // We generally assume that the path has passed a fair amount of prevalidation checks
        // at the project configuration step before. Write permissions check can be tricky though in some cases,
        // e.g., consider an unmounted device in the middle of wizard execution or changed permissions.
        // Anyway, it seems better to check that we were really able to create the target location and are able to
        // write to it right here when the wizard is about to close, than running into some internal IDE errors
        // caused by these problems downstream
        // Note: this change was originally caused by http://b.android.com/219851, but then
        // during further discussions that a more important bug was in path validation in the old wizards,
        // where File.canWrite() always returned true as opposed to the correct Files.isWritable(), which is
        // already used in new wizard's PathValidator.
        // So the change below is therefore a more narrow case than initially supposed (however it still needs to be handled)
        try {
          if (VfsUtil.createDirectoryIfMissing(projectLocation) != null
              && FileOpUtils.create().canWrite(new File(projectLocation))) {
            return true;
          }
        } catch (Exception e) {
          LOG.error(String.format("Exception thrown when creating target project location: %1$s", projectLocation), e);
        }
        return false;
      }
    });
    if(!couldEnsureLocationExists) {
      Messages.showErrorDialog(String.format("Could not ensure the target project location exists and is accessible:\n\n%1$s\n\n" +
                                             "Please try to specify another path.", projectLocation),
                                             "Error Creating Project");
      navigateToNamedStep(ConfigureAndroidProjectStep.STEP_NAME, true);
      myHost.shakeWindow();
      return;
    }

    // Create project in the dispatch thread. (super.doFinishAction also calls doFinish, but in other thread.)
>>>>>>> bda17b23
    try {
      doFinish();
    }
    catch (IOException e) {
      LOG.error(e);
    }
  }

  @Override
  protected void doFinish() throws IOException {
<<<<<<< HEAD
    final String location = myState.get(PROJECT_LOCATION_KEY);
    final String name = myState.get(APPLICATION_NAME_KEY);
    assert location != null && name != null;
    new WriteCommandAction.Simple(getProject()) {
      @Override
      protected void run() throws Throwable {
        VfsUtil.createDirectoryIfMissing(location);
      }
    }.execute();
    ApplicationManager.getApplication().invokeAndWait(() -> myProject = ProjectManager.getInstance().createProject(name, location));
=======
    final String projectLocation = myState.get(PROJECT_LOCATION_KEY);
    final String name = myState.get(APPLICATION_NAME_KEY);
    assert projectLocation != null && name != null;

    myProject = UIUtil.invokeAndWaitIfNeeded(() -> ProjectManager.getInstance().createProject(name, projectLocation));
>>>>>>> bda17b23
    super.doFinish();
  }

  @Nullable
  @Override
  public Project getProject() {
    return myProject;
  }
}<|MERGE_RESOLUTION|>--- conflicted
+++ resolved
@@ -43,13 +43,11 @@
 import com.intellij.openapi.projectRoots.Sdk;
 import com.intellij.openapi.roots.ProjectRootManager;
 import com.intellij.openapi.ui.Messages;
-<<<<<<< HEAD
-=======
 import com.intellij.openapi.util.Computable;
 import com.intellij.openapi.util.SystemInfo;
->>>>>>> bda17b23
 import com.intellij.openapi.vfs.VfsUtil;
 import com.intellij.pom.java.LanguageLevel;
+import com.intellij.util.ui.UIUtil;
 import org.jetbrains.android.sdk.AndroidSdkData;
 import org.jetbrains.android.sdk.AndroidSdkUtils;
 import org.jetbrains.annotations.NotNull;
@@ -252,8 +250,6 @@
   @Override
   public void doFinishAction() {
     if (!checkFinish()) return;
-<<<<<<< HEAD
-=======
 
     final String projectLocation = myState.get(PROJECT_LOCATION_KEY);
     assert projectLocation != null;
@@ -293,7 +289,6 @@
     }
 
     // Create project in the dispatch thread. (super.doFinishAction also calls doFinish, but in other thread.)
->>>>>>> bda17b23
     try {
       doFinish();
     }
@@ -304,24 +299,11 @@
 
   @Override
   protected void doFinish() throws IOException {
-<<<<<<< HEAD
-    final String location = myState.get(PROJECT_LOCATION_KEY);
-    final String name = myState.get(APPLICATION_NAME_KEY);
-    assert location != null && name != null;
-    new WriteCommandAction.Simple(getProject()) {
-      @Override
-      protected void run() throws Throwable {
-        VfsUtil.createDirectoryIfMissing(location);
-      }
-    }.execute();
-    ApplicationManager.getApplication().invokeAndWait(() -> myProject = ProjectManager.getInstance().createProject(name, location));
-=======
     final String projectLocation = myState.get(PROJECT_LOCATION_KEY);
     final String name = myState.get(APPLICATION_NAME_KEY);
     assert projectLocation != null && name != null;
 
     myProject = UIUtil.invokeAndWaitIfNeeded(() -> ProjectManager.getInstance().createProject(name, projectLocation));
->>>>>>> bda17b23
     super.doFinish();
   }
 
