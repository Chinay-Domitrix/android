--- conflicted
+++ resolved
@@ -254,7 +254,8 @@
 
   @Override
   public void doFinishAction() {
-<<<<<<< HEAD
+    if (!checkFinish()) return;
+
     final String projectLocation = myState.get(PROJECT_LOCATION_KEY);
     assert projectLocation != null;
 
@@ -292,45 +293,26 @@
       return;
     }
 
-    super.doFinishAction();
-=======
-    if (!checkFinish()) return;
+    // Create project in the dispatch thread. (super.doFinishAction also calls doFinish, but in other thread.)
     try {
       doFinish();
     }
     catch (IOException e) {
       LOG.error(e);
     }
->>>>>>> c7afe542
   }
 
   @Override
   protected void doFinish() throws IOException {
-<<<<<<< HEAD
     final String projectLocation = myState.get(PROJECT_LOCATION_KEY);
     final String name = myState.get(APPLICATION_NAME_KEY);
     assert projectLocation != null && name != null;
 
     myProject = UIUtil.invokeAndWaitIfNeeded(new Computable<Project>() {
-=======
-    final String location = myState.get(PROJECT_LOCATION_KEY);
-    final String name = myState.get(APPLICATION_NAME_KEY);
-    assert location != null && name != null;
-    new WriteCommandAction.Simple(getProject()) {
->>>>>>> c7afe542
       @Override
       public Project compute() {
         return ProjectManager.getInstance().createProject(name, projectLocation);
       }
-<<<<<<< HEAD
-=======
-    }.execute();
-    myProject = UIUtil.invokeAndWaitIfNeeded(new Computable<Project>() {
-      @Override
-      public Project compute() {
-        return ProjectManager.getInstance().createProject(name, location);
-      }
->>>>>>> c7afe542
     });
     super.doFinish();
   }
