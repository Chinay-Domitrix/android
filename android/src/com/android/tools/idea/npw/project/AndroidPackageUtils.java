/*
 * Copyright (C) 2015 The Android Open Source Project
 *
 * Licensed under the Apache License, Version 2.0 (the "License");
 * you may not use this file except in compliance with the License.
 * You may obtain a copy of the License at
 *
 *      http://www.apache.org/licenses/LICENSE-2.0
 *
 * Unless required by applicable law or agreed to in writing, software
 * distributed under the License is distributed on an "AS IS" BASIS,
 * WITHOUT WARRANTIES OR CONDITIONS OF ANY KIND, either express or implied.
 * See the License for the specific language governing permissions and
 * limitations under the License.
 */
package com.android.tools.idea.npw.project;

import com.android.tools.idea.model.AndroidModel;
import com.android.tools.idea.projectsystem.NamedModuleTemplate;
import com.android.tools.idea.projectsystem.ProjectSystemUtil;
import com.intellij.openapi.module.Module;
import com.intellij.openapi.roots.ProjectRootManager;
import com.intellij.openapi.vfs.VirtualFile;
import org.jetbrains.android.facet.AndroidFacet;
import org.jetbrains.annotations.NotNull;
import org.jetbrains.annotations.Nullable;

import java.io.File;
import java.nio.file.Path;
import java.nio.file.Paths;
import java.util.List;

/**
 * A handful of utility methods useful for suggesting package names when creating new files inside
 * an Android project.
 */
public final class AndroidPackageUtils {

  private AndroidPackageUtils() {
  }

  /**
   * Return the top-level package associated with this project.
   */
  @NotNull
  public static String getPackageForApplication(@NotNull AndroidFacet androidFacet) {
    AndroidModel androidModel = androidFacet.getAndroidModel();
    assert androidModel != null;
    return androidModel.getApplicationId();
  }

  /**
   * Return the package associated with the target directory.
   */
  @NotNull
  public static String getPackageForPath(@NotNull AndroidFacet androidFacet,
                                         @NotNull List<NamedModuleTemplate> moduleTemplates,
                                         @NotNull VirtualFile targetDirectory) {
<<<<<<< HEAD
    if (!sourceSets.isEmpty()) {
      Module module = androidFacet.getModule();
      File srcDirectory = sourceSets.get(0).getPaths().getSrcDirectory(null);
=======
    if (!moduleTemplates.isEmpty()) {
      Module module = androidFacet.getModule();
      File srcDirectory = moduleTemplates.get(0).getPaths().getSrcDirectory(null);
>>>>>>> 9e819fa1
      if (srcDirectory != null) {
        // We generate a package name relative to the source root, but if the target path is not under the source root, we should just
        // fall back to the default application package.
        Path srcPath = Paths.get(srcDirectory.getPath()).toAbsolutePath();
        Path targetPath = Paths.get(targetDirectory.getPath()).toAbsolutePath();
        if (targetPath.startsWith(srcPath)) {
          ProjectRootManager projectManager = ProjectRootManager.getInstance(module.getProject());
          String suggestedPackage = projectManager.getFileIndex().getPackageNameByDirectory(targetDirectory);
          if (suggestedPackage != null && !suggestedPackage.isEmpty()) {
            return suggestedPackage;
          }
        }
      }
    }

    return getPackageForApplication(androidFacet);
  }

  /**
   * Convenience method to get {@link NamedModuleTemplate}s from the current project.
   */
  @NotNull
  public static List<NamedModuleTemplate> getModuleTemplates(@NotNull AndroidFacet facet, @Nullable VirtualFile targetDirectory) {
    return ProjectSystemUtil.getModuleSystem(facet.getModule()).getModuleTemplates(targetDirectory);
  }
}<|MERGE_RESOLUTION|>--- conflicted
+++ resolved
@@ -56,15 +56,9 @@
   public static String getPackageForPath(@NotNull AndroidFacet androidFacet,
                                          @NotNull List<NamedModuleTemplate> moduleTemplates,
                                          @NotNull VirtualFile targetDirectory) {
-<<<<<<< HEAD
-    if (!sourceSets.isEmpty()) {
-      Module module = androidFacet.getModule();
-      File srcDirectory = sourceSets.get(0).getPaths().getSrcDirectory(null);
-=======
     if (!moduleTemplates.isEmpty()) {
       Module module = androidFacet.getModule();
       File srcDirectory = moduleTemplates.get(0).getPaths().getSrcDirectory(null);
->>>>>>> 9e819fa1
       if (srcDirectory != null) {
         // We generate a package name relative to the source root, but if the target path is not under the source root, we should just
         // fall back to the default application package.
