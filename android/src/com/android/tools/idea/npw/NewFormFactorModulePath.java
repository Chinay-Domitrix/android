--- conflicted
+++ resolved
@@ -123,11 +123,7 @@
     myState.put(TEST_DIR_KEY, "src/androidTest");
     myState.put(CREATE_ACTIVITY_KEY, false);
 
-<<<<<<< HEAD
-    addStep(new ConfigureAndroidModuleStepDynamic(myDisposable));
-=======
     addStep(new ConfigureAndroidModuleStepDynamic(myDisposable, myFormFactor));
->>>>>>> fd394df3
     addStep(new ActivityGalleryStep(myFormFactor, true, KEY_SELECTED_TEMPLATE, null, myDisposable));
 
     Object packageName = myState.get(PACKAGE_NAME_KEY);
