/*
 * Copyright (C) 2017 The Android Open Source Project
 *
 * Licensed under the Apache License, Version 2.0 (the "License");
 * you may not use this file except in compliance with the License.
 * You may obtain a copy of the License at
 *
 *    http://www.apache.org/licenses/LICENSE-2.0
 *
 * Unless required by applicable law or agreed to in writing, software
 * distributed under the License is distributed on an "AS IS" BASIS,
 * WITHOUT WARRANTIES OR CONDITIONS OF ANY KIND, either express or implied.
 * See the License for the specific language governing permissions and
 * limitations under the License.
 */
package com.android.tools.idea.npw.assetstudio;

import static com.android.tools.idea.npw.assetstudio.AssetStudioUtils.roundToInt;
import static com.android.tools.idea.npw.assetstudio.AssetStudioUtils.scaleRectangle;
import static com.android.tools.idea.npw.assetstudio.AssetStudioUtils.scaleRectangleAroundCenter;

import com.android.ide.common.util.AssetUtil;
import com.android.ide.common.util.PathString;
import com.android.resources.Density;
import com.android.tools.idea.concurrent.FutureUtils;
import com.android.tools.idea.npw.assetstudio.assets.BaseAsset;
import com.android.tools.idea.npw.assetstudio.assets.ImageAsset;
import com.android.tools.idea.npw.assetstudio.assets.TextAsset;
import com.android.tools.idea.npw.assetstudio.assets.VectorAsset;
import com.android.tools.idea.observable.core.BoolProperty;
import com.android.tools.idea.observable.core.BoolValueProperty;
import com.android.tools.idea.observable.core.ObjectProperty;
import com.android.tools.idea.observable.core.ObjectValueProperty;
import com.android.tools.idea.observable.core.OptionalProperty;
import com.android.tools.idea.observable.core.OptionalValueProperty;
import com.android.tools.idea.observable.core.StringProperty;
import com.android.tools.idea.observable.core.StringValueProperty;
import com.google.common.util.concurrent.Futures;
import com.google.common.util.concurrent.ListenableFuture;
import com.intellij.openapi.project.Project;
<<<<<<< HEAD
import com.intellij.openapi.util.AtomicNullableLazyValue;
import com.intellij.psi.codeStyle.CodeStyleSettingsManager;
import com.intellij.util.concurrency.AppExecutorUtil;
import org.jetbrains.android.facet.AndroidFacet;
import org.jetbrains.annotations.NotNull;
import org.jetbrains.annotations.Nullable;
import org.kxml2.io.KXmlParser;
import org.xmlpull.v1.XmlPullParser;
import org.xmlpull.v1.XmlPullParserException;

import javax.annotation.concurrent.GuardedBy;
import java.awt.*;
import java.awt.geom.Rectangle2D;
import java.awt.image.BufferedImage;
import java.io.IOException;
import java.nio.file.Paths;
import java.util.List;
import java.util.*;
=======
import java.awt.AlphaComposite;
import java.awt.Color;
import java.awt.Dimension;
import java.awt.Graphics2D;
import java.awt.Rectangle;
import java.awt.RenderingHints;
import java.awt.image.BufferedImage;
import java.util.ArrayList;
import java.util.Collection;
import java.util.LinkedHashMap;
import java.util.List;
import java.util.Map;
import java.util.Objects;
>>>>>>> 2660b5e5
import java.util.concurrent.Callable;
import java.util.concurrent.ExecutionException;
import org.jetbrains.annotations.NotNull;
import org.jetbrains.annotations.Nullable;

/**
 * Generator of Android launcher icons.
 *
 * Defaults from https://romannurik.github.io/AndroidAssetStudio/icons-launcher.html
 */
@SuppressWarnings("UseJBColor") // We are generating colors in our icons, no need for JBColor here.
public class LauncherIconGenerator extends IconGenerator {
  public static final Color DEFAULT_FOREGROUND_COLOR = Color.BLACK;
  public static final Color DEFAULT_BACKGROUND_COLOR = new Color(0x26A69A);
  public static final Rectangle IMAGE_SIZE_FULL_BLEED_DP = new Rectangle(0, 0, 108, 108);
  public static final Dimension SIZE_FULL_BLEED_DP = IMAGE_SIZE_FULL_BLEED_DP.getSize();
  private static final Rectangle IMAGE_SIZE_SAFE_ZONE_DP = new Rectangle(0, 0, 66, 66);
  private static final Rectangle IMAGE_SIZE_VIEWPORT_DP = new Rectangle(0, 0, 72, 72);
  private static final Rectangle IMAGE_SIZE_LEGACY_DP = new Rectangle(0, 0, 48, 48);
  private static final Rectangle IMAGE_SIZE_VIEW_PORT_WEB_PX = new Rectangle(0, 0, 512, 512);
  private static final Rectangle IMAGE_SIZE_FULL_BLEED_WEB_PX = new Rectangle(0, 0, 768, 768);

  private final BoolProperty myUseForegroundColor = new BoolValueProperty(true);
  private final ObjectProperty<Color> myForegroundColor = new ObjectValueProperty<>(DEFAULT_FOREGROUND_COLOR);
  private final ObjectProperty<Color> myBackgroundColor = new ObjectValueProperty<>(DEFAULT_BACKGROUND_COLOR);
  private final BoolProperty myGenerateLegacyIcon = new BoolValueProperty(true);
  private final BoolProperty myGenerateRoundIcon = new BoolValueProperty(true);
  private final BoolProperty myGenerateWebIcon = new BoolValueProperty(true);
  private final ObjectProperty<Shape> myLegacyIconShape = new ObjectValueProperty<>(Shape.SQUARE);
  private final ObjectProperty<Shape> myWebIconShape = new ObjectValueProperty<>(Shape.SQUARE);
  private final BoolProperty myShowGrid = new BoolValueProperty();
  private final BoolProperty myShowSafeZone = new BoolValueProperty(true);
  private final ObjectValueProperty<Density> myPreviewDensity = new ObjectValueProperty<>(Density.XHIGH);
  private final OptionalProperty<ImageAsset> myBackgroundImageAsset = new OptionalValueProperty<>();
  private final StringProperty myForegroundLayerName = new StringValueProperty();
  private final StringProperty myBackgroundLayerName = new StringValueProperty();

  /**
   * Initializes the icon generator. Every icon generator has to be disposed by calling {@link #dispose()}.
   *
   * @param project the Android project
   * @param minSdkVersion the minimal supported Android SDK version
   */
  public LauncherIconGenerator(@NotNull Project project, int minSdkVersion, @Nullable DrawableRenderer renderer) {
    super(project, minSdkVersion, new GraphicGeneratorContext(40, renderer));
  }

  /**
   * Whether to use the foreground color. When using images as the source asset for our icons,
   * you shouldn't apply the foreground color, which would paint over it and obscure the image.
   */
  @NotNull
  public BoolProperty useForegroundColor() {
    return myUseForegroundColor;
  }

  /**
   * A color for rendering the foreground icon.
   */
  @NotNull
  public ObjectProperty<Color> foregroundColor() {
    return myForegroundColor;
  }

  /**
   * A color for rendering the background shape.
   */
  @NotNull
  public ObjectProperty<Color> backgroundColor() {
    return myBackgroundColor;
  }

  /**
   * If {@code true}, generate the "Legacy" icon (API 24 and earlier)
   */
  @NotNull
  public BoolProperty generateLegacyIcon() {
    return myGenerateLegacyIcon;
  }

  /**
   * If {@code true}, generate the "Round" icon (API 25)
   */
  @NotNull
  public BoolProperty generateRoundIcon() {
    return myGenerateRoundIcon;
  }

  /**
   * If {@code true}, generate the "Web" icon for PlayStore
   */
  @NotNull
  public BoolProperty generateWebIcon() {
    return myGenerateWebIcon;
  }

  /**
   * A shape which will be used as the "Legacy" icon's backdrop.
   */
  @NotNull
  public ObjectProperty<Shape> legacyIconShape() {
    return myLegacyIconShape;
  }

  /**
   * A shape which will be used as the "Web" icon's backdrop.
   */
  @NotNull
  public ObjectProperty<Shape> webIconShape() {
    return myWebIconShape;
  }

  @NotNull
  public OptionalProperty<ImageAsset> backgroundImageAsset() {
    return myBackgroundImageAsset;
  }

  @NotNull
  public BoolProperty showGrid() {
    return myShowGrid;
  }

  @NotNull
  public BoolProperty showSafeZone() {
    return myShowSafeZone;
  }

  @NotNull
  public ObjectValueProperty<Density> previewDensity() {
    return myPreviewDensity;
  }

  @NotNull
  public StringProperty foregroundLayerName() {
    return myForegroundLayerName;
  }

  @NotNull
  public StringProperty backgroundLayerName() {
    return myBackgroundLayerName;
  }

  @Override
  @NotNull
  public LauncherIconOptions createOptions(boolean forPreview) {
    LauncherIconOptions options = new LauncherIconOptions(forPreview);
    options.useForegroundColor = myUseForegroundColor.get();
    options.foregroundColor = myForegroundColor.get().getRGB();
    // Set foreground image.
    BaseAsset foregroundAsset = sourceAsset().getValueOrNull();
    if (foregroundAsset != null) {
      double scaleFactor = foregroundAsset.scalingPercent().get() / 100.;
      if (foregroundAsset instanceof VectorAsset) {
        scaleFactor *= 0.58;  // Scale correction for clip art to more or less fit into the safe zone.
      }
      else if (foregroundAsset instanceof TextAsset) {
        scaleFactor *= 0.46;  // Scale correction for text to more or less fit into the safe zone.
      }
      else if (foregroundAsset.trimmed().get()) {
        // Scale correction for images to fit into the safe zone.
        // Finding the smallest circle containing the image is not trivial (see https://en.wikipedia.org/wiki/Smallest-circle_problem).
        // For simplicity we treat the safe zone as a square.
        scaleFactor *= IMAGE_SIZE_SAFE_ZONE_DP.getWidth() / SIZE_FULL_BLEED_DP.getWidth();
      }
      options.foregroundImage =
          new TransformedImageAsset(foregroundAsset, SIZE_FULL_BLEED_DP, scaleFactor, null, 1, getGraphicGeneratorContext());
    }
    // Set background image.
    ImageAsset backgroundAsset = myBackgroundImageAsset.getValueOrNull();
    if (backgroundAsset != null) {
      double scaleFactor = backgroundAsset.scalingPercent().get() / 100.;
      options.backgroundImage =
          new TransformedImageAsset(backgroundAsset, SIZE_FULL_BLEED_DP, scaleFactor, null, 1, getGraphicGeneratorContext());
    }

    options.backgroundColor = myBackgroundColor.get().getRGB();
    options.showGrid = myShowGrid.get();
    options.showSafeZone = myShowSafeZone.get();
    options.previewDensity = myPreviewDensity.get();
    options.foregroundLayerName = myForegroundLayerName.get();
    options.backgroundLayerName = myBackgroundLayerName.get();
    options.generateLegacyIcon = myGenerateLegacyIcon.get();
    options.legacyIconShape = myLegacyIconShape.get();
    options.webIconShape = myWebIconShape.get();
    options.generateRoundIcon = myGenerateRoundIcon.get();
    options.generateWebIcon = myGenerateWebIcon.get();
    return options;
  }

  @Override
  @NotNull
  protected List<Callable<GeneratedIcon>> createIconGenerationTasks(@NotNull GraphicGeneratorContext context,
                                                                    @NotNull Options options,
                                                                    @NotNull String name) {
    LauncherIconOptions launcherIconOptions = (LauncherIconOptions)options;

    List<Callable<GeneratedIcon>> tasks = new ArrayList<>();

    // Generate tasks for icons (background, foreground, legacy) in all densities.
    createOutputIconsTasks(context, name, launcherIconOptions, tasks);

    // Generate tasks for drawable xml resource.
    createXmlDrawableResourcesTasks(name, launcherIconOptions, tasks);

    // Generate tasks for preview images.
    createPreviewImagesTasks(context, launcherIconOptions, tasks);
    return tasks;
  }

  private void createOutputIconsTasks(@NotNull GraphicGeneratorContext context, @NotNull String name, @NotNull LauncherIconOptions options,
                                      @NotNull List<Callable<GeneratedIcon>> tasks) {
    if (!options.generateOutputIcons) {
      return;
    }

    for (Density density : DENSITIES) {
      LauncherIconOptions localOptions = options.clone();
      localOptions.density = density;
      localOptions.showGrid = false;
      localOptions.showSafeZone = false;

      createOutputIconsForSingleDensityTasks(context, name, localOptions, density, tasks);
    }

    if (options.generateWebIcon) {
      tasks.add(() -> {
        LauncherIconOptions localOptions = options.clone();
        localOptions.showGrid = false;
        localOptions.showSafeZone = false;
        localOptions.generateWebIcon = true;
        localOptions.generateOutputIcons = true;
        localOptions.generatePreviewIcons = false;
        localOptions.legacyIconShape = localOptions.webIconShape;
        BufferedImage image = generateLegacyImage(context, localOptions);
        return new GeneratedImageIcon(name,
                                      new PathString(getIconPath(localOptions, name)),
                                      IconCategory.WEB,
                                      Density.NODPI,
                                      image);
      });
    }
  }

  private void createOutputIconsForSingleDensityTasks(@NotNull GraphicGeneratorContext context, @NotNull String name,
                                                      @NotNull LauncherIconOptions options, @NotNull Density density,
                                                      @NotNull List<Callable<GeneratedIcon>> tasks) {
    // Generate foreground mipmap only if the foreground is a raster image.
    if (options.foregroundImage != null && options.foregroundImage.isRasterImage()) {
      tasks.add(() -> {
        LauncherIconOptions foregroundOptions = options.clone();
        foregroundOptions.generateWebIcon = false;
        foregroundOptions.generatePreviewIcons = false;
        foregroundOptions.generateOutputIcons = true;
        BufferedImage foregroundImage = generateIconForegroundLayer(context, foregroundOptions);
        return new GeneratedImageIcon(foregroundOptions.foregroundLayerName,
                                      new PathString(getIconPath(foregroundOptions, options.foregroundLayerName)),
                                      IconCategory.ADAPTIVE_FOREGROUND_LAYER,
                                      density,
                                      foregroundImage);
      });
    }

    // Generate background mipmap only if the background is a raster image.
    if (options.backgroundImage != null && options.backgroundImage.isRasterImage()) {
      tasks.add(() -> {
        LauncherIconOptions backgroundOptions = options.clone();
        backgroundOptions.generateWebIcon = false;
        backgroundOptions.generatePreviewIcons = false;
        backgroundOptions.generateOutputIcons = true;
        BufferedImage backgroundImage = generateIconBackgroundLayer(context, backgroundOptions);
        return new GeneratedImageIcon(backgroundOptions.backgroundLayerName,
                                      new PathString(getIconPath(backgroundOptions, options.backgroundLayerName)),
                                      IconCategory.ADAPTIVE_BACKGROUND_LAYER,
                                      density,
                                      backgroundImage);
      });
    }

    if (options.generateLegacyIcon) {
      tasks.add(() -> {
        LauncherIconOptions legacyOptions = options.clone();
        legacyOptions.previewShape = PreviewShape.LEGACY;
        legacyOptions.generateWebIcon = false;
        legacyOptions.generatePreviewIcons = false;
        legacyOptions.generateOutputIcons = true;
        BufferedImage legacy = generateLegacyImage(context, legacyOptions);
        return new GeneratedImageIcon(name,
                                      new PathString(getIconPath(legacyOptions, name)),
                                      IconCategory.LEGACY,
                                      density,
                                      legacy);
      });
    }

    if (options.generateRoundIcon) {
      tasks.add(() -> {
        LauncherIconOptions legacyOptions = options.clone();
        legacyOptions.previewShape = PreviewShape.LEGACY_ROUND;
        legacyOptions.generateWebIcon = false;
        legacyOptions.generatePreviewIcons = false;
        legacyOptions.generateOutputIcons = true;
        legacyOptions.legacyIconShape = Shape.CIRCLE;
        BufferedImage legacyRound = generateLegacyImage(context, legacyOptions);
        return new GeneratedImageIcon(name + "_round",
                                      new PathString(getIconPath(legacyOptions, name + "_round")),
                                      IconCategory.ROUND_API_25,
                                      density,
                                      legacyRound);
      });
    }
  }

  private void createXmlDrawableResourcesTasks(@NotNull String name, @NotNull LauncherIconOptions options,
                                               @NotNull List<Callable<GeneratedIcon>> tasks) {
    if (!options.generateOutputIcons) {
      return;
    }
    {
      LauncherIconOptions iconOptions = options.clone();
      iconOptions.density = Density.ANYDPI;
      iconOptions.generateWebIcon = false;
      iconOptions.iconFolderKind = IconFolderKind.MIPMAP;
      iconOptions.apiVersion = 26; // Temporary until http://b/62316340 is fixed.

      tasks.add(() -> {
        String xmlAdaptiveIcon = getAdaptiveIconXml(iconOptions);
        return new GeneratedXmlResource(name,
                                        new PathString(getIconPath(iconOptions, name)),
                                        IconCategory.XML_RESOURCE,
                                        xmlAdaptiveIcon);
      });

      tasks.add(() -> {
        String xmlAdaptiveIcon = getAdaptiveIconXml(iconOptions);
        return new GeneratedXmlResource(name + "_round",
                                        new PathString(getIconPath(iconOptions, name + "_round")),
                                        IconCategory.XML_RESOURCE,
                                        xmlAdaptiveIcon);
      });
    }

    if (options.foregroundImage != null && options.foregroundImage.isDrawable()) {
      // Generate foreground drawable.
      tasks.add(() -> {
        LauncherIconOptions iconOptions = options.clone();
        iconOptions.generateWebIcon = false;
        iconOptions.density = Density.ANYDPI;
        iconOptions.iconFolderKind = IconFolderKind.DRAWABLE_NO_DPI;

        String xmlDrawableText = options.foregroundImage.getTransformedDrawable();
        assert xmlDrawableText != null;
        iconOptions.apiVersion = calculateMinRequiredApiLevel(xmlDrawableText, myMinSdkVersion);
        return new GeneratedXmlResource(name,
                                        new PathString(getIconPath(iconOptions, iconOptions.foregroundLayerName)),
                                        IconCategory.ADAPTIVE_FOREGROUND_LAYER,
                                        xmlDrawableText);
      });
    }

    if (options.backgroundImage != null && options.backgroundImage.isDrawable()) {
      // Generate background drawable.
      tasks.add(() -> {
        LauncherIconOptions iconOptions = options.clone();
        iconOptions.generateWebIcon = false;
        iconOptions.density = Density.ANYDPI;
        iconOptions.iconFolderKind = IconFolderKind.DRAWABLE_NO_DPI;

        String xmlDrawableText = options.backgroundImage.getTransformedDrawable();
        assert xmlDrawableText != null;
        iconOptions.apiVersion = calculateMinRequiredApiLevel(xmlDrawableText, myMinSdkVersion);
        return new GeneratedXmlResource(name,
                                        new PathString(getIconPath(iconOptions, iconOptions.backgroundLayerName)),
                                        IconCategory.ADAPTIVE_BACKGROUND_LAYER,
                                        xmlDrawableText);
      });
    } else if (options.backgroundImage == null) {
      // Generate background color value.
      tasks.add(() -> {
        LauncherIconOptions iconOptions = options.clone();
        iconOptions.generateWebIcon = false;
        iconOptions.density = Density.ANYDPI;
        iconOptions.iconFolderKind = IconFolderKind.VALUES;

        String format = ""
            + "<?xml version=\"1.0\" encoding=\"utf-8\"?>%1$s"
            + "<resources>%1$s"
            + "    <color name=\"%2$s\">#%3$06X</color>%1$s"
            + "</resources>";
        String xmlColor = String.format(format, myLineSeparator, iconOptions.backgroundLayerName, iconOptions.backgroundColor & 0xFFFFFF);
        return new GeneratedXmlResource(name,
                                        new PathString(getIconPath(iconOptions, iconOptions.backgroundLayerName)),
                                        IconCategory.XML_RESOURCE,
                                        xmlColor);
      });
    }
  }

  @NotNull
  private String getAdaptiveIconXml(@NotNull LauncherIconOptions options) {
    String backgroundType = options.backgroundImage == null ? "color" : options.backgroundImage.isDrawable() ? "drawable" : "mipmap";
    String foregroundType = options.foregroundImage != null && options.foregroundImage.isDrawable() ? "drawable" : "mipmap";
    String format = ""
        + "<?xml version=\"1.0\" encoding=\"utf-8\"?>%1$s"
        + "<adaptive-icon xmlns:android=\"http://schemas.android.com/apk/res/android\">%1$s"
        + "    <background android:drawable=\"@%2$s/%3$s\"/>%1$s"
        + "    <foreground android:drawable=\"@%4$s/%5$s\"/>%1$s"
        + "</adaptive-icon>";
    return String.format(format, myLineSeparator, backgroundType, options.backgroundLayerName, foregroundType, options.foregroundLayerName);
  }

  private static void createPreviewImagesTasks(@NotNull GraphicGeneratorContext context, @NotNull LauncherIconOptions options,
                                               @NotNull List<Callable<GeneratedIcon>> tasks) {
    if (!options.generatePreviewIcons) {
      return;
    }

    List<PreviewShape> previewShapes = new ArrayList<>();
    previewShapes.add(PreviewShape.FULL_BLEED);
    previewShapes.add(PreviewShape.SQUIRCLE);
    previewShapes.add(PreviewShape.CIRCLE);
    previewShapes.add(PreviewShape.SQUARE);
    previewShapes.add(PreviewShape.ROUNDED_SQUARE);
    if (options.generateLegacyIcon) {
      previewShapes.add(PreviewShape.LEGACY);
    }
    if (options.generateRoundIcon) {
      previewShapes.add(PreviewShape.LEGACY_ROUND);
    }
    if (options.generateWebIcon) {
      previewShapes.add(PreviewShape.WEB);
    }

    for (PreviewShape previewShape : previewShapes) {
      tasks.add(() -> {
        LauncherIconOptions localOptions = options.clone();
        localOptions.density = options.previewDensity;
        localOptions.previewShape = previewShape;
        localOptions.generateLegacyIcon = (previewShape == PreviewShape.LEGACY);
        localOptions.generateRoundIcon = (previewShape == PreviewShape.LEGACY_ROUND);
        localOptions.generateWebIcon = (previewShape == PreviewShape.WEB);

        BufferedImage image = generatePreviewImage(context, localOptions);
        return new GeneratedImageIcon(previewShape.id,
                                      null, // No path for preview icons.
                                      IconCategory.PREVIEW,
                                      localOptions.density,
                                      image);
      });
    }
  }

  @Override
  public void generateRasterImage(@Nullable String category, @NotNull Map<String, Map<String, BufferedImage>> categoryMap,
                                  @NotNull GraphicGeneratorContext context, @NotNull Options options, @NotNull String name) {
    LauncherIconOptions launcherIconOptions = (LauncherIconOptions) options;
    LauncherIconOptions localOptions = launcherIconOptions.clone();
    localOptions.generateWebIcon = false;

    Collection<GeneratedIcon> icons = generateIcons(context, options, name);
    icons.stream()
        .filter(x -> x instanceof GeneratedImageIcon)
        .map(x -> (GeneratedImageIcon) x)
        .filter(x -> x.getOutputPath() != null)
        .forEach(
            x -> {
              assert x.getOutputPath() != null;

              Map<String, BufferedImage> imageMap = categoryMap.computeIfAbsent(x.getCategory().toString(), k -> new LinkedHashMap<>());

              // Store image in a map, where the key is the relative path to the image.
              LauncherIconOptions iconOptions = localOptions.clone();
              iconOptions.density = x.getDensity();
              iconOptions.iconFolderKind = IconFolderKind.MIPMAP;
              iconOptions.generateWebIcon = (x.getCategory() == IconCategory.WEB);
              imageMap.put(x.getOutputPath().toString(), x.getImage());
            });
  }

  @Override
  @NotNull
  public BufferedImage generateRasterImage(@NotNull GraphicGeneratorContext context, @NotNull Options options) {
    if (options.usePlaceholders) {
      return PLACEHOLDER_IMAGE;
    }

    return generatePreviewImage(context, (LauncherIconOptions)options);
  }

  @NotNull
  private static BufferedImage generatePreviewImage(@NotNull GraphicGeneratorContext context, @NotNull LauncherIconOptions options) {
    switch (options.previewShape) {
      case CIRCLE:
      case SQUIRCLE:
      case ROUNDED_SQUARE:
      case SQUARE:
        return generateViewportPreviewImage(context, options);

      case LEGACY:
        options.generatePreviewIcons = true;
        options.generateWebIcon = false;
        return generateLegacyImage(context, options);

      case LEGACY_ROUND:
        options.generatePreviewIcons = true;
        options.generateWebIcon = false;
        options.legacyIconShape = Shape.CIRCLE;
        return generateLegacyImage(context, options);

      case FULL_BLEED: {
        BufferedImage image = generateFullBleedPreviewImage(context, options);
        // For preview, scale image down so that it does not display relatively
        // too big compared to the other preview icons.
        return scaledPreviewImage(image, 0.8f);
      }

      case WEB: {
        options.generatePreviewIcons = true;
        options.generateWebIcon = true;
        options.legacyIconShape = options.webIconShape;
        BufferedImage image = generateLegacyImage(context, options);
        image = AssetUtil.trimmedImage(image);
        // For preview, scale image down so that it does not display relatively
        // too big compared to the other preview icons.
        double scale = getMdpiScaleFactor(options.previewDensity);
        return scaledPreviewImage(image, 0.25 * scale);
      }

      case NONE:
      default:
        throw new IllegalArgumentException();
    }
  }

  @SuppressWarnings("UseJBColor")
  @NotNull
  private static BufferedImage generateFullBleedPreviewImage(@NotNull GraphicGeneratorContext context,
                                                             @NotNull LauncherIconOptions options) {
    Layers layers = generateIconLayers(context, options);
    BufferedImage result = mergeLayers(layers, Color.BLACK);
    drawGrid(options, result);
    return result;
  }

  /**
   * Generates a {@link BufferedImage} for either a "Legacy", "Round" or "Web" icon. The created
   * image consists of both background and foreground layer images merge together, then a shape
   * (e.g. circle, square) mask is applied, and finally the image is scaled to the appropriate
   * size (48x48 legacy or 512x512px web).
   */
  @NotNull
  private static BufferedImage generateLegacyImage(@NotNull GraphicGeneratorContext context, @NotNull LauncherIconOptions options) {
    // The viewport rectangle (72x72dp) scaled according to density.
    Rectangle viewportRect = getViewportRectangle(options);

    // The "Legacy" icon rectangle (48x48dp) scaled according to density.
    Rectangle legacyRect = getLegacyRectangle(options);

    // The "Web" density does not exist in the "Density" enum. Various "Legacy" icon APIs use
    // "null" as a placeholder for "Web".
    Density legacyOrWebDensity = options.generateWebIcon ? Density.NODPI : options.density;

    // The sub-rectangle of the 48x48dp "Legacy" icon that corresponds to the "Legacy" icon
    // shape, scaled according to the density.
    Rectangle legacyShapeRect = LauncherLegacyIconGenerator.getTargetRect(options.legacyIconShape, legacyOrWebDensity);

    // Generate full bleed and viewport images.
    Layers layers = generateIconLayers(context, options);
    BufferedImage fullBleed = mergeLayers(layers);

    // Scale the "Full Bleed" icon so that it is contained in the "Legacy" shape rectangle.
    //
    // Note that even though we scale the "Full Bleed" image, we use the ratio of the
    // Viewport rectangle (72x72dp) to Legacy shape (sub-rectangle of 48x48dp) as the
    // scaling factor, because the Viewport rectangle is the visible part of Adaptive icons,
    // whereas the "Full Bleed" icon is never entirely visible.
    float viewportScale = getRectangleInsideScale(viewportRect, legacyShapeRect);
    BufferedImage scaledFullBleed =
        options.generatePreviewIcons ? scaledPreviewImage(fullBleed, viewportScale) : scaledImage(fullBleed, viewportScale);

    // Load shadow and mask corresponding to legacy shape.
    BufferedImage shapeImageBack = null;
    BufferedImage shapeImageFore = null;
    BufferedImage shapeImageMask = null;
    if (options.legacyIconShape != Shape.NONE) {
      shapeImageBack = LauncherLegacyIconGenerator.loadBackImage(context, options.legacyIconShape, legacyOrWebDensity);
      shapeImageFore = LauncherLegacyIconGenerator.loadStyleImage(context, options.legacyIconShape, legacyOrWebDensity, Style.SIMPLE);
      shapeImageMask = LauncherLegacyIconGenerator.loadMaskImage(context, options.legacyIconShape, legacyOrWebDensity);
    }

    // Generate legacy image by merging shadow, mask and (scaled) adaptive icon
    BufferedImage legacyImage = AssetUtil.newArgbBufferedImage(legacyRect.width, legacyRect.height);
    Graphics2D gLegacy = (Graphics2D)legacyImage.getGraphics();

    // Start with backdrop image (semi-transparent shadow).
    if (shapeImageBack != null) {
      AssetUtil.drawCentered(gLegacy, shapeImageBack, legacyRect);
    }

    // Apply the mask to the scaled adaptive icon.
    if (shapeImageMask != null) {
      scaledFullBleed = applyMask(scaledFullBleed, shapeImageMask);
    }

    // Draw the scaled adaptive icon on top of shadow effect.
    AssetUtil.drawCentered(gLegacy, scaledFullBleed, legacyRect);

    // Finish with the foreground effect (shadow outline).
    if (shapeImageFore != null) {
      gLegacy.drawImage(shapeImageFore, 0, 0, null);
    }
    gLegacy.dispose();
    return legacyImage;
  }

  /**
   * Returns the scaling factor to apply to the {@code source} rectangle so that its width or
   * height is equal to the width or height of {@code destination} rectangle, while remaining
   * contained within {@code destination}.
   */
  public static float getRectangleInsideScale(@NotNull Rectangle source, @NotNull Rectangle destination) {
    float scaleWidth = (float) destination.width / (float) source.width;
    float scaleHeight = (float) destination.height / (float) source.height;
    return Math.min(scaleWidth, scaleHeight);
  }

  /** Scale an image given a scale factor. */
  @NotNull
  private static BufferedImage scaledImage(@NotNull BufferedImage image, float scale) {
    int width = Math.round(image.getWidth() * scale);
    int height = Math.round(image.getHeight() * scale);
    return AssetUtil.scaledImage(image, width, height);
  }

  /**
   * For performance reason, we use a lower quality (but faster) image scaling algorithm when
   * generating preview images.
   */
  @NotNull
  private static BufferedImage scaledPreviewImage(@NotNull BufferedImage image, double scale) {
    int width = (int)Math.round(image.getWidth() * scale);
    int height = (int)Math.round(image.getHeight() * scale);
    return scaledPreviewImage(image, width, height);
  }

  /**
   * For performance reason, we use a lower qualitty (but faster) image scaling algorithm when
   * generating preview images.
   */
  @NotNull
  private static BufferedImage scaledPreviewImage(@NotNull BufferedImage source, int width, int height) {
    // Common case optimization: scaling to the same (width, height) is a no-op.
    if (source.getWidth() == width && source.getHeight() == height) {
      return source;
    }

    BufferedImage scaledBufImage = AssetUtil.newArgbBufferedImage(width, height);
    Graphics2D g = scaledBufImage.createGraphics();
    g.setRenderingHint(RenderingHints.KEY_INTERPOLATION, RenderingHints.VALUE_INTERPOLATION_BILINEAR);
    g.drawImage(source, 0, 0, width, height, null);
    g.dispose();
    return scaledBufImage;
  }

  /** Generate a preview image with a Shape mask applied (e.g. Square, Squircle). */
  @NotNull
  private static BufferedImage generateViewportPreviewImage(@NotNull GraphicGeneratorContext context,
                                                            @NotNull LauncherIconOptions options) {
    Layers layers = generateIconLayers(context, options);
    BufferedImage result = mergeLayers(layers);
    BufferedImage mask = generateMaskLayer(context, options, options.previewShape);
    result = cropImageToViewport(options, result);
    result = applyMask(result, mask);
    drawGrid(options, result);

    return result;
  }

  private static BufferedImage cropImageToViewport(@NotNull LauncherIconOptions options, @NotNull BufferedImage image) {
    return cropImage(image, getViewportRectangle(options));
  }

  private static BufferedImage cropImage(@NotNull BufferedImage image, @NotNull Rectangle targetRect) {
    Rectangle imageRect = new Rectangle(0, 0, image.getWidth(), image.getHeight());

    BufferedImage subImage = image.getSubimage((imageRect.width - targetRect.width) / 2, (imageRect.height - targetRect.height) / 2,
                                               targetRect.width, targetRect.height);

    BufferedImage viewportImage = AssetUtil.newArgbBufferedImage(targetRect.width, targetRect.height);

    Graphics2D gViewport = (Graphics2D) viewportImage.getGraphics();
    gViewport.drawImage(subImage, 0, 0, null);
    gViewport.dispose();

    return viewportImage;
  }

  @NotNull
  private static BufferedImage mergeLayers(@NotNull Layers layers) {
    return mergeLayers(layers, null);
  }

  @NotNull
  private static BufferedImage mergeLayers(@NotNull Layers layers, @Nullable Color fillColor) {
    int width = Math.max(layers.background.getWidth(), layers.foreground.getWidth());
    int height = Math.max(layers.background.getHeight(), layers.foreground.getHeight());

    BufferedImage outImage = AssetUtil.newArgbBufferedImage(width, height);
    Graphics2D gOut = (Graphics2D) outImage.getGraphics();
    if (fillColor != null) {
      gOut.setPaint(fillColor);
      gOut.fillRect(0, 0, width, height);
    }
    gOut.drawImage(layers.background, 0, 0, null);
    gOut.drawImage(layers.foreground, 0, 0, null);
    gOut.dispose();

    return outImage;
  }

  @NotNull
  private static Layers generateIconLayers(@NotNull GraphicGeneratorContext context, @NotNull LauncherIconOptions options) {
    BufferedImage backgroundImage = generateIconBackgroundLayer(context, options);
    BufferedImage foregroundImage = generateIconForegroundLayer(context, options);

    return new Layers(backgroundImage, foregroundImage);
  }

  @Nullable
  private static BufferedImage generateMaskLayer(@NotNull GraphicGeneratorContext context, @NotNull LauncherIconOptions options,
                                                 @NotNull PreviewShape shape) {
    String maskName;
    switch (shape) {
      case CIRCLE:
        maskName = "circle";
        break;
      case SQUARE:
        maskName = "square";
        break;
      case ROUNDED_SQUARE:
        maskName = "rounded_corner";
        break;
      case SQUIRCLE:
        //noinspection SpellCheckingInspection
        maskName = "squircle";
        break;
      default:
        maskName = null;
    }
    if (maskName == null) {
      return null;
    }

    if (options.generateWebIcon) {
      String resourceName = String.format("/images/adaptive_icons_masks/adaptive_%s-%s.png", maskName, Density.XXXHIGH.getResourceValue());

      BufferedImage mask = context.loadImageResource(resourceName);
      if (mask == null) {
        return null;
      }
      Rectangle maskRect = new Rectangle(0, 0, mask.getWidth(), mask.getHeight());
      float scale = getRectangleInsideScale(maskRect, getViewportRectangle(options));
      return options.generatePreviewIcons ? scaledPreviewImage(mask, scale) : scaledImage(mask, scale);
    } else {
      String resourceName = String.format("/images/adaptive_icons_masks/adaptive_%s-%s.png", maskName, options.density.getResourceValue());

      return context.loadImageResource(resourceName);
    }
  }

  @NotNull
  private static Rectangle getFullBleedRectangle(@NotNull LauncherIconOptions options) {
    if (options.generateWebIcon) {
      return IMAGE_SIZE_FULL_BLEED_WEB_PX;
    }
    return scaleRectangle(IMAGE_SIZE_FULL_BLEED_DP, getMdpiScaleFactor(options.density));
  }

  @NotNull
  private static Rectangle getViewportRectangle(@NotNull LauncherIconOptions options) {
    if (options.generateWebIcon) {
      return IMAGE_SIZE_VIEW_PORT_WEB_PX;
    }
    return scaleRectangle(IMAGE_SIZE_VIEWPORT_DP, getMdpiScaleFactor(options.density));
  }

  @NotNull
  private static Rectangle getLegacyRectangle(@NotNull LauncherIconOptions options) {
    if (options.generateWebIcon) {
      return IMAGE_SIZE_VIEW_PORT_WEB_PX;
    }
    return scaleRectangle(IMAGE_SIZE_LEGACY_DP, getMdpiScaleFactor(options.density));
  }

  @NotNull
  private static BufferedImage generateIconBackgroundLayer(@NotNull GraphicGeneratorContext context, @NotNull LauncherIconOptions options) {
    if (options.usePlaceholders) {
      return PLACEHOLDER_IMAGE;
    }

    Rectangle imageRect = getFullBleedRectangle(options);
    if (options.backgroundImage != null) {
      return generateIconLayer(context, options.backgroundImage, imageRect, false, 0, !options.generateOutputIcons);
    }

    //noinspection UseJBColor
    return generateFlatColorRectangle(new Color(options.backgroundColor), imageRect);
  }

  @NotNull
  private static BufferedImage generateIconForegroundLayer(@NotNull GraphicGeneratorContext context, @NotNull LauncherIconOptions options) {
    if (options.usePlaceholders) {
      return PLACEHOLDER_IMAGE;
    }

    Rectangle imageRect = getFullBleedRectangle(options);
    if (options.foregroundImage != null) {
      return generateIconLayer(context, options.foregroundImage, imageRect, options.useForegroundColor, options.foregroundColor,
                                       !options.generateOutputIcons);
    }

    return AssetUtil.newArgbBufferedImage(imageRect.width, imageRect.height);
  }

  @NotNull
  private static BufferedImage generateFlatColorRectangle(@NotNull Color color, @NotNull Rectangle imageRect) {
    BufferedImage result = AssetUtil.newArgbBufferedImage(imageRect.width, imageRect.height);
    Graphics2D gTemp = (Graphics2D) result.getGraphics();
    gTemp.setPaint(color);
    gTemp.fillRect(0, 0, imageRect.width, imageRect.height);
    gTemp.dispose();
    return result;
  }

  @NotNull
  private static BufferedImage applyMask(@NotNull BufferedImage image, @Nullable BufferedImage mask) {
    if (mask == null) {
      return image;
    }

    Rectangle imageRect = new Rectangle(0, 0, image.getWidth(), image.getHeight());
    BufferedImage tempImage = AssetUtil.newArgbBufferedImage(imageRect.width, imageRect.height);

    Graphics2D gTemp = (Graphics2D)tempImage.getGraphics();
    AssetUtil.drawCentered(gTemp, mask, imageRect);
    gTemp.setComposite(AlphaComposite.SrcIn);
    AssetUtil.drawCentered(gTemp, image, imageRect);
    gTemp.dispose();

    return tempImage;
  }

  @NotNull
  private static BufferedImage generateIconLayer(@NotNull GraphicGeneratorContext context, @NotNull TransformedImageAsset sourceImage,
                                                 @NotNull Rectangle imageRect, boolean useFillColor, int fillColor, boolean forPreview) {
    String scaledDrawable = sourceImage.getTransformedDrawable();
    if (scaledDrawable != null) {
      return generateIconLayer(context, scaledDrawable, imageRect);
    }

    BufferedImage trimmedImage = sourceImage.getTrimmedImage();
    if (trimmedImage != null) {
      return generateIconLayer(context, trimmedImage, imageRect, sourceImage.getScaleFactor(), useFillColor, fillColor, forPreview);
    }

    return AssetUtil.newArgbBufferedImage(imageRect.width, imageRect.height);
  }

  @NotNull
  private static BufferedImage generateIconLayer(@NotNull GraphicGeneratorContext context, @NotNull String xmlDrawable,
                                                 @NotNull Rectangle imageRect) {
    ListenableFuture<BufferedImage> imageFuture = context.renderDrawable(xmlDrawable, imageRect.getSize());
    try {
      BufferedImage image = imageFuture.get();
      if (image != null) {
        return image;
      }
    }
    catch (InterruptedException | ExecutionException e) {
      // Ignore to return the default image.
    }

    return AssetUtil.newArgbBufferedImage(imageRect.width, imageRect.height);
  }

  @NotNull
  private static BufferedImage generateIconLayer(@NotNull GraphicGeneratorContext context, @NotNull BufferedImage sourceImage,
                                                 @NotNull Rectangle imageRect, double scaleFactor, boolean useFillColor, int fillColor,
                                                 boolean forPreview) {
    if (forPreview && Math.max(sourceImage.getWidth(), sourceImage.getHeight()) > IMAGE_SIZE_FULL_BLEED_WEB_PX.getWidth() * 1.2) {
      // The source image is pretty large. Scale it down in preview mode to make generation of subsequent images faster.
      sourceImage = generateIconLayer(context, sourceImage, IMAGE_SIZE_FULL_BLEED_WEB_PX, 1, false, 0);
    }

    return generateIconLayer(context, sourceImage, imageRect, scaleFactor, useFillColor, fillColor);
  }

  @NotNull
  private static BufferedImage generateIconLayer(@NotNull GraphicGeneratorContext context, @NotNull BufferedImage sourceImage,
                                                 @NotNull Rectangle imageRect, double scaleFactor, boolean useFillColor, int fillColor) {
    Callable<ListenableFuture<BufferedImage>> generator = () -> FutureUtils.executeOnPooledThread(() -> {
      // Scale the image.
      BufferedImage iconImage = AssetUtil.newArgbBufferedImage(imageRect.width, imageRect.height);
      Graphics2D gIcon = (Graphics2D)iconImage.getGraphics();
      Rectangle rect = scaleRectangleAroundCenter(imageRect, scaleFactor);
      AssetUtil.drawCenterInside(gIcon, sourceImage, rect);
      gIcon.dispose();

      if (!useFillColor) {
        return iconImage;
      }
      // Fill with fillColor.
      BufferedImage effectImage = AssetUtil.newArgbBufferedImage(imageRect.width, imageRect.height);
      Graphics2D gEffect = (Graphics2D)effectImage.getGraphics();
      //noinspection UseJBColor
      AssetUtil.Effect[] effects = new AssetUtil.Effect[] { new AssetUtil.FillEffect(new Color(fillColor), 1) };
      AssetUtil.drawEffects(gEffect, iconImage, 0, 0, effects);
      gEffect.dispose();
      return effectImage;
    });

    class CacheKey {
      @NotNull private final Object mySource;
      @NotNull private final Rectangle myImageRect;
      private final int myScaleFactorTimes1000;
      private final boolean myUseFillColor;
      private final int myFillColor;

      CacheKey(@NotNull Object source, @NotNull Rectangle imageRect, double scaleFactor, boolean useFillColor, int fillColor) {
        mySource = source;
        myImageRect = imageRect;
        myScaleFactorTimes1000 = roundToInt(scaleFactor * 1000);
        myUseFillColor = useFillColor;
        myFillColor = fillColor;
      }

      @Override
      public int hashCode() {
        return Objects.hash(mySource, myImageRect, myScaleFactorTimes1000, myUseFillColor, myFillColor);
      }

      @Override
      public boolean equals(Object obj) {
        if (!(obj instanceof CacheKey)) {
          return false;
        }
        CacheKey other = (CacheKey) obj;
        return Objects.equals(mySource, other.mySource)
               && Objects.equals(myImageRect, other.myImageRect)
               && myScaleFactorTimes1000 == other.myScaleFactorTimes1000
               && myUseFillColor == other.myUseFillColor
               && myFillColor == other.myFillColor;
      }
    }

    CacheKey cacheKey = new CacheKey(sourceImage, imageRect, scaleFactor, useFillColor, fillColor);
    ListenableFuture<BufferedImage> imageFuture = context.getFromCacheOrCreate(cacheKey, generator);
    return Futures.getUnchecked(imageFuture);
  }

  private static void drawGrid(@NotNull LauncherIconOptions launcherIconOptions, @NotNull BufferedImage image) {
    Graphics2D gOut = (Graphics2D) image.getGraphics();
    drawGrid(launcherIconOptions, gOut);
    gOut.dispose();
  }

  private static void drawGrid(@NotNull LauncherIconOptions launcherIconOptions, @NotNull Graphics2D gOut) {
    if (launcherIconOptions.generateWebIcon) {
      return;
    }

    if (launcherIconOptions.previewShape == PreviewShape.FULL_BLEED) {
      if (launcherIconOptions.showGrid || launcherIconOptions.showSafeZone) {
        drawFullBleedIconGrid(launcherIconOptions, gOut);
      }
      return;
    }

    if (launcherIconOptions.previewShape == PreviewShape.LEGACY || launcherIconOptions.previewShape == PreviewShape.LEGACY_ROUND) {
      if (launcherIconOptions.showGrid) {
        drawLegacyIconGrid(launcherIconOptions, gOut);
      }
      return;
    }

    if (launcherIconOptions.showGrid || launcherIconOptions.showSafeZone) {
      drawAdaptiveIconGrid(launcherIconOptions, gOut);
    }
  }

  private static void drawAdaptiveIconGrid(@NotNull LauncherIconOptions options, @NotNull Graphics2D out) {
    double scaleFactor = getMdpiScaleFactor(options.density);

    // 72x72
    int size = IMAGE_SIZE_VIEWPORT_DP.width;
    int center = size / 2;

    //noinspection UseJBColor
    Color c = new Color(0f, 0f, 0f, 0.20f);
    out.setColor(c);
    out.setRenderingHint(RenderingHints.KEY_ANTIALIASING, RenderingHints.VALUE_ANTIALIAS_ON);

    PrimitiveShapesHelper g = new PrimitiveShapesHelper(out, scaleFactor);
    if (options.showGrid) {
      g.drawRect(0, 0, size, size);

      // "+" and "x" cross
      g.drawLine(0, 0, size, size);
      g.drawLine(size, 0, 0, size);
      g.drawLine(0, center, size, center);
      g.drawLine(center, 0, center, size);

      // 3 keyline rectangles (36x52, 44x44, 52x36)
      int arcSize = 4;
      int rect1 = 36;
      int rect2 = 44;
      int rect3 = 52;
      g.drawRoundRect((size - rect1) / 2, (size - rect3) / 2, rect1, rect3, arcSize, arcSize);
      g.drawRoundRect((size - rect2) / 2, (size - rect2) / 2, rect2, rect2, arcSize, arcSize);
      g.drawRoundRect((size - rect3) / 2, (size - rect1) / 2, rect3, rect1, arcSize, arcSize);

      // 2 keyline circles: 36dp and 52dp
      g.drawCenteredCircle(center, center, 18);
      g.drawCenteredCircle(center, center, 26);
    }

    if (options.showSafeZone) {
      // Safe zone: 66dp
      g.drawCenteredCircle(center, center, 33);
    }
  }

  private static void drawFullBleedIconGrid(@NotNull LauncherIconOptions options, @NotNull Graphics2D out) {
    double scaleFactor = getMdpiScaleFactor(options.density);

    // 108x108
    int size = IMAGE_SIZE_FULL_BLEED_DP.width;
    int center = size / 2;

    //noinspection UseJBColor
    Color c = new Color(0f, 0f, 0f, 0.20f);
    out.setColor(c);
    out.setRenderingHint(RenderingHints.KEY_ANTIALIASING, RenderingHints.VALUE_ANTIALIAS_ON);

    PrimitiveShapesHelper g = new PrimitiveShapesHelper(out, scaleFactor);
    if (options.showGrid) {
      g.drawRect(0, 0, size, size);

      // Viewport
      g.drawRect(18, 18, IMAGE_SIZE_VIEWPORT_DP.width, IMAGE_SIZE_VIEWPORT_DP.height);

      // "+" and "x" cross
      g.drawLine(0, 0, size, size);
      g.drawLine(size, 0, 0, size);
      g.drawLine(0, center, size, center);
      g.drawLine(center, 0, center, size);
    }

    if (options.showSafeZone) {
      // Safe zone: 66dp
      g.drawCenteredCircle(center, center, IMAGE_SIZE_SAFE_ZONE_DP.width / 2);
    }
  }

  private static void drawLegacyIconGrid(@NotNull LauncherIconOptions options, @NotNull Graphics2D out) {
    double scaleFactor = getMdpiScaleFactor(options.density);

    // 48x48
    int size = IMAGE_SIZE_LEGACY_DP.width;
    int center = size / 2;

    //noinspection UseJBColor
    Color c = new Color(0f, 0f, 0f, 0.20f);
    out.setColor(c);
    out.setRenderingHint(RenderingHints.KEY_ANTIALIASING, RenderingHints.VALUE_ANTIALIAS_ON);

    PrimitiveShapesHelper g = new PrimitiveShapesHelper(out, scaleFactor);
    g.drawRect(0, 0, size, size);

    // "+" and "x" cross
    g.drawLine(0, 0, size, size);
    g.drawLine(size, 0, 0, size);
    g.drawLine(0, center, size, center);
    g.drawLine(center, 0, center, size);

    // 2 keyline rectangles (32x44, 38x38, 44x32)
    int arcSize = 3;
    int rect1 = 32;
    //int rect2 = 38;
    int rect3 = 44;
    g.drawRoundRect((size - rect1) / 2, (size - rect3) / 2, rect1, rect3, arcSize, arcSize);
    //g.drawRoundRect((size - rect2) / 2, (size - rect2) / 2, rect2, rect2, arcSize, arcSize);
    g.drawRoundRect((size - rect3) / 2, (size - rect1) / 2, rect3, rect1, arcSize, arcSize);

    // 2 keyline circles: 20dp and 44dp
    g.drawCenteredCircle(center, center, 10);
    g.drawCenteredCircle(center, center, 22);
  }

  @Override
  protected boolean includeDensity(@NotNull Density density) {
    // Launcher icons should include xxxhdpi as well.
    return super.includeDensity(density) || density == Density.XXXHIGH;
  }

  @Override
  @NotNull
  protected String getIconPath(@NotNull Options options, @NotNull String iconName) {
    if (((LauncherIconOptions) options).generateWebIcon) {
      return iconName + "-web.png"; // Store at the root of the project.
    }

    return super.getIconPath(options, iconName);
  }

  /** Options specific to generating launcher icons. */
  public static class LauncherIconOptions extends Options implements Cloneable {
    /** The foreground layer name, used to generate resource paths. */
    public String foregroundLayerName;

    /** The background layer name, used to generate resource paths. */
    public String backgroundLayerName;

    /**
     * Whether to use the foreground color. If we are using images as the source asset for our
     * icons, you shouldn't apply the foreground color, which would paint over it and obscure
     * the image.
     */
    public boolean useForegroundColor = true;

    /** Foreground color, as an RRGGBB packed integer */
    public int foregroundColor = 0;

    /** If foreground is a drawable, the contents of the drawable file and scaling parameters. */
    @Nullable public TransformedImageAsset foregroundImage;

    /**
     * Background color, as an RRGGBB packed integer. The background color is used only if
     * {@link #backgroundImage} is null.
     */
    public int backgroundColor = 0;

    /** If background is a drawable, the contents of the drawable file and scaling parameters. */
    @Nullable public TransformedImageAsset backgroundImage;

    /** Whether to generate the "Legacy" icon (API <= 24). */
    public boolean generateLegacyIcon = true;

    /** Whether to generate the "Round" icon (API 25). */
    public boolean generateRoundIcon = true;

    /**
     * Whether a web graphic should be generated (will ignore normal density setting). The
     * {@link #generateRasterImage(GraphicGeneratorContext, Options)} method will use this to decide
     * whether to generate a normal density icon or a high res web image. The {@link
     * IconGenerator#generateRasterImage(String, Map, GraphicGeneratorContext, Options, String)} method
     * will use this flag to determine whether it should include a web graphic in its iteration.
     */
    public boolean generateWebIcon;

    /** If set, generate a preview image. */
    public PreviewShape previewShape = PreviewShape.NONE;

    /** The density of the preview images. */
    public Density previewDensity;

    /** The shape to use for the "Legacy" icon. */
    public Shape legacyIconShape = Shape.SQUARE;

    /** The shape to use for the "Web" icon. */
    public Shape webIconShape = Shape.SQUARE;

    /** Whether to draw the keyline shapes. */
    public boolean showGrid;

    /** Whether to draw the safe zone circle. */
    public boolean showSafeZone;

    public LauncherIconOptions(boolean forPreview) {
      super(forPreview);
      iconFolderKind = IconFolderKind.MIPMAP;
    }

    @NotNull
    @Override
    public LauncherIconOptions clone() {
      return (LauncherIconOptions)super.clone();
    }
  }

  public enum PreviewShape {
    NONE("none", "none"),
    CIRCLE("circle", "Circle"),
    SQUIRCLE("squircle", "Squircle"),
    ROUNDED_SQUARE("rounded-square", "Rounded Square"),
    SQUARE("square", "Square"),
    FULL_BLEED("full-bleed-layers", "Full Bleed Layers"),
    LEGACY("legacy", "Legacy Icon"),
    LEGACY_ROUND("legacy-round", "Round Icon"),
    WEB("web", "Google Play Store");

    /** Id, used when shape is converted to a string */
    public final String id;
    /** Display name, when shape is displayed to the end-user */
    public final String displayName;

    PreviewShape(String id, String displayName) {
      this.id = id;
      this.displayName = displayName;
    }
  }

  private static class Layers {
    @NotNull public BufferedImage background;
    @NotNull public BufferedImage foreground;

    Layers(@NotNull BufferedImage background, @NotNull BufferedImage foreground) {
      this.background = background;
      this.foreground = foreground;
    }
  }
<<<<<<< HEAD

  /**
   * A raster image or an XML drawable with scaling parameters. Thread safe.
   */
  public static final class ImageAssetSnapshot {
    @Nullable private final ListenableFuture<BufferedImage> myImageFuture;
    @Nullable private final ListenableFuture<String> myDrawableFuture;
    private final double myScaleFactor;
    private final boolean myIsTrimmed;
    @NotNull private final GraphicGeneratorContext myContext;
    @Nullable private Rectangle2D myTrimRectangle;
    @GuardedBy("myLock")
    @Nullable private String myScaledDrawable;
    @GuardedBy("myLock")
    @Nullable private BufferedImage myTrimmedImage;
    private final Object myLock = new Object();

    /**
     * Initializes a new image asset snapshot.
     *
     * @param asset the source image asset
     * @param scaleFactor the scale factor to be applied to the image
     * @param context the trim rectangle calculator
     */
    public ImageAssetSnapshot(@NotNull BaseAsset asset, double scaleFactor, @NotNull GraphicGeneratorContext context) {
      myDrawableFuture = asset instanceof ImageAsset ? ((ImageAsset)asset).getXmlDrawable() : null;
      myImageFuture = myDrawableFuture == null ? asset.toImage() : null;
      myIsTrimmed = asset.trimmed().get();
      myScaleFactor = scaleFactor;
      myContext = context;
    }

    public boolean isDrawable() {
      return myDrawableFuture != null;
    }

    public boolean isRasterImage() {
      return myImageFuture != null;
    }

    /**
     * Returns the text of an XML drawable suitable for use in an adaptive icon, or null if this object doesn't represent a drawable.
     */
    @Nullable
    public String getScaledDrawable() {
      if (myDrawableFuture == null) {
        return null;
      }
      try {
        synchronized (myLock) {
          String xmlDrawable = myDrawableFuture.get();
          if (xmlDrawable == null) {
            return null;
          }
          if (myScaledDrawable == null) {
            Rectangle2D clipRectangle = myIsTrimmed ? getTrimRectangle(xmlDrawable) : null;
            myScaledDrawable = VectorDrawableTransformer.resizeAndCenter(xmlDrawable, SIZE_FULL_BLEED_DP, myScaleFactor, clipRectangle);
          }
          return myScaledDrawable;
        }
      }
      catch (InterruptedException | ExecutionException e) {
        return null;
      }
    }

    /**
     * Returns the scale factor..
     */
    public double getScaleFactor() {
      return myScaleFactor;
    }

    /**
     * Returns the scaled image, or null if this object doesn't represent a raster image.
     */
    @Nullable
    public BufferedImage getTrimmedImage() {
      if (myImageFuture == null) {
        return null;
      }
      synchronized (myLock) {
        if (myTrimmedImage == null) {
          try {
            BufferedImage image = myImageFuture.get();
            myTrimmedImage = myIsTrimmed ? AssetStudioUtils.trim(image) : image;
          }
          catch (InterruptedException | ExecutionException e) {
            return null;
          }
        }
        return myTrimmedImage;
      }
    }

    @NotNull
    private Rectangle2D getTrimRectangle(@NotNull String xmlDrawable) {
      if (myTrimRectangle == null) {
        myTrimRectangle = calculateTrimRectangle(xmlDrawable);
      }
      return myTrimRectangle;
    }

    @NotNull
    private Rectangle2D calculateTrimRectangle(@NotNull String xmlDrawable) {
      ListenableFuture<BufferedImage> futureImage = myContext.renderDrawable(xmlDrawable, SIZE_FULL_BLEED_DP);
      ListenableFuture<Rectangle2D> rectangleFuture = Futures.transform(futureImage, (BufferedImage image) -> {
        Rectangle bounds = ImageUtils.getCropBounds(image, ImageUtils.TRANSPARENCY_FILTER, null);
        if (bounds == null) {
          return IMAGE_SIZE_FULL_BLEED_DP;  // Do not trim a completely transparent image.
        }
        double width = SIZE_FULL_BLEED_DP.getWidth();
        double height = SIZE_FULL_BLEED_DP.getHeight();
        return new Rectangle2D.Double(bounds.getX() / width, bounds.getY() / height,
                                      bounds.getWidth() / width, bounds.getHeight() / height);
      }, AppExecutorUtil.getAppExecutorService());

      try {
        return rectangleFuture.get();
      }
      catch (InterruptedException | ExecutionException e) {
        return IMAGE_SIZE_FULL_BLEED_DP;
      }
    }
  }
=======
>>>>>>> 2660b5e5
}<|MERGE_RESOLUTION|>--- conflicted
+++ resolved
@@ -38,26 +38,6 @@
 import com.google.common.util.concurrent.Futures;
 import com.google.common.util.concurrent.ListenableFuture;
 import com.intellij.openapi.project.Project;
-<<<<<<< HEAD
-import com.intellij.openapi.util.AtomicNullableLazyValue;
-import com.intellij.psi.codeStyle.CodeStyleSettingsManager;
-import com.intellij.util.concurrency.AppExecutorUtil;
-import org.jetbrains.android.facet.AndroidFacet;
-import org.jetbrains.annotations.NotNull;
-import org.jetbrains.annotations.Nullable;
-import org.kxml2.io.KXmlParser;
-import org.xmlpull.v1.XmlPullParser;
-import org.xmlpull.v1.XmlPullParserException;
-
-import javax.annotation.concurrent.GuardedBy;
-import java.awt.*;
-import java.awt.geom.Rectangle2D;
-import java.awt.image.BufferedImage;
-import java.io.IOException;
-import java.nio.file.Paths;
-import java.util.List;
-import java.util.*;
-=======
 import java.awt.AlphaComposite;
 import java.awt.Color;
 import java.awt.Dimension;
@@ -71,7 +51,6 @@
 import java.util.List;
 import java.util.Map;
 import java.util.Objects;
->>>>>>> 2660b5e5
 import java.util.concurrent.Callable;
 import java.util.concurrent.ExecutionException;
 import org.jetbrains.annotations.NotNull;
@@ -1287,137 +1266,9 @@
     @NotNull public BufferedImage background;
     @NotNull public BufferedImage foreground;
 
-    Layers(@NotNull BufferedImage background, @NotNull BufferedImage foreground) {
+    public Layers(@NotNull BufferedImage background, @NotNull BufferedImage foreground) {
       this.background = background;
       this.foreground = foreground;
     }
   }
-<<<<<<< HEAD
-
-  /**
-   * A raster image or an XML drawable with scaling parameters. Thread safe.
-   */
-  public static final class ImageAssetSnapshot {
-    @Nullable private final ListenableFuture<BufferedImage> myImageFuture;
-    @Nullable private final ListenableFuture<String> myDrawableFuture;
-    private final double myScaleFactor;
-    private final boolean myIsTrimmed;
-    @NotNull private final GraphicGeneratorContext myContext;
-    @Nullable private Rectangle2D myTrimRectangle;
-    @GuardedBy("myLock")
-    @Nullable private String myScaledDrawable;
-    @GuardedBy("myLock")
-    @Nullable private BufferedImage myTrimmedImage;
-    private final Object myLock = new Object();
-
-    /**
-     * Initializes a new image asset snapshot.
-     *
-     * @param asset the source image asset
-     * @param scaleFactor the scale factor to be applied to the image
-     * @param context the trim rectangle calculator
-     */
-    public ImageAssetSnapshot(@NotNull BaseAsset asset, double scaleFactor, @NotNull GraphicGeneratorContext context) {
-      myDrawableFuture = asset instanceof ImageAsset ? ((ImageAsset)asset).getXmlDrawable() : null;
-      myImageFuture = myDrawableFuture == null ? asset.toImage() : null;
-      myIsTrimmed = asset.trimmed().get();
-      myScaleFactor = scaleFactor;
-      myContext = context;
-    }
-
-    public boolean isDrawable() {
-      return myDrawableFuture != null;
-    }
-
-    public boolean isRasterImage() {
-      return myImageFuture != null;
-    }
-
-    /**
-     * Returns the text of an XML drawable suitable for use in an adaptive icon, or null if this object doesn't represent a drawable.
-     */
-    @Nullable
-    public String getScaledDrawable() {
-      if (myDrawableFuture == null) {
-        return null;
-      }
-      try {
-        synchronized (myLock) {
-          String xmlDrawable = myDrawableFuture.get();
-          if (xmlDrawable == null) {
-            return null;
-          }
-          if (myScaledDrawable == null) {
-            Rectangle2D clipRectangle = myIsTrimmed ? getTrimRectangle(xmlDrawable) : null;
-            myScaledDrawable = VectorDrawableTransformer.resizeAndCenter(xmlDrawable, SIZE_FULL_BLEED_DP, myScaleFactor, clipRectangle);
-          }
-          return myScaledDrawable;
-        }
-      }
-      catch (InterruptedException | ExecutionException e) {
-        return null;
-      }
-    }
-
-    /**
-     * Returns the scale factor..
-     */
-    public double getScaleFactor() {
-      return myScaleFactor;
-    }
-
-    /**
-     * Returns the scaled image, or null if this object doesn't represent a raster image.
-     */
-    @Nullable
-    public BufferedImage getTrimmedImage() {
-      if (myImageFuture == null) {
-        return null;
-      }
-      synchronized (myLock) {
-        if (myTrimmedImage == null) {
-          try {
-            BufferedImage image = myImageFuture.get();
-            myTrimmedImage = myIsTrimmed ? AssetStudioUtils.trim(image) : image;
-          }
-          catch (InterruptedException | ExecutionException e) {
-            return null;
-          }
-        }
-        return myTrimmedImage;
-      }
-    }
-
-    @NotNull
-    private Rectangle2D getTrimRectangle(@NotNull String xmlDrawable) {
-      if (myTrimRectangle == null) {
-        myTrimRectangle = calculateTrimRectangle(xmlDrawable);
-      }
-      return myTrimRectangle;
-    }
-
-    @NotNull
-    private Rectangle2D calculateTrimRectangle(@NotNull String xmlDrawable) {
-      ListenableFuture<BufferedImage> futureImage = myContext.renderDrawable(xmlDrawable, SIZE_FULL_BLEED_DP);
-      ListenableFuture<Rectangle2D> rectangleFuture = Futures.transform(futureImage, (BufferedImage image) -> {
-        Rectangle bounds = ImageUtils.getCropBounds(image, ImageUtils.TRANSPARENCY_FILTER, null);
-        if (bounds == null) {
-          return IMAGE_SIZE_FULL_BLEED_DP;  // Do not trim a completely transparent image.
-        }
-        double width = SIZE_FULL_BLEED_DP.getWidth();
-        double height = SIZE_FULL_BLEED_DP.getHeight();
-        return new Rectangle2D.Double(bounds.getX() / width, bounds.getY() / height,
-                                      bounds.getWidth() / width, bounds.getHeight() / height);
-      }, AppExecutorUtil.getAppExecutorService());
-
-      try {
-        return rectangleFuture.get();
-      }
-      catch (InterruptedException | ExecutionException e) {
-        return IMAGE_SIZE_FULL_BLEED_DP;
-      }
-    }
-  }
-=======
->>>>>>> 2660b5e5
 }