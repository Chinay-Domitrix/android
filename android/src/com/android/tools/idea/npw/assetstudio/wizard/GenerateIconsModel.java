/*
 * Copyright (C) 2015 The Android Open Source Project
 *
 * Licensed under the Apache License, Version 2.0 (the "License");
 * you may not use this file except in compliance with the License.
 * You may obtain a copy of the License at
 *
 *      http://www.apache.org/licenses/LICENSE-2.0
 *
 * Unless required by applicable law or agreed to in writing, software
 * distributed under the License is distributed on an "AS IS" BASIS,
 * WITHOUT WARRANTIES OR CONDITIONS OF ANY KIND, either express or implied.
 * See the License for the specific language governing permissions and
 * limitations under the License.
 */
package com.android.tools.idea.npw.assetstudio.wizard;

import com.android.tools.idea.npw.assetstudio.icon.AndroidIconGenerator;
import com.android.tools.idea.npw.project.AndroidProjectPaths;
import com.android.tools.idea.npw.project.AndroidSourceSet;
import com.android.tools.idea.wizard.model.WizardModel;
import com.intellij.openapi.diagnostic.Logger;
import org.jetbrains.android.facet.AndroidFacet;
import org.jetbrains.annotations.NotNull;
import org.jetbrains.annotations.Nullable;

/**
 * A base-class {@link WizardModel} which generates Android icons into the user's project.
 * This parent class is responsible for collecting all the source information needed for previewing
 * icons, and child classes must implement the final logic which generates the final Android icon
 * assets to disk.
 *
 * A wizard that owns this model is expected to call
 * {@link #setIconGenerator(AndroidIconGenerator)} at some point before finishing.
 */
public abstract class GenerateIconsModel extends WizardModel {
  @Nullable private AndroidIconGenerator myIconGenerator;

  @NotNull private AndroidProjectPaths myPaths;

  public GenerateIconsModel(@NotNull AndroidFacet facet) {
<<<<<<< HEAD
    this(new AndroidProjectPaths(facet));
=======
    this(AndroidSourceSet.getSourceSets(facet, null).get(0).getPaths());
>>>>>>> b13afab4
  }

  public GenerateIconsModel(@NotNull AndroidProjectPaths paths) {
    myPaths = paths;
  }

  @NotNull
  private static Logger getLog() {
    return Logger.getInstance(GenerateIconsModel.class);
  }

  public final void setPaths(@NotNull AndroidProjectPaths paths) {
    myPaths = paths;
  }

  @NotNull
  public AndroidProjectPaths getPaths() {
    return myPaths;
  }

  @Nullable
  public final AndroidIconGenerator getIconGenerator() {
    return myIconGenerator;
  }

  public final void setIconGenerator(@NotNull AndroidIconGenerator iconGenerator) {
    myIconGenerator = iconGenerator;
  }

  @Override
  protected final void handleFinished() {
    if (myIconGenerator == null) {
      getLog().error("GenerateIconsModel did not collect expected information and will not complete. Please report this error.");
      return;
    }

<<<<<<< HEAD
    ApplicationManager.getApplication().runWriteAction(() -> generateIntoPath(myPaths, myIconGenerator));
=======
    generateIntoPath(myPaths, myIconGenerator);
>>>>>>> b13afab4
  }

  /**
   * Serialize the icons into files on disk. This method will be called within a WriteAction.
   */
  protected abstract void generateIntoPath(@NotNull AndroidProjectPaths paths, @NotNull AndroidIconGenerator iconGenerator);
}<|MERGE_RESOLUTION|>--- conflicted
+++ resolved
@@ -39,11 +39,7 @@
   @NotNull private AndroidProjectPaths myPaths;
 
   public GenerateIconsModel(@NotNull AndroidFacet facet) {
-<<<<<<< HEAD
-    this(new AndroidProjectPaths(facet));
-=======
     this(AndroidSourceSet.getSourceSets(facet, null).get(0).getPaths());
->>>>>>> b13afab4
   }
 
   public GenerateIconsModel(@NotNull AndroidProjectPaths paths) {
@@ -80,11 +76,7 @@
       return;
     }
 
-<<<<<<< HEAD
-    ApplicationManager.getApplication().runWriteAction(() -> generateIntoPath(myPaths, myIconGenerator));
-=======
     generateIntoPath(myPaths, myIconGenerator);
->>>>>>> b13afab4
   }
 
   /**
