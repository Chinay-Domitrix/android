<?xml version="1.0" encoding="UTF-8"?>
<form xmlns="http://www.intellij.com/uidesigner/form/" version="1" bind-to-class="com.android.tools.idea.npw.assetstudio.ui.IconPickerDialog">
  <grid id="27dc6" binding="myContentPanel" layout-manager="BorderLayout" hgap="20" vgap="20">
    <constraints>
      <xy x="20" y="20" width="500" height="400"/>
    </constraints>
    <properties/>
    <border type="none"/>
    <children>
      <grid id="48cc" layout-manager="BorderLayout" hgap="0" vgap="0">
        <constraints border-constraint="West"/>
        <properties/>
        <border type="none"/>
        <children>
          <grid id="f3e7" binding="myCategoriesPanel" layout-manager="BorderLayout" hgap="0" vgap="0">
            <constraints border-constraint="Center"/>
            <properties/>
            <border type="none"/>
            <children/>
          </grid>
<<<<<<< HEAD
          <component id="7dda6" class="com.android.tools.idea.ui.SearchField" binding="mySearchField" custom-create="true">
=======
          <component id="7dda6" class="com.android.tools.adtui.SearchField" binding="mySearchField" custom-create="true">
>>>>>>> b13afab4
            <constraints border-constraint="North"/>
            <properties/>
          </component>
        </children>
      </grid>
      <grid id="23ccf" binding="myIconsPanel" layout-manager="BorderLayout" hgap="0" vgap="0">
        <constraints border-constraint="Center"/>
        <properties/>
        <border type="none"/>
        <children/>
      </grid>
      <grid id="eacc9" binding="myLicensePanel" layout-manager="GridLayoutManager" row-count="1" column-count="1" same-size-horizontally="false" same-size-vertically="false" hgap="-1" vgap="-1">
        <margin top="0" left="0" bottom="0" right="0"/>
        <constraints border-constraint="South"/>
        <properties/>
        <border type="none"/>
        <children>
          <component id="3f397" class="com.intellij.ui.HyperlinkLabel" binding="myLicenseLabel">
            <constraints>
              <grid row="0" column="0" row-span="1" col-span="1" vsize-policy="3" hsize-policy="3" anchor="8" fill="0" indent="0" use-parent-layout="false"/>
            </constraints>
            <properties/>
          </component>
        </children>
      </grid>
    </children>
  </grid>
</form><|MERGE_RESOLUTION|>--- conflicted
+++ resolved
@@ -18,11 +18,7 @@
             <border type="none"/>
             <children/>
           </grid>
-<<<<<<< HEAD
-          <component id="7dda6" class="com.android.tools.idea.ui.SearchField" binding="mySearchField" custom-create="true">
-=======
           <component id="7dda6" class="com.android.tools.adtui.SearchField" binding="mySearchField" custom-create="true">
->>>>>>> b13afab4
             <constraints border-constraint="North"/>
             <properties/>
           </component>
