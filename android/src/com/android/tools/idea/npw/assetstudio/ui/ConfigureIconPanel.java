--- conflicted
+++ resolved
@@ -16,13 +16,6 @@
 package com.android.tools.idea.npw.assetstudio.ui;
 
 import com.android.tools.idea.npw.assetstudio.ActionBarIconGenerator;
-<<<<<<< HEAD
-import com.android.tools.idea.npw.assetstudio.GraphicGenerator;
-import com.android.tools.idea.npw.assetstudio.assets.BaseAsset;
-import com.android.tools.idea.npw.assetstudio.assets.VectorAsset;
-import com.android.tools.idea.npw.assetstudio.icon.*;
-import com.android.tools.idea.npw.assetstudio.wizard.GenerateIconsPanel;
-=======
 import com.android.tools.idea.npw.assetstudio.IconGenerator;
 import com.android.tools.idea.npw.assetstudio.IconGenerator.Shape;
 import com.android.tools.idea.npw.assetstudio.LauncherLegacyIconGenerator;
@@ -32,15 +25,10 @@
 import com.android.tools.idea.npw.assetstudio.icon.AndroidIconType;
 import com.android.tools.idea.npw.assetstudio.wizard.PersistentState;
 import com.android.tools.idea.npw.assetstudio.wizard.PersistentStateUtil;
->>>>>>> 9e819fa1
 import com.android.tools.idea.observable.AbstractProperty;
 import com.android.tools.idea.observable.BindingsManager;
 import com.android.tools.idea.observable.ListenerManager;
 import com.android.tools.idea.observable.ObservableValue;
-<<<<<<< HEAD
-import com.android.tools.idea.observable.adapters.OptionalToValuePropertyAdapter;
-=======
->>>>>>> 9e819fa1
 import com.android.tools.idea.observable.core.*;
 import com.android.tools.idea.observable.expressions.bool.BooleanExpression;
 import com.android.tools.idea.observable.expressions.optional.AsOptionalExpression;
@@ -50,10 +38,10 @@
 import com.intellij.openapi.Disposable;
 import com.intellij.openapi.util.Disposer;
 import com.intellij.ui.ColorPanel;
-import com.intellij.ui.IdeBorderFactory;
 import com.intellij.ui.ListCellRendererWrapper;
 import com.intellij.ui.components.JBLabel;
 import com.intellij.ui.components.JBScrollPane;
+import com.intellij.util.ui.JBUI;
 import org.jetbrains.annotations.NotNull;
 
 import javax.swing.*;
@@ -74,8 +62,6 @@
  * on the exact type passed into the constructor.
  */
 public final class ConfigureIconPanel extends JPanel implements Disposable, ConfigureIconView {
-<<<<<<< HEAD
-=======
   private static final AssetType DEFAULT_ASSET_TYPE = AssetType.CLIP_ART;
 
   private static final String OUTPUT_NAME_PROPERTY = "outputName";
@@ -89,7 +75,6 @@
   private static final String DOG_EARED_PROPERTY = "dogEared";
   private static final String THEME_PROPERTY = "theme";
   private static final String THEME_COLOR_PROPERTY = "themeColor";
->>>>>>> 9e819fa1
 
   /**
    * Source material icons are provided in a vector graphics format, but their default resolution
@@ -212,10 +197,7 @@
     super(new BorderLayout());
 
     myIconType = iconType;
-<<<<<<< HEAD
-=======
     myDefaultOutputName = myIconType.toOutputName("name");
->>>>>>> 9e819fa1
     myIconGenerator = createIconGenerator(iconType, minSdkVersion);
 
     DefaultComboBoxModel<ActionBarIconGenerator.Theme> themesModel = new DefaultComboBoxModel<>(ActionBarIconGenerator.Theme.values());
@@ -235,7 +217,7 @@
     myShapeComboBox.setSelectedItem(Shape.SQUARE);
 
     myScrollPane.getVerticalScrollBar().setUnitIncrement(10);
-    myScrollPane.setBorder(IdeBorderFactory.createEmptyBorder());
+    myScrollPane.setBorder(JBUI.Borders.empty());
 
     myOutputName = new TextProperty(myOutputNameTextField);
 
@@ -280,20 +262,6 @@
     add(myRootPanel);
   }
 
-<<<<<<< HEAD
-  @NotNull
-  private static AndroidIconGenerator createIconGenerator(@NotNull AndroidIconType iconType, int minSdkVersion) {
-    switch (iconType) {
-      case LAUNCHER:
-        return new AndroidLauncherIconGenerator(minSdkVersion);
-      case ACTIONBAR:
-        return new AndroidActionBarIconGenerator(minSdkVersion);
-      case NOTIFICATION:
-        return new AndroidNotificationIconGenerator(minSdkVersion);
-    }
-
-    throw new IllegalArgumentException("Can't create generator for unexpected icon type: " + iconType);
-=======
   @Override
   @NotNull
   public PersistentState getState() {
@@ -395,7 +363,6 @@
       default:
         throw new IllegalArgumentException("Unexpected icon type: " + iconType);
     }
->>>>>>> 9e819fa1
   }
 
   private void initializeListenersAndBindings() {
@@ -509,13 +476,8 @@
     return myIconGenerator;
   }
 
-<<<<<<< HEAD
-  @NotNull
-  @Override
-=======
-  @Override
-  @NotNull
->>>>>>> 9e819fa1
+  @Override
+  @NotNull
   public JComponent getRootComponent() {
     return this;
   }
@@ -581,14 +543,11 @@
     myListeners.releaseAll();
     myAssetListeners.clear();
     myIconGenerator.dispose();
-<<<<<<< HEAD
-=======
   }
 
   private enum AssetType {
     IMAGE,
     CLIP_ART,
     TEXT
->>>>>>> 9e819fa1
   }
 }