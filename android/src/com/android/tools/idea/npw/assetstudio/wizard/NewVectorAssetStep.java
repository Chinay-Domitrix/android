/*
 * Copyright (C) 2015 The Android Open Source Project
 *
 * Licensed under the Apache License, Version 2.0 (the "License");
 * you may not use this file except in compliance with the License.
 * You may obtain a copy of the License at
 *
 *      http://www.apache.org/licenses/LICENSE-2.0
 *
 * Unless required by applicable law or agreed to in writing, software
 * distributed under the License is distributed on an "AS IS" BASIS,
 * WITHOUT WARRANTIES OR CONDITIONS OF ANY KIND, either express or implied.
 * See the License for the specific language governing permissions and
 * limitations under the License.
 */
package com.android.tools.idea.npw.assetstudio.wizard;

import com.android.resources.ResourceFolderType;
import com.android.tools.adtui.validation.Validator;
import com.android.tools.adtui.validation.ValidatorPanel;
import com.android.tools.idea.model.AndroidModuleInfo;
<<<<<<< HEAD
=======
import com.android.tools.idea.npw.assetstudio.VectorIconGenerator;
>>>>>>> 9e819fa1
import com.android.tools.idea.npw.assetstudio.assets.VectorAsset;
import com.android.tools.idea.npw.assetstudio.ui.VectorAssetBrowser;
import com.android.tools.idea.npw.assetstudio.ui.VectorIconButton;
<<<<<<< HEAD
import com.android.tools.idea.npw.project.AndroidSourceSet;
=======
import com.android.tools.idea.npw.project.AndroidPackageUtils;
>>>>>>> 9e819fa1
import com.android.tools.idea.observable.BindingsManager;
import com.android.tools.idea.observable.ListenerManager;
import com.android.tools.idea.observable.adapters.StringToIntAdapterProperty;
import com.android.tools.idea.observable.core.*;
import com.android.tools.idea.observable.expressions.Expression;
import com.android.tools.idea.observable.expressions.optional.AsOptionalExpression;
import com.android.tools.idea.observable.expressions.string.FormatExpression;
<<<<<<< HEAD
import com.android.tools.idea.observable.ui.EnabledProperty;
import com.android.tools.idea.observable.ui.SelectedProperty;
import com.android.tools.idea.observable.ui.SliderValueProperty;
import com.android.tools.idea.observable.ui.TextProperty;
import com.android.tools.idea.res.IdeResourceNameValidator;
import com.android.tools.idea.ui.VectorImageComponent;
import com.android.tools.idea.wizard.model.ModelWizard;
=======
import com.android.tools.idea.observable.ui.*;
import com.android.tools.idea.res.IdeResourceNameValidator;
import com.android.tools.idea.ui.VectorImageComponent;
>>>>>>> 9e819fa1
import com.android.tools.idea.wizard.model.ModelWizardStep;
import com.intellij.openapi.application.Application;
import com.intellij.openapi.application.ApplicationManager;
import com.intellij.openapi.application.ModalityState;
<<<<<<< HEAD
import com.intellij.openapi.diagnostic.Logger;
import com.intellij.openapi.project.Project;
=======
import com.intellij.openapi.components.PersistentStateComponent;
import com.intellij.openapi.diagnostic.Logger;
import com.intellij.openapi.util.Condition;
>>>>>>> 9e819fa1
import com.intellij.openapi.util.Disposer;
import com.intellij.openapi.util.io.FileUtil;
import com.intellij.ui.ColorPanel;
import com.intellij.ui.JBColor;
import com.intellij.ui.components.JBLabel;
import com.intellij.ui.components.JBScrollPane;
import com.intellij.util.ui.JBUI;
import org.jetbrains.android.facet.AndroidFacet;
import org.jetbrains.android.util.AndroidResourceUtil;
import org.jetbrains.annotations.NotNull;
import org.jetbrains.annotations.Nullable;
import org.jetbrains.annotations.SystemIndependent;

import javax.swing.*;
import java.awt.*;
import java.awt.event.ActionListener;
import java.awt.image.BufferedImage;
import java.io.File;
import java.util.Collection;
import java.util.Collections;
import java.util.Locale;

/**
 * A wizard step for generating Android vector drawable icons.
 */
@SuppressWarnings("UseJBColor") // Colors are used for the graphics generator, not the plugin UI.
public final class NewVectorAssetStep extends ModelWizardStep<GenerateIconsModel> implements PersistentStateComponent<PersistentState> {
  private static final int DEFAULT_MATERIAL_ICON_SIZE = 24;
  private static final String ICON_PREFIX = "ic_";
<<<<<<< HEAD
  private static final String VECTOR_ASSET_PATH_PROPERTY = "VectorAssetImportPath";

  private final AndroidVectorIconGenerator myIconGenerator;
=======
  private static final String DEFAULT_OUTPUT_NAME = "ic_vector_name";
  // Start with the Clip Art radio button selected, because the clip art icons are easy to browse
  // and play around with right away.
  private static final AssetSourceType DEFAULT_ASSET_SOURCE_TYPE = AssetSourceType.CLIP_ART;
  @SuppressWarnings("UseJBColor") // Intentionally not using JBColor for Android icons.
  private static final Color DEFAULT_COLOR = Color.BLACK;

  private static final String VECTOR_ASSET_STEP_PROPERTY = "vectorAssetStep";
  private static final String OUTPUT_NAME_PROPERTY = "outputName";
  private static final String ASSET_SOURCE_TYPE_PROPERTY = "assetSourceType";
  private static final String CLIPART_ASSET_PROPERTY = "clipartAsset";
  private static final String SOURCE_FILE_PROPERTY = "sourceFile";
  private static final String OVERRIDE_SIZE_PROPERTY = "overrideSize";
  private static final String WIDTH_PROPERTY = "width";
  private static final String HEIGHT_PROPERTY = "height";
  private static final String COLOR_PROPERTY = "color";
  private static final String OPACITY_PERCENT_PROPERTY = "opacityPercent";
  private static final String AUTO_MIRRORED_PROPERTY = "autoMirrored";

  private final ObjectProperty<AssetSourceType> myAssetSourceType;
>>>>>>> 9e819fa1
  private final ObjectProperty<VectorAsset> myActiveAsset;
  private final OptionalProperty<Dimension> myOriginalSize = new OptionalValueProperty<>();
  private final StringProperty myOutputName;
  private final BoolProperty myOverrideSize;
  private final IntProperty myWidth = new IntValueProperty();
  private final IntProperty myHeight = new IntValueProperty();
  private final ObjectProperty<Color> myColor;
  private final IntProperty myOpacityPercent;
  private final BoolProperty myAutoMirrored;

<<<<<<< HEAD
  private final BoolProperty isValidAsset = new BoolValueProperty();
  private final VectorPreviewUpdater myPreviewUpdater = new VectorPreviewUpdater();
=======
  private final ObjectValueProperty<Validator.Result> myAssetValidityState = new ObjectValueProperty<>(Validator.Result.OK);
>>>>>>> 9e819fa1
  private final IdeResourceNameValidator myNameValidator = IdeResourceNameValidator.forFilename(ResourceFolderType.DRAWABLE);

  private final BindingsManager myGeneralBindings = new BindingsManager();
  private final BindingsManager myActiveAssetBindings = new BindingsManager();
  private final ListenerManager myListeners = new ListenerManager();

  @NotNull private final VectorIconGenerator myIconGenerator;
  @NotNull private final AndroidFacet myFacet;

  private final ValidatorPanel myValidatorPanel;

  private JPanel myPanel;
<<<<<<< HEAD
=======
  private JPanel myImagePreviewPanel;
>>>>>>> 9e819fa1
  private VectorImageComponent myImagePreview;
  @SuppressWarnings("unused") // Defined to make things clearer in UI designer.
  private JPanel myResourceNamePanel;
  private JTextField myOutputNameTextField;
  @SuppressWarnings("unused") // Defined to make things clearer in UI designer.
  private JPanel mySourceAssetTypePanel;
  @SuppressWarnings("unused") // Defined to make things clearer in UI designer.
  private JPanel mySourceAssetRadioButtons;
  private JRadioButton myClipartRadioButton;
  private JRadioButton myLocalFileRadioButton;
  @SuppressWarnings("unused") // Defined to make things clearer in UI designer.
  private JPanel myIconPickerPanel;
  private VectorIconButton myClipartAssetButton;
  private JPanel myFileBrowserPanel;
  private VectorAssetBrowser myFileBrowser;
  @SuppressWarnings("unused") // Defined to make things clearer in UI designer.
  private JPanel myResizePanel;
  private JTextField myWidthTextField;
  private JTextField myHeightTextField;
  private JCheckBox myOverrideSizeCheckBox;
  private JPanel myColorRowPanel;
  private ColorPanel myColorPanel;
  @SuppressWarnings("unused") // Defined to make things clearer in UI designer.
  private JPanel myOpacityPanel;
  private JSlider myOpacitySlider;
  private JBLabel myOpacityValueLabel;
  private JCheckBox myEnableAutoMirroredCheckBox;
  @SuppressWarnings("unused") // Defined to make things clearer in UI designer.
  private JPanel myPreviewPanel;
  @SuppressWarnings("unused") // Defined to make things clearer in UI designer.
  private JPanel myLeftPanel;
  @SuppressWarnings("unused") // Defined to make things clearer in UI designer.
  private JPanel myRightPanel;
  private JBScrollPane myScrollPane;

  public NewVectorAssetStep(@NotNull GenerateIconsModel model, @NotNull AndroidFacet facet) {
    super(model, "Configure Vector Asset");
    myFacet = facet;

    int minSdkVersion = AndroidModuleInfo.getInstance(myFacet).getMinSdkVersion().getApiLevel();
<<<<<<< HEAD
    myIconGenerator = new AndroidVectorIconGenerator(minSdkVersion);

    // Start with the icon radio button selected, because icons are easy to browse and play around
    // with right away.
    myMaterialIconRadioButton.setSelected(true);
    myActiveAsset = new ObjectValueProperty<>(myIconButton.getAsset());

    myValidatorPanel = new ValidatorPanel(this, myPanel);
  }
=======
    myIconGenerator = new VectorIconGenerator(minSdkVersion);
    Disposer.register(this, myIconGenerator);
>>>>>>> 9e819fa1

    myImagePreviewPanel.setBorder(JBUI.Borders.customLine(JBColor.border()));

    myAssetSourceType = new SelectedRadioButtonProperty<>(DEFAULT_ASSET_SOURCE_TYPE, AssetSourceType.values(),
                                                          myClipartRadioButton, myLocalFileRadioButton);
    myActiveAsset = new ObjectValueProperty<>(myClipartAssetButton.getAsset());
    myOutputName = new TextProperty(myOutputNameTextField);
    myOverrideSize = new SelectedProperty(myOverrideSizeCheckBox);
    myColor = ObjectProperty.wrap(new ColorProperty(myColorPanel));
    myOpacityPercent = new SliderValueProperty(myOpacitySlider);
    myAutoMirrored = new SelectedProperty(myEnableAutoMirroredCheckBox);

    myValidatorPanel = new ValidatorPanel(this, myPanel);

    ActionListener assetListener = actionEvent -> renderPreviews();
    myClipartAssetButton.addAssetListener(assetListener);
    myFileBrowser.addAssetListener(assetListener);

    myListeners.receiveAndFire(myAssetSourceType, sourceType -> {
      myIconPickerPanel.setVisible(sourceType == AssetSourceType.CLIP_ART);
      myColorRowPanel.setVisible(sourceType == AssetSourceType.CLIP_ART);
      myFileBrowserPanel.setVisible(sourceType == AssetSourceType.FILE);
      myActiveAsset.set(sourceType == AssetSourceType.CLIP_ART ? myClipartAssetButton.getAsset() : myFileBrowser.getAsset());
    });

    myGeneralBindings.bindTwoWay(new StringToIntAdapterProperty(new TextProperty(myWidthTextField)), myWidth);
    myGeneralBindings.bindTwoWay(new StringToIntAdapterProperty(new TextProperty(myHeightTextField)), myHeight);
    myGeneralBindings.bind(new EnabledProperty(myWidthTextField), myOverrideSize);
    myGeneralBindings.bind(new EnabledProperty(myHeightTextField), myOverrideSize);
    myListeners.listenAll(myOverrideSize, myOriginalSize).withAndFire(() -> {
      if (!myOverrideSize.get() || !myOriginalSize.get().isPresent()) {
        myWidth.set(DEFAULT_MATERIAL_ICON_SIZE);
        myHeight.set(DEFAULT_MATERIAL_ICON_SIZE);
      }
      else {
        myWidth.set(myOriginalSize.getValue().width);
        myHeight.set(myOriginalSize.getValue().height);
      }
    });

    myGeneralBindings.bind(new TextProperty(myOpacityValueLabel), new FormatExpression("%d %%", myOpacityPercent));

    myListeners.listenAll(myActiveAsset, myOverrideSize, myWidth, myHeight, myColor, myOpacityPercent, myAutoMirrored)
        .with(this::renderPreviews);

    myListeners.listenAndFire(myActiveAsset, sender -> {
      myActiveAssetBindings.releaseAll();

      myActiveAssetBindings.bind(myOutputName, new Expression<String>(myActiveAsset.get().path()) {
        @Override
        @NotNull
        public String get() {
          File file = myActiveAsset.get().path().get();
          if (!file.exists() || file.isDirectory()) {
            return DEFAULT_OUTPUT_NAME;
          }

          String name = FileUtil.getNameWithoutExtension(file).toLowerCase(Locale.getDefault());
          if (!name.startsWith(ICON_PREFIX)) {
            name = ICON_PREFIX + AndroidResourceUtil.getValidResourceFileName(name);
          }
          return AndroidResourceUtil.getValidResourceFileName(name);
        }
      });
<<<<<<< HEAD

      myValidatorPanel.registerValidator(name, value -> Validator.Result.fromNullableMessage(myNameValidator.getErrorText(value)));
      myValidatorPanel.registerTest(isValidAsset, "The specified asset could not be parsed. Please choose another asset.");

      myActiveAssetBindings.bind(myActiveAsset.get().opacity(), opacityValue);
      myActiveAssetBindings.bind(myActiveAsset.get().autoMirrored(), autoMirrored);
      myActiveAssetBindings.bind(myActiveAsset.get().outputWidth(), width);
      myActiveAssetBindings.bind(myActiveAsset.get().outputHeight(), height);
    });
=======
>>>>>>> 9e819fa1

      myValidatorPanel.registerValidator(myOutputName, name -> Validator.Result.fromNullableMessage(myNameValidator.getErrorText(name)));
      myValidatorPanel.registerValidator(myAssetValidityState, validity -> truncateMessage(validity));

      if (myAssetSourceType.get() == AssetSourceType.CLIP_ART) {
        myActiveAssetBindings.bind(myActiveAsset.get().color(), myColor);
      }
      myActiveAssetBindings.bind(myActiveAsset.get().opacityPercent(), myOpacityPercent);
      myActiveAssetBindings.bind(myActiveAsset.get().autoMirrored(), myAutoMirrored);
      myActiveAssetBindings.bind(myActiveAsset.get().outputWidth(), myWidth);
      myActiveAssetBindings.bind(myActiveAsset.get().outputHeight(), myHeight);
    });

    myGeneralBindings.bind(myIconGenerator.sourceAsset(), new AsOptionalExpression<>(myActiveAsset));
    myGeneralBindings.bind(myIconGenerator.outputName(), myOutputName);

    PersistentStateUtil.load(this, getModel().getPersistentState().getChild(VECTOR_ASSET_STEP_PROPERTY));

    // Refresh the asset preview.
    renderPreviews();
  }

  /**
   * Truncates the message if it contains too many lines.
   */
  @NotNull
  private static Validator.Result truncateMessage(@NotNull Validator.Result validity) {
    String message = validity.getMessage();
    int lineCount = 0;
    int lineOffset = 0;
    int offset = 0;
    while ((offset = message.indexOf('\n', offset)) >= 0) {
      offset++;
      if (++lineCount > 3) {
        message = message.substring(0, lineOffset) + "...";
        return new Validator.Result(validity.getSeverity(), message);
      }
      lineOffset = offset;
    }
    return validity;
  }

  @Override
<<<<<<< HEAD
  protected JComponent getComponent() {
    return myValidatorPanel;
=======
  @NotNull
  protected Collection<? extends ModelWizardStep> createDependentSteps() {
    return Collections.singletonList(new ConfirmGenerateIconsStep(getModel(), AndroidPackageUtils.getModuleTemplates(myFacet, null)));
>>>>>>> 9e819fa1
  }

  @Override
  @NotNull
  protected JComponent getComponent() {
    return myValidatorPanel;
  }

  @Override
  @NotNull
  protected ObservableBool canGoForward() {
    return myValidatorPanel.hasErrors().not();
  }

  @Override
  protected void onProceeding() {
    getModel().setIconGenerator(myIconGenerator);
  }

  @Override
  public void onWizardFinished() {
    getModel().getPersistentState().setChild(VECTOR_ASSET_STEP_PROPERTY, getState());
  }

  @Override
  public void dispose() {
    myGeneralBindings.releaseAll();
    myActiveAssetBindings.releaseAll();
    myListeners.releaseAll();
    myIconGenerator.dispose();
  }

  @Override
  @NotNull
  public PersistentState getState() {
    PersistentState state = new PersistentState();
    state.set(OUTPUT_NAME_PROPERTY, myOutputName.get(), DEFAULT_OUTPUT_NAME);
    state.set(ASSET_SOURCE_TYPE_PROPERTY, myAssetSourceType.get(), DEFAULT_ASSET_SOURCE_TYPE);
    state.setChild(CLIPART_ASSET_PROPERTY, myClipartAssetButton.getState());
    File file = myFileBrowser.getAsset().path().get();
    state.set(SOURCE_FILE_PROPERTY, file.getPath(), getProjectPath());
    state.set(OVERRIDE_SIZE_PROPERTY, myOverrideSize.get(), false);
    state.set(WIDTH_PROPERTY, myWidth.get(), DEFAULT_MATERIAL_ICON_SIZE);
    state.set(HEIGHT_PROPERTY, myHeight.get(), DEFAULT_MATERIAL_ICON_SIZE);
    state.set(COLOR_PROPERTY, myColor.get(), DEFAULT_COLOR);
    state.set(OPACITY_PERCENT_PROPERTY, myOpacityPercent.get(), 100);
    state.set(AUTO_MIRRORED_PROPERTY, myAutoMirrored.get(), false);
    return state;
  }

  @Override
  public void loadState(@NotNull PersistentState state) {
    // Load persistent state of controls after dust settles.
    ApplicationManager.getApplication().invokeLater(
      () -> {
        myOutputName.set(state.get(OUTPUT_NAME_PROPERTY, DEFAULT_OUTPUT_NAME));
        myAssetSourceType.set(state.get(ASSET_SOURCE_TYPE_PROPERTY, DEFAULT_ASSET_SOURCE_TYPE));
        PersistentStateUtil.load(myClipartAssetButton, state.getChild(CLIPART_ASSET_PROPERTY));
        String path = state.get(SOURCE_FILE_PROPERTY, getProjectPath());
        myFileBrowser.getAsset().path().set(new File(path));
        myOverrideSize.set(state.get(OVERRIDE_SIZE_PROPERTY, false));
        myWidth.set(state.get(WIDTH_PROPERTY, DEFAULT_MATERIAL_ICON_SIZE));
        myHeight.set(state.get(HEIGHT_PROPERTY, DEFAULT_MATERIAL_ICON_SIZE));
        myColor.set(state.get(COLOR_PROPERTY, DEFAULT_COLOR));
        myOpacityPercent.set(state.get(OPACITY_PERCENT_PROPERTY, 100));
        myAutoMirrored.set(state.get(AUTO_MIRRORED_PROPERTY, false));
      },
      ModalityState.any());
  }

  @SystemIndependent
  @NotNull
  private String getProjectPath() {
    String projectPath = myFacet.getModule().getProject().getBasePath();
    assert projectPath != null;
    return projectPath;
  }

  private void renderPreviews() {
    // This method is often called as the result of a UI property changing which may also cause
    // some other properties to change. Due to asynchronous nature of some property changes, it
    // is necessary to use two invokeLater calls to make sure that everything settles before
    // icons generation is attempted.
    VectorPreviewUpdater previewUpdater = new VectorPreviewUpdater();
    invokeVeryLate(previewUpdater::enqueueUpdate, ModalityState.any(), o -> Disposer.isDisposed(this));
  }

  /**
   * Executes the given runnable after a double 'invokeLater' delay.
   */
  private static void invokeVeryLate(@NotNull Runnable runnable, @NotNull ModalityState state, @NotNull Condition expired) {
    Application application = ApplicationManager.getApplication();
    application.invokeLater(() -> application.invokeLater(runnable, state, expired), state, expired);
  }

  /**
   * Parsing and generating a vector preview is not always a lightweight operation, and if we try to
   * do it synchronously, especially with a larger vector file, it can stutter the UI. So instead, we
   * enqueue the request to run on a background thread. If several requests are made in a row while
   * an existing worker is still in progress, they will only generate a single update, run as soon
   * as the current update finishes.
   * <p>
   * Call {@link #enqueueUpdate()} in order to kick-start the generation of a new preview.
   */
  private final class VectorPreviewUpdater {
    @Nullable private SwingWorker<Void, Void> myCurrentWorker;
    @Nullable private SwingWorker<Void, Void> myEnqueuedWorker;

    /**
     * Starts parsing the current file in {@link #myActiveAsset} and, if it's valid, updates the UI
     * (particularly, the image preview and errors area). If an update is already in process, then
     * this will enqueue another request to run as soon as the current one is over.
     * <p>
     * The width of {@link #myImagePreview} is used when calculating a preview image, so be sure
     * the layout manager has finished laying out your UI before calling this method.
     * <p>
     * This method must be called on the dispatch thread.
     */
    public void enqueueUpdate() {
      ApplicationManager.getApplication().assertIsDispatchThread();

      if (myCurrentWorker == null) {
        myCurrentWorker = createWorker();
        myCurrentWorker.execute();
      }
      else if (myEnqueuedWorker == null) {
        myEnqueuedWorker = createWorker();
      }
    }

    private SwingWorker<Void, Void> createWorker() {
      return new SwingWorker<Void, Void>() {
        VectorAsset.ParseResult myParseResult;

        @Override
<<<<<<< HEAD
        protected Void doInBackground() throws Exception {
=======
        protected Void doInBackground() {
>>>>>>> 9e819fa1
          try {
            myParseResult = myActiveAsset.get().parse(myImagePreview.getWidth(), true);
          } catch (Throwable t) {
            Logger.getInstance(getClass()).error(t);
            myParseResult = new VectorAsset.ParseResult("Internal error parsing " + myActiveAsset.get().path().get().getName());
          }
          return null;
        }

        @Override
        protected void done() {
          assert myParseResult != null;
<<<<<<< HEAD
          // it IS possible to have invalid asset, but no error, in fact that is the initial state before a file is chosen.
          isValidAsset.set(myParseResult.isValid());
=======
          myAssetValidityState.set(myParseResult.getValidityState());
>>>>>>> 9e819fa1
          if (myParseResult.isValid()) {
            BufferedImage image = myParseResult.getImage();
            myImagePreview.setIcon(image == null ? null : new ImageIcon(image));
            myOriginalSize.setValue(new Dimension(myParseResult.getOriginalWidth(), myParseResult.getOriginalHeight()));
          }
          else {
            myImagePreview.setIcon(null);
            myOriginalSize.clear();
          }

<<<<<<< HEAD
          String error = myParseResult.getErrors();
          myErrorPanel.setVisible(!error.isEmpty());
          myErrorsTextArea.setText(error);
          ApplicationManager.getApplication().invokeLater(() -> myErrorsScrollPane.getVerticalScrollBar().setValue(0), ModalityState.any());

=======
>>>>>>> 9e819fa1
          myCurrentWorker = null;
          if (myEnqueuedWorker != null) {
            myCurrentWorker = myEnqueuedWorker;
            myEnqueuedWorker = null;
            ApplicationManager.getApplication().invokeLater(() -> myCurrentWorker.execute(), ModalityState.any());
          }
        }
      };
    }
  }

  private enum AssetSourceType {
    CLIP_ART,
    FILE,
  }
}<|MERGE_RESOLUTION|>--- conflicted
+++ resolved
@@ -19,18 +19,11 @@
 import com.android.tools.adtui.validation.Validator;
 import com.android.tools.adtui.validation.ValidatorPanel;
 import com.android.tools.idea.model.AndroidModuleInfo;
-<<<<<<< HEAD
-=======
 import com.android.tools.idea.npw.assetstudio.VectorIconGenerator;
->>>>>>> 9e819fa1
 import com.android.tools.idea.npw.assetstudio.assets.VectorAsset;
 import com.android.tools.idea.npw.assetstudio.ui.VectorAssetBrowser;
 import com.android.tools.idea.npw.assetstudio.ui.VectorIconButton;
-<<<<<<< HEAD
-import com.android.tools.idea.npw.project.AndroidSourceSet;
-=======
 import com.android.tools.idea.npw.project.AndroidPackageUtils;
->>>>>>> 9e819fa1
 import com.android.tools.idea.observable.BindingsManager;
 import com.android.tools.idea.observable.ListenerManager;
 import com.android.tools.idea.observable.adapters.StringToIntAdapterProperty;
@@ -38,31 +31,16 @@
 import com.android.tools.idea.observable.expressions.Expression;
 import com.android.tools.idea.observable.expressions.optional.AsOptionalExpression;
 import com.android.tools.idea.observable.expressions.string.FormatExpression;
-<<<<<<< HEAD
-import com.android.tools.idea.observable.ui.EnabledProperty;
-import com.android.tools.idea.observable.ui.SelectedProperty;
-import com.android.tools.idea.observable.ui.SliderValueProperty;
-import com.android.tools.idea.observable.ui.TextProperty;
-import com.android.tools.idea.res.IdeResourceNameValidator;
-import com.android.tools.idea.ui.VectorImageComponent;
-import com.android.tools.idea.wizard.model.ModelWizard;
-=======
 import com.android.tools.idea.observable.ui.*;
 import com.android.tools.idea.res.IdeResourceNameValidator;
 import com.android.tools.idea.ui.VectorImageComponent;
->>>>>>> 9e819fa1
 import com.android.tools.idea.wizard.model.ModelWizardStep;
 import com.intellij.openapi.application.Application;
 import com.intellij.openapi.application.ApplicationManager;
 import com.intellij.openapi.application.ModalityState;
-<<<<<<< HEAD
-import com.intellij.openapi.diagnostic.Logger;
-import com.intellij.openapi.project.Project;
-=======
 import com.intellij.openapi.components.PersistentStateComponent;
 import com.intellij.openapi.diagnostic.Logger;
 import com.intellij.openapi.util.Condition;
->>>>>>> 9e819fa1
 import com.intellij.openapi.util.Disposer;
 import com.intellij.openapi.util.io.FileUtil;
 import com.intellij.ui.ColorPanel;
@@ -92,11 +70,6 @@
 public final class NewVectorAssetStep extends ModelWizardStep<GenerateIconsModel> implements PersistentStateComponent<PersistentState> {
   private static final int DEFAULT_MATERIAL_ICON_SIZE = 24;
   private static final String ICON_PREFIX = "ic_";
-<<<<<<< HEAD
-  private static final String VECTOR_ASSET_PATH_PROPERTY = "VectorAssetImportPath";
-
-  private final AndroidVectorIconGenerator myIconGenerator;
-=======
   private static final String DEFAULT_OUTPUT_NAME = "ic_vector_name";
   // Start with the Clip Art radio button selected, because the clip art icons are easy to browse
   // and play around with right away.
@@ -117,7 +90,6 @@
   private static final String AUTO_MIRRORED_PROPERTY = "autoMirrored";
 
   private final ObjectProperty<AssetSourceType> myAssetSourceType;
->>>>>>> 9e819fa1
   private final ObjectProperty<VectorAsset> myActiveAsset;
   private final OptionalProperty<Dimension> myOriginalSize = new OptionalValueProperty<>();
   private final StringProperty myOutputName;
@@ -128,12 +100,7 @@
   private final IntProperty myOpacityPercent;
   private final BoolProperty myAutoMirrored;
 
-<<<<<<< HEAD
-  private final BoolProperty isValidAsset = new BoolValueProperty();
-  private final VectorPreviewUpdater myPreviewUpdater = new VectorPreviewUpdater();
-=======
   private final ObjectValueProperty<Validator.Result> myAssetValidityState = new ObjectValueProperty<>(Validator.Result.OK);
->>>>>>> 9e819fa1
   private final IdeResourceNameValidator myNameValidator = IdeResourceNameValidator.forFilename(ResourceFolderType.DRAWABLE);
 
   private final BindingsManager myGeneralBindings = new BindingsManager();
@@ -146,10 +113,7 @@
   private final ValidatorPanel myValidatorPanel;
 
   private JPanel myPanel;
-<<<<<<< HEAD
-=======
   private JPanel myImagePreviewPanel;
->>>>>>> 9e819fa1
   private VectorImageComponent myImagePreview;
   @SuppressWarnings("unused") // Defined to make things clearer in UI designer.
   private JPanel myResourceNamePanel;
@@ -190,20 +154,8 @@
     myFacet = facet;
 
     int minSdkVersion = AndroidModuleInfo.getInstance(myFacet).getMinSdkVersion().getApiLevel();
-<<<<<<< HEAD
-    myIconGenerator = new AndroidVectorIconGenerator(minSdkVersion);
-
-    // Start with the icon radio button selected, because icons are easy to browse and play around
-    // with right away.
-    myMaterialIconRadioButton.setSelected(true);
-    myActiveAsset = new ObjectValueProperty<>(myIconButton.getAsset());
-
-    myValidatorPanel = new ValidatorPanel(this, myPanel);
-  }
-=======
     myIconGenerator = new VectorIconGenerator(minSdkVersion);
     Disposer.register(this, myIconGenerator);
->>>>>>> 9e819fa1
 
     myImagePreviewPanel.setBorder(JBUI.Borders.customLine(JBColor.border()));
 
@@ -268,18 +220,6 @@
           return AndroidResourceUtil.getValidResourceFileName(name);
         }
       });
-<<<<<<< HEAD
-
-      myValidatorPanel.registerValidator(name, value -> Validator.Result.fromNullableMessage(myNameValidator.getErrorText(value)));
-      myValidatorPanel.registerTest(isValidAsset, "The specified asset could not be parsed. Please choose another asset.");
-
-      myActiveAssetBindings.bind(myActiveAsset.get().opacity(), opacityValue);
-      myActiveAssetBindings.bind(myActiveAsset.get().autoMirrored(), autoMirrored);
-      myActiveAssetBindings.bind(myActiveAsset.get().outputWidth(), width);
-      myActiveAssetBindings.bind(myActiveAsset.get().outputHeight(), height);
-    });
-=======
->>>>>>> 9e819fa1
 
       myValidatorPanel.registerValidator(myOutputName, name -> Validator.Result.fromNullableMessage(myNameValidator.getErrorText(name)));
       myValidatorPanel.registerValidator(myAssetValidityState, validity -> truncateMessage(validity));
@@ -323,14 +263,9 @@
   }
 
   @Override
-<<<<<<< HEAD
-  protected JComponent getComponent() {
-    return myValidatorPanel;
-=======
   @NotNull
   protected Collection<? extends ModelWizardStep> createDependentSteps() {
     return Collections.singletonList(new ConfirmGenerateIconsStep(getModel(), AndroidPackageUtils.getModuleTemplates(myFacet, null)));
->>>>>>> 9e819fa1
   }
 
   @Override
@@ -360,7 +295,6 @@
     myGeneralBindings.releaseAll();
     myActiveAssetBindings.releaseAll();
     myListeners.releaseAll();
-    myIconGenerator.dispose();
   }
 
   @Override
@@ -466,11 +400,7 @@
         VectorAsset.ParseResult myParseResult;
 
         @Override
-<<<<<<< HEAD
-        protected Void doInBackground() throws Exception {
-=======
         protected Void doInBackground() {
->>>>>>> 9e819fa1
           try {
             myParseResult = myActiveAsset.get().parse(myImagePreview.getWidth(), true);
           } catch (Throwable t) {
@@ -483,12 +413,7 @@
         @Override
         protected void done() {
           assert myParseResult != null;
-<<<<<<< HEAD
-          // it IS possible to have invalid asset, but no error, in fact that is the initial state before a file is chosen.
-          isValidAsset.set(myParseResult.isValid());
-=======
           myAssetValidityState.set(myParseResult.getValidityState());
->>>>>>> 9e819fa1
           if (myParseResult.isValid()) {
             BufferedImage image = myParseResult.getImage();
             myImagePreview.setIcon(image == null ? null : new ImageIcon(image));
@@ -499,14 +424,6 @@
             myOriginalSize.clear();
           }
 
-<<<<<<< HEAD
-          String error = myParseResult.getErrors();
-          myErrorPanel.setVisible(!error.isEmpty());
-          myErrorsTextArea.setText(error);
-          ApplicationManager.getApplication().invokeLater(() -> myErrorsScrollPane.getVerticalScrollBar().setValue(0), ModalityState.any());
-
-=======
->>>>>>> 9e819fa1
           myCurrentWorker = null;
           if (myEnqueuedWorker != null) {
             myCurrentWorker = myEnqueuedWorker;
