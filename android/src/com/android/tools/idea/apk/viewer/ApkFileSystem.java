/*
 * Copyright (C) 2016 The Android Open Source Project
 *
 * Licensed under the Apache License, Version 2.0 (the "License");
 * you may not use this file except in compliance with the License.
 * You may obtain a copy of the License at
 *
 *      http://www.apache.org/licenses/LICENSE-2.0
 *
 * Unless required by applicable law or agreed to in writing, software
 * distributed under the License is distributed on an "AS IS" BASIS,
 * WITHOUT WARRANTIES OR CONDITIONS OF ANY KIND, either express or implied.
 * See the License for the specific language governing permissions and
 * limitations under the License.
 */
package com.android.tools.idea.apk.viewer;

import com.android.SdkConstants;
<<<<<<< HEAD
=======
import com.android.tools.apk.analyzer.BinaryXmlParser;
>>>>>>> b13afab4
import com.google.common.collect.ImmutableSet;
import com.google.common.primitives.Shorts;
import com.google.devrel.gmscore.tools.apk.arsc.Chunk;
import com.intellij.openapi.diagnostic.Logger;
import com.intellij.openapi.util.Key;
import com.intellij.openapi.util.io.FileUtil;
import com.intellij.openapi.util.text.StringUtil;
import com.intellij.openapi.vfs.VfsUtil;
import com.intellij.openapi.vfs.VirtualFile;
import com.intellij.openapi.vfs.VirtualFileManager;
import com.intellij.openapi.vfs.impl.ArchiveHandler;
import com.intellij.openapi.vfs.impl.jar.JarHandler;
import com.intellij.openapi.vfs.newvfs.ArchiveFileSystem;
import com.intellij.openapi.vfs.newvfs.VfsImplUtil;
import com.intellij.util.io.URLUtil;
import org.jetbrains.annotations.NonNls;
import org.jetbrains.annotations.NotNull;
import org.jetbrains.annotations.Nullable;

import java.io.ByteArrayInputStream;
import java.io.File;
import java.io.IOException;
import java.io.InputStream;
import java.nio.file.Files;
import java.nio.file.StandardCopyOption;
import java.util.Set;

public class ApkFileSystem extends ArchiveFileSystem {
  public static final Set<String> EXTENSIONS = ImmutableSet.of(
    SdkConstants.EXT_ANDROID_PACKAGE,
    SdkConstants.EXT_AAR,
    SdkConstants.EXT_INSTANTAPP_PACKAGE,
<<<<<<< HEAD
    SdkConstants.EXT_ATOM
=======
    SdkConstants.EXT_ATOM,
    SdkConstants.EXT_ZIP
>>>>>>> b13afab4
  );

  public static final String PROTOCOL = "apk";
  public static final String APK_SEPARATOR = URLUtil.JAR_SEPARATOR;

  private static final String APKZIP_EXT = "apkzip";
  private static final String APKZIP_SUFFIX = "." + APKZIP_EXT;
  private static final Key<Boolean> APKZIP_KEY = Key.create("android.zip.within.apk");

  public static ApkFileSystem getInstance() {
    return (ApkFileSystem)VirtualFileManager.getInstance().getFileSystem(PROTOCOL);
  }

  @NotNull
  @Override
  public String getProtocol() {
    return PROTOCOL;
  }

  @NotNull
  @Override
  protected String extractLocalPath(@NotNull String rootPath) {
    return StringUtil.trimEnd(rootPath, APK_SEPARATOR);
  }

  @NotNull
  @Override
  protected String composeRootPath(@NotNull String localPath) {
    return localPath + APK_SEPARATOR;
  }

  @NotNull
  @Override
  protected ArchiveHandler getHandler(@NotNull VirtualFile entryFile) {
    return VfsImplUtil.getHandler(this, entryFile, JarHandler::new);
  }

  /**
   * Returns the relative path of the file within the APK file system.
   * Same implementation as super, but public access.
   */
  @Override
  @NotNull
  public String getRelativePath(@NotNull VirtualFile file) {
    String path = file.getPath();
    String relativePath = path.substring(extractRootPath(path).length());
    return StringUtil.startsWithChar(relativePath, '/') ? relativePath.substring(1) : relativePath;
  }

  @NotNull
  @Override
  protected String extractRootPath(@NotNull String path) {
    final int apkSeparatorIndex = path.indexOf(APK_SEPARATOR);
    assert apkSeparatorIndex >= 0 : "Path passed to ApkFileSystem must have apk separator '!/': " + path;
    return path.substring(0, apkSeparatorIndex + APK_SEPARATOR.length());
  }

  @Nullable
  @Override
  public VirtualFile findFileByPath(@NotNull @NonNls String path) {
    return VfsImplUtil.findFileByPath(this, path);
  }

  @Nullable
  @Override
  public VirtualFile findFileByPathIfCached(@NotNull @NonNls String path) {
    return VfsImplUtil.findFileByPathIfCached(this, path);
  }

  @Nullable
  @Override
  public VirtualFile refreshAndFindFileByPath(@NotNull String path) {
    return VfsImplUtil.refreshAndFindFileByPath(this, path);
  }

  @Override
  public void refresh(boolean asynchronous) {
    VfsImplUtil.refresh(this, asynchronous);
  }

  @NotNull
  @Override
  public byte[] contentsToByteArray(@NotNull VirtualFile file) throws IOException {
    byte[] bytes = super.contentsToByteArray(file);
    if (!isBinaryXml(file, bytes)) {
      return bytes;
    }

    return BinaryXmlParser.decodeXml(file.getName(), bytes);
  }

  @Override
  protected boolean isCorrectFileType(@NotNull VirtualFile local) {
    if (APKZIP_EXT.equals(local.getExtension()) && Boolean.TRUE.equals(local.getUserData(APKZIP_KEY))) {
      // accept files that were unzipped from within an APK by us, see #extractAndGetContentRoot
      return true;
    }

    return EXTENSIONS.contains(local.getExtension());
  }

  /**
   * Extracts a zip file within an APK file, and returns the virtual file pointing to the contents of that zip file.
   */
  @Nullable
  public VirtualFile extractAndGetContentRoot(VirtualFile file) {
    File tempFile;
    try {
      tempFile = FileUtil.createTempFile(file.getName(), APKZIP_SUFFIX, true);
    }
    catch (IOException e) {
      Logger.getInstance(ApkFileSystem.class).warn("IOException while extracting zip file from APK", e);
      return null;
    }

    try (InputStream is = new ByteArrayInputStream(file.contentsToByteArray())) {
      Files.copy(is, tempFile.toPath(), StandardCopyOption.REPLACE_EXISTING);
    }
    catch (IOException e) {
      Logger.getInstance(ApkFileSystem.class).warn("IOException while copying contents of zip file to temp file", e);
      return null;
    }

    VirtualFile vfile = VfsUtil.findFileByIoFile(tempFile, true);
    if (vfile == null) {
      return null;
    }

    vfile.putUserData(APKZIP_KEY, Boolean.TRUE);
    return getInstance().getRootByLocal(vfile);
  }

  /**
   * @return Whether the given file is a binary XML file within the APK.
   */
  public boolean isBinaryXml(VirtualFile file, byte[] bytes) {
    return isBinaryXml(getRelativePath(file), bytes);
  }

  public static boolean isBinaryXml(String relativePath, byte[] bytes) {
    if (!relativePath.endsWith(SdkConstants.DOT_XML)) {
      return false;
    }

    boolean encodedXmlPath = relativePath.equals(SdkConstants.FN_ANDROID_MANIFEST_XML) ||
                             (relativePath.startsWith(SdkConstants.FD_RES) &&
                              !relativePath.startsWith(SdkConstants.FD_RES + "/" + SdkConstants.FD_RES_RAW));
    if (!encodedXmlPath) {
      return false;
    }

    short code = Shorts.fromBytes(bytes[1], bytes[0]);
    return code == Chunk.Type.XML.code();
  }
}<|MERGE_RESOLUTION|>--- conflicted
+++ resolved
@@ -16,10 +16,7 @@
 package com.android.tools.idea.apk.viewer;
 
 import com.android.SdkConstants;
-<<<<<<< HEAD
-=======
 import com.android.tools.apk.analyzer.BinaryXmlParser;
->>>>>>> b13afab4
 import com.google.common.collect.ImmutableSet;
 import com.google.common.primitives.Shorts;
 import com.google.devrel.gmscore.tools.apk.arsc.Chunk;
@@ -52,12 +49,8 @@
     SdkConstants.EXT_ANDROID_PACKAGE,
     SdkConstants.EXT_AAR,
     SdkConstants.EXT_INSTANTAPP_PACKAGE,
-<<<<<<< HEAD
-    SdkConstants.EXT_ATOM
-=======
     SdkConstants.EXT_ATOM,
     SdkConstants.EXT_ZIP
->>>>>>> b13afab4
   );
 
   public static final String PROTOCOL = "apk";
