--- conflicted
+++ resolved
@@ -93,11 +93,7 @@
         continue;
       }
 
-<<<<<<< HEAD
-      if (model.getProjectType() != PROJECT_TYPE_APP) {
-=======
       if (model.getAndroidProject().getProjectType() != PROJECT_TYPE_APP) {
->>>>>>> b13afab4
         continue;
       }
 
