/*
 * Copyright (C) 2017 The Android Open Source Project
 *
 * Licensed under the Apache License, Version 2.0 (the "License");
 * you may not use this file except in compliance with the License.
 * You may obtain a copy of the License at
 *
 *      http://www.apache.org/licenses/LICENSE-2.0
 *
 * Unless required by applicable law or agreed to in writing, software
 * distributed under the License is distributed on an "AS IS" BASIS,
 * WITHOUT WARRANTIES OR CONDITIONS OF ANY KIND, either express or implied.
 * See the License for the specific language governing permissions and
 * limitations under the License.
 */
package com.android.tools.idea.ddms.actions;

import com.android.ddmlib.AndroidDebugBridge;
import com.android.tools.idea.adb.AdbService;
import com.google.common.util.concurrent.FutureCallback;
import com.google.common.util.concurrent.Futures;
import com.google.common.util.concurrent.ListenableFuture;
import com.google.common.util.concurrent.MoreExecutors;
import com.intellij.notification.Notification;
import com.intellij.notification.NotificationType;
import com.intellij.notification.Notifications;
import com.intellij.openapi.actionSystem.AnAction;
import com.intellij.openapi.actionSystem.AnActionEvent;
import com.intellij.openapi.project.Project;
<<<<<<< HEAD
import com.intellij.util.concurrency.SameThreadExecutor;
=======
import java.io.File;
>>>>>>> c50c8b87
import org.jetbrains.android.sdk.AndroidSdkUtils;
import org.jetbrains.annotations.NotNull;

public class GetAdbAction extends AnAction {
  public GetAdbAction() {
    super("Get ADB");
  }

  @Override
  public void update(@NotNull AnActionEvent e) {
    Project project = getEventProject(e);
    File adb = project == null ? null : AndroidSdkUtils.getAdb(project);
    getTemplatePresentation().setEnabled(adb != null && adb.exists());
  }

  @Override
  public void actionPerformed(@NotNull AnActionEvent e) {
    Notifications.Bus.notify(new Notification("Android", "ADB", "ADB requested.", NotificationType.INFORMATION));
    Project project = getEventProject(e);
    File adb = project == null ? null : AndroidSdkUtils.getAdb(project);
    if (adb == null) {
      return;
    }

    ListenableFuture<AndroidDebugBridge> bridge = AdbService.getInstance().getDebugBridge(adb);
    Futures.addCallback(bridge, new FutureCallback<AndroidDebugBridge>() {
      @Override
      public void onSuccess(AndroidDebugBridge result) {
        Notifications.Bus.notify(new Notification("Android", "ADB", "ADB obtained", NotificationType.INFORMATION));
      }

      @Override
      public void onFailure(Throwable t) {
        Notifications.Bus.notify(new Notification("Android", "ADB", "ADB error: " + t.toString(), NotificationType.INFORMATION));
      }
<<<<<<< HEAD
    }, SameThreadExecutor.INSTANCE);
=======
    }, MoreExecutors.directExecutor());
>>>>>>> c50c8b87
  }
}<|MERGE_RESOLUTION|>--- conflicted
+++ resolved
@@ -27,11 +27,7 @@
 import com.intellij.openapi.actionSystem.AnAction;
 import com.intellij.openapi.actionSystem.AnActionEvent;
 import com.intellij.openapi.project.Project;
-<<<<<<< HEAD
-import com.intellij.util.concurrency.SameThreadExecutor;
-=======
 import java.io.File;
->>>>>>> c50c8b87
 import org.jetbrains.android.sdk.AndroidSdkUtils;
 import org.jetbrains.annotations.NotNull;
 
@@ -67,10 +63,6 @@
       public void onFailure(Throwable t) {
         Notifications.Bus.notify(new Notification("Android", "ADB", "ADB error: " + t.toString(), NotificationType.INFORMATION));
       }
-<<<<<<< HEAD
-    }, SameThreadExecutor.INSTANCE);
-=======
     }, MoreExecutors.directExecutor());
->>>>>>> c50c8b87
   }
 }