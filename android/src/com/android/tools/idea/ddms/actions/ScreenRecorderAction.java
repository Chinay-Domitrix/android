--- conflicted
+++ resolved
@@ -57,11 +57,7 @@
 import org.jetbrains.annotations.NotNull;
 import org.jetbrains.annotations.Nullable;
 
-<<<<<<< HEAD
-public final class ScreenRecorderAction extends AbstractDeviceAction {
-=======
 public final class ScreenRecorderAction extends AbstractDeviceAction implements DumbAware {
->>>>>>> b5f40ffd
   private static final String REMOTE_PATH = "/sdcard/screen-recording-%d.mp4";
   static final String TITLE = "Screen Recorder";
   private static final Pattern WM_SIZE_OUTPUT_REGEX = Pattern.compile("(?<width>\\d+)x(?<height>\\d+)");
@@ -82,11 +78,7 @@
   @VisibleForTesting
   ScreenRecorderAction(@NotNull Project project, @NotNull DeviceContext context, @NotNull Features features) {
     super(context, AndroidBundle.message("android.ddms.actions.screenrecord"),
-<<<<<<< HEAD
-          AndroidBundle.message("android.ddms.actions.screenrecord.description"), StudioIcons.Logcat.Toolbar.VIDEO_CAPTURE);
-=======
           AndroidBundle.message("android.ddms.actions.screenrecord.description"), StudioIcons.Common.VIDEO_CAPTURE);
->>>>>>> b5f40ffd
 
     myFeatures = features;
     myProject = project;
@@ -98,11 +90,7 @@
 
     if (!isEnabled()) {
       presentation.setEnabled(false);
-<<<<<<< HEAD
       presentation.setText(AndroidBundle.messagePointer("android.ddms.actions.screenrecord"));
-=======
-      presentation.setText(AndroidBundle.message("android.ddms.actions.screenrecord"));
->>>>>>> b5f40ffd
       return;
     }
 
@@ -110,10 +98,6 @@
 
     presentation.setEnabled(myFeatures.screenRecord(device));
     presentation.setText(AndroidBundle.messagePointer("android.ddms.actions.screenrecord"));
-  }
-
-  protected boolean isEnabled() {
-    return super.isEnabled() && !myRecordingInProgress.contains(myDeviceContext.getSelectedDevice());
   }
 
   protected boolean isEnabled() {
