--- conflicted
+++ resolved
@@ -8,11 +8,7 @@
     <properties/>
     <border type="none"/>
     <children>
-<<<<<<< HEAD
-      <grid id="967b0" layout-manager="GridLayoutManager" row-count="1" column-count="7" same-size-horizontally="false" same-size-vertically="false" hgap="-1" vgap="-1">
-=======
       <grid id="967b0" layout-manager="GridLayoutManager" row-count="1" column-count="6" same-size-horizontally="false" same-size-vertically="false" hgap="-1" vgap="-1">
->>>>>>> b5f40ffd
         <margin top="0" left="0" bottom="0" right="0"/>
         <constraints>
           <grid row="0" column="0" row-span="1" col-span="2" vsize-policy="0" hsize-policy="6" anchor="0" fill="1" indent="0" use-parent-layout="false"/>
@@ -44,25 +40,6 @@
               <grid row="0" column="4" row-span="1" col-span="1" vsize-policy="1" hsize-policy="6" anchor="0" fill="1" indent="0" use-parent-layout="false"/>
             </constraints>
           </hspacer>
-<<<<<<< HEAD
-          <component id="8956e" class="javax.swing.JCheckBox" binding="myFrameScreenshotCheckBox" default-binding="true">
-            <constraints>
-              <grid row="0" column="5" row-span="1" col-span="1" vsize-policy="0" hsize-policy="3" anchor="8" fill="0" indent="0" use-parent-layout="false"/>
-            </constraints>
-            <properties>
-              <text value="Frame Screenshot"/>
-            </properties>
-          </component>
-          <component id="c6102" class="javax.swing.JComboBox" binding="myFramingOptionsCombo">
-            <constraints>
-              <grid row="0" column="6" row-span="1" col-span="1" vsize-policy="0" hsize-policy="2" anchor="8" fill="1" indent="0" use-parent-layout="false"/>
-            </constraints>
-            <properties>
-              <enabled value="false"/>
-            </properties>
-          </component>
-=======
->>>>>>> b5f40ffd
           <component id="fb283" class="javax.swing.JButton" binding="myRotateLeftButton">
             <constraints>
               <grid row="0" column="1" row-span="1" col-span="1" vsize-policy="3" hsize-policy="0" anchor="8" fill="0" indent="0" use-parent-layout="false"/>
