--- conflicted
+++ resolved
@@ -20,10 +20,7 @@
 
 import com.android.tools.idea.help.AndroidWebHelpProvider;
 import com.android.tools.pixelprobe.color.Colors;
-<<<<<<< HEAD
-=======
 import com.android.utils.HashCodes;
->>>>>>> b5f40ffd
 import com.google.common.base.Preconditions;
 import com.intellij.icons.AllIcons;
 import com.intellij.ide.util.PropertiesComponent;
@@ -32,18 +29,11 @@
 import com.intellij.notification.NotificationType;
 import com.intellij.notification.Notifications;
 import com.intellij.openapi.actionSystem.DataProvider;
-<<<<<<< HEAD
-=======
 import com.intellij.openapi.actionSystem.PlatformCoreDataKeys;
->>>>>>> b5f40ffd
 import com.intellij.openapi.application.ApplicationManager;
 import com.intellij.openapi.components.PersistentStateComponent;
 import com.intellij.openapi.components.State;
 import com.intellij.openapi.components.Storage;
-<<<<<<< HEAD
-import com.intellij.openapi.actionSystem.PlatformCoreDataKeys;
-=======
->>>>>>> b5f40ffd
 import com.intellij.openapi.diagnostic.Logger;
 import com.intellij.openapi.fileChooser.FileChooserFactory;
 import com.intellij.openapi.fileChooser.FileSaverDescriptor;
@@ -65,10 +55,7 @@
 import com.intellij.openapi.wm.IdeFocusManager;
 import com.intellij.util.xmlb.XmlSerializerUtil;
 import java.awt.BorderLayout;
-<<<<<<< HEAD
-=======
 import java.awt.Color;
->>>>>>> b5f40ffd
 import java.awt.Component;
 import java.awt.color.ICC_ColorSpace;
 import java.awt.datatransfer.DataFlavor;
@@ -85,10 +72,7 @@
 import java.util.Iterator;
 import java.util.List;
 import java.util.Locale;
-<<<<<<< HEAD
-=======
 import java.util.Objects;
->>>>>>> b5f40ffd
 import java.util.Set;
 import java.util.concurrent.atomic.AtomicReference;
 import java.util.zip.Deflater;
@@ -103,10 +87,6 @@
 import javax.swing.Action;
 import javax.swing.DefaultComboBoxModel;
 import javax.swing.JButton;
-<<<<<<< HEAD
-import javax.swing.JCheckBox;
-=======
->>>>>>> b5f40ffd
 import javax.swing.JComboBox;
 import javax.swing.JComponent;
 import javax.swing.JPanel;
@@ -123,27 +103,6 @@
   @NonNls private static final String SCREENSHOT_SAVE_PATH_KEY = "ScreenshotViewer.SavePath";
 
   private final @NotNull SimpleDateFormat myTimestampFormat = new SimpleDateFormat("yyyyMMdd_HHmmss", Locale.ROOT);
-<<<<<<< HEAD
-
-  private final @NotNull Project myProject;
-  private final @Nullable ScreenshotSupplier myScreenshotSupplier;
-  private final @Nullable ScreenshotPostprocessor myScreenshotPostprocessor;
-  private final @NotNull List<? extends @NotNull FramingOption> myFramingOptions;
-
-  private final @NotNull VirtualFile myBackingFile;
-  private final @NotNull ImageFileEditor myImageFileEditor;
-  private final @NotNull FileEditorProvider myEditorProvider;
-  private final @NotNull PersistentState myPersistentStorage;
-
-  private @NotNull JPanel myPanel;
-  private @NotNull JButton myRefreshButton;
-  private @NotNull JButton myRotateRightButton;
-  private @NotNull JButton myRotateLeftButton;
-  private @NotNull JPanel myContentPane;
-  private @NotNull JCheckBox myFrameScreenshotCheckBox;
-  private @NotNull JComboBox<String> myFramingOptionsCombo;
-  private @NotNull JButton myCopyButton;
-=======
 
   private final @NotNull Project myProject;
   private final @Nullable ScreenshotSupplier myScreenshotSupplier;
@@ -201,7 +160,6 @@
       return Objects.equals(myClipAction, other.myClipAction) && Objects.equals(myFramingOption, other.myFramingOption);
     }
   }
->>>>>>> b5f40ffd
 
   /**
    * Number of quadrants by which the screenshot from the device has been rotated. One of 0, 1, 2 or 3.
@@ -252,7 +210,6 @@
     super(project, true);
     Preconditions.checkArgument(screenshotPostprocessor == null ||
                                 defaultFramingOption >= 0 && defaultFramingOption < framingOptions.size());
-<<<<<<< HEAD
 
     setModal(false);
     setTitle(AndroidBundle.message("android.ddms.actions.screenshot.title"));
@@ -280,77 +237,6 @@
     myContentPane.setLayout(new BorderLayout());
     myContentPane.add(myImageFileEditor.getComponent(), BorderLayout.CENTER);
 
-    myFramingOptions = framingOptions;
-    myPersistentStorage = PersistentState.getInstance(myProject);
-
-    if (screenshotPostprocessor == null) {
-      hideComponent(myFrameScreenshotCheckBox);
-      hideComponent(myFramingOptionsCombo);
-    }
-    else {
-      myFrameScreenshotCheckBox.setSelected(myPersistentStorage.frameScreenshot);
-
-      ActionListener frameListener = event -> {
-        myPersistentStorage.frameScreenshot = myFrameScreenshotCheckBox.isSelected();
-        updateImageFrame();
-      };
-      myFrameScreenshotCheckBox.addActionListener(frameListener);
-
-      String[] titles = new String[myFramingOptions.size()];
-      for (int i = 0; i < myFramingOptions.size(); i++) {
-        titles[i] = myFramingOptions.get(i).getDisplayName();
-      }
-      DefaultComboBoxModel<String> model = new DefaultComboBoxModel<>(titles);
-      myFramingOptionsCombo.setModel(model);
-      myFramingOptionsCombo.setSelectedIndex(defaultFramingOption); // Select the default framing option.
-
-      if (framingOptions.size() <= 1) {
-        hideComponent(myFramingOptionsCombo);
-      }
-      else {
-        myFramingOptionsCombo.addActionListener(frameListener);
-      }
-    }
-
-    myRefreshButton.addActionListener(event -> doRefreshScreenshot());
-
-    if (screenshotViewerOptions.contains(Option.ALLOW_IMAGE_ROTATION)) {
-      myRotateLeftButton.addActionListener(event -> updateImageRotation(1));
-      myRotateRightButton.addActionListener(event -> updateImageRotation(3));
-    }
-    else {
-      hideComponent(myRotateLeftButton);
-      hideComponent(myRotateRightButton);
-    }
-
-=======
-
-    setModal(false);
-    setTitle(AndroidBundle.message("android.ddms.actions.screenshot.title"));
-
-    myProject = project;
-    myScreenshotSupplier = screenshotSupplier;
-    myScreenshotPostprocessor = screenshotPostprocessor;
-    mySourceImageRef.set(screenshotImage);
-    myRotationQuadrants = screenshotImage.getScreenRotationQuadrants();
-    myDisplayedImageRef.set(screenshotImage.getImage());
-
-    VirtualFile virtualFile = LocalFileSystem.getInstance().refreshAndFindFileByNioFile(backingFile);
-    assert virtualFile != null;
-    myBackingFile = virtualFile;
-
-    if (screenshotSupplier == null) {
-      hideComponent(myRefreshButton);
-    }
-    else {
-      myRefreshButton.setIcon(AllIcons.Actions.Refresh);
-    }
-
-    myEditorProvider = getImageFileEditorProvider();
-    myImageFileEditor = (ImageFileEditor)myEditorProvider.createEditor(myProject, myBackingFile);
-    myContentPane.setLayout(new BorderLayout());
-    myContentPane.add(myImageFileEditor.getComponent(), BorderLayout.CENTER);
-
     myPersistentStorage = PersistentState.getInstance(myProject);
 
     if (screenshotPostprocessor == null) {
@@ -400,7 +286,6 @@
       hideComponent(myRotateRightButton);
     }
 
->>>>>>> b5f40ffd
     myCopyButton.addActionListener(event -> {
       BufferedImage currentImage = myImageFileEditor.getImageEditor().getDocument().getValue();
       CopyPasteManager.getInstance().setContents(new BufferedImageTransferable(currentImage));
@@ -461,11 +346,7 @@
 
         ScreenshotImage screenshotImage = getScreenshot();
         mySourceImageRef.set(screenshotImage);
-<<<<<<< HEAD
-        processScreenshot(myFrameScreenshotCheckBox.isSelected(), myRotationQuadrants);
-=======
         processScreenshot(myRotationQuadrants);
->>>>>>> b5f40ffd
       }
     }.queue();
   }
@@ -473,21 +354,6 @@
   private void updateImageRotation(int numQuadrants) {
     assert numQuadrants >= 0;
     myRotationQuadrants = (myRotationQuadrants + numQuadrants) % 4;
-<<<<<<< HEAD
-    processScreenshot(myFrameScreenshotCheckBox.isSelected(), numQuadrants);
-  }
-
-  private void updateImageFrame() {
-    boolean shouldFrame = myFrameScreenshotCheckBox.isSelected();
-    myFramingOptionsCombo.setEnabled(shouldFrame);
-    processScreenshot(shouldFrame, 0);
-  }
-
-  private void processScreenshot(boolean addFrame, int rotateByQuadrants) {
-    FramingOption framingOption = addFrame ? myFramingOptions.get(myFramingOptionsCombo.getSelectedIndex()) : null;
-
-    new ImageProcessorTask(myProject, mySourceImageRef.get(), rotateByQuadrants, myScreenshotPostprocessor, framingOption, myBackingFile) {
-=======
     processScreenshot(numQuadrants);
   }
 
@@ -508,7 +374,6 @@
     new ImageProcessorTask(myProject, mySourceImageRef.get(), rotateByQuadrants,
                            myScreenshotPostprocessor, framingOption,
                            myBackingFile, backgroundColor) {
->>>>>>> b5f40ffd
       @Override
       public void onSuccess() {
         mySourceImageRef.set(getRotatedImage());
@@ -524,10 +389,7 @@
     private final @Nullable ScreenshotPostprocessor myScreenshotPostprocessor;
     private final @Nullable FramingOption myFramingOption;
     private final @Nullable VirtualFile myDestinationFile;
-<<<<<<< HEAD
-=======
     private final @Nullable Color myBackgroundColor;
->>>>>>> b5f40ffd
 
     private ScreenshotImage myRotatedImage;
     private BufferedImage myProcessedImage;
@@ -537,12 +399,8 @@
                               int rotateByQuadrants,
                               @Nullable ScreenshotPostprocessor screenshotPostprocessor,
                               @Nullable FramingOption framingOption,
-<<<<<<< HEAD
-                              @Nullable VirtualFile writeToFile) {
-=======
                               @Nullable VirtualFile writeToFile,
                               @Nullable Color backgroundColor) {
->>>>>>> b5f40ffd
       super(project, AndroidBundle.message("android.ddms.screenshot.image.processor.task.title"), false);
 
       mySrcImage = srcImage;
@@ -561,11 +419,7 @@
         myProcessedImage = myRotatedImage.getImage();
       }
       else {
-<<<<<<< HEAD
-        myProcessedImage = myScreenshotPostprocessor.addFrame(myRotatedImage, myFramingOption);
-=======
         myProcessedImage = myScreenshotPostprocessor.addFrame(myRotatedImage, myFramingOption, myBackgroundColor);
->>>>>>> b5f40ffd
       }
 
       // Update the backing file, this is necessary for operations that read the backing file from the editor,
@@ -601,13 +455,8 @@
   }
 
   private @NotNull FileEditorProvider getImageFileEditorProvider() {
-<<<<<<< HEAD
     List<FileEditorProvider> providers = FileEditorProviderManager.getInstance().getProviderList(myProject, myBackingFile);
     assert providers.size() > 0;
-=======
-    FileEditorProvider[] providers = FileEditorProviderManager.getInstance().getProviders(myProject, myBackingFile);
-    assert providers.length > 0;
->>>>>>> b5f40ffd
 
     // Note: In case there are multiple providers for image files, we'd prefer to get the bundled
     // image editor, but we don't have access to any of its implementation details, so we rely
@@ -696,7 +545,6 @@
 
     try (ImageOutputStream stream = ImageIO.createImageOutputStream(Files.newOutputStream(outFile))) {
       pngWriter.setOutput(stream);
-<<<<<<< HEAD
 
       if (image.getColorModel().getColorSpace() instanceof ICC_ColorSpace) {
         ImageTypeSpecifier type = ImageTypeSpecifier.createFromRenderedImage(image);
@@ -715,26 +563,6 @@
 
         metadata.setFromTree("javax_imageio_png_1.0", node);
 
-=======
-
-      if (image.getColorModel().getColorSpace() instanceof ICC_ColorSpace) {
-        ImageTypeSpecifier type = ImageTypeSpecifier.createFromRenderedImage(image);
-        ImageWriteParam writeParams = pngWriter.getDefaultWriteParam();
-        IIOMetadata metadata = pngWriter.getDefaultImageMetadata(type, writeParams);
-
-        ICC_ColorSpace colorSpace = (ICC_ColorSpace)image.getColorModel().getColorSpace();
-        byte[] data = deflate(colorSpace.getProfile().getData());
-
-        Node node = metadata.getAsTree("javax_imageio_png_1.0");
-        IIOMetadataNode metadataNode = new IIOMetadataNode("iCCP");
-        metadataNode.setUserObject(data);
-        metadataNode.setAttribute("profileName", Colors.getIccProfileDescription(colorSpace.getProfile()));
-        metadataNode.setAttribute("compressionMethod", "deflate");
-        node.appendChild(metadataNode);
-
-        metadata.setFromTree("javax_imageio_png_1.0", node);
-
->>>>>>> b5f40ffd
         pngWriter.write(new IIOImage(image, null, metadata));
       }
       else {
@@ -790,17 +618,10 @@
   private static @NotNull Logger logger() {
     return Logger.getInstance(ScreenshotViewer.class);
   }
-<<<<<<< HEAD
 
   private static class BufferedImageTransferable implements Transferable {
     private final @NotNull BufferedImage myImage;
 
-=======
-
-  private static class BufferedImageTransferable implements Transferable {
-    private final @NotNull BufferedImage myImage;
-
->>>>>>> b5f40ffd
     public BufferedImageTransferable(@NotNull BufferedImage image) {
       myImage = image;
     }
