--- conflicted
+++ resolved
@@ -26,26 +26,15 @@
 import com.intellij.ui.ColoredTextContainer;
 import com.intellij.ui.SimpleTextAttributes;
 import icons.StudioIcons;
-<<<<<<< HEAD
 import java.util.HashSet;
 import java.util.List;
 import java.util.Set;
 import javax.swing.*;
-=======
-import java.util.List;
-import java.util.Set;
-import javax.swing.JList;
-import javax.swing.JTable;
->>>>>>> 640ce73c
 import org.jetbrains.android.util.AndroidBundle;
 import org.jetbrains.annotations.NotNull;
 import org.jetbrains.annotations.Nullable;
 
-<<<<<<< HEAD
-public final class DeviceRenderer {
-=======
 public class DeviceRenderer {
->>>>>>> 640ce73c
 
   // Prevent instantiation
   private DeviceRenderer() {
@@ -63,11 +52,7 @@
                                       @NotNull ColoredTextContainer component,
                                       boolean showSerialNumber,
                                       @Nullable AvdManager avdManager) {
-<<<<<<< HEAD
-    component.setIcon(d.isEmulator() ? AndroidIcons.Ddms.Emulator02 : StudioIcons.DeviceExplorer.PHYSICAL_DEVICE_PHONE);
-=======
     component.setIcon(d.isEmulator() ? StudioIcons.DeviceExplorer.VIRTUAL_DEVICE_PHONE : StudioIcons.DeviceExplorer.PHYSICAL_DEVICE_PHONE);
->>>>>>> 640ce73c
 
     String name;
     if (d.isEmulator()) {
@@ -115,18 +100,8 @@
                          DevicePropertyUtil.getModel(deviceNameProperties.getModel(), ""));
   }
 
-<<<<<<< HEAD
-  @NotNull
-  private static String getDeviceName(@NotNull IDevice d) {
-    return String.format("%1$s %2$s ", DevicePropertyUtil.getManufacturer(d, ""), DevicePropertyUtil.getModel(d, ""));
-  }
-
-  public static boolean shouldShowSerialNumbers(@NotNull List<IDevice> devices) {
+  public static boolean shouldShowSerialNumbers(@NotNull List<IDevice> devices, @NotNull DeviceNamePropertiesProvider provider) {
     Set<String> myNames = new HashSet<String>();
-=======
-  public static boolean shouldShowSerialNumbers(@NotNull List<IDevice> devices, @NotNull DeviceNamePropertiesProvider provider) {
-    Set<String> myNames = Sets.newHashSet();
->>>>>>> 640ce73c
     for (IDevice currentDevice : devices) {
       if (currentDevice.isEmulator()) {
         continue;
