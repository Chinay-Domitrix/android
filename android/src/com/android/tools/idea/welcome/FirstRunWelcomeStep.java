--- conflicted
+++ resolved
@@ -30,11 +30,7 @@
   private JPanel myNewSdkMessage;
 
   public FirstRunWelcomeStep(boolean sdkExists) {
-<<<<<<< HEAD
-    super("Welcome");
-=======
     super("Welcome", "Android Studio");
->>>>>>> 5176f940
     myIcons.setIcon(FormFactorUtils.getFormFactorsImage(myIcons, false));
     myExistingSdkMessage.setVisible(sdkExists);
     myNewSdkMessage.setVisible(!sdkExists);
