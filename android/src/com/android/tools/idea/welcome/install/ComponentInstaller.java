/*
 * Copyright (C) 2014 The Android Open Source Project
 *
 * Licensed under the Apache License, Version 2.0 (the "License");
 * you may not use this file except in compliance with the License.
 * You may obtain a copy of the License at
 *
 *      http://www.apache.org/licenses/LICENSE-2.0
 *
 * Unless required by applicable law or agreed to in writing, software
 * distributed under the License is distributed on an "AS IS" BASIS,
 * WITHOUT WARRANTIES OR CONDITIONS OF ANY KIND, either express or implied.
 * See the License for the specific language governing permissions and
 * limitations under the License.
 */
package com.android.tools.idea.welcome.install;

import com.android.repository.api.*;
import com.android.repository.impl.installer.BasicInstallerFactory;
import com.android.repository.impl.meta.RepositoryPackages;
import com.android.sdklib.repository.AndroidSdkHandler;
<<<<<<< HEAD
import com.android.tools.idea.sdk.StudioDownloader;
=======
>>>>>>> b13afab4
import com.android.tools.idea.sdk.progress.StudioLoggerProgressIndicator;
import com.android.tools.idea.sdk.progress.ThrottledProgressWrapper;
import com.android.tools.idea.sdk.wizard.SdkQuickfixUtils;
import com.google.common.collect.Lists;
import com.google.common.collect.Sets;
import org.jetbrains.annotations.NotNull;

import java.util.*;

/**
 * Installs SDK components.
 */
public final class ComponentInstaller {
  private final AndroidSdkHandler mySdkHandler;

  public ComponentInstaller(@NotNull AndroidSdkHandler sdkHandler) {
    mySdkHandler = sdkHandler;
  }

  public List<RemotePackage> getPackagesToInstall(@NotNull Iterable<? extends InstallableComponent> components)
    throws SdkQuickfixUtils.PackageResolutionException {
    // TODO: Prompt about connection in handoff case?
    Set<UpdatablePackage> requests = Sets.newHashSet();
    StudioLoggerProgressIndicator progress = new StudioLoggerProgressIndicator(getClass());
    RepoManager sdkManager = mySdkHandler.getSdkManager(progress);
    for (InstallableComponent component : components) {
      requests.addAll(component.getPackagesToInstall());
    }
    List<UpdatablePackage> resolved = Lists.newArrayList();
    resolved.addAll(SdkQuickfixUtils.resolve(requests, sdkManager.getPackages()));

    List<RemotePackage> result = Lists.newArrayList();
    for (UpdatablePackage p : resolved) {
      result.add(p.getRemote());
    }
    return result;
  }

  public void installPackages(@NotNull List<RemotePackage> packages, @NotNull Downloader downloader, @NotNull ProgressIndicator progress)
    throws WizardException {
    progress = new ThrottledProgressWrapper(progress);
    RepoManager sdkManager = mySdkHandler.getSdkManager(progress);
    double progressMax = 0;
    double progressIncrement = 0.9 / (packages.size() * 2.);
    for (RemotePackage request : packages) {
      // Intentionally don't register any listeners on the installer, so we don't recurse on haxm
      // TODO: This is a hack. Any future rewrite of this shouldn't require this behavior.
      InstallerFactory factory = new BasicInstallerFactory();
      Installer installer = factory.createInstaller(request, sdkManager, downloader, mySdkHandler.getFileOp());
      progressMax += progressIncrement;
      if (installer.prepare(progress.createSubProgress(progressMax))) {
        installer.complete(progress.createSubProgress(progressMax + progressIncrement));
      }
      progressMax += progressIncrement;
      progress.setFraction(progressMax);
    }
    sdkManager.loadSynchronously(RepoManager.DEFAULT_EXPIRATION_PERIOD_MS, progress.createSubProgress(1), null, null);
  }

  public void ensureSdkPackagesUninstalled(@NotNull Collection<String> packageNames, @NotNull ProgressIndicator progress)
    throws WizardException {
    RepoManager sdkManager = mySdkHandler.getSdkManager(progress);
    RepositoryPackages packages = sdkManager.getPackages();
    Map<String, LocalPackage> localPackages = packages.getLocalPackages();
    List<LocalPackage> packagesToUninstall = new ArrayList<>();

    for (String packageName : packageNames) {
      LocalPackage p = localPackages.get(packageName);
      if (p != null) {
        packagesToUninstall.add(p);
      }
      else {
        progress.logInfo(String.format("Package '%1$s' does not appear to be installed - ignoring", packageName));
      }
    }
    double progressMax = 0;
    double progressIncrement = 0.9 / (packagesToUninstall.size() * 2.);
    for (LocalPackage request : packagesToUninstall) {
      // This is pretty much symmetric to the installPackages() method above, so the same comments apply.
      // Should we have registered listeners, HaxmInstallListener would have invoked another instance of HaxmWizard.
      // The good news is that as of writing this,
      // this class is used in Welcome and Haxm wizards only, and plays the role of a utility class.
      // If we have more packages which require custom pre- and post-installation steps like Haxm,
      // then we might still need a way to invoke non-recursive / listener-free uninstall operations for cleanup purposes
      // It's possible that a change in packaging API would make sense to support that later -
      // there is already some cleanup() support in operation chain implementation, but its limitation is that cleanup()
      // is executed unconditionally, whereas in most cases it should be dependent on the next operation success status -
      // like stack unwinding after an exception.
      InstallerFactory factory = new BasicInstallerFactory();
      Uninstaller uninstaller = factory.createUninstaller(request, sdkManager, mySdkHandler.getFileOp());
      progressMax += progressIncrement;
      if (uninstaller.prepare(progress.createSubProgress(progressMax))) {
        uninstaller.complete(progress.createSubProgress(progressMax + progressIncrement));
      }
      progressMax += progressIncrement;
      progress.setFraction(progressMax);
    }
    sdkManager.loadSynchronously(RepoManager.DEFAULT_EXPIRATION_PERIOD_MS, progress.createSubProgress(1), null, null);
    progress.setFraction(1);
  }

  public void ensureSdkPackagesUninstalled(@NotNull Collection<String> packageNames, ProgressIndicator progress) throws WizardException {
    RepoManager sdkManager = mySdkHandler.getSdkManager(progress);
    RepositoryPackages packages = sdkManager.getPackages();
    Map<String, LocalPackage> localPackages = packages.getLocalPackages();
    List<LocalPackage> packagesToUninstall = new ArrayList<>();

    for (String packageName : packageNames) {
      LocalPackage p = localPackages.get(packageName);
      if (p != null) {
        packagesToUninstall.add(p);
      }
      else {
        progress.logInfo(String.format("Package '%1$s' does not appear to be installed - ignoring", packageName));
      }
    }

    for (LocalPackage request : packagesToUninstall) {
      // This is pretty much symmetric to the installPackages() method above, so the same comments apply.
      // Should we have registered listeners, HaxmInstallListener would have invoked another instance of HaxmWizard.
      // The good news is that as of writing this,
      // this class is used in Welcome and Haxm wizards only, and plays the role of a utility class.
      // If we have more packages which require custom pre- and post-installation steps like Haxm,
      // then we might still need a way to invoke non-recursive / listener-free uninstall operations for cleanup purposes
      // It's possible that a change in packaging API would make sense to support that later -
      // there is already some cleanup() support in operation chain implementation, but its limitation is that cleanup()
      // is executed unconditionally, whereas in most cases it should be dependent on the next operation success status -
      // like stack unwinding after an exception.
      InstallerFactory factory = new BasicInstallerFactory();
      Uninstaller uninstaller = factory.createUninstaller(request, sdkManager, mySdkHandler.getFileOp());
      if (uninstaller.prepare(progress)) {
        uninstaller.complete(progress);
      }
    }
    sdkManager.loadSynchronously(RepoManager.DEFAULT_EXPIRATION_PERIOD_MS, progress, null, null);
  }
}<|MERGE_RESOLUTION|>--- conflicted
+++ resolved
@@ -19,10 +19,6 @@
 import com.android.repository.impl.installer.BasicInstallerFactory;
 import com.android.repository.impl.meta.RepositoryPackages;
 import com.android.sdklib.repository.AndroidSdkHandler;
-<<<<<<< HEAD
-import com.android.tools.idea.sdk.StudioDownloader;
-=======
->>>>>>> b13afab4
 import com.android.tools.idea.sdk.progress.StudioLoggerProgressIndicator;
 import com.android.tools.idea.sdk.progress.ThrottledProgressWrapper;
 import com.android.tools.idea.sdk.wizard.SdkQuickfixUtils;
@@ -123,40 +119,4 @@
     sdkManager.loadSynchronously(RepoManager.DEFAULT_EXPIRATION_PERIOD_MS, progress.createSubProgress(1), null, null);
     progress.setFraction(1);
   }
-
-  public void ensureSdkPackagesUninstalled(@NotNull Collection<String> packageNames, ProgressIndicator progress) throws WizardException {
-    RepoManager sdkManager = mySdkHandler.getSdkManager(progress);
-    RepositoryPackages packages = sdkManager.getPackages();
-    Map<String, LocalPackage> localPackages = packages.getLocalPackages();
-    List<LocalPackage> packagesToUninstall = new ArrayList<>();
-
-    for (String packageName : packageNames) {
-      LocalPackage p = localPackages.get(packageName);
-      if (p != null) {
-        packagesToUninstall.add(p);
-      }
-      else {
-        progress.logInfo(String.format("Package '%1$s' does not appear to be installed - ignoring", packageName));
-      }
-    }
-
-    for (LocalPackage request : packagesToUninstall) {
-      // This is pretty much symmetric to the installPackages() method above, so the same comments apply.
-      // Should we have registered listeners, HaxmInstallListener would have invoked another instance of HaxmWizard.
-      // The good news is that as of writing this,
-      // this class is used in Welcome and Haxm wizards only, and plays the role of a utility class.
-      // If we have more packages which require custom pre- and post-installation steps like Haxm,
-      // then we might still need a way to invoke non-recursive / listener-free uninstall operations for cleanup purposes
-      // It's possible that a change in packaging API would make sense to support that later -
-      // there is already some cleanup() support in operation chain implementation, but its limitation is that cleanup()
-      // is executed unconditionally, whereas in most cases it should be dependent on the next operation success status -
-      // like stack unwinding after an exception.
-      InstallerFactory factory = new BasicInstallerFactory();
-      Uninstaller uninstaller = factory.createUninstaller(request, sdkManager, mySdkHandler.getFileOp());
-      if (uninstaller.prepare(progress)) {
-        uninstaller.complete(progress);
-      }
-    }
-    sdkManager.loadSynchronously(RepoManager.DEFAULT_EXPIRATION_PERIOD_MS, progress, null, null);
-  }
 }