--- conflicted
+++ resolved
@@ -17,10 +17,7 @@
 
 import com.android.repository.api.RemotePackage;
 import com.android.tools.idea.npw.ImportUIUtil;
-<<<<<<< HEAD
-=======
 import com.android.tools.idea.sdk.wizard.SdkQuickfixUtils;
->>>>>>> a001a568
 import com.google.common.collect.Lists;
 import com.intellij.execution.ui.ConsoleViewContentType;
 import com.intellij.openapi.diagnostic.Logger;
@@ -70,20 +67,6 @@
   @Override
   protected File perform(@NotNull ProgressIndicator indicator, @NotNull File sdkLocation) throws WizardException {
     indicator.setText("Checking for updated SDK components");
-<<<<<<< HEAD
-    List<RemotePackage> packages = myComponentInstaller.getPackagesToInstall(myComponents);
-    while (!packages.isEmpty()) {
-      SdkManagerProgressIndicatorIntegration logger = new SdkManagerProgressIndicatorIntegration(indicator, myContext);
-      myComponentInstaller.installPackages(packages, logger);
-      // If we didn't set remote information on the installer we assume we weren't expecting updates. So set false for
-      // defaultUpdateAvailable so we don't think everything failed to install.
-      packages = myComponentInstaller.getPackagesToInstall(myComponents);
-      String message = getRetryMessage(packages);
-      if (message != null) {
-        promptToRetry(message, logger.getErrors(), null);
-      }
-    }
-=======
     List<RemotePackage> packages;
     try {
       packages = myComponentInstaller.getPackagesToInstall(myComponents);
@@ -107,7 +90,6 @@
         promptToRetry(message, logger.getErrors(), null);
       }
     }
->>>>>>> a001a568
     myContext.print("Android SDK is up to date.\n", ConsoleViewContentType.SYSTEM_OUTPUT);
     indicator.setFraction(1.0); // 100%
     return sdkLocation;
