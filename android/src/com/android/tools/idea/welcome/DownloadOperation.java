--- conflicted
+++ resolved
@@ -15,16 +15,9 @@
  */
 package com.android.tools.idea.welcome;
 
-<<<<<<< HEAD
-import com.google.common.collect.ImmutableList;
-import com.intellij.openapi.progress.ProcessCanceledException;
-import com.intellij.openapi.progress.ProgressIndicator;
-import com.intellij.openapi.util.Pair;
-=======
 import com.intellij.execution.ui.ConsoleViewContentType;
 import com.intellij.openapi.progress.ProcessCanceledException;
 import com.intellij.openapi.progress.ProgressIndicator;
->>>>>>> 5176f940
 import com.intellij.openapi.util.io.FileUtil;
 import com.intellij.openapi.util.text.StringUtil;
 import com.intellij.util.PathUtil;
@@ -108,28 +101,6 @@
   @Override
   @NotNull
   protected File perform(@NotNull ProgressIndicator indicator, @NotNull File arg) throws WizardException, InstallationCancelledException {
-<<<<<<< HEAD
-    // Progress indicator will be handled by IntelliJ code
-    DownloadableFileService fileService = DownloadableFileService.getInstance();
-    DownloadableFileDescription myDescription = fileService.createFileDescription(myUrl, getFileName(myUrl));
-    FileDownloader downloader = fileService.createDownloader(ImmutableList.of(myDescription), "Android Studio components");
-    while (true) {
-      try {
-        List<Pair<File, DownloadableFileDescription>> result = downloader.download(myContext.getTempDirectory());
-        if (result.size() == 1) {
-          return result.get(0).getFirst();
-        }
-        else {
-          throw new WizardException("Unable to download " + myUrl);
-        }
-      }
-      catch (IOException e) {
-        String details = StringUtil.isEmpty(e.getMessage()) ? "Unable to download Android Studio components." : e.getMessage();
-        promptToRetry(details + "\n\nPlease check your Internet connection and retry.", details, e);
-      }
-      catch (ProcessCanceledException e) {
-        throw new InstallationCancelledException();
-=======
     File file = new File(myContext.getTempDirectory(), getFileName(myUrl));
     myContext.print(String.format("Downloading %1$s from %2$s\n", file.getName(), myUrl), ConsoleViewContentType.SYSTEM_OUTPUT);
     indicator.start();
@@ -137,7 +108,6 @@
       //noinspection StatementWithEmptyBody
       while (!attemptDownload(file, indicator)) {
         // Nothing to do
->>>>>>> 5176f940
       }
       return file;
     }
@@ -172,11 +142,4 @@
       FileUtil.delete(result);
     }
   }
-
-  @Override
-  public void cleanup(@NotNull File result) {
-    if (result.isFile() && FileUtil.isAncestor(result, myContext.getTempDirectory(), false)) {
-      FileUtil.delete(result);
-    }
-  }
 }