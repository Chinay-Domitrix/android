/*
 * Copyright (C) 2018 The Android Open Source Project
 *
 * Licensed under the Apache License, Version 2.0 (the "License");
 * you may not use this file except in compliance with the License.
 * You may obtain a copy of the License at
 *
 *      http://www.apache.org/licenses/LICENSE-2.0
 *
 * Unless required by applicable law or agreed to in writing, software
 * distributed under the License is distributed on an "AS IS" BASIS,
 * WITHOUT WARRANTIES OR CONDITIONS OF ANY KIND, either express or implied.
 * See the License for the specific language governing permissions and
 * limitations under the License.
 */
package com.android.tools.idea.welcome.wizard.deprecated;

import static com.android.tools.idea.gradle.project.AndroidGradleProjectSettingsControlBuilder.ANDROID_STUDIO_DEFAULT_JDK_NAME;
import static com.android.tools.idea.gradle.ui.SdkUiStrings.JDK_LOCATION_TOOLTIP;
import static com.android.tools.idea.gradle.ui.SdkUiStrings.JDK_LOCATION_WARNING_URL;
import static com.android.tools.idea.gradle.ui.SdkUiStrings.generateChooseValidJdkDirectoryError;
import static com.android.tools.idea.gradle.ui.SdkUiUtils.getLocationFromComboBoxWithBrowseButton;
import static com.android.tools.idea.sdk.IdeSdks.getJdkFromJavaHome;
import static com.android.tools.idea.wizard.WizardConstants.KEY_JDK_LOCATION;

import com.android.tools.idea.flags.StudioFlags;
import com.android.tools.idea.gradle.ui.LabelAndFileForLocation;
import com.android.tools.idea.sdk.IdeSdks;
import com.intellij.ide.BrowserUtil;
import com.intellij.openapi.application.ApplicationManager;
import com.intellij.openapi.fileChooser.FileChooserDescriptor;
import com.intellij.openapi.util.SystemInfo;
import com.intellij.openapi.vfs.VirtualFile;
import com.intellij.ui.ComboboxWithBrowseButton;
import com.intellij.ui.ContextHelpLabel;
import com.intellij.ui.components.JBLabel;
import com.intellij.ui.components.JBScrollPane;
import java.awt.event.ItemEvent;
import java.awt.event.ItemListener;
import java.nio.file.Path;
import java.nio.file.Paths;
import java.util.function.Function;
import javax.swing.*;
import org.jetbrains.annotations.NotNull;
import org.jetbrains.annotations.Nullable;

/**
 * Wizard step for JDK setup.
 * @deprecated use {@link com.android.tools.idea.welcome.wizard.JdkSetupStep}
 */
public class JdkSetupStep extends FirstRunWizardStep {
  @SuppressWarnings("unused") private ComboboxWithBrowseButton myJdkLocationComboBox;
  private JBLabel myJdkLocationHelp;
  private JBScrollPane myContents;

  public JdkSetupStep() {
    super("Select default JDK Location");
    setUpJdkLocationComboBox();
    setComponent(myContents);
    createUIComponents();
  }

  private void setUpJdkLocationComboBox() {
    FileChooserDescriptor descriptor = createSingleFolderDescriptor(file -> {
      Path validatedFile = validateJdkPath(file);
      if (validatedFile == null) {
        throw new IllegalArgumentException(generateChooseValidJdkDirectoryError());
      }
      setJdkLocationComboBox(file);
      return null;
    });

    myJdkLocationComboBox.addBrowseFolderListener(getProject(), descriptor);
    JComboBox comboBox = myJdkLocationComboBox.getComboBox();
    IdeSdks ideSdks = IdeSdks.getInstance();
    Path embeddedPath = ideSdks.getEmbeddedJdkPath();
    if (embeddedPath != null) {
      Path validatedPath = validateJdkPath(embeddedPath);
      if (validatedPath != null) {
        comboBox.addItem(new LabelAndFileForLocation("Embedded JDK", validatedPath));
      }
    }
    String javaHomePath = getJdkFromJavaHome();
    if (javaHomePath != null) {
<<<<<<< HEAD
      Path validatedPath = validateJdkPath(Paths.get(javaHomePath));
      myIsJavaHomeValid = validatedPath != null;
      if (myIsJavaHomeValid) {
=======
      File validatedPath = validateJdkPath(new File(javaHomePath));
      boolean isJavaHomeValid = validatedPath != null;
      if (isJavaHomeValid) {
>>>>>>> cdc83e4e
        comboBox.addItem(new LabelAndFileForLocation("JAVA_HOME", validatedPath));
      }
    }
    comboBox.setEditable(true);
    comboBox.addItemListener(new ItemListener() {
      @Override
      public void itemStateChanged(ItemEvent event) {
        if (event.getStateChange() == ItemEvent.SELECTED) {
          Object selectedItem = event.getItem();
          if (selectedItem instanceof LabelAndFileForLocation) {
            ApplicationManager.getApplication().invokeLater(() -> setJdkLocationComboBox(((LabelAndFileForLocation)selectedItem).getFile()));
          }
        }
      }
    });
    setJdkLocationComboBox(embeddedPath);
  }

  private void setJdkLocationComboBox(@Nullable Path path) {
    myJdkLocationComboBox.getComboBox().setSelectedItem(path == null ? null : path.toString());
    updateIsValidPath();
  }

  private void createUIComponents() {
    myJdkLocationHelp = ContextHelpLabel.createWithLink(null, JDK_LOCATION_TOOLTIP, "Learn more",
                                                        () -> BrowserUtil.browse(JDK_LOCATION_WARNING_URL));
  }

  @NotNull
  private static FileChooserDescriptor createSingleFolderDescriptor(@NotNull Function<? super Path, Void> validation) {
    FileChooserDescriptor descriptor = new FileChooserDescriptor(false, true, false, false, false, false) {
      @Override
      public void validateSelectedFiles(VirtualFile[] files) {
        for (VirtualFile virtualFile : files) {
          validation.apply(virtualFile.toNioPath());
        }
      }
    };
    if (SystemInfo.isMac) {
      descriptor.withShowHiddenFiles(true);
    }
    descriptor.setTitle("Choose JDK Location");
    return descriptor;
  }

  private void updateIsValidPath() {
    invokeUpdate(null);
  }

  @Nullable
  private Path validateJdkPath(@NotNull Path file) {
    Path possiblePath = IdeSdks.getInstance().validateJdkPath(file);
    if (possiblePath != null) {
      setJdkLocationComboBox(possiblePath);
      return possiblePath;
    }
    return null;
  }

  @Override
  public void init() {
    // Apply default selection
    IdeSdks ideSdks = IdeSdks.getInstance();
    setJdkLocationComboBox(ideSdks.getEmbeddedJdkPath());
  }

  @Nullable
  @Override
  public JLabel getMessageLabel() {
    return null;
  }

  @Override
  public JComponent getPreferredFocusedComponent() {
    return myJdkLocationComboBox;
  }

  @Override
  public boolean validate() {
    if (!isValidJdkPath()) {
      return false;
    }
    return super.validate();
  }

  private boolean isValidJdkPath() {
    return validateJdkPath(getJdkLocation()) != null;
  }

  @Override
  public boolean commitStep() {
    if (!isValidJdkPath()) {
      return false;
    }
<<<<<<< HEAD
    Path path = getJdkLocation();
    ApplicationManager.getApplication().runWriteAction(() -> {IdeSdks.getInstance().setJdkPath(path);});
=======
    File path = getJdkLocation();
    IdeSdks.findOrCreateJdk(ANDROID_STUDIO_DEFAULT_JDK_NAME, path);
>>>>>>> cdc83e4e
    myState.put(KEY_JDK_LOCATION, path.toString());
    return true;
  }

  @NotNull
  private Path getJdkLocation() {
    return getLocationFromComboBoxWithBrowseButton(myJdkLocationComboBox);
  }

  @Override
  public boolean isStepVisible() {
    return StudioFlags.NPW_SHOW_JDK_STEP.get() && Boolean.TRUE.equals(myState.get(FirstRunWizard.KEY_CUSTOM_INSTALL));
  }
}<|MERGE_RESOLUTION|>--- conflicted
+++ resolved
@@ -82,15 +82,9 @@
     }
     String javaHomePath = getJdkFromJavaHome();
     if (javaHomePath != null) {
-<<<<<<< HEAD
       Path validatedPath = validateJdkPath(Paths.get(javaHomePath));
-      myIsJavaHomeValid = validatedPath != null;
-      if (myIsJavaHomeValid) {
-=======
-      File validatedPath = validateJdkPath(new File(javaHomePath));
       boolean isJavaHomeValid = validatedPath != null;
       if (isJavaHomeValid) {
->>>>>>> cdc83e4e
         comboBox.addItem(new LabelAndFileForLocation("JAVA_HOME", validatedPath));
       }
     }
@@ -185,13 +179,8 @@
     if (!isValidJdkPath()) {
       return false;
     }
-<<<<<<< HEAD
     Path path = getJdkLocation();
-    ApplicationManager.getApplication().runWriteAction(() -> {IdeSdks.getInstance().setJdkPath(path);});
-=======
-    File path = getJdkLocation();
     IdeSdks.findOrCreateJdk(ANDROID_STUDIO_DEFAULT_JDK_NAME, path);
->>>>>>> cdc83e4e
     myState.put(KEY_JDK_LOCATION, path.toString());
     return true;
   }
