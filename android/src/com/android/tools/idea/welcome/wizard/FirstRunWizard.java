--- conflicted
+++ resolved
@@ -17,16 +17,9 @@
 
 import com.android.SdkConstants;
 import com.android.repository.api.ProgressIndicator;
-<<<<<<< HEAD
-import com.android.repository.api.RemotePackage;
-import com.android.sdklib.repositoryv2.AndroidSdkHandler;
-import com.android.tools.idea.sdk.wizard.legacy.LicenseAgreementStep;
-import com.android.tools.idea.sdkv2.StudioLoggerProgressIndicator;
-=======
 import com.android.sdklib.repository.AndroidSdkHandler;
 import com.android.tools.idea.sdk.progress.StudioLoggerProgressIndicator;
 import com.android.tools.idea.sdk.wizard.legacy.LicenseAgreementStep;
->>>>>>> 50d6ab60
 import com.android.tools.idea.welcome.config.AndroidFirstRunPersistentData;
 import com.android.tools.idea.welcome.config.FirstRunWizardMode;
 import com.android.tools.idea.welcome.install.FirstRunWizardDefaults;
@@ -38,7 +31,6 @@
 import org.jetbrains.annotations.NotNull;
 
 import java.io.File;
-import java.util.Map;
 import java.util.concurrent.atomic.AtomicInteger;
 
 /**
@@ -50,10 +42,6 @@
     ScopedStateStore.createKey("custom.install", ScopedStateStore.Scope.WIZARD, Boolean.class);
 
   @NotNull private final FirstRunWizardMode myMode;
-<<<<<<< HEAD
-  @NotNull private final Map<String, RemotePackage> myRemotePackages;
-=======
->>>>>>> 50d6ab60
   /**
    * On the first user click on finish button, we show progress step & perform setup.
    * Second attempt will close the wizard.
@@ -62,12 +50,7 @@
   private InstallComponentsPath myComponentsPath;
 
   public FirstRunWizard(@NotNull DynamicWizardHost host,
-<<<<<<< HEAD
-                        @NotNull FirstRunWizardMode mode,
-                        @NotNull Map<String, RemotePackage> remotePackages) {
-=======
                         @NotNull FirstRunWizardMode mode) {
->>>>>>> 50d6ab60
     super(null, null, WIZARD_TITLE, host);
     myMode = mode;
     setTitle(WIZARD_TITLE);
@@ -77,11 +60,7 @@
   public void init() {
     File initialSdkLocation = FirstRunWizardDefaults.getInitialSdkLocation(myMode);
     ConsolidatedProgressStep progressStep = new FirstRunProgressStep();
-<<<<<<< HEAD
-    myComponentsPath = new InstallComponentsPath(myRemotePackages, myMode, initialSdkLocation, progressStep, true);
-=======
     myComponentsPath = new InstallComponentsPath(myMode, initialSdkLocation, progressStep, true);
->>>>>>> 50d6ab60
     if (myMode == FirstRunWizardMode.NEW_INSTALL) {
       boolean sdkExists = false;
       if (initialSdkLocation.isDirectory()) {
@@ -171,12 +150,7 @@
      */
     @Override
     public boolean isStepVisible() {
-<<<<<<< HEAD
-      return myFinishClicks.get() == 1 &&
-             (myJdkPath.shouldDownloadingComponentsStepBeShown() || myComponentsPath.shouldDownloadingComponentsStepBeShown());
-=======
       return myFinishClicks.get() == 1 && myComponentsPath.shouldDownloadingComponentsStepBeShown();
->>>>>>> 50d6ab60
     }
   }
 }