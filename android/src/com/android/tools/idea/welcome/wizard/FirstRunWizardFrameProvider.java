--- conflicted
+++ resolved
@@ -35,21 +35,15 @@
 public class FirstRunWizardFrameProvider implements WelcomeFrameProvider {
   @Override
   public IdeFrame createFrame() {
-    for (WelcomeScreenProvider provider : WelcomeScreenProvider.EP_NAME.getExtensions()) {
+    WelcomeFrame frame = WelcomeScreenProvider.EP_NAME.computeSafeIfAny(provider -> {
       if (provider instanceof AndroidStudioWelcomeScreenProvider && provider.isAvailable()) {
         // If we need to show the first run wizard, return a normal WelcomeFrame (which will initialize the wizard via the
         // WelcomeScreenProvider extension point).
         return new WelcomeFrame();
       }
-<<<<<<< HEAD
-    }
-
-    return customizeFlatWelcomeFrame();
-=======
       return null;
     });
     return frame != null ? frame : customizeFlatWelcomeFrame();
->>>>>>> 1fea66d0
   }
 
   /**
@@ -62,30 +56,30 @@
    */
   @Nullable
   private IdeFrame customizeFlatWelcomeFrame() {
-    for (WelcomeFrameProvider provider : WelcomeFrame.EP.getExtensions()) {
+    return WelcomeFrame.EP.computeSafeIfAny(provider -> {
       if (provider == this) {
         // Avoid infinite recursion, since we are one of the providers.
-        continue;
+        return null;
       }
 
       IdeFrame frame = provider.createFrame();
-      if (frame != null) {
-        // Customize if FlatWelcomeFrame
-        if (frame instanceof FlatWelcomeFrame) {
-          FlatWelcomeFrame welcomeFrame = (FlatWelcomeFrame)frame;
-          doWhenFirstShown(welcomeFrame, () -> {
-            Logger.getInstance(this.getClass()).info("Overriding welcome frame to be resizable");
-            welcomeFrame.setResizable(true);
-            Rectangle newBounds = welcomeFrame.getBounds();
-            ScreenUtil.fitToScreen(newBounds);
-            welcomeFrame.setBounds(newBounds);
-          });
-        }
-        // Always return the first available frame
-        return frame;
+      if (frame == null) {
+        return null;
       }
-    }
 
-    return null;
+      // Customize if FlatWelcomeFrame
+      if (frame instanceof FlatWelcomeFrame) {
+        FlatWelcomeFrame welcomeFrame = (FlatWelcomeFrame)frame;
+        doWhenFirstShown(welcomeFrame, () -> {
+          Logger.getInstance(this.getClass()).info("Overriding welcome frame to be resizable");
+          welcomeFrame.setResizable(true);
+          Rectangle newBounds = welcomeFrame.getBounds();
+          ScreenUtil.fitToScreen(newBounds);
+          welcomeFrame.setBounds(newBounds);
+        });
+      }
+      // Always return the first available frame
+      return frame;
+    });
   }
 }