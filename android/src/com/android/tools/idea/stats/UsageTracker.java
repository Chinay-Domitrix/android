--- conflicted
+++ resolved
@@ -137,11 +137,8 @@
    * Track the count of external dependencies (# of jars and # of aars per project). The application Id will be anonymized before upload.
    */
   public abstract void trackLibraryCount(@NotNull String applicationId, int jarDependencyCount, int aarDependencyCount);
-<<<<<<< HEAD
-=======
 
   public abstract void trackGradleArtifactVersions(@NotNull String applicationId,
                                                    @NotNull String androidPluginVersion,
                                                    @NotNull String gradleVersion);
->>>>>>> 8c64fd27
 }