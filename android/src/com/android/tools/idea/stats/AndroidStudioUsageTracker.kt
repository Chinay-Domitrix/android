/*
 * Copyright (C) 2018 The Android Open Source Project
 *
 * Licensed under the Apache License, Version 2.0 (the "License");
 * you may not use this file except in compliance with the License.
 * You may obtain a copy of the License at
 *
 *      http://www.apache.org/licenses/LICENSE-2.0
 *
 * Unless required by applicable law or agreed to in writing, software
 * distributed under the License is distributed on an "AS IS" BASIS,
 * WITHOUT WARRANTIES OR CONDITIONS OF ANY KIND, either express or implied.
 * See the License for the specific language governing permissions and
 * limitations under the License.
 */
package com.android.tools.idea.stats

import com.android.ddmlib.IDevice
import com.android.ide.common.util.isMdnsAutoConnectTls
import com.android.ide.common.util.isMdnsAutoConnectUnencrypted
import com.android.tools.analytics.AnalyticsSettings
import com.android.tools.analytics.AnalyticsSettings.optedIn
import com.android.tools.analytics.CommonMetricsData
import com.android.tools.analytics.HostData
import com.android.tools.analytics.UsageTracker
import com.android.tools.idea.IdeInfo
import com.android.tools.idea.concurrency.AndroidCoroutineScope
import com.android.tools.idea.projectsystem.AndroidModuleSystem
import com.android.tools.idea.projectsystem.getModuleSystem
import com.android.tools.idea.serverflags.FOLLOWUP_SURVEY
import com.android.tools.idea.serverflags.SATISFACTION_SURVEY
import com.android.tools.idea.serverflags.ServerFlagService
import com.android.tools.idea.serverflags.protos.Survey
import com.google.common.annotations.VisibleForTesting
import com.google.common.base.Charsets
import com.google.common.base.Strings
<<<<<<< HEAD
import com.google.common.hash.Hashing
import com.google.wireless.android.sdk.stats.AndroidStudioEvent
=======
import com.google.wireless.android.sdk.stats.*
>>>>>>> 44b500f2
import com.google.wireless.android.sdk.stats.AndroidStudioEvent.EventKind
import com.google.wireless.android.sdk.stats.ComposeSampleEvent.ComposeSampleEventType
import com.google.wireless.android.sdk.stats.ProductDetails.SoftwareLifeCycleChannel
import com.intellij.ide.AppLifecycleListener
import com.intellij.ide.IdeEventQueue
import com.intellij.ide.plugins.PluginManagerCore
import com.intellij.ide.ui.LafManager
import com.intellij.openapi.application.ApplicationInfo
import com.intellij.openapi.application.ApplicationManager
import com.intellij.openapi.application.PathManager
import com.intellij.openapi.editor.actionSystem.LatencyListener
import com.intellij.openapi.module.Module
import com.intellij.openapi.module.ModuleManager
import com.intellij.openapi.project.Project
import com.intellij.openapi.project.ProjectManager
import com.intellij.openapi.project.ProjectManagerListener
import com.intellij.openapi.startup.StartupActivity
import com.intellij.openapi.ui.DialogWrapper
import com.intellij.openapi.updateSettings.impl.ChannelStatus
import com.intellij.openapi.updateSettings.impl.UpdateSettings
import com.intellij.openapi.util.Disposer
import com.intellij.ui.scale.JBUIScale
import com.intellij.util.ui.UIUtil
import kotlinx.coroutines.channels.BroadcastChannel
import kotlinx.coroutines.channels.Channel.Factory.BUFFERED
import kotlinx.coroutines.channels.consumeEach
import kotlinx.coroutines.launch
import org.jetbrains.android.facet.AndroidFacet
import java.io.File
<<<<<<< HEAD
import java.time.ZoneOffset
import java.time.temporal.ChronoUnit
import java.util.Calendar
import java.util.Date
import java.util.GregorianCalendar
import java.util.Locale
import java.util.Objects
import java.util.TimeZone
=======
import java.util.*
>>>>>>> 44b500f2
import java.util.concurrent.ScheduledExecutorService
import java.util.concurrent.TimeUnit
import kotlin.math.abs
import com.android.tools.idea.imports.MavenClassRegistryManager
import org.jetbrains.kotlin.tools.projectWizard.core.ignore

/**
 * Tracks Android Studio specific metrics
 */
object AndroidStudioUsageTracker {
  private const val IDLE_TIME_BEFORE_SHOWING_DIALOG = 3 * 60 * 1000
  const val STUDIO_EXPERIMENTS_OVERRIDE = "studio.experiments.override"

  private const val DAYS_IN_LEAP_YEAR = 366
  private const val DAYS_IN_NON_LEAP_YEAR = 365
  private const val DAYS_TO_WAIT_FOR_REQUESTING_SENTIMENT_AGAIN = 7

  // Broadcast channel for Android Studio events being logged
  val channel = BroadcastChannel<AndroidStudioEvent.Builder>(BUFFERED)

  @JvmStatic
  val productDetails: ProductDetails
    get() {
      val application = ApplicationInfo.getInstance()
      val productKind =
        if (IdeInfo.isGameTool()) {
          ProductDetails.ProductKind.GAME_TOOLS
        }
        else {
          ProductDetails.ProductKind.STUDIO
        }
      return ProductDetails.newBuilder().apply {
        product = productKind
        build = application.build.asString()
        version = application.strictVersion
        osArchitecture = CommonMetricsData.osArchitecture
        channel = lifecycleChannelFromUpdateSettings()
        theme = currentIdeTheme()
        serverFlagsChangelist = ServerFlagService.instance.configurationVersion
        addAllExperimentId(buildActiveExperimentList().union(ServerFlagService.instance.names))
      }.build()
    }

  /** Gets list of active experiments. */
  @JvmStatic
  fun buildActiveExperimentList(): Collection<String> {
    val experimentOverrides = System.getProperty(STUDIO_EXPERIMENTS_OVERRIDE)
    if (experimentOverrides.isNullOrEmpty()) {
      return listOf()
    }
    return experimentOverrides.split(',')
  }

  /** Gets information about all the displays connected to this machine.  */
  private val displayDetails: Iterable<DisplayDetails>
    get() {
      val displays = ArrayList<DisplayDetails>()

      val graphics = HostData.graphicsEnvironment!!
      if (!graphics.isHeadlessInstance) {
        for (device in graphics.screenDevices) {
          val defaultConfiguration = device.defaultConfiguration
          val bounds = defaultConfiguration.bounds
          displays.add(
            DisplayDetails.newBuilder()
              .setHeight(bounds.height.toLong())
              .setWidth(bounds.width.toLong())
              .setSystemScale(JBUIScale.sysScale(defaultConfiguration))
              .build())
        }
      }
      return displays
    }

  /**
   * Gets details about the machine this code is running on.
   *
   * @param homePath path to use to track total disk space.
   */
  @JvmStatic
  fun getMachineDetails(homePath: File): MachineDetails {
    val osBean = HostData.osBean!!

    return MachineDetails.newBuilder()
      .setAvailableProcessors(osBean.availableProcessors)
      .setTotalRam(osBean.totalPhysicalMemorySize)
      .setTotalDisk(homePath.totalSpace)
      .addAllDisplay(displayDetails)
      .build()
  }

  @JvmStatic
  fun setup(scheduler: ScheduledExecutorService) {
    scheduler.submit { runStartupReports() }
    // Send initial report immediately, daily from then on.
    scheduler.scheduleWithFixedDelay({ runDailyReports() }, 0, 1, TimeUnit.DAYS)
    // Send initial report immediately, hourly from then on.
    scheduler.scheduleWithFixedDelay({ runHourlyReports() }, 0, 1, TimeUnit.HOURS)

    subscribeToEvents()
    setupFeatureSurveys()
  }

  private fun subscribeToEvents() {
    val app = ApplicationManager.getApplication()
    val connection = app.messageBus.connect()
    connection.subscribe(ProjectManager.TOPIC, ProjectLifecycleTracker())
    connection.subscribe(LatencyListener.TOPIC, TypingLatencyTracker)
    connection.subscribe(AppLifecycleListener.TOPIC, object : AppLifecycleListener {
      override fun appWillBeClosed(isRestart: Boolean) {
        runShutdownReports()
      }
    })
  }

  private fun runStartupReports() {
    reportEnabledPlugins()
  }

  private fun runShutdownReports() {
    TypingLatencyTracker.reportTypingLatency()
    CompletionStats.reportCompletionStats()
  }

  private fun reportEnabledPlugins() {
    val plugins = PluginManagerCore.getLoadedPlugins()
    val pluginInfoProto = IdePluginInfo.newBuilder()

    for (plugin in plugins) {
      if (!plugin.isEnabled) {
        continue
      }
      val id = plugin.pluginId?.idString ?: continue

      val pluginProto = IdePlugin.newBuilder()
      pluginProto.id = id.take(256)
      plugin.version?.take(256)?.let { pluginProto.version = it }
      pluginProto.bundled = plugin.isBundled

      pluginInfoProto.addPlugins(pluginProto)
    }

    UsageTracker.log(
      AndroidStudioEvent.newBuilder()
        .setKind(EventKind.IDE_PLUGIN_INFO)
        .setIdePluginInfo(pluginInfoProto))
  }

  private fun runDailyReports() {
    UsageTracker.log(
      AndroidStudioEvent.newBuilder()
        .setCategory(AndroidStudioEvent.EventCategory.PING)
        .setKind(EventKind.STUDIO_PING)
        .setProductDetails(productDetails)
        .setMachineDetails(getMachineDetails(File(PathManager.getHomePath())))
        .setJvmDetails(CommonMetricsData.jvmDetails))

    processUserSentiment()
  }

  private fun processUserSentiment() {
    if (!shouldRequestUserSentiment()) {
      return
    }
    requestUserSentiment()
  }

  @VisibleForTesting
  fun shouldRequestUserSentiment(): Boolean {
    if (!optedIn) {
      return false
    }

    val lastSentimentAnswerDate = AnalyticsSettings.lastSentimentAnswerDate
    val lastSentimentQuestionDate = AnalyticsSettings.lastSentimentQuestionDate

    val now = AnalyticsSettings.dateProvider.now()

    if (isWithinPastYear(now, lastSentimentAnswerDate)) {
      return false
    }

    // If we should ask the question based on dates, and asked but not answered then we should always prompt, even if this is
    // not the magic date for that user.
    if (lastSentimentQuestionDate != null) {
      val startOfWaitForRequest =
        daysFromNow(now, -DAYS_TO_WAIT_FOR_REQUESTING_SENTIMENT_AGAIN)
      return !lastSentimentQuestionDate.after(startOfWaitForRequest)
    }

    val startOfYear = GregorianCalendar(now.year + 1900, 0, 1)
    startOfYear.timeZone = TimeZone.getTimeZone(ZoneOffset.UTC)

    // Otherwise, only request on the magic date for the user, to spread user sentiment data throughout the year.
    val daysSinceJanFirst = ChronoUnit.DAYS.between(startOfYear.toInstant(), now.toInstant())
    val offset =
      abs(
        Hashing.farmHashFingerprint64()
          .hashString(AnalyticsSettings.userId, Charsets.UTF_8)
          .asLong()
      ) % daysInYear(now)
    return daysSinceJanFirst == offset
  }

  /**
   * returning UNKNOWN_SATISFACTION_LEVEL means that the user hit the Cancel button in the dialog.
   */
  fun requestUserSentiment() {
    val eventQueue = IdeEventQueue.getInstance()

    lateinit var runner: Runnable
    runner = Runnable {
      // Ensure we're invoked only once.
      eventQueue.removeIdleListener(runner)

      val now = AnalyticsSettings.dateProvider.now()
      val survey = ServerFlagService.instance.getProtoOrNull(SATISFACTION_SURVEY, DEFAULT_SATISFACTION_SURVEY)
      val followupSurvey = ServerFlagService.instance.getProtoOrNull(FOLLOWUP_SURVEY, DEFAULT_SATISFACTION_SURVEY)
      val hasFollowup = followupSurvey != null

      val dialog = survey?.let { createDialog(it, hasFollowup = hasFollowup) }
                   ?: SingleChoiceDialog(DEFAULT_SATISFACTION_SURVEY, LegacyChoiceLogger, hasFollowup)

      followupSurvey?.let {
        scheduleFollowup(dialog, it)
      }

      dialog.show()

      AnalyticsSettings.lastSentimentQuestionDate = now
      AnalyticsSettings.lastSentimentAnswerDate = now
      AnalyticsSettings.saveSettings()
    }

    eventQueue.addIdleListener(runner, IDLE_TIME_BEFORE_SHOWING_DIALOG)
  }

  private fun scheduleFollowup(dialog: DialogWrapper, survey: Survey) {
    Disposer.register(dialog.disposable, {
      val eventQueue = IdeEventQueue.getInstance()
      lateinit var runner: Runnable
      runner = Runnable {
        eventQueue.removeIdleListener(runner)

        if (dialog.isOK) {
          createDialog(survey, hasFollowup = false).show()
        }
      }

      eventQueue.addIdleListener(runner, 500)
    })
  }

  private fun runHourlyReports() {
    UsageTracker.log(AndroidStudioEvent.newBuilder()
                       .setCategory(AndroidStudioEvent.EventCategory.SYSTEM)
                       .setKind(EventKind.STUDIO_PROCESS_STATS)
                       .setJavaProcessStats(CommonMetricsData.javaProcessStats))

    TypingLatencyTracker.reportTypingLatency()
    CompletionStats.reportCompletionStats()
  }

  /**
   * Creates a [DeviceInfo] from a [IDevice] instance.
   */
  @JvmStatic
  fun deviceToDeviceInfo(device: IDevice): DeviceInfo {
    return DeviceInfo.newBuilder()
      .setAnonymizedSerialNumber(AnonymizerUtil.anonymizeUtf8(device.serialNumber))
      .setBuildTags(Strings.nullToEmpty(device.getProperty(IDevice.PROP_BUILD_TAGS)))
      .setBuildType(Strings.nullToEmpty(device.getProperty(IDevice.PROP_BUILD_TYPE)))
      .setBuildVersionRelease(Strings.nullToEmpty(device.getProperty(IDevice.PROP_BUILD_VERSION)))
      .setBuildApiLevelFull(Strings.nullToEmpty(device.getProperty(IDevice.PROP_BUILD_API_LEVEL)))
      .setCpuAbi(CommonMetricsData.applicationBinaryInterfaceFromString(device.getProperty(IDevice.PROP_DEVICE_CPU_ABI)))
      .setManufacturer(Strings.nullToEmpty(device.getProperty(IDevice.PROP_DEVICE_MANUFACTURER)))
      .setDeviceType(if (device.isEmulator) DeviceInfo.DeviceType.LOCAL_EMULATOR else DeviceInfo.DeviceType.LOCAL_PHYSICAL)
      .setMdnsConnectionType(when {
                               device.isMdnsAutoConnectUnencrypted -> DeviceInfo.MdnsConnectionType.MDNS_AUTO_CONNECT_UNENCRYPTED
                               device.isMdnsAutoConnectTls -> DeviceInfo.MdnsConnectionType.MDNS_AUTO_CONNECT_TLS
                               else -> DeviceInfo.MdnsConnectionType.MDNS_NONE
                             })
      .addAllCharacteristics(device.hardwareCharacteristics)
      .setModel(Strings.nullToEmpty(device.getProperty(IDevice.PROP_DEVICE_MODEL))).build()
  }

  /**
   * Retrieves the corresponding [ProductDetails.IdeTheme] based on current IDE's settings
   */
  private fun currentIdeTheme(): ProductDetails.IdeTheme {
    return when {
      UIUtil.isUnderDarcula() ->
        // IJ's custom theme are based off of Darcula. We look at the LafManager to determine whether the actual selected theme is
        // darcular, high contrast, or some other custom theme
        when (LafManager.getInstance().currentLookAndFeel?.name?.toLowerCase(Locale.US)) {
          "darcula" -> ProductDetails.IdeTheme.DARCULA
          "high contrast" -> ProductDetails.IdeTheme.HIGH_CONTRAST
          else -> ProductDetails.IdeTheme.CUSTOM
        }
      UIUtil.isUnderIntelliJLaF() ->
        // When the theme is IntelliJ, there are mac and window specific registries that govern whether the theme refers to the native
        // themes, or the newer, platform-agnostic Light theme. UIUtil.isUnderWin10LookAndFeel() and UIUtil.isUnderDefaultMacTheme() take
        // care of these checks for us.
        when {
          UIUtil.isUnderWin10LookAndFeel() -> ProductDetails.IdeTheme.LIGHT_WIN_NATIVE
          UIUtil.isUnderDefaultMacTheme() -> ProductDetails.IdeTheme.LIGHT_MAC_NATIVE
          else -> ProductDetails.IdeTheme.LIGHT
        }
      else -> ProductDetails.IdeTheme.UNKNOWN_THEME
    }
  }

  /**
   * Creates a [DeviceInfo] from a [IDevice] instance
   * containing api level only.
   */
  @JvmStatic
  fun deviceToDeviceInfoApiLevelOnly(device: IDevice): DeviceInfo {
    return DeviceInfo.newBuilder()
      .setBuildApiLevelFull(Strings.nullToEmpty(device.getProperty(IDevice.PROP_BUILD_API_LEVEL)))
      .build()
  }

  /**
   * Reads the channel selected by the user from UpdateSettings and converts it into a [SoftwareLifeCycleChannel] value.
   */
  private fun lifecycleChannelFromUpdateSettings(): SoftwareLifeCycleChannel {
    return when (UpdateSettings.getInstance().selectedChannelStatus) {
      ChannelStatus.EAP -> SoftwareLifeCycleChannel.CANARY
      ChannelStatus.MILESTONE -> SoftwareLifeCycleChannel.DEV
      ChannelStatus.BETA -> SoftwareLifeCycleChannel.BETA
      ChannelStatus.RELEASE -> SoftwareLifeCycleChannel.STABLE
      else -> SoftwareLifeCycleChannel.UNKNOWN_LIFE_CYCLE_CHANNEL
    }
  }

  fun setupFeatureSurveys() {
    // Create a coroutine scope tied to a disposable application service
    val scope = AndroidCoroutineScope(MavenClassRegistryManager.getInstance())
    UsageTracker.listener = { event ->
      scope.launch {
        channel.send(event)
      }
    }

    scope.launch {
      channel.openSubscription().consumeEach {
        FeatureSurveys.processEvent(it)
      }
    }
  }

  private fun isWithinPastYear(now: Date, date: Date?): Boolean {
    return isBeforeDayCount(now, date, -daysInYear(now))
  }

  private fun isBeforeDayCount(now: Date, date: Date?, days: Int): Boolean {
    date ?: return false
    val newDate = daysFromNow(now, days)
    return date.after(newDate)
  }

  fun daysFromNow(now: Date, days: Int): Date {
    val calendar = Calendar.getInstance()
    calendar.time = now
    calendar.add(Calendar.DATE, days)
    return calendar.time
  }

  private fun daysInYear(now: Date): Int {
    return if (GregorianCalendar().isLeapYear(now.year + 1900)) {
      DAYS_IN_LEAP_YEAR
    }
    else {
      DAYS_IN_NON_LEAP_YEAR
    }
  }

  /**
   * Tracks use of projects (open, close, # of projects) in an instance of Android Studio.
   */
  private class ProjectLifecycleTracker : ProjectManagerListener {
    override fun projectOpened(project: Project) {
      val projectsOpen = ProjectManager.getInstance().openProjects.size
      UsageTracker.log(AndroidStudioEvent.newBuilder()
                         .setKind(EventKind.STUDIO_PROJECT_OPENED)
                         .setStudioProjectChange(StudioProjectChange.newBuilder()
                                                   .setProjectsOpen(projectsOpen)))


    }

    override fun projectClosed(project: Project) {
      val projectsOpen = ProjectManager.getInstance().openProjects.size
      UsageTracker.log(AndroidStudioEvent.newBuilder()
                         .setKind(EventKind.STUDIO_PROJECT_CLOSED)
                         .setStudioProjectChange(StudioProjectChange.newBuilder()
                                                   .setProjectsOpen(projectsOpen)))

    }
  }

  // Track usage of Compose Jetnews sample
  class JetnewsUsageTracker : StartupActivity {
    override fun runActivity(project: Project) {
      val moduleManager = ModuleManager.getInstance(project) ?: return

      val match = moduleManager.modules.asSequence()
        .filter { module -> AndroidFacet.getInstance(module) != null }
        .map { Module::getModuleSystem }
        .map { AndroidModuleSystem::getPackageName }
        .any { packageName -> Objects.equals(packageName, "com.example.jetnews") }

      if (!match) {
        return
      }

      UsageTracker.log(AndroidStudioEvent.newBuilder()
                         .setKind(EventKind.COMPOSE_SAMPLE_EVENT)
                         .setComposeSampleEvent(ComposeSampleEvent.newBuilder()
                                                  .setType(ComposeSampleEventType.OPEN)))
    }
  }
}<|MERGE_RESOLUTION|>--- conflicted
+++ resolved
@@ -25,8 +25,7 @@
 import com.android.tools.analytics.UsageTracker
 import com.android.tools.idea.IdeInfo
 import com.android.tools.idea.concurrency.AndroidCoroutineScope
-import com.android.tools.idea.projectsystem.AndroidModuleSystem
-import com.android.tools.idea.projectsystem.getModuleSystem
+import com.android.tools.idea.imports.MavenClassRegistryManager
 import com.android.tools.idea.serverflags.FOLLOWUP_SURVEY
 import com.android.tools.idea.serverflags.SATISFACTION_SURVEY
 import com.android.tools.idea.serverflags.ServerFlagService
@@ -34,14 +33,15 @@
 import com.google.common.annotations.VisibleForTesting
 import com.google.common.base.Charsets
 import com.google.common.base.Strings
-<<<<<<< HEAD
 import com.google.common.hash.Hashing
 import com.google.wireless.android.sdk.stats.AndroidStudioEvent
-=======
-import com.google.wireless.android.sdk.stats.*
->>>>>>> 44b500f2
 import com.google.wireless.android.sdk.stats.AndroidStudioEvent.EventKind
-import com.google.wireless.android.sdk.stats.ComposeSampleEvent.ComposeSampleEventType
+import com.google.wireless.android.sdk.stats.DeviceInfo
+import com.google.wireless.android.sdk.stats.DisplayDetails
+import com.google.wireless.android.sdk.stats.IdePlugin
+import com.google.wireless.android.sdk.stats.IdePluginInfo
+import com.google.wireless.android.sdk.stats.MachineDetails
+import com.google.wireless.android.sdk.stats.ProductDetails
 import com.google.wireless.android.sdk.stats.ProductDetails.SoftwareLifeCycleChannel
 import com.intellij.ide.AppLifecycleListener
 import com.intellij.ide.IdeEventQueue
@@ -51,12 +51,6 @@
 import com.intellij.openapi.application.ApplicationManager
 import com.intellij.openapi.application.PathManager
 import com.intellij.openapi.editor.actionSystem.LatencyListener
-import com.intellij.openapi.module.Module
-import com.intellij.openapi.module.ModuleManager
-import com.intellij.openapi.project.Project
-import com.intellij.openapi.project.ProjectManager
-import com.intellij.openapi.project.ProjectManagerListener
-import com.intellij.openapi.startup.StartupActivity
 import com.intellij.openapi.ui.DialogWrapper
 import com.intellij.openapi.updateSettings.impl.ChannelStatus
 import com.intellij.openapi.updateSettings.impl.UpdateSettings
@@ -67,25 +61,17 @@
 import kotlinx.coroutines.channels.Channel.Factory.BUFFERED
 import kotlinx.coroutines.channels.consumeEach
 import kotlinx.coroutines.launch
-import org.jetbrains.android.facet.AndroidFacet
 import java.io.File
-<<<<<<< HEAD
 import java.time.ZoneOffset
 import java.time.temporal.ChronoUnit
 import java.util.Calendar
 import java.util.Date
 import java.util.GregorianCalendar
 import java.util.Locale
-import java.util.Objects
 import java.util.TimeZone
-=======
-import java.util.*
->>>>>>> 44b500f2
 import java.util.concurrent.ScheduledExecutorService
 import java.util.concurrent.TimeUnit
 import kotlin.math.abs
-import com.android.tools.idea.imports.MavenClassRegistryManager
-import org.jetbrains.kotlin.tools.projectWizard.core.ignore
 
 /**
  * Tracks Android Studio specific metrics
@@ -179,15 +165,20 @@
     scheduler.scheduleWithFixedDelay({ runDailyReports() }, 0, 1, TimeUnit.DAYS)
     // Send initial report immediately, hourly from then on.
     scheduler.scheduleWithFixedDelay({ runHourlyReports() }, 0, 1, TimeUnit.HOURS)
-
     subscribeToEvents()
     setupFeatureSurveys()
+
+    // Studio ping is called immediately without scheduler to make sure
+    // ping is not delayed based on scheduler logic, then it is scheduled
+    // daily moving forward.
+    studioPing()
+    scheduler.scheduleWithFixedDelay({ studioPing() }, 1, 1, TimeUnit.DAYS)
+
   }
 
   private fun subscribeToEvents() {
     val app = ApplicationManager.getApplication()
     val connection = app.messageBus.connect()
-    connection.subscribe(ProjectManager.TOPIC, ProjectLifecycleTracker())
     connection.subscribe(LatencyListener.TOPIC, TypingLatencyTracker)
     connection.subscribe(AppLifecycleListener.TOPIC, object : AppLifecycleListener {
       override fun appWillBeClosed(isRestart: Boolean) {
@@ -210,9 +201,7 @@
     val pluginInfoProto = IdePluginInfo.newBuilder()
 
     for (plugin in plugins) {
-      if (!plugin.isEnabled) {
-        continue
-      }
+      if (!plugin.isEnabled) continue
       val id = plugin.pluginId?.idString ?: continue
 
       val pluginProto = IdePlugin.newBuilder()
@@ -230,6 +219,10 @@
   }
 
   private fun runDailyReports() {
+    processUserSentiment()
+  }
+
+  private fun studioPing() {
     UsageTracker.log(
       AndroidStudioEvent.newBuilder()
         .setCategory(AndroidStudioEvent.EventCategory.PING)
@@ -237,8 +230,6 @@
         .setProductDetails(productDetails)
         .setMachineDetails(getMachineDetails(File(PathManager.getHomePath())))
         .setJvmDetails(CommonMetricsData.jvmDetails))
-
-    processUserSentiment()
   }
 
   private fun processUserSentiment() {
@@ -458,50 +449,4 @@
       DAYS_IN_NON_LEAP_YEAR
     }
   }
-
-  /**
-   * Tracks use of projects (open, close, # of projects) in an instance of Android Studio.
-   */
-  private class ProjectLifecycleTracker : ProjectManagerListener {
-    override fun projectOpened(project: Project) {
-      val projectsOpen = ProjectManager.getInstance().openProjects.size
-      UsageTracker.log(AndroidStudioEvent.newBuilder()
-                         .setKind(EventKind.STUDIO_PROJECT_OPENED)
-                         .setStudioProjectChange(StudioProjectChange.newBuilder()
-                                                   .setProjectsOpen(projectsOpen)))
-
-
-    }
-
-    override fun projectClosed(project: Project) {
-      val projectsOpen = ProjectManager.getInstance().openProjects.size
-      UsageTracker.log(AndroidStudioEvent.newBuilder()
-                         .setKind(EventKind.STUDIO_PROJECT_CLOSED)
-                         .setStudioProjectChange(StudioProjectChange.newBuilder()
-                                                   .setProjectsOpen(projectsOpen)))
-
-    }
-  }
-
-  // Track usage of Compose Jetnews sample
-  class JetnewsUsageTracker : StartupActivity {
-    override fun runActivity(project: Project) {
-      val moduleManager = ModuleManager.getInstance(project) ?: return
-
-      val match = moduleManager.modules.asSequence()
-        .filter { module -> AndroidFacet.getInstance(module) != null }
-        .map { Module::getModuleSystem }
-        .map { AndroidModuleSystem::getPackageName }
-        .any { packageName -> Objects.equals(packageName, "com.example.jetnews") }
-
-      if (!match) {
-        return
-      }
-
-      UsageTracker.log(AndroidStudioEvent.newBuilder()
-                         .setKind(EventKind.COMPOSE_SAMPLE_EVENT)
-                         .setComposeSampleEvent(ComposeSampleEvent.newBuilder()
-                                                  .setType(ComposeSampleEventType.OPEN)))
-    }
-  }
 }