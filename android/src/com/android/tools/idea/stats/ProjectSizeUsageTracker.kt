/*
 * Copyright (C) 2018 The Android Open Source Project
 *
 * Licensed under the Apache License, Version 2.0 (the "License");
 * you may not use this file except in compliance with the License.
 * You may obtain a copy of the License at
 *
 *      http://www.apache.org/licenses/LICENSE-2.0
 *
 * Unless required by applicable law or agreed to in writing, software
 * distributed under the License is distributed on an "AS IS" BASIS,
 * WITHOUT WARRANTIES OR CONDITIONS OF ANY KIND, either express or implied.
 * See the License for the specific language governing permissions and
 * limitations under the License.
 */
package com.android.tools.idea.stats

import com.android.tools.analytics.AnalyticsSettings
import com.android.tools.analytics.UsageTracker
import com.android.tools.idea.projectsystem.ProjectSystemSyncManager.SyncResult
import com.android.tools.idea.projectsystem.ProjectSystemSyncManager.SyncResultListener
import com.google.wireless.android.sdk.stats.AndroidStudioEvent
import com.google.wireless.android.sdk.stats.IntellijProjectSizeStats
import com.intellij.ide.highlighter.JavaClassFileType
import com.intellij.ide.highlighter.JavaFileType
import com.intellij.ide.highlighter.XmlFileType
import com.intellij.openapi.application.ApplicationManager
import com.intellij.openapi.fileTypes.FileTypeRegistry
import com.intellij.openapi.fileTypes.PlainTextFileType
import com.intellij.openapi.project.DumbService
import com.intellij.openapi.project.Project
import com.intellij.openapi.startup.StartupActivity
import com.intellij.openapi.util.Computable
import com.intellij.psi.search.FileTypeIndex
import com.intellij.psi.search.GlobalSearchScope
import com.intellij.psi.search.ProjectScope
import com.intellij.util.Processor

<<<<<<< HEAD
class ProjectSizeUsageTracker : StartupActivity.DumbAware {
  override fun runActivity(project: Project) {
    val connection = project.messageBus.connect()
    connection.subscribe(
      PROJECT_SYSTEM_SYNC_TOPIC,
      object : ProjectSystemSyncManager.SyncResultListener {
        override fun syncEnded(result: ProjectSystemSyncManager.SyncResult) {
          if (!result.isSuccessful && result != ProjectSystemSyncManager.SyncResult.PARTIAL_SUCCESS) {
            return
          }
          connection.disconnect()
          if (AnalyticsSettings.optedIn) {
            ApplicationManager.getApplication().executeOnPooledThread(ReportProjectSizeTask(project));
          }
        }
      })
=======
class ProjectSizeUsageTrackerListener(private val project: Project) : SyncResultListener {
  override fun syncEnded(result: SyncResult) {
    if (!result.isSuccessful && result != SyncResult.PARTIAL_SUCCESS) {
      return
    }
    if (AnalyticsSettings.optedIn) {
      ApplicationManager.getApplication().executeOnPooledThread(ReportProjectSizeTask(project));
    }
>>>>>>> 799703f0
  }
}

class ReportProjectSizeTask(val project: Project) : Runnable {
  private enum class FileType(private val fileType: com.intellij.openapi.fileTypes.FileType,
                              private val statsFileType: IntellijProjectSizeStats.FileType) {
    JAVA(JavaFileType.INSTANCE, IntellijProjectSizeStats.FileType.JAVA),
    XML(XmlFileType.INSTANCE, IntellijProjectSizeStats.FileType.XML),
    JAVA_CLASS(JavaClassFileType.INSTANCE, IntellijProjectSizeStats.FileType.DOT_CLASS),
    KOTLIN(FileTypeRegistry.getInstance().findFileTypeByName("Kotlin") ?: PlainTextFileType.INSTANCE,
           IntellijProjectSizeStats.FileType.KOTLIN),
    NATIVE(FileTypeRegistry.getInstance().findFileTypeByName("ObjectiveC") ?: PlainTextFileType.INSTANCE,
               IntellijProjectSizeStats.FileType.NATIVE);

    fun languageFileType(): com.intellij.openapi.fileTypes.FileType {
      return fileType
    }

    fun statsFileType(): IntellijProjectSizeStats.FileType {
      return statsFileType
    }
  }

  private enum class SearchScope(private val globalSearchScopeFunc: (project: Project) -> GlobalSearchScope,
                                 private val statsSearchScope: IntellijProjectSizeStats.Scope) {
    // Count files within whole project
    All(ProjectScope::getAllScope, IntellijProjectSizeStats.Scope.ALL),
    // Count all library files i.e. only jar files
    LIBRARY(ProjectScope::getLibrariesScope, IntellijProjectSizeStats.Scope.LIBRARY);

    fun globalSearchScope(project: Project): GlobalSearchScope {
      return globalSearchScopeFunc(project)
    }

    fun statsSearchScope(): IntellijProjectSizeStats.Scope {
      return statsSearchScope
    }
  }

  override fun run() {
    val builder = AndroidStudioEvent
      .newBuilder()
      .setKind(AndroidStudioEvent.EventKind.INTELLIJ_PROJECT_SIZE_STATS)
      .withProjectId(project)
    for (searchScope in SearchScope.values()) {
      for (fileType in FileType.values()) {
        val fileCount =
          try {
            fileCount(fileType, searchScope)
          }
          catch (e: Exception) {
            // in the case of any exception (project disposed, or ProcessCanceledException, etc)
            // we just send an impossible value so that we can track how often such scenarios
            // occur in the backend
            -1
          }
        builder.addIntellijProjectSizeStats(IntellijProjectSizeStats
                                              .newBuilder()
                                              .setScope(searchScope.statsSearchScope())
                                              .setType(fileType.statsFileType())
                                              .setCount(fileCount))
      }
    }

    UsageTracker.log(builder)
  }

  private fun fileCount(fileType: FileType, searchScope: SearchScope): Int {
    if (fileType.languageFileType() is PlainTextFileType) {
      // If kotlin plugin is not enabled, we will get PlainTextFileType. In such case, we do not want to collect kotlin
      // file count since it will include so many unrelated plain text file
      return 0
    }
    else {
      // note that this pauses the current thread until smart mode is available
      return DumbService.getInstance(project).runReadActionInSmartMode(
        Computable {
          var numFiles = 0
          FileTypeIndex.processFiles(fileType.languageFileType(), Processor { numFiles++; true }, searchScope.globalSearchScope(project))
          numFiles;
        })
    }
  }
}<|MERGE_RESOLUTION|>--- conflicted
+++ resolved
@@ -29,31 +29,13 @@
 import com.intellij.openapi.fileTypes.PlainTextFileType
 import com.intellij.openapi.project.DumbService
 import com.intellij.openapi.project.Project
-import com.intellij.openapi.startup.StartupActivity
 import com.intellij.openapi.util.Computable
 import com.intellij.psi.search.FileTypeIndex
 import com.intellij.psi.search.GlobalSearchScope
 import com.intellij.psi.search.ProjectScope
 import com.intellij.util.Processor
 
-<<<<<<< HEAD
-class ProjectSizeUsageTracker : StartupActivity.DumbAware {
-  override fun runActivity(project: Project) {
-    val connection = project.messageBus.connect()
-    connection.subscribe(
-      PROJECT_SYSTEM_SYNC_TOPIC,
-      object : ProjectSystemSyncManager.SyncResultListener {
-        override fun syncEnded(result: ProjectSystemSyncManager.SyncResult) {
-          if (!result.isSuccessful && result != ProjectSystemSyncManager.SyncResult.PARTIAL_SUCCESS) {
-            return
-          }
-          connection.disconnect()
-          if (AnalyticsSettings.optedIn) {
-            ApplicationManager.getApplication().executeOnPooledThread(ReportProjectSizeTask(project));
-          }
-        }
-      })
-=======
+// FIXME-ank5: don't track in IDEA
 class ProjectSizeUsageTrackerListener(private val project: Project) : SyncResultListener {
   override fun syncEnded(result: SyncResult) {
     if (!result.isSuccessful && result != SyncResult.PARTIAL_SUCCESS) {
@@ -62,7 +44,6 @@
     if (AnalyticsSettings.optedIn) {
       ApplicationManager.getApplication().executeOnPooledThread(ReportProjectSizeTask(project));
     }
->>>>>>> 799703f0
   }
 }
 
