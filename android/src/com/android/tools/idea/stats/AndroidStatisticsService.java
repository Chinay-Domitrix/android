/*
 * Copyright (C) 2013 The Android Open Source Project
 *
 * Licensed under the Apache License, Version 2.0 (the "License");
 * you may not use this file except in compliance with the License.
 * You may obtain a copy of the License at
 *
 *      http://www.apache.org/licenses/LICENSE-2.0
 *
 * Unless required by applicable law or agreed to in writing, software
 * distributed under the License is distributed on an "AS IS" BASIS,
 * WITHOUT WARRANTIES OR CONDITIONS OF ANY KIND, either express or implied.
 * See the License for the specific language governing permissions and
 * limitations under the License.
 */

package com.android.tools.idea.stats;

import com.android.annotations.NonNull;
import com.android.tools.idea.startup.AndroidStudioSpecificInitializer;
<<<<<<< HEAD
import com.intellij.ide.util.PropertiesComponent;
import com.intellij.internal.statistic.CollectUsagesException;
import com.intellij.internal.statistic.UsagesCollector;
import com.intellij.internal.statistic.beans.GroupDescriptor;
import com.intellij.internal.statistic.beans.UsageDescriptor;
=======
>>>>>>> 2d94ae1a
import com.intellij.internal.statistic.connect.StatisticsConnectionService;
import com.intellij.internal.statistic.connect.StatisticsResult;
import com.intellij.internal.statistic.connect.StatisticsService;
import com.intellij.notification.Notification;
import com.intellij.notification.NotificationListener;
import com.intellij.notification.NotificationType;
import com.intellij.openapi.application.ApplicationInfo;
import com.intellij.openapi.application.ApplicationNamesInfo;
import org.jetbrains.annotations.NotNull;
import org.jetbrains.annotations.Nullable;

import java.lang.reflect.Method;
import java.util.HashMap;
import java.util.Map;

/**
 * Android Statistics Service.
 * Based on idea's RemotelyConfigurableStatisticsService.
 * Also sends a legacy ping using ADT's LegacySdkStatsService.
 */
@SuppressWarnings("MethodMayBeStatic")
public class AndroidStatisticsService implements StatisticsService {

  @NonNull
  @Override
  public Notification createNotification(@NotNull final String groupDisplayId,
                                         @Nullable NotificationListener listener) {
    final String fullProductName = ApplicationNamesInfo.getInstance().getFullProductName();
    final String companyName = ApplicationInfo.getInstance().getCompanyName();

    String text =
      "<html>Please click <a href='allow'>I agree</a> if you want to help make " + fullProductName +
      " better or <a href='decline'>I don't agree</a> otherwise. <a href='settings'>more...</a></html>";

    String title = "Help improve " + fullProductName + " by sending usage statistics to " + companyName;

    return new Notification(groupDisplayId, title,
                            text,
                            NotificationType.INFORMATION,
                            listener);
  }

  @Nullable
  @Override
  public Map<String, String> getStatisticsConfigurationLabels() {
    Map<String, String> labels = new HashMap<String, String>();

    final String fullProductName = ApplicationNamesInfo.getInstance().getFullProductName();
    final String companyName = ApplicationInfo.getInstance().getCompanyName();

    labels.put(StatisticsService.TITLE,
               "Help improve " +  fullProductName + " by sending usage statistics to " + companyName);
    labels.put(StatisticsService.ALLOW_CHECKBOX,
               "Send usage statistics to " + companyName);
    labels.put(StatisticsService.DETAILS,
               "<html>This allows " + companyName + " to collect usage information, such as data about your feature usage," +
               "<br>resource usage and plugin configuration.</html>");

    // Note: we inline the constants corresponding to the following keys since the corresponding change in IJ
    // may not be in upstream as yet.
    labels.put("linkUrl", "http://www.google.com/policies/privacy/");
    labels.put("linkBeforeText", "This data is collected in accordance with " + companyName + "'s ");
    labels.put("linkText", "privacy policy");
    labels.put("linkAfterText", ".");

    return labels;
  }

  @SuppressWarnings("ConstantConditions")
  @Override
  public StatisticsResult send() {
<<<<<<< HEAD
    synchronized (ApplicationStatisticsPersistenceComponent.class) {
    if (!AndroidStudioSpecificInitializer.isAndroidStudio()) {
      return new StatisticsResult(StatisticsResult.ResultCode.SEND, "OK");
    }

      LegacySdkStatsService sdkstats = sendLegacyPing();

      StatisticsResult result = sendUsageStats(sdkstats);
=======
    if (!AndroidStudioSpecificInitializer.isAndroidStudio()) {
      // If this is running as part of another product (not studio), then we return immediately
      // without sending anything via this service
      return new StatisticsResult(StatisticsResult.ResultCode.SEND, "OK");
    }
>>>>>>> 2d94ae1a

    StatisticsResult code = areStatisticsAuthorized();
    if (code.getCode() != StatisticsResult.ResultCode.SEND) {
      return code;
    }

    // Legacy ADT-compatible stats service.
    LegacySdkStatsService sdkstats = new LegacySdkStatsService();
    try {
      Method getStrictVersion = ApplicationInfo.class.getMethod("getStrictVersion");
      Object version = getStrictVersion.invoke(ApplicationInfo.getInstance());
      sdkstats.ping("studio", (String)version);
    }
    catch (Exception e) {
      // This code should only be run on AndroidStudio, if the method getStrictVersion
      // doesn't exist it means that we are incorrectly running this in Ij + android plugin.
      // Once the getStrictVersion function has been upstreamed, we can remove reflection here.
      throw new AssertionError(e);
    }

    return new StatisticsResult(StatisticsResult.ResultCode.SEND, "OK");
  }

  /**
   * Checks whether the statistics service has a service URL and is authorized
   * to send statistics.
   *
   * @return A {@link StatisticsResult} with a
   * {@link com.intellij.internal.statistic.connect.StatisticsResult.ResultCode#SEND} result code
   * on success, otherwise one of the error result codes.
   */
  static StatisticsResult areStatisticsAuthorized() {
    // Get the redirected URL
    final StatisticsConnectionService service = new StatisticsConnectionService();
    final String serviceUrl = service.getServiceUrl();

    // Check server provided an URL and enabled sending stats.
    if (serviceUrl == null) {
      return new StatisticsResult(StatisticsResult.ResultCode.ERROR_IN_CONFIG, "ERROR");
    }
    if (!service.isTransmissionPermitted()) {
      return new StatisticsResult(StatisticsResult.ResultCode.NOT_PERMITTED_SERVER, "NOT_PERMITTED");
    }
    return new StatisticsResult(StatisticsResult.ResultCode.SEND, "OK");
  }
}<|MERGE_RESOLUTION|>--- conflicted
+++ resolved
@@ -18,14 +18,6 @@
 
 import com.android.annotations.NonNull;
 import com.android.tools.idea.startup.AndroidStudioSpecificInitializer;
-<<<<<<< HEAD
-import com.intellij.ide.util.PropertiesComponent;
-import com.intellij.internal.statistic.CollectUsagesException;
-import com.intellij.internal.statistic.UsagesCollector;
-import com.intellij.internal.statistic.beans.GroupDescriptor;
-import com.intellij.internal.statistic.beans.UsageDescriptor;
-=======
->>>>>>> 2d94ae1a
 import com.intellij.internal.statistic.connect.StatisticsConnectionService;
 import com.intellij.internal.statistic.connect.StatisticsResult;
 import com.intellij.internal.statistic.connect.StatisticsService;
@@ -97,22 +89,11 @@
   @SuppressWarnings("ConstantConditions")
   @Override
   public StatisticsResult send() {
-<<<<<<< HEAD
-    synchronized (ApplicationStatisticsPersistenceComponent.class) {
-    if (!AndroidStudioSpecificInitializer.isAndroidStudio()) {
-      return new StatisticsResult(StatisticsResult.ResultCode.SEND, "OK");
-    }
-
-      LegacySdkStatsService sdkstats = sendLegacyPing();
-
-      StatisticsResult result = sendUsageStats(sdkstats);
-=======
     if (!AndroidStudioSpecificInitializer.isAndroidStudio()) {
       // If this is running as part of another product (not studio), then we return immediately
       // without sending anything via this service
       return new StatisticsResult(StatisticsResult.ResultCode.SEND, "OK");
     }
->>>>>>> 2d94ae1a
 
     StatisticsResult code = areStatisticsAuthorized();
     if (code.getCode() != StatisticsResult.ResultCode.SEND) {
