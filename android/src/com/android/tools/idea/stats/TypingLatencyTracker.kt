/*
 * Copyright (C) 2019 The Android Open Source Project
 *
 * Licensed under the Apache License, Version 2.0 (the "License");
 * you may not use this file except in compliance with the License.
 * You may obtain a copy of the License at
 *
 *      http://www.apache.org/licenses/LICENSE-2.0
 *
 * Unless required by applicable law or agreed to in writing, software
 * distributed under the License is distributed on an "AS IS" BASIS,
 * WITHOUT WARRANTIES OR CONDITIONS OF ANY KIND, either express or implied.
 * See the License for the specific language governing permissions and
 * limitations under the License.
 */
package com.android.tools.idea.stats

<<<<<<< HEAD
=======
import com.android.tools.analytics.UsageTracker
import com.android.tools.analytics.toProto
>>>>>>> b5f40ffd
import com.android.tools.idea.stats.TypingLatencyTracker.reportTypingLatency
import com.google.wireless.android.sdk.stats.AndroidStudioEvent
import com.google.wireless.android.sdk.stats.EditorFileType
import com.intellij.openapi.editor.Editor
import com.intellij.openapi.editor.actionSystem.LatencyListener
import com.intellij.openapi.fileEditor.FileDocumentManager
import org.HdrHistogram.SingleWriterRecorder
import java.util.concurrent.ConcurrentHashMap

/**
 * Tracks typing latency across all file types.
 * To log an [AndroidStudioEvent] with the collected data, call [reportTypingLatency].
 */
object TypingLatencyTracker : LatencyListener {

  /**
   * Maps file types to latency recorders.
   * We use [SingleWriterRecorder] to allow thread-safe read access from background threads.
   */
  private val latencyRecorders = ConcurrentHashMap<EditorFileType, SingleWriterRecorder>()

  override fun recordTypingLatency(editor: Editor, action: String, latencyMs: Long) {
    // This runs on the EDT, but is thread-safe with respect to a background thread running reportTypingLatency().
    if (latencyMs < 0) return // Can happen due to non-monotonic system time, for example.
    val file = FileDocumentManager.getInstance().getFile(editor.document) ?: return
    val fileType = getEditorFileTypeForAnalytics(file)
    val recorder = latencyRecorders.computeIfAbsent(fileType) { SingleWriterRecorder(1) }
    recorder.recordValue(latencyMs)
  }

  /**
   * Logs an [AndroidStudioEvent] with typing latency information.
   * Resets statistics so that latencies are not double-counted in the next report.
   */
  fun reportTypingLatency() {
    // method body was removed because it depends on modified platform
  }
}<|MERGE_RESOLUTION|>--- conflicted
+++ resolved
@@ -15,14 +15,12 @@
  */
 package com.android.tools.idea.stats
 
-<<<<<<< HEAD
-=======
 import com.android.tools.analytics.UsageTracker
 import com.android.tools.analytics.toProto
->>>>>>> b5f40ffd
 import com.android.tools.idea.stats.TypingLatencyTracker.reportTypingLatency
 import com.google.wireless.android.sdk.stats.AndroidStudioEvent
 import com.google.wireless.android.sdk.stats.EditorFileType
+import com.google.wireless.android.sdk.stats.TypingLatencyStats
 import com.intellij.openapi.editor.Editor
 import com.intellij.openapi.editor.actionSystem.LatencyListener
 import com.intellij.openapi.fileEditor.FileDocumentManager
@@ -55,6 +53,31 @@
    * Resets statistics so that latencies are not double-counted in the next report.
    */
   fun reportTypingLatency() {
-    // method body was removed because it depends on modified platform
+    val allStats = TypingLatencyStats.newBuilder()
+    for ((fileType, recorder) in latencyRecorders) {
+      val histogram = recorder.intervalHistogram // Automatically resets statistics for this recorder.
+      if (histogram.totalCount == 0L) {
+        continue
+      }
+      val record = TypingLatencyStats.LatencyRecord.newBuilder().also {
+        it.fileType = fileType
+        it.totalKeysTyped = histogram.totalCount
+        it.totalLatencyMs = (histogram.totalCount * histogram.mean).toLong()
+        it.maxLatencyMs = histogram.maxValue
+        it.histogram = histogram.toProto()
+      }
+      allStats.addLatencyRecords(record.build())
+    }
+
+    if (allStats.latencyRecordsCount == 0) {
+      return
+    }
+
+    UsageTracker.log(
+      AndroidStudioEvent.newBuilder().apply {
+        kind = AndroidStudioEvent.EventKind.TYPING_LATENCY_STATS
+        typingLatencyStats = allStats.build()
+      }
+    )
   }
 }