/*
 * Copyright (C) 2016 The Android Open Source Project
 *
 * Licensed under the Apache License, Version 2.0 (the "License");
 * you may not use this file except in compliance with the License.
 * You may obtain a copy of the License at
 *
 *      http://www.apache.org/licenses/LICENSE-2.0
 *
 * Unless required by applicable law or agreed to in writing, software
 * distributed under the License is distributed on an "AS IS" BASIS,
 * WITHOUT WARRANTIES OR CONDITIONS OF ANY KIND, either express or implied.
 * See the License for the specific language governing permissions and
 * limitations under the License.
 */
package com.android.tools.idea.actions.annotations;

import com.android.SdkConstants;
import com.android.tools.idea.gradle.dsl.api.GradleBuildModel;
import com.android.tools.idea.gradle.dsl.api.dependencies.ArtifactDependencyModel;
import com.android.tools.idea.gradle.dsl.api.dependencies.DependenciesModel;
import com.android.tools.idea.gradle.project.GradleProjectInfo;
<<<<<<< HEAD
import com.android.tools.idea.gradle.project.sync.GradleSyncInvoker;
import com.android.tools.idea.gradle.project.sync.GradleSyncListener;
=======
>>>>>>> 9e819fa1
import com.android.tools.idea.gradle.util.GradleUtil;
import com.android.tools.idea.model.AndroidModuleInfo;
import com.android.tools.idea.projectsystem.GoogleMavenArtifactId;
import com.android.tools.idea.projectsystem.ProjectSystemSyncManager;
import com.android.tools.idea.projectsystem.ProjectSystemUtil;
import com.android.tools.idea.templates.RepositoryUrlManager;
import com.google.common.util.concurrent.FutureCallback;
import com.google.common.util.concurrent.Futures;
import com.google.common.util.concurrent.ListenableFuture;
import com.intellij.analysis.AnalysisScope;
import com.intellij.analysis.BaseAnalysisAction;
import com.intellij.analysis.BaseAnalysisActionDialog;
import com.intellij.codeInsight.FileModificationService;
import com.intellij.history.LocalHistory;
import com.intellij.history.LocalHistoryAction;
import com.intellij.ide.scratch.ScratchFileService;
import com.intellij.ide.scratch.ScratchRootType;
import com.intellij.lang.StdLanguages;
import com.intellij.openapi.actionSystem.AnActionEvent;
import com.intellij.openapi.actionSystem.Presentation;
import com.intellij.openapi.application.ApplicationManager;
import com.intellij.openapi.application.Result;
import com.intellij.openapi.command.WriteCommandAction;
import com.intellij.openapi.diagnostic.Logger;
import com.intellij.openapi.editor.Document;
import com.intellij.openapi.fileEditor.FileEditorManager;
import com.intellij.openapi.module.Module;
import com.intellij.openapi.module.ModuleUtilCore;
import com.intellij.openapi.progress.ProgressIndicator;
import com.intellij.openapi.progress.ProgressManager;
import com.intellij.openapi.project.Project;
import com.intellij.openapi.project.ProjectUtil;
import com.intellij.openapi.roots.ModuleRootModificationUtil;
import com.intellij.openapi.ui.Messages;
import com.intellij.openapi.util.Computable;
import com.intellij.openapi.util.Factory;
import com.intellij.openapi.util.Ref;
import com.intellij.openapi.util.text.StringUtil;
import com.intellij.openapi.vfs.VirtualFile;
import com.intellij.psi.*;
import com.intellij.refactoring.RefactoringBundle;
import com.intellij.usageView.UsageInfo;
import com.intellij.usageView.UsageViewUtil;
import com.intellij.usages.*;
import com.intellij.util.ObjectUtils;
import com.intellij.util.Processor;
import com.intellij.util.SequentialModalProgressTask;
import com.intellij.util.SequentialTask;
import com.intellij.util.containers.ContainerUtil;
import org.jetbrains.annotations.NonNls;
import org.jetbrains.annotations.NotNull;
import org.jetbrains.annotations.Nullable;

import javax.swing.*;
import java.util.*;

<<<<<<< HEAD
import static com.android.tools.idea.gradle.dsl.model.dependencies.CommonConfigurationNames.COMPILE;
import static com.google.wireless.android.sdk.stats.GradleSyncStats.Trigger.TRIGGER_PROJECT_MODIFIED;
=======
import static com.android.tools.idea.gradle.dsl.api.dependencies.CommonConfigurationNames.COMPILE;
>>>>>>> 9e819fa1
import static com.intellij.openapi.util.text.StringUtil.isNotEmpty;
import static com.intellij.openapi.util.text.StringUtil.pluralize;

/**
 * Analyze support annotations
 */
public class InferSupportAnnotationsAction extends BaseAnalysisAction {
  /**
   * Whether this feature is enabled or not during development
   */
  static final boolean ENABLED = Boolean.valueOf(System.getProperty("studio.infer.annotations"));

  /**
   * Number of times we pass through the project files
   */
  static final int MAX_PASSES = 3;

  @NonNls private static final String INFER_SUPPORT_ANNOTATIONS = "Infer Support Annotations";
  private static final int MAX_ANNOTATIONS_WITHOUT_PREVIEW = 5;

  public InferSupportAnnotationsAction() {
    super("Infer Support Annotations", INFER_SUPPORT_ANNOTATIONS);
    if (!ENABLED) {
      getTemplatePresentation().setVisible(false);
    }
  }

  private static final String ADD_DEPENDENCY = "Add Support Dependency";
  private static final int MIN_SDK_WITH_NULLABLE = 19;

  @Override
  public void update(AnActionEvent event) {
    if (!ENABLED) {
      return;
    }
    super.update(event);
    Project project = event.getProject();
    if (project == null || !GradleProjectInfo.getInstance(project).isBuildWithGradle()) {
      Presentation presentation = event.getPresentation();
      presentation.setEnabled(false);
    }
  }

  @Override
  protected void analyze(@NotNull Project project, @NotNull AnalysisScope scope) {
    if (!GradleProjectInfo.getInstance(project).isBuildWithGradle()) {
      return;
    }
    int[] fileCount = new int[]{0};
    PsiDocumentManager.getInstance(project).commitAllDocuments();
    UsageInfo[] usageInfos = findUsages(project, scope, fileCount[0]);
    if (usageInfos == null) return;

    Map<Module, PsiFile> modules = findModulesFromUsage(usageInfos);

    if (!checkModules(project, scope, modules)) {
      return;
    }

    if (usageInfos.length < MAX_ANNOTATIONS_WITHOUT_PREVIEW) {
      ApplicationManager.getApplication().invokeLater(applyRunnable(project, () -> usageInfos));
    }
    else {
      showUsageView(project, usageInfos, scope);
    }
  }

  private static Map<Module, PsiFile> findModulesFromUsage(UsageInfo[] infos) {
    // We need 1 file from each module that requires changes (the file may be overwritten below):
    Map<Module, PsiFile> modules = new HashMap<>();

    for (UsageInfo info : infos) {
      PsiElement element = info.getElement();
      assert element != null;
      Module module = ModuleUtilCore.findModuleForPsiElement(element);
      if (module == null) {
        continue;
      }
      PsiFile file = element.getContainingFile();
      modules.put(module, file);
    }
    return modules;
  }

  private static UsageInfo[] findUsages(@NotNull Project project,
                                        @NotNull AnalysisScope scope,
                                        int fileCount) {
    InferSupportAnnotations inferrer = new InferSupportAnnotations(false, project);
    PsiManager psiManager = PsiManager.getInstance(project);
    Runnable searchForUsages = () -> scope.accept(new PsiElementVisitor() {
      int myFileCount = 0;

      @Override
      public void visitFile(PsiFile file) {
        myFileCount++;
        VirtualFile virtualFile = file.getVirtualFile();
        FileViewProvider viewProvider = psiManager.findViewProvider(virtualFile);
        Document document = viewProvider == null ? null : viewProvider.getDocument();
        if (document == null || virtualFile.getFileType().isBinary()) return; //do not inspect binary files
        ProgressIndicator progressIndicator = ProgressManager.getInstance().getProgressIndicator();
        if (progressIndicator != null) {
          progressIndicator.setText2(ProjectUtil.calcRelativeToProjectPath(virtualFile, project));
          progressIndicator.setFraction(((double)myFileCount) / (MAX_PASSES * fileCount));
        }
        if (file instanceof PsiJavaFile) {
          inferrer.collect(file);
        }
      }
    });

    /*
      Collect these files and visit repeatedly. Consider this
      scenario, where I visit files A, B, C in alphabetical order.
      Let's say a method in A unconditionally calls a method in B
      calls a method in C. In file C I discover that the method
      requires permission P. At this point it's too late for me to
      therefore conclude that the method in B also requires it. If I
      make a whole separate pass again, I could now add that
      constraint. But only after that second pass can I infer that
      the method in A also requires it. In short, I need to keep
      passing through all files until I make no more progress. It
      would be much more efficient to handle this with a global call
      graph such that as soon as I make an inference I can flow it
      backwards.
     */
    Runnable multipass = () -> {
      for (int i = 0; i < MAX_PASSES; i++) {
        searchForUsages.run();
      }
    };

    if (ApplicationManager.getApplication().isDispatchThread()) {
      if (!ProgressManager.getInstance().runProcessWithProgressSynchronously(multipass, INFER_SUPPORT_ANNOTATIONS, true, project)) {
        return null;
      }
    }
    else {
      multipass.run();
    }

    List<UsageInfo> usages = new ArrayList<>();
    inferrer.collect(usages, scope);
    return usages.toArray(new UsageInfo[usages.size()]);
  }

  // For Android we need to check SDK version and possibly update the gradle project file
  protected boolean checkModules(@NotNull Project project,
                                 @NotNull AnalysisScope scope,
                                 @NotNull Map<Module, PsiFile> modules) {
    Set<Module> modulesWithoutAnnotations = new HashSet<>();
    Set<Module> modulesWithLowVersion = new HashSet<>();
    for (Module module : modules.keySet()) {
      AndroidModuleInfo info = AndroidModuleInfo.getInstance(module);
      if (info != null && info.getBuildSdkVersion() != null && info.getBuildSdkVersion().getFeatureLevel() < MIN_SDK_WITH_NULLABLE) {
        modulesWithLowVersion.add(module);
      }
      GradleBuildModel buildModel = GradleBuildModel.get(module);
      if (buildModel == null) {
        Logger.getInstance(InferSupportAnnotationsAction.class)
          .warn("Unable to find Gradle build model for module " + module.getModuleFilePath());
        continue;
      }
      boolean dependencyFound = false;
      DependenciesModel dependenciesModel = buildModel.dependencies();
      if (dependenciesModel != null) {
        String configurationName =
          GradleUtil.mapConfigurationName(COMPILE, GradleUtil.getAndroidGradleModelVersionInUse(module), false);
        for (ArtifactDependencyModel dependency : dependenciesModel.artifacts(configurationName)) {
          String notation = dependency.compactNotation().value();
          if (notation.startsWith(SdkConstants.APPCOMPAT_LIB_ARTIFACT) ||
              notation.startsWith(SdkConstants.SUPPORT_LIB_ARTIFACT) ||
              notation.startsWith(SdkConstants.ANNOTATIONS_LIB_ARTIFACT)) {
            dependencyFound = true;
            break;
          }
        }
      }
      if (!dependencyFound) {
        modulesWithoutAnnotations.add(module);
      }
    }

    if (!modulesWithLowVersion.isEmpty()) {
      Messages.showErrorDialog(
        project,
        String.format("Infer Support Annotations requires the project sdk level be set to %1$d or greater.", MIN_SDK_WITH_NULLABLE),
        "Infer Support Annotations");
      return false;
    }
    if (modulesWithoutAnnotations.isEmpty()) {
      return true;
    }
    String moduleNames = StringUtil.join(modulesWithoutAnnotations, Module::getName, ", ");
    int count = modulesWithoutAnnotations.size();
    String message = String.format("The %1$s %2$s %3$sn't refer to the existing '%4$s' library with Android nullity annotations. \n\n" +
                                   "Would you like to add the %5$s now?",
                                   pluralize("module", count),
                                   moduleNames,
                                   count > 1 ? "do" : "does",
                                   GoogleMavenArtifactId.SUPPORT_ANNOTATIONS.getMavenArtifactId(),
                                   pluralize("dependency", count));
    if (Messages.showOkCancelDialog(project, message, "Infer Nullity Annotations", Messages.getErrorIcon()) == Messages.OK) {
      LocalHistoryAction action = LocalHistory.getInstance().startAction(ADD_DEPENDENCY);
      try {
        new WriteCommandAction(project, ADD_DEPENDENCY) {
          @Override
          protected void run(@NotNull Result result) throws Throwable {
            RepositoryUrlManager manager = RepositoryUrlManager.get();
            String annotationsLibraryCoordinate = manager.getArtifactStringCoordinate(GoogleMavenArtifactId.SUPPORT_ANNOTATIONS, true);
            for (Module module : modulesWithoutAnnotations) {
              addDependency(module, annotationsLibraryCoordinate);
            }
<<<<<<< HEAD
            GradleSyncInvoker.Request request = new GradleSyncInvoker.Request().setGenerateSourcesOnSuccess(false).setTrigger(
              TRIGGER_PROJECT_MODIFIED);
            GradleSyncInvoker.getInstance().requestProjectSync(project, request, new GradleSyncListener.Adapter() {
              @Override
              public void syncSucceeded(@NotNull Project project) {
                restartAnalysis(project, scope);
              }
            });
=======

            syncAndRestartAnalysis(project, scope);
>>>>>>> 9e819fa1
          }
        }.execute();
      }
      finally {
        action.finish();
      }
    }
    return false;
  }

  private void syncAndRestartAnalysis(@NotNull Project project, @NotNull AnalysisScope scope) {
    assert ApplicationManager.getApplication().isDispatchThread();

    ListenableFuture<ProjectSystemSyncManager.SyncResult> syncResult = ProjectSystemUtil.getProjectSystem(project)
      .getSyncManager().syncProject(ProjectSystemSyncManager.SyncReason.PROJECT_MODIFIED, false);

    Futures.addCallback(syncResult, new FutureCallback<ProjectSystemSyncManager.SyncResult>() {
      @Override
      public void onSuccess(@Nullable ProjectSystemSyncManager.SyncResult syncResult) {
        if (syncResult != null && syncResult.isSuccessful()) {
          restartAnalysis(project, scope);
        }
      }

      @Override
      public void onFailure(@Nullable Throwable t) {
        throw new RuntimeException(t);
      }
    });
  }

  private static Runnable applyRunnable(Project project, Computable<UsageInfo[]> computable) {
    return () -> {
      LocalHistoryAction action = LocalHistory.getInstance().startAction(INFER_SUPPORT_ANNOTATIONS);
      try {
        new WriteCommandAction(project, INFER_SUPPORT_ANNOTATIONS) {
          @Override
          protected void run(@NotNull Result result) throws Throwable {
            UsageInfo[] infos = computable.compute();
            if (infos.length > 0) {

              Set<PsiElement> elements = new LinkedHashSet<>();
              for (UsageInfo info : infos) {
                PsiElement element = info.getElement();
                if (element != null) {
                  PsiFile containingFile = element.getContainingFile();
                  // Skip results in .class files; these are typically from extracted AAR files
                  VirtualFile virtualFile = containingFile.getVirtualFile();
                  if (virtualFile.getFileType().isBinary()) {
                    continue;
                  }

                  ContainerUtil.addIfNotNull(elements, containingFile);
                }
              }
              if (!FileModificationService.getInstance().preparePsiElementsForWrite(elements)) return;

              SequentialModalProgressTask progressTask = new SequentialModalProgressTask(project, INFER_SUPPORT_ANNOTATIONS, false);
              progressTask.setMinIterationTime(200);
              progressTask.setTask(new AnnotateTask(project, progressTask, infos));
              ProgressManager.getInstance().run(progressTask);
            }
            else {
              InferSupportAnnotations.nothingFoundMessage(project);
            }
          }
        }.execute();
      }
      finally {
        action.finish();
      }
    };
  }

  private void restartAnalysis(Project project, AnalysisScope scope) {
    ApplicationManager.getApplication().invokeLater(() -> analyze(project, scope));
  }

  private static void showUsageView(@NotNull Project project, UsageInfo[] usageInfos, @NotNull AnalysisScope scope) {
    UsageTarget[] targets = UsageTarget.EMPTY_ARRAY;
    Ref<Usage[]> convertUsagesRef = new Ref<>();
    if (!ProgressManager.getInstance().runProcessWithProgressSynchronously(
      () -> ApplicationManager.getApplication().runReadAction(() -> convertUsagesRef.set(UsageInfo2UsageAdapter.convert(usageInfos))),
      "Preprocess Usages", true, project)) {
      return;
    }

    if (convertUsagesRef.isNull()) return;
    Usage[] usages = convertUsagesRef.get();

    UsageViewPresentation presentation = new UsageViewPresentation();
    presentation.setTabText("Infer Nullity Preview");
    presentation.setShowReadOnlyStatusAsRed(true);
    presentation.setShowCancelButton(true);
    presentation.setUsagesString(RefactoringBundle.message("usageView.usagesText"));

    UsageView usageView =
      UsageViewManager.getInstance(project).showUsages(targets, usages, presentation, rerunFactory(project, scope));

    Runnable refactoringRunnable = applyRunnable(project, () -> {
      Set<UsageInfo> infos = UsageViewUtil.getNotExcludedUsageInfos(usageView);
      return infos.toArray(new UsageInfo[infos.size()]);
    });

    String canNotMakeString =
      "Cannot perform operation.\nThere were changes in code after usages have been found.\nPlease perform operation search again.";

    usageView.addPerformOperationAction(refactoringRunnable, INFER_SUPPORT_ANNOTATIONS, canNotMakeString, INFER_SUPPORT_ANNOTATIONS, false);
  }

  @NotNull
  private static Factory<UsageSearcher> rerunFactory(@NotNull Project project, @NotNull AnalysisScope scope) {
    return () -> new UsageInfoSearcherAdapter() {
      @NotNull
      @Override
      protected UsageInfo[] findUsages() {
        return ObjectUtils.notNull(InferSupportAnnotationsAction.findUsages(project, scope, scope.getFileCount()),UsageInfo.EMPTY_ARRAY);
      }

      @Override
      public void generate(@NotNull Processor<Usage> processor) {
        processUsages(processor, project);
      }
    };
  }

  private static void addDependency(@NotNull Module module, @Nullable String libraryCoordinate) {
    if (isNotEmpty(libraryCoordinate)) {
      ModuleRootModificationUtil.updateModel(module, model -> {
        GradleBuildModel buildModel = GradleBuildModel.get(module);
        if (buildModel != null) {
          String name = GradleUtil.mapConfigurationName(COMPILE, GradleUtil.getAndroidGradleModelVersionInUse(module), false);
          buildModel.dependencies().addArtifact(name, libraryCoordinate);
          buildModel.applyChanges();
        }
      });
    }
  }

  /* Android nullable annotations do not support annotations on local variables. */
  @Override
  protected JComponent getAdditionalActionSettings(Project project, BaseAnalysisActionDialog dialog) {
    if (!GradleProjectInfo.getInstance(project).isBuildWithGradle()) {
      return super.getAdditionalActionSettings(project, dialog);
    }
    return null;
  }

  private static class AnnotateTask implements SequentialTask {
    private final Project myProject;
    private UsageInfo[] myInfos;
    private final SequentialModalProgressTask myTask;
    private int myCount = 0;
    private final int myTotal;

    public AnnotateTask(Project project, SequentialModalProgressTask progressTask, UsageInfo[] infos) {
      myProject = project;
      myInfos = infos;
      myTask = progressTask;
      myTotal = infos.length;
    }

    @Override
    public void prepare() {
    }

    @Override
    public boolean isDone() {
      return myCount > myTotal - 1;
    }

    @Override
    public boolean iteration() {
      ProgressIndicator indicator = myTask.getIndicator();
      if (indicator != null) {
        indicator.setFraction(((double)myCount) / myTotal);
      }

      InferSupportAnnotations.apply(myProject, myInfos[myCount++]);

      boolean done = isDone();

      if (isDone()) {
        try {
          showReport();
        }
        catch (Throwable ignore) {
        }
      }
      return done;
    }

    @Override
    public void stop() {
    }

    public void showReport() {
      if (InferSupportAnnotations.CREATE_INFERENCE_REPORT) {
        String report = InferSupportAnnotations.generateReport(myInfos);
        String fileName = "Annotation Inference Report";
        ScratchFileService.Option option = ScratchFileService.Option.create_new_always;
        VirtualFile f = ScratchRootType.getInstance().createScratchFile(myProject, fileName, StdLanguages.TEXT, report, option);
        if (f != null) {
          FileEditorManager.getInstance(myProject).openFile(f, true);
        }
      }
    }
  }
}<|MERGE_RESOLUTION|>--- conflicted
+++ resolved
@@ -20,11 +20,6 @@
 import com.android.tools.idea.gradle.dsl.api.dependencies.ArtifactDependencyModel;
 import com.android.tools.idea.gradle.dsl.api.dependencies.DependenciesModel;
 import com.android.tools.idea.gradle.project.GradleProjectInfo;
-<<<<<<< HEAD
-import com.android.tools.idea.gradle.project.sync.GradleSyncInvoker;
-import com.android.tools.idea.gradle.project.sync.GradleSyncListener;
-=======
->>>>>>> 9e819fa1
 import com.android.tools.idea.gradle.util.GradleUtil;
 import com.android.tools.idea.model.AndroidModuleInfo;
 import com.android.tools.idea.projectsystem.GoogleMavenArtifactId;
@@ -81,12 +76,7 @@
 import javax.swing.*;
 import java.util.*;
 
-<<<<<<< HEAD
-import static com.android.tools.idea.gradle.dsl.model.dependencies.CommonConfigurationNames.COMPILE;
-import static com.google.wireless.android.sdk.stats.GradleSyncStats.Trigger.TRIGGER_PROJECT_MODIFIED;
-=======
 import static com.android.tools.idea.gradle.dsl.api.dependencies.CommonConfigurationNames.COMPILE;
->>>>>>> 9e819fa1
 import static com.intellij.openapi.util.text.StringUtil.isNotEmpty;
 import static com.intellij.openapi.util.text.StringUtil.pluralize;
 
@@ -299,19 +289,8 @@
             for (Module module : modulesWithoutAnnotations) {
               addDependency(module, annotationsLibraryCoordinate);
             }
-<<<<<<< HEAD
-            GradleSyncInvoker.Request request = new GradleSyncInvoker.Request().setGenerateSourcesOnSuccess(false).setTrigger(
-              TRIGGER_PROJECT_MODIFIED);
-            GradleSyncInvoker.getInstance().requestProjectSync(project, request, new GradleSyncListener.Adapter() {
-              @Override
-              public void syncSucceeded(@NotNull Project project) {
-                restartAnalysis(project, scope);
-              }
-            });
-=======
 
             syncAndRestartAnalysis(project, scope);
->>>>>>> 9e819fa1
           }
         }.execute();
       }
