/*
 * Copyright (C) 2014 The Android Open Source Project
 *
 * Licensed under the Apache License, Version 2.0 (the "License");
 * you may not use this file except in compliance with the License.
 * You may obtain a copy of the License at
 *
 *      http://www.apache.org/licenses/LICENSE-2.0
 *
 * Unless required by applicable law or agreed to in writing, software
 * distributed under the License is distributed on an "AS IS" BASIS,
 * WITHOUT WARRANTIES OR CONDITIONS OF ANY KIND, either express or implied.
 * See the License for the specific language governing permissions and
 * limitations under the License.
 */
package com.android.tools.idea.actions;

import com.android.tools.idea.npw.WizardUtils;
import com.google.common.base.Charsets;
import com.google.common.io.Files;
import com.intellij.openapi.actionSystem.AnActionEvent;
import com.intellij.openapi.application.PathManager;
import com.intellij.openapi.project.DumbAwareAction;
import com.intellij.openapi.project.Project;
import com.intellij.openapi.ui.DialogWrapper;
import com.intellij.ui.components.JBScrollPane;
import com.intellij.util.PathUtil;
import com.intellij.util.ui.JBUI;
import com.intellij.util.ui.UIUtil;
import org.jetbrains.annotations.NotNull;
import org.jetbrains.annotations.Nullable;

import javax.swing.*;
import java.awt.*;
import java.io.File;
import java.io.IOException;
import java.util.Arrays;
import java.util.List;

/**
 * Surfaces a UI action for displaying a dialog of licenses for 3rd-party libraries
 */
public class ShowLicensesUsedAction extends DumbAwareAction {

  public ShowLicensesUsedAction() {
    super("_Licenses");
  }

  @Override
  public void actionPerformed(AnActionEvent e) {
    LicenseDialog licenseDialog = new LicenseDialog(getEventProject(e));
    licenseDialog.init();
    try {
      licenseDialog.show();
    } catch (Exception ex) {
      // Pass
    }
  }

  private static class LicenseDialog extends DialogWrapper {
    protected LicenseDialog(@Nullable Project project) {
      super(project);
      getWindow().setMinimumSize(JBUI.size(600, 400));
    }

    @Override
    protected void init() {
      super.init();
    }

    @Nullable
    @Override
    protected JComponent createCenterPanel() {
      JPanel panel = new JPanel(new BorderLayout());
      StringBuilder sb = new StringBuilder(5000);
      File licenseDir = new File(PathManager.getHomePath(), "license");
      assert licenseDir.exists() : licenseDir;
      collectLicenses(sb, licenseDir);

      List<String> extraPlugins = Arrays.asList(
        "android",
        "google-appindexing",
        "google-cloud-testing",
        "google-cloud-tools",
        "google-cloud-tools-core",
        "google-login",
<<<<<<< HEAD
        "google-services"
=======
        "google-services",
        "firebase"
>>>>>>> 50d6ab60
      );

      for (String plugin : extraPlugins) {
        File licenses = new File(PathManager.getPreInstalledPluginsPath(), PathUtil.toSystemDependentName(plugin + "/lib/licenses"));
        if (licenses.isDirectory()) {
          collectLicenses(sb, licenses);
        }
      }

      String text = "<html>" + sb.toString() + "</html>";
      JTextPane label = new JTextPane();
      label.setContentType(UIUtil.HTML_MIME);
      label.setText(text);
      JBScrollPane pane = new JBScrollPane(label);

      pane.setPreferredSize(JBUI.size(600, 400));
      panel.add(pane, BorderLayout.CENTER);
      return panel;
    }

    private static void collectLicenses(@NotNull StringBuilder sb, @NotNull File licenseDir) {
      for (File file : WizardUtils.listFiles(licenseDir)) {
        sb.append("<br><br>------------ License file: ");
        sb.append(file.getName());
        sb.append("------------");
        sb.append("<br><br>");
        sb.append(getLicenseText(file));
      }
    }

    @NotNull
    private static String getLicenseText(@NotNull File f) {
      try {
        return Files.toString(f, Charsets.UTF_8).replaceAll("\\<.*?\\>", "").replace("\n", "<br>");
      }
      catch (IOException e) {
        return "";
      }
    }
  }
}<|MERGE_RESOLUTION|>--- conflicted
+++ resolved
@@ -84,12 +84,8 @@
         "google-cloud-tools",
         "google-cloud-tools-core",
         "google-login",
-<<<<<<< HEAD
-        "google-services"
-=======
         "google-services",
         "firebase"
->>>>>>> 50d6ab60
       );
 
       for (String plugin : extraPlugins) {
