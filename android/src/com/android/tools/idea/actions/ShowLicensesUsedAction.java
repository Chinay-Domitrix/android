--- conflicted
+++ resolved
@@ -84,12 +84,8 @@
         "google-cloud-tools",
         "google-cloud-tools-core",
         "google-login",
-<<<<<<< HEAD
-        "google-services"
-=======
         "google-services",
         "firebase"
->>>>>>> a001a568
       );
 
       for (String plugin : extraPlugins) {
