/*
 * Copyright (C) 2013 The Android Open Source Project
 *
 * Licensed under the Apache License, Version 2.0 (the "License");
 * you may not use this file except in compliance with the License.
 * You may obtain a copy of the License at
 *
 *      http://www.apache.org/licenses/LICENSE-2.0
 *
 * Unless required by applicable law or agreed to in writing, software
 * distributed under the License is distributed on an "AS IS" BASIS,
 * WITHOUT WARRANTIES OR CONDITIONS OF ANY KIND, either express or implied.
 * See the License for the specific language governing permissions and
 * limitations under the License.
 */

package com.android.tools.idea.actions;

import com.android.tools.idea.npw.module.ChooseModuleTypeStep;
import com.android.tools.idea.npw.module.ModuleDescriptionProvider;
import com.android.tools.idea.npw.module.ModuleGalleryEntry;
<<<<<<< HEAD
import com.android.tools.idea.npw.module.NewModuleModel;
=======
import com.android.tools.idea.projectsystem.ProjectSystemUtil;
>>>>>>> 9e819fa1
import com.android.tools.idea.sdk.wizard.SdkQuickfixUtils;
import com.android.tools.idea.ui.wizard.StudioWizardDialogBuilder;
import com.android.tools.idea.wizard.model.ModelWizard;
import com.intellij.openapi.actionSystem.AnAction;
import com.intellij.openapi.actionSystem.AnActionEvent;
import com.intellij.openapi.project.DumbAware;
import com.intellij.openapi.project.Project;
import org.jetbrains.android.sdk.AndroidSdkUtils;
import org.jetbrains.annotations.Nullable;

import javax.swing.*;
import java.util.ArrayList;

import static org.jetbrains.android.util.AndroidBundle.message;

public class AndroidNewModuleAction extends AnAction implements DumbAware {
  public AndroidNewModuleAction() {
    super(message("android.wizard.module.new.module.menu"), message("android.wizard.module.new.module.menu.description"), null);
  }

  public AndroidNewModuleAction(@Nullable String text, @Nullable String description, @Nullable Icon icon) {
    super(text, description, icon);
  }

  @Override
  public void update(AnActionEvent e) {
    Project project = e.getProject();
<<<<<<< HEAD
    if (project != null) {
=======
    boolean isAvailable = project != null && ProjectSystemUtil.getProjectSystem(project).allowsFileCreation();
    e.getPresentation().setVisible(isAvailable);
  }

  @Override
  public void actionPerformed(AnActionEvent e) {
    Project project = e.getProject();
    if (project != null && ProjectSystemUtil.getProjectSystem(project).allowsFileCreation()) {
>>>>>>> 9e819fa1
      if (!AndroidSdkUtils.isAndroidSdkAvailable()) {
        SdkQuickfixUtils.showSdkMissingDialog();
        return;
      }

      ArrayList<ModuleGalleryEntry> moduleDescriptions = new ArrayList<>();
      for (ModuleDescriptionProvider provider : ModuleDescriptionProvider.EP_NAME.getExtensions()) {
        moduleDescriptions.addAll(provider.getDescriptions());
      }

<<<<<<< HEAD
      ChooseModuleTypeStep chooseModuleTypeStep = new ChooseModuleTypeStep(new NewModuleModel(project), moduleDescriptions);
=======
      ChooseModuleTypeStep chooseModuleTypeStep = new ChooseModuleTypeStep(project, moduleDescriptions);
>>>>>>> 9e819fa1
      ModelWizard wizard = new ModelWizard.Builder().addStep(chooseModuleTypeStep).build();

      new StudioWizardDialogBuilder(wizard, message("android.wizard.module.new.module.title")).setUseNewUx(true).build().show();
    }
  }
}<|MERGE_RESOLUTION|>--- conflicted
+++ resolved
@@ -19,11 +19,7 @@
 import com.android.tools.idea.npw.module.ChooseModuleTypeStep;
 import com.android.tools.idea.npw.module.ModuleDescriptionProvider;
 import com.android.tools.idea.npw.module.ModuleGalleryEntry;
-<<<<<<< HEAD
-import com.android.tools.idea.npw.module.NewModuleModel;
-=======
 import com.android.tools.idea.projectsystem.ProjectSystemUtil;
->>>>>>> 9e819fa1
 import com.android.tools.idea.sdk.wizard.SdkQuickfixUtils;
 import com.android.tools.idea.ui.wizard.StudioWizardDialogBuilder;
 import com.android.tools.idea.wizard.model.ModelWizard;
@@ -51,9 +47,6 @@
   @Override
   public void update(AnActionEvent e) {
     Project project = e.getProject();
-<<<<<<< HEAD
-    if (project != null) {
-=======
     boolean isAvailable = project != null && ProjectSystemUtil.getProjectSystem(project).allowsFileCreation();
     e.getPresentation().setVisible(isAvailable);
   }
@@ -62,7 +55,6 @@
   public void actionPerformed(AnActionEvent e) {
     Project project = e.getProject();
     if (project != null && ProjectSystemUtil.getProjectSystem(project).allowsFileCreation()) {
->>>>>>> 9e819fa1
       if (!AndroidSdkUtils.isAndroidSdkAvailable()) {
         SdkQuickfixUtils.showSdkMissingDialog();
         return;
@@ -73,11 +65,7 @@
         moduleDescriptions.addAll(provider.getDescriptions());
       }
 
-<<<<<<< HEAD
-      ChooseModuleTypeStep chooseModuleTypeStep = new ChooseModuleTypeStep(new NewModuleModel(project), moduleDescriptions);
-=======
       ChooseModuleTypeStep chooseModuleTypeStep = new ChooseModuleTypeStep(project, moduleDescriptions);
->>>>>>> 9e819fa1
       ModelWizard wizard = new ModelWizard.Builder().addStep(chooseModuleTypeStep).build();
 
       new StudioWizardDialogBuilder(wizard, message("android.wizard.module.new.module.title")).setUseNewUx(true).build().show();
