--- conflicted
+++ resolved
@@ -66,12 +66,8 @@
   @Override
   public void update(@NotNull AnActionEvent e) {
     if (NewWelcomeScreen.isNewWelcomeScreen(e)) {
-<<<<<<< HEAD
-      e.getPresentation().setIcon(AllIcons.Actions.MenuOpen);
-=======
       e.getPresentation().setIcon(AllIcons.Welcome.Open);
       e.getPresentation().setSelectedIcon(AllIcons.Welcome.OpenSelected);
->>>>>>> cdc83e4e
     }
   }
 
