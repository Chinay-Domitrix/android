--- conflicted
+++ resolved
@@ -86,18 +86,6 @@
       list.setCellRenderer(new GotoFileCellRenderer(width));
 
       JBPopup popup =
-<<<<<<< HEAD
-        JBPopupFactory.getInstance().createListPopupBuilder(list).setTitle("Choose Target File").setItemChoosenCallback(new Runnable() {
-          @Override
-          public void run() {
-            Object selectedValue = list.getSelectedValue();
-            PsiClassNavigation navigationWrapper = null;
-            for (Navigatable file : files) {
-              if (selectedValue == ((PsiClassNavigation)file).getPsiFile()) {
-                navigationWrapper = (PsiClassNavigation)file;
-                break;
-              }
-=======
         JBPopupFactory.getInstance().createListPopupBuilder(list).setTitle("Choose Target File").setItemChoosenCallback(() -> {
           Object selectedValue = list.getSelectedValue();
           PsiClassNavigation navigationWrapper = null;
@@ -105,7 +93,6 @@
             if (selectedValue == ((PsiClassNavigation)file).getPsiFile()) {
               navigationWrapper = (PsiClassNavigation)file;
               break;
->>>>>>> 1e5b25b8
             }
           }
           assert navigationWrapper != null;
