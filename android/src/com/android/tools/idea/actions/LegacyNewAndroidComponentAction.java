package com.android.tools.idea.actions;

import com.android.tools.idea.model.AndroidModel;
import com.intellij.ide.IdeView;
import com.intellij.openapi.actionSystem.AnAction;
import com.intellij.openapi.actionSystem.AnActionEvent;
import com.intellij.openapi.actionSystem.DataContext;
import com.intellij.openapi.actionSystem.LangDataKeys;
import com.intellij.openapi.module.Module;
import com.intellij.openapi.roots.ProjectFileIndex;
import com.intellij.openapi.roots.ProjectRootManager;
import com.intellij.openapi.ui.DialogWrapper;
import com.intellij.psi.JavaDirectoryService;
import com.intellij.psi.PsiDirectory;
import com.intellij.psi.PsiElement;
import icons.StudioIcons;
import org.jetbrains.android.actions.NewAndroidComponentDialog;
import org.jetbrains.android.facet.AndroidFacet;
import org.jetbrains.android.util.AndroidBundle;
import org.jetbrains.annotations.NotNull;
import org.jetbrains.jps.model.java.JavaModuleSourceRootTypes;

public class LegacyNewAndroidComponentAction extends AnAction {
  protected LegacyNewAndroidComponentAction() {
<<<<<<< HEAD
    super(AndroidBundle.messagePointer("android.new.component.action.title.non.gradle"),
          AndroidBundle.messagePointer("android.new.component.action.description"), AndroidIcons.Android);
=======
    super(AndroidBundle.message("android.new.component.action.title.non.gradle"),
          AndroidBundle.message("android.new.component.action.description"),
          StudioIcons.Common.ANDROID_HEAD);
>>>>>>> cdc83e4e
  }

  @Override
  public void update(@NotNull AnActionEvent e) {
    e.getPresentation().setVisible(isAvailable(e.getDataContext()));
  }

  private static boolean isAvailable(DataContext dataContext) {
    final Module module = LangDataKeys.MODULE.getData(dataContext);
    final IdeView view = LangDataKeys.IDE_VIEW.getData(dataContext);

    if (module == null ||
        view == null ||
        view.getDirectories().length == 0) {
      return false;
    }
    final AndroidFacet facet = AndroidFacet.getInstance(module);

    if (facet == null || AndroidModel.isRequired(facet)) {
      return false;
    }
    final ProjectFileIndex projectIndex = ProjectRootManager.getInstance(module.getProject()).getFileIndex();
    final JavaDirectoryService dirService = JavaDirectoryService.getInstance();

    for (PsiDirectory dir : view.getDirectories()) {
      if (projectIndex.isUnderSourceRootOfType(dir.getVirtualFile(), JavaModuleSourceRootTypes.SOURCES) &&
          dirService.getPackage(dir) != null) {
        return true;
      }
    }
    return false;
  }

  @Override
  public void actionPerformed(@NotNull AnActionEvent e) {
    final DataContext dataContext = e.getDataContext();

    final IdeView view = LangDataKeys.IDE_VIEW.getData(dataContext);
    if (view == null) {
      return;
    }
    final Module module = LangDataKeys.MODULE.getData(dataContext);

    if (module == null) return;
    final AndroidFacet facet = AndroidFacet.getInstance(module);
    assert facet != null;

    final PsiDirectory dir = view.getOrChooseDirectory();
    if (dir == null) return;

    NewAndroidComponentDialog dialog = new NewAndroidComponentDialog(module, dir);
    dialog.show();
    if (dialog.getExitCode() != DialogWrapper.OK_EXIT_CODE) {
      return;
    }
    final PsiElement[] createdElements = dialog.getCreatedElements();

    for (PsiElement createdElement : createdElements) {
      view.selectElement(createdElement);
    }
  }
}<|MERGE_RESOLUTION|>--- conflicted
+++ resolved
@@ -22,14 +22,8 @@
 
 public class LegacyNewAndroidComponentAction extends AnAction {
   protected LegacyNewAndroidComponentAction() {
-<<<<<<< HEAD
     super(AndroidBundle.messagePointer("android.new.component.action.title.non.gradle"),
-          AndroidBundle.messagePointer("android.new.component.action.description"), AndroidIcons.Android);
-=======
-    super(AndroidBundle.message("android.new.component.action.title.non.gradle"),
-          AndroidBundle.message("android.new.component.action.description"),
-          StudioIcons.Common.ANDROID_HEAD);
->>>>>>> cdc83e4e
+          AndroidBundle.messagePointer("android.new.component.action.description"), StudioIcons.Common.ANDROID_HEAD);
   }
 
   @Override
