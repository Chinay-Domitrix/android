/*
 * Copyright (C) 2014 The Android Open Source Project
 *
 * Licensed under the Apache License, Version 2.0 (the "License");
 * you may not use this file except in compliance with the License.
 * You may obtain a copy of the License at
 *
 *      http://www.apache.org/licenses/LICENSE-2.0
 *
 * Unless required by applicable law or agreed to in writing, software
 * distributed under the License is distributed on an "AS IS" BASIS,
 * WITHOUT WARRANTIES OR CONDITIONS OF ANY KIND, either express or implied.
 * See the License for the specific language governing permissions and
 * limitations under the License.
 */
package com.android.tools.idea.actions;

import com.android.tools.idea.npw.ImportModuleWizard;
import com.intellij.openapi.actionSystem.AnAction;
import com.intellij.openapi.actionSystem.AnActionEvent;
<<<<<<< HEAD
import com.intellij.openapi.diagnostic.Logger;
=======
import com.intellij.openapi.actionSystem.CommonDataKeys;
>>>>>>> 50d6ab60
import com.intellij.openapi.project.DumbAware;
import com.intellij.openapi.project.Project;

/**
 * Action for importing existing sources as an Android project modules.
 */
public class AndroidImportModuleAction extends AnAction implements DumbAware {
  public AndroidImportModuleAction() {
    super("Import Module...");
  }

  @Override
  public void actionPerformed(AnActionEvent e) {
    Project project = e.getProject();
    if (project != null) {
      ImportModuleWizard wizard = new ImportModuleWizard(project);
      if (wizard.showAndGet()) {
        wizard.createModule(true);
      }
    }
  }

  @Override
  public void update(AnActionEvent e) {
    Project project = e.getProject();
    e.getPresentation().setEnabled(project != null);
  }
}<|MERGE_RESOLUTION|>--- conflicted
+++ resolved
@@ -18,11 +18,7 @@
 import com.android.tools.idea.npw.ImportModuleWizard;
 import com.intellij.openapi.actionSystem.AnAction;
 import com.intellij.openapi.actionSystem.AnActionEvent;
-<<<<<<< HEAD
-import com.intellij.openapi.diagnostic.Logger;
-=======
 import com.intellij.openapi.actionSystem.CommonDataKeys;
->>>>>>> 50d6ab60
 import com.intellij.openapi.project.DumbAware;
 import com.intellij.openapi.project.Project;
 
@@ -36,7 +32,7 @@
 
   @Override
   public void actionPerformed(AnActionEvent e) {
-    Project project = e.getProject();
+    Project project = CommonDataKeys.PROJECT.getData(e.getDataContext());
     if (project != null) {
       ImportModuleWizard wizard = new ImportModuleWizard(project);
       if (wizard.showAndGet()) {
@@ -47,7 +43,7 @@
 
   @Override
   public void update(AnActionEvent e) {
-    Project project = e.getProject();
+    Project project = CommonDataKeys.PROJECT.getData(e.getDataContext());
     e.getPresentation().setEnabled(project != null);
   }
 }