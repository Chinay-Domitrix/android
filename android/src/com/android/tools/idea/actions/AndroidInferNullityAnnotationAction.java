--- conflicted
+++ resolved
@@ -41,10 +41,6 @@
 import com.intellij.openapi.module.ModuleUtilCore;
 import com.intellij.openapi.progress.ProgressManager;
 import com.intellij.openapi.project.Project;
-<<<<<<< HEAD
-import com.intellij.openapi.roots.ModifiableRootModel;
-=======
->>>>>>> 02229574
 import com.intellij.openapi.roots.ModuleRootModificationUtil;
 import com.intellij.openapi.ui.Messages;
 import com.intellij.openapi.util.Computable;
@@ -58,11 +54,6 @@
 import com.intellij.usageView.UsageInfo;
 import com.intellij.usageView.UsageViewUtil;
 import com.intellij.usages.*;
-<<<<<<< HEAD
-import com.intellij.util.Consumer;
-import com.intellij.util.ObjectUtils;
-=======
->>>>>>> 02229574
 import com.intellij.util.Processor;
 import com.intellij.util.SequentialModalProgressTask;
 import com.intellij.util.containers.ContainerUtil;
@@ -252,24 +243,6 @@
 
   // Intellij code from InferNullityAnnotationsAction.
   private static void showUsageView(@NotNull Project project,
-<<<<<<< HEAD
-                                    final UsageInfo[] usageInfos,
-                                    @NotNull AnalysisScope scope,
-                                    AndroidInferNullityAnnotationAction action) {
-    final UsageTarget[] targets = UsageTarget.EMPTY_ARRAY;
-    final Ref<Usage[]> convertUsagesRef = new Ref<Usage[]>();
-    if (!ProgressManager.getInstance().runProcessWithProgressSynchronously(new Runnable() {
-      @Override
-      public void run() {
-        ApplicationManager.getApplication().runReadAction(new Runnable() {
-          @Override
-          public void run() {
-            convertUsagesRef.set(UsageInfo2UsageAdapter.convert(usageInfos));
-          }
-        });
-      }
-    }, "Preprocess Usages", true, project)) return;
-=======
                                     UsageInfo[] usageInfos,
                                     @NotNull AnalysisScope scope,
                                     AndroidInferNullityAnnotationAction action) {
@@ -279,7 +252,6 @@
       () -> convertUsagesRef.set(UsageInfo2UsageAdapter.convert(usageInfos))), "Preprocess Usages", true, project)) {
       return;
     }
->>>>>>> 02229574
 
     if (convertUsagesRef.isNull()) return;
     Usage[] usages = convertUsagesRef.get();
@@ -290,11 +262,7 @@
     presentation.setShowCancelButton(true);
     presentation.setUsagesString(RefactoringBundle.message("usageView.usagesText"));
 
-<<<<<<< HEAD
-    final UsageView usageView = UsageViewManager.getInstance(project).showUsages(targets, usages, presentation, rerunFactory(project, scope, action));
-=======
     UsageView usageView = UsageViewManager.getInstance(project).showUsages(targets, usages, presentation, rerunFactory(project, scope, action));
->>>>>>> 02229574
 
     Runnable refactoringRunnable = applyRunnable(project, () -> {
       Set<UsageInfo> infos = UsageViewUtil.getNotExcludedUsageInfos(usageView);
@@ -309,20 +277,6 @@
 
   // Intellij code from InferNullityAnnotationsAction.
   @NotNull
-<<<<<<< HEAD
-  private static Factory<UsageSearcher> rerunFactory(@NotNull final Project project,
-                                                     @NotNull final AnalysisScope scope,
-                                                     AndroidInferNullityAnnotationAction action) {
-    return new Factory<UsageSearcher>() {
-      @Override
-      public UsageSearcher create() {
-        return new UsageInfoSearcherAdapter() {
-          @NotNull
-          @Override
-          protected UsageInfo[] findUsages() {
-            return ObjectUtils.notNull(action.findUsages(project, scope, scope.getFileCount()),UsageInfo.EMPTY_ARRAY);
-          }
-=======
   private static Factory<UsageSearcher> rerunFactory(@NotNull Project project,
                                                      @NotNull AnalysisScope scope,
                                                      AndroidInferNullityAnnotationAction action) {
@@ -331,7 +285,6 @@
       protected UsageInfo[] findUsages() {
         return action.findUsages(project, scope, scope.getFileCount());
       }
->>>>>>> 02229574
 
       @Override
       public void generate(@NotNull Processor<Usage> processor) {
@@ -342,22 +295,11 @@
 
   private static void addDependency(@NotNull Module module, @Nullable String libraryCoordinate) {
     if (isNotEmpty(libraryCoordinate)) {
-<<<<<<< HEAD
-      ModuleRootModificationUtil.updateModel(module, new Consumer<ModifiableRootModel>() {
-        @Override
-        public void consume(ModifiableRootModel model) {
-          GradleBuildModel buildModel = GradleBuildModel.get(module);
-          if (buildModel != null) {
-            buildModel.dependencies().addArtifact(COMPILE, libraryCoordinate);
-            buildModel.applyChanges();
-          }
-=======
       ModuleRootModificationUtil.updateModel(module, model -> {
         GradleBuildModel buildModel = GradleBuildModel.get(module);
         if (buildModel != null) {
           buildModel.dependencies().addArtifact(COMPILE, libraryCoordinate);
           buildModel.applyChanges();
->>>>>>> 02229574
         }
       });
     }
