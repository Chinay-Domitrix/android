/*
 * Copyright (C) 2015 The Android Open Source Project
 *
 * Licensed under the Apache License, Version 2.0 (the "License");
 * you may not use this file except in compliance with the License.
 * You may obtain a copy of the License at
 *
 *      http://www.apache.org/licenses/LICENSE-2.0
 *
 * Unless required by applicable law or agreed to in writing, software
 * distributed under the License is distributed on an "AS IS" BASIS,
 * WITHOUT WARRANTIES OR CONDITIONS OF ANY KIND, either express or implied.
 * See the License for the specific language governing permissions and
 * limitations under the License.
 */
package com.android.tools.idea.actions;

import com.android.SdkConstants;
import com.android.tools.idea.gradle.dsl.model.GradleBuildModel;
import com.android.tools.idea.gradle.dsl.model.dependencies.ArtifactDependencyModel;
import com.android.tools.idea.gradle.dsl.model.dependencies.DependenciesModel;
import com.android.tools.idea.gradle.project.GradleProjectInfo;
import com.android.tools.idea.gradle.project.sync.GradleSyncInvoker;
import com.android.tools.idea.gradle.project.sync.GradleSyncListener;
<<<<<<< HEAD
import com.android.tools.idea.gradle.util.Projects;
import com.android.tools.idea.model.AndroidModuleInfo;
=======
import com.android.tools.idea.gradle.util.GradleUtil;
import com.android.tools.idea.gradle.util.Projects;
import com.android.tools.idea.model.AndroidModuleInfo;
import com.android.tools.idea.templates.FmGetConfigurationNameMethod;
>>>>>>> 1e5b25b8
import com.android.tools.idea.templates.RepositoryUrlManager;
import com.android.tools.idea.templates.SupportLibrary;
import com.intellij.analysis.AnalysisScope;
import com.intellij.analysis.BaseAnalysisActionDialog;
import com.intellij.codeInsight.FileModificationService;
import com.intellij.codeInspection.inferNullity.InferNullityAnnotationsAction;
import com.intellij.codeInspection.inferNullity.NullityInferrer;
import com.intellij.history.LocalHistory;
import com.intellij.history.LocalHistoryAction;
import com.intellij.openapi.application.ApplicationManager;
import com.intellij.openapi.application.Result;
import com.intellij.openapi.command.WriteCommandAction;
import com.intellij.openapi.diagnostic.Logger;
import com.intellij.openapi.module.Module;
import com.intellij.openapi.module.ModuleUtilCore;
import com.intellij.openapi.progress.ProgressManager;
import com.intellij.openapi.project.Project;
import com.intellij.openapi.roots.ModuleRootModificationUtil;
import com.intellij.openapi.ui.Messages;
import com.intellij.openapi.util.Computable;
import com.intellij.openapi.util.Factory;
import com.intellij.openapi.util.Ref;
import com.intellij.openapi.util.text.StringUtil;
import com.intellij.psi.PsiDocumentManager;
import com.intellij.psi.PsiElement;
import com.intellij.psi.PsiFile;
import com.intellij.refactoring.RefactoringBundle;
import com.intellij.usageView.UsageInfo;
import com.intellij.usageView.UsageViewUtil;
import com.intellij.usages.*;
import com.intellij.util.Processor;
import com.intellij.util.SequentialModalProgressTask;
import com.intellij.util.containers.ContainerUtil;
import org.jetbrains.annotations.NotNull;
import org.jetbrains.annotations.Nullable;

import javax.swing.*;
import java.util.*;

import static com.android.tools.idea.gradle.dsl.model.dependencies.CommonConfigurationNames.COMPILE;
import static com.google.wireless.android.sdk.stats.GradleSyncStats.Trigger.TRIGGER_PROJECT_MODIFIED;
import static com.intellij.openapi.util.text.StringUtil.isNotEmpty;
import static com.intellij.openapi.util.text.StringUtil.pluralize;

/**
 * AndroidInferNullityAnnotationAction gives the user the option of adding the correct
 * component library to the gradle build file.
 * This file has excerpts of Intellij code.
 */
public class AndroidInferNullityAnnotationAction extends InferNullityAnnotationsAction {
  private static final Logger LOG = Logger.getInstance(AndroidInferNullityAnnotationAction.class);
  private static final String INFER_NULLITY_ANNOTATIONS = "Infer Nullity Annotations";
  private static final String ADD_DEPENDENCY = "Add Support Dependency";
  private static final int MIN_SDK_WITH_NULLABLE = 19;

  @Override
  protected void analyze(@NotNull Project project, @NotNull AnalysisScope scope) {
    if (!Projects.isBuildWithGradle(project)) {
      super.analyze(project, scope);
      return;
    }
    int[] fileCount = new int[]{0};
    PsiDocumentManager.getInstance(project).commitAllDocuments();
    UsageInfo[] usageInfos = findUsages(project, scope, fileCount[0]);
    if (usageInfos == null) return;

    Map<Module, PsiFile> modules = findModulesFromUsage(usageInfos);

    if (!checkModules(project, scope, modules)) {
      return;
    }

    if (usageInfos.length < 5) {
<<<<<<< HEAD
      SwingUtilities.invokeLater(applyRunnable(project, () -> usageInfos));
=======
      ApplicationManager.getApplication().invokeLater(applyRunnable(project, () -> usageInfos));
>>>>>>> 1e5b25b8
    }
    else {
      showUsageView(project, usageInfos, scope, this);
    }
  }

  private static Map<Module, PsiFile> findModulesFromUsage(UsageInfo[] infos) {
    // We need 1 file from each module that requires changes (the file may be overwritten below):
    Map<Module, PsiFile> modules = new HashMap<>();

    for (UsageInfo info : infos) {
      PsiElement element = info.getElement();
      assert element != null;
      Module module = ModuleUtilCore.findModuleForPsiElement(element);
      PsiFile file = element.getContainingFile();
      modules.put(module, file);
    }
    return modules;
  }

  // For Android we need to check SDK version and possibly update the gradle project file
  protected boolean checkModules(@NotNull Project project,
                                 @NotNull AnalysisScope scope,
                                 @NotNull Map<Module, PsiFile> modules) {
    Set<Module> modulesWithoutAnnotations = new HashSet<>();
    Set<Module> modulesWithLowVersion = new HashSet<>();
    for (Module module : modules.keySet()) {
<<<<<<< HEAD
      AndroidModuleInfo info = AndroidModuleInfo.get(module);
=======
      AndroidModuleInfo info = AndroidModuleInfo.getInstance(module);
>>>>>>> 1e5b25b8
      if (info != null && info.getBuildSdkVersion() != null && info.getBuildSdkVersion().getFeatureLevel() < MIN_SDK_WITH_NULLABLE) {
        modulesWithLowVersion.add(module);
      }
      GradleBuildModel buildModel = GradleBuildModel.get(module);
      if (buildModel == null) {
        LOG.warn("Unable to find Gradle build model for module " + module.getModuleFilePath());
        continue;
      }
      boolean dependencyFound = false;
      DependenciesModel dependenciesModel = buildModel.dependencies();
      if (dependenciesModel != null) {
        String configurationName =
          GradleUtil.mapConfigurationName(COMPILE, GradleUtil.getAndroidGradleModelVersionInUse(module), false);
        for (ArtifactDependencyModel dependency : dependenciesModel.artifacts(configurationName)) {
          String notation = dependency.compactNotation().value();
          if (notation.startsWith(SdkConstants.APPCOMPAT_LIB_ARTIFACT) ||
              notation.startsWith(SdkConstants.SUPPORT_LIB_ARTIFACT) ||
              notation.startsWith(SdkConstants.ANNOTATIONS_LIB_ARTIFACT)) {
            dependencyFound = true;
            break;
          }
        }
      }
      if (!dependencyFound) {
        modulesWithoutAnnotations.add(module);
      }
    }

    if (!modulesWithLowVersion.isEmpty()) {
      Messages.showErrorDialog(
        project,
        String.format("Infer Nullity Annotations requires the project sdk level be set to %1$d or greater.", MIN_SDK_WITH_NULLABLE),
        "Infer Nullity Annotations");
      return false;
    }
    if (modulesWithoutAnnotations.isEmpty()) {
      return true;
    }
    String moduleNames = StringUtil.join(modulesWithoutAnnotations, Module::getName, ", ");
    int count = modulesWithoutAnnotations.size();
    String message = String.format("The %1$s %2$s %3$sn't refer to the existing '%4$s' library with Android nullity annotations. \n\n" +
                                   "Would you like to add the %5$s now?",
                                   pluralize("module", count),
                                   moduleNames,
                                   count > 1 ? "do" : "does",
                                   SupportLibrary.SUPPORT_ANNOTATIONS.getArtifactId(),
                                   pluralize("dependency", count));
    if (Messages.showOkCancelDialog(project, message, "Infer Nullity Annotations", Messages.getErrorIcon()) == Messages.OK) {
      LocalHistoryAction action = LocalHistory.getInstance().startAction(ADD_DEPENDENCY);
      try {
        new WriteCommandAction(project, ADD_DEPENDENCY) {
          @Override
          protected void run(@NotNull Result result) throws Throwable {
            RepositoryUrlManager manager = RepositoryUrlManager.get();
            String annotationsLibraryCoordinate = manager.getLibraryStringCoordinate(SupportLibrary.SUPPORT_ANNOTATIONS, true);
            for (Module module : modulesWithoutAnnotations) {
              addDependency(module, annotationsLibraryCoordinate);
            }
<<<<<<< HEAD
            GradleSyncInvoker.Request request = new GradleSyncInvoker.Request().setGenerateSourcesOnSuccess(false);
=======
            GradleSyncInvoker.Request request = new GradleSyncInvoker.Request().setGenerateSourcesOnSuccess(false).setTrigger(
              TRIGGER_PROJECT_MODIFIED);
>>>>>>> 1e5b25b8
            GradleSyncInvoker.getInstance().requestProjectSync(project, request, new GradleSyncListener.Adapter() {
              @Override
              public void syncSucceeded(@NotNull Project project) {
                restartAnalysis(project, scope);
              }
            });
          }
        }.execute();
      }
      finally {
        action.finish();
      }
    }
    return false;
  }

  // Intellij code from InferNullityAnnotationsAction.
  private static Runnable applyRunnable(Project project, Computable<UsageInfo[]> computable) {
    return () -> {
      LocalHistoryAction action = LocalHistory.getInstance().startAction(INFER_NULLITY_ANNOTATIONS);
      try {
        new WriteCommandAction(project, INFER_NULLITY_ANNOTATIONS) {
          @Override
          protected void run(@NotNull Result result) throws Throwable {
            UsageInfo[] infos = computable.compute();
            if (infos.length > 0) {

              Set<PsiElement> elements = new LinkedHashSet<>();
              for (UsageInfo info : infos) {
                PsiElement element = info.getElement();
                if (element != null) {
                  ContainerUtil.addIfNotNull(elements, element.getContainingFile());
                }
              }
              if (!FileModificationService.getInstance().preparePsiElementsForWrite(elements)) return;

              SequentialModalProgressTask progressTask = new SequentialModalProgressTask(project, INFER_NULLITY_ANNOTATIONS, false);
              progressTask.setMinIterationTime(200);
              progressTask.setTask(new AnnotateTask(project, progressTask, infos));
              ProgressManager.getInstance().run(progressTask);
            }
            else {
              NullityInferrer.nothingFoundMessage(project);
            }
          }
        }.execute();
      }
      finally {
        action.finish();
      }
    };
  }

  // Intellij code from InferNullityAnnotationsAction.
  @Override
  protected void restartAnalysis(Project project, AnalysisScope scope) {
    ApplicationManager.getApplication().invokeLater(() -> analyze(project, scope));
  }

  // Intellij code from InferNullityAnnotationsAction.
  private static void showUsageView(@NotNull Project project,
                                    UsageInfo[] usageInfos,
                                    @NotNull AnalysisScope scope,
                                    AndroidInferNullityAnnotationAction action) {
    UsageTarget[] targets = UsageTarget.EMPTY_ARRAY;
    Ref<Usage[]> convertUsagesRef = new Ref<>();
    if (!ProgressManager.getInstance().runProcessWithProgressSynchronously(() -> ApplicationManager.getApplication().runReadAction(
      () -> convertUsagesRef.set(UsageInfo2UsageAdapter.convert(usageInfos))), "Preprocess Usages", true, project)) {
      return;
    }

    if (convertUsagesRef.isNull()) return;
    Usage[] usages = convertUsagesRef.get();

    UsageViewPresentation presentation = new UsageViewPresentation();
    presentation.setTabText("Infer Nullity Preview");
    presentation.setShowReadOnlyStatusAsRed(true);
    presentation.setShowCancelButton(true);
    presentation.setUsagesString(RefactoringBundle.message("usageView.usagesText"));

    UsageView usageView = UsageViewManager.getInstance(project).showUsages(targets, usages, presentation, rerunFactory(project, scope, action));

    Runnable refactoringRunnable = applyRunnable(project, () -> {
      Set<UsageInfo> infos = UsageViewUtil.getNotExcludedUsageInfos(usageView);
      return infos.toArray(new UsageInfo[infos.size()]);
    });

    String canNotMakeString =
      "Cannot perform operation.\nThere were changes in code after usages have been found.\nPlease perform operation search again.";

    usageView.addPerformOperationAction(refactoringRunnable, INFER_NULLITY_ANNOTATIONS, canNotMakeString, INFER_NULLITY_ANNOTATIONS, false);
  }

  // Intellij code from InferNullityAnnotationsAction.
  @NotNull
  private static Factory<UsageSearcher> rerunFactory(@NotNull Project project,
                                                     @NotNull AnalysisScope scope,
                                                     AndroidInferNullityAnnotationAction action) {
    return () -> new UsageInfoSearcherAdapter() {
      @Override
      protected UsageInfo[] findUsages() {
        return action.findUsages(project, scope, scope.getFileCount());
      }

      @Override
      public void generate(@NotNull Processor<Usage> processor) {
        processUsages(processor, project);
      }
    };
  }

  private static void addDependency(@NotNull Module module, @Nullable String libraryCoordinate) {
    if (isNotEmpty(libraryCoordinate)) {
      ModuleRootModificationUtil.updateModel(module, model -> {
        GradleBuildModel buildModel = GradleBuildModel.get(module);
        if (buildModel != null) {
<<<<<<< HEAD
          buildModel.dependencies().addArtifact(COMPILE, libraryCoordinate);
=======
          String name = GradleUtil.mapConfigurationName(COMPILE, GradleUtil.getAndroidGradleModelVersionInUse(module), false);
          buildModel.dependencies().addArtifact(name, libraryCoordinate);
>>>>>>> 1e5b25b8
          buildModel.applyChanges();
        }
      });
    }
  }

  /* Android nullable annotations do not support annotations on local variables. */
  @Override
  protected JComponent getAdditionalActionSettings(Project project, BaseAnalysisActionDialog dialog) {
    JComponent panel = super.getAdditionalActionSettings(project, dialog);
    if (panel != null && GradleProjectInfo.getInstance(project).isBuildWithGradle()) {
      panel.setVisible(false);
    }
    return panel;
  }
}<|MERGE_RESOLUTION|>--- conflicted
+++ resolved
@@ -22,15 +22,10 @@
 import com.android.tools.idea.gradle.project.GradleProjectInfo;
 import com.android.tools.idea.gradle.project.sync.GradleSyncInvoker;
 import com.android.tools.idea.gradle.project.sync.GradleSyncListener;
-<<<<<<< HEAD
-import com.android.tools.idea.gradle.util.Projects;
-import com.android.tools.idea.model.AndroidModuleInfo;
-=======
 import com.android.tools.idea.gradle.util.GradleUtil;
 import com.android.tools.idea.gradle.util.Projects;
 import com.android.tools.idea.model.AndroidModuleInfo;
 import com.android.tools.idea.templates.FmGetConfigurationNameMethod;
->>>>>>> 1e5b25b8
 import com.android.tools.idea.templates.RepositoryUrlManager;
 import com.android.tools.idea.templates.SupportLibrary;
 import com.intellij.analysis.AnalysisScope;
@@ -104,11 +99,7 @@
     }
 
     if (usageInfos.length < 5) {
-<<<<<<< HEAD
-      SwingUtilities.invokeLater(applyRunnable(project, () -> usageInfos));
-=======
       ApplicationManager.getApplication().invokeLater(applyRunnable(project, () -> usageInfos));
->>>>>>> 1e5b25b8
     }
     else {
       showUsageView(project, usageInfos, scope, this);
@@ -136,11 +127,7 @@
     Set<Module> modulesWithoutAnnotations = new HashSet<>();
     Set<Module> modulesWithLowVersion = new HashSet<>();
     for (Module module : modules.keySet()) {
-<<<<<<< HEAD
-      AndroidModuleInfo info = AndroidModuleInfo.get(module);
-=======
       AndroidModuleInfo info = AndroidModuleInfo.getInstance(module);
->>>>>>> 1e5b25b8
       if (info != null && info.getBuildSdkVersion() != null && info.getBuildSdkVersion().getFeatureLevel() < MIN_SDK_WITH_NULLABLE) {
         modulesWithLowVersion.add(module);
       }
@@ -199,12 +186,8 @@
             for (Module module : modulesWithoutAnnotations) {
               addDependency(module, annotationsLibraryCoordinate);
             }
-<<<<<<< HEAD
-            GradleSyncInvoker.Request request = new GradleSyncInvoker.Request().setGenerateSourcesOnSuccess(false);
-=======
             GradleSyncInvoker.Request request = new GradleSyncInvoker.Request().setGenerateSourcesOnSuccess(false).setTrigger(
               TRIGGER_PROJECT_MODIFIED);
->>>>>>> 1e5b25b8
             GradleSyncInvoker.getInstance().requestProjectSync(project, request, new GradleSyncListener.Adapter() {
               @Override
               public void syncSucceeded(@NotNull Project project) {
@@ -321,12 +304,8 @@
       ModuleRootModificationUtil.updateModel(module, model -> {
         GradleBuildModel buildModel = GradleBuildModel.get(module);
         if (buildModel != null) {
-<<<<<<< HEAD
-          buildModel.dependencies().addArtifact(COMPILE, libraryCoordinate);
-=======
           String name = GradleUtil.mapConfigurationName(COMPILE, GradleUtil.getAndroidGradleModelVersionInUse(module), false);
           buildModel.dependencies().addArtifact(name, libraryCoordinate);
->>>>>>> 1e5b25b8
           buildModel.applyChanges();
         }
       });
