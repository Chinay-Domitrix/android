/*
 * Copyright (C) 2015 The Android Open Source Project
 *
 * Licensed under the Apache License, Version 2.0 (the "License");
 * you may not use this file except in compliance with the License.
 * You may obtain a copy of the License at
 *
 *      http://www.apache.org/licenses/LICENSE-2.0
 *
 * Unless required by applicable law or agreed to in writing, software
 * distributed under the License is distributed on an "AS IS" BASIS,
 * WITHOUT WARRANTIES OR CONDITIONS OF ANY KIND, either express or implied.
 * See the License for the specific language governing permissions and
 * limitations under the License.
 */
package com.android.tools.idea.actions;

<<<<<<< HEAD
=======
import com.android.SdkConstants;
>>>>>>> a001a568
import com.android.tools.idea.gradle.dsl.model.GradleBuildModel;
import com.android.tools.idea.gradle.dsl.model.dependencies.ArtifactDependencyModel;
import com.android.tools.idea.gradle.dsl.model.dependencies.DependenciesModel;
import com.android.tools.idea.gradle.project.GradleProjectImporter;
import com.android.tools.idea.gradle.project.GradleSyncListener;
import com.android.tools.idea.gradle.util.Projects;
import com.android.tools.idea.model.AndroidModuleInfo;
import com.android.tools.idea.templates.SupportLibrary;
import com.android.tools.idea.templates.RepositoryUrlManager;
import com.intellij.analysis.AnalysisScope;
import com.intellij.analysis.BaseAnalysisActionDialog;
import com.intellij.codeInsight.FileModificationService;
import com.intellij.codeInspection.inferNullity.InferNullityAnnotationsAction;
import com.intellij.codeInspection.inferNullity.NullityInferrer;
import com.intellij.history.LocalHistory;
import com.intellij.history.LocalHistoryAction;
import com.intellij.openapi.application.ApplicationManager;
import com.intellij.openapi.application.Result;
import com.intellij.openapi.command.WriteCommandAction;
import com.intellij.openapi.diagnostic.Logger;
import com.intellij.openapi.module.Module;
import com.intellij.openapi.module.ModuleUtilCore;
import com.intellij.openapi.progress.ProgressManager;
import com.intellij.openapi.project.Project;
import com.intellij.openapi.roots.ModifiableRootModel;
import com.intellij.openapi.roots.ModuleRootModificationUtil;
import com.intellij.openapi.ui.Messages;
import com.intellij.openapi.util.Computable;
import com.intellij.openapi.util.Factory;
import com.intellij.openapi.util.Ref;
import com.intellij.openapi.util.text.StringUtil;
import com.intellij.psi.PsiDocumentManager;
import com.intellij.psi.PsiElement;
import com.intellij.psi.PsiFile;
import com.intellij.refactoring.RefactoringBundle;
import com.intellij.usageView.UsageInfo;
import com.intellij.usageView.UsageViewUtil;
import com.intellij.usages.*;
import com.intellij.util.Consumer;
import com.intellij.util.Processor;
import com.intellij.util.SequentialModalProgressTask;
import com.intellij.util.containers.ContainerUtil;
import org.jetbrains.annotations.NotNull;
import org.jetbrains.annotations.Nullable;

import javax.swing.*;
import java.util.*;

import static com.android.tools.idea.gradle.dsl.model.dependencies.CommonConfigurationNames.COMPILE;
import static com.intellij.openapi.util.text.StringUtil.isNotEmpty;
import static com.intellij.openapi.util.text.StringUtil.pluralize;

/**
 * AndroidInferNullityAnnotationAction gives the user the option of adding the correct
 * component library to the gradle build file.
 * This file has excerpts of Intellij code.
 */
public class AndroidInferNullityAnnotationAction extends InferNullityAnnotationsAction {
  private static final Logger LOG = Logger.getInstance(AndroidInferNullityAnnotationAction.class);
  private static final String INFER_NULLITY_ANNOTATIONS = "Infer Nullity Annotations";
  private static final String ADD_DEPENDENCY = "Add Support Dependency";
  private static final int MIN_SDK_WITH_NULLABLE = 19;

  @Override
  protected void analyze(@NotNull Project project, @NotNull AnalysisScope scope) {
    if (!Projects.isBuildWithGradle(project)) {
      super.analyze(project, scope);
      return;
    }
    int[] fileCount = new int[] {0};
    PsiDocumentManager.getInstance(project).commitAllDocuments();
    final UsageInfo[] usageInfos = findUsages(project, scope, fileCount[0]);
    if (usageInfos == null) return;

    Map<Module, PsiFile> modules = findModulesFromUsage(usageInfos);

    if (!checkModules(project, scope, modules)) {
      return;
    }

    if (usageInfos.length < 5) {
      SwingUtilities.invokeLater(applyRunnable(project, new Computable<UsageInfo[]>() {
        @Override
        public UsageInfo[] compute() {
          return usageInfos;
        }
      }));
    }
    else {
      showUsageView(project, usageInfos, scope, this);
    }
  }

  private static Map<Module, PsiFile> findModulesFromUsage(UsageInfo[] infos) {
    // We need 1 file from each module that requires changes (the file may be overwritten below):
    final Map<Module, PsiFile> modules = new HashMap<Module, PsiFile>();

    for (UsageInfo info : infos) {
      final PsiElement element = info.getElement();
      assert element != null;
      Module module = ModuleUtilCore.findModuleForPsiElement(element);
      PsiFile file = element.getContainingFile();
      modules.put(module, file);
    }
    return modules;
  }

  // For Android we need to check SDK version and possibly update the gradle project file
  protected boolean checkModules(@NotNull final Project project,
                                 @NotNull final AnalysisScope scope,
                                 @NotNull Map<Module, PsiFile> modules) {
    final Set<Module> modulesWithoutAnnotations = new HashSet<Module>();
    final Set<Module> modulesWithLowVersion = new HashSet<Module>();
    for (Module module : modules.keySet()) {
      AndroidModuleInfo info = AndroidModuleInfo.get(module);
      if (info != null && info.getBuildSdkVersion() != null && info.getBuildSdkVersion().getFeatureLevel() <  MIN_SDK_WITH_NULLABLE) {
        modulesWithLowVersion.add(module);
      }
      GradleBuildModel buildModel = GradleBuildModel.get(module);
      if (buildModel == null) {
        LOG.warn("Unable to find Gradle build model for module " + module.getModuleFilePath());
        continue;
      }
      boolean dependencyFound = false;
      DependenciesModel dependenciesModel = buildModel.dependencies();
      if (dependenciesModel != null) {
        for (ArtifactDependencyModel dependency : dependenciesModel.artifacts(COMPILE)) {
<<<<<<< HEAD
          String notation = dependency.getSpec().compactNotation();
          if (notation.equals(annotationsLibraryCoordinate) || notation.equals(appCompatLibraryCoordinate)) {
=======
          String notation = dependency.compactNotation().value();
          if (notation.startsWith(SdkConstants.APPCOMPAT_LIB_ARTIFACT) ||
              notation.startsWith(SdkConstants.SUPPORT_LIB_ARTIFACT) ||
              notation.startsWith(SdkConstants.ANNOTATIONS_LIB_ARTIFACT)) {
>>>>>>> a001a568
            dependencyFound = true;
            break;
          }
        }
      }
      if (!dependencyFound) {
        modulesWithoutAnnotations.add(module);
      }
    }

    if (!modulesWithLowVersion.isEmpty()) {
      Messages.showErrorDialog(
        project,
        String.format("Infer Nullity Annotations requires the project sdk level be set to %1$d or greater.", MIN_SDK_WITH_NULLABLE),
        "Infer Nullity Annotations");
      return false;
    }
    if (modulesWithoutAnnotations.isEmpty()) {
      return true;
    }
    String moduleNames = StringUtil.join(modulesWithoutAnnotations, Module::getName, ", ");
    int count = modulesWithoutAnnotations.size();
    String message = String.format("The %1$s %2$s %3$sn't refer to the existing '%4$s' library with Android nullity annotations. \n\n" +
                                   "Would you like to add the %5$s now?",
                                   pluralize("module", count),
                                   moduleNames,
                                   count > 1 ? "do" : "does",
                                   SupportLibrary.SUPPORT_ANNOTATIONS.getArtifactId(),
                                   pluralize("dependency", count));
    if (Messages.showOkCancelDialog(project, message, "Infer Nullity Annotations", Messages.getErrorIcon()) == Messages.OK) {
      final LocalHistoryAction action = LocalHistory.getInstance().startAction(ADD_DEPENDENCY);
      try {
        new WriteCommandAction(project, ADD_DEPENDENCY) {
          @Override
          protected void run(@NotNull final Result result) throws Throwable {
            RepositoryUrlManager manager = RepositoryUrlManager.get();
            String annotationsLibraryCoordinate = manager.getLibraryStringCoordinate(SupportLibrary.SUPPORT_ANNOTATIONS, true);
            for (Module module : modulesWithoutAnnotations) {
              addDependency(module, annotationsLibraryCoordinate);
            }
            GradleProjectImporter.getInstance().requestProjectSync(project, false, new GradleSyncListener.Adapter() {
              @Override
              public void syncSucceeded(@NotNull Project project) {
                restartAnalysis(project, scope);
              }
            });
          }
        }.execute();
      }
      finally {
        action.finish();
      }
    }
    return false;
  }

  // Intellij code from InferNullityAnnotationsAction.
  private static Runnable applyRunnable(final Project project, final Computable<UsageInfo[]> computable) {
    return new Runnable() {
      @Override
      public void run() {
        final LocalHistoryAction action = LocalHistory.getInstance().startAction(INFER_NULLITY_ANNOTATIONS);
        try {
          new WriteCommandAction(project, INFER_NULLITY_ANNOTATIONS) {
            @Override
            protected void run(@NotNull Result result) throws Throwable {
              final UsageInfo[] infos = computable.compute();
              if (infos.length > 0) {

                final Set<PsiElement> elements = new LinkedHashSet<PsiElement>();
                for (UsageInfo info : infos) {
                  final PsiElement element = info.getElement();
                  if (element != null) {
                    ContainerUtil.addIfNotNull(elements, element.getContainingFile());
                  }
                }
                if (!FileModificationService.getInstance().preparePsiElementsForWrite(elements)) return;

                final SequentialModalProgressTask progressTask = new SequentialModalProgressTask(project, INFER_NULLITY_ANNOTATIONS, false);
                progressTask.setMinIterationTime(200);
                progressTask.setTask(new AnnotateTask(project, progressTask, infos));
                ProgressManager.getInstance().run(progressTask);
              } else {
                NullityInferrer.nothingFoundMessage(project);
              }
            }
          }.execute();
        }
        finally {
          action.finish();
        }
      }
    };
  }

  // Intellij code from InferNullityAnnotationsAction.
  protected void restartAnalysis(final Project project, final AnalysisScope scope) {
    ApplicationManager.getApplication().invokeLater(new Runnable() {
      @Override
      public void run() {
        analyze(project, scope);
      }
    });
  }

  // Intellij code from InferNullityAnnotationsAction.
<<<<<<< HEAD
  private static void showUsageView(@NotNull Project project,
                                    final UsageInfo[] usageInfos,
                                    @NotNull AnalysisScope scope,
                                    AndroidInferNullityAnnotationAction action) {
=======
  private static void showUsageView(@NotNull Project project, final UsageInfo[] usageInfos, @NotNull AnalysisScope scope) {
>>>>>>> a001a568
    final UsageTarget[] targets = UsageTarget.EMPTY_ARRAY;
    final Ref<Usage[]> convertUsagesRef = new Ref<Usage[]>();
    if (!ProgressManager.getInstance().runProcessWithProgressSynchronously(new Runnable() {
      @Override
      public void run() {
        ApplicationManager.getApplication().runReadAction(new Runnable() {
          @Override
          public void run() {
            convertUsagesRef.set(UsageInfo2UsageAdapter.convert(usageInfos));
          }
        });
      }
    }, "Preprocess Usages", true, project)) return;

    if (convertUsagesRef.isNull()) return;
    final Usage[] usages = convertUsagesRef.get();

    final UsageViewPresentation presentation = new UsageViewPresentation();
    presentation.setTabText("Infer Nullity Preview");
    presentation.setShowReadOnlyStatusAsRed(true);
    presentation.setShowCancelButton(true);
    presentation.setUsagesString(RefactoringBundle.message("usageView.usagesText"));

    final UsageView usageView = UsageViewManager.getInstance(project).showUsages(targets, usages, presentation, rerunFactory(project, scope, action));

    final Runnable refactoringRunnable = applyRunnable(project, new Computable<UsageInfo[]>() {
      @Override
      public UsageInfo[] compute() {
        final Set<UsageInfo> infos = UsageViewUtil.getNotExcludedUsageInfos(usageView);
        return infos.toArray(new UsageInfo[infos.size()]);
      }
    });

    String canNotMakeString = "Cannot perform operation.\nThere were changes in code after usages have been found.\nPlease perform operation search again.";

    usageView.addPerformOperationAction(refactoringRunnable, INFER_NULLITY_ANNOTATIONS, canNotMakeString, INFER_NULLITY_ANNOTATIONS, false);
  }

  // Intellij code from InferNullityAnnotationsAction.
  @NotNull
  private static Factory<UsageSearcher> rerunFactory(@NotNull final Project project,
                                                     @NotNull final AnalysisScope scope,
                                                     AndroidInferNullityAnnotationAction action) {
    return new Factory<UsageSearcher>() {
      @Override
      public UsageSearcher create() {
        return new UsageInfoSearcherAdapter() {
          @Override
          protected UsageInfo[] findUsages() {
            return action.findUsages(project, scope, scope.getFileCount());
          }

          @Override
          public void generate(@NotNull Processor<Usage> processor) {
            processUsages(processor, project);
          }
        };
      }
    };
  }

  private static void addDependency(@NotNull final Module module, @Nullable final String libraryCoordinate) {
    if (isNotEmpty(libraryCoordinate)) {
      ModuleRootModificationUtil.updateModel(module, new Consumer<ModifiableRootModel>() {
        @Override
        public void consume(ModifiableRootModel model) {
          GradleBuildModel buildModel = GradleBuildModel.get(module);
          if (buildModel != null) {
            buildModel.dependencies().addArtifact(COMPILE, libraryCoordinate);
<<<<<<< HEAD
=======
            buildModel.applyChanges();
>>>>>>> a001a568
          }
        }
      });
    }
  }

  /* Android nullable annotations do not support annotations on local variables. */
  @Override
  protected JComponent getAdditionalActionSettings(Project project, BaseAnalysisActionDialog dialog) {
    if (!Projects.isBuildWithGradle(project)) {
      return super.getAdditionalActionSettings(project, dialog);
    }
    return null;
  }
}<|MERGE_RESOLUTION|>--- conflicted
+++ resolved
@@ -15,10 +15,7 @@
  */
 package com.android.tools.idea.actions;
 
-<<<<<<< HEAD
-=======
 import com.android.SdkConstants;
->>>>>>> a001a568
 import com.android.tools.idea.gradle.dsl.model.GradleBuildModel;
 import com.android.tools.idea.gradle.dsl.model.dependencies.ArtifactDependencyModel;
 import com.android.tools.idea.gradle.dsl.model.dependencies.DependenciesModel;
@@ -146,15 +143,10 @@
       DependenciesModel dependenciesModel = buildModel.dependencies();
       if (dependenciesModel != null) {
         for (ArtifactDependencyModel dependency : dependenciesModel.artifacts(COMPILE)) {
-<<<<<<< HEAD
-          String notation = dependency.getSpec().compactNotation();
-          if (notation.equals(annotationsLibraryCoordinate) || notation.equals(appCompatLibraryCoordinate)) {
-=======
           String notation = dependency.compactNotation().value();
           if (notation.startsWith(SdkConstants.APPCOMPAT_LIB_ARTIFACT) ||
               notation.startsWith(SdkConstants.SUPPORT_LIB_ARTIFACT) ||
               notation.startsWith(SdkConstants.ANNOTATIONS_LIB_ARTIFACT)) {
->>>>>>> a001a568
             dependencyFound = true;
             break;
           }
@@ -261,14 +253,10 @@
   }
 
   // Intellij code from InferNullityAnnotationsAction.
-<<<<<<< HEAD
   private static void showUsageView(@NotNull Project project,
                                     final UsageInfo[] usageInfos,
                                     @NotNull AnalysisScope scope,
                                     AndroidInferNullityAnnotationAction action) {
-=======
-  private static void showUsageView(@NotNull Project project, final UsageInfo[] usageInfos, @NotNull AnalysisScope scope) {
->>>>>>> a001a568
     final UsageTarget[] targets = UsageTarget.EMPTY_ARRAY;
     final Ref<Usage[]> convertUsagesRef = new Ref<Usage[]>();
     if (!ProgressManager.getInstance().runProcessWithProgressSynchronously(new Runnable() {
@@ -338,10 +326,7 @@
           GradleBuildModel buildModel = GradleBuildModel.get(module);
           if (buildModel != null) {
             buildModel.dependencies().addArtifact(COMPILE, libraryCoordinate);
-<<<<<<< HEAD
-=======
             buildModel.applyChanges();
->>>>>>> a001a568
           }
         }
       });
