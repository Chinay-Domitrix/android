--- conflicted
+++ resolved
@@ -58,11 +58,7 @@
     myTemplateCategory = templateCategory;
     myTemplateName = templateName;
     getTemplatePresentation().setIcon(isActivityTemplate() ? AndroidIcons.Activity : AndroidIcons.AndroidFile);
-<<<<<<< HEAD
-    myMinSdkVersion = metadata == null ? 0 : metadata.getMinSdk();
-=======
     myMinSdkVersion = minSdkVersion;
->>>>>>> 9e819fa1
   }
 
   private boolean isActivityTemplate() {
@@ -89,11 +85,7 @@
     }
     else {
       final AndroidFacet facet = AndroidFacet.getInstance(module);
-<<<<<<< HEAD
-      boolean isProjectReady = facet != null && facet.getAndroidModel() != null;
-=======
       boolean isProjectReady = facet != null && facet.getAndroidModel() != null && facet.getProjectType() != PROJECT_TYPE_INSTANTAPP;
->>>>>>> 9e819fa1
       presentation.setEnabled(isProjectReady);
     }
   }
@@ -127,21 +119,12 @@
     assert file != null;
 
     String activityDescription = e.getPresentation().getText(); // e.g. "Empty Activity", "Tabbed Activity"
-<<<<<<< HEAD
-    List<AndroidSourceSet> sourceSets = AndroidSourceSet.getSourceSets(facet, targetDirectory);
-    assert !sourceSets.isEmpty();
-
-    String initialPackageSuggestion = targetDirectory == null
-                                      ? AndroidPackageUtils.getPackageForApplication(facet)
-                                      : AndroidPackageUtils.getPackageForPath(facet, sourceSets, targetDirectory);
-=======
     List<NamedModuleTemplate> moduleTemplates = AndroidPackageUtils.getModuleTemplates(facet, targetDirectory);
     assert !moduleTemplates.isEmpty();
 
     String initialPackageSuggestion = targetDirectory == null
                                       ? AndroidPackageUtils.getPackageForApplication(facet)
                                       : AndroidPackageUtils.getPackageForPath(facet, moduleTemplates, targetDirectory);
->>>>>>> 9e819fa1
     Project project = module.getProject();
 
     RenderTemplateModel templateModel = new RenderTemplateModel(
