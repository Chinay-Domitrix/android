--- conflicted
+++ resolved
@@ -39,11 +39,7 @@
     val module = facet.module
     val status = module.getModuleSystem().canGeneratePngFromVectorGraphics()
     if (status is CapabilityNotSupported) {
-<<<<<<< HEAD
-      val androidModel = facet.model
-=======
       val androidModel = AndroidModel.get(facet)
->>>>>>> c50c8b87
       if (androidModel != null) {
         val minSdkVersion = androidModel.minSdkVersion
 
