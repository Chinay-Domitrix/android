--- conflicted
+++ resolved
@@ -173,25 +173,10 @@
    * Push the given value onto a list. If no list is present for the given key it will be created.
    * @return true iff the state changed as a result of this operation.
    */
-<<<<<<< HEAD
-  public <T> boolean listPush(@NotNull Key<List<T>> key, @Nullable T value) {
-    boolean stateChanged = false;
-    if (value != null) {
-      List<T> list = null;
-      if (containsKey(key)) {
-        list = get(key);
-      }
-      if (list == null) {
-        list = Lists.newArrayList();
-      }
-      stateChanged = list.add(value);
-      put(key, list);
-=======
   public <T> boolean listPush(@NotNull Key<List<T>> key, @NotNull T value) {
     List<T> list = null;
     if (containsKey(key)) {
       list = get(key);
->>>>>>> 603529f2
     }
     if (list == null) {
       list = Lists.newArrayList();
