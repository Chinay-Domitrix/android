/*
 * Copyright (C) 2014 The Android Open Source Project
 *
 * Licensed under the Apache License, Version 2.0 (the "License");
 * you may not use this file except in compliance with the License.
 * You may obtain a copy of the License at
 *
 *      http://www.apache.org/licenses/LICENSE-2.0
 *
 * Unless required by applicable law or agreed to in writing, software
 * distributed under the License is distributed on an "AS IS" BASIS,
 * WITHOUT WARRANTIES OR CONDITIONS OF ANY KIND, either express or implied.
 * See the License for the specific language governing permissions and
 * limitations under the License.
 */
package com.android.tools.idea.wizard;

<<<<<<< HEAD
import com.android.tools.idea.gradle.project.GradleProjectImporter;
import com.android.tools.idea.gradle.util.GradleUtil;
import com.android.tools.idea.templates.Template;
import com.android.tools.idea.templates.TemplateMetadata;
import com.intellij.ide.util.projectWizard.ModuleBuilder;
import com.intellij.ide.util.projectWizard.ModuleWizardStep;
import com.intellij.ide.util.projectWizard.SettingsStep;
import com.intellij.ide.util.projectWizard.WizardContext;
import com.intellij.openapi.Disposable;
import com.intellij.openapi.application.ApplicationManager;
import com.intellij.openapi.diagnostic.Logger;
import com.intellij.openapi.externalSystem.model.ExternalSystemDataKeys;
import com.intellij.openapi.module.ModuleType;
import com.intellij.openapi.module.StdModuleTypes;
import com.intellij.openapi.options.ConfigurationException;
import com.intellij.openapi.project.DumbAwareRunnable;
import com.intellij.openapi.project.Project;
import com.intellij.openapi.projectRoots.JavaSdkType;
import com.intellij.openapi.projectRoots.SdkTypeId;
import com.intellij.openapi.roots.ModifiableRootModel;
import com.intellij.openapi.roots.ui.configuration.ModulesProvider;
import com.intellij.openapi.startup.StartupManager;
import com.intellij.openapi.ui.Messages;
import com.intellij.openapi.util.Disposer;
import icons.AndroidIcons;
import org.jetbrains.android.sdk.AndroidSdkType;
=======
import com.android.annotations.VisibleForTesting;
import com.android.tools.idea.templates.TemplateManager;
import com.android.tools.idea.templates.TemplateMetadata;
import com.google.common.collect.ImmutableSet;
import com.intellij.ide.util.projectWizard.ModuleWizardStep;
import com.intellij.openapi.Disposable;
import com.intellij.openapi.project.Project;
import com.intellij.openapi.util.io.FileUtil;
import com.intellij.util.ArrayUtil;
import icons.AndroidIcons;
>>>>>>> 930ffc2b
import org.jetbrains.annotations.NotNull;
import org.jetbrains.annotations.Nullable;

import javax.swing.*;
import java.io.File;
import java.util.List;
import java.util.Set;

<<<<<<< HEAD
import static com.android.tools.idea.templates.Template.CATEGORY_ACTIVITIES;
import static com.android.tools.idea.templates.TemplateMetadata.ATTR_APP_TITLE;
import static com.android.tools.idea.templates.TemplateMetadata.ATTR_IS_LAUNCHER;
import static com.android.tools.idea.wizard.NewModuleWizardState.ATTR_PROJECT_LOCATION;
import static com.android.tools.idea.wizard.NewProjectWizardState.ATTR_MODULE_NAME;
=======
import static com.android.tools.idea.templates.Template.CATEGORY_PROJECTS;
>>>>>>> 930ffc2b

/*
 * Builder that also supports creating Android modules
 */
public class TemplateWizardModuleBuilder extends ImportWizardModuleBuilder {
  protected static final String PROJECT_NAME = "Android Project";
  protected static final String MODULE_NAME = "Android Module";
  protected static final String APP_TEMPLATE_NAME = "Android Application";
  protected static final String LIB_TEMPLATE_NAME = "Android Library";

  protected static final Set<String> EXCLUDED_TEMPLATES = ImmutableSet.of(MODULE_NAME, PROJECT_NAME);

  @Nullable private final TemplateMetadata myMetadata;
  private NewAndroidModulePath myNewAndroidModulePath;
  private TemplateParameterStep myTemplateParameterStep;

  public TemplateWizardModuleBuilder(@Nullable File templateLocation,
                                     @Nullable TemplateMetadata metadata,
                                     @Nullable Project project,
                                     @Nullable Icon sidePanelIcon,
                                     @NotNull List<ModuleWizardStep> steps,
                                     @NotNull Disposable disposable,
                                     boolean inGlobalWizard) {
<<<<<<< HEAD
    myMetadata = metadata;
    myProject = project;
    mySteps = steps;

    if (project == null) {
      myWizardState = new NewProjectWizardState() {
        @Override
        public void setTemplateLocation(@NotNull File file) {
          super.setTemplateLocation(file);
          update();
        }
      };
    }
    else {
      myWizardState = new NewModuleWizardState() {
        @Override
        public void setTemplateLocation(@NotNull File file) {
          super.setTemplateLocation(file);
          update();
        }
      };
    }
    myWizardState.put(ATTR_IS_LAUNCHER, project == null);
    myWizardState.updateParameters();

    if (templateFile != null) {
      myWizardState.setTemplateLocation(templateFile);
    }
    if (inGlobalWizard) {
      if (myProject != null) {
        myWizardState.myHidden.add(ATTR_MODULE_NAME);
      }
      myWizardState.myHidden.add(ATTR_PROJECT_LOCATION);
    }

    Template.convertApisToInt(myWizardState.getParameters());

    myConfigureAndroidModuleStep = new ConfigureAndroidModuleStep(myWizardState, myProject, sidePanelIcon, this);
    myTemplateParameterStep = new TemplateParameterStep(myWizardState, myProject, null, sidePanelIcon, this);
    myAssetSetStep = new AssetSetStep(myWizardState, myProject, null, sidePanelIcon, this, null);
    Disposer.register(disposable, myAssetSetStep);
    myChooseActivityStep = new ChooseTemplateStep(myWizardState.getActivityTemplateState(), CATEGORY_ACTIVITIES, myProject, null,
                                                  sidePanelIcon, this, null);
    myActivityTemplateParameterStep = new TemplateParameterStep(myWizardState.getActivityTemplateState(), myProject, null,
                                                                sidePanelIcon, this);
=======
    super(templateLocation, project, null, sidePanelIcon, steps, disposable, inGlobalWizard);
    myWizardState.myIsModuleImport = false;
    myMetadata = metadata;
  }
>>>>>>> 930ffc2b

  @Override
  protected WizardPath[] setupWizardPaths(Project project, Icon sidePanelIcon, Disposable disposable) {
    WizardPath[] paths = super.setupWizardPaths(project, sidePanelIcon, disposable);
    myNewAndroidModulePath = new NewAndroidModulePath(myWizardState, this, project, sidePanelIcon, disposable);
    myTemplateParameterStep = new TemplateParameterStep(myWizardState, project, null, sidePanelIcon, this);
    mySteps.add(new ChooseAndroidAndJavaSdkStep());
    mySteps.add(myTemplateParameterStep);

    mySteps.add(0, buildChooseModuleStep(project));
    addSteps(myNewAndroidModulePath);
    return ArrayUtil.append(paths, myNewAndroidModulePath);
  }

  @Override
  public void templateChanged(String templateName) {
    myNewAndroidModulePath.templateChanged();
    super.templateChanged(templateName);
  }

  @Nullable
  @Override
  public String getBuilderId() {
    assert myMetadata != null;
    return myMetadata.getTitle();
  }

  @Override
<<<<<<< HEAD
  @NotNull
  public ModuleWizardStep[] createWizardSteps(@NotNull WizardContext wizardContext, @NotNull ModulesProvider modulesProvider) {
    update();
    myConfigureAndroidModuleStep.setWizardContext(wizardContext);
    return mySteps.toArray(new ModuleWizardStep[mySteps.size()]);
  }

  @Nullable
  @Override
  public ModuleWizardStep modifySettingsStep(@NotNull SettingsStep settingsStep) {
    if (myWizardState.hasAttr(ATTR_APP_TITLE)) {
      final String applicationName = myWizardState.getString(ATTR_APP_TITLE);

      if (!applicationName.isEmpty()) {
        settingsStep.getModuleNameField().setText(applicationName.replace(" ", ""));
      }
    }
    return null;
  }

  @Override
  public void update() {
    if (!myInitializationComplete) {
      return;
    }
    myConfigureAndroidModuleStep.setVisible(myWizardState.myIsAndroidModule);
    myTemplateParameterStep.setVisible(!myWizardState.myIsAndroidModule);
    myAssetSetStep.setVisible(myWizardState.myIsAndroidModule && myWizardState.getBoolean(TemplateMetadata.ATTR_CREATE_ICONS));
    myChooseActivityStep.setVisible(
      myWizardState.myIsAndroidModule && myWizardState.getBoolean(NewModuleWizardState.ATTR_CREATE_ACTIVITY));
    myActivityTemplateParameterStep.setVisible(
      myWizardState.myIsAndroidModule && myWizardState.getBoolean(NewModuleWizardState.ATTR_CREATE_ACTIVITY));
  }

  @Override
  public void setupRootModel(final @NotNull ModifiableRootModel rootModel) throws ConfigurationException {
    final Project project = rootModel.getProject();

    // in IntelliJ wizard user is able to choose SDK (i.e. for "java library" module), so set it
    if (myJdk != null){
      rootModel.setSdk(myJdk);
    } else {
      rootModel.inheritSdk();
    }
    if (myProject == null) {
      project.putUserData(ExternalSystemDataKeys.NEWLY_IMPORTED_PROJECT, Boolean.TRUE);
    }
    StartupManager.getInstance(project).runWhenProjectIsInitialized(new DumbAwareRunnable() {
        @Override
        public void run() {
          ApplicationManager.getApplication().invokeLater(new Runnable() {
            @Override
            public void run() {
              ApplicationManager.getApplication().runWriteAction(new Runnable() {
                @Override
                public void run() {
                  if (myProject == null) {
                    myWizardState.putSdkDependentParams();
                    myWizardState.put(NewModuleWizardState.ATTR_PROJECT_LOCATION, project.getBasePath());
                    AssetStudioAssetGenerator assetGenerator = new AssetStudioAssetGenerator(myWizardState);
                    NewProjectWizard.createProject(myWizardState, project, assetGenerator);
                  }
                  else {
                    myWizardState.put(ATTR_MODULE_NAME, getName());
                    createModule();
                  }
                }
              });
            }
          });
        }
      });
    }

  @Override
  @NotNull
  public ModuleType getModuleType() {
    return StdModuleTypes.JAVA;
  }

  @Override
  public Icon getBigIcon() {
    return AndroidIcons.Android24;
  }

  @Override
  public Icon getNodeIcon() {
    return AndroidIcons.Android;
  }

  public void createModule() {
    createModule(true);
=======
  public boolean updateWizardSteps() {
    if (super.updateWizardSteps()) {
      myTemplateParameterStep.setVisible(!myWizardState.myIsAndroidModule);
      return true;
    }
    else {
      return false;
    }
>>>>>>> 930ffc2b
  }

  /**
   * Create a template chooser step populated with the correct templates for the new modules.
   */
  @VisibleForTesting
  protected ChooseTemplateStep buildChooseModuleStep(@Nullable Project project) {
    // We're going to build up our own list of templates here
    // This is a little hacky, we should clean this up later.
    ChooseTemplateStep chooseModuleStep =
      new ChooseTemplateStep(myWizardState, null, project, null, AndroidIcons.Wizards.NewModuleSidePanel,
                             this, this);

    // Get the list of templates to offer, but exclude the NewModule and NewProject template
    List<ChooseTemplateStep.MetadataListItem> templateList =
      ChooseTemplateStep.getTemplateList(myWizardState, CATEGORY_PROJECTS, EXCLUDED_TEMPLATES);

    // Now, we're going to add in two pointers to the same template
    File moduleTemplate = new File(TemplateManager.getTemplateRootFolder(),
                                   FileUtil.join(CATEGORY_PROJECTS, NewProjectWizardState.MODULE_TEMPLATE_NAME));
    TemplateManager manager = TemplateManager.getInstance();
    TemplateMetadata metadata = manager.getTemplate(moduleTemplate);

    ChooseTemplateStep.MetadataListItem appListItem = new ChooseTemplateStep.MetadataListItem(moduleTemplate, metadata) {
      @Override
      public String toString() {
        return APP_TEMPLATE_NAME;
      }
    };
    ChooseTemplateStep.MetadataListItem libListItem = new ChooseTemplateStep.MetadataListItem(moduleTemplate, metadata) {
      @Override
      public String toString() {
        return LIB_TEMPLATE_NAME;
      }
    };
    templateList.add(0, libListItem);
    templateList.add(0, appListItem);
    chooseModuleStep.setListData(templateList);
    return chooseModuleStep;
  }

}<|MERGE_RESOLUTION|>--- conflicted
+++ resolved
@@ -15,34 +15,6 @@
  */
 package com.android.tools.idea.wizard;
 
-<<<<<<< HEAD
-import com.android.tools.idea.gradle.project.GradleProjectImporter;
-import com.android.tools.idea.gradle.util.GradleUtil;
-import com.android.tools.idea.templates.Template;
-import com.android.tools.idea.templates.TemplateMetadata;
-import com.intellij.ide.util.projectWizard.ModuleBuilder;
-import com.intellij.ide.util.projectWizard.ModuleWizardStep;
-import com.intellij.ide.util.projectWizard.SettingsStep;
-import com.intellij.ide.util.projectWizard.WizardContext;
-import com.intellij.openapi.Disposable;
-import com.intellij.openapi.application.ApplicationManager;
-import com.intellij.openapi.diagnostic.Logger;
-import com.intellij.openapi.externalSystem.model.ExternalSystemDataKeys;
-import com.intellij.openapi.module.ModuleType;
-import com.intellij.openapi.module.StdModuleTypes;
-import com.intellij.openapi.options.ConfigurationException;
-import com.intellij.openapi.project.DumbAwareRunnable;
-import com.intellij.openapi.project.Project;
-import com.intellij.openapi.projectRoots.JavaSdkType;
-import com.intellij.openapi.projectRoots.SdkTypeId;
-import com.intellij.openapi.roots.ModifiableRootModel;
-import com.intellij.openapi.roots.ui.configuration.ModulesProvider;
-import com.intellij.openapi.startup.StartupManager;
-import com.intellij.openapi.ui.Messages;
-import com.intellij.openapi.util.Disposer;
-import icons.AndroidIcons;
-import org.jetbrains.android.sdk.AndroidSdkType;
-=======
 import com.android.annotations.VisibleForTesting;
 import com.android.tools.idea.templates.TemplateManager;
 import com.android.tools.idea.templates.TemplateMetadata;
@@ -53,7 +25,6 @@
 import com.intellij.openapi.util.io.FileUtil;
 import com.intellij.util.ArrayUtil;
 import icons.AndroidIcons;
->>>>>>> 930ffc2b
 import org.jetbrains.annotations.NotNull;
 import org.jetbrains.annotations.Nullable;
 
@@ -62,15 +33,7 @@
 import java.util.List;
 import java.util.Set;
 
-<<<<<<< HEAD
-import static com.android.tools.idea.templates.Template.CATEGORY_ACTIVITIES;
-import static com.android.tools.idea.templates.TemplateMetadata.ATTR_APP_TITLE;
-import static com.android.tools.idea.templates.TemplateMetadata.ATTR_IS_LAUNCHER;
-import static com.android.tools.idea.wizard.NewModuleWizardState.ATTR_PROJECT_LOCATION;
-import static com.android.tools.idea.wizard.NewProjectWizardState.ATTR_MODULE_NAME;
-=======
 import static com.android.tools.idea.templates.Template.CATEGORY_PROJECTS;
->>>>>>> 930ffc2b
 
 /*
  * Builder that also supports creating Android modules
@@ -94,58 +57,10 @@
                                      @NotNull List<ModuleWizardStep> steps,
                                      @NotNull Disposable disposable,
                                      boolean inGlobalWizard) {
-<<<<<<< HEAD
-    myMetadata = metadata;
-    myProject = project;
-    mySteps = steps;
-
-    if (project == null) {
-      myWizardState = new NewProjectWizardState() {
-        @Override
-        public void setTemplateLocation(@NotNull File file) {
-          super.setTemplateLocation(file);
-          update();
-        }
-      };
-    }
-    else {
-      myWizardState = new NewModuleWizardState() {
-        @Override
-        public void setTemplateLocation(@NotNull File file) {
-          super.setTemplateLocation(file);
-          update();
-        }
-      };
-    }
-    myWizardState.put(ATTR_IS_LAUNCHER, project == null);
-    myWizardState.updateParameters();
-
-    if (templateFile != null) {
-      myWizardState.setTemplateLocation(templateFile);
-    }
-    if (inGlobalWizard) {
-      if (myProject != null) {
-        myWizardState.myHidden.add(ATTR_MODULE_NAME);
-      }
-      myWizardState.myHidden.add(ATTR_PROJECT_LOCATION);
-    }
-
-    Template.convertApisToInt(myWizardState.getParameters());
-
-    myConfigureAndroidModuleStep = new ConfigureAndroidModuleStep(myWizardState, myProject, sidePanelIcon, this);
-    myTemplateParameterStep = new TemplateParameterStep(myWizardState, myProject, null, sidePanelIcon, this);
-    myAssetSetStep = new AssetSetStep(myWizardState, myProject, null, sidePanelIcon, this, null);
-    Disposer.register(disposable, myAssetSetStep);
-    myChooseActivityStep = new ChooseTemplateStep(myWizardState.getActivityTemplateState(), CATEGORY_ACTIVITIES, myProject, null,
-                                                  sidePanelIcon, this, null);
-    myActivityTemplateParameterStep = new TemplateParameterStep(myWizardState.getActivityTemplateState(), myProject, null,
-                                                                sidePanelIcon, this);
-=======
     super(templateLocation, project, null, sidePanelIcon, steps, disposable, inGlobalWizard);
     myWizardState.myIsModuleImport = false;
     myMetadata = metadata;
   }
->>>>>>> 930ffc2b
 
   @Override
   protected WizardPath[] setupWizardPaths(Project project, Icon sidePanelIcon, Disposable disposable) {
@@ -174,100 +89,6 @@
   }
 
   @Override
-<<<<<<< HEAD
-  @NotNull
-  public ModuleWizardStep[] createWizardSteps(@NotNull WizardContext wizardContext, @NotNull ModulesProvider modulesProvider) {
-    update();
-    myConfigureAndroidModuleStep.setWizardContext(wizardContext);
-    return mySteps.toArray(new ModuleWizardStep[mySteps.size()]);
-  }
-
-  @Nullable
-  @Override
-  public ModuleWizardStep modifySettingsStep(@NotNull SettingsStep settingsStep) {
-    if (myWizardState.hasAttr(ATTR_APP_TITLE)) {
-      final String applicationName = myWizardState.getString(ATTR_APP_TITLE);
-
-      if (!applicationName.isEmpty()) {
-        settingsStep.getModuleNameField().setText(applicationName.replace(" ", ""));
-      }
-    }
-    return null;
-  }
-
-  @Override
-  public void update() {
-    if (!myInitializationComplete) {
-      return;
-    }
-    myConfigureAndroidModuleStep.setVisible(myWizardState.myIsAndroidModule);
-    myTemplateParameterStep.setVisible(!myWizardState.myIsAndroidModule);
-    myAssetSetStep.setVisible(myWizardState.myIsAndroidModule && myWizardState.getBoolean(TemplateMetadata.ATTR_CREATE_ICONS));
-    myChooseActivityStep.setVisible(
-      myWizardState.myIsAndroidModule && myWizardState.getBoolean(NewModuleWizardState.ATTR_CREATE_ACTIVITY));
-    myActivityTemplateParameterStep.setVisible(
-      myWizardState.myIsAndroidModule && myWizardState.getBoolean(NewModuleWizardState.ATTR_CREATE_ACTIVITY));
-  }
-
-  @Override
-  public void setupRootModel(final @NotNull ModifiableRootModel rootModel) throws ConfigurationException {
-    final Project project = rootModel.getProject();
-
-    // in IntelliJ wizard user is able to choose SDK (i.e. for "java library" module), so set it
-    if (myJdk != null){
-      rootModel.setSdk(myJdk);
-    } else {
-      rootModel.inheritSdk();
-    }
-    if (myProject == null) {
-      project.putUserData(ExternalSystemDataKeys.NEWLY_IMPORTED_PROJECT, Boolean.TRUE);
-    }
-    StartupManager.getInstance(project).runWhenProjectIsInitialized(new DumbAwareRunnable() {
-        @Override
-        public void run() {
-          ApplicationManager.getApplication().invokeLater(new Runnable() {
-            @Override
-            public void run() {
-              ApplicationManager.getApplication().runWriteAction(new Runnable() {
-                @Override
-                public void run() {
-                  if (myProject == null) {
-                    myWizardState.putSdkDependentParams();
-                    myWizardState.put(NewModuleWizardState.ATTR_PROJECT_LOCATION, project.getBasePath());
-                    AssetStudioAssetGenerator assetGenerator = new AssetStudioAssetGenerator(myWizardState);
-                    NewProjectWizard.createProject(myWizardState, project, assetGenerator);
-                  }
-                  else {
-                    myWizardState.put(ATTR_MODULE_NAME, getName());
-                    createModule();
-                  }
-                }
-              });
-            }
-          });
-        }
-      });
-    }
-
-  @Override
-  @NotNull
-  public ModuleType getModuleType() {
-    return StdModuleTypes.JAVA;
-  }
-
-  @Override
-  public Icon getBigIcon() {
-    return AndroidIcons.Android24;
-  }
-
-  @Override
-  public Icon getNodeIcon() {
-    return AndroidIcons.Android;
-  }
-
-  public void createModule() {
-    createModule(true);
-=======
   public boolean updateWizardSteps() {
     if (super.updateWizardSteps()) {
       myTemplateParameterStep.setVisible(!myWizardState.myIsAndroidModule);
@@ -276,7 +97,6 @@
     else {
       return false;
     }
->>>>>>> 930ffc2b
   }
 
   /**
@@ -317,5 +137,4 @@
     chooseModuleStep.setListData(templateList);
     return chooseModuleStep;
   }
-
 }