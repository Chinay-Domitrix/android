/*
 * Copyright (C) 2013 The Android Open Source Project
 *
 * Licensed under the Apache License, Version 2.0 (the "License");
 * you may not use this file except in compliance with the License.
 * You may obtain a copy of the License at
 *
 *      http://www.apache.org/licenses/LICENSE-2.0
 *
 * Unless required by applicable law or agreed to in writing, software
 * distributed under the License is distributed on an "AS IS" BASIS,
 * WITHOUT WARRANTIES OR CONDITIONS OF ANY KIND, either express or implied.
 * See the License for the specific language governing permissions and
 * limitations under the License.
 */

package com.android.tools.idea.wizard;

import com.android.assetstudiolib.ActionBarIconGenerator;
import com.android.assetstudiolib.GraphicGenerator;
import com.android.resources.Density;
import com.android.tools.idea.templates.Template;
import com.android.tools.idea.templates.TemplateManager;
import com.intellij.openapi.diagnostic.Logger;
import com.intellij.openapi.fileChooser.FileChooserDescriptorFactory;
import com.intellij.openapi.project.Project;
import com.intellij.openapi.ui.TextFieldWithBrowseButton;
import com.intellij.openapi.util.io.FileUtil;
import com.intellij.ui.ColorPanel;
import org.jetbrains.annotations.NotNull;
import org.jetbrains.annotations.Nullable;

import javax.swing.*;
import java.awt.*;
import java.awt.event.ActionEvent;
import java.awt.event.ActionListener;
import java.awt.image.BufferedImage;
import java.io.File;
import java.io.IOException;
import java.util.Collection;
import java.util.Iterator;
import java.util.Map;
import java.util.concurrent.Callable;

import static com.android.tools.idea.wizard.AssetStudioWizardState.*;

/**
 * {@linkplain AssetSetStep} is a wizard page that lets the user create a variety of density-scaled assets.
 */
public class AssetSetStep extends TemplateWizardStep {
  private static final Logger LOG = Logger.getInstance(AssetSetStep.class);
  private static final int CLIPART_ICON_SIZE = 32;
  private static final int CLIPART_DIALOG_BORDER = 10;
  private static final int DIALOG_HEADER = 20;

  private static final String V11 = "V11";
  private static final String V9 = "V9";

  private AssetStudioWizardState myWizardState;
  private JPanel myPanel;
  private JRadioButton myImageRadioButton;
  private JRadioButton myClipartRadioButton;
  private JRadioButton myTextRadioButton;
  private JRadioButton myCropRadioButton;
  private JRadioButton myCenterRadioButton;
  private JRadioButton myCircleRadioButton;
  private JRadioButton mySquareRadioButton;
  private JRadioButton myNoneRadioButton;
  private JButton myChooseClipart;
  private JLabel myError;
  private JLabel myDescription;
  private JCheckBox myTrimBlankSpace;
  private JTextField myText;
  private JComboBox myFontFamily;
  private TextFieldWithBrowseButton myImageFile;
  private ColorPanel myBackgroundColor;
  private ColorPanel myForegroundColor;
  private ImageComponent myMdpiPreview;
  private ImageComponent myHdpiPreview;
  private ImageComponent myXHdpiPreview;
  private JSlider myPaddingSlider;
  private ImageComponent myXXHdpiPreview;
  private JLabel myImageFileLabel;
  private JLabel myTextLabel;
  private JLabel myFontFamilyLabel;
  private JLabel myChooseClipartLabel;
  private JLabel myBackgroundColorLabel;
  private JLabel myForegroundColorLabel;
  private JComboBox myAssetTypeComboBox;
  private JLabel myAssetTypeLabel;
  private JComboBox myChooseThemeComboBox;
  private JLabel myChooseThemeLabel;
  private JLabel myForegroundScalingLabel;
  private JLabel myShapeLabel;
  private JPanel myShapePanel;
  private JPanel myScalingPanel;
  private JTextField myResourceNameField;
  private JLabel myResourceNameLabel;
  private JPanel myDpiPanel;
  private JPanel myVersionPanel;
  private ImageComponent myV9XHdpiPreview;
  private ImageComponent myV9XXHdpiPreview;
  private ImageComponent myV9MdpiPreview;
  private ImageComponent myV9HdpiPreview;
  private ImageComponent myV11MdpiPreview;
  private ImageComponent myV11HdpiPreview;
  private ImageComponent myV11XHdpiPreview;
  private ImageComponent myV11XXHdpiPreview;

  protected AssetType mySelectedAssetType;
  private boolean myInitialized;

  @SuppressWarnings("UseJBColor") // Colors are used for the graphics generator, not the plugin UI
  public AssetSetStep(AssetStudioWizardState state, @Nullable Project project, @Nullable Icon sidePanelIcon, UpdateListener updateListener) {
    super(state, project, sidePanelIcon, updateListener);
    myWizardState = state;

    register(ATTR_TEXT, myText);
    register(ATTR_SCALING, myCropRadioButton, Scaling.CROP);
    register(ATTR_SCALING, myCenterRadioButton, Scaling.CENTER);
    register(ATTR_SHAPE, myCircleRadioButton, GraphicGenerator.Shape.CIRCLE);
    register(ATTR_SHAPE, mySquareRadioButton, GraphicGenerator.Shape.SQUARE);
    register(ATTR_SHAPE, myNoneRadioButton, GraphicGenerator.Shape.NONE);
    register(ATTR_PADDING, myPaddingSlider);
    register(ATTR_TRIM, myTrimBlankSpace);
    register(ATTR_FONT, myFontFamily);
    register(ATTR_SOURCE_TYPE, myImageRadioButton, AssetStudioWizardState.SourceType.IMAGE);
    register(ATTR_SOURCE_TYPE, myClipartRadioButton, AssetStudioWizardState.SourceType.CLIPART);
    register(ATTR_SOURCE_TYPE, myTextRadioButton, AssetStudioWizardState.SourceType.TEXT);
    register(ATTR_FOREGROUND_COLOR, myForegroundColor);
    register(ATTR_BACKGROUND_COLOR, myBackgroundColor);
    register(ATTR_ASSET_TYPE, myAssetTypeComboBox);
    register(ATTR_ASSET_THEME, myChooseThemeComboBox);
    register(ATTR_ASSET_NAME, myResourceNameField);

    myImageFile.addBrowseFolderListener(null, null, null, FileChooserDescriptorFactory.createSingleFileNoJarsDescriptor());
    myForegroundColor.setSelectedColor(Color.BLUE);
    myBackgroundColor.setSelectedColor(Color.WHITE);

    for (String font : GraphicsEnvironment.getLocalGraphicsEnvironment().getAvailableFontFamilyNames()) {
      myFontFamily.addItem(new ComboBoxItem(font, font, 1, 1));
      if (font.equals(myWizardState.get(ATTR_FONT))) {
        myFontFamily.setSelectedIndex(myFontFamily.getItemCount() - 1);
      }
    }

    myChooseClipart.addActionListener(new ActionListener() {
      @Override
      public void actionPerformed(ActionEvent e) {
        displayClipartDialog();
      }
    });

    populateComboBox(myAssetTypeComboBox, AssetType.class);
    populateComboBox(myChooseThemeComboBox, ActionBarIconGenerator.Theme.class);
  }

  @Override
  public void deriveValues() {
    super.deriveValues();

    // Source Radio button
    if (myImageRadioButton.isSelected()) {
      hide(myChooseClipart, myChooseClipartLabel, myText, myTextLabel, myFontFamily, myFontFamilyLabel, myForegroundColor,
           myForegroundColorLabel);
      show(myImageFile, myImageFileLabel, myBackgroundColor, myBackgroundColorLabel);
    } else if (myClipartRadioButton.isSelected()) {
      hide(myText, myTextLabel, myFontFamily, myFontFamilyLabel, myImageFile, myImageFileLabel);
      show(myChooseClipart, myChooseClipartLabel, myBackgroundColor, myBackgroundColorLabel,myForegroundColor, myForegroundColorLabel);
    } else if (myTextRadioButton.isSelected()) {
      hide(myChooseClipart, myChooseClipartLabel, myImageFile, myImageFileLabel);
      show(myText, myTextLabel, myFontFamily, myFontFamilyLabel, myBackgroundColor, myBackgroundColorLabel, myForegroundColor,
           myForegroundColorLabel);
    }

    // Asset Type Combo Box
    if (myWizardState.get(ATTR_ASSET_TYPE) != null) {
      final AssetType selectedAssetType = AssetType.valueOf(myWizardState.getString(ATTR_ASSET_TYPE));
      mySelectedAssetType = selectedAssetType;
      if (selectedAssetType != null) {
        switch (selectedAssetType) {
          case LAUNCHER:
            hide(myChooseThemeComboBox, myChooseThemeLabel, myResourceNameLabel, myResourceNameField, myVersionPanel);
            show(myForegroundScalingLabel, myScalingPanel, myShapeLabel, myShapePanel, myDpiPanel);
            myWizardState.put(ATTR_ASSET_NAME, "icon");
            break;
          case ACTIONBAR:
            show(myResourceNameField, myResourceNameLabel);
            show(myChooseThemeComboBox, myChooseThemeLabel, myDpiPanel);
            hide(myForegroundScalingLabel, myScalingPanel, myShapeLabel, myShapePanel,
                 myBackgroundColorLabel, myBackgroundColor, myVersionPanel);
            break;
          case NOTIFICATION:
            show(myResourceNameField, myResourceNameLabel, myVersionPanel);
            hide(myChooseThemeComboBox, myChooseThemeLabel, myForegroundColor, myForegroundColorLabel);
            hide(myForegroundScalingLabel, myScalingPanel, myShapeLabel, myShapePanel,
                 myBackgroundColorLabel, myBackgroundColor, myDpiPanel);
            break;
        }

        if (!myTemplateState.myModified.contains(ATTR_ASSET_NAME)) {
          updateDerivedValue(ATTR_ASSET_NAME, myResourceNameField, new Callable<String>() {
            @Override
            public String call() throws Exception {
              return String.format(selectedAssetType.getDefaultNameFormat(), "name");
            }
          });
        }
      }
    }

    // Theme chooser
    if (myChooseThemeComboBox.isVisible() && myWizardState.hasAttr(ATTR_ASSET_THEME)) {
      if (ActionBarIconGenerator.Theme.valueOf(myWizardState.getString(ATTR_ASSET_THEME))
          .equals(ActionBarIconGenerator.Theme.CUSTOM)) {
        show(myForegroundColor, myForegroundColorLabel);
      } else {
        hide(myForegroundColor, myForegroundColorLabel);
      }
    }
  }

  @Override
  public boolean validate() {
    if (!super.validate()) {
      return false;
    }

    myFontFamily.setSelectedItem(myWizardState.getString(ATTR_FONT));

    try {
      Map<String, Map<String, BufferedImage>> imageMap = myWizardState.generateImages(true);


      if (mySelectedAssetType == null) {
        return false;
      }

      if (mySelectedAssetType.equals(AssetType.NOTIFICATION)) {
        final BufferedImage v9_mdpi = getImage(imageMap, V9, Density.MEDIUM);
        final BufferedImage v9_hdpi = getImage(imageMap, V9, Density.HIGH);
        final BufferedImage v9_xhdpi = getImage(imageMap, V9, Density.XHIGH);
        final BufferedImage v9_xxhdpi = getImage(imageMap, V9, Density.XXHIGH);
        setIconOrClear(myV9MdpiPreview, v9_mdpi);
        setIconOrClear(myV9HdpiPreview, v9_hdpi);
        setIconOrClear(myV9XHdpiPreview, v9_xhdpi);
        setIconOrClear(myV9XXHdpiPreview, v9_xxhdpi);

        final BufferedImage v11_mdpi = getImage(imageMap, V11, Density.MEDIUM);
        final BufferedImage v11_hdpi = getImage(imageMap, V11, Density.HIGH);
        final BufferedImage v11_xhdpi = getImage(imageMap, V11, Density.XHIGH);
        final BufferedImage v11_xxhdpi = getImage(imageMap, V11, Density.XXHIGH);
        setIconOrClear(myV11MdpiPreview, v11_mdpi);
        setIconOrClear(myV11HdpiPreview, v11_hdpi);
        setIconOrClear(myV11XHdpiPreview, v11_xhdpi);
        setIconOrClear(myV11XXHdpiPreview, v11_xxhdpi);

      } else {
        final BufferedImage mdpi = getImage(imageMap, Density.MEDIUM.getResourceValue());
        final BufferedImage hdpi = getImage(imageMap, Density.HIGH.getResourceValue());
        final BufferedImage xhdpi = getImage(imageMap, Density.XHIGH.getResourceValue());
        final BufferedImage xxhdpi = getImage(imageMap, Density.XXHIGH.getResourceValue());

        setIconOrClear(myMdpiPreview, mdpi);
        setIconOrClear(myHdpiPreview, hdpi);
        setIconOrClear(myXHdpiPreview, xhdpi);
        setIconOrClear(myXXHdpiPreview, xxhdpi);
      }

      myUpdateListener.update();
      return true;
    }
    catch (ImageGeneratorException e) {
      setErrorHtml(e.getMessage());
      return false;
    }
  }

  private static void setIconOrClear(@NotNull ImageComponent component, @Nullable BufferedImage image) {
    if (image == null) {
      component.setIcon(null);
    } else {
      component.setIcon(new ImageIcon(image));
    }
  }

  /**
   * Displays a modal dialog with one button for each entry in the {@link GraphicGenerator} clipart library. Clicking on a button sets that
   * entry into the {@link ATTR_CLIPART_NAME} parameter.
   */
  private void displayClipartDialog() {
    Window window = SwingUtilities.getWindowAncestor(myPanel);
    final JDialog dialog = new JDialog(window, Dialog.ModalityType.DOCUMENT_MODAL);
    FlowLayout layout = new FlowLayout();
    dialog.getRootPane().setLayout(layout);
    int count = 0;
    for (Iterator<String> iter = GraphicGenerator.getClipartNames(); iter.hasNext(); ) {
      final String name = iter.next();
      try {
        JButton btn = new JButton();

        btn.setIcon(new ImageIcon(GraphicGenerator.getClipartIcon(name)));
        Dimension d = new Dimension(CLIPART_ICON_SIZE, CLIPART_ICON_SIZE);
        btn.setMaximumSize(d);
        btn.setPreferredSize(d);
        btn.addActionListener(new ActionListener() {
          @Override
          public void actionPerformed(ActionEvent e) {
            myWizardState.put(ATTR_CLIPART_NAME, name);
            dialog.setVisible(false);
            update();
          }
          });
        dialog.getRootPane().add(btn);
        count++;
      }
      catch (IOException e) {
        LOG.error(e);
      }
    }
    int size = (int)(Math.sqrt(count) + 1) * (CLIPART_ICON_SIZE + layout.getHgap()) + CLIPART_DIALOG_BORDER * 2;
    dialog.setSize(size, size + DIALOG_HEADER);
    dialog.setLocationRelativeTo(window);
    dialog.setVisible(true);
  }

  public void finalizeAssetType(AssetType type) {
    mySelectedAssetType = type;
    myWizardState.put(ATTR_ASSET_TYPE, type.name());
    hide(myAssetTypeComboBox, myAssetTypeLabel);
  }

  @Nullable
  private static BufferedImage getImage(@NotNull Map<String, Map<String, BufferedImage>> map, @NotNull String name) {
    final Map<String, BufferedImage> images = map.get(name);
    if (images == null) {
      return null;
    }

    final Collection<BufferedImage> values = images.values();
    return values.isEmpty() ? null : values.iterator().next();
  }

  @Nullable
  private static BufferedImage getImage(@NotNull Map<String, Map<String, BufferedImage>> map,
                                        @NotNull String category, @NotNull Density density) {
    String densityString = density.getResourceValue();
    final Map<String, BufferedImage> images = map.get(category);
    if (images == null) {
      return null;
    }

    for (String key : images.keySet()) {
      if (key.contains(densityString)) {
        return images.get(key);
      }
    }
    return null;
  }

  @Override
  public JComponent getComponent() {
    return myPanel;
  }

  @Override
  public void updateStep() {
    super.updateStep();

    if (!myInitialized) {
      myInitialized = true;
      initialize();
    }
  }

  private void initialize() {
<<<<<<< HEAD
    myWizardState.put(ATTR_IMAGE_PATH, new File(
      TemplateManager.getTemplateRootFolder(),
      FileUtil.join(Template.CATEGORY_PROJECTS, NewProjectWizardState.MODULE_TEMPLATE_NAME,
                    "root", "res", "drawable-xhdpi", "ic_launcher.png"))
      .getAbsolutePath());
=======
    myWizardState.put(ATTR_IMAGE_PATH,
        new File(TemplateManager.getTemplateRootFolder(),
                 FileUtil.join(Template.CATEGORY_PROJECTS, NewProjectWizardState.MODULE_TEMPLATE_NAME, "root", "res", "drawable-xhdpi",
                               "ic_launcher.png"))
          .getAbsolutePath());
>>>>>>> 1e356ee7
    register(ATTR_IMAGE_PATH, myImageFile);
  }

  @Override
  public JComponent getPreferredFocusedComponent() {
    return myImageRadioButton;
  }

  @NotNull
  @Override
  protected JLabel getDescription() {
    return myDescription;
  }

  @NotNull
  @Override
  protected JLabel getError() {
    return myError;
  }
}<|MERGE_RESOLUTION|>--- conflicted
+++ resolved
@@ -374,19 +374,11 @@
   }
 
   private void initialize() {
-<<<<<<< HEAD
-    myWizardState.put(ATTR_IMAGE_PATH, new File(
-      TemplateManager.getTemplateRootFolder(),
-      FileUtil.join(Template.CATEGORY_PROJECTS, NewProjectWizardState.MODULE_TEMPLATE_NAME,
-                    "root", "res", "drawable-xhdpi", "ic_launcher.png"))
-      .getAbsolutePath());
-=======
     myWizardState.put(ATTR_IMAGE_PATH,
         new File(TemplateManager.getTemplateRootFolder(),
                  FileUtil.join(Template.CATEGORY_PROJECTS, NewProjectWizardState.MODULE_TEMPLATE_NAME, "root", "res", "drawable-xhdpi",
                                "ic_launcher.png"))
           .getAbsolutePath());
->>>>>>> 1e356ee7
     register(ATTR_IMAGE_PATH, myImageFile);
   }
 
