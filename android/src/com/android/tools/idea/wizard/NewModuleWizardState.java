--- conflicted
+++ resolved
@@ -88,27 +88,16 @@
   }
 
   public void putSdkDependentParams() {
-<<<<<<< HEAD
-    final SdkManager sdkManager = AndroidSdkUtils.tryToChooseAndroidSdk();
-    BuildToolInfo buildTool = sdkManager != null ? sdkManager.getLatestBuildTool() : null;
-=======
     final AndroidSdkData sdkData = AndroidSdkUtils.tryToChooseAndroidSdk();
     BuildToolInfo buildTool = sdkData != null ? sdkData.getLatestBuildTool() : null;
->>>>>>> 1e356ee7
     if (buildTool != null) {
       // If buildTool is null, the template will use buildApi instead, which might be good enough.
       put(ATTR_BUILD_TOOLS_VERSION, buildTool.getRevision().toString());
     }
 
-<<<<<<< HEAD
-    if (sdkManager != null) {
-      // Gradle expects a platform-neutral path
-      put(ATTR_SDK_DIR, FileUtil.toSystemIndependentName(sdkManager.getLocation()));
-=======
     if (sdkData != null) {
       // Gradle expects a platform-neutral path
       put(ATTR_SDK_DIR, FileUtil.toSystemIndependentName(sdkData.getPath()));
->>>>>>> 1e356ee7
     }
   }
 
