/*
 * Copyright (C) 2014 The Android Open Source Project
 *
 * Licensed under the Apache License, Version 2.0 (the "License");
 * you may not use this file except in compliance with the License.
 * You may obtain a copy of the License at
 *
 *      http://www.apache.org/licenses/LICENSE-2.0
 *
 * Unless required by applicable law or agreed to in writing, software
 * distributed under the License is distributed on an "AS IS" BASIS,
 * WITHOUT WARRANTIES OR CONDITIONS OF ANY KIND, either express or implied.
 * See the License for the specific language governing permissions and
 * limitations under the License.
 */
package com.android.tools.idea.wizard;

import com.google.common.collect.Lists;
import com.intellij.openapi.application.Application;
import com.intellij.openapi.application.ApplicationManager;
import com.intellij.openapi.module.Module;
import com.intellij.openapi.project.Project;
import com.intellij.util.ui.update.MergingUpdateQueue;
import com.intellij.util.ui.update.Update;
import org.jetbrains.annotations.NotNull;
import org.jetbrains.annotations.Nullable;

import java.util.List;
import java.util.Map;
import java.util.Set;

import static com.android.tools.idea.wizard.ScopedStateStore.Key;

/**
 * DynamicWizardPath
 * A DynamicWizardPath is the modular portion of the workflow. It is responsible for maintaining a list of steps and for
 * advancing through them. A path must provide a name, and a function which executes any actions that should take place when
 * the path has finished. Additionally, each path can override {@link #isPathVisible()} to set whether the path is shown to the user,
 * and {@link #isPathRequired()} to signify whether the path is optional. All optional paths should be placed at the end of a
 * wizard and the wizard will signify that it can finish if the only paths left in its workflow are optional ones.

 * Each path consists of a linear progression of
 * steps which may be hidden or shown individually. The path itself can be hidden or shown as a whole.
 * Paths are meant to represent sequential portions of a wizard flow as well as branches. For example, consider
 * a workflow where the user begins in Path A, and then based on choices made during the steps in Path A, will be presented with
 * either Path B1 or Path B2. Regardless of which path the user has taken, the wizard finishes with Path C. Logically, this flow
 * would be represented by the following:
 * <pre>
 *   Start --> Path A ---- Path B1 ----\
 *                    \--- Path B2 ----- Path C --- > Finish
 * </pre>
 *
 * In code, this would be represented by a wizard containing a list of the following paths:
 * <pre>[ Path A, Path B1, Path B2, Path C]</pre>
 * Paths B1 and B2 would contain logic in their isPathVisible() function to implement the branching.
 */
public abstract class DynamicWizardPath implements ScopedStateStore.ScopedStoreListener, AndroidStudioWizardPath {
  // List of steps in this path
  protected List<DynamicWizardStep> mySteps = Lists.newArrayList();
  // Reference to the parent wizard
  protected DynamicWizard myWizard;
  // The index of the current step in the path
  protected int myCurrentStepIndex;
  // The current step
  protected DynamicWizardStep myCurrentStep;
  // Whether the current path is in a good state
  protected boolean myIsValid;
  // State store
  protected ScopedStateStore myState;
  // Update queue used to throttle updates
  @Nullable private MergingUpdateQueue myUpdateQueue;
  // Used by update() to ensure that multiple updates are not invoked simultaneously.
  private boolean myUpdateInProgress;
  // Set to true after #init() was invoked
  private boolean myIsInitialized = false;

  public DynamicWizardPath() {
    myState = new ScopedStateStore(ScopedStateStore.Scope.PATH, null, this);
  }

  /**
   * Attach this path to a {@link DynamicWizard}, linking it to that wizard's state.
   */
  @Override
  public final void attachToWizard(@NotNull DynamicWizard wizard) {
    Application application = ApplicationManager.getApplication();
    if (application != null && !application.isUnitTestMode()) {
      application.assertIsDispatchThread();
    }
    myWizard = wizard;
    myUpdateQueue = wizard.getUpdateQueue();
    Map<String, Object> myCurrentValues = myState.flatten();
    myState = new ScopedStateStore(ScopedStateStore.Scope.PATH, myWizard.getState(), this);
    for (String keyName : myCurrentValues.keySet()) {
      myState.put(myState.createKey(keyName, Object.class), myCurrentValues.get(keyName));
    }
    init();
    myIsInitialized = true;
  }

  @Nullable
  @Override
  public DynamicWizard getWizard() {
    return myWizard;
  }

  /**
   * Set up this path. Addition of steps and other instantiations should be done here.
   */
  protected abstract void init();

  /**
   * Add a new step to the end of this path.
   */
  protected final void addStep(@NotNull DynamicWizardStep step) {
    mySteps.add(step);
    step.attachToPath(this);
  }

  /**
   * @return the scoped state store associated with this path.
   */
  public final ScopedStateStore getState() {
    return myState;
  }

  /**
   * @return the number of visible steps currently in this path.
   */
  @Override
  public final int getVisibleStepCount() {
    int sum = 0;
    for (DynamicWizardStep step : mySteps) {
      if (step.isStepVisible()) {
        sum++;
      }
    }
    return sum;
  }

  /**
   * @return the current step object for this path, or null if this path has not yet been started, or has already ended.
   */
  @Override
  @Nullable
  public final DynamicWizardStep getCurrentStep() {
    return myCurrentStep;
  }

  @Override
  public List<DynamicWizardStep> getAllSteps() {
    return mySteps;
  }

  /**
   * Initialize the path, including setting the iterator to the correct location (just before the beginning, or just after the end).
   * Any additional state setup should be done here.
   * @param fromBeginning Whether the path is being started from the beginning or from the end. If true, the path will be initialized
   *                      to the beginning of the path. If false, it will be initialized to its ending state.
   */
  @Override
  public void onPathStarted(boolean fromBeginning) {
    if (mySteps.size() == 0 || getVisibleStepCount() == 0) {
      return;
    }
    myCurrentStep = null;
    if (fromBeginning) {
      myCurrentStepIndex = -1;
      myCurrentStep = next();
    } else {
      myCurrentStepIndex = mySteps.size();
      myCurrentStep = previous();
    }
  }

  /**
   * Updating: Whenever our state store is changed, this method is invoked.
   * This update method is rate throttled.
   * The update method serves to update values that depend on other values.
   */

  /**
   * Call update with rate throttling. Subclasses should generally not need to override this method.
   */
  @Override
  public <T> void invokeUpdate(@Nullable Key<T> changedKey) {
    if (myUpdateQueue != null) {
      myUpdateQueue.queue(new PathUpdate());
    } else {
      // If we don't have a queue (ie we're not attached to a wizard) then just update immediately
      update();
    }
  }

  /**
   * Call the update steps in order, as well as any parent updates required by the scope.
   */
  private void update() {
    if (myIsInitialized && !myUpdateInProgress) {
<<<<<<< HEAD
      myUpdateInProgress = true;
      deriveValues(myState.getRecentUpdates());
      myIsValid = validate();
      myUpdateInProgress = false;
      updateButtons();
=======
      try {
        myUpdateInProgress = true;
        deriveValues(myState.getRecentUpdates());
        myIsValid = validate();
      } finally {
        myUpdateInProgress = false;
        updateButtons();
      }
>>>>>>> 2d94ae1a
    }
  }

  /**
   * The first step in the update cycle. Takes the list of changed variables and uses them to recalculate any variables
   * which may depend on those changed values.
   * @param modified set of the changed keys
   */
  public void deriveValues(Set<Key> modified) {

  }

  /**
   * Validate the current state and return true if the current path is in a good state and the wizard can continue.
   * Most subclasses will want to override this function and add custom validation.
   * @return true if the current input is complete and consistent and the wizard can continue.
   */
  public boolean validate() {
    return true;
  }

  /**
   * Called on every update by the wizard.
   * Subclasses should rarely need to override this method. It is preferred
   * that subclasses override validate() and rely on the update method to set the value
   * used by this determination. Note that the default implementation of this method will
   * return true even if there are no more steps in the path, thus allowing the wizard to
   * call this and get an answer which is the same for progress within the path or from this
   * path to the next path in the wizard.
   * @return true if the user can progress to the next step in this path.
   */
  @Override
  public boolean canGoNext() {
    return (myCurrentStep == null || myCurrentStep.canGoNext()) && myIsValid;
  }

  /**
   * Called on every update by the wizard.
   * Subclasses should rarely need to override this method. Note that the default implementation of this method will
   * return true even if there are no more steps in the path, thus allowing the wizard to
   * call this and get an answer which is the same for progress backwards within the path or from this
   * path to the previous path in the wizard.
   * @return true if the user should be allowed to go back through this path.
   */
  @Override
  public boolean canGoPrevious() {
    return myCurrentStep == null || myCurrentStep.canGoPrevious();
  }

  /**
   * @return true iff this path has more visible steps following its current step.
   */
  @Override
  public final boolean hasNext() {
    if (myCurrentStepIndex >= mySteps.size() - 1) {
      return false;
    }
    for (int i = myCurrentStepIndex + 1; i < mySteps.size(); i++) {
      if (mySteps.get(i).isStepVisible()) {
        return true;
      }
    }
    return false;
  }

  /**
   * @return true iff this path has more visible steps previous to its current step
   */
  @Override
  public final boolean hasPrevious() {
    if (myCurrentStepIndex == 0) {
      return false;
    }
    for (int i = myCurrentStepIndex - 1; i >= 0; i--) {
      if (mySteps.get(i).isStepVisible()) {
        return true;
      }
    }
    return false;
  }

  /**
   * @return the next visible step in this path or null if there are no following visible steps
   */
  @Override
  @Nullable
  public final DynamicWizardStep next() {
    if (myCurrentStep != null && (!myCurrentStep.canGoNext() || !myCurrentStep.commitStep())) {
      return myCurrentStep;
    }

    do {
      myCurrentStepIndex++;
    } while (myCurrentStepIndex < mySteps.size() && !mySteps.get(myCurrentStepIndex).isStepVisible());

    if (myCurrentStepIndex < mySteps.size()) {
      myCurrentStep = mySteps.get(myCurrentStepIndex);
      myCurrentStep.onEnterStep();
      myCurrentStep.invokeUpdate(null);
      invokeUpdate(null);
    } else {
      myCurrentStep = null;
    }
    return myCurrentStep;
  }

  @Override
  public boolean readyToLeavePath() {
    return myCurrentStep == null || myCurrentStep.commitStep();
  }

  /**
   * @return the previous visible step in this path or null if there are no previous visible steps
   */
  @Override
  @Nullable
  public final DynamicWizardStep previous() {
    if (myCurrentStep != null && !myCurrentStep.canGoPrevious()) {
      return myCurrentStep;
    }
    do {
      myCurrentStepIndex--;
    } while (myCurrentStepIndex >= 0 && !mySteps.get(myCurrentStepIndex).isStepVisible());
    if (myCurrentStepIndex >= 0) {
      myCurrentStep = mySteps.get(myCurrentStepIndex);
      myCurrentStep.onEnterStep();
      myCurrentStep.invokeUpdate(null);
      invokeUpdate(null);
    } else {
      myCurrentStep = null;
    }
    return myCurrentStep;
  }

  /**
   * Determine whether this path is visible as part of the wizard flow.
   * Subclasses which implement branching must override this function.
   * @return true if this path should be shown to the user.
   */
  @Override
  public boolean isPathVisible() {
    return true;
  }

  /**
   * Determine whether this path is optional or required.
   * Optional paths should be added to the wizard flow AFTER all required paths.
   * Once all remaining paths in the wizard are optional, the wizard's finish button
   * will be enabled.
   * @return true if this path is required, false if it is optional.
   */
  @Override
  public boolean isPathRequired() {
    return true;
  }

  /**
   * This string is used by the wizard framework to uniquely identify this path
   * and will not be shown to the user.
   * @return the name of this path.
   */
  @NotNull
  public abstract String getPathName();

  /**
   * Get the project context which this wizard is operating under.
   * If the this wizard is a global one, this function returns null.
   */
  @Nullable
  protected final Project getProject() {
    return myWizard != null ? myWizard.getProject() : null;
  }

  /**
   * Get the module context which this wizard is operating under.
   * If the this wizard is a global one or project-scoped, the function returns null.
   */
  @Nullable
  protected final Module getModule() {
    return myWizard != null ? myWizard.getModule() : null;
  }

  /**
   * Converts the given text to an HTML message if necessary, and then displays it to the user.
   * @param errorMessage the message to display
   */
  @Override
  public final void setErrorHtml(String errorMessage) {
    if (myCurrentStep != null) {
      myCurrentStep.setErrorHtml(errorMessage);
    }
  }

  /**
   * Ask the wizard to update the buttons to match the current state.
   */
  protected final void updateButtons() {
    if (myWizard != null && myCurrentStep != null) {
      // We update with the step's ability to go to the next step or the previous step in this path.
      // The path can finish when it has run out of steps.
      myWizard.updateButtons(myCurrentStep.canGoPrevious(), myCurrentStep.canGoNext(), true, !hasNext() && myCurrentStep.canGoNext());
    }
  }

  @Override
  public void updateCurrentStep() {
    if (getCurrentStep() != null) {
      getCurrentStep().invokeUpdate(null);
    }
  }

  @Override
  public boolean containsStep(@NotNull String stepName, boolean visibleOnly) {
    for (DynamicWizardStep step : mySteps) {
      if (visibleOnly && !step.isStepVisible()) {
        continue;
      }
      if (stepName.equals(step.getStepName())) {
        return true;
      }
    }
    return false;
  }

  @Override
  public void navigateToNamedStep(@NotNull String stepName, boolean requireVisible) {
    for (DynamicWizardStep step : mySteps) {
      if (requireVisible && !step.isStepVisible()) {
        continue;
      }
      if (stepName.equals(step.getStepName())) {
        myCurrentStep = step;
        myCurrentStepIndex = mySteps.indexOf(step);
        myCurrentStep.onEnterStep();
        myCurrentStep.invokeUpdate(null);
        invokeUpdate(null);
        return;
      }
    }
  }

  /**
   * @return update queue if there is one
   */
  @Nullable
  public MergingUpdateQueue getUpdateQueue() {
    return myUpdateQueue;
  }

  private class PathUpdate extends Update {
    public PathUpdate() {
      super(DynamicWizardPath.this);
    }

    @Override
    public void run() {
      update();
    }
  }
}<|MERGE_RESOLUTION|>--- conflicted
+++ resolved
@@ -197,13 +197,6 @@
    */
   private void update() {
     if (myIsInitialized && !myUpdateInProgress) {
-<<<<<<< HEAD
-      myUpdateInProgress = true;
-      deriveValues(myState.getRecentUpdates());
-      myIsValid = validate();
-      myUpdateInProgress = false;
-      updateButtons();
-=======
       try {
         myUpdateInProgress = true;
         deriveValues(myState.getRecentUpdates());
@@ -212,7 +205,6 @@
         myUpdateInProgress = false;
         updateButtons();
       }
->>>>>>> 2d94ae1a
     }
   }
 
