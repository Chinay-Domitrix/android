--- conflicted
+++ resolved
@@ -274,12 +274,8 @@
       if (selectedObject instanceof ApiComboBoxItem) {
         ApiComboBoxItem selectedItem = (ApiComboBoxItem)selectedObject;
         newValue = selectedItem.getData();
-<<<<<<< HEAD
-      } else {
-=======
       }
       else {
->>>>>>> 50d6ab60
         newValue = selectedObject;
       }
     }
