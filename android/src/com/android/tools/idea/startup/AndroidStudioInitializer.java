/*
 * Copyright (C) 2015 The Android Open Source Project
 *
 * Licensed under the Apache License, Version 2.0 (the "License");
 * you may not use this file except in compliance with the License.
 * You may obtain a copy of the License at
 *
 *      http://www.apache.org/licenses/LICENSE-2.0
 *
 * Unless required by applicable law or agreed to in writing, software
 * distributed under the License is distributed on an "AS IS" BASIS,
 * WITHOUT WARRANTIES OR CONDITIONS OF ANY KIND, either express or implied.
 * See the License for the specific language governing permissions and
 * limitations under the License.
 */
package com.android.tools.idea.startup;

import static com.android.tools.idea.io.FilePaths.toSystemDependentPath;
import static com.android.tools.idea.startup.Actions.hideAction;
import static com.android.tools.idea.startup.Actions.replaceAction;
import static com.intellij.openapi.actionSystem.IdeActions.ACTION_COMPILE;
import static com.intellij.openapi.actionSystem.IdeActions.ACTION_COMPILE_PROJECT;
import static com.intellij.openapi.actionSystem.IdeActions.ACTION_MAKE_MODULE;
import static com.intellij.openapi.util.io.FileUtil.join;
import static com.intellij.openapi.util.text.StringUtil.isEmpty;

import com.android.tools.analytics.AnalyticsSettings;
import com.android.tools.analytics.UsageTracker;
import com.android.tools.idea.actions.CreateClassAction;
import com.android.tools.idea.actions.MakeIdeaModuleAction;
import com.android.tools.idea.flags.StudioFlags;
import com.android.tools.idea.stats.AndroidStudioUsageTracker;
import com.android.tools.idea.stats.GcPauseWatcher;
import com.android.tools.idea.testartifacts.junit.AndroidJUnitConfigurationProducer;
import com.android.tools.idea.testartifacts.junit.AndroidJUnitConfigurationType;
import com.android.tools.idea.ui.resourcemanager.actions.ShowFileInResourceManagerAction;
import com.google.wireless.android.sdk.stats.AndroidStudioEvent;
import com.intellij.concurrency.JobScheduler;
import com.intellij.execution.actions.RunConfigurationProducer;
import com.intellij.execution.configurations.ConfigurationType;
import com.intellij.execution.junit.JUnitConfigurationProducer;
import com.intellij.execution.junit.JUnitConfigurationType;
import com.intellij.ide.fileTemplates.FileTemplate;
import com.intellij.ide.fileTemplates.FileTemplateManager;
import com.intellij.ide.plugins.PluginManagerCore;
<<<<<<< HEAD
import com.intellij.internal.statistic.persistence.UsageStatisticsPersistenceComponent;
import com.intellij.lang.injection.MultiHostInjector;
=======
>>>>>>> 3761afcc
import com.intellij.openapi.actionSystem.ActionManager;
import com.intellij.openapi.actionSystem.AnAction;
import com.intellij.openapi.actionSystem.IdeActions;
import com.intellij.openapi.application.Application;
import com.intellij.openapi.application.ApplicationInfo;
import com.intellij.openapi.application.ApplicationManager;
import com.intellij.openapi.application.PathManager;
import com.intellij.openapi.application.ex.ApplicationManagerEx;
import com.intellij.openapi.diagnostic.Logger;
import com.intellij.openapi.editor.HighlighterColors;
import com.intellij.openapi.editor.XmlHighlighterColors;
import com.intellij.openapi.editor.colors.EditorColorsManager;
import com.intellij.openapi.editor.colors.EditorColorsScheme;
import com.intellij.openapi.editor.markup.TextAttributes;
import com.intellij.openapi.extensions.ExtensionPoint;
import com.intellij.openapi.extensions.Extensions;
import com.intellij.openapi.project.Project;
import com.intellij.openapi.project.ProjectManager;
import com.intellij.openapi.project.ProjectManagerListener;
import com.intellij.openapi.ui.Messages;
import com.intellij.ui.AppUIUtil;
import java.io.File;
import java.util.Arrays;
import org.intellij.plugins.intelliLang.inject.groovy.GrConcatenationInjector;
import org.jetbrains.annotations.NotNull;

/**
 * Performs Android Studio specific initialization tasks that are build-system-independent.
 * <p>
 * <strong>Note:</strong> Do not add any additional tasks unless it is proven that the tasks are common to all IDEs. Use
 * {@link GradleSpecificInitializer} instead.
 * </p>
 */
public class AndroidStudioInitializer implements Runnable {
  @Override
  public void run() {
    checkInstallation();
    setUpNewFilePopupActions();
    setUpMakeActions();
    disableGroovyLanguageInjection();

    if (StudioFlags.CUSTOM_JAVA_NEW_CLASS_DIALOG.get()) {
      replaceNewClassDialog();
    }

    setupAnalytics();
    disableIdeaJUnitConfigurations();
    hideRarelyUsedIntellijActions();
    renameSynchronizeAction();
    setupResourceManagerActions();

    // Modify built-in "Default" color scheme to remove background from XML tags.
    // "Darcula" and user schemes will not be touched.
    EditorColorsScheme colorsScheme = EditorColorsManager.getInstance().getScheme(EditorColorsScheme.DEFAULT_SCHEME_NAME);
    TextAttributes textAttributes = colorsScheme.getAttributes(HighlighterColors.TEXT);
    TextAttributes xmlTagAttributes = colorsScheme.getAttributes(XmlHighlighterColors.XML_TAG);
    xmlTagAttributes.setBackgroundColor(textAttributes.getBackgroundColor());
  }

  private static void setupResourceManagerActions() {
    replaceAction("Images.ShowThumbnails", new ShowFileInResourceManagerAction());
  }

  /*
   * sets up collection of Android Studio specific analytics.
   */
  private static void setupAnalytics() {
    UsageStatisticsPersistenceComponent.getInstance().initializeAndroidStudioUsageTrackerAndPublisher();

    // If the user hasn't opted in, we will ask IJ to check if the user has
    // provided a decision on the statistics consent. If the user hasn't made a
    // choice, a modal dialog will be shown asking for a decision
    // before the regular IDE ui components are shown.
    if (!AnalyticsSettings.getOptedIn()) {
      Application application = ApplicationManager.getApplication();
      // If we're running in a test or headless mode, do not show the dialog
      // as it would block the test & IDE from proceeding.
      // NOTE: in this case the metrics logic will be left in the opted-out state
      // and no metrics are ever sent.
      if (!application.isUnitTestMode() && !application.isHeadlessEnvironment() &&
        !Boolean.getBoolean("disable.android.analytics.consent.dialog.for.test")) {
        AppUIUtil.showConsentsAgreementIfNeed(getLog());
      }
    }

    ApplicationInfo application = ApplicationInfo.getInstance();
    UsageTracker.setVersion(application.getStrictVersion());
    UsageTracker.setIdeBrand(getIdeBrand());
    if (ApplicationManager.getApplication().isInternal()) {
      UsageTracker.setIdeaIsInternal(true);
    }
    AndroidStudioUsageTracker.setup(JobScheduler.getScheduler());
    new GcPauseWatcher();
  }

  private static AndroidStudioEvent.IdeBrand getIdeBrand() {
    // The ASwB plugin name depends on the bundling scheme, in development builds it is "Android Studio with Blaze", but in release
    // builds, it is just "Blaze"
    return Arrays.stream(PluginManagerCore.getPlugins()).anyMatch(plugin -> plugin.isBundled() && plugin.getName().contains("Blaze"))
      ? AndroidStudioEvent.IdeBrand.ANDROID_STUDIO_WITH_BLAZE
      : AndroidStudioEvent.IdeBrand.ANDROID_STUDIO;
  }

  private static void checkInstallation() {
    String studioHome = PathManager.getHomePath();
    if (isEmpty(studioHome)) {
      getLog().info("Unable to find Studio home directory");
      return;
    }
    File studioHomePath = toSystemDependentPath(studioHome);
    if (!studioHomePath.isDirectory()) {
      getLog().info(String.format("The path '%1$s' does not belong to an existing directory", studioHomePath.getPath()));
      return;
    }
    File androidPluginLibFolderPath = new File(studioHomePath, join("plugins", "android", "lib"));
    if (!androidPluginLibFolderPath.isDirectory()) {
      getLog().info(String.format("The path '%1$s' does not belong to an existing directory", androidPluginLibFolderPath.getPath()));
      return;
    }

    // Look for signs that the installation is corrupt due to improper updates (typically unzipping on top of previous install)
    // which doesn't delete files that have been removed or renamed
    if (new File(studioHomePath, join("plugins", "android-designer")).exists()) {
      String msg = "Your Android Studio installation is corrupt and will not work properly.\n" +
                   "(Found plugins/android-designer which should not be present.)\n" +
                   "This usually happens if Android Studio is extracted into an existing older version.\n\n" +
                   "Please reinstall (and make sure the new installation directory is empty first.)";
      String title = "Corrupt Installation";
      int option = Messages.showDialog(msg, title, new String[]{"Quit", "Proceed Anyway"}, 0, Messages.getErrorIcon());
      if (option == 0) {
        ApplicationManagerEx.getApplicationEx().exit();
      }
    }
  }

  // Remove popup actions that we don't use
  private static void setUpNewFilePopupActions() {
    hideAction("NewHtmlFile");
    hideAction("NewPackageInfo");

    // Hide designer actions
    hideAction("NewForm");
    hideAction("NewDialog");
    hideAction("NewFormSnapshot");

    // Hide individual actions that aren't part of a group
    hideAction("Groovy.NewClass");
    hideAction("Groovy.NewScript");
  }

  // The original actions will be visible only on plain IDEA projects.
  private static void setUpMakeActions() {
    // 'Build' > 'Make Project' action
    hideAction("CompileDirty");

    // 'Build' > 'Make Modules' action
    // We cannot simply hide this action, because of a NPE.
    replaceAction(ACTION_MAKE_MODULE, new MakeIdeaModuleAction());

    // 'Build' > 'Rebuild' action
    hideAction(ACTION_COMPILE_PROJECT);

    // 'Build' > 'Compile Modules' action
    hideAction(ACTION_COMPILE);
  }

  // Fix https://code.google.com/p/android/issues/detail?id=201624
  private static void disableGroovyLanguageInjection() {
    ApplicationManager.getApplication().getMessageBus().connect().subscribe(ProjectManager.TOPIC, new ProjectManagerListener() {
      @Override
      public void projectOpened(@NotNull Project project) {
        ExtensionPoint<MultiHostInjector> extensionPoint =
          Extensions.getArea(project).getExtensionPoint(MultiHostInjector.MULTIHOST_INJECTOR_EP_NAME);

        for (MultiHostInjector injector : extensionPoint.getExtensions()) {
          if (injector instanceof GrConcatenationInjector) {
            extensionPoint.unregisterExtension(injector.getClass());
            return;
          }
        }

        getLog().info("Failed to disable 'org.intellij.plugins.intelliLang.inject.groovy.GrConcatenationInjector'");
      }
    });
  }

  private static void replaceNewClassDialog() {
    replaceAction("NewClass", new CreateClassAction());

    // Update the text for the file creation templates.
    FileTemplateManager fileTemplateManager = FileTemplateManager.getDefaultInstance();
    fileTemplateManager.getTemplate("Singleton").setText(fileTemplateManager.getJ2eeTemplate("Singleton").getText());
    for (String templateName : new String[]{"Class", "Interface", "Enum", "AnnotationType"}) {
      FileTemplate template = fileTemplateManager.getInternalTemplate(templateName);
      template.setText(fileTemplateManager.getJ2eeTemplate(templateName).getText());
    }
  }

  // JUnit original Extension JUnitConfigurationType is disabled so it can be replaced by its child class AndroidJUnitConfigurationType
  private static void disableIdeaJUnitConfigurations() {
    // First we unregister the ConfigurationProducers, and after the ConfigurationType
<<<<<<< HEAD
    ExtensionPoint<RunConfigurationProducer> configurationProducerExtensionPoint = RunConfigurationProducer.EP_NAME.getPoint(null);
    for (RunConfigurationProducer runConfigurationProducer : configurationProducerExtensionPoint.getExtensions()) {
      if (runConfigurationProducer instanceof JUnitConfigurationProducer
          && !(runConfigurationProducer instanceof AndroidJUnitConfigurationProducer)) {
        // In AndroidStudio these ConfigurationProducer s are replaced
        configurationProducerExtensionPoint.unregisterExtension(runConfigurationProducer.getClass());
      }
    }

    ExtensionPoint<ConfigurationType> configurationTypeExtensionPoint =
      Extensions.getRootArea().getExtensionPoint(ConfigurationType.CONFIGURATION_TYPE_EP);
    for (ConfigurationType configurationType : configurationTypeExtensionPoint.getExtensions()) {
      if (configurationType instanceof JUnitConfigurationType && !(configurationType instanceof AndroidJUnitConfigurationType)) {
        // In Android Studio the user is forced to use AndroidJUnitConfigurationType instead of JUnitConfigurationType
        configurationTypeExtensionPoint.unregisterExtension(configurationType.getClass());
      }
    }
=======
    RunConfigurationProducer.EP_NAME.getPoint(null).unregisterExtensions((className, adapter) -> {
      Class<?> clazz = adapter.getImplementationClass();
      // In AndroidStudio these ConfigurationProducers are replaced
      return !ReflectionUtil.isAssignable(JUnitConfigurationProducer.class, clazz) || ReflectionUtil.isAssignable(AndroidJUnitConfigurationProducer.class, clazz);
    }, /* stopAfterFirstMatch = */ false);

    ConfigurationType.CONFIGURATION_TYPE_EP.getPoint(null).unregisterExtensions((className, adapter) -> {
      // In Android Studio the user is forced to use AndroidJUnitConfigurationType instead of JUnitConfigurationType
      return !ReflectionUtil.isAssignable(JUnitConfigurationProducer.class, adapter.getImplementationClass());
    }, /* stopAfterFirstMatch = */ false);
>>>>>>> 3761afcc

    // We hide actions registered by the JUnit plugin and instead we use those registered in android-junit.xml
    hideAction("excludeFromSuite");
    hideAction("AddToISuite");
  }

  private static void hideRarelyUsedIntellijActions() {
    // Hide the Save File as Template action due to its rare use in Studio.
    hideAction("SaveFileAsTemplate");
  }

  private static void renameSynchronizeAction() {
    // Rename the Synchronize action to Sync with File System to look better next to Sync Project with Gradle Files.
    AnAction action = ActionManager.getInstance().getAction(IdeActions.ACTION_SYNCHRONIZE);
    action.getTemplatePresentation().setText("S_ync with File System", true);
  }

  @NotNull
  private static Logger getLog() {
    return Logger.getInstance(AndroidStudioInitializer.class);
  }
}<|MERGE_RESOLUTION|>--- conflicted
+++ resolved
@@ -43,11 +43,8 @@
 import com.intellij.ide.fileTemplates.FileTemplate;
 import com.intellij.ide.fileTemplates.FileTemplateManager;
 import com.intellij.ide.plugins.PluginManagerCore;
-<<<<<<< HEAD
 import com.intellij.internal.statistic.persistence.UsageStatisticsPersistenceComponent;
 import com.intellij.lang.injection.MultiHostInjector;
-=======
->>>>>>> 3761afcc
 import com.intellij.openapi.actionSystem.ActionManager;
 import com.intellij.openapi.actionSystem.AnAction;
 import com.intellij.openapi.actionSystem.IdeActions;
@@ -249,7 +246,6 @@
   // JUnit original Extension JUnitConfigurationType is disabled so it can be replaced by its child class AndroidJUnitConfigurationType
   private static void disableIdeaJUnitConfigurations() {
     // First we unregister the ConfigurationProducers, and after the ConfigurationType
-<<<<<<< HEAD
     ExtensionPoint<RunConfigurationProducer> configurationProducerExtensionPoint = RunConfigurationProducer.EP_NAME.getPoint(null);
     for (RunConfigurationProducer runConfigurationProducer : configurationProducerExtensionPoint.getExtensions()) {
       if (runConfigurationProducer instanceof JUnitConfigurationProducer
@@ -267,18 +263,6 @@
         configurationTypeExtensionPoint.unregisterExtension(configurationType.getClass());
       }
     }
-=======
-    RunConfigurationProducer.EP_NAME.getPoint(null).unregisterExtensions((className, adapter) -> {
-      Class<?> clazz = adapter.getImplementationClass();
-      // In AndroidStudio these ConfigurationProducers are replaced
-      return !ReflectionUtil.isAssignable(JUnitConfigurationProducer.class, clazz) || ReflectionUtil.isAssignable(AndroidJUnitConfigurationProducer.class, clazz);
-    }, /* stopAfterFirstMatch = */ false);
-
-    ConfigurationType.CONFIGURATION_TYPE_EP.getPoint(null).unregisterExtensions((className, adapter) -> {
-      // In Android Studio the user is forced to use AndroidJUnitConfigurationType instead of JUnitConfigurationType
-      return !ReflectionUtil.isAssignable(JUnitConfigurationProducer.class, adapter.getImplementationClass());
-    }, /* stopAfterFirstMatch = */ false);
->>>>>>> 3761afcc
 
     // We hide actions registered by the JUnit plugin and instead we use those registered in android-junit.xml
     hideAction("excludeFromSuite");
