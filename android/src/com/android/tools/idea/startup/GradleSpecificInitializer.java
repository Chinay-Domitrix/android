--- conflicted
+++ resolved
@@ -104,13 +104,6 @@
     replaceProjectPopupActions();
     checkInstallPath();
 
-<<<<<<< HEAD
-    try {
-      // Setup JDK and Android SDK if necessary
-      setupSdks();
-    } catch (Exception e) {
-      LOG.error("Unexpected error while setting up SDKs: ", e);
-=======
     ActionManager actionManager = ActionManager.getInstance();
     // "Configure Plugins..." Not sure why it's called StartupWizard.
     AnAction pluginAction = actionManager.getAction("StartupWizard");
@@ -127,7 +120,6 @@
         LOG.error("Unexpected error while setting up SDKs: ", e);
       }
       checkAndSetAndroidSdkSources();
->>>>>>> 4130c6eb
     }
 
     registerAppClosing();
