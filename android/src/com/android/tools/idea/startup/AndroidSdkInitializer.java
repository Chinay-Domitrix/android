--- conflicted
+++ resolved
@@ -15,7 +15,6 @@
  */
 package com.android.tools.idea.startup;
 
-import static com.android.tools.idea.gradle.util.PropertiesFiles.getProperties;
 import static com.intellij.openapi.util.io.FileUtil.toCanonicalPath;
 import static com.intellij.openapi.util.text.StringUtil.isEmpty;
 import static org.jetbrains.android.sdk.AndroidSdkUtils.DEFAULT_JDK_NAME;
@@ -25,18 +24,11 @@
 import com.android.SdkConstants;
 import com.android.prefs.AndroidLocationsSingleton;
 import com.android.sdklib.repository.AndroidSdkHandler;
-<<<<<<< HEAD
+import com.android.tools.idea.IdeInfo;
 import com.android.tools.idea.analytics.SystemInfoStatsMonitor;
 import com.android.tools.idea.io.FilePaths;
 import com.android.tools.idea.sdk.AndroidSdks;
 import com.android.tools.idea.sdk.IdeSdks;
-=======
-import com.android.tools.idea.IdeInfo;
-import com.android.tools.idea.io.FilePaths;
-import com.android.tools.idea.sdk.AndroidSdks;
-import com.android.tools.idea.sdk.IdeSdks;
-import com.android.tools.idea.analytics.SystemInfoStatsMonitor;
->>>>>>> b5f40ffd
 import com.android.tools.idea.sdk.install.patch.PatchInstallingRestarter;
 import com.android.tools.idea.ui.GuiTestingService;
 import com.android.tools.idea.welcome.config.FirstRunWizardMode;
@@ -51,11 +43,9 @@
 import com.intellij.openapi.util.io.FileUtil;
 import com.intellij.util.SystemProperties;
 import java.io.File;
-import java.io.IOException;
 import java.util.LinkedHashMap;
 import java.util.List;
 import java.util.Map;
-import java.util.Properties;
 import java.util.concurrent.Callable;
 import org.jetbrains.android.sdk.AndroidSdkAdditionalData;
 import org.jetbrains.android.sdk.AndroidSdkType;
@@ -73,18 +63,11 @@
     File.separator + ".." + File.separator + ANDROID_SDK_FOLDER_NAME
   };
   // Default install location from users home dir.
-<<<<<<< HEAD
-  @NonNls private static final String ANDROID_SDK_DEFAULT_INSTALL_DIR =
-    SystemInfo.isWindows ? FileUtil.join(System.getenv("LOCALAPPDATA"), "Android", "Sdk")
-                         : SystemInfo.isMac ? FileUtil.join(SystemProperties.getUserHome(), "Library", "Android", "sdk")
-                                            : FileUtil.join(SystemProperties.getUserHome(), "Android", "Sdk");
-=======
   @NonNls private static String getAndroidSdkDefaultInstallDir() {
     return SystemInfo.isWindows ? FileUtil.join(System.getenv("LOCALAPPDATA"), "Android", "Sdk")
                                 : SystemInfo.isMac ? FileUtil.join(SystemProperties.getUserHome(), "Library", "Android", "sdk")
                                                    : FileUtil.join(SystemProperties.getUserHome(), "Android", "Sdk");
   }
->>>>>>> b5f40ffd
 
   @Override
   public void run() {
@@ -189,10 +172,6 @@
    * <p><ul>
    * <li>ANDROID_HOME_ENV</li>
    * <li>ANDROID_SDK_ROOT_ENV</li>
-<<<<<<< HEAD
-   * <li>path saved in the very-obsolete ddms.cfg</li>
-=======
->>>>>>> b5f40ffd
    * <li>the platform-specific default path</li>
    * </ul></p>
    *
@@ -225,29 +204,15 @@
     return getAndroidSdkOrDefault(env, instance, IdeInfo.getInstance());
   }
 
-<<<<<<< HEAD
-    return getAndroidSdkOrDefault(System.getenv(), AndroidSdkType.getInstance());
-  }
-
-  @VisibleForTesting
-  @NotNull
-  static File getAndroidSdkOrDefault(Map<String, String> env, AndroidSdkType instance) {
-=======
   @VisibleForTesting
   @NotNull
   static File getAndroidSdkOrDefault(Map<String, String> env, AndroidSdkType instance, IdeInfo ideInfo) {
->>>>>>> b5f40ffd
     // The order of insertion matters as it defines SDK locations precedence.
     Map<String, Callable<String>> sdkLocationCandidates = new LinkedHashMap<>();
     sdkLocationCandidates.put(SdkConstants.ANDROID_HOME_ENV + " environment variable",
                               () -> env.get(SdkConstants.ANDROID_HOME_ENV));
     sdkLocationCandidates.put(SdkConstants.ANDROID_SDK_ROOT_ENV + " environment variable",
                               () -> env.get(SdkConstants.ANDROID_SDK_ROOT_ENV));
-<<<<<<< HEAD
-    sdkLocationCandidates.put("Last SDK used by Android tools",
-                              AndroidSdkInitializer::getLastSdkPathUsedByAndroidTools);
-=======
->>>>>>> b5f40ffd
 
     String sdkPath;
     for (Map.Entry<String, Callable<String>> locationCandidate : sdkLocationCandidates.entrySet()) {
@@ -255,14 +220,10 @@
         String pathDescription = locationCandidate.getKey();
         sdkPath = locationCandidate.getValue().call();
         String msg;
-<<<<<<< HEAD
-        if (!isEmpty(sdkPath) && instance.isValidSdkHome(sdkPath)) {
-=======
         if (!isEmpty(sdkPath) && (instance.isValidSdkHome(sdkPath) || ideInfo.isGameTools())) {
           // Game Tools doesn't need the path to contain a valid SDK; it also accepts
           // non-existing/empty directories so that the user can set up SDK from scratch at
           // a directory of their choice.
->>>>>>> b5f40ffd
           msg = String.format("%1$s: '%2$s'", pathDescription, sdkPath);
         }
         else {
@@ -278,40 +239,9 @@
         LOG.info("Exception during SDK lookup", e);
       }
     }
-<<<<<<< HEAD
-    LOG.info("Using default SDK path: " + ANDROID_SDK_DEFAULT_INSTALL_DIR);
-    return FilePaths.stringToFile(ANDROID_SDK_DEFAULT_INSTALL_DIR);
-  }
-
-  /**
-   * Returns the value for property 'lastSdkPath' as stored in the properties file at $HOME/.android/ddms.cfg, or {@code null} if the file
-   * or property doesn't exist.
-   * <p>
-   * This is only useful in a scenario where existing users of ADT/Eclipse get Studio, but without the bundle. This method duplicates some
-   * functionality of {@link com.android.prefs.AbstractAndroidLocations} since we don't want any file system writes to happen during this process.
-   */
-  @Nullable
-  private static String getLastSdkPathUsedByAndroidTools() {
-    String userHome = SystemProperties.getUserHome();
-    if (userHome == null) {
-      return null;
-    }
-    File file = new File(new File(userHome, ".android"), "ddms.cfg");
-    if (!file.exists()) {
-      return null;
-    }
-    try {
-      Properties properties = getProperties(file);
-      return properties.getProperty("lastSdkPath");
-    }
-    catch (IOException e) {
-      return null;
-    }
-=======
 
     String defaultDir = getAndroidSdkDefaultInstallDir();
     LOG.info("Using default SDK path: " + defaultDir);
     return FilePaths.stringToFile(defaultDir);
->>>>>>> b5f40ffd
   }
 }