/*
 * Copyright (C) 2017 The Android Open Source Project
 *
 * Licensed under the Apache License, Version 2.0 (the "License");
 * you may not use this file except in compliance with the License.
 * You may obtain a copy of the License at
 *
 *      http://www.apache.org/licenses/LICENSE-2.0
 *
 * Unless required by applicable law or agreed to in writing, software
 * distributed under the License is distributed on an "AS IS" BASIS,
 * WITHOUT WARRANTIES OR CONDITIONS OF ANY KIND, either express or implied.
 * See the License for the specific language governing permissions and
 * limitations under the License.
 */
package com.android.tools.idea.fonts;

import static com.android.ide.common.fonts.FontFamilyKt.FILE_PROTOCOL_START;
import static com.android.ide.common.fonts.FontFamilyKt.HTTPS_PROTOCOL_START;

import com.android.ide.common.fonts.FontDetail;
import com.android.ide.common.fonts.FontFamily;
import com.android.ide.common.fonts.FontProvider;
import com.android.ide.common.fonts.FontSource;
import com.android.ide.common.rendering.api.ResourceNamespace;
import com.android.resources.ResourceType;
import com.android.tools.adtui.validation.Validator.Result;
import com.android.tools.adtui.validation.Validator.Severity;
import com.android.tools.adtui.validation.ValidatorPanel;
import com.android.tools.idea.observable.BindingsManager;
import com.android.tools.idea.observable.core.StringProperty;
import com.android.tools.idea.observable.core.StringValueProperty;
import com.android.tools.idea.observable.ui.SelectedListValueProperty;
import com.android.tools.idea.observable.ui.TextProperty;
import com.android.tools.idea.res.ResourceRepositoryManager;
import com.google.common.cache.Cache;
import com.google.common.cache.CacheBuilder;
import com.intellij.icons.AllIcons;
import com.intellij.openapi.application.ApplicationManager;
import com.intellij.openapi.diagnostic.Logger;
import com.intellij.openapi.ui.DialogWrapper;
import com.intellij.openapi.ui.Messages;
import com.intellij.openapi.util.SystemInfo;
import com.intellij.ui.ColoredListCellRenderer;
import com.intellij.ui.DocumentAdapter;
import com.intellij.ui.Gray;
import com.intellij.ui.HyperlinkLabel;
import com.intellij.ui.JBColor;
import com.intellij.ui.SearchTextField;
import com.intellij.ui.SpeedSearchComparator;
import com.intellij.ui.components.JBLabel;
import com.intellij.ui.components.JBList;
import com.intellij.ui.components.JBScrollPane;
<<<<<<< HEAD
import com.intellij.ui.scale.JBUIScale;
=======
>>>>>>> b5f40ffd
import com.intellij.util.ui.JBInsets;
import com.intellij.util.ui.JBUI;
import com.intellij.util.ui.LafIconLookup;
import com.intellij.util.ui.UIUtil;
import icons.StudioIcons;
import java.awt.Color;
import java.awt.Component;
import java.awt.Dimension;
import java.awt.Font;
import java.awt.Graphics;
import java.awt.Insets;
import java.awt.LayoutManager;
import java.awt.event.ComponentAdapter;
import java.awt.event.ComponentEvent;
import java.awt.font.FontRenderContext;
import java.util.ArrayList;
import java.util.Collection;
import java.util.Collections;
import java.util.List;
import java.util.Objects;
import java.util.Optional;
import java.util.concurrent.ForkJoinPool;
import java.util.function.Supplier;
<<<<<<< HEAD
import javax.swing.Action;
import javax.swing.DefaultListModel;
import javax.swing.GroupLayout;
import javax.swing.JComboBox;
import javax.swing.JComponent;
import javax.swing.JLabel;
import javax.swing.JList;
import javax.swing.JPanel;
import javax.swing.JRadioButton;
import javax.swing.JScrollBar;
import javax.swing.JTextField;
import javax.swing.ListSelectionModel;
import javax.swing.ScrollPaneConstants;
import javax.swing.UIManager;
import javax.swing.event.DocumentEvent;
import org.jetbrains.android.facet.AndroidFacet;
import org.jetbrains.annotations.NotNull;
import org.jetbrains.annotations.Nullable;
=======

import static com.android.ide.common.fonts.FontFamilyKt.FILE_PROTOCOL_START;
import static com.android.ide.common.fonts.FontFamilyKt.HTTPS_PROTOCOL_START;
>>>>>>> b5f40ffd

/**
 * Font selection dialog, which displays and causes the font cache to be populated.
 */
public class MoreFontsDialog extends DialogWrapper {
  public static final String ACTION_NAME = "More Fonts...";

  private static final float FONT_SIZE_IN_LIST = 16f;
  private static final int VERTICAL_SCROLLING_UNIT_INCREMENT = 5;
  private static final int VERTICAL_SCROLLING_BLOCK_INCREMENT = 10;
  private static final int DEFAULT_HEIGHT = JBUIScale.scale(400);
  private static final int DEFAULT_WIDTH = JBUIScale.scale(600);
  private static final int MIN_FONT_LIST_HEIGHT = JBUIScale.scale(200);
  private static final int MIN_FONT_LIST_WIDTH = JBUIScale.scale(250);
  private static final int MIN_FONT_PREVIEW_HEIGHT = JBUIScale.scale(200);
  private static final int MIN_FONT_PREVIEW_WIDTH = JBUIScale.scale(150);
  private static final int DESCENDER_SPACE = JBUIScale.scale(4);

  private final FontListModel myModel;
  private final DefaultListModel<FontDetail> myDetailModel;
  private final FontFamilyCreator myFontCreator;
  private final ResourceRepositoryManager myResourceRepository;
  private final StringProperty myNewFontName;
  private final SelectedListValueProperty<FontFamily> mySelectedFontFamily;
  private SearchTextField mySearchField;
  private JBList<FontFamily> myFontList;
  private JComboBox<String> myProvider;
  private JPanel myContentPanel;
  private JBScrollPane myFontListScrollPane;
  private JBList<FontDetail> myFontDetailList;
  private JBLabel myFontLabel;
  private JPanel myPreviewPanel;
  private JPanel myFontListPanel;
  private JPanel myCreateParams;
  private JTextField myFontNameEditor;
  private JBLabel myFontName;
  private JPanel myDownloadable;
  private JRadioButton myMakeDownloadable;
  private ValidatorPanel myValidatorPanel;
  private HyperlinkLabel myLicenseLabel;
  private FontFamily myLastSelectedFont;
  private String myResultingFont;

  private void createUIComponents() {
    myContentPanel = new JPanel();
    mySearchField = new SearchTextField(false);
    myValidatorPanel = new ValidatorPanel(myDisposable, new JPanel());
  }

  public MoreFontsDialog(@NotNull AndroidFacet facet, @Nullable String currentValue, @NotNull Boolean showExistingFonts) {
    super(facet.getModule().getProject());
    setTitle("Resources");
    myResourceRepository = ResourceRepositoryManager.getInstance(facet);
    myContentPanel.setPreferredSize(new Dimension(DEFAULT_WIDTH, DEFAULT_HEIGHT));
    myFontList.setMinimumSize(new Dimension(MIN_FONT_LIST_WIDTH, MIN_FONT_LIST_HEIGHT));
    myFontList.setSelectionMode(ListSelectionModel.SINGLE_SELECTION);
    myFontDetailList.setMinimumSize(new Dimension(MIN_FONT_PREVIEW_WIDTH, MIN_FONT_PREVIEW_HEIGHT));
    myFontDetailList.setSelectionMode(ListSelectionModel.SINGLE_SELECTION);
    ProjectFonts projectFonts = showExistingFonts? new ProjectFonts(facet) : null;
    myModel = new FontListModel(projectFonts, showExistingFonts);
    myModel.setRepopulateListener(this::repopulated);
    myDetailModel = new DefaultListModel<>();
    myCreateParams.setLayout(createGroupLayoutForCreateParams());
    myFontNameEditor.setVisible(false);
    myDownloadable.setVisible(false);
    myFontList.setCellRenderer(new FontFamilyRenderer());
    // We want to set fixed cell height and width. This makes the list render much faster.
    myFontList.setFixedCellHeight(computeFontHeightInFontList(myFontList));
    myFontList.setFixedCellWidth(MIN_FONT_LIST_WIDTH + JBUIScale.scale(DESCENDER_SPACE));
    myFontList.setModel(myModel);
    myFontListScrollPane.setVerticalScrollBarPolicy(ScrollPaneConstants.VERTICAL_SCROLLBAR_ALWAYS);
    JScrollBar scrollBar = myFontListScrollPane.getVerticalScrollBar();
    scrollBar.setUnitIncrement(VERTICAL_SCROLLING_UNIT_INCREMENT);
    scrollBar.setBlockIncrement(VERTICAL_SCROLLING_BLOCK_INCREMENT);
    myFontDetailList.setCellRenderer(new FontDetailRenderer());
    myFontDetailList.setModel(myDetailModel);

    mySearchField.addDocumentListener(new DocumentAdapter() {
      @Override
      protected void textChanged(@NotNull DocumentEvent event) {
        myModel.setFilter(mySearchField.getText().trim());
      }
    });
    myFontList.addListSelectionListener(event -> fontListSelectionChanged());
    myFontDetailList.addListSelectionListener(event -> fontDetailSelectionChanged());
    myFontCreator = new FontFamilyCreator(facet);
    myContentPanel.addComponentListener(new ComponentAdapter() {
      @Override
      public void componentResized(@NotNull ComponentEvent event) {
        Insets fontListInsets = myFontListPanel.getBorder().getBorderInsets(myFontListPanel);
        int width = (myContentPanel.getWidth() - myFontLabel.getWidth()) / 2 - fontListInsets.left - fontListInsets.right;
        myFontList.setFixedCellWidth(Math.min(MIN_FONT_LIST_WIDTH, width));
        myPreviewPanel.setPreferredSize(new Dimension(width, MIN_FONT_PREVIEW_HEIGHT));
      }
    });
    myProvider.addItem("Google Fonts");
    myProvider.setSelectedIndex(0);
    myNewFontName = new StringValueProperty();
    mySelectedFontFamily = new SelectedListValueProperty<>(myFontList);
    bindComponents();
    addValidators();
    if (currentValue != null) {
      myFontList.setSelectedValue(myModel.getFont(currentValue), true);
    }
    myLicenseLabel.setHyperlinkText("These fonts are available under the ", "Apache License Version 2.0 or Open Font License", "");
    myLicenseLabel.setHyperlinkTarget("https://fonts.google.com");

    init();
  }

  @Nullable
  public String getResultingFont() {
    return myResultingFont;
  }

  @Override
  public void show() {
    if (myModel.getSize() == 0) {
      Messages.showErrorDialog("Please setup your SDK first. Make sure the folder is writable. Then try again.", "Font Cache Missing");
      return;
    }
    super.show();
  }

  @Override
  protected void doOKAction() {
    FontFamily family = myFontList.getSelectedValue();
    if (family == null) {
      Messages.showErrorDialog(myContentPanel, "Please select a font family on the left");
      return;
    }
    FontDetail detail = myFontDetailList.getSelectedValue();
    if (detail == null) {
      Messages.showErrorDialog(myContentPanel, "Please select a specific font among the previewed fonts on the right");
      return;
    }
    try {
      switch (family.getFontSource()) {
        case SYSTEM:
          myResultingFont = family.getName();
          break;
        case PROJECT:
          myResultingFont = "@font/" + family.getName();
          break;
        case DOWNLOADABLE:
          myResultingFont = myFontCreator.createFontFamily(detail, myFontNameEditor.getText(), myMakeDownloadable.isSelected());
          break;
        default:
          throw new RuntimeException("Unexpected font source " + family.getFontSource());
      }
    }
    catch (Exception ex) {
      Logger.getInstance(MoreFontsDialog.class).warn("Could not create font resource file", ex);
      Messages.showErrorDialog(myContentPanel, ex instanceof FontFamilyCreator.UpdateManifestFileException
                                               ? ex.getMessage()
                                               : "Could not create font resource file");
      return;
    }
    super.doOKAction();  // close dialog
  }

  @Override
  @NotNull
  protected String getDimensionServiceKey() {
    return "Downloadable.Font.Dialog.Size";
  }

  @Override
  @Nullable
  protected JComponent createCenterPanel() {
    return myContentPanel;
  }

  @Override
  @NotNull
  protected Action[] createActions() {
    return new Action[]{getOKAction(), getCancelAction()};
  }

  private static int computeFontHeightInFontList(@NotNull JComponent component) {
    return component.getFontMetrics(component.getFont().deriveFont(FONT_SIZE_IN_LIST)).getHeight();
  }

  private LayoutManager createGroupLayoutForCreateParams() {
    GroupLayout layout = new GroupLayout(myCreateParams);
    layout.setAutoCreateGaps(true);
    layout.setHorizontalGroup(
      layout.createSequentialGroup()
        .addComponent(myFontName)
        .addGroup(layout.createParallelGroup(GroupLayout.Alignment.LEADING)
                    .addComponent(myFontNameEditor)
                    .addComponent(myDownloadable))
    );
    layout.setVerticalGroup(
      layout.createSequentialGroup()
        .addGroup(layout.createParallelGroup(GroupLayout.Alignment.BASELINE)
                    .addComponent(myFontName)
                    .addComponent(myFontNameEditor))
        .addComponent(myDownloadable)
    );
    return layout;
  }

  private void bindComponents() {
    BindingsManager bindings = new BindingsManager();
    bindings.bindTwoWay(new TextProperty(myFontNameEditor), myNewFontName);
  }

  private void addValidators() {
    myValidatorPanel.registerValidator(myNewFontName, this::checkFontName);
    myValidatorPanel.registerValidator(mySelectedFontFamily, this::checkSelectedFontFamily);
    myValidatorPanel.registerValidator(myValidatorPanel.hasErrors(), this::updateOkButton);
  }

  @NotNull
  private Result checkFontName(@NotNull String fontName) {
    if (!myFontNameEditor.isVisible()) {
      return Result.OK;
    }
    if (myResourceRepository.getProjectResources().getResources(ResourceNamespace.TODO(), ResourceType.FONT).containsKey(fontName)) {
      return new Result(Severity.ERROR, "A font named: \"" + fontName + "\" already exists");
    }
    if (fontName.isEmpty()) {
      return new Result(Severity.ERROR, "A font name must be specified");
    }
    return Result.OK;
  }

  @SuppressWarnings("OptionalUsedAsFieldOrParameterType")
  @NotNull
  private Result checkSelectedFontFamily(@NotNull Optional<FontFamily> font) {
    return Result.fromNullableMessage(myModel.getErrorMessage(font.orElse(null)));
  }

  @NotNull
  private Result updateOkButton(@NotNull Boolean hasErrors) {
    setOKActionEnabled(!hasErrors.booleanValue());
    return Result.OK;
  }

  private void fontListSelectionChanged() {
    FontFamily family = myFontList.getSelectedValue();
    if (Objects.equals(family, myLastSelectedFont)) {
      // Often we get multiple selection notifications. Avoid multiple downloads of the same files:
      return;
    }
    if (family == null || family.getFontSource() == FontSource.HEADER) {
      myLicenseLabel.setVisible(false);
      myFontName.setText("");
      myFontNameEditor.setVisible(false);
      myDownloadable.setVisible(false);
      myDetailModel.clear();
      setOKActionEnabled(false);
    }
    else {
      myLicenseLabel.setVisible(family.getFontSource() == FontSource.DOWNLOADABLE);
      Runnable downloaded = () -> selectedFontLoaded(family);
      FontDownloadService.download(Collections.singletonList(family), false, downloaded, downloaded);
      setOKActionEnabled(!myValidatorPanel.hasErrors().get());
    }
    myLastSelectedFont = family;
  }

  private void selectedFontLoaded(@NotNull FontFamily familyLoaded) {
    UIUtil.invokeLaterIfNeeded(() -> selectedFontLoadedEDT(familyLoaded));
  }

  private void selectedFontLoadedEDT(@NotNull FontFamily familyLoaded) {
    if (!familyLoaded.equals(myLastSelectedFont)) {
      return;
    }
    switch (familyLoaded.getFontSource()) {
      case SYSTEM:
      case PROJECT:
        myFontName.setText("Font Name: " + familyLoaded.getName());
        myFontNameEditor.setVisible(false);
        myFontNameEditor.setText("");
        myDownloadable.setVisible(false);
        break;
      case DOWNLOADABLE:
        myFontName.setText("Font Name:");
        myFontNameEditor.setText("");
        myFontNameEditor.setVisible(true);
        myDownloadable.setVisible(true);
        break;
      default:
        throw new RuntimeException("Unexpected font source " + familyLoaded.getFontSource());
    }
    myDetailModel.clear();
    for (FontDetail detail : familyLoaded.getFonts()) {
      myDetailModel.addElement(detail);
    }
    if (!familyLoaded.getFonts().isEmpty()) {
      myFontDetailList.setSelectedIndex(0);
    }
  }

  private void fontDetailSelectionChanged() {
    if (!myFontNameEditor.isVisible()) {
      return;
    }
    FontFamily family = myFontList.getSelectedValue();
    FontDetail detail = myFontDetailList.getSelectedValue();
    if (family != null && detail != null) {
      myFontNameEditor.setText(FontFamilyCreator.getFontName(detail));
    }
  }

  private void repopulated() {
    myFontList.setSelectedIndex(myModel.getElementIndex(myLastSelectedFont));
  }

  private static String findDisplayableTextForFont(@NotNull Font font, @NotNull String text) {
    if (font.canDisplayUpTo(text) < 0) {
      return text;
    }
    StringBuilder builder = new StringBuilder();
    for (int i = 200; i < 0xFFFF; i++) {
      if (font.canDisplay((char)i)) {
        builder.append((char)i);
        if (builder.length() > 14) {
          break;
        }
      }
    }
    return builder.toString();
  }

  private static class FontFamilyRenderer extends ColoredListCellRenderer<FontFamily> {
    private static final int FONT_CACHE_LOAD_BATCH_SIZE = 15;

    private final DownloadableFontCacheService myFontService;
    private final JLabel myTitle;
    private final Cache<FontFamily, Font> myMenuFontCache = CacheBuilder.newBuilder()
      .softValues()
      .build();


    private FontFamilyRenderer() {
      myFontService = DownloadableFontCacheService.getInstance();
      myTitle = new HeaderLabel();
      myTitle.setBorder(JBUI.Borders.empty(0, 35, 0, 5));

      warmUpCache();
    }

    /**
     * Iterates over all the available families and pre-populates the cache.
     */
    private void warmUpCache() {
      List<FontFamily> families = myFontService.getFontFamilies();
      int familyCount = families.size();

      if (familyCount == 0) {
        return;
      }

      int batches = (familyCount / FONT_CACHE_LOAD_BATCH_SIZE) + 1;
      for (int i = 0; i < batches; i ++) {
        final int batchStart = i * FONT_CACHE_LOAD_BATCH_SIZE;
        final int batchEnd = Math.min((i + 1) * FONT_CACHE_LOAD_BATCH_SIZE, familyCount);
        ForkJoinPool.commonPool().execute(() -> {
          for (int j = batchStart; j < batchEnd; j++) {
            FontFamily family = families.get(j);
            Font addedFont = getMenuFontFromFamily(family);

            if (addedFont == null) {
               continue;
            }

            // This is just to warm-up the font measuring call. Subsequent calls will be faster.
            FontRenderContext fontRenderContext = getFontMetrics(addedFont).getFontRenderContext();
            addedFont.getStringBounds(family.getMenuName(), fontRenderContext);
          }
        });
      }
    }

    @Nullable
    private Font getMenuFontFromFamily(@NotNull FontFamily fontFamily) {
      Font font = myMenuFontCache.getIfPresent(fontFamily);
      if (font == null) {
        font = myFontService.loadMenuFont(fontFamily);
        String text = fontFamily.getMenuName();
        if (font != null && font.canDisplayUpTo(text) < 0) {
          font = font.deriveFont(FONT_SIZE_IN_LIST);
          myMenuFontCache.put(fontFamily, font);
        }
      }

      return font;
    }

    @Override
    public Component getListCellRendererComponent(@NotNull JList<? extends FontFamily> list,
                                                  @NotNull FontFamily fontFamily, int index, boolean selected, boolean hasFocus) {
      if (fontFamily.getFontSource() == FontSource.HEADER) {
        myTitle.setText(fontFamily.getName());
        return myTitle;
      }
      else {
        return super.getListCellRendererComponent(list, fontFamily, index, selected, hasFocus);
      }
    }

    @Override
    protected void customizeCellRenderer(@NotNull JList<? extends FontFamily> list,
                                         @NotNull FontFamily fontFamily, int index, boolean selected, boolean hasFocus) {
      Font font = getMenuFontFromFamily(fontFamily);
      if (font != null) {
        setFont(font);
      }
      append(fontFamily.getMenuName());
      setIconTextGap(JBUIScale.scale(4));

      switch (fontFamily.getFontSource()) {
        case SYSTEM:
          setIcon(StudioIcons.Shell.Filetree.ANDROID_PROJECT);
          break;
        case DOWNLOADABLE:
          setIcon(StudioIcons.Common.LINK);
          break;
        case PROJECT:
          if (fontFamily.getMenu().startsWith(FILE_PROTOCOL_START)) {
            setIcon(StudioIcons.Shell.Filetree.FONT_FILE);
          }
          else if (fontFamily.getMenu().startsWith(HTTPS_PROTOCOL_START)) {
            setIcon(StudioIcons.Common.LINK);
          }
          else {
            setIcon(AllIcons.General.BalloonError);
          }
          break;
        default:
          break;
      }
    }
  }

  private static class FontDetailRenderer extends ColoredListCellRenderer<FontDetail> {
    private final DownloadableFontCacheService myFontService;

    private FontDetailRenderer() {
      myFontService = DownloadableFontCacheService.getInstance();
    }

    @Override
    protected void customizeCellRenderer(@NotNull JList<? extends FontDetail> list,
                                         @NotNull FontDetail fontDetail, int index, boolean selected, boolean hasFocus) {
      String text = fontDetail.getStyleName();
      Font font = myFontService.loadDetailFont(fontDetail);
      if (font != null) {
        setFont(font.deriveFont(FONT_SIZE_IN_LIST));
        text = findDisplayableTextForFont(font, text);
      }
      mySelectionForeground = myForeground;
      setBackground(null);
      append(text);
      if (selected) {
        setIcon(LafIconLookup.getIcon("checkmark"));
        setBorderInsets(new JBInsets(0, 0, 0, 0));
      }
      else {
        //noinspection UseDPIAwareInsets
        setBorderInsets(new Insets(0, AllIcons.Actions.Checked.getIconWidth() + getIconTextGap(), 0, 0));
      }
    }
  }

  private static class FontListModel extends DefaultListModel<FontFamily> {
    private static final int DOWNLOAD_SIZE = 25;

    private final DownloadableFontCacheService myFontService;
    @Nullable private final ProjectFonts myProjectFonts;
    private final SpeedSearchComparator myComparator;
    private final List<FontFamily> myFilteredList;
    private Runnable myRepopulateListener;
    private String myFilter;
    private int myFirstLoadedFontIndex;
    private int myLoadedFontIndex;
    private boolean myShowFrameworkFonts;

    private FontListModel(@Nullable ProjectFonts projectFonts, @NotNull Boolean showFrameworkFonts) {
      myFontService = DownloadableFontCacheService.getInstance();
      myProjectFonts = projectFonts;
      myComparator = new SpeedSearchComparator();
      myFilteredList = new ArrayList<>();
      myFilter = "";
      populateModel();
      myLoadedFontIndex = -1;
      myFirstLoadedFontIndex = -1;
      myShowFrameworkFonts = showFrameworkFonts;
      myFontService.refresh(this::repopulateModel, null);
    }

    public void setRepopulateListener(@NotNull Runnable listener) {
      myRepopulateListener = listener;
    }

    public void setFilter(@NotNull String filter) {
      myFilter = filter;
      redoFiltering();
    }

    @Override
    public int getSize() {
      return myFilter.isEmpty() ? super.getSize() : myFilteredList.size();
    }

    @Override
    public FontFamily getElementAt(int index) {
      return myFilter.isEmpty() ? super.get(index) : myFilteredList.get(index);
    }

    public int getElementIndex(@Nullable FontFamily family) {
      if (family == null) {
        return -1;
      }
      return myFilter.isEmpty() ? super.indexOf(family) : myFilteredList.indexOf(family);
    }

    private void redoFiltering() {
      myFilteredList.clear();
      if (!myFilter.isEmpty()) {
        int size = super.getSize();
        for (int index = 0; index < size; index++) {
          FontFamily family = super.get(index);
          if (family.getFontSource() != FontSource.HEADER && myComparator.matchingFragments(myFilter, family.getName()) != null) {
            myFilteredList.add(family);
          }
        }
      }
      if (myRepopulateListener != null) {
        fireContentsChanged(this, 0, getSize() - 1);
        myRepopulateListener.run();
      }
    }

    private void repopulateModel() {
      UIUtil.invokeLaterIfNeeded(this::repopulateModelEDT);
    }

    private void repopulateModelEDT() {
      ApplicationManager.getApplication().assertIsDispatchThread();
      boolean startLoad;
      startLoad = myLoadedFontIndex < 0;
      populateModel();
      if (startLoad) {
        myLoadedFontIndex = 0;
        loadRemainingFonts();
      }
    }

    private void populateModel() {
      clear();
      if (myProjectFonts != null) {
        addFamilies("Project", myProjectFonts.getFonts());
      }
      if (myShowFrameworkFonts) {
        addFamilies("Android", myFontService.getSystemFontFamilies());
      }
      addFamilies("Downloadable", myFontService.getFontFamilies());
      redoFiltering();
    }

    private void addFamilies(@NotNull String sectionName, @NotNull Collection<FontFamily> families) {
      if (families.isEmpty()) {
        return;
      }
      addElement(new FontFamily(FontProvider.EMPTY_PROVIDER, FontSource.HEADER, sectionName, "", "", Collections.emptyList()));
      for (FontFamily fontFamily : families) {
        addElement(fontFamily);
      }
    }

    @Nullable
    public FontFamily getFont(@NotNull String name) {
      return (myProjectFonts != null)? myProjectFonts.getFont(name) : null;
    }

    @Nullable
    public String getErrorMessage(@Nullable FontFamily family) {
      return (myProjectFonts != null)? myProjectFonts.getErrorMessage(family) : null;
    }

    private void loadRemainingFonts() {
      ApplicationManager.getApplication().assertIsDispatchThread();
      List<FontFamily> fontsToDownload;
      int size = super.getSize();
      if (myLoadedFontIndex >= size) {
        myLoadedFontIndex = -1;
        myFirstLoadedFontIndex = -1;
        return; // Stop loading
      }
      fontsToDownload = new ArrayList<>();
      myFirstLoadedFontIndex = myLoadedFontIndex;
      while (myLoadedFontIndex < size && fontsToDownload.size() < DOWNLOAD_SIZE) {
        FontFamily family = super.get(myLoadedFontIndex++);
        if (family.getFontSource() == FontSource.DOWNLOADABLE) {
          fontsToDownload.add(family);
        }
      }
      FontDownloadService.download(fontsToDownload, true, this::loadDone, this::loadDone);
    }

    private void loadDone() {
      UIUtil.invokeLaterIfNeeded(this::loadDoneEDT);
    }

    private void loadDoneEDT() {
      ApplicationManager.getApplication().assertIsDispatchThread();
      fireContentsChanged(this, myFirstLoadedFontIndex, myLoadedFontIndex);
      loadRemainingFonts();
    }
  }

  private static class HeaderLabel extends JBLabel {
    private static final Color CONTRAST_BORDER_COLOR = JBColor.lazy(new Supplier<Color>() {
      final Color color = new JBColor(0x9b9b9b, 0x4b4b4b);

      @NotNull
      @Override
      public Color get() {
        if (SystemInfo.isMac && UIManager.getLookAndFeel().getName().contains("IntelliJ")) {
          return Gray.xC9;
        }
        return color;
      }
    });

    @Override
    protected void paintComponent(@NotNull Graphics graphics) {
      super.paintComponent(graphics);
      int width = getWidth();
      int height = getHeight() / 2;
      int textWidth = (int)getFontMetrics(getFont()).getStringBounds(getText(), graphics).getWidth();
      graphics.setColor(CONTRAST_BORDER_COLOR);
      graphics.drawLine(JBUIScale.scale(5), height, JBUIScale.scale(30), height);
      graphics.drawLine(textWidth + JBUIScale.scale(40), height, width - JBUIScale.scale(5), height);
    }
  }
}<|MERGE_RESOLUTION|>--- conflicted
+++ resolved
@@ -51,10 +51,7 @@
 import com.intellij.ui.components.JBLabel;
 import com.intellij.ui.components.JBList;
 import com.intellij.ui.components.JBScrollPane;
-<<<<<<< HEAD
 import com.intellij.ui.scale.JBUIScale;
-=======
->>>>>>> b5f40ffd
 import com.intellij.util.ui.JBInsets;
 import com.intellij.util.ui.JBUI;
 import com.intellij.util.ui.LafIconLookup;
@@ -78,7 +75,6 @@
 import java.util.Optional;
 import java.util.concurrent.ForkJoinPool;
 import java.util.function.Supplier;
-<<<<<<< HEAD
 import javax.swing.Action;
 import javax.swing.DefaultListModel;
 import javax.swing.GroupLayout;
@@ -97,11 +93,6 @@
 import org.jetbrains.android.facet.AndroidFacet;
 import org.jetbrains.annotations.NotNull;
 import org.jetbrains.annotations.Nullable;
-=======
-
-import static com.android.ide.common.fonts.FontFamilyKt.FILE_PROTOCOL_START;
-import static com.android.ide.common.fonts.FontFamilyKt.HTTPS_PROTOCOL_START;
->>>>>>> b5f40ffd
 
 /**
  * Font selection dialog, which displays and causes the font cache to be populated.
@@ -721,7 +712,6 @@
   private static class HeaderLabel extends JBLabel {
     private static final Color CONTRAST_BORDER_COLOR = JBColor.lazy(new Supplier<Color>() {
       final Color color = new JBColor(0x9b9b9b, 0x4b4b4b);
-
       @NotNull
       @Override
       public Color get() {
