/*
 * Copyright (C) 2015 The Android Open Source Project
 *
 * Licensed under the Apache License, Version 2.0 (the "License");
 * you may not use this file except in compliance with the License.
 * You may obtain a copy of the License at
 *
 *      http://www.apache.org/licenses/LICENSE-2.0
 *
 * Unless required by applicable law or agreed to in writing, software
 * distributed under the License is distributed on an "AS IS" BASIS,
 * WITHOUT WARRANTIES OR CONDITIONS OF ANY KIND, either express or implied.
 * See the License for the specific language governing permissions and
 * limitations under the License.
 */

// This file defines the grammar and most of the tokens for data-binding expressions
// used inside layout files.
// To code from this bnf file, install the grammar-kit plugin first.
// After edits, generate the lexer (only if tokens changed).
//   - right click anywhere and "Generate JFlex Lexer" and overwrite _DbLexer.flex
//   - Open the flex file and re-add the custom tokens that only exist in flex file
//       Use "git diff" to make sure only changes you intended are in the flex file.
//   - Run runflex.sh to generate _DbLexer.java
//
// After lexer, to generate the parser, right click on file and click "Generate Parser Code".
//
// See https://github.com/JetBrains/Grammar-Kit/blob/master/HOWTO.md#24-compact-expression-parsing-with-priorities
// and https://github.com/JetBrains/Grammar-Kit/blob/master/testData/generator/ExprParser.bnf

{
  parserClass="com.android.tools.idea.lang.databinding.parser.DbParser"
  extends="com.android.tools.idea.lang.databinding.DataBindingPsiElement"

  psiClassPrefix="PsiDb"
  psiImplClassSuffix="Impl"
  psiPackage="com.android.tools.idea.lang.databinding.psi"
  psiImplPackage="com.android.tools.idea.lang.databinding.psi.impl"

  elementTypeHolderClass="com.android.tools.idea.lang.databinding.psi.DbTokenTypes"
  elementTypeClass="com.android.tools.idea.lang.databinding.psi.DbElementType"
  tokenTypeClass="com.android.tools.idea.lang.databinding.psi.DbTokenType"

  classHeader='generatedFilesHeader.txt'

  extends(".*Expr")=expr

  tokens=[
    // literals
    TRUE='true'
    FALSE='false'
    NULL='null'

    // primitive types
    BOOLEAN_KEYWORD='boolean'
    BYTE_KEYWORD='byte'
    CHAR_KEYWORD='char'
    SHORT_KEYWORD='short'
    INT_KEYWORD='int'
    LONG_KEYWORD='long'
    FLOAT_KEYWORD='float'
    DOUBLE_KEYWORD='double'

    // other keywords
    VOID_KEYWORD='void'
    CLASS_KEYWORD='class'
    INSTANCEOF_KEYWORD='instanceof'
    DEFAULT_KEYWORD='default'

    // operators
    EQEQ='=='
    NE='!='
    LE='<='
    LTLT='<<'
    LT='<'
    GTGTGT='>>>'
    GTGT='>>'
    GTEQ='>='
    GT='>'
    EQ='='
    EXCL='!'
    TILDE='~'
    QUESTQUEST='??'
    QUEST='?'
    COLONCOLON='::'
    COLON=':'
    PLUS='+'
    MINUS='-'
    ASTERISK='*'
    DIV='/'
    ANDAND='&&'
    AND='&'
    OROR='||'
    OR='|'
    XOR='^'
    PERC='%'
    LAMBDA='->'

    // other symbols
    LPARENTH='('
    RPARENTH=')'
    LBRACKET='['
    RBRACKET=']'
    COMMA=','
    DOT='.'

    // Some more tokens are written directly in the flex file. Follow instructions above to make sure that they are not overridden.
  ]

}

dataBindingExpression
  ::= lambdaExpression  // RootLambda
  |   expr defaults?    // RootExpr

// All branches here must end in "Expr"
expr
  ::= nullCoalesceExpr     //  '??'
  |   ternaryExpr
  |   logicalOrExpr        //  '||'
  |   logicalAndExpr
  |   binaryOrExpr         //  '|'
  |   binaryXorExpr
  |   binaryAndExpr
  |   eqComparisonExpr     //  '==' and '!='
  |   instanceOfExpr
  |   ineqComparisonExpr   //  '<=', '<' etc.
  |   bitShiftExpr
  |   addExpr              //  '+' and '-'
  |   mulExpr              //  '*' and '/' and '%'
  |   negationExpr         //  '!' and '~'
  |   signChangeExpr
  |   castExpr
  |   callExpr
<<<<<<< HEAD
  |   qualRefExpr          //  field access
  |   simpleRefExpr
=======
>>>>>>> abbea60e
  |   bracketExpr          //  array op - []
  |   qualRefExpr          //  field access
  |   simpleRefExpr
  |   functionRefExpr      //  method reference using '::'
  |   resourcesExpr
  |   classExtractionExpr
  |   voidExpr
  |   literalExpr
  |   parenExpr           //  (grouping)

fake refExpr ::= expr? '.' id
simpleRefExpr ::= id {extends=refExpr elementType=refExpr}
qualRefExpr ::= expr '.' id {extends=refExpr elementType=refExpr}
nullCoalesceExpr ::= expr '??' expr
ternaryExpr ::= expr '?' expr ':' expr
logicalOrExpr ::= expr '||' expr
logicalAndExpr ::= expr '&&' expr
binaryOrExpr ::= expr '|' expr
binaryXorExpr ::= expr '^' expr
binaryAndExpr ::= expr '&' expr
eqComparisonExpr ::= expr eqComparisonOp expr
instanceOfExpr ::= expr 'instanceof' expr
ineqComparisonExpr ::= expr ineqComparisonOp expr
bitShiftExpr ::= expr bitShiftOp expr
addExpr ::= expr addOp expr
mulExpr ::= expr mulOp expr
negationExpr ::= negationOp expr
signChangeExpr ::= signOp expr
castExpr ::= '(' type ')' expr
callExpr ::= refExpr '(' expressionList? ')'
bracketExpr ::= expr '[' expr ']'
functionRefExpr ::= expr '::' id
resourcesExpr ::= RESOURCE_REFERENCE resourceParameters?
classExtractionExpr ::= type '.' 'class'
voidExpr ::= voidLiteral
literalExpr ::= literal
parenExpr ::= '(' expr ')'

private eqComparisonOp ::= '==' | '!='
private ineqComparisonOp ::= '<=' | '>=' | '<' | '>'
private bitShiftOp ::= '<<' | '>>>' | '>>'
private addOp ::= '+' | '-'
private signOp ::= '+' | '-'
private mulOp ::= '*' | '/' | '%'
private negationOp ::= '~' | '!'

expressionList ::= expr (',' expr)*

private literal
  ::= INTEGER_LITERAL
  |   FLOAT_LITERAL
  |   LONG_LITERAL
  |   DOUBLE_LITERAL
  |   TRUE | FALSE
  |   NULL
  |   CHARACTER_LITERAL
  |   STRING_LITERAL

private voidLiteral
  ::= 'void'
  |   'Void'   // TODO: Add /shruggie if escaping works fine.

typeArguments ::= '<' type (',' type)* '>'

type ::= primitiveType ('[' ']')* | classOrInterfaceType ('[' ']')*

id ::= IDENTIFIER

classOrInterfaceType ::= IDENTIFIER typeArguments? ('.' IDENTIFIER typeArguments? )*

resourceParameters ::= '(' expressionList ')'

primitiveType
  ::= BOOLEAN_KEYWORD
  |   BYTE_KEYWORD
  |   CHAR_KEYWORD
  |   SHORT_KEYWORD
  |   INT_KEYWORD
  |   LONG_KEYWORD
  |   FLOAT_KEYWORD
  |   DOUBLE_KEYWORD

defaults ::= ',' 'default' '=' constantValue

constantValue
  ::= literal
  |   RESOURCE_REFERENCE
  |   IDENTIFIER

lambdaExpression
  ::= lambdaParameters '->' expr

lambdaParameters
  ::= '(' inferredFormalParameterList? ')'
  |   IDENTIFIER

inferredFormalParameterList ::= IDENTIFIER (',' IDENTIFIER)*<|MERGE_RESOLUTION|>--- conflicted
+++ resolved
@@ -132,11 +132,6 @@
   |   signChangeExpr
   |   castExpr
   |   callExpr
-<<<<<<< HEAD
-  |   qualRefExpr          //  field access
-  |   simpleRefExpr
-=======
->>>>>>> abbea60e
   |   bracketExpr          //  array op - []
   |   qualRefExpr          //  field access
   |   simpleRefExpr
