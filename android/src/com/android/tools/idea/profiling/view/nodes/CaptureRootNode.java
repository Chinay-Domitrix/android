/*
 * Copyright (C) 2015 The Android Open Source Project
 *
 * Licensed under the Apache License, Version 2.0 (the "License");
 * you may not use this file except in compliance with the License.
 * You may obtain a copy of the License at
 *
 *      http://www.apache.org/licenses/LICENSE-2.0
 *
 * Unless required by applicable law or agreed to in writing, software
 * distributed under the License is distributed on an "AS IS" BASIS,
 * WITHOUT WARRANTIES OR CONDITIONS OF ANY KIND, either express or implied.
 * See the License for the specific language governing permissions and
 * limitations under the License.
 */
package com.android.tools.idea.profiling.view.nodes;

import com.intellij.ui.treeStructure.SimpleNode;
import com.intellij.util.containers.SortedList;
import org.jetbrains.annotations.NotNull;

import java.util.ArrayList;
import java.util.Arrays;
import java.util.Comparator;
import java.util.List;
import java.util.stream.Collectors;

public class CaptureRootNode extends SimpleNode {

  @NotNull
  private final List<CaptureTypeNode> myTypes;

  public CaptureRootNode() {
    myTypes = new SortedList<>((a, b) -> a.getName().compareToIgnoreCase(b.getName()));
  }

<<<<<<< HEAD
=======

  @NotNull
>>>>>>> 1f3fc79a
  @Override
  public SimpleNode[] getChildren() {
    // TODO(b/112073094): the list is flattened because it only displays one type of node (Layout Inspector). If this panel is used to
    // display other node types in the future, this method should return the nested myType#getChildren() list.
    List<SimpleNode> flattened = new ArrayList<>();
    myTypes.forEach((typeNode) -> flattened.addAll(Arrays.asList(typeNode.getChildren())));
    return flattened.toArray(new SimpleNode[0]);
  }

  public void clear() {
    myTypes.clear();
  }

  public void addType(@NotNull CaptureTypeNode type) {
    myTypes.add(type);
  }
}<|MERGE_RESOLUTION|>--- conflicted
+++ resolved
@@ -34,11 +34,7 @@
     myTypes = new SortedList<>((a, b) -> a.getName().compareToIgnoreCase(b.getName()));
   }
 
-<<<<<<< HEAD
-=======
-
   @NotNull
->>>>>>> 1f3fc79a
   @Override
   public SimpleNode[] getChildren() {
     // TODO(b/112073094): the list is flattened because it only displays one type of node (Layout Inspector). If this panel is used to
