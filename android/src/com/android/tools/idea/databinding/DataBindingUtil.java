/*
 * Copyright (C) 2015 The Android Open Source Project
 *
 * Licensed under the Apache License, Version 2.0 (the "License");
 * you may not use this file except in compliance with the License.
 * You may obtain a copy of the License at
 *
 *      http://www.apache.org/licenses/LICENSE-2.0
 *
 * Unless required by applicable law or agreed to in writing, software
 * distributed under the License is distributed on an "AS IS" BASIS,
 * WITHOUT WARRANTIES OR CONDITIONS OF ANY KIND, either express or implied.
 * See the License for the specific language governing permissions and
 * limitations under the License.
 */
package com.android.tools.idea.databinding;


import com.android.SdkConstants;
<<<<<<< HEAD
import com.android.ide.common.resources.ResourceUrl;
import com.android.resources.ResourceType;
=======
import com.android.resources.ResourceType;
import com.android.resources.ResourceUrl;
>>>>>>> b13afab4
import com.android.tools.idea.databinding.config.DataBindingConfiguration;
import com.android.tools.idea.lang.databinding.DbFile;
import com.android.tools.idea.lang.databinding.psi.DbTokenTypes;
import com.android.tools.idea.lang.databinding.psi.PsiDbConstantValue;
import com.android.tools.idea.lang.databinding.psi.PsiDbDefaults;
import com.android.tools.idea.model.AndroidModel;
import com.android.tools.idea.model.MergedManifest;
import com.android.tools.idea.res.DataBindingInfo;
import com.android.tools.idea.res.LocalResourceRepository;
<<<<<<< HEAD
=======
import com.android.tools.idea.res.ModuleResourceRepository;
import com.android.tools.idea.res.PsiDataBindingResourceItem;
>>>>>>> b13afab4
import com.intellij.lang.ASTNode;
import com.intellij.openapi.application.ApplicationManager;
import com.intellij.openapi.diagnostic.Logger;
import com.intellij.openapi.project.Project;
import com.intellij.openapi.project.ProjectManager;
import com.intellij.openapi.util.ModificationTracker;
import com.intellij.openapi.util.Ref;
import com.intellij.openapi.util.text.StringUtil;
import com.intellij.psi.*;
import com.intellij.psi.impl.PsiModificationTrackerImpl;
import com.intellij.psi.impl.source.PsiClassReferenceType;
import com.intellij.psi.impl.source.tree.injected.InjectedLanguageUtil;
import com.intellij.psi.util.PsiModificationTracker;
import com.intellij.psi.util.PsiTreeUtil;
import com.intellij.psi.xml.XmlAttribute;
import com.intellij.psi.xml.XmlAttributeValue;
import com.intellij.psi.xml.XmlTag;
import com.intellij.util.FileContentUtil;
import com.intellij.util.IncorrectOperationException;
<<<<<<< HEAD
=======
import com.intellij.util.xml.GenericAttributeValue;
import org.jetbrains.android.dom.layout.Import;
>>>>>>> b13afab4
import org.jetbrains.android.facet.AndroidFacet;
import org.jetbrains.annotations.NotNull;
import org.jetbrains.annotations.Nullable;

import java.util.Arrays;
import java.util.Collections;
import java.util.List;
import java.util.Map;
import java.util.concurrent.atomic.AtomicBoolean;
import java.util.concurrent.atomic.AtomicLong;
import java.util.regex.Matcher;
import java.util.regex.Pattern;

import static com.android.SdkConstants.ATTR_ALIAS;

/**
 * Utility class that handles the interaction between Data Binding and the IDE.
 * <p/>
 * This class handles adding class finders and short names caches for DataBinding related code
 * completion etc.
 */
public class DataBindingUtil {
  static Logger LOG = Logger.getInstance("databinding");
  public static final String BR = "BR";
  private static AtomicLong ourDataBindingEnabledModificationCount = new AtomicLong(0);

  private static AtomicBoolean ourCreateInMemoryClasses = new AtomicBoolean(false);

  private static List<String> VIEW_PACKAGE_ELEMENTS = Arrays.asList(SdkConstants.VIEW, SdkConstants.VIEW_GROUP,
                                                                    SdkConstants.TEXTURE_VIEW, SdkConstants.SURFACE_VIEW);

  private static AtomicBoolean ourReadInMemoryClassGenerationSettings = new AtomicBoolean(false);

  private static void invalidateJavaCodeOnOpenDataBindingProjects() {
    ourDataBindingEnabledModificationCount.incrementAndGet();
    for (Project project : ProjectManager.getInstance().getOpenProjects()) {
      DataBindingProjectComponent component = project.getComponent(DataBindingProjectComponent.class);
      if (component == null) {
        continue;
      }
      boolean invalidated = invalidateAllSources(component);
      if (!invalidated) {
        return;
      }
      PsiModificationTracker tracker = PsiManager.getInstance(project).getModificationTracker();
      if (tracker instanceof PsiModificationTrackerImpl) {
        ((PsiModificationTrackerImpl) tracker).incCounter();
      }
<<<<<<< HEAD
      FileContentUtil.reparseFiles(project, Collections.EMPTY_LIST, true);
=======
      FileContentUtil.reparseFiles(project, Collections.emptyList(), true);
>>>>>>> b13afab4

    }
    ourDataBindingEnabledModificationCount.incrementAndGet();
  }

  public static boolean invalidateAllSources(DataBindingProjectComponent component) {
    boolean invalidated = false;
    for (AndroidFacet facet : component.getDataBindingEnabledFacets()) {
<<<<<<< HEAD
      LocalResourceRepository moduleResources = facet.getModuleResources(true);
=======
      LocalResourceRepository moduleResources = ModuleResourceRepository.getOrCreateInstance(facet);
>>>>>>> b13afab4
      Map<String, DataBindingInfo> dataBindingResourceFiles = moduleResources.getDataBindingResourceFiles();
      if (dataBindingResourceFiles == null) {
        continue;
      }
      for (DataBindingInfo info : dataBindingResourceFiles.values()) {
        PsiClass psiClass = info.getPsiClass();
        if (psiClass != null) {
          PsiFile containingFile = psiClass.getContainingFile();
          if (containingFile != null) {
            containingFile.subtreeChanged();
            invalidated = true;
          }
        }
      }
    }
    return invalidated;
  }

  public static boolean inMemoryClassGenerationIsEnabled() {
    if (!ourReadInMemoryClassGenerationSettings.getAndSet(true)) {
      // just calculate, don't notify for the first one since we don't have anything to invalidate
      ourCreateInMemoryClasses.set(calculateEnableInMemoryClasses());
    }
    return ourCreateInMemoryClasses.get();
  }

  public static void recalculateEnableInMemoryClassGeneration() {
    boolean newValue = calculateEnableInMemoryClasses();
    boolean oldValue = ourCreateInMemoryClasses.getAndSet(newValue);
    if (newValue != oldValue) {
      LOG.debug("Data binding in memory completion value change. (old, new)", oldValue, newValue);
<<<<<<< HEAD
      ApplicationManager.getApplication().invokeLater(() -> {
        ApplicationManager.getApplication().runWriteAction(DataBindingUtil::invalidateJavaCodeOnOpenDataBindingProjects);
      });
=======
      ApplicationManager.getApplication().invokeLater(() -> ApplicationManager.getApplication().runWriteAction(DataBindingUtil::invalidateJavaCodeOnOpenDataBindingProjects));
>>>>>>> b13afab4
    }
  }

  private static boolean calculateEnableInMemoryClasses() {
    DataBindingConfiguration config = DataBindingConfiguration.getInstance();
    return config.CODE_NAVIGATION_MODE == DataBindingConfiguration.CodeNavigationMode.XML;
  }

  /**
   * Package private class used by BR class finder and BR short names cache to create a BR file on demand.
   *
   * @param facet The facet for which the BR file is necessary.
   * @return The LightBRClass that belongs to the given AndroidFacet
   */
  static LightBrClass getOrCreateBrClassFor(AndroidFacet facet) {
    ModuleDataBinding dataBinding = ModuleDataBinding.getInstance(facet);
    assert dataBinding != null;

    LightBrClass existing = dataBinding.getLightBrClass();
    if (existing == null) {
      //noinspection SynchronizationOnLocalVariableOrMethodParameter
      synchronized (facet) {
        existing = dataBinding.getLightBrClass();
        if (existing == null) {
          existing = new LightBrClass(PsiManager.getInstance(facet.getModule().getProject()), facet);
          dataBinding.setLightBrClass(existing);
        }
      }
    }
    return existing;
  }

  static PsiType parsePsiType(String text, AndroidFacet facet, PsiElement context) {
    PsiElementFactory instance = PsiElementFactory.SERVICE.getInstance(facet.getModule().getProject());
    try {
      PsiType type = instance.createTypeFromText(text, context);
      if ((type instanceof PsiClassReferenceType) && ((PsiClassReferenceType)type).getClassName() == null) {
        // Ensure that if the type is a reference, it's a reference to a valid type.
        return null;
      }
      return type;
    }
    catch (IncorrectOperationException e) {
      // Class named "text" not found.
      return null;
    }
  }

  public static PsiType resolveViewPsiType(DataBindingInfo.ViewWithId viewWithId, AndroidFacet facet) {
    String viewClassName = getViewClassName(viewWithId.tag, facet);
    if (StringUtil.isNotEmpty(viewClassName)) {
      return parsePsiType(viewClassName, facet, null);
    }
    return null;
  }

  /**
   * Receives an {@linkplain XmlTag} and returns the View class that is represented by the tag.
   * May return null if it cannot find anything reasonable (e.g. it is a merge but does not have data binding)
   *
   * @param tag The {@linkplain XmlTag} that represents the View
   */
  @Nullable
  private static String getViewClassName(XmlTag tag, AndroidFacet facet) {
    final String elementName = getViewName(tag);
    if (elementName != null && elementName.indexOf('.') == -1) {
      if (VIEW_PACKAGE_ELEMENTS.contains(elementName)) {
        return SdkConstants.VIEW_PKG_PREFIX + elementName;
      } else if (SdkConstants.WEB_VIEW.equals(elementName)) {
        return SdkConstants.ANDROID_WEBKIT_PKG + elementName;
      } else if (SdkConstants.VIEW_MERGE.equals(elementName)) {
        return getViewClassNameFromMerge(tag, facet);
      } else if (SdkConstants.VIEW_INCLUDE.equals(elementName)) {
        return getViewClassNameFromInclude(tag, facet);
      } else if (SdkConstants.VIEW_STUB.equals(elementName)) {
        return SdkConstants.DATA_BINDING_VIEW_STUB_PROXY;
      }
      return SdkConstants.WIDGET_PKG_PREFIX + elementName;
    } else {
      return elementName;
    }
  }

  private static String getViewClassNameFromInclude(XmlTag tag, AndroidFacet facet) {
    String reference = getViewClassNameFromLayoutReferenceTag(tag, facet);
    return reference == null ? SdkConstants.CLASS_VIEW : reference;
  }

  private static String getViewClassNameFromMerge(XmlTag tag, AndroidFacet facet) {
    return getViewClassNameFromLayoutReferenceTag(tag, facet);
  }

  private static String getViewClassNameFromLayoutReferenceTag(XmlTag tag, AndroidFacet facet) {
    String layout = tag.getAttributeValue(SdkConstants.ATTR_LAYOUT);
    if (layout == null) {
      return null;
    }
    LocalResourceRepository moduleResources = ModuleResourceRepository.findExistingInstance(facet);
    if (moduleResources == null) {
      return null;
    }
    ResourceUrl resourceUrl = ResourceUrl.parse(layout);
    if (resourceUrl == null || resourceUrl.type != ResourceType.LAYOUT) {
      return null;
    }
    DataBindingInfo info = moduleResources.getDataBindingInfoForLayout(resourceUrl.name);
    if (info == null) {
      return null;
    }
    return info.getQualifiedName();
  }

  @Nullable // when passed <view/>
  private static String getViewName(XmlTag tag) {
    String viewName = tag.getName();
    if (SdkConstants.VIEW_TAG.equals(viewName)) {
      viewName = tag.getAttributeValue(SdkConstants.ATTR_CLASS, SdkConstants.ANDROID_URI);
    }
    return viewName;
  }

  public static PsiClass getOrCreatePsiClass(DataBindingInfo info) {
    PsiClass psiClass = info.getPsiClass();
    if (psiClass == null) {
      //noinspection SynchronizationOnLocalVariableOrMethodParameter
      synchronized (info) {
        psiClass = info.getPsiClass();
        if (psiClass == null) {
          psiClass = new LightBindingClass(info.getFacet(), PsiManager.getInstance(info.getProject()), info);
          info.setPsiClass(psiClass);
        }
      }
    }
    return psiClass;
  }

  /**
   * Utility method that implements Data Binding's logic to convert a file name to a Java Class name
   *
   * @param name The name of the file
   * @return The class name that will represent the given file
   */
  public static String convertToJavaClassName(String name) {
    int dotIndex = name.indexOf('.');
    if (dotIndex >= 0) {
      name = name.substring(0, dotIndex);
    }

    String[] split = name.split("[_-]");
    StringBuilder out = new StringBuilder();
    for (String section : split) {
      out.append(StringUtil.capitalize(section));
    }
    return out.toString();
  }

  /**
   * Utility method to convert a variable name into java field name.
   *
   * @param name The variable name.
   * @return The java field name for the given variable name.
   */
  public static String convertToJavaFieldName(String name) {
    int dotIndex = name.indexOf('.');
    if (dotIndex >= 0) {
      name = name.substring(0, dotIndex);
    }

    String[] split = name.split("[_-]");
    StringBuilder out = new StringBuilder();
    boolean first = true;
    for (String section : split) {
      if (first) {
        first = false;
        out.append(section);
      }
      else {
        out.append(StringUtil.capitalize(section));
      }
    }
    return out.toString();
  }

  /**
   * Returns the qualified name for the BR file for the given Facet.
   *
   * @param facet The {@linkplain AndroidFacet} to check.
   * @return The qualified name for the BR class of the given Android Facet.
   */
  public static String getBrQualifiedName(AndroidFacet facet) {
    return getGeneratedPackageName(facet) + "." + BR;
  }

  /**
   * Returns the package name that will be use to generate R file or BR file.
   *
   * @param facet The {@linkplain AndroidFacet} to check.
   * @return The package name that can be used to generate R and BR classes.
   */
  public static String getGeneratedPackageName(AndroidFacet facet) {
    return MergedManifest.get(facet).getPackage();
  }

  /**
   * Called by the {@linkplain AndroidFacet} to refresh its data binding status.
   *
   * @param facet the {@linkplain AndroidFacet} whose IdeaProject is just set.
   */
  public static void refreshDataBindingStatus(@NotNull AndroidFacet facet) {
    AndroidModel androidModel = facet.getAndroidModel();
    if (androidModel != null) {
      boolean wasEnabled = ModuleDataBinding.isEnabled(facet);
      boolean enabled = androidModel.getDataBindingEnabled();
      if (enabled != wasEnabled) {
        if (enabled) {
          ModuleDataBinding.enable(facet);
        }
        else {
          ModuleDataBinding.disable(facet);
        }
        ourDataBindingEnabledModificationCount.incrementAndGet();
      }
    }
  }

  @Nullable
  public static String getBindingExprDefault(@NotNull XmlAttribute psiAttribute) {
    XmlAttributeValue attrValue = psiAttribute.getValueElement();
    if (attrValue instanceof PsiLanguageInjectionHost) {
      final Ref<PsiElement> injections = Ref.create();
      InjectedLanguageUtil.enumerate(attrValue, (injectedPsi, places) -> {
        if (injectedPsi instanceof DbFile) {
          injections.set(injectedPsi);
        }
      });
      if (injections.get() != null) {
        PsiDbDefaults defaults = PsiTreeUtil.getChildOfType(injections.get(), PsiDbDefaults.class);
        if (defaults != null) {
          PsiDbConstantValue constantValue = defaults.getConstantValue();
          ASTNode stringLiteral = constantValue.getNode().findChildByType(DbTokenTypes.STRING_LITERAL);
          if (stringLiteral == null) {
            return constantValue.getText();
          } else {
            String text = stringLiteral.getText();
            if (text.length() > 1) {
              return text.substring(1, text.length() - 1);  // return unquoted string literal.
            } else {
              return text;
            }
          }
        }
      }
    }
    return null;
  }

  /**
   * @param exprn Data binding expression enclosed in @{}
   */
  @Nullable
  public static String getBindingExprDefault(@NotNull String exprn) {
    if (!exprn.contains(DbTokenTypes.DEFAULT_KEYWORD.toString())) {
      // A fast check since many expressions would likely not have a default.
      return null;
    }
    Pattern defaultCheck = Pattern.compile(",\\s*default\\s*=\\s*");
    int index = 0;
    Matcher matcher = defaultCheck.matcher(exprn);
    while (matcher.find()) {
      index = matcher.end();
    }
    String def = exprn.substring(index, exprn.length() - 1).trim();  // remove the trailing "}"
    if (def.startsWith("\"") && def.endsWith("\"")) {
      def = def.substring(1, def.length() - 1);       // Unquote the string.
    }
    return def;
  }

  public static boolean isBindingExpression(@NotNull String string) {
    return string.startsWith(SdkConstants.PREFIX_BINDING_EXPR) || string.startsWith(SdkConstants.PREFIX_TWOWAY_BINDING_EXPR);
  }
<<<<<<< HEAD
=======

  @Nullable/*invalid type*/
  public static String getAlias(@NotNull Import anImport) {
    String aliasValue = null;
    String typeValue = null;
    GenericAttributeValue<String> alias = anImport.getAlias();
    if (alias != null && alias.getXmlAttributeValue() != null) {
      aliasValue = alias.getXmlAttributeValue().getValue();
    }
    GenericAttributeValue<PsiElement> type = anImport.getType();
    if (type != null) {
      XmlAttributeValue value = type.getXmlAttributeValue();
      if (value != null) {
        typeValue = value.getValue();
      }
    }
    return getAlias(typeValue, aliasValue);
  }

  @Nullable
  public static String getAlias(@NotNull PsiDataBindingResourceItem anImport) {
    return getAlias(anImport.getTypeDeclaration(), anImport.getExtra(ATTR_ALIAS));
  }

  private static String getAlias(@Nullable String type, @Nullable String alias) {
    if (alias != null || type == null) {
      return alias;
    }
    int i = type.lastIndexOf('.');
    int d = type.lastIndexOf('$');
    i = i > d ? i : d;
    if (i < 0) {
      return type;
    }
    // Return null in case of an invalid type.
    return type.length() > i + 1 ? type.substring(i + 1) : null;
  }

>>>>>>> b13afab4
  /**
   * Tracker that changes when a facet's data binding enabled value changes
   */
  public static ModificationTracker DATA_BINDING_ENABLED_TRACKER = () -> ourDataBindingEnabledModificationCount.longValue();
}<|MERGE_RESOLUTION|>--- conflicted
+++ resolved
@@ -17,13 +17,8 @@
 
 
 import com.android.SdkConstants;
-<<<<<<< HEAD
-import com.android.ide.common.resources.ResourceUrl;
-import com.android.resources.ResourceType;
-=======
 import com.android.resources.ResourceType;
 import com.android.resources.ResourceUrl;
->>>>>>> b13afab4
 import com.android.tools.idea.databinding.config.DataBindingConfiguration;
 import com.android.tools.idea.lang.databinding.DbFile;
 import com.android.tools.idea.lang.databinding.psi.DbTokenTypes;
@@ -33,11 +28,8 @@
 import com.android.tools.idea.model.MergedManifest;
 import com.android.tools.idea.res.DataBindingInfo;
 import com.android.tools.idea.res.LocalResourceRepository;
-<<<<<<< HEAD
-=======
 import com.android.tools.idea.res.ModuleResourceRepository;
 import com.android.tools.idea.res.PsiDataBindingResourceItem;
->>>>>>> b13afab4
 import com.intellij.lang.ASTNode;
 import com.intellij.openapi.application.ApplicationManager;
 import com.intellij.openapi.diagnostic.Logger;
@@ -57,11 +49,8 @@
 import com.intellij.psi.xml.XmlTag;
 import com.intellij.util.FileContentUtil;
 import com.intellij.util.IncorrectOperationException;
-<<<<<<< HEAD
-=======
 import com.intellij.util.xml.GenericAttributeValue;
 import org.jetbrains.android.dom.layout.Import;
->>>>>>> b13afab4
 import org.jetbrains.android.facet.AndroidFacet;
 import org.jetbrains.annotations.NotNull;
 import org.jetbrains.annotations.Nullable;
@@ -110,11 +99,7 @@
       if (tracker instanceof PsiModificationTrackerImpl) {
         ((PsiModificationTrackerImpl) tracker).incCounter();
       }
-<<<<<<< HEAD
-      FileContentUtil.reparseFiles(project, Collections.EMPTY_LIST, true);
-=======
       FileContentUtil.reparseFiles(project, Collections.emptyList(), true);
->>>>>>> b13afab4
 
     }
     ourDataBindingEnabledModificationCount.incrementAndGet();
@@ -123,11 +108,7 @@
   public static boolean invalidateAllSources(DataBindingProjectComponent component) {
     boolean invalidated = false;
     for (AndroidFacet facet : component.getDataBindingEnabledFacets()) {
-<<<<<<< HEAD
-      LocalResourceRepository moduleResources = facet.getModuleResources(true);
-=======
       LocalResourceRepository moduleResources = ModuleResourceRepository.getOrCreateInstance(facet);
->>>>>>> b13afab4
       Map<String, DataBindingInfo> dataBindingResourceFiles = moduleResources.getDataBindingResourceFiles();
       if (dataBindingResourceFiles == null) {
         continue;
@@ -159,13 +140,7 @@
     boolean oldValue = ourCreateInMemoryClasses.getAndSet(newValue);
     if (newValue != oldValue) {
       LOG.debug("Data binding in memory completion value change. (old, new)", oldValue, newValue);
-<<<<<<< HEAD
-      ApplicationManager.getApplication().invokeLater(() -> {
-        ApplicationManager.getApplication().runWriteAction(DataBindingUtil::invalidateJavaCodeOnOpenDataBindingProjects);
-      });
-=======
       ApplicationManager.getApplication().invokeLater(() -> ApplicationManager.getApplication().runWriteAction(DataBindingUtil::invalidateJavaCodeOnOpenDataBindingProjects));
->>>>>>> b13afab4
     }
   }
 
@@ -447,8 +422,6 @@
   public static boolean isBindingExpression(@NotNull String string) {
     return string.startsWith(SdkConstants.PREFIX_BINDING_EXPR) || string.startsWith(SdkConstants.PREFIX_TWOWAY_BINDING_EXPR);
   }
-<<<<<<< HEAD
-=======
 
   @Nullable/*invalid type*/
   public static String getAlias(@NotNull Import anImport) {
@@ -487,7 +460,6 @@
     return type.length() > i + 1 ? type.substring(i + 1) : null;
   }
 
->>>>>>> b13afab4
   /**
    * Tracker that changes when a facet's data binding enabled value changes
    */
