--- conflicted
+++ resolved
@@ -21,7 +21,6 @@
 import com.android.resources.ResourceUrl
 import com.android.tools.idea.databinding.index.BindingLayoutType.DATA_BINDING_LAYOUT
 import com.android.tools.idea.databinding.index.BindingLayoutType.PLAIN_LAYOUT
-import com.intellij.openapi.fileTypes.StdFileTypes
 import com.intellij.openapi.module.Module
 import com.intellij.openapi.project.Project
 import com.intellij.openapi.vfs.VirtualFile
@@ -268,17 +267,8 @@
   }
 
   override fun getInputFilter(): FileBasedIndex.InputFilter {
-<<<<<<< HEAD
     return object : DefaultFileTypeSpecificInputFilter(XmlFileType.INSTANCE) {
       override fun acceptInput(file: VirtualFile): Boolean = acceptsFile(file)
-=======
-    return object : DefaultFileTypeSpecificInputFilter(StdFileTypes.XML) {
-      override fun acceptInput(file: VirtualFile): Boolean {
-        return "xml" == file.extension
-               && ResourceFolderType.getFolderType(file.parent?.name.orEmpty()) == ResourceFolderType.LAYOUT
-               && StdFileTypes.XML == file.fileType
-      }
->>>>>>> e624679c
     }
   }
 
