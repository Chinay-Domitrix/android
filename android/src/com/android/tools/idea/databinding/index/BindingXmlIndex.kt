--- conflicted
+++ resolved
@@ -154,11 +154,7 @@
   override fun getIndexer(): SingleEntryIndexer<BindingXmlData> {
     return object : SingleEntryIndexer<BindingXmlData>(false) {
       override fun computeValue(inputData: FileContent): BindingXmlData {
-<<<<<<< HEAD
         var bindingLayoutType = PLAIN_LAYOUT
-=======
-        var isDataBindingLayout = false
->>>>>>> 44b500f2
         var customBindingName: String? = null
         var viewBindingIgnore = false
         var rootTag: String? = null
