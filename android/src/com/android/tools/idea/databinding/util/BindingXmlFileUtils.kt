--- conflicted
+++ resolved
@@ -21,10 +21,6 @@
 import com.intellij.psi.xml.XmlAttribute
 import com.intellij.psi.xml.XmlFile
 import com.intellij.psi.xml.XmlTag
-<<<<<<< HEAD
-import org.jetbrains.android.util.firstNotNullResult
-=======
->>>>>>> b5f40ffd
 
 /**
  * This file contains extension methods that help the data binding codebase search an [XmlFile] for
