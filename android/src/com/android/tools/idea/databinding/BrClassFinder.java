/*
 * Copyright (C) 2015 The Android Open Source Project
 *
 * Licensed under the Apache License, Version 2.0 (the "License");
 * you may not use this file except in compliance with the License.
 * You may obtain a copy of the License at
 *
 *      http://www.apache.org/licenses/LICENSE-2.0
 *
 * Unless required by applicable law or agreed to in writing, software
 * distributed under the License is distributed on an "AS IS" BASIS,
 * WITHOUT WARRANTIES OR CONDITIONS OF ANY KIND, either express or implied.
 * See the License for the specific language governing permissions and
 * limitations under the License.
 */
package com.android.tools.idea.databinding;

import com.intellij.openapi.vfs.VirtualFile;
import com.intellij.psi.PsiClass;
import com.intellij.psi.PsiElementFinder;
import com.intellij.psi.PsiFile;
import com.intellij.psi.PsiPackage;
import com.intellij.psi.search.GlobalSearchScope;
import com.intellij.psi.util.CachedValue;
import com.intellij.psi.util.CachedValueProvider;
import com.intellij.psi.util.CachedValuesManager;
import org.jetbrains.android.facet.AndroidFacet;
import org.jetbrains.annotations.NotNull;
import org.jetbrains.annotations.Nullable;

import java.util.HashMap;
import java.util.Map;

public class BrClassFinder extends PsiElementFinder {
  private final DataBindingProjectComponent myComponent;
  private CachedValue<Map<String, PsiClass>> myClassByPackageCache;
  public BrClassFinder(DataBindingProjectComponent component) {
    myComponent = component;
    myClassByPackageCache = CachedValuesManager.getManager(component.getProject()).createCachedValue(
      () -> {
        Map<String, PsiClass> classes = new HashMap<>();
        for (AndroidFacet facet : myComponent.getDataBindingEnabledFacets()) {
<<<<<<< HEAD
          if (ModuleDataBinding.isEnabled(facet)) {
=======
          if (ModuleDataBinding.getInstance(facet).isEnabled()) {
>>>>>>> abbea60e
            classes.put(DataBindingUtil.getBrQualifiedName(facet), DataBindingUtil.getOrCreateBrClassFor(facet));
          }
        }
        return CachedValueProvider.Result.create(classes, myComponent);
      }, false);
  }

  @Nullable
  @Override
  public PsiClass findClass(@NotNull String qualifiedName, @NotNull GlobalSearchScope scope) {
    if (!isEnabled() || !qualifiedName.endsWith(DataBindingUtil.BR)) {
      return null;
    }
    PsiClass psiClass = myClassByPackageCache.getValue().get(qualifiedName);
    if (psiClass == null) {
      return null;
    }
    PsiFile containingFile = psiClass.getContainingFile();
    if (containingFile == null) {
      return null;
    }
    VirtualFile virtualFile = containingFile.getVirtualFile();
    if (virtualFile == null) {
      return null;
    }
    if (!scope.accept(virtualFile)) {
      return null;
    }
    return psiClass;
  }

  @NotNull
  @Override
  public PsiClass[] findClasses(@NotNull String qualifiedName, @NotNull GlobalSearchScope scope) {
    if (!isEnabled()) {
      return PsiClass.EMPTY_ARRAY;
    }
    PsiClass aClass = findClass(qualifiedName, scope);
    if (aClass == null) {
      return PsiClass.EMPTY_ARRAY;
    }
    return new PsiClass[]{aClass};
  }

  @Nullable
  @Override
  public PsiPackage findPackage(@NotNull String qualifiedName) {
    return null;
  }

  private boolean isEnabled() {
    return DataBindingUtil.inMemoryClassGenerationIsEnabled() && myComponent.hasAnyDataBindingEnabledFacet();
  }
}<|MERGE_RESOLUTION|>--- conflicted
+++ resolved
@@ -40,11 +40,7 @@
       () -> {
         Map<String, PsiClass> classes = new HashMap<>();
         for (AndroidFacet facet : myComponent.getDataBindingEnabledFacets()) {
-<<<<<<< HEAD
-          if (ModuleDataBinding.isEnabled(facet)) {
-=======
           if (ModuleDataBinding.getInstance(facet).isEnabled()) {
->>>>>>> abbea60e
             classes.put(DataBindingUtil.getBrQualifiedName(facet), DataBindingUtil.getOrCreateBrClassFor(facet));
           }
         }
