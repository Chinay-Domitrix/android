--- conflicted
+++ resolved
@@ -48,10 +48,7 @@
 import java.util.Map;
 import java.util.concurrent.atomic.AtomicReference;
 
-<<<<<<< HEAD
-=======
 import static com.android.sdklib.internal.avd.AvdManager.AVD_INI_DISPLAY_NAME;
->>>>>>> 1e5b25b8
 import static com.google.common.base.Strings.nullToEmpty;
 
 /**
@@ -220,11 +217,7 @@
     if (avdInfo != null) {
       return avdInfo.getName();
     }
-<<<<<<< HEAD
-    String candidateBase = hardwareProperties.get(AvdManager.AVD_INI_DISPLAY_NAME);
-=======
     String candidateBase = hardwareProperties.get(AVD_INI_DISPLAY_NAME);
->>>>>>> 1e5b25b8
     if (candidateBase == null || candidateBase.isEmpty()) {
       String deviceName = device.getDisplayName().replace(' ', '_');
       String manufacturer = device.getManufacturer().replace(' ', '_');
@@ -670,13 +663,8 @@
       }
       hasSdCard = storage != null && storage.getSize() > 0;
     }
-<<<<<<< HEAD
-    else if (!Strings.isNullOrEmpty(existingSdLocation.get())) {
-      sdCard = existingSdLocation.get();
-=======
     else if (!Strings.isNullOrEmpty(myExternalSdCardLocation.get())) {
       sdCard = myExternalSdCardLocation.get();
->>>>>>> 1e5b25b8
       userEditedProperties.remove(AvdWizardUtils.SD_CARD_STORAGE_KEY);
       hasSdCard = true;
     }
@@ -768,12 +756,8 @@
 
     AvdManagerConnection connection = AvdManagerConnection.getDefaultAvdManagerConnection();
     myCreatedAvd = connection.createOrUpdateAvd(
-<<<<<<< HEAD
-      myAvdInfo, avdName, device, systemImage, mySelectedAvdOrientation.get(), isCircular, sdCard, skinFile, hardwareProperties, false);
-=======
       myAvdInfo, avdName, device, systemImage, mySelectedAvdOrientation.get(),
       isCircular, sdCard, skinFile, hardwareProperties, false, myRemovePreviousAvd.get());
->>>>>>> 1e5b25b8
     if (myCreatedAvd == null) {
       ApplicationManager.getApplication().invokeAndWait(() -> Messages.showErrorDialog(
         (Project)null, "An error occurred while creating the AVD. See idea.log for details.", "Error Creating AVD"), ModalityState.any());
