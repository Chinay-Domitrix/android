/*
 * Copyright (C) 2015 The Android Open Source Project
 *
 * Licensed under the Apache License, Version 2.0 (the "License");
 * you may not use this file except in compliance with the License.
 * You may obtain a copy of the License at
 *
 *      http://www.apache.org/licenses/LICENSE-2.0
 *
 * Unless required by applicable law or agreed to in writing, software
 * distributed under the License is distributed on an "AS IS" BASIS,
 * WITHOUT WARRANTIES OR CONDITIONS OF ANY KIND, either express or implied.
 * See the License for the specific language governing permissions and
 * limitations under the License.
 */
package com.android.tools.idea.avdmanager;

import com.intellij.execution.configurations.GeneralCommandLine;
import com.intellij.openapi.util.SystemInfo;
import com.intellij.openapi.util.io.FileUtil;
import com.sun.jna.Native;
import com.sun.jna.Pointer;
import com.sun.jna.Structure;
import com.sun.jna.WString;
import com.sun.jna.platform.win32.Kernel32;
import com.sun.jna.platform.win32.ShellAPI;
import com.sun.jna.platform.win32.WinDef.*;
import com.sun.jna.platform.win32.WinNT.HANDLE;
import com.sun.jna.platform.win32.WinReg.HKEY;
import com.sun.jna.ptr.IntByReference;
import com.sun.jna.win32.StdCallLibrary;
import com.sun.jna.win32.W32APIOptions;
import org.jetbrains.annotations.NotNull;

import java.io.*;
import java.util.Arrays;
import java.util.List;

/**
 * Special version of {@link GeneralCommandLine} that will execute the command with
 * elevated privileges on Windows.<br>
 * This is useful for installation commands which require administrator privileges
 * on Windows version 7 and above.
 */
public class ElevatedCommandLine extends GeneralCommandLine {
  private static final int INFINITE = -1;
  private String myTempFilePrefix;

  public ElevatedCommandLine(@NotNull String... command) {
    super(command);
    myTempFilePrefix = "temp";
  }

  public ElevatedCommandLine withTempFilePrefix(@NotNull String tempFilePrefix) {
    myTempFilePrefix = tempFilePrefix;
    return this;
  }

  @Override
  @NotNull
  protected Process startProcess(@NotNull List<String> commands) throws IOException {
    if (SystemInfo.isWin7OrNewer) {
      return executeAsShellCommand();
    }
    else {
      return super.startProcess(commands);
    }
  }

  /**
   * On Windows we will execute this command as a shell command.
   * This allows us to specify elevated privileges with the "runas" parameter.
   */
  private Process executeAsShellCommand() throws IOException {
    // First create a wrapper that sets the current work directory, such that batch files
    // may call other batch/executable files in the same directory without specifying the
    // directory.
    // Note: This was needed for the Haxm silent_install.bat.
    String exeName = new File(getExePath()).getName();
    File wrapper = FileUtil.createTempFile(FileUtil.getNameWithoutExtension(exeName) + "_wrapper", ".bat", true);
    String exePath = new File(getExePath()).getParent();
<<<<<<< HEAD
    File logFile = FileUtil.createTempFile("haxm_install_log", ".txt");
=======
>>>>>>> 1e5b25b8
    FileUtil.writeToFile(wrapper, String.format(
      "@echo off\n" +
      "setlocal enableextensions\n\n" +
      "cd /d \"%1$s\"\n\n" +
<<<<<<< HEAD
      "%2$s -log %3$s %%*", exePath, exeName, logFile));
=======
      "%2$s %%*", exePath, exeName));
>>>>>>> 1e5b25b8
    setExePath(wrapper.getPath());

    // Setup capturing of stdout and stderr in files.
    // ShellExecuteEx does not allow for the capture from code.
    File outFile = FileUtil.createTempFile(myTempFilePrefix + "_out", ".txt", true);
    File errFile = FileUtil.createTempFile(myTempFilePrefix + "_err", ".txt", true);
    addParameters(">", outFile.getPath(), "2>", errFile.getPath());

    ShellExecuteInfo info = new ShellExecuteInfo(this);
    BOOL returnValue = Shell32Ex.INSTANCE.ShellExecuteEx(info);
    int errorCode = returnValue.booleanValue() ? 0 : Kernel32.INSTANCE.GetLastError();

    // Return a fake Process which will wait for the created process to finish
    // and wrap stdout and stderr into their respective {@link InputStream}.
    return new ProcessWrapper(info.hProcess, errorCode, outFile, errFile);
  }

  /**
   * A fake Process which will wait for the created process to finish
   * and wrap stdout and stderr into their respective {@link InputStream}.
   */
  private static class ProcessWrapper extends Process {
    private HANDLE myProcess;
    private final IntByReference myExitCode;
    private final File myOutFile;
    private final File myErrFile;

    private ProcessWrapper(@NotNull HANDLE hProcess, int errorCode, @NotNull File outFile, @NotNull File errFile) {
      myProcess = hProcess;
      myExitCode = new IntByReference(errorCode);
      myOutFile = outFile;
      myErrFile = errFile;
    }

    @Override
    public OutputStream getOutputStream() {
      throw new RuntimeException("Unexpected behaviour");
    }

    @Override
    public InputStream getInputStream() {
      return toInputStream(myOutFile);
    }

    @Override
    public InputStream getErrorStream() {
      return toInputStream(myErrFile);
    }

    @Override
    public int waitFor() {
      if (myProcess != null) {
        Kernel32.INSTANCE.WaitForSingleObject(myProcess, INFINITE);
        Kernel32.INSTANCE.GetExitCodeProcess(myProcess, myExitCode);
        Kernel32.INSTANCE.CloseHandle(myProcess);
        myProcess = null;
      }
      return myExitCode.getValue();
    }

    @Override
    public int exitValue() {
      return waitFor();
    }

    @Override
    public void destroy() {
      waitFor();
    }

    private InputStream toInputStream(@NotNull File file) {
      try {
        waitFor();
        return new FileInputStream(file);
      }
      catch (FileNotFoundException e) {
        throw new RuntimeException(e);
      }
    }
  }

  // Gory details of the structure passed to ShellExecuteEx.
  // Note: we cannot use ShellExecute since it does not give access to the process handle.
  @SuppressWarnings("unused")
  public static class ShellExecuteInfo extends Structure {
    public DWORD     cbSize;
    public ULONG     fMask;
    public HWND      hwnd;
    public WString   lpVerb;
    public WString   lpFile;
    public WString   lpParameters;
    public WString   lpDirectory;
    public int       nShow;
    public HINSTANCE hInstApp;
    public Pointer   lpIDList;
    public WString   lpClass;
    public HKEY      hKeyClass;
    public DWORD     dwHotKey;
    public HANDLE    hMonitor;
    public HANDLE    hProcess;

    private static final int SW_HIDE = 0;
    private static final int SEE_MASK_NO_CLOSE_PROCESS = 0x00000040;

    public ShellExecuteInfo(@NotNull GeneralCommandLine commandLine) {
      cbSize = new DWORD(size());
      lpFile = new WString(commandLine.getExePath());
      lpVerb = new WString("runas");
      lpParameters = new WString(commandLine.getParametersList().getParametersString());
      lpDirectory = new WString(commandLine.getWorkDirectory().getPath());
      nShow = SW_HIDE;
      fMask = new ULONG(SEE_MASK_NO_CLOSE_PROCESS);
    }

    @Override
    protected List getFieldOrder() {
      return Arrays.asList("cbSize", "fMask", "hwnd", "lpVerb", "lpFile", "lpParameters", "lpDirectory", "nShow", "hInstApp", "lpIDList",
                           "lpClass", "hKeyClass", "dwHotKey", "hMonitor", "hProcess");
    }
  }

  private interface Shell32Ex extends ShellAPI, StdCallLibrary {
    Shell32Ex INSTANCE = (Shell32Ex) Native.loadLibrary("shell32", Shell32Ex.class, W32APIOptions.UNICODE_OPTIONS);

    BOOL ShellExecuteEx(ShellExecuteInfo info);
  }
}
<|MERGE_RESOLUTION|>--- conflicted
+++ resolved
@@ -1,221 +1,213 @@
-/*
- * Copyright (C) 2015 The Android Open Source Project
- *
- * Licensed under the Apache License, Version 2.0 (the "License");
- * you may not use this file except in compliance with the License.
- * You may obtain a copy of the License at
- *
- *      http://www.apache.org/licenses/LICENSE-2.0
- *
- * Unless required by applicable law or agreed to in writing, software
- * distributed under the License is distributed on an "AS IS" BASIS,
- * WITHOUT WARRANTIES OR CONDITIONS OF ANY KIND, either express or implied.
- * See the License for the specific language governing permissions and
- * limitations under the License.
- */
-package com.android.tools.idea.avdmanager;
-
-import com.intellij.execution.configurations.GeneralCommandLine;
-import com.intellij.openapi.util.SystemInfo;
-import com.intellij.openapi.util.io.FileUtil;
-import com.sun.jna.Native;
-import com.sun.jna.Pointer;
-import com.sun.jna.Structure;
-import com.sun.jna.WString;
-import com.sun.jna.platform.win32.Kernel32;
-import com.sun.jna.platform.win32.ShellAPI;
-import com.sun.jna.platform.win32.WinDef.*;
-import com.sun.jna.platform.win32.WinNT.HANDLE;
-import com.sun.jna.platform.win32.WinReg.HKEY;
-import com.sun.jna.ptr.IntByReference;
-import com.sun.jna.win32.StdCallLibrary;
-import com.sun.jna.win32.W32APIOptions;
-import org.jetbrains.annotations.NotNull;
-
-import java.io.*;
-import java.util.Arrays;
-import java.util.List;
-
-/**
- * Special version of {@link GeneralCommandLine} that will execute the command with
- * elevated privileges on Windows.<br>
- * This is useful for installation commands which require administrator privileges
- * on Windows version 7 and above.
- */
-public class ElevatedCommandLine extends GeneralCommandLine {
-  private static final int INFINITE = -1;
-  private String myTempFilePrefix;
-
-  public ElevatedCommandLine(@NotNull String... command) {
-    super(command);
-    myTempFilePrefix = "temp";
-  }
-
-  public ElevatedCommandLine withTempFilePrefix(@NotNull String tempFilePrefix) {
-    myTempFilePrefix = tempFilePrefix;
-    return this;
-  }
-
-  @Override
-  @NotNull
-  protected Process startProcess(@NotNull List<String> commands) throws IOException {
-    if (SystemInfo.isWin7OrNewer) {
-      return executeAsShellCommand();
-    }
-    else {
-      return super.startProcess(commands);
-    }
-  }
-
-  /**
-   * On Windows we will execute this command as a shell command.
-   * This allows us to specify elevated privileges with the "runas" parameter.
-   */
-  private Process executeAsShellCommand() throws IOException {
-    // First create a wrapper that sets the current work directory, such that batch files
-    // may call other batch/executable files in the same directory without specifying the
-    // directory.
-    // Note: This was needed for the Haxm silent_install.bat.
-    String exeName = new File(getExePath()).getName();
-    File wrapper = FileUtil.createTempFile(FileUtil.getNameWithoutExtension(exeName) + "_wrapper", ".bat", true);
-    String exePath = new File(getExePath()).getParent();
-<<<<<<< HEAD
-    File logFile = FileUtil.createTempFile("haxm_install_log", ".txt");
-=======
->>>>>>> 1e5b25b8
-    FileUtil.writeToFile(wrapper, String.format(
-      "@echo off\n" +
-      "setlocal enableextensions\n\n" +
-      "cd /d \"%1$s\"\n\n" +
-<<<<<<< HEAD
-      "%2$s -log %3$s %%*", exePath, exeName, logFile));
-=======
-      "%2$s %%*", exePath, exeName));
->>>>>>> 1e5b25b8
-    setExePath(wrapper.getPath());
-
-    // Setup capturing of stdout and stderr in files.
-    // ShellExecuteEx does not allow for the capture from code.
-    File outFile = FileUtil.createTempFile(myTempFilePrefix + "_out", ".txt", true);
-    File errFile = FileUtil.createTempFile(myTempFilePrefix + "_err", ".txt", true);
-    addParameters(">", outFile.getPath(), "2>", errFile.getPath());
-
-    ShellExecuteInfo info = new ShellExecuteInfo(this);
-    BOOL returnValue = Shell32Ex.INSTANCE.ShellExecuteEx(info);
-    int errorCode = returnValue.booleanValue() ? 0 : Kernel32.INSTANCE.GetLastError();
-
-    // Return a fake Process which will wait for the created process to finish
-    // and wrap stdout and stderr into their respective {@link InputStream}.
-    return new ProcessWrapper(info.hProcess, errorCode, outFile, errFile);
-  }
-
-  /**
-   * A fake Process which will wait for the created process to finish
-   * and wrap stdout and stderr into their respective {@link InputStream}.
-   */
-  private static class ProcessWrapper extends Process {
-    private HANDLE myProcess;
-    private final IntByReference myExitCode;
-    private final File myOutFile;
-    private final File myErrFile;
-
-    private ProcessWrapper(@NotNull HANDLE hProcess, int errorCode, @NotNull File outFile, @NotNull File errFile) {
-      myProcess = hProcess;
-      myExitCode = new IntByReference(errorCode);
-      myOutFile = outFile;
-      myErrFile = errFile;
-    }
-
-    @Override
-    public OutputStream getOutputStream() {
-      throw new RuntimeException("Unexpected behaviour");
-    }
-
-    @Override
-    public InputStream getInputStream() {
-      return toInputStream(myOutFile);
-    }
-
-    @Override
-    public InputStream getErrorStream() {
-      return toInputStream(myErrFile);
-    }
-
-    @Override
-    public int waitFor() {
-      if (myProcess != null) {
-        Kernel32.INSTANCE.WaitForSingleObject(myProcess, INFINITE);
-        Kernel32.INSTANCE.GetExitCodeProcess(myProcess, myExitCode);
-        Kernel32.INSTANCE.CloseHandle(myProcess);
-        myProcess = null;
-      }
-      return myExitCode.getValue();
-    }
-
-    @Override
-    public int exitValue() {
-      return waitFor();
-    }
-
-    @Override
-    public void destroy() {
-      waitFor();
-    }
-
-    private InputStream toInputStream(@NotNull File file) {
-      try {
-        waitFor();
-        return new FileInputStream(file);
-      }
-      catch (FileNotFoundException e) {
-        throw new RuntimeException(e);
-      }
-    }
-  }
-
-  // Gory details of the structure passed to ShellExecuteEx.
-  // Note: we cannot use ShellExecute since it does not give access to the process handle.
-  @SuppressWarnings("unused")
-  public static class ShellExecuteInfo extends Structure {
-    public DWORD     cbSize;
-    public ULONG     fMask;
-    public HWND      hwnd;
-    public WString   lpVerb;
-    public WString   lpFile;
-    public WString   lpParameters;
-    public WString   lpDirectory;
-    public int       nShow;
-    public HINSTANCE hInstApp;
-    public Pointer   lpIDList;
-    public WString   lpClass;
-    public HKEY      hKeyClass;
-    public DWORD     dwHotKey;
-    public HANDLE    hMonitor;
-    public HANDLE    hProcess;
-
-    private static final int SW_HIDE = 0;
-    private static final int SEE_MASK_NO_CLOSE_PROCESS = 0x00000040;
-
-    public ShellExecuteInfo(@NotNull GeneralCommandLine commandLine) {
-      cbSize = new DWORD(size());
-      lpFile = new WString(commandLine.getExePath());
-      lpVerb = new WString("runas");
-      lpParameters = new WString(commandLine.getParametersList().getParametersString());
-      lpDirectory = new WString(commandLine.getWorkDirectory().getPath());
-      nShow = SW_HIDE;
-      fMask = new ULONG(SEE_MASK_NO_CLOSE_PROCESS);
-    }
-
-    @Override
-    protected List getFieldOrder() {
-      return Arrays.asList("cbSize", "fMask", "hwnd", "lpVerb", "lpFile", "lpParameters", "lpDirectory", "nShow", "hInstApp", "lpIDList",
-                           "lpClass", "hKeyClass", "dwHotKey", "hMonitor", "hProcess");
-    }
-  }
-
-  private interface Shell32Ex extends ShellAPI, StdCallLibrary {
-    Shell32Ex INSTANCE = (Shell32Ex) Native.loadLibrary("shell32", Shell32Ex.class, W32APIOptions.UNICODE_OPTIONS);
-
-    BOOL ShellExecuteEx(ShellExecuteInfo info);
-  }
-}
+/*
+ * Copyright (C) 2015 The Android Open Source Project
+ *
+ * Licensed under the Apache License, Version 2.0 (the "License");
+ * you may not use this file except in compliance with the License.
+ * You may obtain a copy of the License at
+ *
+ *      http://www.apache.org/licenses/LICENSE-2.0
+ *
+ * Unless required by applicable law or agreed to in writing, software
+ * distributed under the License is distributed on an "AS IS" BASIS,
+ * WITHOUT WARRANTIES OR CONDITIONS OF ANY KIND, either express or implied.
+ * See the License for the specific language governing permissions and
+ * limitations under the License.
+ */
+package com.android.tools.idea.avdmanager;
+
+import com.intellij.execution.configurations.GeneralCommandLine;
+import com.intellij.openapi.util.SystemInfo;
+import com.intellij.openapi.util.io.FileUtil;
+import com.sun.jna.Native;
+import com.sun.jna.Pointer;
+import com.sun.jna.Structure;
+import com.sun.jna.WString;
+import com.sun.jna.platform.win32.Kernel32;
+import com.sun.jna.platform.win32.ShellAPI;
+import com.sun.jna.platform.win32.WinDef.*;
+import com.sun.jna.platform.win32.WinNT.HANDLE;
+import com.sun.jna.platform.win32.WinReg.HKEY;
+import com.sun.jna.ptr.IntByReference;
+import com.sun.jna.win32.StdCallLibrary;
+import com.sun.jna.win32.W32APIOptions;
+import org.jetbrains.annotations.NotNull;
+
+import java.io.*;
+import java.util.Arrays;
+import java.util.List;
+
+/**
+ * Special version of {@link GeneralCommandLine} that will execute the command with
+ * elevated privileges on Windows.<br>
+ * This is useful for installation commands which require administrator privileges
+ * on Windows version 7 and above.
+ */
+public class ElevatedCommandLine extends GeneralCommandLine {
+  private static final int INFINITE = -1;
+  private String myTempFilePrefix;
+
+  public ElevatedCommandLine(@NotNull String... command) {
+    super(command);
+    myTempFilePrefix = "temp";
+  }
+
+  public ElevatedCommandLine withTempFilePrefix(@NotNull String tempFilePrefix) {
+    myTempFilePrefix = tempFilePrefix;
+    return this;
+  }
+
+  @Override
+  @NotNull
+  protected Process startProcess(@NotNull List<String> commands) throws IOException {
+    if (SystemInfo.isWin7OrNewer) {
+      return executeAsShellCommand();
+    }
+    else {
+      return super.startProcess(commands);
+    }
+  }
+
+  /**
+   * On Windows we will execute this command as a shell command.
+   * This allows us to specify elevated privileges with the "runas" parameter.
+   */
+  private Process executeAsShellCommand() throws IOException {
+    // First create a wrapper that sets the current work directory, such that batch files
+    // may call other batch/executable files in the same directory without specifying the
+    // directory.
+    // Note: This was needed for the Haxm silent_install.bat.
+    String exeName = new File(getExePath()).getName();
+    File wrapper = FileUtil.createTempFile(FileUtil.getNameWithoutExtension(exeName) + "_wrapper", ".bat", true);
+    String exePath = new File(getExePath()).getParent();
+    FileUtil.writeToFile(wrapper, String.format(
+      "@echo off\n" +
+      "setlocal enableextensions\n\n" +
+      "cd /d \"%1$s\"\n\n" +
+      "%2$s %%*", exePath, exeName));
+    setExePath(wrapper.getPath());
+
+    // Setup capturing of stdout and stderr in files.
+    // ShellExecuteEx does not allow for the capture from code.
+    File outFile = FileUtil.createTempFile(myTempFilePrefix + "_out", ".txt", true);
+    File errFile = FileUtil.createTempFile(myTempFilePrefix + "_err", ".txt", true);
+    addParameters(">", outFile.getPath(), "2>", errFile.getPath());
+
+    ShellExecuteInfo info = new ShellExecuteInfo(this);
+    BOOL returnValue = Shell32Ex.INSTANCE.ShellExecuteEx(info);
+    int errorCode = returnValue.booleanValue() ? 0 : Kernel32.INSTANCE.GetLastError();
+
+    // Return a fake Process which will wait for the created process to finish
+    // and wrap stdout and stderr into their respective {@link InputStream}.
+    return new ProcessWrapper(info.hProcess, errorCode, outFile, errFile);
+  }
+
+  /**
+   * A fake Process which will wait for the created process to finish
+   * and wrap stdout and stderr into their respective {@link InputStream}.
+   */
+  private static class ProcessWrapper extends Process {
+    private HANDLE myProcess;
+    private final IntByReference myExitCode;
+    private final File myOutFile;
+    private final File myErrFile;
+
+    private ProcessWrapper(@NotNull HANDLE hProcess, int errorCode, @NotNull File outFile, @NotNull File errFile) {
+      myProcess = hProcess;
+      myExitCode = new IntByReference(errorCode);
+      myOutFile = outFile;
+      myErrFile = errFile;
+    }
+
+    @Override
+    public OutputStream getOutputStream() {
+      throw new RuntimeException("Unexpected behaviour");
+    }
+
+    @Override
+    public InputStream getInputStream() {
+      return toInputStream(myOutFile);
+    }
+
+    @Override
+    public InputStream getErrorStream() {
+      return toInputStream(myErrFile);
+    }
+
+    @Override
+    public int waitFor() {
+      if (myProcess != null) {
+        Kernel32.INSTANCE.WaitForSingleObject(myProcess, INFINITE);
+        Kernel32.INSTANCE.GetExitCodeProcess(myProcess, myExitCode);
+        Kernel32.INSTANCE.CloseHandle(myProcess);
+        myProcess = null;
+      }
+      return myExitCode.getValue();
+    }
+
+    @Override
+    public int exitValue() {
+      return waitFor();
+    }
+
+    @Override
+    public void destroy() {
+      waitFor();
+    }
+
+    private InputStream toInputStream(@NotNull File file) {
+      try {
+        waitFor();
+        return new FileInputStream(file);
+      }
+      catch (FileNotFoundException e) {
+        throw new RuntimeException(e);
+      }
+    }
+  }
+
+  // Gory details of the structure passed to ShellExecuteEx.
+  // Note: we cannot use ShellExecute since it does not give access to the process handle.
+  @SuppressWarnings("unused")
+  public static class ShellExecuteInfo extends Structure {
+    public DWORD     cbSize;
+    public ULONG     fMask;
+    public HWND      hwnd;
+    public WString   lpVerb;
+    public WString   lpFile;
+    public WString   lpParameters;
+    public WString   lpDirectory;
+    public int       nShow;
+    public HINSTANCE hInstApp;
+    public Pointer   lpIDList;
+    public WString   lpClass;
+    public HKEY      hKeyClass;
+    public DWORD     dwHotKey;
+    public HANDLE    hMonitor;
+    public HANDLE    hProcess;
+
+    private static final int SW_HIDE = 0;
+    private static final int SEE_MASK_NO_CLOSE_PROCESS = 0x00000040;
+
+    public ShellExecuteInfo(@NotNull GeneralCommandLine commandLine) {
+      cbSize = new DWORD(size());
+      lpFile = new WString(commandLine.getExePath());
+      lpVerb = new WString("runas");
+      lpParameters = new WString(commandLine.getParametersList().getParametersString());
+      lpDirectory = new WString(commandLine.getWorkDirectory().getPath());
+      nShow = SW_HIDE;
+      fMask = new ULONG(SEE_MASK_NO_CLOSE_PROCESS);
+    }
+
+    @Override
+    protected List getFieldOrder() {
+      return Arrays.asList("cbSize", "fMask", "hwnd", "lpVerb", "lpFile", "lpParameters", "lpDirectory", "nShow", "hInstApp", "lpIDList",
+                           "lpClass", "hKeyClass", "dwHotKey", "hMonitor", "hProcess");
+    }
+  }
+
+  private interface Shell32Ex extends ShellAPI, StdCallLibrary {
+    Shell32Ex INSTANCE = (Shell32Ex) Native.loadLibrary("shell32", Shell32Ex.class, W32APIOptions.UNICODE_OPTIONS);
+
+    BOOL ShellExecuteEx(ShellExecuteInfo info);
+  }
+}