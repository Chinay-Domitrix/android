/*
 * Copyright (C) 2016 The Android Open Source Project
 *
 * Licensed under the Apache License, Version 2.0 (the "License");
 * you may not use this file except in compliance with the License.
 * You may obtain a copy of the License at
 *
 *      http://www.apache.org/licenses/LICENSE-2.0
 *
 * Unless required by applicable law or agreed to in writing, software
 * distributed under the License is distributed on an "AS IS" BASIS,
 * WITHOUT WARRANTIES OR CONDITIONS OF ANY KIND, either express or implied.
 * See the License for the specific language governing permissions and
 * limitations under the License.
 */
package com.android.tools.idea.avdmanager;

import com.android.sdklib.internal.avd.AvdInfo;
import com.android.tools.analytics.CommonMetricsData;
import com.android.tools.analytics.UsageTracker;
import com.google.wireless.android.sdk.stats.AndroidStudioEvent;
import com.google.wireless.android.sdk.stats.DeviceInfo;
import com.intellij.execution.ExecutionException;
import com.intellij.execution.configurations.GeneralCommandLine;
import com.intellij.execution.process.ProcessHandler;
import com.intellij.execution.process.ProcessListener;
import org.jetbrains.annotations.NotNull;
import org.jetbrains.annotations.Nullable;

import java.util.ArrayList;
import java.util.List;

public class EmulatorRunner {
  private final GeneralCommandLine myCommandLine;

  private ProcessHandler myProcessHandler;
  private final List<ProcessListener> myExtraListeners = new ArrayList<>();

  public EmulatorRunner(@NotNull GeneralCommandLine commandLine, @Nullable AvdInfo avdInfo) {
    myCommandLine = commandLine;

    AndroidStudioEvent.Builder event = AndroidStudioEvent.newBuilder()
      .setCategory(AndroidStudioEvent.EventCategory.DEPLOYMENT)
      .setKind(AndroidStudioEvent.EventKind.DEPLOYMENT_TO_EMULATOR);

    if (avdInfo != null) {
      event.setDeviceInfo(DeviceInfo.newBuilder()
                            .setCpuAbi(CommonMetricsData.applicationBinaryInterfaceFromString(avdInfo.getAbiType()))
                            .setBuildApiLevelFull(avdInfo.getAndroidVersion().toString()));
    }

    UsageTracker.getInstance().log(event);
  }

  public ProcessHandler start() throws ExecutionException {
    final Process process = myCommandLine.createProcess();
    myProcessHandler = new EmulatorProcessHandler(process, myCommandLine);
<<<<<<< HEAD
=======
    myExtraListeners.forEach(myProcessHandler::addProcessListener);
>>>>>>> abbea60e
    myProcessHandler.startNotify();
    return myProcessHandler;
  }

  /**
   * Adds a listener to our process (if it's started already), or saves the listener away to be added when the process is started.
   */
  public void addProcessListener(@NotNull ProcessListener listener) {
    if (myProcessHandler != null) {
      myProcessHandler.addProcessListener(listener);
    }
    else {
      myExtraListeners.add(listener);
    }
  }
}<|MERGE_RESOLUTION|>--- conflicted
+++ resolved
@@ -55,10 +55,7 @@
   public ProcessHandler start() throws ExecutionException {
     final Process process = myCommandLine.createProcess();
     myProcessHandler = new EmulatorProcessHandler(process, myCommandLine);
-<<<<<<< HEAD
-=======
     myExtraListeners.forEach(myProcessHandler::addProcessListener);
->>>>>>> abbea60e
     myProcessHandler.startNotify();
     return myProcessHandler;
   }
