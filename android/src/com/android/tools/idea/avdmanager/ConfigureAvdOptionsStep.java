--- conflicted
+++ resolved
@@ -104,15 +104,9 @@
   private JPanel myAvdDisplayNamePanel;
   private JBLabel myAvdNameLabel;
   private JCheckBox myEnableComputerKeyboard;
-<<<<<<< HEAD
-  private JPanel myKeyboardPanel;
-  private JBLabel myOrientationLabel;
-  private Set<JComponent> myAdvancedOptionsComponents;
-=======
   private JRadioButton myBuiltInRadioButton;
   private JRadioButton myExternalRadioButton;
   private Iterable<JComponent> myAdvancedOptionsComponents;
->>>>>>> 04fab8eb
   private String myOriginalName;
   private JSeparator myStorageSeparator;
   private JBLabel myCameraLabel;
@@ -221,20 +215,6 @@
           }
         }
       }
-<<<<<<< HEAD
-    });
-    myToggleSdCardSettingsLabel.addMouseListener(new MouseAdapter() {
-      @Override
-      public void mouseClicked(MouseEvent e) {
-        toggleSdCardSettings(SWITCH_TO_EXISTING_SD_CARD.equals(myToggleSdCardSettingsLabel.getText()));
-      }
-    });
-    myToggleSdCardSettingsLabel.setForeground(JBColor.blue);
-    myOrientationToggle.setOpaque(false);
-    // Temporarily hide until it's hooked up with the emulator
-    myOrientationToggle.setVisible(false);
-    myOrientationLabel.setVisible(false);
-=======
     };
     KeyboardFocusManager.getCurrentKeyboardFocusManager().addPropertyChangeListener("focusOwner", myFocusListener);
   }
@@ -244,7 +224,6 @@
     if (myFocusListener != null) {
       KeyboardFocusManager.getCurrentKeyboardFocusManager().removePropertyChangeListener("focusOwner", myFocusListener);
     }
->>>>>>> 04fab8eb
   }
 
 
@@ -356,16 +335,6 @@
       toggleOptionals(device);
     }
     updateSdCardSettings();
-
-    // Disable GPU acceleration for images with API <= 15
-    if (myState.get(SYSTEM_IMAGE_KEY).getVersion().getApiLevel() <= 15) {
-      myUseHostGPUCheckBox.setEnabled(false);
-      myUseHostGPUCheckBox.setText("Use Host GPU (Requires API > 15)");
-      myUseHostGPUCheckBox.setSelected(false);
-    } else {
-      myUseHostGPUCheckBox.setEnabled(true);
-      myUseHostGPUCheckBox.setText("Use Host GPU");
-    }
 
     // Disable GPU acceleration for images with API <= 15
     if (myState.get(SYSTEM_IMAGE_KEY).getVersion().getApiLevel() <= 15) {
