/*
 * Copyright (C) 2014 The Android Open Source Project
 *
 * Licensed under the Apache License, Version 2.0 (the "License");
 * you may not use this file except in compliance with the License.
 * You may obtain a copy of the License at
 *
 *      http://www.apache.org/licenses/LICENSE-2.0
 *
 * Unless required by applicable law or agreed to in writing, software
 * distributed under the License is distributed on an "AS IS" BASIS,
 * WITHOUT WARRANTIES OR CONDITIONS OF ANY KIND, either express or implied.
 * See the License for the specific language governing permissions and
 * limitations under the License.
 */
package com.android.tools.idea.avdmanager;

import com.android.resources.Navigation;
import com.android.resources.ScreenOrientation;
<<<<<<< HEAD
import com.android.sdklib.AndroidVersion;
import com.android.sdklib.IAndroidTarget;
import com.android.sdklib.ISystemImage;
=======
>>>>>>> 2d94ae1a
import com.android.sdklib.SystemImage;
import com.android.sdklib.devices.Device;
import com.android.sdklib.devices.Hardware;
import com.android.sdklib.devices.Screen;
import com.android.sdklib.devices.Storage;
import com.android.sdklib.internal.avd.AvdManager;
import com.android.sdklib.internal.avd.HardwareProperties;
import com.android.sdklib.repository.descriptors.IdDisplay;
<<<<<<< HEAD
import com.android.sdklib.repository.descriptors.PkgType;
import com.google.common.base.Objects;
import com.google.common.collect.Lists;
import org.jetbrains.annotations.Nullable;
=======
import com.google.common.collect.Lists;
import org.jetbrains.annotations.NotNull;
>>>>>>> 2d94ae1a

import java.awt.*;
import java.io.File;
import java.util.Collections;
import java.util.List;

import static com.android.sdklib.devices.Storage.Unit;
import static com.android.tools.idea.wizard.ScopedStateStore.Key;
import static com.android.tools.idea.wizard.ScopedStateStore.Scope.STEP;
import static com.android.tools.idea.wizard.ScopedStateStore.Scope.WIZARD;
import static com.android.tools.idea.wizard.ScopedStateStore.createKey;

/**
 * State store keys for the AVD Manager wizards
 */
public class AvdWizardConstants {
  public static final String WIZARD_ONLY = "AvdManager.WizardOnly.";

  // Avd option keys

  public static final Key<Device> DEVICE_DEFINITION_KEY = createKey(WIZARD_ONLY + "DeviceDefinition", WIZARD, Device.class);
  public static final Key<SystemImageDescription> SYSTEM_IMAGE_KEY = createKey(WIZARD_ONLY + "SystemImage", WIZARD, SystemImageDescription.class);

  public static final Key<Storage> RAM_STORAGE_KEY = createKey(AvdManager.AVD_INI_RAM_SIZE, WIZARD, Storage.class);
  public static final Key<Storage> VM_HEAP_STORAGE_KEY = createKey(AvdManager.AVD_INI_VM_HEAP_SIZE, WIZARD, Storage.class);
  public static final Key<Storage> INTERNAL_STORAGE_KEY = createKey(AvdManager.AVD_INI_DATA_PARTITION_SIZE, WIZARD, Storage.class);
  public static final Key<Storage> SD_CARD_STORAGE_KEY = createKey(AvdManager.AVD_INI_SDCARD_SIZE, WIZARD, Storage.class);
  public static final Key<String> EXISTING_SD_LOCATION = createKey(AvdManager.AVD_INI_SDCARD_PATH, WIZARD, String.class);

  // Keys used for display properties within the wizard. The values are derived from (and used to derive) the values for
  // SD_CARD_STORAGE_KEY and EXISTING_SD_LOCATION
  public static final Key<Storage> DISPLAY_SD_SIZE_KEY = createKey(WIZARD_ONLY + "displaySdCardSize", WIZARD, Storage.class);
  public static final Key<String> DISPLAY_SD_LOCATION_KEY = createKey(WIZARD_ONLY + "displaySdLocation", WIZARD, String.class);
  public static final Key<Boolean> DISPLAY_USE_EXTERNAL_SD_KEY = createKey(WIZARD_ONLY + "displayUseExistingSd", WIZARD, Boolean.class);

  public static final String AVD_INI_SCALE_FACTOR = "runtime.scalefactor";
  public static final Key<AvdScaleFactor> SCALE_SELECTION_KEY = createKey(AVD_INI_SCALE_FACTOR, WIZARD, AvdScaleFactor.class);

  public static final Key<ScreenOrientation> DEFAULT_ORIENTATION_KEY = createKey(WIZARD_ONLY + "DefaultOrientation", WIZARD, ScreenOrientation.class);

  public static final String AVD_INI_NETWORK_SPEED = "runtime.network.speed";
  public static final Key<String> NETWORK_SPEED_KEY = createKey(AVD_INI_NETWORK_SPEED, WIZARD, String.class);
  public static final String AVD_INI_NETWORK_LATENCY = "runtime.network.latency";
  public static final Key<String> NETWORK_LATENCY_KEY = createKey(AVD_INI_NETWORK_LATENCY, WIZARD, String.class);

  public static final Key<String> FRONT_CAMERA_KEY = createKey(AvdManager.AVD_INI_CAMERA_FRONT, WIZARD, String.class);
  public static final Key<String> BACK_CAMERA_KEY = createKey(AvdManager.AVD_INI_CAMERA_BACK, WIZARD, String.class);
  public static final String CHOOSE_DEVICE_DEFINITION_STEP = "Choose Device Definition Step";
  public static final String CHOOSE_SYSTEM_IMAGE_STEP = "Choose System Image Step";

  public static final Key<Boolean> USE_HOST_GPU_KEY = createKey(AvdManager.AVD_INI_GPU_EMULATION, WIZARD, Boolean.class);
  public static final Key<Boolean> USE_SNAPSHOT_KEY = createKey(AvdManager.AVD_INI_SNAPSHOT_PRESENT, WIZARD, Boolean.class);

  public static final Key<Boolean> IS_IN_EDIT_MODE_KEY = createKey(WIZARD_ONLY + "isInEditMode", WIZARD, Boolean.class);

  public static final Key<File> DISPLAY_SKIN_FILE_KEY = createKey("displaySkinPath", STEP, File.class);
  public static final Key<File> CUSTOM_SKIN_FILE_KEY = createKey(AvdManager.AVD_INI_SKIN_PATH, WIZARD, File.class);
  public static final Key<File> BACKUP_SKIN_FILE_KEY = createKey(AvdManager.AVD_INI_BACKUP_SKIN_PATH, WIZARD, File.class);
  public static final Key<Boolean> DEVICE_FRAME_KEY = createKey("showDeviceFrame", STEP, Boolean.class);

  public static final Key<String> DISPLAY_NAME_KEY = createKey(AvdManagerConnection.AVD_INI_DISPLAY_NAME, WIZARD, String.class);
  public static final String AVD_INI_AVD_ID = "AvdId";
  public static final Key<String> AVD_ID_KEY = createKey(AVD_INI_AVD_ID, WIZARD, String.class);

  // Device definition keys

  public static final Key<String> DEVICE_NAME_KEY = createKey("DeviceName", STEP, String.class);

  public static final Key<Double> DIAGONAL_SCREENSIZE_KEY = createKey("DiagonalScreenSize", STEP, Double.class);
  public static final Key<Integer> RESOLUTION_WIDTH_KEY = createKey("ResolutionWidth", STEP, Integer.class);
  public static final Key<Integer> RESOLUTION_HEIGHT_KEY = createKey("ResolutionHeight", STEP, Integer.class);

  public static final Key<Boolean> HAS_HARDWARE_BUTTONS_KEY = createKey("HasHardwareButtons", STEP, Boolean.class);
  public static final Key<Boolean> HAS_HARDWARE_KEYBOARD_KEY = createKey(HardwareProperties.HW_KEYBOARD, WIZARD, Boolean.class);
  public static final Key<Navigation> NAVIGATION_KEY = createKey("Navigation", STEP, Navigation.class);

  public static final Key<Boolean> SUPPORTS_LANDSCAPE_KEY = createKey("SupportsLandscape", STEP, Boolean.class);
  public static final Key<Boolean> SUPPORTS_PORTRAIT_KEY = createKey("SupportsPortrait", STEP, Boolean.class);

  public static final Key<Boolean> HAS_BACK_CAMERA_KEY = createKey("HasBackCamera", STEP, Boolean.class);
  public static final Key<Boolean> HAS_FRONT_CAMERA_KEY = createKey("HasFrontCamera", STEP, Boolean.class);

  public static final Key<Boolean> HAS_ACCELEROMETER_KEY = createKey("HasAccelerometer", STEP, Boolean.class);
  public static final Key<Boolean> HAS_GYROSCOPE_KEY = createKey("HasGyroscope", STEP, Boolean.class);
  public static final Key<Boolean> HAS_GPS_KEY = createKey("HasGPS", STEP, Boolean.class);
  public static final Key<Boolean> HAS_PROXIMITY_SENSOR_KEY = createKey("HasProximitySensor", STEP, Boolean.class);

  public static final Key<Screen> WIP_SCREEN_KEY = createKey("ScreenUnderConstruction", STEP, Screen.class);
  public static final Key<Hardware> WIP_HARDWARE_KEY = createKey("HardwareUnderConstruction" ,STEP, Hardware.class);
  public static final Key<Double> WIP_SCREEN_DPI_KEY = createKey("ScreenDPI", STEP, Double.class);

  public static final Key<IdDisplay> TAG_ID_KEY = createKey("TagId", STEP, IdDisplay.class);

  // Defaults
  public static final AvdScaleFactor DEFAULT_SCALE = AvdScaleFactor.AUTO;
  public static final String DEFAULT_NETWORK_SPEED = "full";
  public static final String DEFAULT_NETWORK_LATENCY = "none";
  public static final String DEFAULT_CAMERA = "none";
  public static final Storage DEFAULT_INTERNAL_STORAGE = new Storage(200, Unit.MiB);

  // Fonts
  static final Font STANDARD_FONT = new Font("Sans", Font.PLAIN, 12);
  static final Font FIGURE_FONT = new Font("Sans", Font.PLAIN, 10);
  static final Font TITLE_FONT = new Font("Sans", Font.BOLD, 16);

  // Tags
  public static final IdDisplay WEAR_TAG = new IdDisplay("android-wear", "Android Wear");
  public static final IdDisplay TV_TAG = new IdDisplay("android-tv", "Android TV");

  public static final List<IdDisplay> ALL_TAGS =
    Collections.unmodifiableList(Lists.newArrayList(SystemImage.DEFAULT_TAG, WEAR_TAG, TV_TAG));

  public static final String CREATE_SKIN_HELP_LINK = "http://developer.android.com/tools/devices/managing-avds.html#skins";

  public static final File NO_SKIN = new File("_no_skin");

<<<<<<< HEAD
  public static final class SystemImageDescription {
    private IAndroidTarget target;
    private ISystemImage systemImage;
    private com.android.sdklib.internal.repository.packages.Package remotePackage;

    public SystemImageDescription(IAndroidTarget target, ISystemImage systemImage) {
      this.target = target;
      this.systemImage = systemImage;
    }

    public SystemImageDescription(com.android.sdklib.internal.repository.packages.Package remotePackage) {
      this.remotePackage = remotePackage;
    }

    @Override
    public int hashCode() {
      return Objects.hashCode(target, systemImage, remotePackage);
    }

    @Override
    public boolean equals(Object obj) {
      if (!(obj instanceof SystemImageDescription)) {
        return false;
      }
      SystemImageDescription other = (SystemImageDescription) obj;
      return Objects.equal(target, other.target) && Objects.equal(systemImage, other.systemImage) &&
             Objects.equal(remotePackage, other.remotePackage);
    }

    @Nullable
    public AndroidVersion getVersion() {
      if (target != null) {
        return target.getVersion();
      } else {
        return remotePackage.getPkgDesc().getAndroidVersion();
      }
    }

    public com.android.sdklib.internal.repository.packages.Package getRemotePackage() {
      return remotePackage;
=======
  /** Maximum amount of RAM to *default* an AVD to, if the physical RAM on the device is higher */
  private static final int MAX_RAM_MB = 1536;

  /**
   * Get the default amount of ram to use for the given hardware in an AVD. This is typically
   * the same RAM as is used in the hardware, but it is maxed out at {@link #MAX_RAM_MB} since more than that
   * is usually detrimental to development system performance and most likely not needed by the
   * emulated app (e.g. it's intended to let the hardware run smoothly with lots of services and
   * apps running simultaneously)
   *
   * @param hardware the hardware to look up the default amount of RAM on
   * @return the amount of RAM to default an AVD to for the given hardware
   */
  @NotNull
  public static Storage getDefaultRam(@NotNull Hardware hardware) {
    Storage ram = hardware.getRam();
    if (ram.getSizeAsUnit(Storage.Unit.MiB) >= MAX_RAM_MB) {
      return new Storage(MAX_RAM_MB, Storage.Unit.MiB);
>>>>>>> 2d94ae1a
    }

    return ram;
  }
}<|MERGE_RESOLUTION|>--- conflicted
+++ resolved
@@ -17,12 +17,6 @@
 
 import com.android.resources.Navigation;
 import com.android.resources.ScreenOrientation;
-<<<<<<< HEAD
-import com.android.sdklib.AndroidVersion;
-import com.android.sdklib.IAndroidTarget;
-import com.android.sdklib.ISystemImage;
-=======
->>>>>>> 2d94ae1a
 import com.android.sdklib.SystemImage;
 import com.android.sdklib.devices.Device;
 import com.android.sdklib.devices.Hardware;
@@ -31,15 +25,8 @@
 import com.android.sdklib.internal.avd.AvdManager;
 import com.android.sdklib.internal.avd.HardwareProperties;
 import com.android.sdklib.repository.descriptors.IdDisplay;
-<<<<<<< HEAD
-import com.android.sdklib.repository.descriptors.PkgType;
-import com.google.common.base.Objects;
-import com.google.common.collect.Lists;
-import org.jetbrains.annotations.Nullable;
-=======
 import com.google.common.collect.Lists;
 import org.jetbrains.annotations.NotNull;
->>>>>>> 2d94ae1a
 
 import java.awt.*;
 import java.io.File;
@@ -156,48 +143,6 @@
 
   public static final File NO_SKIN = new File("_no_skin");
 
-<<<<<<< HEAD
-  public static final class SystemImageDescription {
-    private IAndroidTarget target;
-    private ISystemImage systemImage;
-    private com.android.sdklib.internal.repository.packages.Package remotePackage;
-
-    public SystemImageDescription(IAndroidTarget target, ISystemImage systemImage) {
-      this.target = target;
-      this.systemImage = systemImage;
-    }
-
-    public SystemImageDescription(com.android.sdklib.internal.repository.packages.Package remotePackage) {
-      this.remotePackage = remotePackage;
-    }
-
-    @Override
-    public int hashCode() {
-      return Objects.hashCode(target, systemImage, remotePackage);
-    }
-
-    @Override
-    public boolean equals(Object obj) {
-      if (!(obj instanceof SystemImageDescription)) {
-        return false;
-      }
-      SystemImageDescription other = (SystemImageDescription) obj;
-      return Objects.equal(target, other.target) && Objects.equal(systemImage, other.systemImage) &&
-             Objects.equal(remotePackage, other.remotePackage);
-    }
-
-    @Nullable
-    public AndroidVersion getVersion() {
-      if (target != null) {
-        return target.getVersion();
-      } else {
-        return remotePackage.getPkgDesc().getAndroidVersion();
-      }
-    }
-
-    public com.android.sdklib.internal.repository.packages.Package getRemotePackage() {
-      return remotePackage;
-=======
   /** Maximum amount of RAM to *default* an AVD to, if the physical RAM on the device is higher */
   private static final int MAX_RAM_MB = 1536;
 
@@ -216,7 +161,6 @@
     Storage ram = hardware.getRam();
     if (ram.getSizeAsUnit(Storage.Unit.MiB) >= MAX_RAM_MB) {
       return new Storage(MAX_RAM_MB, Storage.Unit.MiB);
->>>>>>> 2d94ae1a
     }
 
     return ram;
