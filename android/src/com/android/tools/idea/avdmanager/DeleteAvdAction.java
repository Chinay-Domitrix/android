--- conflicted
+++ resolved
@@ -41,16 +41,6 @@
       return;
     }
     if (connection.isAvdRunning(info)) {
-<<<<<<< HEAD
-      JOptionPane.showMessageDialog(null, "The selected AVD is currently running in the Emulator. " +
-                                          "Please exit the emulator instance and try deleting again.",
-                                    "Cannot Delete A Running AVD", JOptionPane.ERROR_MESSAGE);
-      return;
-    }
-    int result = JOptionPane.showConfirmDialog(null, "Do you really want to delete AVD " + info.getName() + "?",
-                                               "Confirm Deletion", JOptionPane.YES_NO_OPTION);
-    if (result == JOptionPane.YES_OPTION) {
-=======
       Messages.showErrorDialog((Project)null, "The selected AVD is currently running in the Emulator. " +
                                               "Please exit the emulator instance and try deleting again.", "Cannot Delete A Running AVD");
       return;
@@ -58,7 +48,6 @@
     int result = Messages.showYesNoDialog((Project)null, "Do you really want to delete AVD " + info.getName() + "?", "Confirm Deletion",
                              AllIcons.General.QuestionDialog);
     if (result == Messages.YES) {
->>>>>>> 603529f2
       connection.deleteAvd(info);
       refreshAvds();
     }
