--- conflicted
+++ resolved
@@ -18,22 +18,11 @@
 import com.android.sdklib.SdkVersionInfo;
 import com.android.tools.idea.stats.Distribution;
 import com.android.tools.idea.stats.DistributionService;
-<<<<<<< HEAD
-import com.google.common.base.Predicate;
-import com.google.common.collect.Iterables;
-import com.intellij.execution.ExecutionException;
-import com.intellij.execution.configurations.GeneralCommandLine;
-import com.intellij.execution.process.ProcessOutput;
-import com.intellij.execution.util.ExecUtil;
-import com.intellij.openapi.util.IconLoader;
-import com.intellij.openapi.util.SystemInfo;
-=======
 import com.android.tools.idea.wizard.ChooseApiLevelDialog;
 import com.intellij.openapi.Disposable;
 import com.intellij.openapi.util.Disposer;
 import com.intellij.openapi.util.IconLoader;
 import com.intellij.ui.HyperlinkAdapter;
->>>>>>> 603529f2
 import com.intellij.ui.HyperlinkLabel;
 import com.intellij.ui.JBColor;
 import com.intellij.ui.components.JBLabel;
@@ -47,11 +36,6 @@
 import javax.swing.event.HyperlinkEvent;
 import java.awt.*;
 import java.awt.image.BufferedImage;
-<<<<<<< HEAD
-import java.util.regex.Matcher;
-import java.util.regex.Pattern;
-=======
->>>>>>> 603529f2
 
 /**
  * Displays information about a {@link com.android.sdklib.SystemImage}, including its
@@ -63,25 +47,11 @@
   private JBLabel myApiLevel;
   private JBLabel myAndroidVersion;
   private JBLabel myAbi;
-<<<<<<< HEAD
-  private JBLabel myWarningMessage;
-  private HyperlinkLabel myErrorInstructionsLink;
-=======
->>>>>>> 603529f2
   private HyperlinkLabel myDocumentationLink;
   private JBLabel myVendor;
   private JPanel myRootPanel;
   private JPanel myMainPanel;
   private JSeparator mySeparator;
-<<<<<<< HEAD
-  private AvdWizardConstants.SystemImageDescription myImageDescription;
-
-  private static final String NO_SYSTEM_IMAGE_SELECTED = "No System Image Selected";
-  private static final String MAIN_CONTENT = "main";
-  private static final String NO_IMAGE_CONTENT = "none";
-
-  public SystemImagePreview() {
-=======
   private HaxmAlert myHaxmAlert;
   private SystemImageDescription myImageDescription;
   private Disposable myDisposable;
@@ -93,20 +63,12 @@
 
   public SystemImagePreview(@Nullable Disposable disposable) {
     myDisposable = disposable;
->>>>>>> 603529f2
     myRootPanel.setLayout(new CardLayout());
     myReleaseName.setFont(AvdWizardConstants.TITLE_FONT);
     myApiLevel.setFont(AvdWizardConstants.TITLE_FONT);
     myAndroidVersion.setFont(AvdWizardConstants.TITLE_FONT);
     myVendor.setFont(AvdWizardConstants.TITLE_FONT);
-<<<<<<< HEAD
-    myErrorInstructionsLink.setOpaque(false);
     myDocumentationLink.setOpaque(false);
-    myWarningMessage.setFont(AvdWizardConstants.TITLE_FONT);
-    myWarningMessage.setForeground(JBColor.RED);
-=======
-    myDocumentationLink.setOpaque(false);
->>>>>>> 603529f2
     myAbi.setFont(AvdWizardConstants.TITLE_FONT);
     myRootPanel.add(myMainPanel, MAIN_CONTENT);
     JPanel nonePanel = new JPanel(new BorderLayout());
@@ -117,27 +79,14 @@
     myRootPanel.add(nonePanel, NO_IMAGE_CONTENT);
     myMainPanel.setBackground(JBColor.WHITE);
     mySeparator.setForeground(JBColor.BLACK);
-<<<<<<< HEAD
-=======
 
     myDocumentationLink.addHyperlinkListener(myApiLevelListener);
     myDocumentationLink.setHtmlText("See the <a>API level distribution chart</a>");
->>>>>>> 603529f2
   }
 
   /**
    * Set the image to display.
    */
-<<<<<<< HEAD
-  public void setImage(@Nullable AvdWizardConstants.SystemImageDescription image) {
-    if (image == null || !image.isRemote()) {
-      myImageDescription = image;
-      ((CardLayout)myRootPanel.getLayout()).show(myRootPanel, NO_IMAGE_CONTENT);
-    }
-    if (image != null && !image.isRemote()) {
-      ((CardLayout)myRootPanel.getLayout()).show(myRootPanel, MAIN_CONTENT);
-      Distribution distribution = DistributionService.getInstance().getDistributionForApiLevel(image.getVersion().getApiLevel());
-=======
   public void setImage(@Nullable SystemImageDescription image) {
     myImageDescription = image;
     myHaxmAlert.setSystemImageDescription(image);
@@ -147,7 +96,6 @@
       ((CardLayout)myRootPanel.getLayout()).show(myRootPanel, MAIN_CONTENT);
       int apiLevel = image.getVersion().getApiLevel();
       myApiLevelListener.setApiLevel(apiLevel);
->>>>>>> 603529f2
       String codeName = getCodeName(myImageDescription);
       if (codeName != null) {
         myReleaseName.setText(codeName);
@@ -156,18 +104,9 @@
       if (icon != null) {
         myReleaseIcon.setIcon(icon);
       }
-<<<<<<< HEAD
-      if (distribution != null) {
-        myDocumentationLink.setHtmlText("<a>? - See documentation for Android " + distribution.getVersion().toShortString() + " APIs</a>");
-        myDocumentationLink.setHyperlinkTarget(distribution.getUrl());
-      }
-      myApiLevel.setText(myImageDescription.getVersion().getApiString());
-      myAndroidVersion.setText(myImageDescription.getVersionName());
-=======
       myApiLevel.setText(image.getVersion().getApiString());
       myAndroidVersion.setVisible(!image.getVersion().isPreview());
       myAndroidVersion.setText(SdkVersionInfo.getVersionString(apiLevel));
->>>>>>> 603529f2
       String vendorName;
       String tag = myImageDescription.getTag().getId();
       if (tag.equals("android-wear") || tag.equals("android-tv")) {
@@ -177,55 +116,19 @@
       }
       myVendor.setText("<html>" + vendorName + "</html>");
       myAbi.setText(myImageDescription.getAbiType());
-<<<<<<< HEAD
-      StringBuilder myWarningText = new StringBuilder("<html>");
-      if (myImageDescription.getVersion().getApiLevel() < SdkVersionInfo.LOWEST_ACTIVE_API) {
-        myWarningText.append("This API Level is Deprecated<br>");
-      }
-      HaxmState haxmState = getHaxmState(false);
-      if (haxmState == HaxmState.NOT_INSTALLED) {
-        if (!myImageDescription.getAbiType().startsWith(Abi.X86.toString())) {
-          myWarningText.append("Consider installing HAXM<br>");
-          myWarningText.append("for better emulation speed");
-        } else {
-          myWarningText.append("HAXM is required for running<br>");
-          myWarningText.append("x86 System Images<br>");
-        }
-        myErrorInstructionsLink.setHtmlText("<a>HAXM installation instructions</a>");
-        myErrorInstructionsLink.setHyperlinkTarget("http://developer.android.com/tools/devices/emulator.html#acceleration");
-        myErrorInstructionsLink.setVisible(true);
-      } else {
-        if (haxmState == HaxmState.NOT_LATEST) {
-          myWarningText.append("Newer HAXM Version Available");
-          myErrorInstructionsLink.setVisible(true);
-          myErrorInstructionsLink.setHtmlText("<a>HAXM installation instructions</a>");
-          myErrorInstructionsLink.setHyperlinkTarget("http://developer.android.com/tools/devices/emulator.html#acceleration");
-        } else {
-          myErrorInstructionsLink.setVisible(false);
-        }
-      }
-      myWarningMessage.setText(myWarningText.toString());
-=======
->>>>>>> 603529f2
-    }
-  }
-
+    }
+  }
 
   /**
    * @return the codename for the given System Image's API level
    */
   @Nullable
-<<<<<<< HEAD
-  public static String getCodeName(@NotNull AvdWizardConstants.SystemImageDescription description) {
-    return SdkVersionInfo.getCodeName(description.getVersion().getApiLevel());
-=======
   public static String getCodeName(@NotNull SystemImageDescription description) {
     String codeName = description.getVersion().getCodename();
     if (codeName == null) {
       codeName = SdkVersionInfo.getCodeName(description.getVersion().getApiLevel());
     }
     return codeName;
->>>>>>> 603529f2
   }
 
   /**
@@ -274,64 +177,6 @@
     myHaxmAlert.setSystemImageDescription(myImageDescription);
   }
 
-<<<<<<< HEAD
-  private static HaxmState computeHaxmState() {
-    try {
-      if (SystemInfo.isMac) {
-        @SuppressWarnings("SpellCheckingInspection")
-        String output = ExecUtil.execAndReadLine(new GeneralCommandLine("/usr/sbin/kextstat", "-l", "-b", "com.intel.kext.intelhaxm"));
-        if (output != null && !output.isEmpty()) {
-          Pattern pattern = Pattern.compile("com\\.intel\\.kext\\.intelhaxm( \\((.+)\\))?");
-          Matcher matcher = pattern.matcher(output);
-          if (matcher.find()) {
-            if (matcher.groupCount() >= 2) {
-              String version = matcher.group(2);
-              try {
-                FullRevision revision = FullRevision.parseRevision(version);
-                FullRevision current = new FullRevision(1, 1, 1);
-                if (revision.compareTo(current) < 0) {
-                  // We have the new version number, as well as the currently installed
-                  // version number here, which we could use to make a better error message.
-                  // However, these versions do not correspond to the version number we show
-                  // in the SDK manager (e.g. in the SDK version manager we show "5"
-                  // and the corresponding kernel stat version number is 1.1.1.
-                  return HaxmState.NOT_LATEST;
-                }
-              }
-              catch (NumberFormatException e) {
-                // Some unexpected new (or old?) format for HAXM versions; ignore since we
-                // can't check whether it is up to date.
-              }
-            }
-            return HaxmState.INSTALLED;
-          }
-        }
-        return HaxmState.NOT_INSTALLED;
-      } else if (SystemInfo.isWindows) {
-        @SuppressWarnings("SpellCheckingInspection") ProcessOutput
-          processOutput = ExecUtil.execAndGetOutput(new GeneralCommandLine("sc", "query", "intelhaxm"));
-        return Iterables.all(processOutput.getStdoutLines(), new Predicate<String>() {
-          @Override
-          public boolean apply(String input) {
-            return input == null || !input.contains("does not exist");
-          }
-        }) ? HaxmState.INSTALLED : HaxmState.NOT_INSTALLED;
-      } else if (SystemInfo.isUnix) {
-        ProcessOutput processOutput = ExecUtil.execAndGetOutput(new GeneralCommandLine("kvm-ok"));
-        return Iterables.any(processOutput.getStdoutLines(), new Predicate<String>() {
-          @Override
-          public boolean apply(String input) {
-            return input != null && input.contains("KVM acceleration can be used");
-          }
-        }) ? HaxmState.INSTALLED : HaxmState.NOT_INSTALLED;
-      } else {
-        assert !SystemInfo.isLinux; // should be covered by SystemInfo.isUnix
-        return HaxmState.NOT_INSTALLED;
-      }
-    } catch (ExecutionException e) {
-      return HaxmState.NOT_INSTALLED;
-    }
-=======
   private class ApiLevelHyperlinkListener extends HyperlinkAdapter {
     private int myApiLevel = -1;
 
@@ -353,6 +198,5 @@
     public void setApiLevel(int apiLevel) {
       myApiLevel = apiLevel;
     }
->>>>>>> 603529f2
   }
 }