/*
 * Copyright (C) 2014 The Android Open Source Project
 *
 * Licensed under the Apache License, Version 2.0 (the "License");
 * you may not use this file except in compliance with the License.
 * You may obtain a copy of the License at
 *
 *      http://www.apache.org/licenses/LICENSE-2.0
 *
 * Unless required by applicable law or agreed to in writing, software
 * distributed under the License is distributed on an "AS IS" BASIS,
 * WITHOUT WARRANTIES OR CONDITIONS OF ANY KIND, either express or implied.
 * See the License for the specific language governing permissions and
 * limitations under the License.
 */
package com.android.tools.idea.avdmanager;

import static com.android.SdkConstants.ANDROID_SDK_ROOT_ENV;
<<<<<<< HEAD
=======
import static com.android.SdkConstants.FD_EMULATOR;
import static com.android.SdkConstants.FD_LIB;
import static com.android.SdkConstants.FN_HARDWARE_INI;
>>>>>>> b5f40ffd
import static com.android.sdklib.internal.avd.AvdManager.AVD_INI_DISPLAY_SETTINGS_FILE;
import static com.android.sdklib.internal.avd.AvdManager.AVD_INI_FOLD_AT_POSTURE;
import static com.android.sdklib.internal.avd.AvdManager.AVD_INI_HINGE;
import static com.android.sdklib.internal.avd.AvdManager.AVD_INI_HINGE_ANGLES_POSTURE_DEFINITIONS;
import static com.android.sdklib.internal.avd.AvdManager.AVD_INI_HINGE_AREAS;
import static com.android.sdklib.internal.avd.AvdManager.AVD_INI_HINGE_COUNT;
import static com.android.sdklib.internal.avd.AvdManager.AVD_INI_HINGE_DEFAULTS;
import static com.android.sdklib.internal.avd.AvdManager.AVD_INI_HINGE_RANGES;
import static com.android.sdklib.internal.avd.AvdManager.AVD_INI_HINGE_SUB_TYPE;
import static com.android.sdklib.internal.avd.AvdManager.AVD_INI_HINGE_TYPE;
import static com.android.sdklib.internal.avd.AvdManager.AVD_INI_POSTURE_LISTS;
import static com.android.sdklib.internal.avd.AvdManager.AVD_INI_RESIZABLE_CONFIG;
import static com.android.sdklib.internal.avd.AvdManager.AVD_INI_ROLL;
import static com.android.sdklib.internal.avd.AvdManager.AVD_INI_ROLL_COUNT;
import static com.android.sdklib.internal.avd.AvdManager.AVD_INI_ROLL_DEFAULTS;
import static com.android.sdklib.internal.avd.AvdManager.AVD_INI_ROLL_DIRECTION;
import static com.android.sdklib.internal.avd.AvdManager.AVD_INI_ROLL_PERCENTAGES_POSTURE_DEFINITIONS;
import static com.android.sdklib.internal.avd.AvdManager.AVD_INI_ROLL_RADIUS;
import static com.android.sdklib.internal.avd.AvdManager.AVD_INI_ROLL_RANGES;
import static com.android.sdklib.internal.avd.AvdManager.AVD_INI_ROLL_RESIZE_1_AT_POSTURE;
import static com.android.sdklib.internal.avd.AvdManager.AVD_INI_ROLL_RESIZE_2_AT_POSTURE;
import static com.android.sdklib.internal.avd.AvdManager.AVD_INI_SKIN_PATH;
import static com.android.sdklib.repository.targets.SystemImage.DEFAULT_TAG;
import static com.android.sdklib.repository.targets.SystemImage.GOOGLE_APIS_TAG;
import static java.nio.file.StandardOpenOption.WRITE;

import com.android.SdkConstants;
import com.android.annotations.concurrency.Slow;
import com.android.ddmlib.IDevice;
import com.android.io.CancellableFileIo;
import com.android.prefs.AndroidLocationsException;
import com.android.prefs.AndroidLocationsSingleton;
import com.android.repository.Revision;
import com.android.repository.api.LocalPackage;
import com.android.repository.api.ProgressIndicator;
import com.android.repository.api.RepoPackage;
import com.android.repository.io.FileOpUtils;
import com.android.resources.ScreenOrientation;
import com.android.sdklib.ISystemImage;
import com.android.sdklib.PathFileWrapper;
import com.android.sdklib.devices.Abi;
import com.android.sdklib.devices.Device;
import com.android.sdklib.devices.Storage;
import com.android.sdklib.internal.avd.AvdInfo;
import com.android.sdklib.internal.avd.AvdManager;
import com.android.sdklib.internal.avd.HardwareProperties;
import com.android.sdklib.repository.AndroidSdkHandler;
import com.android.sdklib.repository.IdDisplay;
import com.android.sdklib.repository.targets.SystemImage;
import com.android.tools.idea.avdmanager.AccelerationErrorSolution.SolutionCode;
<<<<<<< HEAD
import com.android.tools.idea.avdmanager.AvdUiAction.AvdInfoProvider;
=======
>>>>>>> b5f40ffd
import com.android.tools.idea.avdmanager.emulatorcommand.BootWithSnapshotEmulatorCommandBuilder;
import com.android.tools.idea.avdmanager.emulatorcommand.ColdBootEmulatorCommandBuilder;
import com.android.tools.idea.avdmanager.emulatorcommand.ColdBootNowEmulatorCommandBuilder;
import com.android.tools.idea.avdmanager.emulatorcommand.DefaultEmulatorCommandBuilderFactory;
import com.android.tools.idea.avdmanager.emulatorcommand.EmulatorCommandBuilder;
import com.android.tools.idea.avdmanager.emulatorcommand.EmulatorCommandBuilderFactory;
import com.android.tools.idea.emulator.EmulatorSettings;
import com.android.tools.idea.log.LogWrapper;
import com.android.tools.idea.progress.StudioLoggerProgressIndicator;
import com.android.tools.idea.sdk.AndroidSdks;
<<<<<<< HEAD
=======
import com.android.tools.idea.progress.StudioLoggerProgressIndicator;
>>>>>>> b5f40ffd
import com.android.utils.ILogger;
import com.google.common.annotations.VisibleForTesting;
import com.google.common.base.Splitter;
import com.google.common.collect.ImmutableList;
import com.google.common.collect.Lists;
import com.google.common.util.concurrent.Futures;
import com.google.common.util.concurrent.ListenableFuture;
import com.google.common.util.concurrent.ListeningExecutorService;
import com.google.common.util.concurrent.MoreExecutors;
import com.google.common.util.concurrent.SettableFuture;
import com.intellij.execution.ExecutionException;
import com.intellij.execution.configurations.GeneralCommandLine;
import com.intellij.execution.process.CapturingAnsiEscapesAwareProcessHandler;
import com.intellij.execution.process.ProcessHandler;
import com.intellij.execution.process.ProcessOutput;
import com.intellij.icons.AllIcons;
import com.intellij.openapi.application.ApplicationManager;
import com.intellij.openapi.diagnostic.Logger;
import com.intellij.openapi.progress.PerformInBackgroundOption;
import com.intellij.openapi.progress.impl.BackgroundableProcessIndicator;
import com.intellij.openapi.progress.util.ProgressWindow;
import com.intellij.openapi.project.Project;
import com.intellij.openapi.ui.Messages;
import com.intellij.openapi.util.Pair;
import com.intellij.openapi.util.SystemInfo;
import com.intellij.openapi.util.io.FileUtil;
import com.intellij.openapi.util.text.StringUtil;
import com.intellij.openapi.wm.ToolWindowManager;
import com.intellij.util.concurrency.AppExecutorUtil;
import com.intellij.util.concurrency.EdtExecutorService;
import com.intellij.util.messages.MessageBus;
import com.intellij.util.net.HttpConfigurable;
import java.awt.Dimension;
import java.io.File;
import java.io.IOException;
import java.lang.management.ManagementFactory;
import java.lang.management.OperatingSystemMXBean;
import java.lang.reflect.InvocationTargetException;
import java.lang.reflect.Method;
import java.nio.file.Files;
import java.nio.file.Path;
import java.util.ArrayList;
import java.util.Collection;
import java.util.Collections;
import java.util.List;
import java.util.Locale;
import java.util.Map;
import java.util.Optional;
import java.util.WeakHashMap;
import java.util.concurrent.TimeUnit;
import java.util.function.BiFunction;
import java.util.stream.Stream;
import org.jetbrains.annotations.NotNull;
import org.jetbrains.annotations.Nullable;
import org.jetbrains.ide.PooledThreadExecutor;

/**
 * A wrapper class for communicating with {@link AvdManager} and exposing helper functions
 * for dealing with {@link AvdInfo} objects inside Android Studio.
 */
public class AvdManagerConnection {
  private static final Logger IJ_LOG = Logger.getInstance(AvdManagerConnection.class);
  private static final ILogger SDK_LOG = new LogWrapper(IJ_LOG);
  private static final ProgressIndicator REPO_LOG = new StudioLoggerProgressIndicator(AvdManagerConnection.class);
  private static final AvdManagerConnection NULL_CONNECTION = new AvdManagerConnection(null, null);
  private static final int MNC_API_LEVEL_23 = 23;
  private static final int LMP_MR1_API_LEVEL_22 = 22;

  private static final String INTERNAL_STORAGE_KEY = AvdManager.AVD_INI_DATA_PARTITION_SIZE;
  private static final String SD_CARD_STORAGE_KEY = AvdManager.AVD_INI_SDCARD_SIZE;

  public static final String AVD_INI_HW_LCD_DENSITY = "hw.lcd.density";
  public static final Revision TOOLS_REVISION_WITH_FIRST_QEMU2 = Revision.parseRevision("25.0.0 rc1");
  public static final Revision TOOLS_REVISION_25_0_2_RC3 = Revision.parseRevision("25.0.2 rc3");
  public static final Revision PLATFORM_TOOLS_REVISION_WITH_FIRST_QEMU2 = Revision.parseRevision("23.1.0");
  protected static final Revision EMULATOR_REVISION_SUPPORTS_STUDIO_PARAMS = Revision.parseRevision("26.1.0");

  private static final SystemImageUpdateDependency[] SYSTEM_IMAGE_DEPENDENCY_WITH_FIRST_QEMU2 = {
    new SystemImageUpdateDependency(LMP_MR1_API_LEVEL_22, DEFAULT_TAG, 2),
    new SystemImageUpdateDependency(LMP_MR1_API_LEVEL_22, GOOGLE_APIS_TAG, 2),
    new SystemImageUpdateDependency(MNC_API_LEVEL_23, DEFAULT_TAG, 6),
    new SystemImageUpdateDependency(MNC_API_LEVEL_23, GOOGLE_APIS_TAG, 10),
  };
  private static final SystemImageUpdateDependency[] SYSTEM_IMAGE_DEPENDENCY_WITH_25_0_2_RC3 = {
    new SystemImageUpdateDependency(LMP_MR1_API_LEVEL_22, DEFAULT_TAG, 4),
    new SystemImageUpdateDependency(LMP_MR1_API_LEVEL_22, GOOGLE_APIS_TAG, 4),
    new SystemImageUpdateDependency(MNC_API_LEVEL_23, DEFAULT_TAG, 8),
    new SystemImageUpdateDependency(MNC_API_LEVEL_23, GOOGLE_APIS_TAG, 12),
  };

  private static final Map<Path, AvdManagerConnection> ourAvdCache = new WeakHashMap<>();
  private static final @NotNull Map<@NotNull Path, @NotNull AvdManagerConnection> ourGradleAvdCache = new WeakHashMap<>();
  private static long ourMemorySize = -1;

  private static @NotNull BiFunction<@Nullable AndroidSdkHandler, @Nullable Path, @NotNull AvdManagerConnection> ourConnectionFactory =
    AvdManagerConnection::new;
<<<<<<< HEAD
=======

  // A map from hardware config name to its belonging hardware property.
  private static @Nullable Map<String, HardwareProperties.HardwareProperty> ourHardwareProperties;
>>>>>>> b5f40ffd

  @Nullable
  private final AndroidSdkHandler mySdkHandler;

  @NotNull
  private final ListeningExecutorService myEdtListeningExecutorService;

  @Nullable
  private AvdManager myAvdManager;

  private final @Nullable Path myAvdHomeFolder;

  @NotNull
  public static AvdManagerConnection getDefaultAvdManagerConnection() {
    AndroidSdkHandler handler = AndroidSdks.getInstance().tryToChooseSdkHandler();
    if (handler.getLocation() == null) {
      return NULL_CONNECTION;
    }
    return getAvdManagerConnection(handler);
  }

  @NotNull
  public synchronized static AvdManagerConnection getAvdManagerConnection(@NotNull AndroidSdkHandler handler) {
    Path sdkPath = handler.getLocation();
    return ourAvdCache.computeIfAbsent(
      sdkPath, path -> {
        try {
          return ourConnectionFactory.apply(handler, AndroidLocationsSingleton.INSTANCE.getAvdLocation());
        }
        catch (AndroidLocationsException e) {
          IJ_LOG.warn(e);
          return NULL_CONNECTION;
        }
      });
  }

  public synchronized static @NotNull AvdManagerConnection getDefaultGradleAvdManagerConnection() {
    AndroidSdkHandler handler = AndroidSdks.getInstance().tryToChooseSdkHandler();
    if (handler.getLocation() == null) {
      return NULL_CONNECTION;
    }
    return getGradleAvdManagerConnection(handler);
  }

  public synchronized static @NotNull AvdManagerConnection getGradleAvdManagerConnection(@NotNull AndroidSdkHandler handler) {
    Path sdkPath = handler.getLocation();
    return ourGradleAvdCache.computeIfAbsent(
      sdkPath, path -> {
        try {
          return ourConnectionFactory.apply(handler, AndroidLocationsSingleton.INSTANCE.getGradleAvdLocation());
        }
        catch (AndroidLocationsException e) {
          IJ_LOG.warn(e);
          return NULL_CONNECTION;
        }
      });
  }

  private AvdManagerConnection(@Nullable AndroidSdkHandler sdkHandler, @Nullable Path avdHomeFolder) {
    this(sdkHandler, avdHomeFolder, MoreExecutors.listeningDecorator(EdtExecutorService.getInstance()));
  }

  @VisibleForTesting
  public AvdManagerConnection(
      @Nullable AndroidSdkHandler sdkHandler,
      @Nullable Path avdHomeFolder,
      @NotNull ListeningExecutorService edtListeningExecutorService) {
    mySdkHandler = sdkHandler;
    myEdtListeningExecutorService = edtListeningExecutorService;
    myAvdHomeFolder = avdHomeFolder;
  }

  /**
   * Sets a factory to be used for creating connections, so subclasses can be injected for testing.
   */
  @VisibleForTesting
  protected synchronized static void setConnectionFactory(
    @NotNull BiFunction<@Nullable AndroidSdkHandler, @Nullable Path, @NotNull AvdManagerConnection> factory) {
    ourAvdCache.clear();
    ourGradleAvdCache.clear();
    ourConnectionFactory = factory;
  }

  @VisibleForTesting
  protected static void resetConnectionFactory() {
    setConnectionFactory(AvdManagerConnection::new);
  }

  /**
   * Setup our static instances if required. If the instance already exists, then this is a no-op.
   */
  private boolean initIfNecessary() {
    if (myAvdManager == null) {
      if (mySdkHandler == null) {
        IJ_LOG.warn("No Android SDK Found");
        return false;
      }
      if (myAvdHomeFolder == null) {
        IJ_LOG.warn("No AVD Home Folder");
        return false;
      }
      try {
        myAvdManager = AvdManager.getInstance(
          mySdkHandler,
          myAvdHomeFolder,
          SDK_LOG);
      }
      catch (AndroidLocationsException e) {
        IJ_LOG.error(e);
        return false;
      }

      return myAvdManager != null;
    }
    return true;
  }

  @Nullable
  public String getSdCardSizeFromHardwareProperties() {
    assert mySdkHandler != null;
    return getHardwarePropertyDefaultValue(SD_CARD_STORAGE_KEY, mySdkHandler);
  }

  @Nullable
  public String getInternalStorageSizeFromHardwareProperties() {
    assert mySdkHandler != null;
    return getHardwarePropertyDefaultValue(INTERNAL_STORAGE_KEY, mySdkHandler);
  }

  /**
   * Get the default value of hardware property from hardware-properties.ini.
   *
   * @param name the name of the requested hardware property
   * @return the default value
   */
  @Nullable
  private String getHardwarePropertyDefaultValue(@NotNull String name, @Nullable AndroidSdkHandler sdkHandler) {
    if (ourHardwareProperties == null && sdkHandler != null) {
      // get the list of possible hardware properties
      // The file is in the emulator component
      LocalPackage emulatorPackage = sdkHandler.getLocalPackage(FD_EMULATOR, new StudioLoggerProgressIndicator(AvdManagerConnection.class));
      if (emulatorPackage != null) {
        Path hardwareDefs = emulatorPackage.getLocation().resolve(FD_LIB + File.separator + FN_HARDWARE_INI);
        ourHardwareProperties = HardwareProperties.parseHardwareDefinitions(
          new PathFileWrapper(hardwareDefs), new LogWrapper(Logger.getInstance(AvdManagerConnection.class)));
      }
    }
    HardwareProperties.HardwareProperty hwProp = (ourHardwareProperties == null) ? null : ourHardwareProperties.get(name);
    return (hwProp == null) ? null : hwProp.getDefault();
  }

  @Nullable
  private Path getBinaryLocation(@NotNull String filename) {
    assert mySdkHandler != null;
    LocalPackage sdkPackage = mySdkHandler.getLocalPackage(SdkConstants.FD_EMULATOR, REPO_LOG);
    if (sdkPackage == null) {
      return null;
    }
    Path binaryFile = sdkPackage.getLocation().resolve(filename);
    if (CancellableFileIo.notExists(binaryFile)) {
      return null;
    }
    return binaryFile;
  }

  @Nullable
  public Path getEmulatorBinary() {
    return getBinaryLocation(SdkConstants.FN_EMULATOR);
  }

  @Nullable
  public Path getEmulatorCheckBinary() {
    return getBinaryLocation(SdkConstants.FN_EMULATOR_CHECK);
  }

  /**
   * Return the SystemImageUpdateDependencies for the current emulator
   * or null if no emulator is installed or if the emulator is not an qemu2 emulator.
   */
  @Nullable
  private SystemImageUpdateDependency[] getSystemImageUpdateDependencies() {
    assert mySdkHandler != null;
    LocalPackage info = mySdkHandler.getSdkManager(REPO_LOG).getPackages().getLocalPackages().get(SdkConstants.FD_EMULATOR);
    if (info == null) {
      return null;
    }
    if (info.getVersion().compareTo(TOOLS_REVISION_25_0_2_RC3) >= 0) {
      return SYSTEM_IMAGE_DEPENDENCY_WITH_25_0_2_RC3;
    }
    if (info.getVersion().compareTo(TOOLS_REVISION_WITH_FIRST_QEMU2) >= 0) {
      return SYSTEM_IMAGE_DEPENDENCY_WITH_FIRST_QEMU2;
    }
    return null;
  }

  private boolean hasQEMU2Installed() {
    return getSystemImageUpdateDependencies() != null;
  }

  private boolean hasPlatformToolsForQEMU2Installed() {
    assert mySdkHandler != null;
    LocalPackage info = mySdkHandler.getSdkManager(REPO_LOG).getPackages().getLocalPackages().get(SdkConstants.FD_PLATFORM_TOOLS);
    if (info == null) {
      return false;
    }

    return info.getVersion().compareTo(PLATFORM_TOOLS_REVISION_WITH_FIRST_QEMU2) >= 0;
  }

  private boolean hasSystemImagesForQEMU2Installed() {
    return getSystemImageUpdates().isEmpty();
  }

  /**
   * The qemu2 emulator has changes in the system images for platform 22 and 23 (Intel CPU architecture only).
   * This method will generate package updates if we detect that we have outdated system images for platform
   * 22 and 23. We also check the addon system images which includes the Google API.
   *
   * @return a list of package paths that need to be updated.
   */
  @NotNull
  public List<String> getSystemImageUpdates() {
    List<String> requested = new ArrayList<>();
    SystemImageUpdateDependency[] dependencies = getSystemImageUpdateDependencies();
    if (dependencies == null) {
      return requested;
    }

    assert mySdkHandler != null;
    for (SystemImage systemImage : mySdkHandler.getSystemImageManager(REPO_LOG).getImages()) {
      for (SystemImageUpdateDependency dependency : dependencies) {
        if (dependency.updateRequired(systemImage)) {
          requested.add(systemImage.getPackage().getPath());
          break;
        }
      }
    }
    return requested;
  }

  /**
   * @param forceRefresh if true the manager will read the AVD list from disk. If false, the cached version in memory
   *                     is returned if available
   * @return a list of AVDs currently present on the system.
   */
  @NotNull
  @Slow
  public List<AvdInfo> getAvds(boolean forceRefresh) {
    if (!initIfNecessary()) {
      return ImmutableList.of();
    }
    if (forceRefresh) {
      try {
        assert myAvdManager != null;
<<<<<<< HEAD
        myAvdManager.reloadAvds(SDK_LOG);
=======
        myAvdManager.reloadAvds();
>>>>>>> b5f40ffd
      }
      catch (AndroidLocationsException e) {
        IJ_LOG.error("Could not find Android SDK!", e);
      }
    }
    assert myAvdManager != null;
    ArrayList<AvdInfo> avds = Lists.newArrayList(myAvdManager.getAllAvds());
    boolean needsRefresh = false;
    for (AvdInfo avd : avds) {
      if (avd.getStatus() == AvdInfo.AvdStatus.ERROR_DEVICE_CHANGED) {
        updateDeviceChanged(avd);
        needsRefresh = true;
      }
    }
    if (needsRefresh) {
      return getAvds(true);
    }
    else {
      return avds;
    }
  }

  /**
   * Delete the given AVD if it exists.
   */
  @Slow
  public boolean deleteAvd(@NotNull AvdInfo info) {
    if (!initIfNecessary()) {
      return false;
    }
    assert myAvdManager != null;
<<<<<<< HEAD
    return myAvdManager.deleteAvd(info, SDK_LOG);
  }

  @Slow
  public boolean isAvdRunning(@NotNull AvdInfo info) {
    assert myAvdManager != null;
    return myAvdManager.isAvdRunning(info, SDK_LOG);
  }

  @NotNull ListenableFuture<@NotNull Boolean> isAvdRunning(@NotNull AvdInfoProvider provider) {
    ListeningExecutorService service = MoreExecutors.listeningDecorator(AppExecutorUtil.getAppExecutorService());

    return service.submit(() -> {
      AvdInfo device = provider.getAvdInfo();
      assert device != null;
      return isAvdRunning(device);
    });
=======
    return myAvdManager.deleteAvd(info);
  }

  @Slow
  public boolean isAvdRunning(@NotNull AvdInfo avd) {
    if (!initIfNecessary()) {
      return false;
    }

    assert myAvdManager != null;

    Optional<Boolean> online = myAvdManager.getPid(avd).stream()
      .mapToObj(ProcessHandle::of)
      .flatMap(Optional::stream)
      .map(ProcessHandle::isAlive)
      .findFirst();

    return online.orElseGet(() -> {
      SDK_LOG.warning("Unable to determine if " + avd.getName() + " is online, assuming it's not");
      return false;
    });
  }

  public @NotNull ListenableFuture<@NotNull Boolean> isAvdRunningAsync(@NotNull AvdInfo info) {
    ListeningExecutorService service = MoreExecutors.listeningDecorator(AppExecutorUtil.getAppExecutorService());

    return service.submit(() -> isAvdRunning(info));
  }

  public final @NotNull ListenableFuture<@Nullable Void> stopAvdAsync(@NotNull AvdInfo avd) {
    // noinspection UnstableApiUsage
    return Futures.submit(() -> stopAvd(avd), AppExecutorUtil.getAppExecutorService());
>>>>>>> b5f40ffd
  }

  @Slow
  public void stopAvd(@NotNull AvdInfo info) {
    assert myAvdManager != null;
    myAvdManager.stopAvd(info);
  }

  public @NotNull ListenableFuture<@NotNull IDevice> coldBoot(@NotNull Project project, @NotNull AvdInfo avd) {
    return startAvd(project, avd, ColdBootEmulatorCommandBuilder::new);
  }

  public @NotNull ListenableFuture<@NotNull IDevice> quickBoot(@NotNull Project project, @NotNull AvdInfo avd) {
    return startAvd(project, avd, EmulatorCommandBuilder::new);
  }

  public @NotNull ListenableFuture<@NotNull IDevice> bootWithSnapshot(@NotNull Project project,
                                                                      @NotNull AvdInfo avd,
                                                                      @NotNull String snapshot) {
    return startAvd(project, avd, (emulator, a) -> new BootWithSnapshotEmulatorCommandBuilder(emulator, a, snapshot));
  }

  public @NotNull ListenableFuture<@NotNull IDevice> startAvd(@Nullable Project project, @NotNull AvdInfo info) {
    return startAvd(project, info, new DefaultEmulatorCommandBuilderFactory());
  }

  public @NotNull ListenableFuture<@NotNull IDevice> startAvdWithColdBoot(@Nullable Project project, @NotNull AvdInfo info) {
    return startAvd(project, info, ColdBootNowEmulatorCommandBuilder::new);
  }

  public @NotNull ListenableFuture<@NotNull IDevice> startAvd(@Nullable Project project,
                                                              @NotNull AvdInfo info,
                                                              @NotNull EmulatorCommandBuilderFactory factory) {
    if (!initIfNecessary()) {
      return Futures.immediateFailedFuture(new RuntimeException("No Android SDK Found"));
    }
    assert mySdkHandler != null;

    String skinPath = info.getProperties().get(AVD_INI_SKIN_PATH);
    if (skinPath != null) {
      DeviceSkinUpdater.updateSkins(mySdkHandler.toCompatiblePath(skinPath), null);
    }

    // noinspection ConstantConditions, UnstableApiUsage
    return Futures.transformAsync(
      checkAccelerationAsync(),
      code -> continueToStartAvdIfAccelerationErrorIsNotBlocking(code, project, info, factory),
      MoreExecutors.directExecutor());
  }

  private @NotNull ListenableFuture<IDevice> continueToStartAvdIfAccelerationErrorIsNotBlocking(@NotNull AccelerationErrorCode code,
                                                                                                @Nullable Project project,
                                                                                                @NotNull AvdInfo info,
                                                                                                @NotNull EmulatorCommandBuilderFactory factory) {
    switch (code) {
      case ALREADY_INSTALLED:
        return continueToStartAvd(project, info, factory);
      case TOOLS_UPDATE_REQUIRED:
      case PLATFORM_TOOLS_UPDATE_ADVISED:
      case SYSTEM_IMAGE_UPDATE_ADVISED:
        // Launch the virtual device with possibly degraded performance even if there are updates
        // noinspection DuplicateBranchesInSwitch
        return continueToStartAvd(project, info, factory);
      case NO_EMULATOR_INSTALLED:
        return handleAccelerationError(project, info, code);
      default:
        Abi abi = Abi.getEnum(info.getAbiType());

        if (abi == null) {
          return continueToStartAvd(project, info, factory);
        }

        if (abi.equals(Abi.X86) || abi.equals(Abi.X86_64)) {
          return handleAccelerationError(project, info, code);
        }

        // Let ARM and MIPS virtual devices launch without hardware acceleration
        return continueToStartAvd(project, info, factory);
    }
  }

  private @NotNull ListenableFuture<IDevice> continueToStartAvd(@Nullable Project project,
                                                                @NotNull AvdInfo avd,
                                                                @NotNull EmulatorCommandBuilderFactory factory) {
    Path emulatorBinary = getEmulatorBinary();
    if (emulatorBinary == null) {
      IJ_LOG.error("No emulator binary found!");
      return Futures.immediateFailedFuture(new RuntimeException("No emulator binary found"));
    }

    avd = reloadAvd(avd); // Reload the AVD in case it was modified externally.
<<<<<<< HEAD
    String avdName = avd.getName();

    // TODO: The emulator stores pid of the running process inside the .lock file (userdata-qemu.img.lock in Linux and
    // userdata-qemu.img.lock/pid on Windows). We should detect whether those lock files are stale and if so, delete them without showing
    // this error. Either the emulator provides a command to do that, or we learn about its internals (qemu/android/utils/filelock.c) and
    // perform the same action here. If it is not stale, then we should show this error and if possible, bring that window to the front.
    assert myAvdManager != null;
    if (myAvdManager.isAvdRunning(avd, SDK_LOG)) {
      myAvdManager.logRunningAvdInfo(avd, SDK_LOG);
      String baseFolder;
      try {
        baseFolder = myAvdManager.getBaseAvdFolder().toAbsolutePath().toString();
      }
      catch (Throwable e) {
        baseFolder = "$HOME";
      }

      String message = String.format("AVD %1$s is already running.\n" +
                                     "If that is not the case, delete the files at\n" +
                                     "   %2$s/%1$s.avd/*.lock\n" +
                                     "and try again.", avdName, baseFolder);

=======
    String avdName = avd.getDisplayName();

    // TODO: The emulator stores pid of the running process inside the .lock file (userdata-qemu.img.lock in Linux
    //       and userdata-qemu.img.lock/pid on Windows). We should detect whether those lock files are stale and if so,
    //       delete them without showing this error. Either the emulator provides a command to do that, or we learn
    //       about its internals (qemu/android/utils/filelock.c) and perform the same action here. If it is not stale,
    //       then we should show this error and if possible, bring that window to the front.
    assert myAvdManager != null;
    if (myAvdManager.isAvdRunning(avd)) {
      myAvdManager.logRunningAvdInfo(avd);
      String message = String.format("AVD \"%1$s\" is already running.\n" +
                                     "If that is not the case, delete\n" +
                                     "%2$s and try again.",
                                     avdName, avd.getDataFolderPath().resolve("*.lock"));
>>>>>>> b5f40ffd
      return Futures.immediateFailedFuture(new RuntimeException(message));
    }

    GeneralCommandLine commandLine = newEmulatorCommand(project, emulatorBinary, avd, factory);
    EmulatorRunner runner = new EmulatorRunner(commandLine, avd);

    ProcessHandler processHandler;
    try {
      processHandler = runner.start();
    }
    catch (ExecutionException e) {
      IJ_LOG.error("Error launching emulator", e);
      return Futures.immediateFailedFuture(new RuntimeException(String.format("Error launching emulator %1$s", avdName), e));
    }

<<<<<<< HEAD
    // If we're using qemu2, it has its own progress bar, so put ours in the background. Otherwise show it.
=======
    // If we're using qemu2, it has its own progress bar, so put ours in the background. Otherwise, show it.
>>>>>>> b5f40ffd
    ProgressWindow p = hasQEMU2Installed()
                       ? new BackgroundableProcessIndicator(project, "Launching emulator", PerformInBackgroundOption.ALWAYS_BACKGROUND,
                                                            "", "", false)
                       : new ProgressWindow(false, true, project);
    p.setIndeterminate(false);
    p.setDelayInMillis(0);

    // It takes >= 8 seconds to start the Emulator. Display a small progress indicator otherwise it seems like
    // the action wasn't invoked and users tend to click multiple times on it, ending up with several instances of the emulator.
    ApplicationManager.getApplication().executeOnPooledThread(() -> {
      try {
        p.start();
        p.setText("Starting AVD...");
        for (double d = 0; d < 1; d += 1.0 / 80) {
          p.setFraction(d);
          Thread.sleep(100);
          if (processHandler.isProcessTerminated()) {
            break;
          }
        }
      }
      catch (InterruptedException ignore) {
      }
      finally {
        p.stop();
        p.processFinish();
      }
    });

    // Send notification that the device has been launched.
    MessageBus messageBus = project != null ? project.getMessageBus() : ApplicationManager.getApplication().getMessageBus();
    messageBus.syncPublisher(AvdLaunchListener.TOPIC).avdLaunched(avd, commandLine, project);

    return EmulatorConnectionListener.getDeviceForEmulator(project, avd.getName(), processHandler, 5, TimeUnit.MINUTES);
  }

  protected @NotNull GeneralCommandLine newEmulatorCommand(@Nullable Project project,
                                                           @NotNull Path emulator,
                                                           @NotNull AvdInfo avd,
                                                           @NotNull EmulatorCommandBuilderFactory factory) {
    ProgressIndicator indicator = new StudioLoggerProgressIndicator(AvdManagerConnection.class);
    ILogger logger = new LogWrapper(Logger.getInstance(AvdManagerConnection.class));
    Optional<Collection<String>> params = Optional.ofNullable(System.getenv("studio.emu.params")).map(Splitter.on(',')::splitToList);

    return factory.newEmulatorCommandBuilder(emulator, avd)
      .setAvdHome(myAvdManager.getBaseAvdFolder())
      .setEmulatorSupportsSnapshots(EmulatorAdvFeatures.emulatorSupportsFastBoot(mySdkHandler, indicator, logger))
      .setStudioParams(writeParameterFile().orElse(null))
      .setLaunchInToolWindow(shouldLaunchInToolWindow(project))
      .addAllStudioEmuParams(params.orElse(Collections.emptyList()))
      .build();
  }

  /**
   * Checks whether the emulator should launch in a tool window or standalone.
   */
  private static boolean shouldLaunchInToolWindow(@Nullable Project project) {
    return EmulatorSettings.getInstance().getLaunchInToolWindow() &&
           project != null && ToolWindowManager.getInstance(project).getToolWindow("Android Emulator") != null;
  }

  public static boolean isFoldable(@NotNull AvdInfo avd) {
    String displayRegionWidth = avd.getProperty("hw.displayRegion.0.1.width");
    return displayRegionWidth != null && !"0".equals(displayRegionWidth);
  }

  /**
   * Indicates if the Emulator's version is at least {@code desired}
   *
   * @return true if the Emulator version is the desired version or higher
   */
  public boolean emulatorVersionIsAtLeast(@NotNull Revision desired) {
    if (mySdkHandler == null) return false; // Don't know, so guess
    ProgressIndicator log = new StudioLoggerProgressIndicator(AvdManagerConnection.class);
    LocalPackage sdkPackage = mySdkHandler.getLocalPackage(SdkConstants.FD_EMULATOR, log);
    if (sdkPackage == null) {
      return false;
    }
    return (sdkPackage.getVersion().compareTo(desired) >= 0);
  }

  /**
   * Write HTTP Proxy information to a temporary file.
   */
  private @NotNull Optional<@NotNull Path> writeParameterFile() {
    if (!emulatorVersionIsAtLeast(EMULATOR_REVISION_SUPPORTS_STUDIO_PARAMS)) {
      // Older versions of the emulator don't accept this information.
      return Optional.empty();
    }
    HttpConfigurable httpInstance = HttpConfigurable.getInstance();
    if (httpInstance == null) {
      return Optional.empty();
    }

    // Extract the proxy information
    List<String> proxyParameters = new ArrayList<>();

    List<Pair<String, String>> myPropList = httpInstance.getJvmProperties(false, null);
    for (Pair<String, String> kv : myPropList) {
      switch (kv.getFirst()) {
        case "http.proxyHost":
        case "http.proxyPort":
        case "https.proxyHost":
        case "https.proxyPort":
        case "proxy.authentication.username":
        case "proxy.authentication.password":
          proxyParameters.add(kv.getFirst() + "=" + kv.getSecond() + "\n");
          break;
        default:
          break; // Don't care about anything else
      }
    }

    if (proxyParameters.isEmpty()) {
      return Optional.empty();
    }

    return Optional.ofNullable(writeTempFile(proxyParameters))
      .map(File::getAbsoluteFile)
      .map(File::toPath);
  }

  /**
   * Create a directory under $ANDROID_SDK_ROOT where we can write
   * temporary files.
   *
   * @return The directory file. This will be null if we
   * could not find, create, or write the directory.
   */
  @Nullable
  public static File tempFileDirectory() {
    // Create a temporary file in /temp under $ANDROID_SDK_ROOT.
    String androidSdkRootValue = System.getenv(ANDROID_SDK_ROOT_ENV);
    if (androidSdkRootValue == null) {
      // Fall back to the user's home directory
      androidSdkRootValue = System.getProperty("user.home");
    }
    File tempDir = new File(androidSdkRootValue, "temp");
    //noinspection ResultOfMethodCallIgnored
    tempDir.mkdirs(); // Create if necessary
    if (!tempDir.exists()) {
      return null; // Give up
    }
    return tempDir;
  }

  /**
   * Creates a temporary file and write some parameters into it.
   * This is how we pass parameters to the Emulator (other than
   * on the command line).
   * The file is marked to be deleted when Studio exits. This is
   * to increase security in case the file contains sensitive
   * information.
   *
   * @param fileContents What should be written to the file.
   * @return The temporary file. This will be null
   * if we could not create or write the file.
   */
  @Nullable
  public static File writeTempFile(@NotNull List<String> fileContents) {
    File tempFile = null;
    try {
      File tempDir = tempFileDirectory();
      if (tempDir == null) {
        return null; // Fail
      }
      tempFile = FileUtil.createTempFile(tempDir, "emu", ".tmp", true);
      tempFile.deleteOnExit(); // File disappears when Studio exits
      if (!tempFile.setReadable(false, false) || // Non-owner cannot read
          !tempFile.setReadable(true, true)) { // Owner can read
        IJ_LOG.warn("Error setting permissions for " + tempFile.getAbsolutePath());
      }

      Files.write(tempFile.toPath(), fileContents, WRITE);
    }
    catch (IOException e) {
      // Try to remove the temporary file
      if (tempFile != null) {
        //noinspection ResultOfMethodCallIgnored
        tempFile.delete();
        tempFile = null;
      }
    }
    return tempFile;
  }

  @NotNull
  private ListenableFuture<IDevice> handleAccelerationError(@Nullable Project project,
                                                            @NotNull AvdInfo info,
                                                            @NotNull AccelerationErrorCode code) {
    if (code.getSolution().equals(SolutionCode.NONE)) {
<<<<<<< HEAD
      return Futures.immediateFailedFuture(new RuntimeException("Could not start AVD"));
=======
      return Futures.immediateFailedFuture(new RuntimeException(code.getProblem() + "\n\n" + code.getSolutionMessage() + '\n'));
>>>>>>> b5f40ffd
    }

    // noinspection ConstantConditions, UnstableApiUsage
    return Futures.transformAsync(
      showAccelerationErrorDialog(code, project),
      result -> tryFixingAccelerationError(result, project, info, code),
      MoreExecutors.directExecutor());
  }

  @NotNull
  private ListenableFuture<Integer> showAccelerationErrorDialog(@NotNull AccelerationErrorCode code, @Nullable Project project) {
    return myEdtListeningExecutorService.submit(() -> {
      String message = (SystemInfo.isLinux ? "KVM" : "Intel HAXM") + " is required to run this AVD.\n"
                       + code.getProblem() + '\n'
                       + '\n'
                       + code.getSolutionMessage() + '\n';

      return Messages.showOkCancelDialog(
        project,
        message,
        code.getSolution().getDescription(),
        Messages.getOkButton(),
        Messages.getCancelButton(),
        AllIcons.General.WarningDialog);
    });
  }

  @NotNull
  private ListenableFuture<IDevice> tryFixingAccelerationError(int result,
                                                               @Nullable Project project,
                                                               @NotNull AvdInfo info,
                                                               @NotNull AccelerationErrorCode code) {
    if (result == Messages.CANCEL) {
      return Futures.immediateFailedFuture(new RuntimeException("Could not start AVD"));
    }

    SettableFuture<IDevice> future = SettableFuture.create();

    Runnable setFuture = () -> future.setFuture(startAvd(project, info));

    Runnable setException = () -> future.setException(new RuntimeException("Retry after fixing problem by hand"));
    ApplicationManager.getApplication().invokeLater(AccelerationErrorSolution.getActionForFix(code, project, setFuture, setException));

    return future;
  }

  /**
   * Run "emulator -accel-check" to check the status for emulator acceleration on this machine.
   * Return a {@link AccelerationErrorCode}.
   */
  public AccelerationErrorCode checkAcceleration() {
    if (!initIfNecessary()) {
      return AccelerationErrorCode.UNKNOWN_ERROR;
    }
    Path emulatorBinary = getEmulatorBinary();
    if (emulatorBinary == null) {
      return AccelerationErrorCode.NO_EMULATOR_INSTALLED;
    }
    if (getMemorySize() < Storage.Unit.GiB.getNumberOfBytes()) {
      // TODO: The emulator -accel-check current does not check for the available memory, do it here instead:
      return AccelerationErrorCode.NOT_ENOUGH_MEMORY;
    }
    if (!hasQEMU2Installed()) {
      return AccelerationErrorCode.TOOLS_UPDATE_REQUIRED;
    }
    GeneralCommandLine commandLine = new GeneralCommandLine();
    Path checkBinary = getEmulatorCheckBinary();
    if (checkBinary != null) {
      commandLine.setExePath(checkBinary.toString());
      commandLine.addParameter("accel");
    }
    else {
      commandLine.setExePath(emulatorBinary.toString());
      commandLine.addParameter("-accel-check");
    }
    int exitValue;
    try {
      CapturingAnsiEscapesAwareProcessHandler process = new CapturingAnsiEscapesAwareProcessHandler(commandLine);
      ProcessOutput output = process.runProcess();
      exitValue = output.getExitCode();
    }
    catch (ExecutionException e) {
      exitValue = AccelerationErrorCode.UNKNOWN_ERROR.getErrorCode();
    }
    if (exitValue != 0) {
      return AccelerationErrorCode.fromExitCode(exitValue);
    }
    if (!hasPlatformToolsForQEMU2Installed()) {
      return AccelerationErrorCode.PLATFORM_TOOLS_UPDATE_ADVISED;
    }
    if (!hasSystemImagesForQEMU2Installed()) {
      return AccelerationErrorCode.SYSTEM_IMAGE_UPDATE_ADVISED;
    }
    return AccelerationErrorCode.ALREADY_INSTALLED;
  }

  @NotNull
  public ListenableFuture<AccelerationErrorCode> checkAccelerationAsync() {
    return MoreExecutors.listeningDecorator(PooledThreadExecutor.INSTANCE).submit(this::checkAcceleration);
  }

  /**
   * Update the given AVD with the new settings or create one if no AVD is specified.
   * Returns the created AVD.
   */
  @Nullable
  public AvdInfo createOrUpdateAvd(@Nullable AvdInfo currentInfo,
                                   @NotNull String avdName,
                                   @NotNull Device device,
                                   @NotNull SystemImageDescription systemImageDescription,
                                   @NotNull ScreenOrientation orientation,
                                   boolean isCircular,
                                   @Nullable String sdCard,
                                   @Nullable Path skinFolder,
                                   @NotNull Map<String, String> hardwareProperties,
                                   boolean removePrevious) {
    if (!initIfNecessary()) {
      return null;
    }
    assert mySdkHandler != null;

    Path avdFolder;
    try {
      if (currentInfo != null) {
        avdFolder = currentInfo.getDataFolderPath();
      }
      else {
        assert myAvdManager != null;
        avdFolder = AvdInfo.getDefaultAvdFolder(myAvdManager, avdName, true);
      }
    }
    catch (Throwable e) {
      IJ_LOG.error("Could not create AVD " + avdName, e);
      return null;
    }

    Dimension resolution = device.getScreenSize(orientation);
    assert resolution != null;
    String skinName = null;

    if (skinFolder == null && isCircular) {
      File skin = getRoundSkin(systemImageDescription);
      skinFolder = skin == null ? null : mySdkHandler.toCompatiblePath(skin);
    }
<<<<<<< HEAD
    if (skinFolder != null && FileUtil.filesEqual(FileOpUtils.toFile(skinFolder), AvdWizardUtils.NO_SKIN)) {
=======
    if (skinFolder != null && skinFolder.toString().equals(SkinUtils.NO_SKIN)) {
>>>>>>> b5f40ffd
      skinFolder = null;
    }
    if (skinFolder == null) {
      skinName = String.format(Locale.US, "%dx%d", Math.round(resolution.getWidth()), Math.round(resolution.getHeight()));
    }
    if (orientation == ScreenOrientation.LANDSCAPE) {
      hardwareProperties.put(HardwareProperties.HW_INITIAL_ORIENTATION,
                             StringUtil.toLowerCase(ScreenOrientation.LANDSCAPE.getShortDisplayValue()));
    }
    if (device.getId().equals("13.5in Freeform")) {
      hardwareProperties.put(AVD_INI_DISPLAY_SETTINGS_FILE, "freeform");
    }
    if (device.getId().equals(("7.6in Foldable"))) {
      hardwareProperties.put(AVD_INI_HINGE, "yes");
      hardwareProperties.put(AVD_INI_HINGE_COUNT, "1");
      hardwareProperties.put(AVD_INI_HINGE_TYPE, "1");
      hardwareProperties.put(AVD_INI_HINGE_SUB_TYPE, "1");
      hardwareProperties.put(AVD_INI_HINGE_RANGES, "0-180");
      hardwareProperties.put(AVD_INI_HINGE_DEFAULTS, "180");
      hardwareProperties.put(AVD_INI_HINGE_AREAS, "884-0-1-2208");
      hardwareProperties.put(AVD_INI_POSTURE_LISTS, "1,2,3");
      hardwareProperties.put(AVD_INI_HINGE_ANGLES_POSTURE_DEFINITIONS, "0-30, 30-150, 150-180");
    }
    if (device.getId().equals(("8in Foldable"))) {
      hardwareProperties.put(AVD_INI_HINGE, "yes");
      hardwareProperties.put(AVD_INI_HINGE_COUNT, "1");
      hardwareProperties.put(AVD_INI_HINGE_TYPE, "1");
      hardwareProperties.put(AVD_INI_HINGE_SUB_TYPE, "1");
      hardwareProperties.put(AVD_INI_HINGE_RANGES, "180-360");
      hardwareProperties.put(AVD_INI_HINGE_DEFAULTS, "180");
      hardwareProperties.put(AVD_INI_HINGE_AREAS, "1148-0-1-2480");
      hardwareProperties.put(AVD_INI_FOLD_AT_POSTURE, "4");
      hardwareProperties.put(AVD_INI_POSTURE_LISTS, "3, 4");
      hardwareProperties.put(AVD_INI_HINGE_ANGLES_POSTURE_DEFINITIONS, "180-330, 330-360");
    }
    if (device.getId().equals(("6.7in Foldable"))) {
      hardwareProperties.put(AVD_INI_HINGE, "yes");
      hardwareProperties.put(AVD_INI_HINGE_COUNT, "1");
      hardwareProperties.put(AVD_INI_HINGE_TYPE, "0");
      hardwareProperties.put(AVD_INI_HINGE_SUB_TYPE, "1");
      hardwareProperties.put(AVD_INI_HINGE_RANGES, "0-180");
      hardwareProperties.put(AVD_INI_HINGE_DEFAULTS, "180");
      hardwareProperties.put(AVD_INI_HINGE_AREAS, "0-1318-1080-1");
      hardwareProperties.put(AVD_INI_POSTURE_LISTS, "1, 2, 3");
      hardwareProperties.put(AVD_INI_HINGE_ANGLES_POSTURE_DEFINITIONS, "0-30, 30-150, 150-180");
    }
    if (device.getId().equals("7.4in Rollable")) {
      hardwareProperties.put(AVD_INI_ROLL, "yes");
      hardwareProperties.put(AVD_INI_ROLL_COUNT, "1");
      hardwareProperties.put(AVD_INI_HINGE_TYPE, "3");
      hardwareProperties.put(AVD_INI_ROLL_RANGES, "58.55-100");
      hardwareProperties.put(AVD_INI_ROLL_DEFAULTS, "67.5");
      hardwareProperties.put(AVD_INI_ROLL_RADIUS, "3");
      hardwareProperties.put(AVD_INI_ROLL_DIRECTION, "1");
      hardwareProperties.put(AVD_INI_ROLL_RESIZE_1_AT_POSTURE, "1");
      hardwareProperties.put(AVD_INI_ROLL_RESIZE_2_AT_POSTURE, "2");
      hardwareProperties.put(AVD_INI_POSTURE_LISTS, "1, 2, 3");
      hardwareProperties.put(AVD_INI_ROLL_PERCENTAGES_POSTURE_DEFINITIONS, "58.55-76.45, 76.45-94.35, 94.35-100");
    }
    if (device.getId().equals("resizable")) {
      hardwareProperties.put(AVD_INI_RESIZABLE_CONFIG, "phone-0-1080-2340-420, foldable-1-1768-2208-420, tablet-2-1920-1200-240, desktop-3-1920-1080-160");
    }
    if (currentInfo != null && !avdName.equals(currentInfo.getName()) && removePrevious) {
      assert myAvdManager != null;
<<<<<<< HEAD
      boolean success = myAvdManager.moveAvd(currentInfo, avdName, currentInfo.getDataFolderPath(), SDK_LOG);
=======
      boolean success = myAvdManager.moveAvd(currentInfo, avdName, currentInfo.getDataFolderPath());
>>>>>>> b5f40ffd
      if (!success) {
        return null;
      }
    }

    assert myAvdManager != null;
    return myAvdManager.createAvd(avdFolder,
                                  avdName,
                                  systemImageDescription.getSystemImage(),
                                  skinFolder,
                                  skinName,
                                  sdCard,
                                  hardwareProperties,
                                  device.getBootProps(),
                                  device.hasPlayStore(),
                                  false,
                                  removePrevious);
  }

  @Nullable
  private File getRoundSkin(SystemImageDescription systemImageDescription) {
    Path[] skins = systemImageDescription.getSkins();
    for (Path skin : skins) {
      if (skin.getFileName().toString().contains("Round")) {
        return FileOpUtils.toFile(skin);
      }
    }
    return null;
  }

  public static boolean doesSystemImageSupportQemu2(@Nullable SystemImageDescription description) {
    if (description == null) {
      return false;
    }
    ISystemImage systemImage = description.getSystemImage();
    if (systemImage == null) {
      return false;
    }
    Path location = systemImage.getLocation();
    try (Stream<Path> files = CancellableFileIo.list(location)) {
      return files.anyMatch(file -> file.getFileName().toString().startsWith("kernel-ranchu"));
    }
    catch (IOException e) {
      return false;
    }
  }

  public @Nullable AvdInfo findAvd(@NotNull String avdId) {
    if (initIfNecessary()) {
      assert myAvdManager != null;
      return myAvdManager.getAvd(avdId, false);
    }
    return null;
  }

  public boolean avdExists(@NotNull String candidate) {
    return findAvd(candidate) != null;
  }

  public static boolean isAvdRepairable(@NotNull AvdInfo.AvdStatus avdStatus) {
    return avdStatus == AvdInfo.AvdStatus.ERROR_IMAGE_DIR
           || avdStatus == AvdInfo.AvdStatus.ERROR_DEVICE_CHANGED
           || avdStatus == AvdInfo.AvdStatus.ERROR_DEVICE_MISSING
           || avdStatus == AvdInfo.AvdStatus.ERROR_IMAGE_MISSING;
  }

  public static boolean isSystemImageDownloadProblem(@NotNull AvdInfo.AvdStatus status) {
    switch (status) {
      case ERROR_IMAGE_DIR:
      case ERROR_IMAGE_MISSING:
        return true;
      default:
        return false;
    }
  }

  @Nullable
  public AvdInfo reloadAvd(@NotNull String avdId) {
    AvdInfo avd = findAvd(avdId);
    if (avd != null) {
      return reloadAvd(avd);
    }
    return null;
  }

  @NotNull
  private AvdInfo reloadAvd(@NotNull AvdInfo avdInfo) {
    assert myAvdManager != null;
<<<<<<< HEAD
    return myAvdManager.reloadAvd(avdInfo, SDK_LOG);
=======
    return myAvdManager.reloadAvd(avdInfo);
>>>>>>> b5f40ffd
  }

  @Nullable
  public static String getRequiredSystemImagePath(@NotNull AvdInfo avdInfo) {
    String imageSystemDir = avdInfo.getProperties().get(AvdManager.AVD_INI_IMAGES_1);
    if (imageSystemDir == null) {
      return null;
    }
    return StringUtil.trimEnd(imageSystemDir.replace(File.separatorChar, RepoPackage.PATH_SEPARATOR), RepoPackage.PATH_SEPARATOR);
  }

  public void updateDeviceChanged(@NotNull AvdInfo avdInfo) {
    if (initIfNecessary()) {
      try {
        assert myAvdManager != null;
<<<<<<< HEAD
        myAvdManager.updateDeviceChanged(avdInfo, SDK_LOG);
=======
        myAvdManager.updateDeviceChanged(avdInfo);
>>>>>>> b5f40ffd
      }
      catch (IOException e) {
        IJ_LOG.warn("Could not update AVD Device " + avdInfo.getName(), e);
      }
    }
  }

  public boolean wipeUserData(@NotNull AvdInfo avdInfo) {
    if (!initIfNecessary()) {
      return false;
    }
    assert mySdkHandler != null;
    // Delete the current user data file
    Path path = avdInfo.getDataFolderPath().resolve(AvdManager.USERDATA_QEMU_IMG);
    if (Files.exists(path)) {
      if (!FileOpUtils.deleteFileOrFolder(path)) {
        return false;
      }
    }
    // Delete the snapshots directory
    Path snapshotDirectory = avdInfo.getDataFolderPath().resolve(AvdManager.SNAPSHOTS_DIRECTORY);
    FileOpUtils.deleteFileOrFolder(snapshotDirectory);

    return true;
  }

  public String uniquifyDisplayName(@NotNull String name) {
    int suffix = 1;
    String result = name;
    while (findAvdWithDisplayName(result)) {
      result = String.format(Locale.US, "%1$s %2$d", name, ++suffix);
    }
    return result;
  }

  public boolean findAvdWithDisplayName(@NotNull String name) {
    for (AvdInfo avd : getAvds(false)) {
      if (avd.getDisplayName().equals(name)) {
        return true;
      }
    }
    return false;
  }

  public static long getMemorySize() {
    if (ourMemorySize < 0) {
      ourMemorySize = checkMemorySize();
    }
    return ourMemorySize;
  }

  private static long checkMemorySize() {
    OperatingSystemMXBean osMXBean = ManagementFactory.getOperatingSystemMXBean();
    // This is specific to JDKs derived from Oracle JDK (including OpenJDK and Apple JDK among others).
    // Other then this, there's no standard way of getting memory size
    // without adding 3rd party libraries or using native code.
    try {
      Class<?> oracleSpecificMXBean = Class.forName("com.sun.management.OperatingSystemMXBean");
      Method getPhysicalMemorySizeMethod = oracleSpecificMXBean.getMethod("getTotalPhysicalMemorySize");
      Object result = getPhysicalMemorySizeMethod.invoke(osMXBean);
      if (result instanceof Number) {
        return ((Number)result).longValue();
      }
    }
    catch (ClassNotFoundException | NoSuchMethodException e) {
      // Unsupported JDK
    }
    catch (InvocationTargetException | IllegalAccessException e) {
      IJ_LOG.error(e); // Shouldn't happen (unsupported JDK?)
    }
    // Maximum memory allocatable to emulator - 32G. Only used if non-Oracle JRE.
    return 32L * Storage.Unit.GiB.getNumberOfBytes();
  }

  private static class SystemImageUpdateDependency {
    private final int myFeatureLevel;
    private final IdDisplay myTag;
    private final int myRequiredMajorRevision;

    SystemImageUpdateDependency(int featureLevel, @NotNull IdDisplay tag, int requiredMajorRevision) {
      myFeatureLevel = featureLevel;
      myTag = tag;
      myRequiredMajorRevision = requiredMajorRevision;
    }

    public boolean updateRequired(@NotNull SystemImage image) {
      return updateRequired(image.getAbiType(), image.getAndroidVersion().getFeatureLevel(), image.getTag(), image.getRevision());
    }

    public boolean updateRequired(@NotNull String abiType, int featureLevel, @NotNull IdDisplay tag, @NotNull Revision revision) {
      Abi abi = Abi.getEnum(abiType);
      boolean isAvdIntel = abi == Abi.X86 || abi == Abi.X86_64;

      return isAvdIntel &&
             featureLevel == myFeatureLevel &&
             myTag.equals(tag) &&
             revision.getMajor() < myRequiredMajorRevision;
    }
  }
}<|MERGE_RESOLUTION|>--- conflicted
+++ resolved
@@ -16,12 +16,9 @@
 package com.android.tools.idea.avdmanager;
 
 import static com.android.SdkConstants.ANDROID_SDK_ROOT_ENV;
-<<<<<<< HEAD
-=======
 import static com.android.SdkConstants.FD_EMULATOR;
 import static com.android.SdkConstants.FD_LIB;
 import static com.android.SdkConstants.FN_HARDWARE_INI;
->>>>>>> b5f40ffd
 import static com.android.sdklib.internal.avd.AvdManager.AVD_INI_DISPLAY_SETTINGS_FILE;
 import static com.android.sdklib.internal.avd.AvdManager.AVD_INI_FOLD_AT_POSTURE;
 import static com.android.sdklib.internal.avd.AvdManager.AVD_INI_HINGE;
@@ -72,10 +69,6 @@
 import com.android.sdklib.repository.IdDisplay;
 import com.android.sdklib.repository.targets.SystemImage;
 import com.android.tools.idea.avdmanager.AccelerationErrorSolution.SolutionCode;
-<<<<<<< HEAD
-import com.android.tools.idea.avdmanager.AvdUiAction.AvdInfoProvider;
-=======
->>>>>>> b5f40ffd
 import com.android.tools.idea.avdmanager.emulatorcommand.BootWithSnapshotEmulatorCommandBuilder;
 import com.android.tools.idea.avdmanager.emulatorcommand.ColdBootEmulatorCommandBuilder;
 import com.android.tools.idea.avdmanager.emulatorcommand.ColdBootNowEmulatorCommandBuilder;
@@ -86,10 +79,6 @@
 import com.android.tools.idea.log.LogWrapper;
 import com.android.tools.idea.progress.StudioLoggerProgressIndicator;
 import com.android.tools.idea.sdk.AndroidSdks;
-<<<<<<< HEAD
-=======
-import com.android.tools.idea.progress.StudioLoggerProgressIndicator;
->>>>>>> b5f40ffd
 import com.android.utils.ILogger;
 import com.google.common.annotations.VisibleForTesting;
 import com.google.common.base.Splitter;
@@ -186,12 +175,9 @@
 
   private static @NotNull BiFunction<@Nullable AndroidSdkHandler, @Nullable Path, @NotNull AvdManagerConnection> ourConnectionFactory =
     AvdManagerConnection::new;
-<<<<<<< HEAD
-=======
 
   // A map from hardware config name to its belonging hardware property.
   private static @Nullable Map<String, HardwareProperties.HardwareProperty> ourHardwareProperties;
->>>>>>> b5f40ffd
 
   @Nullable
   private final AndroidSdkHandler mySdkHandler;
@@ -446,11 +432,7 @@
     if (forceRefresh) {
       try {
         assert myAvdManager != null;
-<<<<<<< HEAD
-        myAvdManager.reloadAvds(SDK_LOG);
-=======
         myAvdManager.reloadAvds();
->>>>>>> b5f40ffd
       }
       catch (AndroidLocationsException e) {
         IJ_LOG.error("Could not find Android SDK!", e);
@@ -482,25 +464,6 @@
       return false;
     }
     assert myAvdManager != null;
-<<<<<<< HEAD
-    return myAvdManager.deleteAvd(info, SDK_LOG);
-  }
-
-  @Slow
-  public boolean isAvdRunning(@NotNull AvdInfo info) {
-    assert myAvdManager != null;
-    return myAvdManager.isAvdRunning(info, SDK_LOG);
-  }
-
-  @NotNull ListenableFuture<@NotNull Boolean> isAvdRunning(@NotNull AvdInfoProvider provider) {
-    ListeningExecutorService service = MoreExecutors.listeningDecorator(AppExecutorUtil.getAppExecutorService());
-
-    return service.submit(() -> {
-      AvdInfo device = provider.getAvdInfo();
-      assert device != null;
-      return isAvdRunning(device);
-    });
-=======
     return myAvdManager.deleteAvd(info);
   }
 
@@ -533,7 +496,6 @@
   public final @NotNull ListenableFuture<@Nullable Void> stopAvdAsync(@NotNull AvdInfo avd) {
     // noinspection UnstableApiUsage
     return Futures.submit(() -> stopAvd(avd), AppExecutorUtil.getAppExecutorService());
->>>>>>> b5f40ffd
   }
 
   @Slow
@@ -625,30 +587,6 @@
     }
 
     avd = reloadAvd(avd); // Reload the AVD in case it was modified externally.
-<<<<<<< HEAD
-    String avdName = avd.getName();
-
-    // TODO: The emulator stores pid of the running process inside the .lock file (userdata-qemu.img.lock in Linux and
-    // userdata-qemu.img.lock/pid on Windows). We should detect whether those lock files are stale and if so, delete them without showing
-    // this error. Either the emulator provides a command to do that, or we learn about its internals (qemu/android/utils/filelock.c) and
-    // perform the same action here. If it is not stale, then we should show this error and if possible, bring that window to the front.
-    assert myAvdManager != null;
-    if (myAvdManager.isAvdRunning(avd, SDK_LOG)) {
-      myAvdManager.logRunningAvdInfo(avd, SDK_LOG);
-      String baseFolder;
-      try {
-        baseFolder = myAvdManager.getBaseAvdFolder().toAbsolutePath().toString();
-      }
-      catch (Throwable e) {
-        baseFolder = "$HOME";
-      }
-
-      String message = String.format("AVD %1$s is already running.\n" +
-                                     "If that is not the case, delete the files at\n" +
-                                     "   %2$s/%1$s.avd/*.lock\n" +
-                                     "and try again.", avdName, baseFolder);
-
-=======
     String avdName = avd.getDisplayName();
 
     // TODO: The emulator stores pid of the running process inside the .lock file (userdata-qemu.img.lock in Linux
@@ -663,7 +601,6 @@
                                      "If that is not the case, delete\n" +
                                      "%2$s and try again.",
                                      avdName, avd.getDataFolderPath().resolve("*.lock"));
->>>>>>> b5f40ffd
       return Futures.immediateFailedFuture(new RuntimeException(message));
     }
 
@@ -679,11 +616,7 @@
       return Futures.immediateFailedFuture(new RuntimeException(String.format("Error launching emulator %1$s", avdName), e));
     }
 
-<<<<<<< HEAD
-    // If we're using qemu2, it has its own progress bar, so put ours in the background. Otherwise show it.
-=======
     // If we're using qemu2, it has its own progress bar, so put ours in the background. Otherwise, show it.
->>>>>>> b5f40ffd
     ProgressWindow p = hasQEMU2Installed()
                        ? new BackgroundableProcessIndicator(project, "Launching emulator", PerformInBackgroundOption.ALWAYS_BACKGROUND,
                                                             "", "", false)
@@ -875,11 +808,7 @@
                                                             @NotNull AvdInfo info,
                                                             @NotNull AccelerationErrorCode code) {
     if (code.getSolution().equals(SolutionCode.NONE)) {
-<<<<<<< HEAD
-      return Futures.immediateFailedFuture(new RuntimeException("Could not start AVD"));
-=======
       return Futures.immediateFailedFuture(new RuntimeException(code.getProblem() + "\n\n" + code.getSolutionMessage() + '\n'));
->>>>>>> b5f40ffd
     }
 
     // noinspection ConstantConditions, UnstableApiUsage
@@ -1024,11 +953,7 @@
       File skin = getRoundSkin(systemImageDescription);
       skinFolder = skin == null ? null : mySdkHandler.toCompatiblePath(skin);
     }
-<<<<<<< HEAD
-    if (skinFolder != null && FileUtil.filesEqual(FileOpUtils.toFile(skinFolder), AvdWizardUtils.NO_SKIN)) {
-=======
     if (skinFolder != null && skinFolder.toString().equals(SkinUtils.NO_SKIN)) {
->>>>>>> b5f40ffd
       skinFolder = null;
     }
     if (skinFolder == null) {
@@ -1093,11 +1018,7 @@
     }
     if (currentInfo != null && !avdName.equals(currentInfo.getName()) && removePrevious) {
       assert myAvdManager != null;
-<<<<<<< HEAD
-      boolean success = myAvdManager.moveAvd(currentInfo, avdName, currentInfo.getDataFolderPath(), SDK_LOG);
-=======
       boolean success = myAvdManager.moveAvd(currentInfo, avdName, currentInfo.getDataFolderPath());
->>>>>>> b5f40ffd
       if (!success) {
         return null;
       }
@@ -1186,11 +1107,7 @@
   @NotNull
   private AvdInfo reloadAvd(@NotNull AvdInfo avdInfo) {
     assert myAvdManager != null;
-<<<<<<< HEAD
-    return myAvdManager.reloadAvd(avdInfo, SDK_LOG);
-=======
     return myAvdManager.reloadAvd(avdInfo);
->>>>>>> b5f40ffd
   }
 
   @Nullable
@@ -1206,11 +1123,7 @@
     if (initIfNecessary()) {
       try {
         assert myAvdManager != null;
-<<<<<<< HEAD
-        myAvdManager.updateDeviceChanged(avdInfo, SDK_LOG);
-=======
         myAvdManager.updateDeviceChanged(avdInfo);
->>>>>>> b5f40ffd
       }
       catch (IOException e) {
         IJ_LOG.warn("Could not update AVD Device " + avdInfo.getName(), e);
