--- conflicted
+++ resolved
@@ -22,23 +22,18 @@
 import com.intellij.icons.AllIcons;
 import com.intellij.ide.actions.RevealFileAction;
 import java.awt.event.ActionEvent;
-import java.io.File;
+import java.nio.file.Path;
 import org.jetbrains.annotations.NotNull;
 
 /**
  * Show the contents of the AVD on disk
  */
 public class ShowAvdOnDiskAction extends AvdUiAction {
-<<<<<<< HEAD
   private final boolean myLogDeviceManagerEvents;
 
   ShowAvdOnDiskAction(@NotNull AvdInfoProvider avdInfoProvider, boolean logDeviceManagerEvents) {
-    super(avdInfoProvider, "Show on Disk", "Open the location of this AVD's data files", AllIcons.Actions.Menu_open);
+    super(avdInfoProvider, "Show on Disk", "Open the location of this AVD's data files", AllIcons.Actions.MenuOpen);
     myLogDeviceManagerEvents = logDeviceManagerEvents;
-=======
-  public ShowAvdOnDiskAction(AvdInfoProvider avdInfoProvider) {
-    super(avdInfoProvider, "Show on Disk", "Open the location of this AVD's data files", AllIcons.Actions.MenuOpen);
->>>>>>> 44b500f2
   }
 
   @Override
@@ -59,7 +54,7 @@
     if (info == null) {
       return;
     }
-    File dataFolder = new File(info.getDataFolderPath());
+    Path dataFolder = info.getDataFolderPath();
     RevealFileAction.openDirectory(dataFolder);
   }
 
