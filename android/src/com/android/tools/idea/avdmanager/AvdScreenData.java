/*
 * Copyright (C) 2015 The Android Open Source Project
 *
 * Licensed under the Apache License, Version 2.0 (the "License");
 * you may not use this file except in compliance with the License.
 * You may obtain a copy of the License at
 *
 *      http://www.apache.org/licenses/LICENSE-2.0
 *
 * Unless required by applicable law or agreed to in writing, software
 * distributed under the License is distributed on an "AS IS" BASIS,
 * WITHOUT WARRANTIES OR CONDITIONS OF ANY KIND, either express or implied.
 * See the License for the specific language governing permissions and
 * limitations under the License.
 */
package com.android.tools.idea.avdmanager;

import com.android.resources.*;
import com.android.sdklib.devices.Multitouch;
import com.android.sdklib.devices.Screen;
import com.android.sdklib.devices.ScreenType;
import org.jetbrains.annotations.NotNull;
import org.jetbrains.annotations.Nullable;

/**
 * Contains all methods needed to build a {@link Screen} instance.
 */
public final class AvdScreenData {
  private AvdDeviceData myDeviceData;

  public AvdScreenData(AvdDeviceData deviceData) {
    myDeviceData = deviceData;
  }

  public static double calculateDpi(double screenResolutionWidth, double screenResolutionHeight, double diagonalScreenSize) {
    // Calculate diagonal resolution in pixels using the Pythagorean theorem: Dp = (pixelWidth^2 + pixelHeight^2)^1/2
    double diagonalPixelResolution = Math.sqrt(Math.pow(screenResolutionWidth, 2) + Math.pow(screenResolutionHeight, 2));
    // Calculate dos per inch: DPI = Dp / diagonalInchSize
    return diagonalPixelResolution / diagonalScreenSize;
  }

  /**
   * Get the resource bucket value that corresponds to the given size in inches.
   *
   * @param diagonalSize Diagonal Screen size in inches.
   *                     If null, a default diagonal size is used
   */
  @NotNull
  public static ScreenSize getScreenSize(@Nullable Double diagonalSize) {
    if (diagonalSize == null) {
      return ScreenSize.NORMAL;
    }

    /**
     * Density-independent pixel (dp) : The density-independent pixel is
     * equivalent to one physical pixel on a 160 dpi screen,
     * which is the baseline density assumed by the system for a
     * "medium" density screen.
     *
     * Taken from http://developer.android.com/guide/practices/screens_support.html
     */
    double diagonalDp = 160.0 * diagonalSize;

    // Set the Screen Size
    if (diagonalDp >= 1200) {
      return ScreenSize.XLARGE;
    }
    else if (diagonalDp >= 800) {
      return ScreenSize.LARGE;
    }
    else if (diagonalDp >= 568) {
      return ScreenSize.NORMAL;
    }
    else {
      return ScreenSize.SMALL;
    }
  }

  /**
   * Calculate the screen ratio. Beyond a 5:3 ratio is considered "long"
   */
  @NotNull
  public static ScreenRatio getScreenRatio(int width, int height) {
    int longSide = Math.max(width, height);
    int shortSide = Math.min(width, height);

    // Above a 5:3 ratio is "long"
    if (((double)longSide) / shortSide >= 5.0 / 3) {
      return ScreenRatio.LONG;
    }
    else {
      return ScreenRatio.NOTLONG;
    }
  }

  /**
   * Calculate the density resource bucket (the "generalized density")
   * for the device, given its dots-per-inch
   */
  @NotNull
  public static Density getScreenDensity(boolean isTv, double dpi, int screenHeight) {
    Density bucket = Density.MEDIUM;

    if (isTv) {
      // The 'generalized density' of a TV is based on its
      // vertical resolution
      bucket = (screenHeight <= 720) ? Density.TV : Density.XHIGH;
    }
    else {
      // A hand-held device.
      // Search for the density enum whose value is closest to the density of our device.
      double minDifference = Double.MAX_VALUE;
      for (Density d : Density.values()) {
<<<<<<< HEAD
        if (!d.isValidValueForDevice()) {
=======
        if (!d.isValidValueForDevice() || !d.isRecommended()) {
>>>>>>> bda17b23
          continue;
        }
        double difference = Math.abs(d.getDpiValue() - dpi);
        if (difference < minDifference) {
          minDifference = difference;
          bucket = d;
        }
      }
    }
    return bucket;
  }

  /**
   * Create a screen based on a reasonable set of defaults and user input.
   */
  @NotNull
  public Screen createScreen() {
    Screen screen = new Screen();
    screen.setMultitouch(Multitouch.JAZZ_HANDS);
    screen.setMechanism(TouchScreen.FINGER);
    screen.setScreenType(ScreenType.CAPACITIVE);

    screen.setScreenRound((myDeviceData.isScreenRound().get()) ? ScreenRound.ROUND : ScreenRound.NOTROUND);

    int screenWidth  = myDeviceData.screenResolutionWidth().get();
    int screenHeight = myDeviceData.screenResolutionHeight().get();
    double screenDiagonal = myDeviceData.diagonalScreenSize().get();

    screen.setDiagonalLength(screenDiagonal);
    screen.setSize(getScreenSize(screenDiagonal));
    screen.setXDimension(screenWidth);
    screen.setYDimension(screenHeight);

    screen.setRatio(getScreenRatio(screenWidth, screenHeight));

    Double dpi = myDeviceData.screenDpi().get();
    if (dpi <= 0) {
      dpi = calculateDpi(screenWidth, screenHeight, screenDiagonal);
    }

    dpi = Math.round(dpi * 100) / 100.0;
    screen.setYdpi(dpi);
    screen.setXdpi(dpi);

    screen.setPixelDensity( getScreenDensity(myDeviceData.isTv().get(), dpi, screenHeight) );
    return screen;
  }
}<|MERGE_RESOLUTION|>--- conflicted
+++ resolved
@@ -111,11 +111,7 @@
       // Search for the density enum whose value is closest to the density of our device.
       double minDifference = Double.MAX_VALUE;
       for (Density d : Density.values()) {
-<<<<<<< HEAD
-        if (!d.isValidValueForDevice()) {
-=======
         if (!d.isValidValueForDevice() || !d.isRecommended()) {
->>>>>>> bda17b23
           continue;
         }
         double difference = Math.abs(d.getDpiValue() - dpi);
