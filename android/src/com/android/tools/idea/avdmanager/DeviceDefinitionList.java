/*
 * Copyright (C) 2014 The Android Open Source Project
 *
 * Licensed under the Apache License, Version 2.0 (the "License");
 * you may not use this file except in compliance with the License.
 * You may obtain a copy of the License at
 *
 *      http://www.apache.org/licenses/LICENSE-2.0
 *
 * Unless required by applicable law or agreed to in writing, software
 * distributed under the License is distributed on an "AS IS" BASIS,
 * WITHOUT WARRANTIES OR CONDITIONS OF ANY KIND, either express or implied.
 * See the License for the specific language governing permissions and
 * limitations under the License.
 */
package com.android.tools.idea.avdmanager;

import static com.intellij.ui.ExperimentalUI.isNewUI;

import com.android.annotations.NonNull;
import com.android.ide.common.rendering.HardwareConfigHelper;
import com.android.sdklib.devices.Device;
import com.android.tools.adtui.common.ColoredIconGenerator;
import com.google.common.annotations.VisibleForTesting;
import com.google.common.collect.ImmutableList;
import com.google.common.collect.ImmutableSet;
import com.google.common.collect.Iterables;
import com.google.common.collect.Lists;
import com.intellij.icons.AllIcons;
import com.intellij.openapi.project.Project;
import com.intellij.openapi.ui.JBMenuItem;
import com.intellij.openapi.ui.JBPopupMenu;
import com.intellij.openapi.util.text.Strings;
import com.intellij.ui.SearchTextField;
import com.intellij.ui.components.JBLabel;
import com.intellij.ui.table.TableView;
import com.intellij.util.ui.ColumnInfo;
import com.intellij.util.ui.JBUI;
import com.intellij.util.ui.ListTableModel;
import com.intellij.util.ui.accessibility.AccessibleContextUtil;
import icons.StudioIcons;
import java.awt.BorderLayout;
import java.awt.Component;
import java.awt.Dimension;
import java.awt.Point;
import java.awt.event.ActionEvent;
import java.awt.event.ActionListener;
import java.awt.event.MouseAdapter;
import java.awt.event.MouseEvent;
import java.text.DecimalFormat;
import java.util.ArrayList;
import java.util.Collection;
import java.util.Comparator;
import java.util.HashMap;
import java.util.List;
import java.util.Locale;
import java.util.Map;
import java.util.Objects;
import javax.swing.Icon;
import javax.swing.JButton;
import javax.swing.JPanel;
import javax.swing.JTable;
import javax.swing.ListSelectionModel;
import javax.swing.border.Border;
import javax.swing.event.DocumentEvent;
import javax.swing.event.DocumentListener;
import javax.swing.event.ListSelectionEvent;
import javax.swing.event.ListSelectionListener;
import javax.swing.table.DefaultTableCellRenderer;
import javax.swing.table.TableCellRenderer;
import javax.swing.text.BadLocationException;
import javax.swing.text.Document;
import org.jetbrains.annotations.NotNull;
import org.jetbrains.annotations.Nullable;

/**
 * Lists the available device definitions by category
 */
public class DeviceDefinitionList extends JPanel implements ListSelectionListener, DocumentListener, DeviceUiAction.DeviceProvider {

  private static final String SEARCH_RESULTS = "Search Results";
  private static final String PHONE_TYPE = "Phone";
  private static final String TABLET_TYPE = "Tablet";

  private static final String DEFAULT_PHONE = "Pixel 2";
  private static final String DEFAULT_TABLET = "Pixel C";
  private static final String DEFAULT_WEAR = "Wear OS Square";
  private static final String DEFAULT_TV = "Television (1080p)";
  private static final String DEFAULT_AUTOMOTIVE = "Automotive (1024p landscape)";
  private static final String DEFAULT_DESKTOP = "Medium Desktop";
  private static final String TV = "TV";
  private static final String WEAR = "Wear OS";
  private static final String AUTOMOTIVE = "Automotive";
  private static final String DESKTOP = "Desktop";
  private static final List<String> CATEGORY_ORDER = ImmutableList.of(PHONE_TYPE, TABLET_TYPE, WEAR, DESKTOP, TV, AUTOMOTIVE);

  private Map<String, List<Device>> myDeviceCategoryMap = new HashMap<>();
  private static final Map<String, Device> myDefaultCategoryDeviceMap = new HashMap<>();

  private static final DecimalFormat ourDecimalFormat = new DecimalFormat(".##");
  private final ListTableModel<Device> myModel = new ListTableModel<>();
  private TableView<Device> myTable;
  private final ListTableModel<String> myCategoryModel = new ListTableModel<>();
  private TableView<String> myCategoryList;
  private JButton myCreateProfileButton;
  private JButton myImportProfileButton;
  private JButton myRefreshButton;
  private JPanel myPanel;
  private SearchTextField mySearchTextField;
  private List<DeviceDefinitionSelectionListener> myListeners = new ArrayList<>();
  private List<DeviceCategorySelectionListener> myCategoryListeners = new ArrayList<>();
  private List<Device> myDevices;
  private Device myDefaultDevice;

  public DeviceDefinitionList() {
    super(new BorderLayout());
    // List of columns present in our table. Each column is represented by a ColumnInfo which tells the table how to get
    // the cell value in that column for a given row item.
    ColumnInfo[] columnInfos = new ColumnInfo[]{new DeviceColumnInfo("Name") {
      @NonNull
      @Override
      public String valueOf(Device device) {
        return device.getDisplayName();
      }

      @NonNull
      @Override
      public String getPreferredStringValue() {
        // Long string so that preferred column width is set appropriately
        return "4.65\" 720 (Galaxy Nexus)";
      }

      @NonNull
      @Override
      public Comparator<Device> getComparator() {
<<<<<<< HEAD
        return (o1, o2) -> {
          String name1 = valueOf(o1);
          String name2 = valueOf(o2);
          if (Strings.areSameInstance(name1, name2)) {
            return 0;
          }
          if (name1.isEmpty() || name2.isEmpty()) {
            return -1;
          }
          char firstChar1 = name1.charAt(0);
          char firstChar2 = name2.charAt(0);
          // Prefer letters to anything else
          if (Character.isLetter(firstChar1) && !Character.isLetter(firstChar2)) {
            return 1;
          }
          else if (Character.isLetter(firstChar2) && !Character.isLetter(firstChar1)) {
            return -1;
          }
          // Fall back to string comparison
          return name1.compareTo(name2);
        };
=======
        return new NameComparator();
>>>>>>> de127946
      }
    }, new PlayStoreColumnInfo("Play Store") {
    }, new DeviceColumnInfo("Size") {

      @NonNull
      @Override
      public String valueOf(Device device) {
        return getDiagonalSize(device);
      }
      @NonNull
      @Override
      public Comparator<Device> getComparator() {
        return (o1, o2) -> {
          if (o1 == null) {
            return -1;
          }
          else if (o2 == null) {
            return 1;
          }
          else {
            return Double.compare(o1.getDefaultHardware().getScreen().getDiagonalLength(),
                                  o2.getDefaultHardware().getScreen().getDiagonalLength());
          }
        };
      }
    }, new DeviceColumnInfo("Resolution") {
      @NonNull
      @Override
      public String valueOf(Device device) {
        return getDimensionString(device);
      }

      @NonNull
      @Override
      public Comparator<Device> getComparator() {
        return (o1, o2) -> {
          if (o1 == null) {
            return -1;
          }
          else if (o2 == null) {
            return 1;
          }
          else {
            Dimension d1 = o1.getScreenSize(o1.getDefaultState().getOrientation());
            Dimension d2 = o2.getScreenSize(o2.getDefaultState().getOrientation());
            if (d1 == null) {
              return -1;
            }
            else if (d2 == null) {
              return 1;
            }
            else {
              return Integer.compare(d1.width * d1.height, d2.width * d2.height);
            }
          }
        };
      }
    }, new DeviceColumnInfo("Density") {
      @NonNull
      @Override
      public String valueOf(Device device) {
        return getDensityString(device);
      }
    }};
    myModel.setColumnInfos(columnInfos);
    myModel.setSortable(true);
    refreshDeviceProfiles();
    setDefaultDevices();
    myTable.setModelAndUpdateColumns(myModel);
    myTable.getRowSorter().toggleSortOrder(0);
    myTable.getRowSorter().toggleSortOrder(0);
    myTable.setSelectionMode(ListSelectionModel.SINGLE_SELECTION);
    myTable.setRowSelectionAllowed(true);

    myRefreshButton.addActionListener(new ActionListener() {
      @Override
      public void actionPerformed(ActionEvent e) {
        refreshDeviceProfiles();
      }
    });
    myTable.getSelectionModel().addListSelectionListener(this);
    // The singular column that serves as the header for our category list
    ColumnInfo[] categoryInfo = new ColumnInfo[]{new ColumnInfo<String, String>("Category") {
      @Nullable
      @Override
      public String valueOf(String category) {
        return category;
      }

      @NonNull
      @Override
      public TableCellRenderer getRenderer(String s) {
        return myRenderer;
      }
    }};
    myCategoryModel.setColumnInfos(categoryInfo);
    myCategoryList.setModelAndUpdateColumns(myCategoryModel);
    myCategoryList.getSelectionModel().addListSelectionListener(this);
    mySearchTextField.addDocumentListener(this);
    add(myPanel, BorderLayout.CENTER);

    myCreateProfileButton.setAction(new CreateDeviceAction(this));
    myCreateProfileButton.setText("New Hardware Profile");
    myImportProfileButton.setAction(new ImportDevicesAction(this));
    myImportProfileButton.setText("Import Hardware Profiles");
    myTable.addMouseListener(new MouseAdapter() {
      @Override
      public void mouseClicked(MouseEvent e) {
        possiblyShowPopup(e);
      }

      @Override
      public void mousePressed(MouseEvent e) {
        possiblyShowPopup(e);
      }

      @Override
      public void mouseReleased(MouseEvent e) {
        possiblyShowPopup(e);
      }
    });
  }

  private void setDefaultDevices() {
    myDefaultDevice = updateDefaultDevice(PHONE_TYPE, DEFAULT_PHONE);
    updateDefaultDevice(TABLET_TYPE, DEFAULT_TABLET);
    updateDefaultDevice(TV, DEFAULT_TV);
    updateDefaultDevice(WEAR, DEFAULT_WEAR);
    updateDefaultDevice(AUTOMOTIVE, DEFAULT_AUTOMOTIVE);
    updateDefaultDevice(DESKTOP, DEFAULT_DESKTOP);
  }

  private Device updateDefaultDevice(String type, String deviceDisplayName) {
    List<Device> devices = myDeviceCategoryMap.get(type);
    if (devices != null) {
      for (Device d : devices) {
        if (d.getDisplayName().equals(deviceDisplayName)) {
          myDefaultCategoryDeviceMap.put(type, d);
          return d;
        }
      }
    }
    return null;
  }

  @NotNull
  private static JBMenuItem createMenuItem(@NotNull DeviceUiAction action) {
    JBMenuItem item = new JBMenuItem(action);
    item.setText(action.getText());
    return item;
  }

  private void possiblyShowPopup(MouseEvent e) {
    if (!e.isPopupTrigger()) {
      return;
    }
    Point p = e.getPoint();
    int row = myTable.rowAtPoint(p);
    int col = myTable.columnAtPoint(p);
    if (row != -1 && col != -1) {
      JBPopupMenu menu = new JBPopupMenu();
      menu.add(createMenuItem(new CloneDeviceAction(this)));
      menu.add(createMenuItem(new EditDeviceAction(this)));
      menu.add(createMenuItem(new ExportDeviceAction(this)));
      menu.add(createMenuItem(new DeleteDeviceAction(this)));
      menu.show(myTable, p.x, p.y);
    }
  }

  @Override
  public void valueChanged(ListSelectionEvent e) {
    if (e.getSource().equals(myCategoryList.getSelectionModel())) {
      setCategory(myCategoryList.getSelectedObject());
    } else if (e.getSource().equals(myTable.getSelectionModel())){
      onSelectionSet(myTable.getSelectedObject());
    }
  }

  public void addSelectionListener(@NotNull DeviceDefinitionSelectionListener listener) {
    myListeners.add(listener);
  }

  public void addCategoryListener(@NotNull DeviceCategorySelectionListener listener) {
    myCategoryListeners.add(listener);
  }

  public void removeSelectionListener(@NotNull DeviceDefinitionSelectionListener listener) {
    myListeners.remove(listener);
  }

  @Override
  public void selectDefaultDevice() {
    setSelectedDevice(myDefaultDevice);
  }

  @Nullable
  @Override
  public Project getProject() {
    return null;
  }

  /**
   * Set the list's selection to the given device, or clear the selection if the
   * given device is null. The category list will also select the category to which the
   * given device belongs.
   */
  public void setSelectedDevice(@Nullable Device device) {
    if (Objects.equals(device, myTable.getSelectedObject())) {
      return;
    }
    onSelectionSet(device);
    if (device != null) {
      String category = getCategory(device);
      for (Device listItem : myModel.getItems()) {
        if (listItem.getId().equals(device.getId())) {
          myTable.setSelection(ImmutableSet.of(listItem));
        }
      }
      myCategoryList.setSelection(ImmutableSet.of(category));
      setCategory(category);
    }
  }

  /**
   * Update our listeners
   */
  private void onSelectionSet(@Nullable Device selectedObject) {
    if (selectedObject != null) {
      myDefaultCategoryDeviceMap.put(getCategory(selectedObject), selectedObject);
    }
    for (DeviceDefinitionSelectionListener listener : myListeners) {
      listener.onDeviceSelectionChanged(selectedObject);
    }
  }

  /**
   * Update our list to display the given category.
   */
  public void setCategory(@Nullable String selectedCategory) {
    if (myDeviceCategoryMap.containsKey(selectedCategory)) {
      List<Device> newItems = myDeviceCategoryMap.get(selectedCategory);
      if (!myModel.getItems().equals(newItems)) {
        myModel.setItems(newItems);
        setSelectedDevice(myDefaultCategoryDeviceMap.get(selectedCategory));
        notifyCategoryListeners(selectedCategory, newItems);
      }
    }
    else if (Objects.equals(selectedCategory, SEARCH_RESULTS)) {
      updateSearchResults(mySearchTextField.getText());
    }
  }

  private void notifyCategoryListeners(@Nullable String selectedCategory, @Nullable List<Device> items) {
    for (DeviceCategorySelectionListener listener : myCategoryListeners) {
      listener.onCategorySelectionChanged(selectedCategory, items);
    }
  }

  private void refreshDeviceProfiles() {
    myDevices = DeviceManagerConnection.getDefaultDeviceManagerConnection().getDevices();
    myDeviceCategoryMap.clear();
    for (Device d : myDevices) {
      if (d.getIsDeprecated()) {
        continue;
      }
      String category = getCategory(d);
      if (!myDeviceCategoryMap.containsKey(category)) {
        myDeviceCategoryMap.put(category, new ArrayList<>(1));
      }
      myDeviceCategoryMap.get(category).add(d);
    }
    ArrayList<String> categories = Lists.newArrayList(myDeviceCategoryMap.keySet());
    categories.sort(Comparator.comparing(category -> {
      int index = CATEGORY_ORDER.indexOf(category);
      return index >= 0 ? index : Integer.MAX_VALUE;
    }));
    Collection<String> selection = myCategoryList.getSelection();
    myCategoryModel.setItems(categories);
    myCategoryList.setSelection(selection);
  }

  /**
   * @return the category of the specified device. One of:
   * Automotive TV, Wear, Tablet, and Phone, or Other if the category
   * cannot be determined.
   */
  @VisibleForTesting
  public static String getCategory(@NotNull Device d) {
    if (HardwareConfigHelper.isAutomotive(d)) {
      return AUTOMOTIVE;
    } else if (HardwareConfigHelper.isDesktop(d)) {
      return DESKTOP;
    } else if (HardwareConfigHelper.isTv(d) || hasTvSizedScreen(d)) {
      return TV;
    } else if (HardwareConfigHelper.isWear(d)) {
      return WEAR;
    } else if (isTablet(d)) {
      return TABLET_TYPE;
    } else {
      return PHONE_TYPE;
    }
  }

  /*
   * A mobile device is considered a tablet if its screen is at least
   * {@link #MINIMUM_TABLET_SIZE} and the screen is not foldable.
   */
  @VisibleForTesting
  public static boolean isTablet(@NotNull Device d) {
    return (d.getDefaultHardware().getScreen().getDiagonalLength() >= Device.MINIMUM_TABLET_SIZE
            && !d.getDefaultHardware().getScreen().isFoldable());
  }

  private static boolean hasTvSizedScreen(@NotNull Device d) {
    return d.getDefaultHardware().getScreen().getDiagonalLength() >= Device.MINIMUM_TV_SIZE;
  }

  /**
   * @return the diagonal screen size of the given device
   */
  public static String getDiagonalSize(@NotNull Device device) {
    return ourDecimalFormat.format(device.getDefaultHardware().getScreen().getDiagonalLength()) + '"';
  }

  /**
   * @return a string of the form [width]x[height] in pixel units representing the screen resolution of the given device
   */
  public static String getDimensionString(@NotNull Device device) {
    Dimension size = device.getScreenSize(device.getDefaultState().getOrientation());
    return size == null ? "Unknown Resolution" : String.format(Locale.getDefault(), "%dx%d", size.width, size.height);
  }

  /**
   * @return a string representing the density bucket of the given device
   */
  public static String getDensityString(@NotNull Device device) {
    return device.getDefaultHardware().getScreen().getPixelDensity().getResourceValue();
  }

  private void createUIComponents() {
    myCategoryList = new TableView<>();
    myTable = new TableView<>();
    myRefreshButton = new JButton(AllIcons.Actions.Refresh);
  }

  @Override
  public void insertUpdate(DocumentEvent e) {
    updateSearchResults(getText(e.getDocument()));
  }

  @Override
  public void removeUpdate(DocumentEvent e) {
    updateSearchResults(getText(e.getDocument()));
  }

  @Override
  public void changedUpdate(DocumentEvent e) {
    updateSearchResults(getText(e.getDocument()));
  }

  private static String getText(Document d) {
    try {
      return d.getText(0, d.getLength());
    }
    catch (BadLocationException e) {
      return "";
    }
  }

  /**
   * Set the "Search Results" category to the set of devices whose names match the given search string
   */
  private void updateSearchResults(@NotNull final String searchString) {
    if (searchString.isEmpty()) {
      if (myCategoryModel.getItem(myCategoryModel.getRowCount() - 1).equals(SEARCH_RESULTS)) {
        myCategoryModel.removeRow(myCategoryModel.getRowCount() - 1);
        setCategory(myCategoryList.getRow(0));
      }
      return;
    } else if (!myCategoryModel.getItem(myCategoryModel.getRowCount() - 1).equals(SEARCH_RESULTS)) {
      myCategoryModel.addRow(SEARCH_RESULTS);
      myCategoryList.setSelection(ImmutableSet.of(SEARCH_RESULTS));
    }

    List<Device> items = Lists.newArrayList(Iterables.filter(myDevices,
                                                             (input) -> input.getDisplayName().toLowerCase(Locale.getDefault())
                                                               .contains(searchString.toLowerCase(Locale.getDefault()))));
    myModel.setItems(items);
    notifyCategoryListeners(null, items);
  }

  @Nullable
  @Override
  public Device getDevice() {
    return myTable.getSelectedObject();
  }

  @Override
  public void setDevice(@Nullable Device device) {
    setSelectedDevice(device);
  }

  @Override
  public void refreshDevices() {
    refreshDeviceProfiles();
  }

  private final Border myBorder = JBUI.Borders.empty(10);

  /**
   * Renders a simple text field.
   */
  private final TableCellRenderer myRenderer = new TableCellRenderer() {
    @Override
    public Component getTableCellRendererComponent(JTable table, Object value, boolean isSelected, boolean hasFocus, int row, int column) {
      JBLabel label = new JBLabel((String)value);
      label.setBorder(myBorder);
      if (table.getSelectedRow() == row) {
        label.setBackground(table.getSelectionBackground());
        label.setForeground(table.getSelectionForeground());
        label.setOpaque(true);
      }
      return label;
    }
  };

  private abstract class DeviceColumnInfo extends ColumnInfo<Device, String> {
    private final int myWidth;

    @Nullable
    @Override
    public Comparator<Device> getComparator() {
      return (o1, o2) -> {
          if (o1 == null || valueOf(o1) == null) {
            return -1;
          }
          else if (o2 == null || valueOf(o2) == null) {
            return 1;
          }
          else {
            //noinspection ConstantConditions
            return valueOf(o1).compareTo(valueOf(o2));
          }
      };
    }

    DeviceColumnInfo(@NotNull String name, int width) {
      super(name);
      myWidth = width;
    }

    DeviceColumnInfo(String name) {
      this(name, -1);
    }

    @Nullable
    @Override
    public TableCellRenderer getRenderer(Device device) {
      return myRenderer;
    }

    @Override
    public int getWidth(JTable table) {
      return myWidth;
    }
  }

  private static class PlayStoreColumnInfo extends ColumnInfo<Device, Icon> {

    public static final Icon highlightedPlayStoreIcon = ColoredIconGenerator.INSTANCE.generateWhiteIcon(StudioIcons.Avd.DEVICE_PLAY_STORE);

    private static final TableCellRenderer ourIconRenderer = new DefaultTableCellRenderer() {
      @Override
      public Component getTableCellRendererComponent(JTable table, Object value, boolean isSelected, boolean hasFocus, int row, int column) {
        Icon theIcon = (Icon)value;
        JBLabel label = new JBLabel(theIcon);
        if (theIcon != null) {
          AccessibleContextUtil.setName(label, "Play Store");
        }
        if (table.getSelectedRow() == row) {
          label.setBackground(table.getSelectionBackground());
          label.setForeground(table.getSelectionForeground());
          label.setOpaque(true);
          if (theIcon != null) {
            label.setIcon(isNewUI() ? StudioIcons.Avd.DEVICE_PLAY_STORE : highlightedPlayStoreIcon);
          }
        }
        return label;
      }
    };

    PlayStoreColumnInfo(String name) {
      super(name);
    }

    @NotNull
    @Override
    public TableCellRenderer getRenderer(Device device) {
      return ourIconRenderer;
    }

    @Override
    public int getWidth(JTable table) {
      return -1; // Re-sizable
    }

    @Nullable
    @Override
    public Icon valueOf(@NonNull Device device) {
      return (device.hasPlayStore() ? StudioIcons.Avd.DEVICE_PLAY_STORE : null);
    }

    @NotNull
    @Override
    public Comparator<Device> getComparator() {
      return (o1, o2) -> Boolean.compare(o2.hasPlayStore(), o1.hasPlayStore());
    }
  }

  public interface DeviceDefinitionSelectionListener {
    void onDeviceSelectionChanged(@Nullable Device selectedDevice);
  }

  public interface DeviceCategorySelectionListener {
    void onCategorySelectionChanged(@Nullable String category, @Nullable List<Device> devices);
  }
}<|MERGE_RESOLUTION|>--- conflicted
+++ resolved
@@ -30,7 +30,6 @@
 import com.intellij.openapi.project.Project;
 import com.intellij.openapi.ui.JBMenuItem;
 import com.intellij.openapi.ui.JBPopupMenu;
-import com.intellij.openapi.util.text.Strings;
 import com.intellij.ui.SearchTextField;
 import com.intellij.ui.components.JBLabel;
 import com.intellij.ui.table.TableView;
@@ -133,31 +132,7 @@
       @NonNull
       @Override
       public Comparator<Device> getComparator() {
-<<<<<<< HEAD
-        return (o1, o2) -> {
-          String name1 = valueOf(o1);
-          String name2 = valueOf(o2);
-          if (Strings.areSameInstance(name1, name2)) {
-            return 0;
-          }
-          if (name1.isEmpty() || name2.isEmpty()) {
-            return -1;
-          }
-          char firstChar1 = name1.charAt(0);
-          char firstChar2 = name2.charAt(0);
-          // Prefer letters to anything else
-          if (Character.isLetter(firstChar1) && !Character.isLetter(firstChar2)) {
-            return 1;
-          }
-          else if (Character.isLetter(firstChar2) && !Character.isLetter(firstChar1)) {
-            return -1;
-          }
-          // Fall back to string comparison
-          return name1.compareTo(name2);
-        };
-=======
         return new NameComparator();
->>>>>>> de127946
       }
     }, new PlayStoreColumnInfo("Play Store") {
     }, new DeviceColumnInfo("Size") {
