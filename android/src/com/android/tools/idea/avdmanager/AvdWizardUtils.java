--- conflicted
+++ resolved
@@ -27,7 +27,6 @@
 import com.android.sdklib.internal.avd.AvdInfo;
 import com.android.sdklib.internal.avd.AvdManager;
 import com.android.sdklib.internal.avd.HardwareProperties;
-import com.android.sdklib.internal.project.ProjectProperties;
 import com.android.sdklib.repository.AndroidSdkHandler;
 import com.android.sdklib.repository.IdDisplay;
 import com.android.tools.idea.device.DeviceArtDescriptor;
@@ -37,11 +36,7 @@
 import com.android.tools.idea.ui.wizard.WizardUtils;
 import com.android.tools.idea.wizard.model.ModelWizard;
 import com.android.tools.idea.wizard.model.ModelWizardDialog;
-<<<<<<< HEAD
-import com.android.tools.log.LogWrapper;
-=======
 import com.android.tools.idea.log.LogWrapper;
->>>>>>> abbea60e
 import com.google.common.base.Charsets;
 import com.google.common.collect.ImmutableList;
 import com.google.common.collect.Maps;
@@ -104,10 +99,6 @@
 
   public static final String USE_COLD_BOOT = AvdManager.AVD_INI_FORCE_COLD_BOOT_MODE;
   public static final String COLD_BOOT_ONCE_VALUE = AvdManager.AVD_INI_COLD_BOOT_ONCE;
-<<<<<<< HEAD
-  public static final String FEATURE_FAST_BOOT = "FastSnapshotV1"; // Emulator feature support
-=======
->>>>>>> abbea60e
 
   public static final String IS_IN_EDIT_MODE_KEY = WIZARD_ONLY + "isInEditMode";
 
@@ -135,15 +126,9 @@
   public static final Font TITLE_FONT = JBFont.create(new Font("Sans", Font.BOLD, 16));
 
   // Tags
-<<<<<<< HEAD
-  public static final List<IdDisplay> ALL_DEVICE_TAGS = ImmutableList.of(DEFAULT_TAG, WEAR_TAG, TV_TAG);
-  public static final List<IdDisplay> TAGS_WITH_GOOGLE_API = ImmutableList.of(GOOGLE_APIS_TAG, GOOGLE_APIS_X86_TAG,
-                                                                              PLAY_STORE_TAG, TV_TAG, WEAR_TAG);
-=======
   public static final List<IdDisplay> ALL_DEVICE_TAGS = ImmutableList.of(DEFAULT_TAG, WEAR_TAG, TV_TAG, CHROMEOS_TAG);
   public static final List<IdDisplay> TAGS_WITH_GOOGLE_API = ImmutableList.of(GOOGLE_APIS_TAG, GOOGLE_APIS_X86_TAG,
                                                                               PLAY_STORE_TAG, TV_TAG, WEAR_TAG, CHROMEOS_TAG);
->>>>>>> abbea60e
 
   public static final String CREATE_SKIN_HELP_LINK = "http://developer.android.com/tools/devices/managing-avds.html#skins";
 
@@ -158,11 +143,7 @@
   /** Maximum amount of RAM to *default* an AVD to, if the physical RAM on the device is higher */
   private static final int MAX_RAM_MB = 1536;
 
-<<<<<<< HEAD
-  private static Map<String, String> ourEmuAdvFeatures; // Advanced Emulator features
-=======
   private static Map<String, HardwareProperties.HardwareProperty> ourHardwareProperties; // Hardware Properties
->>>>>>> abbea60e
 
   private static Logger getLog() {
     return Logger.getInstance(AvdWizardUtils.class);
@@ -400,38 +381,6 @@
     }
 
     return false;
-  }
-
-  /**
-   * Indicates if the Emulator supports the requested advanced feature
-   *
-   * @param theFeature The name of the requested feature
-   * @return true if the feature is "on" in the Emulator
-   */
-
-  public static boolean emulatorSupportsFeature(@NotNull String theFeature, @Nullable AndroidSdkHandler sdkHandler) {
-    if (ourEmuAdvFeatures == null) {
-      if (sdkHandler == null) return false; // 'False' is the safer guess
-      LocalPackage emulatorPackage = sdkHandler.getLocalPackage(FD_EMULATOR, new StudioLoggerProgressIndicator(AvdWizardUtils.class));
-      if (emulatorPackage != null) {
-        File emuAdvFeaturesFile = new File(emulatorPackage.getLocation(), FD_LIB + File.separator + FN_ADVANCED_FEATURES);
-        FileOp fop = sdkHandler.getFileOp();
-        if (fop.exists(emuAdvFeaturesFile)) {
-          ourEmuAdvFeatures = ProjectProperties.parsePropertyFile(new FileOpFileWrapper(emuAdvFeaturesFile, fop, false),
-                                                                  new LogWrapper(Logger.getInstance(AvdManagerConnection.class)));
-        }
-      }
-    }
-    return ourEmuAdvFeatures != null && "on".equals(ourEmuAdvFeatures.get(theFeature));
-  }
-
-  /**
-   * Indicates if the Emulator supports the Fast Boot feature
-   *
-   * @return true if Fast Boot is supported
-   */
-  public static boolean emulatorSupportsFastBoot(@Nullable AndroidSdkHandler sdkHandler) {
-    return emulatorSupportsFeature(FEATURE_FAST_BOOT, sdkHandler);
   }
 
   /**
@@ -528,11 +477,7 @@
     wizardBuilder.addStep(new ConfigureAvdOptionsStep(project, model));
     ModelWizard wizard = wizardBuilder.build();
     StudioWizardDialogBuilder builder = new StudioWizardDialogBuilder(wizard, "Virtual Device Configuration", parent);
-<<<<<<< HEAD
-    builder.setMinimumSize(AVD_WIZARD_SIZE);
-=======
     builder.setMinimumSize(AVD_WIZARD_MIN_SIZE);
->>>>>>> abbea60e
     builder.setPreferredSize(AVD_WIZARD_SIZE);
     return builder.setHelpUrl(WizardUtils.toUrl(AVD_WIZARD_HELP_URL)).build();
   }
