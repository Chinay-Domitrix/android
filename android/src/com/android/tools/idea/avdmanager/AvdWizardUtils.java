/*
 * Copyright (C) 2014 The Android Open Source Project
 *
 * Licensed under the Apache License, Version 2.0 (the "License");
 * you may not use this file except in compliance with the License.
 * You may obtain a copy of the License at
 *
 *      http://www.apache.org/licenses/LICENSE-2.0
 *
 * Unless required by applicable law or agreed to in writing, software
 * distributed under the License is distributed on an "AS IS" BASIS,
 * WITHOUT WARRANTIES OR CONDITIONS OF ANY KIND, either express or implied.
 * See the License for the specific language governing permissions and
 * limitations under the License.
 */
package com.android.tools.idea.avdmanager;

import com.android.annotations.VisibleForTesting;
import com.android.repository.Revision;
import com.android.repository.api.LocalPackage;
import com.android.repository.api.ProgressIndicator;
import com.android.repository.io.FileOp;
<<<<<<< HEAD
=======
import com.android.sdklib.FileOpFileWrapper;
>>>>>>> 1e5b25b8
import com.android.sdklib.devices.Hardware;
import com.android.sdklib.devices.Storage;
import com.android.sdklib.devices.Storage.Unit;
import com.android.sdklib.internal.avd.AvdInfo;
import com.android.sdklib.internal.avd.AvdManager;
import com.android.sdklib.internal.avd.HardwareProperties;
<<<<<<< HEAD
=======
import com.android.sdklib.internal.project.ProjectProperties;
>>>>>>> 1e5b25b8
import com.android.sdklib.repository.AndroidSdkHandler;
import com.android.sdklib.repository.IdDisplay;
import com.android.tools.idea.ddms.screenshot.DeviceArtDescriptor;
import com.android.tools.idea.sdk.AndroidSdks;
import com.android.tools.idea.sdk.progress.StudioLoggerProgressIndicator;
import com.android.tools.idea.ui.wizard.StudioWizardDialogBuilder;
import com.android.tools.idea.ui.wizard.WizardUtils;
import com.android.tools.idea.wizard.model.ModelWizard;
import com.android.tools.idea.wizard.model.ModelWizardDialog;
<<<<<<< HEAD
=======
import com.android.tools.log.LogWrapper;
>>>>>>> 1e5b25b8
import com.google.common.base.Charsets;
import com.google.common.collect.ImmutableList;
import com.google.common.collect.Maps;
import com.google.common.io.ByteStreams;
import com.intellij.openapi.diagnostic.Logger;
import com.intellij.openapi.project.Project;
import com.intellij.openapi.util.io.FileUtil;
import com.intellij.util.ui.JBFont;
import org.jetbrains.android.sdk.AndroidSdkData;
import org.jetbrains.annotations.NotNull;
import org.jetbrains.annotations.Nullable;

import javax.imageio.ImageIO;
import java.awt.*;
import java.awt.image.BufferedImage;
import java.io.*;
import java.util.List;
import java.util.Map;

import static com.android.SdkConstants.*;
<<<<<<< HEAD
=======
import static com.android.sdklib.internal.avd.AvdManager.*;
>>>>>>> 1e5b25b8
import static com.android.sdklib.repository.targets.SystemImage.*;

/**
 * State store keys for the AVD Manager wizards
 */
public class AvdWizardUtils {

  public static final String WIZARD_ONLY = "AvdManager.WizardOnly.";

  // Avd option keys
  public static final String DEVICE_DEFINITION_KEY = WIZARD_ONLY + "DeviceDefinition";
  public static final String SYSTEM_IMAGE_KEY = WIZARD_ONLY + "SystemImage";

  public static final String RAM_STORAGE_KEY = AvdManager.AVD_INI_RAM_SIZE;
  public static final String VM_HEAP_STORAGE_KEY = AvdManager.AVD_INI_VM_HEAP_SIZE;
  public static final String INTERNAL_STORAGE_KEY = AvdManager.AVD_INI_DATA_PARTITION_SIZE;
  public static final String SD_CARD_STORAGE_KEY = AvdManager.AVD_INI_SDCARD_SIZE;
  public static final String EXISTING_SD_LOCATION = AvdManager.AVD_INI_SDCARD_PATH;

  // Keys used for display properties within the wizard. The values are derived from (and used to derive) the values for
  // SD_CARD_STORAGE_KEY and EXISTING_SD_LOCATION
  public static final String DISPLAY_SD_SIZE_KEY = WIZARD_ONLY + "displaySdCardSize";
  public static final String DISPLAY_SD_LOCATION_KEY = WIZARD_ONLY + "displaySdLocation";
  public static final String DISPLAY_USE_EXTERNAL_SD_KEY = WIZARD_ONLY + "displayUseExistingSd";

  public static final String DEFAULT_ORIENTATION_KEY = WIZARD_ONLY + "DefaultOrientation";

  public static final String AVD_INI_NETWORK_SPEED = "runtime.network.speed";
  public static final String NETWORK_SPEED_KEY = AVD_INI_NETWORK_SPEED;
  public static final String AVD_INI_NETWORK_LATENCY = "runtime.network.latency";
  public static final String NETWORK_LATENCY_KEY = AVD_INI_NETWORK_LATENCY;

  public static final String FRONT_CAMERA_KEY = AvdManager.AVD_INI_CAMERA_FRONT;
  public static final String BACK_CAMERA_KEY = AvdManager.AVD_INI_CAMERA_BACK;

  public static final String USE_HOST_GPU_KEY = AvdManager.AVD_INI_GPU_EMULATION;
  public static final String HOST_GPU_MODE_KEY = AvdManager.AVD_INI_GPU_MODE;

  public static final String USE_COLD_BOOT = AvdManager.AVD_INI_FORCE_COLD_BOOT_MODE;
  public static final String COLD_BOOT_ONCE_VALUE = AvdManager.AVD_INI_COLD_BOOT_ONCE;
  public static final String FEATURE_FAST_BOOT = "FastSnapshotV1"; // Emulator feature support

  public static final String IS_IN_EDIT_MODE_KEY = WIZARD_ONLY + "isInEditMode";

  public static final String CUSTOM_SKIN_FILE_KEY = AvdManager.AVD_INI_SKIN_PATH;
  public static final String BACKUP_SKIN_FILE_KEY = AvdManager.AVD_INI_BACKUP_SKIN_PATH;
  public static final String DEVICE_FRAME_KEY = "showDeviceFrame";

<<<<<<< HEAD
  public static final String DISPLAY_NAME_KEY = AvdManager.AVD_INI_DISPLAY_NAME;
  public static final String AVD_INI_AVD_ID = "AvdId";
=======
  public static final String DISPLAY_NAME_KEY = AVD_INI_DISPLAY_NAME;
>>>>>>> 1e5b25b8
  public static final String AVD_ID_KEY = AVD_INI_AVD_ID;

  public static final String CPU_CORES_KEY = AvdManager.AVD_INI_CPU_CORES;

  // Device definition keys

  public static final String HAS_HARDWARE_KEYBOARD_KEY = HardwareProperties.HW_KEYBOARD;

  // Defaults
  public static final AvdNetworkSpeed DEFAULT_NETWORK_SPEED = AvdNetworkSpeed.FULL;
  public static final AvdNetworkLatency DEFAULT_NETWORK_LATENCY = AvdNetworkLatency.NONE;
  public static final AvdCamera DEFAULT_CAMERA = AvdCamera.EMULATED;
  public static final Storage DEFAULT_INTERNAL_STORAGE = new Storage(800, Unit.MiB);

  // Fonts
  public static final Font STANDARD_FONT = JBFont.create(new Font("Sans", Font.PLAIN, 12));
  public static final Font FIGURE_FONT = JBFont.create(new Font("Sans", Font.PLAIN, 10));
  public static final Font TITLE_FONT = JBFont.create(new Font("Sans", Font.BOLD, 16));

  // Tags
  public static final List<IdDisplay> ALL_DEVICE_TAGS = ImmutableList.of(DEFAULT_TAG, WEAR_TAG, TV_TAG);
  public static final List<IdDisplay> TAGS_WITH_GOOGLE_API = ImmutableList.of(GOOGLE_APIS_TAG, GOOGLE_APIS_X86_TAG,
                                                                              PLAY_STORE_TAG, TV_TAG, WEAR_TAG);

  public static final String CREATE_SKIN_HELP_LINK = "http://developer.android.com/tools/devices/managing-avds.html#skins";

  public static final File NO_SKIN = new File("_no_skin");

  // The AVD wizard needs a bit of extra width as its options panel is pretty dense
  private static final Dimension AVD_WIZARD_SIZE = new Dimension(1000, 650);

  private static final String AVD_WIZARD_HELP_URL = "https://developer.android.com/r/studio-ui/avd-manager.html";

  /** Maximum amount of RAM to *default* an AVD to, if the physical RAM on the device is higher */
  private static final int MAX_RAM_MB = 1536;

  private static Map<String, String> ourEmuAdvFeatures; // Advanced Emulator features

  private static Logger getLog() {
    return Logger.getInstance(AvdWizardUtils.class);
  }


  /**
   * Get the default amount of ram to use for the given hardware in an AVD. This is typically
   * the same RAM as is used in the hardware, but it is maxed out at {@link #MAX_RAM_MB} since more than that
   * is usually detrimental to development system performance and most likely not needed by the
   * emulated app (e.g. it's intended to let the hardware run smoothly with lots of services and
   * apps running simultaneously)
   *
   * @param hardware the hardware to look up the default amount of RAM on
   * @return the amount of RAM to default an AVD to for the given hardware
   */
  @NotNull
  public static Storage getDefaultRam(@NotNull Hardware hardware) {
    return getMaxPossibleRam(hardware.getRam());
  }

  /**
   * Get the default amount of ram to use for the given hardware in an AVD. This is typically
   * the same RAM as is used in the hardware, but it is maxed out at {@link #MAX_RAM_MB} since more than that
   * is usually detrimental to development system performance and most likely not needed by the
   * emulated app (e.g. it's intended to let the hardware run smoothly with lots of services and
   * apps running simultaneously)
   *
   * @return the amount of RAM to default an AVD to for the given hardware
   */
  @NotNull
  public static Storage getMaxPossibleRam() {
    return new Storage(MAX_RAM_MB, Storage.Unit.MiB);
  }

  /**
   * Limits the ram to {@link #MAX_RAM_MB}
   */
  @NotNull
  private static Storage getMaxPossibleRam(Storage ram) {
    if (ram.getSizeAsUnit(Storage.Unit.MiB) >= MAX_RAM_MB) {
      return new Storage(MAX_RAM_MB, Storage.Unit.MiB);
    }
    return ram;
  }

  /**
   * Return the max number of cores that an AVD can use on this development system.
   */
  public static int getMaxCpuCores() {
    return Runtime.getRuntime().availableProcessors() / 2;
  }

  /**
   * Get a version of {@code candidateBase} modified such that it is a valid filename. Invalid characters will be
   * removed, and if requested the name will be made unique.
   *
   * @param candidateBase the name on which to base the avd name.
   * @param uniquify      if true, _n will be appended to the name if necessary to make the name unique, where n is the first
   *                      number that makes the filename unique.
   * @return The modified filename.
   */
  public static String cleanAvdName(@NotNull AvdManagerConnection connection, @NotNull String candidateBase, boolean uniquify) {
    candidateBase = AvdNameVerifier.stripBadCharactersAndCollapse(candidateBase);
    if (candidateBase.isEmpty()) {
      candidateBase = "myavd";
    }
    String candidate = candidateBase;
    if (uniquify) {
      int i = 1;
      while (connection.avdExists(candidate)) {
        candidate = String.format("%1$s_%2$d", candidateBase, i++);
      }
    }
    return candidate;
  }

  @Nullable
  public static File resolveSkinPath(@Nullable File path, @Nullable SystemImageDescription image, @NotNull FileOp fop) {
    if (path == null || path.getPath().isEmpty()) {
      return path;
    }
    if (FileUtil.filesEqual(path, NO_SKIN)) {
      return NO_SKIN;
    }
    if (!path.isAbsolute()) {
      if (image != null) {
        File[] skins = image.getSkins();
        for (File skin : skins) {
          if (skin.getPath().endsWith(File.separator + path.getPath())) {
            return skin;
          }
        }
      }
      AndroidSdkData sdkData = AndroidSdks.getInstance().tryToChooseAndroidSdk();
      File dest = null;
      if (sdkData != null) {
        File sdkDir = sdkData.getLocation();
        File sdkSkinDir = new File(sdkDir, "skins");
        dest = new File(sdkSkinDir, path.getPath());
        if (fop.exists(dest)) {
          return dest;
        }
      }

      File resourceDir = DeviceArtDescriptor.getBundledDescriptorsFolder();
      if (resourceDir != null) {
        File resourcePath = new File(resourceDir, path.getPath());
        if (!fop.exists(resourcePath)) {
          String name = resourcePath.getName();
          // Unfortunately these have a different name than that included in the system images, so remap if necessary.
          if (name.equals("AndroidWearSquare")) {
            resourcePath = new File(resourcePath.getParent(), "wear_square");
          }
          if (name.equals("AndroidWearRound")) {
            resourcePath = new File(resourcePath.getParent(), "wear_round");
          }
        }
        if (fop.exists(resourcePath)) {
          if (dest != null) {
            try {
              // Convert from webp to png here since emulator appears not to support it
              fop.mkdirs(dest);

              // Convert skin files (which are in webp format) to PNG for older versions of the emulator?
              // As of 25.2.3, emulator supports webp directly.
              AndroidSdkHandler sdkHandler = sdkData.getSdkHandler();

              if (!emulatorSupportsWebp(sdkHandler)) {
                convertWebpSkinToPng(fop, dest, resourcePath);
              } else {
                // Normal copy
                for (File src : fop.listFiles(resourcePath)) {
                  File target = new File(dest, src.getName());
                  if (fop.isFile(src) && !fop.exists(target)) {
                    fop.copyFile(src, target);
                  }
                }
              }

              return dest;
            }
            catch (IOException e) {
              getLog().warn(String.format("Failed to copy skin directory to %1$s, using studio-relative path %2$s",
                                     dest, resourcePath));
            }
          }
          return resourcePath;
        }
      }
    }
    return path;
  }

  @VisibleForTesting
  static boolean emulatorSupportsWebp(@NotNull AndroidSdkHandler sdkHandler) {
    ProgressIndicator log = new StudioLoggerProgressIndicator(AvdWizardUtils.class);
    LocalPackage sdkPackage = sdkHandler.getLocalPackage(FD_EMULATOR, log);
    if (sdkPackage == null) {
      sdkPackage = sdkHandler.getLocalPackage(FD_TOOLS, log);
    }
    if (sdkPackage != null) {
      Revision version = sdkPackage.getVersion();
      // >= 25.2.3?
      if (version.getMajor() > 25 ||
          version.getMajor() == 25 && (version.getMinor() > 2 ||
                                       version.getMinor() == 2 && version.getMicro() >= 3)) {
        return true;
      }
    }

    return false;
  }

  /**
<<<<<<< HEAD
=======
   * Indicates if the Emulator supports the requested advanced feature
   *
   * @param theFeature The name of the requested feature
   * @return true if the feature is "on" in the Emulator
   */

  public static boolean emulatorSupportsFeature(@NotNull String theFeature, @Nullable AndroidSdkHandler sdkHandler) {
    if (ourEmuAdvFeatures == null) {
      if (sdkHandler == null) return false; // 'False' is the safer guess
      LocalPackage emulatorPackage = sdkHandler.getLocalPackage(FD_EMULATOR, new StudioLoggerProgressIndicator(AvdWizardUtils.class));
      if (emulatorPackage != null) {
        File emuAdvFeaturesFile = new File(emulatorPackage.getLocation(), FD_LIB + File.separator + FN_ADVANCED_FEATURES);
        FileOp fop = sdkHandler.getFileOp();
        if (fop.exists(emuAdvFeaturesFile)) {
          ourEmuAdvFeatures = ProjectProperties.parsePropertyFile(new FileOpFileWrapper(emuAdvFeaturesFile, fop, false),
                                                                  new LogWrapper(Logger.getInstance(AvdManagerConnection.class)));
        }
      }
    }
    return ourEmuAdvFeatures != null && "on".equals(ourEmuAdvFeatures.get(theFeature));
  }

  /**
   * Indicates if the Emulator supports the Fast Boot feature
   *
   * @return true if Fast Boot is supported
   */
  public static boolean emulatorSupportsFastBoot(@Nullable AndroidSdkHandler sdkHandler) {
    return emulatorSupportsFeature(FEATURE_FAST_BOOT, sdkHandler);
  }

  /**
>>>>>>> 1e5b25b8
   * Copies a skin folder from the internal device data folder over to the SDK skin folder, rewriting
   * the webp files to PNG, and rewriting the layout file to reference webp instead.
   *
   * @param fop          the file operation to use to conduct I/O
   * @param dest         the destination folder to write the skin files to
   * @param resourcePath the source folder to read skin files from
   * @throws IOException if there's a problem
   */
  @VisibleForTesting
  static void convertWebpSkinToPng(@NotNull FileOp fop, @NotNull File dest, @NotNull File resourcePath) throws IOException {
    File[] files = fop.listFiles(resourcePath);
    Map<String,String> renameMap = Maps.newHashMap();
    File skinFile = null;
    for (File src : files) {
      String name = src.getName();
      if (name.equals(FN_SKIN_LAYOUT)) {
        skinFile = src;
        continue;
      }

      if (name.endsWith(DOT_WEBP)) {
        // Convert WEBP to PNG until emulator supports it
        try (InputStream inputStream = new BufferedInputStream(fop.newFileInputStream(src))) {
          BufferedImage icon = ImageIO.read(inputStream);
          if (icon != null) {
            File target = new File(dest, name.substring(0, name.length() - DOT_WEBP.length()) + DOT_PNG);
            try (BufferedOutputStream outputStream = new BufferedOutputStream(fop.newFileOutputStream(target))) {
              ImageIO.write(icon, "PNG", outputStream);
              renameMap.put(name, target.getName());
              continue;
            }
          }
        }
      }

      // Normal copy: either the file is not a webp or skin file (for example, some skins such as the
      // wear ones are not in webp format), or it's a webp file where we couldn't
      // (a) decode the webp file (for example if there's a problem loading the native library doing webp
      // decoding, or (b) there was an I/O error writing the PNG file. In that case we'll leave the file in
      // webp format (future emulators support it.)
      File target = new File(dest, name);
      if (fop.isFile(src) && !fop.exists(target)) {
        fop.copyFile(src, target);
      }
    }

    if (skinFile != null) {
      // Replace skin paths
      try (InputStream inputStream = new BufferedInputStream(fop.newFileInputStream(skinFile))) {
        File target = new File(dest, skinFile.getName());
        try (BufferedOutputStream outputStream = new BufferedOutputStream(fop.newFileOutputStream(target))) {
          byte[] bytes = ByteStreams.toByteArray(inputStream);
          String layout = new String(bytes, Charsets.UTF_8);
          for (Map.Entry<String, String> entry : renameMap.entrySet()) {
            layout = layout.replace(entry.getKey(), entry.getValue());
          }
          outputStream.write(layout.getBytes(Charsets.UTF_8));
        }
      }
    }
  }

  /**
   * Creates a {@link ModelWizardDialog} containing all the steps needed to create a new AVD
   */
  public static ModelWizardDialog createAvdWizard(@Nullable Component parent,
                                                  @Nullable Project project) {
    return createAvdWizard(parent, project, new AvdOptionsModel(null));
  }

  /**
   * Creates a {@link ModelWizardDialog} containing all the steps needed to create or edit AVDs
   */
  public static ModelWizardDialog createAvdWizard(@Nullable Component parent,
                                                  @Nullable Project project,
                                                  @Nullable AvdInfo avdInfo) {
    return createAvdWizard(parent, project, new AvdOptionsModel(avdInfo));
  }

  /**
   * Creates a {@link ModelWizardDialog} containing all the steps needed to create or edit AVDs
   */
  public static ModelWizardDialog createAvdWizard(@Nullable Component parent,
                                                  @Nullable Project project,
                                                  @NotNull AvdOptionsModel model) {
    ModelWizard.Builder wizardBuilder = new ModelWizard.Builder();
    if (!model.isInEditMode().get()) {
      wizardBuilder.addStep(new ChooseDeviceDefinitionStep(model));
      wizardBuilder.addStep(new ChooseSystemImageStep(model, project));
    }
    wizardBuilder.addStep(new ConfigureAvdOptionsStep(project, model));
    ModelWizard wizard = wizardBuilder.build();
    StudioWizardDialogBuilder builder = new StudioWizardDialogBuilder(wizard, "Virtual Device Configuration", parent);
    builder.setMinimumSize(AVD_WIZARD_SIZE);
    builder.setPreferredSize(AVD_WIZARD_SIZE);
    return builder.setHelpUrl(WizardUtils.toUrl(AVD_WIZARD_HELP_URL)).build();
  }

  /**
   * Creates a {@link ModelWizardDialog} containing all the steps needed to duplicate
   * an existing AVD
   */
  public static ModelWizardDialog createAvdWizardForDuplication(@Nullable Component parent,
                                                                @Nullable Project project,
                                                                @NotNull  AvdInfo avdInfo) {
    AvdOptionsModel avdOptions = new AvdOptionsModel(avdInfo);

    // Set this AVD as a copy
    avdOptions.setAsCopy();

    return createAvdWizard(parent, project, avdOptions);
  }

}<|MERGE_RESOLUTION|>--- conflicted
+++ resolved
@@ -20,20 +20,14 @@
 import com.android.repository.api.LocalPackage;
 import com.android.repository.api.ProgressIndicator;
 import com.android.repository.io.FileOp;
-<<<<<<< HEAD
-=======
 import com.android.sdklib.FileOpFileWrapper;
->>>>>>> 1e5b25b8
 import com.android.sdklib.devices.Hardware;
 import com.android.sdklib.devices.Storage;
 import com.android.sdklib.devices.Storage.Unit;
 import com.android.sdklib.internal.avd.AvdInfo;
 import com.android.sdklib.internal.avd.AvdManager;
 import com.android.sdklib.internal.avd.HardwareProperties;
-<<<<<<< HEAD
-=======
 import com.android.sdklib.internal.project.ProjectProperties;
->>>>>>> 1e5b25b8
 import com.android.sdklib.repository.AndroidSdkHandler;
 import com.android.sdklib.repository.IdDisplay;
 import com.android.tools.idea.ddms.screenshot.DeviceArtDescriptor;
@@ -43,10 +37,7 @@
 import com.android.tools.idea.ui.wizard.WizardUtils;
 import com.android.tools.idea.wizard.model.ModelWizard;
 import com.android.tools.idea.wizard.model.ModelWizardDialog;
-<<<<<<< HEAD
-=======
 import com.android.tools.log.LogWrapper;
->>>>>>> 1e5b25b8
 import com.google.common.base.Charsets;
 import com.google.common.collect.ImmutableList;
 import com.google.common.collect.Maps;
@@ -67,10 +58,7 @@
 import java.util.Map;
 
 import static com.android.SdkConstants.*;
-<<<<<<< HEAD
-=======
 import static com.android.sdklib.internal.avd.AvdManager.*;
->>>>>>> 1e5b25b8
 import static com.android.sdklib.repository.targets.SystemImage.*;
 
 /**
@@ -119,12 +107,7 @@
   public static final String BACKUP_SKIN_FILE_KEY = AvdManager.AVD_INI_BACKUP_SKIN_PATH;
   public static final String DEVICE_FRAME_KEY = "showDeviceFrame";
 
-<<<<<<< HEAD
-  public static final String DISPLAY_NAME_KEY = AvdManager.AVD_INI_DISPLAY_NAME;
-  public static final String AVD_INI_AVD_ID = "AvdId";
-=======
   public static final String DISPLAY_NAME_KEY = AVD_INI_DISPLAY_NAME;
->>>>>>> 1e5b25b8
   public static final String AVD_ID_KEY = AVD_INI_AVD_ID;
 
   public static final String CPU_CORES_KEY = AvdManager.AVD_INI_CPU_CORES;
@@ -337,8 +320,6 @@
   }
 
   /**
-<<<<<<< HEAD
-=======
    * Indicates if the Emulator supports the requested advanced feature
    *
    * @param theFeature The name of the requested feature
@@ -371,7 +352,6 @@
   }
 
   /**
->>>>>>> 1e5b25b8
    * Copies a skin folder from the internal device data folder over to the SDK skin folder, rewriting
    * the webp files to PNG, and rewriting the layout file to reference webp instead.
    *
