/*
 * Copyright (C) 2015 The Android Open Source Project
 *
 * Licensed under the Apache License, Version 2.0 (the "License");
 * you may not use this file except in compliance with the License.
 * You may obtain a copy of the License at
 *
 *      http://www.apache.org/licenses/LICENSE-2.0
 *
 * Unless required by applicable law or agreed to in writing, software
 * distributed under the License is distributed on an "AS IS" BASIS,
 * WITHOUT WARRANTIES OR CONDITIONS OF ANY KIND, either express or implied.
 * See the License for the specific language governing permissions and
 * limitations under the License.
 */
package com.android.tools.idea.avdmanager;

import com.android.SdkConstants;
import com.android.resources.Navigation;
import com.android.sdklib.repository.IdDisplay;
import com.android.sdklib.repository.targets.SystemImage;
import com.android.tools.adtui.TooltipLabel;
import com.android.tools.adtui.util.FormScalingUtil;
import com.android.tools.adtui.validation.Validator;
import com.android.tools.adtui.validation.Validator.Result;
import com.android.tools.adtui.validation.ValidatorPanel;
import com.android.tools.idea.observable.BindingsManager;
import com.android.tools.idea.observable.ListenerManager;
import com.android.tools.idea.observable.adapters.StringToDoubleAdapterProperty;
import com.android.tools.idea.observable.adapters.StringToIntAdapterProperty;
import com.android.tools.idea.observable.core.ObservableBool;
import com.android.tools.idea.observable.ui.SelectedItemProperty;
import com.android.tools.idea.observable.ui.SelectedProperty;
import com.android.tools.idea.observable.ui.TextProperty;
import com.android.tools.idea.wizard.model.ModelWizard;
import com.android.tools.idea.wizard.model.ModelWizardStep;
import com.android.tools.idea.wizard.ui.deprecated.StudioWizardStepPanel;
import com.intellij.openapi.ui.ComboBox;
import com.intellij.openapi.util.io.FileUtil;
import com.intellij.ui.CollectionComboBoxModel;
import com.intellij.ui.EnumComboBoxModel;
import com.intellij.ui.JBColor;
import com.intellij.ui.SimpleListCellRenderer;
import com.intellij.ui.components.BrowserLink;
import com.intellij.ui.components.JBScrollPane;
import java.io.File;
import javax.swing.BorderFactory;
import javax.swing.JCheckBox;
import javax.swing.JComboBox;
import javax.swing.JComponent;
import javax.swing.JPanel;
import javax.swing.JTextField;
import org.jetbrains.annotations.NotNull;

/**
 * {@link ModelWizardStep} used for configuring a Device Hardware Profile.
 */
public final class ConfigureDeviceOptionsStep extends ModelWizardStep<ConfigureDeviceModel> {
  private static final String DEFAULT_DEVICE_TYPE_LABEL = "Phone/Tablet";

  private JPanel myRootPanel;
  @SuppressWarnings("unused") // Control is meant for display only.
  private DeviceDefinitionPreview myDeviceDefinitionPreview;
  private JCheckBox myHasBackFacingCamera;
  private JCheckBox myHasFrontFacingCamera;
  private JCheckBox myHasAccelerometer;
  private JCheckBox myHasGyroscope;
  private JCheckBox myHasGps;
  private JCheckBox myHasProximitySensor;
  private JCheckBox mySupportsLandscape;
  private JCheckBox mySupportsPortrait;
  private JCheckBox myHasHardwareKeyboard;
  private JCheckBox myHasHardwareButtons;
  private JTextField myDeviceName;
  private JTextField myScreenResolutionWidth;
  private JTextField myScreenResolutionHeight;
  private SkinChooser myCustomSkinPath;
  private BrowserLink myHardwareSkinHelpLabel;
  private ComboBox<IdDisplay> myDeviceTypeComboBox;
  private JTextField myDiagonalScreenSize;
  private StorageField myRamField;
  private JComboBox myNavigationControlsCombo;
  private TooltipLabel myHelpAndErrorLabel;
  private JCheckBox myIsScreenRound;
  private JBScrollPane myScrollPane;
  private StringToDoubleAdapterProperty myDiagScreenSizeAdapter;
  private StringToIntAdapterProperty myScreenResWidthAdapter;
  private StringToIntAdapterProperty myScreenResHeightAdapter;

  private final StudioWizardStepPanel myStudioPanel;
  private final ValidatorPanel myValidatorPanel;

  private final BindingsManager myBindings = new BindingsManager();
  private final ListenerManager myListeners = new ListenerManager();

  public ConfigureDeviceOptionsStep(@NotNull ConfigureDeviceModel model) {
    super(model, "Configure Hardware Profile");
    FormScalingUtil.scaleComponentTree(this.getClass(), myRootPanel);
    myValidatorPanel = new ValidatorPanel(this, myRootPanel);
    myStudioPanel = new StudioWizardStepPanel(myValidatorPanel, "Configure this hardware profile");
  }


  @Override
  protected void onWizardStarting(@NotNull ModelWizard.Facade wizard) {
    myDeviceTypeComboBox.setModel(new CollectionComboBoxModel<>(AvdWizardUtils.ALL_DEVICE_TAGS));

    myDeviceTypeComboBox.setRenderer(SimpleListCellRenderer.create(
      DEFAULT_DEVICE_TYPE_LABEL, value -> SystemImage.DEFAULT_TAG.equals(value) ? DEFAULT_DEVICE_TYPE_LABEL : value.getDisplay()));

    myScrollPane.getVerticalScrollBar().setUnitIncrement(10);

    myHelpAndErrorLabel.setBackground(JBColor.background());
    myHelpAndErrorLabel.setForeground(JBColor.foreground());

    myHelpAndErrorLabel.setBorder(BorderFactory.createEmptyBorder(15, 15, 10, 10));

    myDiagScreenSizeAdapter = new StringToDoubleAdapterProperty(new TextProperty(myDiagonalScreenSize), 1, 2);
    myScreenResWidthAdapter = new StringToIntAdapterProperty(new TextProperty(myScreenResolutionWidth));
    myScreenResHeightAdapter = new StringToIntAdapterProperty(new TextProperty(myScreenResolutionHeight));

    attachBindingsAndValidators();
  }

  @Override
  protected void onEntering() {
    final AvdDeviceData deviceModel = getModel().getDeviceData();
    myDiagScreenSizeAdapter.set(deviceModel.diagonalScreenSize());
    myScreenResWidthAdapter.set(deviceModel.screenResolutionWidth());
    myScreenResHeightAdapter.set(deviceModel.screenResolutionHeight());
  }

  @NotNull
  @Override
  protected ObservableBool canGoForward() {
    return myValidatorPanel.hasErrors().not();
  }

  private void attachBindingsAndValidators() {
    final AvdDeviceData deviceModel = getModel().getDeviceData();
    myBindings.bindTwoWay(new TextProperty(myDeviceName), deviceModel.name());

    myBindings.bind(deviceModel.diagonalScreenSize(), myDiagScreenSizeAdapter);
    myBindings.bind(deviceModel.screenResolutionWidth(), myScreenResWidthAdapter);
    myBindings.bind(deviceModel.screenResolutionHeight(), myScreenResHeightAdapter);

    myBindings.bindTwoWay(myRamField.storage(), deviceModel.ramStorage());

    myBindings.bindTwoWay(new SelectedProperty(myHasHardwareButtons), deviceModel.hasHardwareButtons());
    myBindings.bindTwoWay(new SelectedProperty(myHasHardwareKeyboard), deviceModel.hasHardwareKeyboard());
    myBindings.bindTwoWay(new SelectedItemProperty<>(myNavigationControlsCombo), deviceModel.navigation());

    myBindings.bindTwoWay(new SelectedProperty(myIsScreenRound), deviceModel.isScreenRound());
    myBindings.bindTwoWay(new SelectedProperty(mySupportsLandscape), deviceModel.supportsLandscape());
    myBindings.bindTwoWay(new SelectedProperty(mySupportsPortrait), deviceModel.supportsPortrait());
    myBindings.bindTwoWay(new SelectedProperty(myHasBackFacingCamera), deviceModel.hasBackCamera());
    myBindings.bindTwoWay(new SelectedProperty(myHasFrontFacingCamera), deviceModel.hasFrontCamera());

    myBindings.bindTwoWay(new SelectedProperty(myHasAccelerometer), deviceModel.hasAccelerometer());
    myBindings.bindTwoWay(new SelectedProperty(myHasGyroscope), deviceModel.hasGyroscope());
    myBindings.bindTwoWay(new SelectedProperty(myHasGps), deviceModel.hasGps());
    myBindings.bindTwoWay(new SelectedProperty(myHasProximitySensor), deviceModel.hasProximitySensor());
    myBindings.bindTwoWay(new SelectedItemProperty<>(myCustomSkinPath.getComboBox()), deviceModel.customSkinFile());

    SelectedItemProperty<IdDisplay> selectedDeviceType = new SelectedItemProperty<>(myDeviceTypeComboBox);
    myBindings.bindTwoWay(selectedDeviceType, deviceModel.deviceType());
    myListeners.listen(selectedDeviceType, idDisplayOptional -> {
      if (idDisplayOptional.isPresent()) {
        IdDisplay selectedType = idDisplayOptional.get();
        /**
         * TODO When the user selects round, the following could be done to make the UI cleaner
         * if(selectedType == WEAR){
         *     disable and hide width textbox
         *     addListener to height textbox to set the new value to width so it is always round (square)
         * }else{
         *     enable and show width textbox
         *    remove listener
         * }
         */
        getModel().getDeviceData().isWear().set(selectedType.equals(SystemImage.WEAR_TAG));
        getModel().getDeviceData().isTv().set(selectedType.equals(SystemImage.ANDROID_TV_TAG)
                                              || selectedType.equals(SystemImage.GOOGLE_TV_TAG));
<<<<<<< HEAD
=======
        getModel().getDeviceData().isDesktop().set(selectedType.equals(SystemImage.DESKTOP_TAG));
>>>>>>> b5f40ffd
        myIsScreenRound.setEnabled(selectedType.equals(SystemImage.WEAR_TAG));
        myIsScreenRound.setSelected(getModel().getDeviceData().isScreenRound().get());
      }
    });


    myValidatorPanel.registerTest(deviceModel.name().isEmpty().not(),
                                  "Please write a name for the new device.");

    myValidatorPanel.registerTest(
      myDiagScreenSizeAdapter.inSync().and(deviceModel.diagonalScreenSize().isEqualTo(myDiagScreenSizeAdapter)),
      "Please enter a non-zero positive floating point value for the screen size.");

    myValidatorPanel.registerTest(
      myScreenResWidthAdapter.inSync().and(deviceModel.screenResolutionWidth().isEqualTo(myScreenResWidthAdapter)),
      "Please enter a valid value for the screen width.");
    myValidatorPanel.registerTest(
      myScreenResHeightAdapter.inSync().and(deviceModel.screenResolutionHeight().isEqualTo(myScreenResHeightAdapter)),
      "Please enter a valid value for the screen height.");

    myValidatorPanel.registerValidator(
      deviceModel.ramStorage(),
      value -> (value.getSize() > 0) ? Result.OK : new Result(Validator.Severity.ERROR, "Please specify a non-zero amount of RAM."));

    myValidatorPanel.registerTest(deviceModel.screenDpi().isGreaterThan(0),
                                  "The given resolution and screen size specified have a DPI that is too low.");

    myValidatorPanel.registerTest(deviceModel.supportsLandscape().or(deviceModel.supportsPortrait()),
                                  "A device must support at least one orientation (Portrait or Landscape).");

    myValidatorPanel.registerValidator(deviceModel.customSkinFile(), value -> {
      File skinPath = value.orElse(null);
      if (skinPath != null && !FileUtil.filesEqual(skinPath, AvdWizardUtils.NO_SKIN) &&
          !skinPath.getPath().equals(skinPath.getName())) {
        File layoutFile = new File(skinPath, SdkConstants.FN_SKIN_LAYOUT);
        if (!layoutFile.isFile()) {
          return new Result(Validator.Severity.ERROR, "The skin directory does not point to a valid skin.");
        }
      }
      return Result.OK;
    });

    myValidatorPanel.registerTest(getModel().getDeviceData().compatibleSkinSize(),
                                  Validator.Severity.WARNING, "The selected skin is not large enough to view the entire screen.");
  }

  private void createUIComponents() {
    myNavigationControlsCombo = new ComboBox(new EnumComboBoxModel<>(Navigation.class));
    myNavigationControlsCombo.setRenderer(SimpleListCellRenderer.create("", Navigation::getShortDisplayValue));

    myHardwareSkinHelpLabel = new BrowserLink("How do I create a custom hardware skin?", AvdWizardUtils.CREATE_SKIN_HELP_LINK);
    myCustomSkinPath = new SkinChooser(null, false);
    myDeviceDefinitionPreview = new DeviceDefinitionPreview(getModel().getDeviceData());
  }

  @NotNull
  @Override
  protected JComponent getComponent() {
    return myStudioPanel;
  }
}<|MERGE_RESOLUTION|>--- conflicted
+++ resolved
@@ -180,10 +180,7 @@
         getModel().getDeviceData().isWear().set(selectedType.equals(SystemImage.WEAR_TAG));
         getModel().getDeviceData().isTv().set(selectedType.equals(SystemImage.ANDROID_TV_TAG)
                                               || selectedType.equals(SystemImage.GOOGLE_TV_TAG));
-<<<<<<< HEAD
-=======
         getModel().getDeviceData().isDesktop().set(selectedType.equals(SystemImage.DESKTOP_TAG));
->>>>>>> b5f40ffd
         myIsScreenRound.setEnabled(selectedType.equals(SystemImage.WEAR_TAG));
         myIsScreenRound.setSelected(getModel().getDeviceData().isScreenRound().get());
       }
