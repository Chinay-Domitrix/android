--- conflicted
+++ resolved
@@ -15,9 +15,6 @@
  */
 package com.android.tools.idea.avdmanager;
 
-import com.android.tools.idea.ui.wizard.StudioWizardDialogBuilder;
-import com.android.tools.idea.wizard.model.ModelWizard;
-import com.android.tools.idea.wizard.model.ModelWizardDialog;
 import org.jetbrains.annotations.NotNull;
 
 import java.awt.event.ActionEvent;
@@ -41,16 +38,6 @@
 
   @Override
   public void actionPerformed(ActionEvent e) {
-<<<<<<< HEAD
-    ModelWizard.Builder wizardBuilder = new ModelWizard.Builder();
-    wizardBuilder.addStep(new ConfigureDeviceOptionsStep(new ConfigureDeviceModel(myProvider, myProvider.getDevice(), true),
-                                                         myProvider.getProject()));
-    ModelWizard wizard = wizardBuilder.build();
-    ModelWizardDialog dialog =
-      new StudioWizardDialogBuilder(wizard, "Hardware Profile Configuration").setProject(myProvider.getProject()).build();
-    dialog.show();
-=======
     DeviceUiAction.showHardwareProfileWizard(new ConfigureDeviceModel(myProvider, myProvider.getDevice(), true));
->>>>>>> 50d6ab60
   }
 }