--- conflicted
+++ resolved
@@ -36,11 +36,7 @@
 import com.intellij.ui.table.TableView;
 import com.intellij.util.ui.*;
 import com.intellij.util.ui.accessibility.AccessibleContextUtil;
-<<<<<<< HEAD
-import icons.AndroidIcons;
-=======
 import icons.StudioIcons;
->>>>>>> abbea60e
 import org.jetbrains.annotations.NotNull;
 import org.jetbrains.annotations.Nullable;
 
@@ -411,13 +407,6 @@
       }
     },
     new AvdIconColumnInfo("Play Store", JBUI.scale(75)) {
-<<<<<<< HEAD
-      @Nullable
-      @Override
-      public Icon valueOf(AvdInfo avdInfo) {
-        return avdInfo.hasPlayStore() ? AndroidIcons.PlayStore : null;
-      }
-=======
       private final HighlightableIconPair emptyIconPair = new HighlightableIconPair(null);
       private final HighlightableIconPair playStoreIconPair = new HighlightableIconPair(StudioIcons.Avd.DEVICE_PLAY_STORE);
 
@@ -427,7 +416,6 @@
         return avdInfo.hasPlayStore() ? playStoreIconPair : emptyIconPair;
       }
 
->>>>>>> abbea60e
       @NotNull
       @Override
       public Comparator<AvdInfo> getComparator() {
@@ -545,14 +533,9 @@
     private static final TableCellRenderer ourIconRenderer = new DefaultTableCellRenderer() {
       @Override
       public Component getTableCellRendererComponent(JTable table, Object value, boolean isSelected, boolean hasFocus, int row, int column) {
-<<<<<<< HEAD
-        JBLabel label = new JBLabel((Icon)value);
-        if (value == AndroidIcons.PlayStore) {
-=======
         HighlightableIconPair iconPair = (HighlightableIconPair)value;
         JBLabel label = new JBLabel(iconPair.getBaseIcon());
         if (value == StudioIcons.Avd.DEVICE_PLAY_STORE) {
->>>>>>> abbea60e
           // (No accessible name for the Device Type column)
           AccessibleContextUtil.setName(label, "Play Store");
         }
