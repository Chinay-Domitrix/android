--- conflicted
+++ resolved
@@ -169,15 +169,12 @@
 
   @Override
   public void notifyRun() {
-<<<<<<< HEAD
-=======
   }
 
   @NotNull
   @Override
   public JComponent getComponent() {
     return this;
->>>>>>> 2d94ae1a
   }
 
   private final MouseAdapter myEditingListener = new MouseAdapter() {
