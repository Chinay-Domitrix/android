--- conflicted
+++ resolved
@@ -44,10 +44,7 @@
     myAvdDisplayList.setBorder(new EmptyBorder(UIUtil.PANEL_REGULAR_INSETS));
     closeOnEsc();
     setTitle("Android Virtual Device Manager");
-<<<<<<< HEAD
-=======
     setDimensionKey(getClass().getName());
->>>>>>> 50d6ab60
     getFrame().setSize(1000, 600);
   }
 
