/*
 * Copyright (C) 2014 The Android Open Source Project
 *
 * Licensed under the Apache License, Version 2.0 (the "License");
 * you may not use this file except in compliance with the License.
 * You may obtain a copy of the License at
 *
 *      http://www.apache.org/licenses/LICENSE-2.0
 *
 * Unless required by applicable law or agreed to in writing, software
 * distributed under the License is distributed on an "AS IS" BASIS,
 * WITHOUT WARRANTIES OR CONDITIONS OF ANY KIND, either express or implied.
 * See the License for the specific language governing permissions and
 * limitations under the License.
 */
package com.android.tools.idea.avdmanager;

import com.android.sdklib.internal.avd.AvdInfo;
import com.android.tools.idea.wizard.WizardConstants;
import com.android.tools.idea.wizard.dynamic.WizardStepHeaderPanel;
import com.intellij.openapi.project.Project;
import com.intellij.openapi.ui.FrameWrapper;
import com.intellij.util.ui.UIUtil;
import icons.AndroidIcons;
import java.awt.*;
import javax.swing.*;
import javax.swing.border.EmptyBorder;
import org.jetbrains.annotations.NotNull;
import org.jetbrains.annotations.Nullable;

/**
 * Display existing AVDs and offer actions for editing/creating.
 */
public final class AvdListDialog extends FrameWrapper implements AvdUiAction.AvdInfoProvider {
  private static final String DIMENSION_KEY = "AVDManager";
  private Project myProject;
  private AvdDisplayList myAvdDisplayList;

  public AvdListDialog(@Nullable Project project) {
    super(project, DIMENSION_KEY, false, "Android Virtual Device Manager");
    myProject = project;
    myAvdDisplayList = new AvdDisplayList(this, project);
    myAvdDisplayList.setBorder(new EmptyBorder(UIUtil.PANEL_REGULAR_INSETS));
    closeOnEsc();
    getFrame().setSize(1000, 600);
  }

  @Override
  public void dispose() {
    super.dispose();
    myProject = null;
    myAvdDisplayList = null;
  }

  public void init() {
    JPanel root = new JPanel(new BorderLayout());
    setComponent(root);
    JPanel northPanel = WizardStepHeaderPanel
<<<<<<< HEAD
      .create(this, WizardConstants.ANDROID_NPW_HEADER_COLOR, AndroidIcons.Wizards.StudioProduct, null, "Your Virtual Devices",
              "Android Studio");
=======
      .create(this, WizardConstants.ANDROID_NPW_HEADER_COLOR, AndroidIcons.Wizards.StudioProductIcon,
              null, "Your Virtual Devices", "Android Studio");
>>>>>>> 640ce73c
    root.add(northPanel, BorderLayout.NORTH);
    root.add(myAvdDisplayList, BorderLayout.CENTER);
    getFrame().setSize(1000, 600);
  }

  @Override
  @Nullable
  public AvdInfo getAvdInfo() {
    return null;
  }

  @Override
  public void refreshAvds() {
    myAvdDisplayList.refreshAvds();
  }

  @Override
  public void refreshAvdsAndSelect(@Nullable AvdInfo avdToSelect) {
    myAvdDisplayList.refreshAvdsAndSelect(avdToSelect);
  }

  @Override
  @Nullable
  public Project getProject() {
    return myProject;
  }

  @Override
  @NotNull
  public JComponent getAvdProviderComponent() {
    return myAvdDisplayList;
  }

  @Nullable
  public AvdInfo getSelected() {
    return myAvdDisplayList.getAvdInfo();
  }
}<|MERGE_RESOLUTION|>--- conflicted
+++ resolved
@@ -56,13 +56,8 @@
     JPanel root = new JPanel(new BorderLayout());
     setComponent(root);
     JPanel northPanel = WizardStepHeaderPanel
-<<<<<<< HEAD
-      .create(this, WizardConstants.ANDROID_NPW_HEADER_COLOR, AndroidIcons.Wizards.StudioProduct, null, "Your Virtual Devices",
-              "Android Studio");
-=======
-      .create(this, WizardConstants.ANDROID_NPW_HEADER_COLOR, AndroidIcons.Wizards.StudioProductIcon,
+      .create(this, WizardConstants.ANDROID_NPW_HEADER_COLOR, AndroidIcons.Wizards.StudioProduct,
               null, "Your Virtual Devices", "Android Studio");
->>>>>>> 640ce73c
     root.add(northPanel, BorderLayout.NORTH);
     root.add(myAvdDisplayList, BorderLayout.CENTER);
     getFrame().setSize(1000, 600);
