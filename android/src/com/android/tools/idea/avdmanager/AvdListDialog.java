--- conflicted
+++ resolved
@@ -82,14 +82,11 @@
 
   @NotNull
   @Override
-<<<<<<< HEAD
-=======
   public JComponent getComponent() {
     return myAvdDisplayList;
   }
 
   @Override
->>>>>>> 2d94ae1a
   public void notifyRun() {
   }
 
