/*
 * Copyright (C) 2014 The Android Open Source Project
 *
 * Licensed under the Apache License, Version 2.0 (the "License");
 * you may not use this file except in compliance with the License.
 * You may obtain a copy of the License at
 *
 *      http://www.apache.org/licenses/LICENSE-2.0
 *
 * Unless required by applicable law or agreed to in writing, software
 * distributed under the License is distributed on an "AS IS" BASIS,
 * WITHOUT WARRANTIES OR CONDITIONS OF ANY KIND, either express or implied.
 * See the License for the specific language governing permissions and
 * limitations under the License.
 */
package com.android.tools.idea.avdmanager;

import com.android.sdklib.internal.avd.AvdInfo;
import com.android.tools.idea.wizard.model.ModelWizardDialog;
import com.intellij.icons.AllIcons;
import org.jetbrains.annotations.NotNull;

import java.awt.event.ActionEvent;

/**
 * Invoke the wizard to create a new AVD
 */
public class CreateAvdAction extends AvdUiAction {

  public CreateAvdAction(@NotNull AvdInfoProvider avdInfoProvider) {
    super(avdInfoProvider, "Create Virtual Device...", "Create a new Android Virtual Device", AllIcons.General.Add);
  }

  @Override
  public boolean isEnabled() {
    return true;
  }

  @Override
  public void actionPerformed(ActionEvent e) {
<<<<<<< HEAD
    AvdEditWizard wizard = new AvdEditWizard(myAvdInfoProvider.getComponent(), getProject(), null, null, true);
    wizard.init();
    wizard.showAndGet();
    refreshAvds();
=======
    ModelWizardDialog dialog = AvdWizardUtils.createAvdWizard(myAvdInfoProvider.getComponent(), null);
    if (dialog.showAndGet()) {
      refreshAvds();
    }
>>>>>>> 50d6ab60
  }
}<|MERGE_RESOLUTION|>--- conflicted
+++ resolved
@@ -38,16 +38,9 @@
 
   @Override
   public void actionPerformed(ActionEvent e) {
-<<<<<<< HEAD
-    AvdEditWizard wizard = new AvdEditWizard(myAvdInfoProvider.getComponent(), getProject(), null, null, true);
-    wizard.init();
-    wizard.showAndGet();
-    refreshAvds();
-=======
     ModelWizardDialog dialog = AvdWizardUtils.createAvdWizard(myAvdInfoProvider.getComponent(), null);
     if (dialog.showAndGet()) {
       refreshAvds();
     }
->>>>>>> 50d6ab60
   }
 }