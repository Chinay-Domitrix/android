--- conflicted
+++ resolved
@@ -26,7 +26,7 @@
 import com.android.tools.idea.run.AndroidSessionInfo;
 import com.intellij.execution.Executor;
 import com.intellij.execution.ProgramRunnerUtil;
-import com.intellij.execution.RunManagerEx;
+import com.intellij.execution.RunManager;
 import com.intellij.execution.RunnerAndConfigurationSettings;
 import com.intellij.execution.configurations.ModuleBasedConfiguration;
 import com.intellij.execution.configurations.RunConfiguration;
@@ -66,7 +66,7 @@
       return;
     }
 
-    RunnerAndConfigurationSettings settings = RunManagerEx.getInstanceEx(project).getSelectedConfiguration();
+    RunnerAndConfigurationSettings settings = RunManager.getInstance(project).getSelectedConfiguration();
     if (settings == null) {
       presentation.setText("Apply Changes: No run configuration selected");
       return;
@@ -130,13 +130,6 @@
     if (!InstantRunGradleUtils.appHasCode(AndroidFacet.getInstance(module))) {
       return;
     }
-<<<<<<< HEAD
-
-    presentation.setText("Apply Changes" + getShortcutText());
-    presentation.setEnabled(true);
-  }
-=======
->>>>>>> abbea60e
 
     presentation.setText("Apply Changes");
     presentation.setEnabled(true);
@@ -144,7 +137,7 @@
 
   @Override
   protected void doPerform(@NotNull AnActionEvent e, @NotNull Project project) {
-    RunnerAndConfigurationSettings settings = RunManagerEx.getInstanceEx(project).getSelectedConfiguration();
+    RunnerAndConfigurationSettings settings = RunManager.getInstance(project).getSelectedConfiguration();
     if (settings == null) {
       InstantRunManager.LOG.warn("Hotswap Action could not locate current run config settings");
       return;
@@ -195,12 +188,7 @@
 
   @Nullable
   private static AndroidSessionInfo getAndroidSessionInfo(Project project, RunnerAndConfigurationSettings settings) {
-    RunConfiguration configuration = settings.getConfiguration();
-    if (configuration == null) {
-      return null;
-    }
-
-    AndroidSessionInfo session = AndroidSessionInfo.findOldSession(project, null, configuration.getUniqueID());
+    AndroidSessionInfo session = AndroidSessionInfo.findOldSession(project, null, settings.getConfiguration().getUniqueID());
     if (session == null) {
       return null;
     }
