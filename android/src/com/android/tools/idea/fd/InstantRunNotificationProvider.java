--- conflicted
+++ resolved
@@ -33,20 +33,13 @@
 public class InstantRunNotificationProvider {
   private static final Set<BuildCause> ourCausesThatDontNeedNotifications = ImmutableSet.of(
     BuildCause.FIRST_INSTALLATION_TO_DEVICE,
-<<<<<<< HEAD
-=======
     BuildCause.NO_DEVICE,
->>>>>>> 1e5b25b8
     BuildCause.APP_NOT_INSTALLED,
     BuildCause.USER_REQUESTED_COLDSWAP,
     BuildCause.USER_CHOSE_TO_COLDSWAP
   );
 
   private static final Map<BuildCause, String> ourFullBuildNotificationsByCause = new ImmutableMap.Builder<BuildCause, String>()
-<<<<<<< HEAD
-    .put(BuildCause.USER_REQUESTED_CLEAN_BUILD, AndroidBundle.message("instant.run.notification.cleanbuild.on.user.request"))
-=======
->>>>>>> 1e5b25b8
     .put(BuildCause.MISMATCHING_TIMESTAMPS, AndroidBundle.message("instant.run.notification.fullbuild.mismatching.timestamps"))
     .put(BuildCause.API_TOO_LOW_FOR_INSTANT_RUN, AndroidBundle.message("instant.run.notification.ir.disabled.api.less.than.21"))
     .put(BuildCause.MANIFEST_RESOURCE_CHANGED, AndroidBundle.message("instant.run.notification.fullbuild.manifestresourcechanged"))
@@ -67,13 +60,10 @@
 
   @Nullable
   public String getNotificationText() {
-<<<<<<< HEAD
-=======
     if (myBuildSelection == null) {
       return null;
     }
 
->>>>>>> 1e5b25b8
     BuildCause buildCause = myBuildSelection.why;
 
     if (ourCausesThatDontNeedNotifications.contains(buildCause)) {
@@ -98,11 +88,8 @@
         // when there are no changes, we don't want to display a notification if it was a cold swap build
         // see b.android.com/232931
         return buildCause.getBuildMode() == BuildMode.COLD ? null : AndroidBundle.message("instant.run.notification.nochanges");
-<<<<<<< HEAD
-=======
       case RESTART:
         return AndroidBundle.message("instant.run.notification.coldswap");
->>>>>>> 1e5b25b8
       case HOTSWAP:
         return AndroidBundle.message("instant.run.notification.hotswap", getRestartActivityShortcutText());
       case WARMSWAP:
