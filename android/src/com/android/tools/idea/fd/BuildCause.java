/*
 * Copyright (C) 2016 The Android Open Source Project
 *
 * Licensed under the Apache License, Version 2.0 (the "License");
 * you may not use this file except in compliance with the License.
 * You may obtain a copy of the License at
 *
 *      http://www.apache.org/licenses/LICENSE-2.0
 *
 * Unless required by applicable law or agreed to in writing, software
 * distributed under the License is distributed on an "AS IS" BASIS,
 * WITHOUT WARRANTIES OR CONDITIONS OF ANY KIND, either express or implied.
 * See the License for the specific language governing permissions and
 * limitations under the License.
 */
package com.android.tools.idea.fd;

import org.jetbrains.annotations.NotNull;
<<<<<<< HEAD

public enum BuildCause {
  // reasons for clean build
  USER_REQUESTED_CLEAN_BUILD(BuildMode.CLEAN),
=======
>>>>>>> 1e5b25b8

public enum BuildCause {
  // reasons for full build
  NO_DEVICE(BuildMode.FULL),
  APP_NOT_INSTALLED(BuildMode.FULL),
  MISMATCHING_TIMESTAMPS(BuildMode.FULL),
  API_TOO_LOW_FOR_INSTANT_RUN(BuildMode.FULL),
  FIRST_INSTALLATION_TO_DEVICE(BuildMode.FULL), // first installation in this Android Studio session
  MANIFEST_RESOURCE_CHANGED(BuildMode.FULL),
  FREEZE_SWAP_REQUIRES_API21(BuildMode.FULL),

  // reasons for forced cold swap build
  USER_REQUESTED_COLDSWAP(BuildMode.COLD), // User pressed Run, and only Run button was enabled (name not ideal, but matches existing proto)
  USER_CHOSE_TO_COLDSWAP(BuildMode.COLD),  // Both Run and Hotswap were enabled, and user chose Run
  APP_NOT_RUNNING(BuildMode.COLD),
  APP_USES_MULTIPLE_PROCESSES(BuildMode.COLD),
  ANDROID_TV_UNSUPPORTED(BuildMode.COLD),

  INCREMENTAL_BUILD(BuildMode.HOT),
  ;

  @NotNull
  public BuildMode getBuildMode() {
    return myBuildMode;
  }

  @NotNull
  private final BuildMode myBuildMode;

  BuildCause(@NotNull BuildMode mode) {
    myBuildMode = mode;
  }

  @Override
  public String toString() {
    return "BuildCause: " + super.name() + ", BuildMode: " + myBuildMode.toString();
  }

}<|MERGE_RESOLUTION|>--- conflicted
+++ resolved
@@ -16,13 +16,6 @@
 package com.android.tools.idea.fd;
 
 import org.jetbrains.annotations.NotNull;
-<<<<<<< HEAD
-
-public enum BuildCause {
-  // reasons for clean build
-  USER_REQUESTED_CLEAN_BUILD(BuildMode.CLEAN),
-=======
->>>>>>> 1e5b25b8
 
 public enum BuildCause {
   // reasons for full build
