/*
 * Copyright (C) 2016 The Android Open Source Project
 *
 * Licensed under the Apache License, Version 2.0 (the "License");
 * you may not use this file except in compliance with the License.
 * You may obtain a copy of the License at
 *
 *      http://www.apache.org/licenses/LICENSE-2.0
 *
 * Unless required by applicable law or agreed to in writing, software
 * distributed under the License is distributed on an "AS IS" BASIS,
 * WITHOUT WARRANTIES OR CONDITIONS OF ANY KIND, either express or implied.
 * See the License for the specific language governing permissions and
 * limitations under the License.
 */
package com.android.tools.idea.fd;

import com.android.annotations.VisibleForTesting;
import com.android.builder.model.AndroidProject;
import com.android.builder.model.OptionalCompilationStep;
import com.android.ddmlib.Client;
import com.android.ddmlib.IDevice;
import com.android.ddmlib.NullOutputReceiver;
import com.android.sdklib.AndroidVersion;
<<<<<<< HEAD
import com.android.tools.fd.client.AppState;
import com.android.tools.fd.client.InstantRunBuildInfo;
import com.android.tools.fd.client.InstantRunClient;
import com.android.tools.idea.gradle.project.build.invoker.GradleBuildInvoker;
=======
import com.android.tools.ir.client.AppState;
import com.android.tools.ir.client.InstantRunBuildInfo;
import com.android.tools.ir.client.InstantRunClient;
>>>>>>> b13afab4
import com.android.tools.idea.gradle.run.BeforeRunBuilder;
import com.android.tools.idea.gradle.run.GradleTaskRunner;
import com.android.tools.idea.gradle.util.AndroidGradleSettings;
import com.android.tools.idea.run.AndroidRunConfigContext;
import com.android.tools.idea.run.InstalledApkCache;
import com.android.tools.idea.run.InstalledPatchCache;
import com.android.tools.idea.run.util.MultiUserUtils;
import com.google.common.collect.ArrayListMultimap;
import com.google.common.collect.ImmutableList;
<<<<<<< HEAD
import com.google.common.collect.ListMultimap;
=======
>>>>>>> b13afab4
import com.google.common.hash.HashCode;
import com.intellij.openapi.application.ApplicationManager;
import com.intellij.openapi.application.TransactionGuard;
import com.intellij.openapi.components.ServiceManager;
import com.intellij.openapi.diagnostic.Logger;
import com.intellij.openapi.fileEditor.FileDocumentManager;
import com.intellij.openapi.util.text.StringUtil;
import org.jetbrains.annotations.NotNull;
import org.jetbrains.annotations.Nullable;

import java.io.IOException;
import java.lang.reflect.InvocationTargetException;
<<<<<<< HEAD
import java.nio.file.Path;
=======
>>>>>>> b13afab4
import java.util.ArrayList;
import java.util.LinkedList;
import java.util.List;
import java.util.concurrent.TimeUnit;

import static com.android.builder.model.AndroidProject.PROPERTY_OPTIONAL_COMPILATION_STEPS;

public class InstantRunBuilder implements BeforeRunBuilder {
  private static final Logger LOG = Logger.getInstance(InstantRunBuilder.class);

  @Nullable private final IDevice myDevice;
  private final InstantRunContext myInstantRunContext;
  private final AndroidRunConfigContext myRunContext;
  private final InstantRunTasksProvider myTasksProvider;
  private final InstalledApkCache myInstalledApkCache;
  private final InstantRunClientDelegate myInstantRunClientDelegate;
  private final boolean myFlightRecorderEnabled;

  public InstantRunBuilder(@Nullable IDevice device,
                           @NotNull InstantRunContext instantRunContext,
                           @NotNull AndroidRunConfigContext runConfigContext,
                           @NotNull InstantRunTasksProvider tasksProvider) {
    this(device,
         instantRunContext,
         runConfigContext,
         tasksProvider,
         InstantRunSettings.isRecorderEnabled(),
         ServiceManager.getService(InstalledApkCache.class),
         new InstantRunClientDelegate() {
         });
  }

  @VisibleForTesting
  InstantRunBuilder(@Nullable IDevice device,
                    @NotNull InstantRunContext instantRunContext,
                    @NotNull AndroidRunConfigContext runConfigContext,
                    @NotNull InstantRunTasksProvider tasksProvider,
                    boolean enableFlightRecorder,
                    @NotNull InstalledApkCache installedApkCache,
                    @NotNull InstantRunClientDelegate delegate) {
    myDevice = device;
    myInstantRunContext = instantRunContext;
    myRunContext = runConfigContext;
    myTasksProvider = tasksProvider;
    myFlightRecorderEnabled = enableFlightRecorder;
    myInstalledApkCache = installedApkCache;
    myInstantRunClientDelegate = delegate;
  }

  @Override
  public boolean build(@NotNull GradleTaskRunner taskRunner, @NotNull List<String> commandLineArguments) throws InterruptedException,
                                                                                                                InvocationTargetException {
    BuildSelection buildSelection = getBuildSelection();
    myInstantRunContext.setBuildSelection(buildSelection);
    if (buildSelection.getBuildMode() != BuildMode.HOT) {
      LOG.info(buildSelection.why.toString());
    }

    List<String> args = new ArrayList<>(commandLineArguments);
    args.addAll(myInstantRunContext.getCustomBuildArguments());

    args.addAll(getInstantRunArguments(buildSelection.getBuildMode()));
    args.addAll(getFlightRecorderArguments());
    if (myInstantRunContext.getGradlePluginVersion().isAtLeast(3, 0, 0, "alpha", 4, false)) {
      args.add("--no-build-cache"); // Instant Run doesn't work with task caching (introduced in 3.0.0-alpha4).
    }

<<<<<<< HEAD
    ListMultimap<Path, String> tasks = ArrayListMultimap.create();
    if (buildSelection.getBuildMode() == BuildMode.CLEAN) {
      tasks.putAll(myTasksProvider.getCleanAndGenerateSourcesTasks());
    }
    tasks.putAll(myTasksProvider.getFullBuildTasks());
=======
    List<String> tasks = new LinkedList<>();
    tasks.addAll(myTasksProvider.getFullBuildTasks());
>>>>>>> b13afab4
    return taskRunner.run(tasks, null, args);
  }

  @NotNull
  private BuildSelection getBuildSelection() {
    BuildCause buildCause = computeBuildCause(myDevice);
    // Don't call hasMultiUser when the buildCause is INCREMENTAL_BUILD.
    boolean brokenForSecondaryUser =  buildCause != BuildCause.INCREMENTAL_BUILD && hasMultiUser(myDevice);
    return new BuildSelection(buildCause, brokenForSecondaryUser);
  }

  private static boolean hasMultiUser(@Nullable IDevice device) {
    return MultiUserUtils.hasMultipleUsers(device, 200, TimeUnit.MILLISECONDS, false);
  }

  @NotNull
  private BuildCause computeBuildCause(@Nullable IDevice device) {
    if (device == null) { // i.e. emulator is still launching..
      return BuildCause.NO_DEVICE;
    }

    // We assume that the deployment happens to the default user, and in here, we check whether it is still installed for the default user
    // (Note: this could be done in a better way if we knew the user for whom the installation actually took place).
    int defaultUserId = 0;
    if (!isAppInstalledForUser(device, myInstantRunContext.getApplicationId(), defaultUserId)) {
      return BuildCause.APP_NOT_INSTALLED;
    }

    if (!buildTimestampsMatch(device, defaultUserId)) {
      return BuildCause.MISMATCHING_TIMESTAMPS;
    }

    AndroidVersion deviceVersion = device.getVersion();
    if (!InstantRunManager.isInstantRunCapableDeviceVersion(deviceVersion)) {
      return BuildCause.API_TOO_LOW_FOR_INSTANT_RUN;
    }

    if (!InstantRunManager.hasLocalCacheOfDeviceData(device, myInstantRunContext)) {
      return BuildCause.FIRST_INSTALLATION_TO_DEVICE;
    }

    // Normally, all files are saved when Gradle runs (in GradleInvoker#executeTasks). However, we need to save the files
    // a bit earlier than that here (turning the Gradle file save into a no-op) because the we need to check whether the
    // manifest file or a resource referenced from the manifest has changed since the last build.
    if (ApplicationManager.getApplication() != null) { // guard against invoking this in unit tests
<<<<<<< HEAD
      GradleBuildInvoker.saveAllFilesSafely();
=======
      TransactionGuard.submitTransaction(ApplicationManager.getApplication(), () -> FileDocumentManager.getInstance().saveAllDocuments());
>>>>>>> b13afab4
    }

    if (manifestResourceChanged(device)) {
      return BuildCause.MANIFEST_RESOURCE_CHANGED;
    }

    if (!isAppRunning(device)) { // freeze-swap scenario
      if (!deviceVersion.isGreaterOrEqualThan(21)) { // don't support cold swap on API < 21
        return BuildCause.FREEZE_SWAP_REQUIRES_API21;
      }
    }

    if (myRunContext.isForceColdswap()) {
      return myRunContext.couldHaveInvokedHotswap() ? BuildCause.USER_CHOSE_TO_COLDSWAP : BuildCause.USER_REQUESTED_COLDSWAP;
    }

    if (!isAppRunning(device)) {
      return BuildCause.APP_NOT_RUNNING;
    }

    if (device.supportsFeature(IDevice.HardwareFeature.TV) ||
        // Sadly the current emulator image for Android TV doesn't define the above hardware feature,
        // so look for the Android TV SDK model name specifically until these images are obsolete
        StringUtil.notNullize(device.getProperty(IDevice.PROP_DEVICE_MODEL)).contains("sdk_google_atv_")) {
      // Android TV currently only supports coldswap. Many Android TV apps,
      // such as the sample app bundled with Android Studio (and various others)
      // crash if you attempt to invoke Activity#restartActivity. It looks like
      // the Leanback library (and possibly others) make the assumption that
      // activities will never be restarted, perhaps because configuration changes
      // such as an orientation change never happen on Android TV.
      return BuildCause.ANDROID_TV_UNSUPPORTED;
    }

    if (myInstantRunContext.usesMultipleProcesses()) {
      return BuildCause.APP_USES_MULTIPLE_PROCESSES;
    }

    return BuildCause.INCREMENTAL_BUILD;
  }

  private boolean isAppRunning(@NotNull IDevice device) {
    // for an app to considered running, in addition to it actually running, it also must be launched by the same executor
    // (i.e. run followed by run, or debug followed by debug). If the last session was for running, and this session is for debugging,
    // then very likely the process is in the middle of being terminated since we don't reuse the same run session.
    boolean isAppRunning;
    try {
      isAppRunning = myInstantRunClientDelegate.isAppInForeground(device, myInstantRunContext);
    }
    catch (IOException e) {
      InstantRunManager.LOG.warn("IOException while attempting to determine if app is in foreground, assuming app not alive");
      isAppRunning = false;

      // Such an assumption could be fatal if the app is indeed running, so we force kill the app in the off chance that it was running.
      // See https://code.google.com/p/android/issues/detail?id=218593
      InstantRunManager.LOG.warn("Force killing app");
      try {
        device.executeShellCommand("am force-stop " + myInstantRunContext.getApplicationId(), new NullOutputReceiver());
      }
      catch (Exception ignore) {
      }
    }

    return isAppRunning && myRunContext.isSameExecutorAsPreviousSession();
  }

  private static List<String> getInstantRunArguments(@NotNull BuildMode buildMode) {
    StringBuilder sb = new StringBuilder(50);
    sb.append("-P");
    sb.append(PROPERTY_OPTIONAL_COMPILATION_STEPS);
    sb.append("=");
    sb.append(OptionalCompilationStep.INSTANT_DEV.name());

    switch (buildMode) {
      case HOT:
        break;
      case COLD:
        sb.append(",").append(OptionalCompilationStep.RESTART_ONLY.name());
        break;
      case FULL:
<<<<<<< HEAD
      case CLEAN:
=======
>>>>>>> b13afab4
        sb.append(",").append(OptionalCompilationStep.FULL_APK.name());
        break;
    }

    String compilationSteps = sb.toString();

    // Starting with Studio 2.3, we always do a split APK install on cold swaps
    String coldSwapMode = AndroidGradleSettings.createProjectProperty(AndroidProject.PROPERTY_SIGNING_COLDSWAP_MODE, "MULTIAPK");

    return ImmutableList.of(compilationSteps, coldSwapMode);
  }

  @NotNull
  private List<String> getFlightRecorderArguments() {
    return myFlightRecorderEnabled ? ImmutableList.of("--info", "--full-stacktrace") : ImmutableList.of();
  }

  /**
   * Returns whether the device has the same timestamp as the existing build on disk.
   */
  private boolean buildTimestampsMatch(@NotNull IDevice device, @Nullable Integer userId) {
    InstantRunBuildInfo instantRunBuildInfo = myInstantRunContext.getInstantRunBuildInfo();
    String localTimestamp = instantRunBuildInfo == null ? null : instantRunBuildInfo.getTimeStamp();
    if (StringUtil.isEmpty(localTimestamp)) {
      InstantRunManager.LOG.info("Local build timestamp is empty!");
      return false;
    }

    // Since the build id is saved in /data/local/tmp, the build id isn't cleaned when the package is uninstalled.
    // So we first check that the app is still installed. Note: this doesn't yet guarantee that you have uninstalled and then
    // re-installed a different apk with the same package name..
    // https://code.google.com/p/android/issues/detail?id=198715
    if (!isAppInstalledForUser(device, myInstantRunContext.getApplicationId(), userId)) {
      return false;
    }

    String deviceBuildTimestamp = myInstantRunClientDelegate.getDeviceBuildTimestamp(device, myInstantRunContext);

    InstantRunManager.LOG.info(String.format("Build timestamps: Local: %1$s, Device: %2$s", localTimestamp, deviceBuildTimestamp));
    return localTimestamp.equals(deviceBuildTimestamp);
  }

  private boolean isAppInstalledForUser(@NotNull IDevice device, @NotNull String pkgName, @Nullable Integer userId) {
    // check whether the package is installed on the device: we do this by checking the package manager for whether the app exists,
    // but we could potentially simplify this to just checking whether the package folder exists
    InstalledApkCache.InstallState installState = myInstalledApkCache.getInstallState(device, pkgName);
    if (installState == null) {
      InstantRunManager.LOG.info("Package " + pkgName + " was not detected on the device.");
      return false;
    }

    // Note: the installState.users is not always available, so the check below computes whether it is installed for some users, but
    // not the default user.
    if (userId != null && !installState.users.isEmpty() && !installState.users.contains(userId)) {
      LOG.info("Package " + pkgName + " was not installed for default user.");
      return false;
    }

    return true;
  }

  /**
   * Returns true if a resource referenced from the manifest has changed since the last manifest push to the device.
   */
  public boolean manifestResourceChanged(@NotNull IDevice device) {
    InstalledPatchCache cache = myInstantRunContext.getInstalledPatchCache();

    // See if the resources have changed.
    // Since this method can be called before we've built, we're looking at the previous
    // manifest now. However, manifest edits are treated separately (see manifestChanged()),
    // so the goal here is to look for the referenced resources from the manifest
    // (when the manifest itself hasn't been edited) and see if any of *them* have changed.
    HashCode currentHash = myInstantRunContext.getManifestResourcesHash();
    HashCode installedHash = cache.getInstalledManifestResourcesHash(device, myInstantRunContext.getApplicationId());
    if (installedHash != null && !installedHash.equals(currentHash)) {
      return true;
    }

    return false;
  }

  /**
   * {@link InstantRunClientDelegate} adds a level of indirection to accessing instant run specific data from the device,
   * in order to facilitate mocking it out in tests.
   */
  interface InstantRunClientDelegate {
    default String getDeviceBuildTimestamp(@NotNull IDevice device, @NotNull InstantRunContext instantRunContext) {
      return InstantRunClient.getDeviceBuildTimestamp(device, instantRunContext.getApplicationId(), InstantRunManager.ILOGGER);
    }

    /**
     * @return whether the app associated with the given module is already running on the given device and listening for IR updates
     */
    default boolean isAppInForeground(@NotNull IDevice device, @NotNull InstantRunContext context) throws IOException {
      InstantRunClient instantRunClient = InstantRunManager.getInstantRunClient(context);
      try {
        return instantRunClient != null && instantRunClient.getAppState(device) == AppState.FOREGROUND;
      }
      catch (IOException e) {
        Client client = device.getClient(context.getApplicationId());
        if (client == null) {
          InstantRunManager.LOG.info("Application not running");
          return false;
        }

        throw e;
      }
    }
  }
}<|MERGE_RESOLUTION|>--- conflicted
+++ resolved
@@ -22,16 +22,9 @@
 import com.android.ddmlib.IDevice;
 import com.android.ddmlib.NullOutputReceiver;
 import com.android.sdklib.AndroidVersion;
-<<<<<<< HEAD
-import com.android.tools.fd.client.AppState;
-import com.android.tools.fd.client.InstantRunBuildInfo;
-import com.android.tools.fd.client.InstantRunClient;
-import com.android.tools.idea.gradle.project.build.invoker.GradleBuildInvoker;
-=======
 import com.android.tools.ir.client.AppState;
 import com.android.tools.ir.client.InstantRunBuildInfo;
 import com.android.tools.ir.client.InstantRunClient;
->>>>>>> b13afab4
 import com.android.tools.idea.gradle.run.BeforeRunBuilder;
 import com.android.tools.idea.gradle.run.GradleTaskRunner;
 import com.android.tools.idea.gradle.util.AndroidGradleSettings;
@@ -41,10 +34,7 @@
 import com.android.tools.idea.run.util.MultiUserUtils;
 import com.google.common.collect.ArrayListMultimap;
 import com.google.common.collect.ImmutableList;
-<<<<<<< HEAD
 import com.google.common.collect.ListMultimap;
-=======
->>>>>>> b13afab4
 import com.google.common.hash.HashCode;
 import com.intellij.openapi.application.ApplicationManager;
 import com.intellij.openapi.application.TransactionGuard;
@@ -57,10 +47,7 @@
 
 import java.io.IOException;
 import java.lang.reflect.InvocationTargetException;
-<<<<<<< HEAD
 import java.nio.file.Path;
-=======
->>>>>>> b13afab4
 import java.util.ArrayList;
 import java.util.LinkedList;
 import java.util.List;
@@ -128,16 +115,8 @@
       args.add("--no-build-cache"); // Instant Run doesn't work with task caching (introduced in 3.0.0-alpha4).
     }
 
-<<<<<<< HEAD
     ListMultimap<Path, String> tasks = ArrayListMultimap.create();
-    if (buildSelection.getBuildMode() == BuildMode.CLEAN) {
-      tasks.putAll(myTasksProvider.getCleanAndGenerateSourcesTasks());
-    }
     tasks.putAll(myTasksProvider.getFullBuildTasks());
-=======
-    List<String> tasks = new LinkedList<>();
-    tasks.addAll(myTasksProvider.getFullBuildTasks());
->>>>>>> b13afab4
     return taskRunner.run(tasks, null, args);
   }
 
@@ -183,11 +162,7 @@
     // a bit earlier than that here (turning the Gradle file save into a no-op) because the we need to check whether the
     // manifest file or a resource referenced from the manifest has changed since the last build.
     if (ApplicationManager.getApplication() != null) { // guard against invoking this in unit tests
-<<<<<<< HEAD
-      GradleBuildInvoker.saveAllFilesSafely();
-=======
       TransactionGuard.submitTransaction(ApplicationManager.getApplication(), () -> FileDocumentManager.getInstance().saveAllDocuments());
->>>>>>> b13afab4
     }
 
     if (manifestResourceChanged(device)) {
@@ -267,10 +242,6 @@
         sb.append(",").append(OptionalCompilationStep.RESTART_ONLY.name());
         break;
       case FULL:
-<<<<<<< HEAD
-      case CLEAN:
-=======
->>>>>>> b13afab4
         sb.append(",").append(OptionalCompilationStep.FULL_APK.name());
         break;
     }
