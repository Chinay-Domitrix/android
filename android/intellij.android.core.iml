--- conflicted
+++ resolved
@@ -148,11 +148,7 @@
     <orderEntry type="module" module-name="intellij.android.deploy" />
     <orderEntry type="module" module-name="android.sdktools.deployer" />
     <orderEntry type="library" name="HdrHistogram" level="project" />
-<<<<<<< HEAD
-    <orderEntry type="library" name="kotlin-plugin-android-compile-deps" level="project" />
-=======
     <orderEntry type="module" module-name="intellij.android.kotlin-dependencies" scope="PROVIDED" />
->>>>>>> c0044e04
     <orderEntry type="library" name="kotlin-reflect" level="project" />
     <orderEntry type="library" name="Java Compatibility" level="project" />
     <orderEntry type="library" name="kotlin-gradle-plugin-model" level="project" />
