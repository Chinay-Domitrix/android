<?xml version="1.0" encoding="UTF-8"?>
<<<<<<< HEAD
<module version="4">
  <component name="NewModuleRootManager" inherit-compiler-output="false">
    <orderEntry type="sourceFolder" forTests="false" />
=======
<module type="JAVA_MODULE" version="4">
  <component name="NewModuleRootManager" inherit-compiler-output="true">
    <exclude-output />
    <orderEntry type="inheritedJdk" />
    <orderEntry type="sourceFolder" forTests="false" />
    <orderEntry type="module" module-name="adt-branding" />
    <orderEntry type="module" module-name="android" />
    <orderEntry type="module" module-name="platform-main" />
    <orderEntry type="module" module-name="resources" />
    <orderEntry type="module" module-name="structuralsearch-java" />
    <orderEntry type="module" module-name="colorSchemes" />
    <orderEntry type="module" module-name="android-plugin" />
>>>>>>> 6d222f2e
  </component>
</module><|MERGE_RESOLUTION|>--- conflicted
+++ resolved
@@ -1,9 +1,4 @@
 <?xml version="1.0" encoding="UTF-8"?>
-<<<<<<< HEAD
-<module version="4">
-  <component name="NewModuleRootManager" inherit-compiler-output="false">
-    <orderEntry type="sourceFolder" forTests="false" />
-=======
 <module type="JAVA_MODULE" version="4">
   <component name="NewModuleRootManager" inherit-compiler-output="true">
     <exclude-output />
@@ -16,6 +11,5 @@
     <orderEntry type="module" module-name="structuralsearch-java" />
     <orderEntry type="module" module-name="colorSchemes" />
     <orderEntry type="module" module-name="android-plugin" />
->>>>>>> 6d222f2e
   </component>
 </module>