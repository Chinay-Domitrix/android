--- conflicted
+++ resolved
@@ -39,135 +39,6 @@
     tmpFolder.delete()
   }
 
-<<<<<<< HEAD
-  /**
-   * Get the contents of the baseline file, with system-dependent line endings
-   */
-  private fun getBaselineContents(path: Path): String {
-    return String(Files.readAllBytes(path), StandardCharsets.UTF_8)
-      .replace(Regex("(\r\n|\n)"), System.lineSeparator())
-  }
-
-  /**
-   * Returns path to a baseline file. Baselines may be different for different runtime versions.
-   */
-  private fun getBaselinePath(fileName: String): Path {
-    val javaSpecString = System.getProperty("java.specification.version")
-    val filenameWithPath = "tools/adt/idea/android/testData/profiling/analysis-baseline/$fileName"
-    val file = File(filenameWithPath)
-
-    val name = file.nameWithoutExtension
-    val extension = if (file.extension != "") "." + file.extension else ""
-
-    val javaSpecSpecificFileName = File(file.parent, "$name.$javaSpecString$extension").toString()
-    val javaSpecSpecificFile = TestUtils.getWorkspaceFile(javaSpecSpecificFileName)
-
-    if (javaSpecSpecificFile.exists()) {
-      return javaSpecSpecificFile.toPath()
-    }
-
-    return TestUtils.getWorkspaceFile(filenameWithPath).toPath()
-  }
-
-  class MemoryBackedIntList(size: Int) : IntList {
-    private val array = IntArray(size)
-
-    override fun get(index: Int): Int = array[index]
-    override fun set(index: Int, value: Int) {
-      array[index] = value
-    }
-  }
-
-  class MemoryBackedUByteList(size: Int) : UByteList {
-    private val array = ShortArray(size)
-
-    override fun get(index: Int): Int = array[index].toInt()
-    override fun set(index: Int, value: Int) {
-      array[index] = value.toShort()
-    }
-  }
-
-  private fun compareReportToBaseline(hprofFile: File, baselineFileName: String, nominatedClassNames: List<String>? = null) {
-    FileChannel.open(hprofFile.toPath(), StandardOpenOption.READ).use { hprofChannel ->
-
-      val progress = object : AbstractProgressIndicatorBase() {
-      }
-      progress.isIndeterminate = false
-
-      val parser = HProfEventBasedParser(hprofChannel)
-      val hprofMetadata = HProfMetadata.create(parser)
-      val histogram = Histogram.create(parser, hprofMetadata.classStore)
-      val nominatedClasses = ClassNomination(histogram, 5).nominateClasses()
-
-      val remapIDsVisitor = RemapIDsVisitor.createMemoryBased()
-      parser.accept(remapIDsVisitor, "id mapping")
-      parser.setIdRemappingFunction(remapIDsVisitor.getRemappingFunction())
-      hprofMetadata.remapIds(remapIDsVisitor.getRemappingFunction())
-
-      val navigator = ObjectNavigator.createOnAuxiliaryFiles(
-        parser,
-        openTempEmptyFileChannel(),
-        openTempEmptyFileChannel(),
-        hprofMetadata,
-        histogram.instanceCount
-      )
-
-      val parentList = MemoryBackedIntList(navigator.instanceCount.toInt() + 1)
-      val sizesList = MemoryBackedIntList(navigator.instanceCount.toInt() + 1)
-      val visitedList = MemoryBackedIntList(navigator.instanceCount.toInt() + 1)
-      val refIndexList = MemoryBackedUByteList(navigator.instanceCount.toInt() + 1)
-
-      val nominatedClassNamesLocal = nominatedClassNames ?: nominatedClasses.map { it.classDefinition.name }
-      val analysisConfig = AnalysisConfig(
-        perClassOptions = AnalysisConfig.PerClassOptions(
-          classNames = nominatedClassNamesLocal,
-          treeDisplayOptions = AnalysisConfig.TreeDisplayOptions.all()
-        ),
-        histogramOptions = AnalysisConfig.HistogramOptions(
-          includeByCount = true,
-          includeBySize = false,
-          classByCountLimit = Int.MAX_VALUE
-        ),
-        disposerOptions = AnalysisConfig.DisposerOptions(
-          includeDisposerTree = false,
-          includeDisposedObjectsDetails = false,
-          includeDisposedObjectsSummary = false
-        ),
-        metaInfoOptions = AnalysisConfig.MetaInfoOptions(
-          include = false
-        )
-      )
-      val analysisContext = AnalysisContext(
-        navigator,
-        analysisConfig,
-        parentList,
-        sizesList,
-        visitedList,
-        refIndexList,
-        histogram
-      )
-
-      val analysisReport = AnalyzeGraph(analysisContext).analyze(progress)
-
-      val baselinePath = getBaselinePath(baselineFileName)
-      val baseline = getBaselineContents(baselinePath)
-      Assert.assertEquals("Report doesn't match the baseline from file:\n$baselinePath",
-                          baseline,
-                          analysisReport)
-    }
-  }
-
-  private fun openTempEmptyFileChannel(): FileChannel {
-    return FileChannel.open(tmpFolder.newFile().toPath(),
-                            StandardOpenOption.READ,
-                            StandardOpenOption.WRITE,
-                            StandardOpenOption.CREATE,
-                            StandardOpenOption.TRUNCATE_EXISTING,
-                            StandardOpenOption.DELETE_ON_CLOSE)
-  }
-
-=======
->>>>>>> cdc83e4e
   private fun runHProfScenario(scenario: HProfBuilder.() -> Unit,
                                baselineFileName: String,
                                nominatedClassNames: List<String>? = null,
