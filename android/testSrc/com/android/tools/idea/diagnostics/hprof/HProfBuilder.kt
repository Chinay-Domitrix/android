/*
 * Copyright (C) 2019 The Android Open Source Project
 *
 * Licensed under the Apache License, Version 2.0 (the "License");
 * you may not use this file except in compliance with the License.
 * You may obtain a copy of the License at
 *
 *      http://www.apache.org/licenses/LICENSE-2.0
 *
 * Unless required by applicable law or agreed to in writing, software
 * distributed under the License is distributed on an "AS IS" BASIS,
 * WITHOUT WARRANTIES OR CONDITIONS OF ANY KIND, either express or implied.
 * See the License for the specific language governing permissions and
 * limitations under the License.
 */
package com.android.tools.idea.diagnostics.hprof

import com.android.tools.idea.diagnostics.hprof.parser.ConstantPoolEntry
import com.android.tools.idea.diagnostics.hprof.parser.InstanceFieldEntry
import com.android.tools.idea.diagnostics.hprof.parser.StaticFieldEntry
import com.android.tools.idea.diagnostics.hprof.parser.Type
import com.android.tools.idea.diagnostics.hprof.util.HprofWriter
import it.unimi.dsi.fastutil.longs.Long2IntOpenHashMap
import it.unimi.dsi.fastutil.objects.Object2LongOpenHashMap
import it.unimi.dsi.fastutil.objects.Reference2LongOpenHashMap
import java.io.ByteArrayOutputStream
import java.io.DataOutputStream
import java.lang.Boolean
import java.lang.Byte
import java.lang.Double
import java.lang.Float
import java.lang.Short
import java.lang.ref.SoftReference
import java.lang.ref.WeakReference
import java.lang.reflect.Array
import java.lang.reflect.Modifier
import kotlin.Any
import kotlin.ByteArray
import kotlin.IllegalArgumentException
import kotlin.IllegalStateException
import kotlin.Int
import kotlin.Long
import kotlin.LongArray
import kotlin.String
import kotlin.arrayOf
import kotlin.toRawBits

class HProfBuilder(dos: DataOutputStream, val classNameMapping: ((Class<*>) -> String?)) {
<<<<<<< HEAD
=======

>>>>>>> de127946
  private val objectToIdMap = Reference2LongOpenHashMap<Any>()
  private val stringToIdMap = Object2LongOpenHashMap<String>()
  private val classObjectIdToClassSerialNumber = Long2IntOpenHashMap()

  private val classToObjectWithStatics = HashMap<Class<*>, Any>()

  private var nextStringId = 1L
  private var nextObjectId = 1L
  private var nextStackFrameId = 1L
  private var nextStackTraceSerialNumberId = 1
  private var nextClassSerialNumber = 1

  private val idSize = 8

  private val writer = HprofWriter(dos, idSize, System.currentTimeMillis())

  init {
    addObject(Class::class.java)
    addObject(SoftReference::class.java)
    addObject(WeakReference::class.java)
  }

  /**
   * Static fields are ignored when the class is added to the builder. This method allows to use instance fields of an object to
   * act as static fields of another class.
   *
   * @param clazz Class for which static fields will be added
   * @param o Object which instance fields will serve as static fields
   */
  fun registerStaticsForClass(clazz: Class<*>, o: Any) {
    if (objectToIdMap.containsKey(clazz)) {
      throw IllegalStateException("Static fields for class can only been registered before the class object is added to the builder.")
    }
    classToObjectWithStatics[clazz] = o
  }

  public val internalWriter: HprofWriter
    get() = writer

  fun addRootGlobalJNI(o: Any) {
    val id = addObject(o)
    writer.writeRootGlobalJNI(id, 0)
  }

  fun addRootUnknown(o: Any) {
    val id = addObject(o)
    writer.writeRootUnknown(id)
  }

  fun addRootJavaFrame(o: Any, threadSerialNumber: Int, frameIndex: Int) {
    val id = addObject(o)
    writer.writeRootJavaFrame(id, threadSerialNumber, frameIndex)
  }

  fun addStackTrace(thread: Thread, topFramesCount: Int): Int {
    val stackTrace = thread.stackTrace
    val stackFrameIds = LongArray(kotlin.math.min(topFramesCount, stackTrace.size))
    for (i in stackFrameIds.indices) {
      val ste = stackTrace[i]
      val stackFrameId = nextStackFrameID()
      stackFrameIds[i] = stackFrameId
      val classObjectId = addObject(Class.forName(ste.className))
      val classSerialNumber = getClassSerialNumber(classObjectId)
      writer.writeStackFrame(stackFrameId,
                             addString(ste.className + "." + ste.methodName),
                             addString("()"),
                             0,
                             classSerialNumber,
                             if (ste.isNativeMethod) -1 else ste.lineNumber)
    }
    val stackTraceSerialNumber = nextStackTraceSerialNumberID()
    writer.writeStackTrace(stackTraceSerialNumber, thread.id, stackFrameIds)
    return stackTraceSerialNumber
  }

  fun addObject(o: Any?): Long {
    if (o == null) {
      return 0
    }
    if (objectToIdMap.containsKey(o)) {
      return objectToIdMap.getLong(o)
    }
    val objectID = nextObjectID()
    objectToIdMap.put(o, objectID)

    val oClass: Class<*> = o.javaClass
    addObject(oClass)

    when {
      o is Class<*> -> addClass(objectID, o)
      oClass.isArray && oClass.componentType.isPrimitive -> addPrimitiveArray(objectID, o)
      oClass.isArray -> addObjectArray(objectID, o)
      else -> addInstanceObject(objectID, o)
    }
    return objectID
  }

  private fun addPrimitiveArray(id: Long, o: Any) {
    // Contents of primitive arrays are not yet supported
    val elementType = Type.getType(o.javaClass.name)
    val elementSize = elementType.size

    val arraySize = Array.getLength(o)
    val bytes = ByteArray(arraySize * elementSize)
    var curr = 0
    for (i in 0 until arraySize) {
      val value =
        when (elementType) {
          Type.BYTE -> Array.getByte(o, i).toLong()
          Type.SHORT -> Array.getShort(o, i).toLong()
          Type.INT -> Array.getInt(o, i).toLong()
          Type.OBJECT -> throw IllegalStateException()
          Type.BOOLEAN -> if (Array.getBoolean(o, i)) 1L else 0L
          Type.CHAR -> Array.getChar(o, i).toLong()
          Type.FLOAT -> Float.floatToRawIntBits(Array.getFloat(o, i)).toLong()
          Type.DOUBLE -> Double.doubleToRawLongBits(Array.getDouble(o, i))
          Type.LONG -> Array.getLong(o, i)
          else -> throw IllegalStateException()
        }
      serializeToBytes(bytes, curr, value, elementType.size)
      curr += elementType.size
    }

    writer.writePrimitiveArrayDump(id,
                                   0,
                                   elementType,
                                   bytes,
                                   arraySize)
  }

  private fun serializeToBytes(bytes: ByteArray, offset: Int, value: Long, count: Int): Int {
    var result = offset
    for (i in count - 1 downTo 0) {
      bytes[result++] = ((value shl (i * 8)) and 0xff).toByte()
    }
    return result
  }

  private fun addObjectArray(id: Long, o: Any) {
    val arrayClassObjectId = addObject(o.javaClass)
    val length = Array.getLength(o)
    val elements = LongArray(length)

    for (i in 0 until length) {
      val element = Array.get(o, i)
      val elementID = addObject(element)
      elements[i] = elementID
    }

    writer.writeObjectArrayDump(id,
                                0,
                                arrayClassObjectId,
                                elements)
  }

  private fun addInstanceObject(id: Long, o: Any) {
    var oClass: Class<*> = o.javaClass
    val classObjectId = addObject(oClass)
    val baos = ByteArrayOutputStream()
    DataOutputStream(baos).use { dos ->
      do {
        oClass.declaredFields.filter { !Modifier.isStatic(it.modifiers) }.forEach { field ->
          field.isAccessible = true

          when (field.type) {
            java.lang.Long.TYPE -> dos.writeLong(field.getLong(o))
            Integer.TYPE -> dos.writeInt(field.getInt(o))
            Short.TYPE -> dos.writeShort(field.getShort(o).toInt())
            Character.TYPE -> dos.writeChar(field.getChar(o).code)
            Byte.TYPE -> dos.writeByte(field.getByte(o).toInt())
            Boolean.TYPE -> dos.writeBoolean(field.getBoolean(o))
            Double.TYPE -> dos.writeDouble(field.getDouble(o))
            Float.TYPE -> dos.writeFloat(field.getFloat(o))
            else -> {
              val refObject = field.get(o)
              val refObjectId = addObject(refObject)
              when (idSize) {
                8 -> dos.writeLong(refObjectId)
                4 -> dos.writeInt(refObjectId.toInt())
                else -> throw IllegalArgumentException()
              }
            }
          }
        }
        oClass = oClass.superclass ?: break
      }
      while (true)
    }
    val bytes = baos.toByteArray()
    writer.writeInstanceDump(id, 0, classObjectId, bytes)
  }

  private fun addClass(id: Long, oClass: Class<*>) {
    val superClassObjectId = addObject(oClass.superclass)

    val mappedClassName = classNameMapping(oClass) ?: oClass.name
    val className = mappedClassName.replace('.', '/')
    val classNameStringId = addString(className)

    objectToIdMap.put(oClass, id)

    val classSerialNumber = nextClassSerialNumber()
    classObjectIdToClassSerialNumber.put(id, classSerialNumber)
    writer.writeLoadClass(classSerialNumber, id, 0, classNameStringId)

    var instanceSize = 0
    val instanceFields = mutableListOf<InstanceFieldEntry>()
    oClass.declaredFields.filter { !Modifier.isStatic(it.modifiers) }.forEach { field ->
      instanceSize += when (field.type) {
        java.lang.Long.TYPE -> 8
        Integer.TYPE -> 4
        Short.TYPE -> 2
        Character.TYPE -> 2
        Byte.TYPE -> 1
        Boolean.TYPE -> 1
        Double.TYPE -> 8
        Float.TYPE -> 4
        else -> idSize
      }
      when (field.type) {
        java.lang.Long.TYPE -> instanceFields.add(InstanceFieldEntry(addString(field.name), Type.LONG))
        Integer.TYPE -> instanceFields.add(InstanceFieldEntry(addString(field.name), Type.INT))
        Short.TYPE -> instanceFields.add(InstanceFieldEntry(addString(field.name), Type.SHORT))
        Character.TYPE -> instanceFields.add(InstanceFieldEntry(addString(field.name), Type.CHAR))
        Byte.TYPE -> instanceFields.add(InstanceFieldEntry(addString(field.name), Type.BYTE))
        Boolean.TYPE -> instanceFields.add(InstanceFieldEntry(addString(field.name), Type.BOOLEAN))
        Double.TYPE -> instanceFields.add(InstanceFieldEntry(addString(field.name), Type.DOUBLE))
        Float.TYPE -> instanceFields.add(InstanceFieldEntry(addString(field.name), Type.FLOAT))
        else -> instanceFields.add(InstanceFieldEntry(addString(field.name), Type.OBJECT))
      }
    }

    // Constants and static fields not supported yet.
    val constantPool = arrayOf<ConstantPoolEntry>()
    val staticFields = mutableListOf<StaticFieldEntry>()

    if (classToObjectWithStatics.contains(oClass)) {
      val statics = classToObjectWithStatics[oClass]!!
      statics.javaClass.declaredFields.filter { !Modifier.isStatic(it.modifiers) && Modifier.isPublic(it.modifiers) }.forEach { field ->
        when (field.type) {
          java.lang.Long.TYPE -> staticFields.add(StaticFieldEntry(addString(field.name), Type.LONG, field.getLong(statics)))
          Integer.TYPE -> staticFields.add(StaticFieldEntry(addString(field.name), Type.INT, field.getInt(statics).toLong()))
          Short.TYPE -> staticFields.add(StaticFieldEntry(addString(field.name), Type.SHORT, field.getShort(statics).toLong()))
          Character.TYPE -> staticFields.add(StaticFieldEntry(addString(field.name), Type.CHAR, field.getChar(statics).toLong()))
          Byte.TYPE -> staticFields.add(StaticFieldEntry(addString(field.name), Type.BYTE, field.getByte(statics).toLong()))
          Boolean.TYPE -> staticFields.add(StaticFieldEntry(addString(field.name), Type.BOOLEAN, if (field.getBoolean(statics)) 1 else 0))
          Double.TYPE -> staticFields.add(StaticFieldEntry(addString(field.name), Type.DOUBLE, field.getDouble(statics).toRawBits()))
          Float.TYPE -> staticFields.add(StaticFieldEntry(addString(field.name), Type.FLOAT, field.getFloat(statics).toRawBits().toLong()))
          else -> staticFields.add(StaticFieldEntry(addString(field.name), Type.OBJECT, addObject(field.get(statics))))
        }
      }
    }

    writer.writeClassDump(id, 0, superClassObjectId, 0, 0, 0,
                          instanceSize,
                          constantPool,
                          staticFields.toTypedArray(),
                          instanceFields.toTypedArray())
  }

  private fun nextObjectID() = nextObjectId++
  private fun nextStackFrameID() = nextStackFrameId++
  private fun nextStackTraceSerialNumberID() = nextStackTraceSerialNumberId++
  private fun nextClassSerialNumber() = nextClassSerialNumber++

  private fun addString(string: String): Long {
    if (stringToIdMap.contains(string)) return stringToIdMap.getLong(string)
    val id = nextStringID()
    writer.writeStringInUTF8(id, string)
    stringToIdMap.put(string, id)
    return id
  }

  private fun getClassSerialNumber(classObjectId: Long) = classObjectIdToClassSerialNumber[classObjectId]

  private fun nextStringID() = nextStringId++

  fun create() {
    writer.flushHeapObjects()
  }
}<|MERGE_RESOLUTION|>--- conflicted
+++ resolved
@@ -46,10 +46,7 @@
 import kotlin.toRawBits
 
 class HProfBuilder(dos: DataOutputStream, val classNameMapping: ((Class<*>) -> String?)) {
-<<<<<<< HEAD
-=======
-
->>>>>>> de127946
+
   private val objectToIdMap = Reference2LongOpenHashMap<Any>()
   private val stringToIdMap = Object2LongOpenHashMap<String>()
   private val classObjectIdToClassSerialNumber = Long2IntOpenHashMap()
