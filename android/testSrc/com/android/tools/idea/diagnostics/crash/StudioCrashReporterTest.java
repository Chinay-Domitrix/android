--- conflicted
+++ resolved
@@ -42,17 +42,6 @@
 import com.google.common.collect.Lists;
 import com.google.common.io.ByteStreams;
 import com.google.wireless.android.sdk.stats.AndroidStudioEvent;
-<<<<<<< HEAD
-=======
-import java.util.HashMap;
-import java.util.TreeMap;
-import org.apache.http.HttpEntity;
-import org.apache.http.entity.mime.MultipartEntityBuilder;
-import org.hamcrest.core.SubstringMatcher;
-import org.jetbrains.annotations.NotNull;
-import org.junit.Test;
-
->>>>>>> b5f40ffd
 import java.io.IOException;
 import java.io.PrintWriter;
 import java.io.StringWriter;
@@ -68,20 +57,11 @@
 import java.util.concurrent.TimeUnit;
 import java.util.regex.Matcher;
 import java.util.regex.Pattern;
-<<<<<<< HEAD
 import org.apache.http.HttpEntity;
 import org.apache.http.entity.mime.MultipartEntityBuilder;
 import org.hamcrest.core.SubstringMatcher;
 import org.jetbrains.annotations.NotNull;
 import org.junit.Test;
-=======
-
-import static org.junit.Assert.*;
-import static org.mockito.Mockito.doReturn;
-import static org.mockito.Mockito.mock;
-import static org.mockito.Mockito.spy;
-import static org.mockito.Mockito.when;
->>>>>>> b5f40ffd
 
 public class StudioCrashReporterTest {
   public static final String STACK_TRACE =
@@ -226,10 +206,7 @@
     FreezeReport freezeReport =
       new FreezeReport(null,
                           new HashMap(),
-<<<<<<< HEAD
-=======
                           new HashMap(),
->>>>>>> b5f40ffd
                           timedOut,
                           totalDuration,
                           description);
