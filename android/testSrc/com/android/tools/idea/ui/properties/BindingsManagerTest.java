--- conflicted
+++ resolved
@@ -26,11 +26,7 @@
 import java.util.Arrays;
 
 import static com.android.tools.idea.ui.properties.BatchInvoker.INVOKE_IMMEDIATELY_STRATEGY;
-<<<<<<< HEAD
-import static org.fest.assertions.Assertions.assertThat;
-=======
 import static com.google.common.truth.Truth.assertThat;
->>>>>>> a001a568
 
 public final class BindingsManagerTest {
 
@@ -158,13 +154,8 @@
   @Test
   public void releaseDisconnectsListBindings() throws Exception {
     BindingsManager bindings = new BindingsManager(INVOKE_IMMEDIATELY_STRATEGY);
-<<<<<<< HEAD
-    ObservableList<String> dest = new ObservableList<String>();
-    ObservableList<Integer> src = new ObservableList<Integer>();
-=======
     ObservableList<String> dest = new ObservableList<>();
     ObservableList<Integer> src = new ObservableList<>();
->>>>>>> a001a568
 
     bindings.bind(dest, new MapExpression<Integer, String>(src) {
       @NotNull
@@ -219,13 +210,8 @@
   @Test
   public void releaseAllDisconnectsListBindings() throws Exception {
     BindingsManager bindings = new BindingsManager(INVOKE_IMMEDIATELY_STRATEGY);
-<<<<<<< HEAD
-    ObservableList<String> dest = new ObservableList<String>();
-    ObservableList<Integer> src = new ObservableList<Integer>();
-=======
     ObservableList<String> dest = new ObservableList<>();
     ObservableList<Integer> src = new ObservableList<>();
->>>>>>> a001a568
 
     bindings.bind(dest, new MapExpression<Integer, String>(src) {
       @NotNull
