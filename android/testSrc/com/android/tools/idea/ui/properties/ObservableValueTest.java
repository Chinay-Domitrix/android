/*
 * Copyright (C) 2015 The Android Open Source Project
 *
 * Licensed under the Apache License, Version 2.0 (the "License");
 * you may not use this file except in compliance with the License.
 * You may obtain a copy of the License at
 *
 *      http://www.apache.org/licenses/LICENSE-2.0
 *
 * Unless required by applicable law or agreed to in writing, software
 * distributed under the License is distributed on an "AS IS" BASIS,
 * WITHOUT WARRANTIES OR CONDITIONS OF ANY KIND, either express or implied.
 * See the License for the specific language governing permissions and
 * limitations under the License.
 */
package com.android.tools.idea.ui.properties;

import com.intellij.util.GCUtil;
import org.jetbrains.annotations.NotNull;
import org.junit.Test;

import static com.google.common.truth.Truth.assertThat;

public final class ObservableValueTest {

  @Test
  public void listenerIsTriggeredOnInvalidation() throws Exception {
    CountListener listener = new CountListener();
    MockObservableValue mockValue = new MockObservableValue();
    mockValue.addListener(listener);
    
    assertThat(listener.getCount()).isEqualTo(0);

    mockValue.fireInvalidated();
    assertThat(listener.getCount()).isEqualTo(1);

    mockValue.fireInvalidated();
    assertThat(listener.getCount()).isEqualTo(2);
  }

  @Test
  public void removeListenerPreventsFurtherCallbacks() throws Exception {
    CountListener listener = new CountListener();
    MockObservableValue mockValue = new MockObservableValue();
    mockValue.addListener(listener);

    assertThat(listener.getCount()).isEqualTo(0);

    mockValue.fireInvalidated();
    assertThat(listener.getCount()).isEqualTo(1);

    mockValue.removeListener(listener);

    mockValue.fireInvalidated();
    assertThat(listener.getCount()).isEqualTo(1);
  }

  @Test
  public void weakListenersCanBeRemovedManually() throws Exception {
    CountListener listener = new CountListener();
    MockObservableValue mockValue = new MockObservableValue();
    mockValue.addWeakListener(listener);
    mockValue.removeListener(listener);

    mockValue.fireInvalidated();
<<<<<<< HEAD
    assertThat(listener.getCount()).isZero();
=======
    assertThat(listener.getCount()).isEqualTo(0);
>>>>>>> 50d6ab60
  }

  /**
   * This test works but is slow (2 seconds) and almost certainly dependent on GC implementation.
   * Therefore, it is commented out, but you can run it locally to see it work.
   */
  //@Test
  public void weakListenerIsRemovedAutomaticallyByGc() throws Exception {
    final MutableInt strongCount = new MutableInt();
    final MutableInt weakCount = new MutableInt();
    MockObservableValue mockValue = new MockObservableValue();
    mockValue.addListener(new InvalidationListener() {
      @Override
      public void onInvalidated(@NotNull ObservableValue<?> sender) {
        strongCount.value++;
      }
    });
    mockValue.addWeakListener(new InvalidationListener() {
      @Override
      public void onInvalidated(@NotNull ObservableValue<?> sender) {
        weakCount.value++;
      }
    });

    assertThat(strongCount.value).isEqualTo(0);
    assertThat(weakCount.value).isEqualTo(0);

    mockValue.fireInvalidated();
    assertThat(strongCount.value).isEqualTo(1);
    assertThat(weakCount.value).isEqualTo(1);

    GCUtil.tryForceGC();

    mockValue.fireInvalidated();
    assertThat(strongCount.value).isEqualTo(2);
    assertThat(weakCount.value).isEqualTo(1);
  }

  private static final class MockObservableValue extends AbstractObservableValue {
    public void fireInvalidated() {
      notifyInvalidated();
    }

    @NotNull
    @Override
    public Object get() {
      throw new UnsupportedOperationException(); // Not used in this test
    }
  }

  private static final class MutableInt {
    public int value;
  }
}<|MERGE_RESOLUTION|>--- conflicted
+++ resolved
@@ -63,11 +63,7 @@
     mockValue.removeListener(listener);
 
     mockValue.fireInvalidated();
-<<<<<<< HEAD
-    assertThat(listener.getCount()).isZero();
-=======
     assertThat(listener.getCount()).isEqualTo(0);
->>>>>>> 50d6ab60
   }
 
   /**
