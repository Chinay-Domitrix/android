/*
 * Copyright (C) 2017 The Android Open Source Project
 *
 * Licensed under the Apache License, Version 2.0 (the "License");
 * you may not use this file except in compliance with the License.
 * You may obtain a copy of the License at
 *
 *      http://www.apache.org/licenses/LICENSE-2.0
 *
 * Unless required by applicable law or agreed to in writing, software
 * distributed under the License is distributed on an "AS IS" BASIS,
 * WITHOUT WARRANTIES OR CONDITIONS OF ANY KIND, either express or implied.
 * See the License for the specific language governing permissions and
 * limitations under the License.
 */
package com.android.tools.idea.ui.resourcemanager.importer

import com.android.ide.common.resources.configuration.DensityQualifier
import com.android.ide.common.resources.configuration.LocaleQualifier
import com.android.ide.common.resources.configuration.NightModeQualifier
import com.android.resources.Density
import com.android.resources.NightMode
import com.android.tools.idea.ui.resourcemanager.densityMapper
import com.android.tools.idea.ui.resourcemanager.getExternalResourceDirectory
import com.android.tools.idea.ui.resourcemanager.model.Mapper
import com.android.tools.idea.ui.resourcemanager.model.designAssets
import com.android.tools.idea.ui.resourcemanager.model.getAssetSets
import com.android.tools.idea.ui.resourcemanager.nightModeMapper
import com.intellij.openapi.application.runWriteAction
import com.intellij.testFramework.ApplicationRule
import org.junit.Assert.assertArrayEquals
import org.junit.Assert.assertEquals
import org.junit.ClassRule
import com.intellij.testFramework.EdtRule
import com.intellij.testFramework.RunsInEdt
import org.junit.Rule
import org.junit.Test
import java.awt.EventQueue
import java.util.regex.MatchResult
import java.util.regex.Pattern
import kotlin.test.assertTrue

@RunsInEdt
class ImporterTest {
<<<<<<< HEAD

  lateinit var disposable: Disposable
  private val supportedTypes = setOf("png", "jpg")

  @Before
  fun setUp() {
    // Since the ApplicationManager does not restore 'null' application on Dispose
    // make sure IdeEventQueue is initialized before we setApplication to a not-null value to
    // prevent later attempts to initialize it accessing the already disposed MockApplication.
    assertTrue(EventQueue.isDispatchThread(), Thread.currentThread().toString()) // IdeEventQueue should only be initialized on EDT
    IdeEventQueue.getInstance()
    disposable = Disposer.newDisposable()
    ApplicationManager.setApplication(MockApplication(disposable), disposable)
=======
  companion object {
    @JvmField
    @ClassRule
    val appRule = ApplicationRule()
>>>>>>> b5f40ffd
  }

  @get:Rule
  val edtRule = EdtRule()

  private val supportedTypes = setOf("png", "jpg")

  @Test
  fun getCreateAsset() {
    val directory = runWriteAction {
      getExternalResourceDirectory(
        "icon.png",
        "icon@2x.png",
        "icon@3x.jpg",
        "image.jpg",
        "image@4x.jpg",
        "image@4x_dark.jpg"
      )
    }

    val assetSets = getAssetSets(
      directory,
      supportedTypes,
      QualifierMatcher(densityMapper, nightModeMapper)
    )
    assertEquals(2, assetSets.size)
    val iconAssetSets = assetSets[0]
    assertEquals(iconAssetSets.name, "icon")

    val iconAssetsList = iconAssetSets.designAssets.toList()
    assertEquals("icon.png", iconAssetsList[0].file.name)
    assertEquals(DensityQualifier(Density.MEDIUM), iconAssetsList[0].qualifiers[0])
    assertEquals("icon@2x.png", iconAssetsList[1].file.name)
    assertEquals(DensityQualifier(Density.XHIGH), iconAssetsList[1].qualifiers[0])
    assertEquals("icon@3x.jpg", iconAssetsList[2].file.name)
    assertEquals(DensityQualifier(Density.XXHIGH), iconAssetsList[2].qualifiers[0])

    val imageAssetSet = assetSets[1]
    assertEquals(imageAssetSet.name, "image")

    val imageAssetList = imageAssetSet.designAssets.toList()
    assertEquals("image.jpg", imageAssetList[0].file.name)
    assertEquals(DensityQualifier(Density.MEDIUM), imageAssetList[0].qualifiers[0])
    assertEquals("image@4x.jpg", imageAssetList[1].file.name)
    assertEquals(DensityQualifier(Density.XXXHIGH), imageAssetList[1].qualifiers[0])

    assertEquals("image@4x_dark.jpg", imageAssetList[2].file.name)
    assertEquals(DensityQualifier(Density.XXXHIGH), imageAssetList[2].qualifiers[0])
    assertEquals(NightModeQualifier(NightMode.NIGHT), imageAssetList[2].qualifiers[1])
  }

  @Test
  fun getCreateAssetMultiDir() {
    val directory = runWriteAction { getExternalResourceDirectory() }
    runWriteAction {
      with(directory.createChildDirectory(this, "fr")) {
        createChildData(this, "icon.png")
        createChildData(this, "icon@2x.png")
        createChildData(this, "image@4x.jpg")
      }
      with(directory.createChildDirectory(this, "en")) {
        createChildData(this, "image.jpg")
        createChildData(this, "icon@3x.jpg")
      }
    }

    val localeMapper = object : Mapper<LocaleQualifier> {
      override val pattern: Pattern = Pattern.compile("([a-z]{2}?)/")

      override val defaultQualifier: LocaleQualifier? = null

      override fun getQualifier(value: String?) = if (value != null) LocaleQualifier(value) else null

      override fun getValue(matcher: MatchResult): String? = matcher.group(1)
    }
    val assetSets = getAssetSets(
      directory, supportedTypes, QualifierMatcher(
        localeMapper,
        densityMapper
      )
    )
    assertEquals(assetSets.toString(), 2, assetSets.size)
    val iconAssetSets = assetSets[0]
    assertEquals(iconAssetSets.name, "icon")

    val iconAssetsList = iconAssetSets.designAssets.toList()
    assertEquals("icon.png", iconAssetsList[0].file.name)
    assertArrayEquals(arrayOf(LocaleQualifier("fr"), DensityQualifier(Density.MEDIUM)), iconAssetsList[0].qualifiers.toTypedArray())
    assertEquals("icon@2x.png", iconAssetsList[1].file.name)
    assertArrayEquals(arrayOf(LocaleQualifier("fr"), DensityQualifier(Density.XHIGH)), iconAssetsList[1].qualifiers.toTypedArray())
    assertEquals("icon@3x.jpg", iconAssetsList[2].file.name)
    assertArrayEquals(arrayOf(LocaleQualifier("en"), DensityQualifier(Density.XXHIGH)), iconAssetsList[2].qualifiers.toTypedArray())

    val imageAssetSet = assetSets[1]
    assertEquals(imageAssetSet.name, "image")

    val imageAssetList = imageAssetSet.designAssets.toList()
    assertEquals("image@4x.jpg", imageAssetList[0].file.name)
    assertArrayEquals(arrayOf(LocaleQualifier("fr"), DensityQualifier(Density.XXXHIGH)), imageAssetList[0].qualifiers.toTypedArray())
    assertEquals("image.jpg", imageAssetList[1].file.name)
    assertArrayEquals(arrayOf(LocaleQualifier("en"), DensityQualifier(Density.MEDIUM)), imageAssetList[1].qualifiers.toTypedArray())
  }
}<|MERGE_RESOLUTION|>--- conflicted
+++ resolved
@@ -35,33 +35,15 @@
 import com.intellij.testFramework.RunsInEdt
 import org.junit.Rule
 import org.junit.Test
-import java.awt.EventQueue
 import java.util.regex.MatchResult
 import java.util.regex.Pattern
-import kotlin.test.assertTrue
 
 @RunsInEdt
 class ImporterTest {
-<<<<<<< HEAD
-
-  lateinit var disposable: Disposable
-  private val supportedTypes = setOf("png", "jpg")
-
-  @Before
-  fun setUp() {
-    // Since the ApplicationManager does not restore 'null' application on Dispose
-    // make sure IdeEventQueue is initialized before we setApplication to a not-null value to
-    // prevent later attempts to initialize it accessing the already disposed MockApplication.
-    assertTrue(EventQueue.isDispatchThread(), Thread.currentThread().toString()) // IdeEventQueue should only be initialized on EDT
-    IdeEventQueue.getInstance()
-    disposable = Disposer.newDisposable()
-    ApplicationManager.setApplication(MockApplication(disposable), disposable)
-=======
   companion object {
     @JvmField
     @ClassRule
     val appRule = ApplicationRule()
->>>>>>> b5f40ffd
   }
 
   @get:Rule
