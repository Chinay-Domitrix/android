/*
 * Copyright (C) 2021 The Android Open Source Project
 *
 * Licensed under the Apache License, Version 2.0 (the "License");
 * you may not use this file except in compliance with the License.
 * You may obtain a copy of the License at
 *
 *      http://www.apache.org/licenses/LICENSE-2.0
 *
 * Unless required by applicable law or agreed to in writing, software
 * distributed under the License is distributed on an "AS IS" BASIS,
 * WITHOUT WARRANTIES OR CONDITIONS OF ANY KIND, either express or implied.
 * See the License for the specific language governing permissions and
 * limitations under the License.
 */
package com.android.tools.idea.run.deployment.liveedit

import com.android.tools.idea.testing.AndroidProjectRule
import com.intellij.openapi.command.WriteCommandAction
import com.intellij.openapi.project.Project
import com.intellij.psi.PsiFile
import junit.framework.Assert
import org.jetbrains.kotlin.psi.KtReturnExpression
import org.jetbrains.kotlin.psi.KtStringTemplateExpression
import org.junit.Before
import org.junit.Rule
import org.junit.Test
import org.junit.runner.RunWith
import org.junit.runners.JUnit4
<<<<<<< HEAD
import java.net.URL
import java.net.URLClassLoader
=======
>>>>>>> de127946

@RunWith(JUnit4::class)
class BasicCompileTest {
  private lateinit var myProject: Project
  private var files = HashMap<String, PsiFile>()

<<<<<<< HEAD
  /**
   * Path to the compose-runtime jar. Note that unlike all other dependencies, we
   * don't need to load that into the test's runtime classpath. Instead, we just
   * need to make sure it is in the classpath input of the compiler invocation
   * Live Edit uses. Aside from things like references to the @Composable
   * annotation, we actually don't need anything from that runtime during the compiler.
   * The main reason to include that is because the compose compiler plugin expects
   * the runtime to be path of the classpath or else it'll throw an error.
   */
  private val composeRuntimePath = TestUtils.resolveWorkspacePath("tools/adt/idea/compose-ide-plugin/testData/lib/compose-runtime-1.3.0-SNAPSHOT.jar").toString()

=======
>>>>>>> de127946
  @get:Rule
  var projectRule = AndroidProjectRule.inMemory()

  @Before
  fun setUp() {
    setUpComposeInProjectFixture(projectRule)
    myProject = projectRule.project

    files["A.kt"] = projectRule.fixture.configureByText("A.kt", "fun foo() : String { return \"I am foo\"} fun bar() = 1")
    files["CallA.kt"] = projectRule.fixture.configureByText("CallA.kt", "fun callA() : String { return foo() }")

    files["InlineTarget.kt"] = projectRule.fixture.configureByText("InlineTarget.kt", "inline fun it1() : String { return \"I am foo\"}")
    files["CallInlineTarget.kt"] = projectRule.fixture.configureByText("CallInlineTarget.kt", "fun callInlineTarget() : String { return it1() }")


    files["HasLambda.kt"] = projectRule.fixture.configureByText("HasLambda.kt",
                                                                "fun hasLambda() : String { \n" +
                                                                "var capture = \"x\" \n" +
                                                                "var lambda = {capture = \"y\"} \n" +
                                                                "lambda() \n" +
                                                                "return capture \n" +
                                                                "}")

    files["HasSAM.kt"] = projectRule.fixture.configureByText("HasSAM.kt",
                                                                "fun interface A {\n" +
                                                                "fun go(): Int\n" +
                                                                "}\n" +
                                                                "fun hasSAM() : Int { \n" +
                                                                "var test = A { 100 } \n" +
                                                                "return test.go() \n" +
                                                                "}")

    files["HasInternalVar.kt"] = projectRule.fixture.configureByText("HasInternalVar.kt",
                                                                     "internal var x = 1\n fun getNum() = x")

    files["HasPublicInline.kt"] = projectRule.fixture.configureByText("HasPublicInline.kt",
                                                                     "public inline fun publicInlineFun() = 1")

    files["RecoverableError.kt"] = projectRule.fixture.configureByText("RecoverableError.kt",
                                                                      "fun recoverableError() {\"a\".toString()}}")

    // Create mocks for the kotlin.jvm to avoid having to bring in the whole dependency
    projectRule.fixture.configureByText("JvmName.kt", "package kotlin.jvm\n" +
                                                      "@Target(AnnotationTarget.FILE)\n" +
                                                      "public annotation class JvmName(val name: String)\n")

    projectRule.fixture.configureByText("JvmMultifileClass.kt", "package kotlin.jvm\n" +
                                                                "@Target(AnnotationTarget.FILE)\n" +
                                                                "public annotation class JvmMultifileClass()")

    files["RenamedFile.kt"] = projectRule.fixture.configureByText("RenamedFile.kt",
                                                                  "@file:kotlin.jvm.JvmName(\"CustomJvmName\")\n" +
                                                                  "@file:kotlin.jvm.JvmMultifileClass\n" +
                                                                  "fun T() {}")
  }

  @Test
  fun simpleChange() {
    // Compile A.kt targetting foo()
    var output = compile(files["A.kt"], "foo")
    var returnedValue = invokeStatic("foo", loadClass(output))
    Assert.assertEquals("I am foo", returnedValue)

    // Compile A.kt again targeting bar()
    output = compile(files["A.kt"], "bar")

    // Replace the return value of foo.
    var foo = findFunction(files["A.kt"], "foo")
    WriteCommandAction.runWriteCommandAction(myProject) {
      var expresion = ((foo.bodyBlockExpression!!.firstStatement as KtReturnExpression).returnedExpression as KtStringTemplateExpression)
      Assert.assertEquals("\"I am foo\"", expresion.text)
      expresion.updateText("I am not foo")
      Assert.assertEquals(39 + "not ".length, foo.textRange.endOffset)
    }

    // Re-compile A.kt like how live edit work.
    var leOutput = compile(files["A.kt"], "foo")
    var leReturnedValue = invokeStatic("foo", loadClass(leOutput))
    Assert.assertEquals("I am not foo", leReturnedValue)

    // Re-compiling A.kt targetting bar(). Note that the offsets of bar() does not change despite foo() is now longer.
    output = compile(files["A.kt"], "bar")
  }

  @Test
  fun recoverableErrors() {
    try {
      compile(files["RecoverableError.kt"], "recoverableError")
      Assert.fail("RecoverableError.kt contains a lexical error and should not be updated by Live Edit")
    } catch (e: LiveEditUpdateException) {
      Assert.assertEquals("Expecting a top level declaration", e.message)
    }
  }

  @Test
  fun inlineTarget() {
    try {
      compile(files["CallInlineTarget.kt"], "callInlineTarget", useInliner = false)
      Assert.fail("Expecting LiveEditUpdateException")
    } catch (e: LiveEditUpdateException) {
      Assert.assertEquals(LiveEditUpdateException.Error.UNABLE_TO_INLINE, e.error)
    }
    var output = compile(files["CallInlineTarget.kt"], "callInlineTarget", useInliner = true)
    var returnedValue = invokeStatic("callInlineTarget", loadClass(output))
    Assert.assertEquals("I am foo", returnedValue)
  }

  @Test
  fun lambdaChange() {
    var output = compile(files["HasLambda.kt"], "hasLambda")
    Assert.assertEquals(1, output.supportClassesMap.size)
    var returnedValue = invokeStatic("hasLambda", loadClass(output))
    Assert.assertEquals("y", returnedValue)
  }

  @Test
  fun samChange() {
    val output = compile(files["HasSAM.kt"], "hasSAM")
    Assert.assertEquals(1, output.supportClassesMap.size)
    // Can't test invocation of the method since the functional interface "A" is not loaded.
  }

  @Test
  fun crossFileReference() {
    compile(files["CallA.kt"], "callA")
  }

  @Test
  fun internalVar() {
    var output = compile(files["HasInternalVar.kt"], "getNum")
    Assert.assertTrue(output.classesMap["HasInternalVarKt"]!!.isNotEmpty())
    var returnedValue = invokeStatic("getNum", loadClass(output))
    Assert.assertEquals(1, returnedValue)
  }

  @Test
  fun publicInlineFunction() {
    try {
      compile(files["HasPublicInline.kt"], "publicInlineFun")
      Assert.fail("Expecting an exception thrown.")
    } catch (e : LiveEditUpdateException) {
      Assert.assertEquals(LiveEditUpdateException.Error.NON_PRIVATE_INLINE_FUNCTION, e.error)
    }
  }

  @Test
  fun renamedFile() {
    var output = compile(files["RenamedFile.kt"], "T")
    Assert.assertTrue(output.classesMap["CustomJvmName"]!!.isNotEmpty())
    Assert.assertTrue(output.classesMap["CustomJvmName__RenamedFileKt"]!!.isNotEmpty())
  }
}<|MERGE_RESOLUTION|>--- conflicted
+++ resolved
@@ -27,31 +27,12 @@
 import org.junit.Test
 import org.junit.runner.RunWith
 import org.junit.runners.JUnit4
-<<<<<<< HEAD
-import java.net.URL
-import java.net.URLClassLoader
-=======
->>>>>>> de127946
 
 @RunWith(JUnit4::class)
 class BasicCompileTest {
   private lateinit var myProject: Project
   private var files = HashMap<String, PsiFile>()
 
-<<<<<<< HEAD
-  /**
-   * Path to the compose-runtime jar. Note that unlike all other dependencies, we
-   * don't need to load that into the test's runtime classpath. Instead, we just
-   * need to make sure it is in the classpath input of the compiler invocation
-   * Live Edit uses. Aside from things like references to the @Composable
-   * annotation, we actually don't need anything from that runtime during the compiler.
-   * The main reason to include that is because the compose compiler plugin expects
-   * the runtime to be path of the classpath or else it'll throw an error.
-   */
-  private val composeRuntimePath = TestUtils.resolveWorkspacePath("tools/adt/idea/compose-ide-plugin/testData/lib/compose-runtime-1.3.0-SNAPSHOT.jar").toString()
-
-=======
->>>>>>> de127946
   @get:Rule
   var projectRule = AndroidProjectRule.inMemory()
 
