/*
 * Copyright (C) 2019 The Android Open Source Project
 *
 * Licensed under the Apache License, Version 2.0 (the "License");
 * you may not use this file except in compliance with the License.
 * You may obtain a copy of the License at
 *
 *      http://www.apache.org/licenses/LICENSE-2.0
 *
 * Unless required by applicable law or agreed to in writing, software
 * distributed under the License is distributed on an "AS IS" BASIS,
 * WITHOUT WARRANTIES OR CONDITIONS OF ANY KIND, either express or implied.
 * See the License for the specific language governing permissions and
 * limitations under the License.
 */
package com.android.tools.idea.run

import com.android.ddmlib.IDevice
import com.android.sdklib.AndroidVersion
import com.android.testutils.MockitoKt.any
import com.android.testutils.MockitoKt.eq
import com.android.testutils.MockitoKt.whenever
import com.android.tools.idea.run.deployable.SwappableProcessHandler
import com.android.tools.idea.run.deployment.AndroidExecutionTarget
import com.google.common.truth.Truth.assertThat
import com.intellij.execution.ExecutionTarget
import com.intellij.execution.ExecutionTargetManager
import com.intellij.execution.process.AnsiEscapeDecoder
import com.intellij.execution.process.ProcessListener
import com.intellij.execution.process.ProcessOutputTypes
<<<<<<< HEAD
import com.intellij.openapi.project.Project
import com.intellij.openapi.util.Key
=======
import com.intellij.openapi.util.Key
import com.intellij.testFramework.ProjectRule
import com.intellij.testFramework.replaceService
import org.junit.After
>>>>>>> b5f40ffd
import org.junit.Before
import org.junit.Rule
import org.junit.Test
import org.junit.runner.RunWith
import org.junit.runners.JUnit4
<<<<<<< HEAD
import org.mockito.ArgumentMatchers.argThat
import org.mockito.Mock
import org.mockito.Mockito.anyBoolean
=======
import org.mockito.ArgumentMatchers.anyBoolean
import org.mockito.ArgumentMatchers.argThat
import org.mockito.Mock
>>>>>>> b5f40ffd
import org.mockito.Mockito.inOrder
import org.mockito.Mockito.mock
import org.mockito.Mockito.never
import org.mockito.Mockito.timeout
import org.mockito.Mockito.verify
import org.mockito.Mockito.`when`
import org.mockito.MockitoAnnotations.initMocks

/**
 * Unit test for [AndroidProcessHandler].
 */
@RunWith(JUnit4::class)
class AndroidProcessHandlerTest {
  companion object {
    const val TARGET_APP_NAME: String = "example.target.app"
  }

<<<<<<< HEAD
  @Mock lateinit var mockProject: Project
  @Mock lateinit var mockExecutionTargetManager: ExecutionTargetManager
  @Mock lateinit var mockExecutionTarget: AndroidExecutionTarget
  @Mock lateinit var mockDeploymentAppService: DeploymentApplicationService
  @Mock lateinit var mockMonitorManager: AndroidProcessMonitorManager
  @Mock lateinit var mockProcessListener: ProcessListener
  @Mock lateinit var mockAnsiEscapeDecoder: AnsiEscapeDecoder
  var captureLogcat: Boolean = true
  var autoTerminate: Boolean = true

  val handler: AndroidProcessHandler by lazy {
    AndroidProcessHandler(
      mockProject,
      TARGET_APP_NAME,
=======
  @get:Rule
  val projectRule = ProjectRule()

  val project
    get() = projectRule.project

  @Mock
  lateinit var mockExecutionTargetManager: ExecutionTargetManager

  @Mock
  lateinit var mockExecutionTarget: AndroidExecutionTarget

  @Mock
  lateinit var mockDeploymentAppService: DeploymentApplicationService

  @Mock
  lateinit var mockMonitorManager: AndroidProcessMonitorManager

  @Mock
  lateinit var mockProcessListener: ProcessListener

  @Mock
  lateinit var mockAnsiEscapeDecoder: AnsiEscapeDecoder
  private var captureLogcat: Boolean = true
  private var autoTerminate: Boolean = true

  val handler: AndroidProcessHandler by lazy {
    AndroidProcessHandler(
      project,
      TARGET_APP_NAME,
      { device -> device.forceStop(TARGET_APP_NAME) },
>>>>>>> b5f40ffd
      captureLogcat,
      autoTerminate,
      mockAnsiEscapeDecoder,
      mockDeploymentAppService
    ) { _, _, emitter, listener ->
      textEmitter = emitter
      monitorManagerListener = listener
      mockMonitorManager
    }.apply {
      addProcessListener(mockProcessListener)
      startNotify()
    }
  }
<<<<<<< HEAD
  lateinit var textEmitter: TextEmitter
  lateinit var monitorManagerListener: AndroidProcessMonitorManagerListener
=======
  private lateinit var textEmitter: TextEmitter
  private lateinit var monitorManagerListener: AndroidProcessMonitorManagerListener
>>>>>>> b5f40ffd

  @Before
  fun setUp() {
    initMocks(this)

<<<<<<< HEAD
    `when`(mockProject.getService(eq(ExecutionTargetManager::class.java)))
      .thenReturn(mockExecutionTargetManager)
    `when`(mockExecutionTargetManager.activeTarget).thenReturn(mockExecutionTarget)
    `when`(mockAnsiEscapeDecoder.escapeText(any(), any(), any())).then { invocation ->
=======
    project.replaceService(ExecutionTargetManager::class.java, mockExecutionTargetManager, projectRule.project.earlyDisposable)

    whenever(mockExecutionTargetManager.activeTarget).thenReturn(mockExecutionTarget)
    whenever(mockAnsiEscapeDecoder.escapeText(any(), any(), any())).then { invocation ->
>>>>>>> b5f40ffd
      val (text, attributes, textAcceptor) = invocation.arguments
      text as String
      attributes as Key<*>
      textAcceptor as AnsiEscapeDecoder.ColoredTextAcceptor
      textAcceptor.coloredTextAvailable(text, attributes)
    }
  }
<<<<<<< HEAD
=======

  @After
  fun tearDown() {
    handler.destroyProcess()
  }
>>>>>>> b5f40ffd

  @Test
  fun handlerIsRegisteredToCopyableUserData() {
    assertThat(handler.getCopyableUserData(SwappableProcessHandler.EXTENSION_KEY)).isSameAs(handler)
  }

  @Test
  fun runProcessOnOneDevice() {
    handler

    val inOrder = inOrder(mockProcessListener)
    inOrder.verify(mockProcessListener).startNotified(any())

    val mockDevice = createMockDevice(28)
    handler.addTargetDevice(mockDevice)
    verify(mockMonitorManager).add(eq(mockDevice))

    monitorManagerListener.onAllTargetProcessesTerminated()
    assertThat(handler.isProcessTerminating || handler.isProcessTerminated).isTrue()

    inOrder.verify(mockProcessListener).processWillTerminate(any(), /*willBeDestroyed=*/eq(true))
    inOrder.verify(mockProcessListener, timeout(5_000)).processTerminated(any())
    inOrder.verifyNoMoreInteractions()

    assertThat(handler.isProcessTerminated).isTrue()
  }

  @Test
  fun runProcessOnMultipleDevices() {
    handler

    val inOrder = inOrder(mockProcessListener)
    inOrder.verify(mockProcessListener).startNotified(any())

    handler.addTargetDevice(createMockDevice(28))
    handler.addTargetDevice(createMockDevice(27))
    handler.addTargetDevice(createMockDevice(29))

    monitorManagerListener.onAllTargetProcessesTerminated()
    assertThat(handler.isProcessTerminating || handler.isProcessTerminated).isTrue()

    inOrder.verify(mockProcessListener).processWillTerminate(any(), /*willBeDestroyed=*/eq(true))
    inOrder.verify(mockProcessListener, timeout(5_000)).processTerminated(any())
    inOrder.verifyNoMoreInteractions()

    assertThat(handler.isProcessTerminated).isTrue()
  }

  @Test
  fun textEmitterShouldRedirectToNotifyText() {
    handler
    textEmitter.emit("test emit message", ProcessOutputTypes.STDOUT)
    verify(mockProcessListener).onTextAvailable(argThat { event -> event.text == "test emit message" }, eq(ProcessOutputTypes.STDOUT))
  }

  @Test
  fun destroyProcess() {
    val inOrder = inOrder(mockProcessListener)

    handler.destroyProcess()
    assertThat(handler.isProcessTerminating || handler.isProcessTerminated).isTrue()

    inOrder.verify(mockProcessListener).startNotified(any())
    inOrder.verify(mockProcessListener).processWillTerminate(any(), /*willBeDestroyed=*/eq(true))
    inOrder.verify(mockProcessListener, timeout(5_000)).processTerminated(any())
    inOrder.verifyNoMoreInteractions()

    assertThat(handler.isProcessTerminated).isTrue()
  }

  @Test
  fun callCloseForMonitorManager() {
    val mockDevice = createMockDevice(28)
    handler.addTargetDevice(mockDevice)

    handler.destroyProcess()
    handler.waitFor()

    verify(mockMonitorManager).close()
  }

  @Test
  fun detachProcess() {
    val inOrder = inOrder(mockProcessListener)

    handler.detachProcess()
    assertThat(handler.isProcessTerminating || handler.isProcessTerminated).isTrue()

    inOrder.verify(mockProcessListener).startNotified(any())
    inOrder.verify(mockProcessListener).processWillTerminate(any(), /*willBeDestroyed=*/eq(false))
    inOrder.verify(mockProcessListener, timeout(5_000)).processTerminated(any())
    inOrder.verifyNoMoreInteractions()

    assertThat(handler.isProcessTerminated).isTrue()
  }

  @Test
  fun canKillProcess_returnsFalseWhenNoAssociatedDevices() {
    assertThat(handler.canKillProcess()).isFalse()
  }

  @Test
  fun canKillProcess_returnsTrueWhenThereIsAnyAssociatedDevice() {
    val nonAssociatedDevice = mock(IDevice::class.java)
    val associatedDevice = mock(IDevice::class.java)

<<<<<<< HEAD
    `when`(mockExecutionTarget.runningDevices).thenReturn(listOf(nonAssociatedDevice, associatedDevice))
    `when`(mockMonitorManager.isAssociated(associatedDevice)).thenReturn(true)
=======
    whenever(mockExecutionTarget.runningDevices).thenReturn(listOf(nonAssociatedDevice, associatedDevice))
    whenever(mockMonitorManager.isAssociated(associatedDevice)).thenReturn(true)
>>>>>>> b5f40ffd

    assertThat(handler.canKillProcess()).isTrue()
  }

  @Test
  fun canKillProcess_returnsFalseWhenThereAreNoAssociatedDevices() {
    val nonAssociatedDevice1 = mock(IDevice::class.java)
    val nonAssociatedDevice2 = mock(IDevice::class.java)

<<<<<<< HEAD
    `when`(mockExecutionTarget.runningDevices).thenReturn(listOf(nonAssociatedDevice1, nonAssociatedDevice2))
=======
    whenever(mockExecutionTarget.runningDevices).thenReturn(listOf(nonAssociatedDevice1, nonAssociatedDevice2))
>>>>>>> b5f40ffd

    assertThat(handler.canKillProcess()).isFalse()
  }

  @Test
  fun canKillProcess_returnsFalseWhenActiveTargetIsNotAndroidTarget() {
    whenever(mockExecutionTargetManager.activeTarget).thenReturn(mock(ExecutionTarget::class.java))

    assertThat(handler.canKillProcess()).isFalse()
  }

  @Test
<<<<<<< HEAD
  fun ProcessHandlerShouldAutoTerminateWhenAutoTerminateIsEnabled() {
=======
  fun processHandlerShouldAutoTerminateWhenAutoTerminateIsEnabled() {
>>>>>>> b5f40ffd
    autoTerminate = true

    handler.addTargetDevice(createMockDevice(28))
    monitorManagerListener.onAllTargetProcessesTerminated()

    assertThat(handler.isProcessTerminating || handler.isProcessTerminated).isTrue()
    inOrder(mockProcessListener).apply {
      verify(mockProcessListener).processWillTerminate(any(), /*willBeDestroyed=*/eq(true))
      verify(mockProcessListener, timeout(1000)).processTerminated(any())
      verifyNoMoreInteractions()
    }

    assertThat(handler.isProcessTerminated).isTrue()
  }

  @Test
<<<<<<< HEAD
  fun ProcessHandlerShouldNotAutoTerminateWhenAutoTerminateIsOff() {
=======
  fun processHandlerShouldNotAutoTerminateWhenAutoTerminateIsOff() {
>>>>>>> b5f40ffd
    autoTerminate = false

    handler.addTargetDevice(createMockDevice(28))
    monitorManagerListener.onAllTargetProcessesTerminated()
    assertThat(handler.isProcessTerminating || handler.isProcessTerminated).isFalse()

    verify(mockProcessListener, never()).processWillTerminate(any(), anyBoolean())
    assertThat(handler.isProcessTerminated).isFalse()
  }

  @Test
<<<<<<< HEAD
  fun ProcessHandlerShouldBeDetachedAfterAllTargetDeviceIsDetached() {
    val targetDevice = createMockDevice(28)

    handler.addTargetDevice(targetDevice)
    `when`(mockMonitorManager.isEmpty()).thenReturn(true)
=======
  fun processHandlerShouldBeDetachedAfterAllTargetDeviceIsDetached() {
    val targetDevice = createMockDevice(28)

    handler.addTargetDevice(targetDevice)
    whenever(mockMonitorManager.isEmpty()).thenReturn(true)
>>>>>>> b5f40ffd
    handler.detachDevice(targetDevice)

    assertThat(handler.isProcessTerminating || handler.isProcessTerminated).isTrue()
    inOrder(mockProcessListener).apply {
      verify(mockProcessListener).processWillTerminate(any(), /*willBeDestroyed=*/eq(false))
      verify(mockProcessListener, timeout(1000)).processTerminated(any())
      verifyNoMoreInteractions()
    }

    assertThat(handler.isProcessTerminated).isTrue()
  }

  private fun createMockDevice(apiVersion: Int): IDevice {
    val mockDevice = mock(IDevice::class.java)
    whenever(mockDevice.version).thenReturn(AndroidVersion(apiVersion))
    return mockDevice
  }
}<|MERGE_RESOLUTION|>--- conflicted
+++ resolved
@@ -28,35 +28,23 @@
 import com.intellij.execution.process.AnsiEscapeDecoder
 import com.intellij.execution.process.ProcessListener
 import com.intellij.execution.process.ProcessOutputTypes
-<<<<<<< HEAD
-import com.intellij.openapi.project.Project
-import com.intellij.openapi.util.Key
-=======
 import com.intellij.openapi.util.Key
 import com.intellij.testFramework.ProjectRule
 import com.intellij.testFramework.replaceService
 import org.junit.After
->>>>>>> b5f40ffd
 import org.junit.Before
 import org.junit.Rule
 import org.junit.Test
 import org.junit.runner.RunWith
 import org.junit.runners.JUnit4
-<<<<<<< HEAD
 import org.mockito.ArgumentMatchers.argThat
 import org.mockito.Mock
 import org.mockito.Mockito.anyBoolean
-=======
-import org.mockito.ArgumentMatchers.anyBoolean
-import org.mockito.ArgumentMatchers.argThat
-import org.mockito.Mock
->>>>>>> b5f40ffd
 import org.mockito.Mockito.inOrder
 import org.mockito.Mockito.mock
 import org.mockito.Mockito.never
 import org.mockito.Mockito.timeout
 import org.mockito.Mockito.verify
-import org.mockito.Mockito.`when`
 import org.mockito.MockitoAnnotations.initMocks
 
 /**
@@ -68,22 +56,6 @@
     const val TARGET_APP_NAME: String = "example.target.app"
   }
 
-<<<<<<< HEAD
-  @Mock lateinit var mockProject: Project
-  @Mock lateinit var mockExecutionTargetManager: ExecutionTargetManager
-  @Mock lateinit var mockExecutionTarget: AndroidExecutionTarget
-  @Mock lateinit var mockDeploymentAppService: DeploymentApplicationService
-  @Mock lateinit var mockMonitorManager: AndroidProcessMonitorManager
-  @Mock lateinit var mockProcessListener: ProcessListener
-  @Mock lateinit var mockAnsiEscapeDecoder: AnsiEscapeDecoder
-  var captureLogcat: Boolean = true
-  var autoTerminate: Boolean = true
-
-  val handler: AndroidProcessHandler by lazy {
-    AndroidProcessHandler(
-      mockProject,
-      TARGET_APP_NAME,
-=======
   @get:Rule
   val projectRule = ProjectRule()
 
@@ -115,7 +87,6 @@
       project,
       TARGET_APP_NAME,
       { device -> device.forceStop(TARGET_APP_NAME) },
->>>>>>> b5f40ffd
       captureLogcat,
       autoTerminate,
       mockAnsiEscapeDecoder,
@@ -129,29 +100,17 @@
       startNotify()
     }
   }
-<<<<<<< HEAD
-  lateinit var textEmitter: TextEmitter
-  lateinit var monitorManagerListener: AndroidProcessMonitorManagerListener
-=======
   private lateinit var textEmitter: TextEmitter
   private lateinit var monitorManagerListener: AndroidProcessMonitorManagerListener
->>>>>>> b5f40ffd
 
   @Before
   fun setUp() {
     initMocks(this)
 
-<<<<<<< HEAD
-    `when`(mockProject.getService(eq(ExecutionTargetManager::class.java)))
-      .thenReturn(mockExecutionTargetManager)
-    `when`(mockExecutionTargetManager.activeTarget).thenReturn(mockExecutionTarget)
-    `when`(mockAnsiEscapeDecoder.escapeText(any(), any(), any())).then { invocation ->
-=======
     project.replaceService(ExecutionTargetManager::class.java, mockExecutionTargetManager, projectRule.project.earlyDisposable)
 
     whenever(mockExecutionTargetManager.activeTarget).thenReturn(mockExecutionTarget)
     whenever(mockAnsiEscapeDecoder.escapeText(any(), any(), any())).then { invocation ->
->>>>>>> b5f40ffd
       val (text, attributes, textAcceptor) = invocation.arguments
       text as String
       attributes as Key<*>
@@ -159,14 +118,11 @@
       textAcceptor.coloredTextAvailable(text, attributes)
     }
   }
-<<<<<<< HEAD
-=======
 
   @After
   fun tearDown() {
     handler.destroyProcess()
   }
->>>>>>> b5f40ffd
 
   @Test
   fun handlerIsRegisteredToCopyableUserData() {
@@ -273,13 +229,8 @@
     val nonAssociatedDevice = mock(IDevice::class.java)
     val associatedDevice = mock(IDevice::class.java)
 
-<<<<<<< HEAD
-    `when`(mockExecutionTarget.runningDevices).thenReturn(listOf(nonAssociatedDevice, associatedDevice))
-    `when`(mockMonitorManager.isAssociated(associatedDevice)).thenReturn(true)
-=======
     whenever(mockExecutionTarget.runningDevices).thenReturn(listOf(nonAssociatedDevice, associatedDevice))
     whenever(mockMonitorManager.isAssociated(associatedDevice)).thenReturn(true)
->>>>>>> b5f40ffd
 
     assertThat(handler.canKillProcess()).isTrue()
   }
@@ -289,11 +240,7 @@
     val nonAssociatedDevice1 = mock(IDevice::class.java)
     val nonAssociatedDevice2 = mock(IDevice::class.java)
 
-<<<<<<< HEAD
-    `when`(mockExecutionTarget.runningDevices).thenReturn(listOf(nonAssociatedDevice1, nonAssociatedDevice2))
-=======
     whenever(mockExecutionTarget.runningDevices).thenReturn(listOf(nonAssociatedDevice1, nonAssociatedDevice2))
->>>>>>> b5f40ffd
 
     assertThat(handler.canKillProcess()).isFalse()
   }
@@ -306,11 +253,7 @@
   }
 
   @Test
-<<<<<<< HEAD
-  fun ProcessHandlerShouldAutoTerminateWhenAutoTerminateIsEnabled() {
-=======
   fun processHandlerShouldAutoTerminateWhenAutoTerminateIsEnabled() {
->>>>>>> b5f40ffd
     autoTerminate = true
 
     handler.addTargetDevice(createMockDevice(28))
@@ -327,11 +270,7 @@
   }
 
   @Test
-<<<<<<< HEAD
-  fun ProcessHandlerShouldNotAutoTerminateWhenAutoTerminateIsOff() {
-=======
   fun processHandlerShouldNotAutoTerminateWhenAutoTerminateIsOff() {
->>>>>>> b5f40ffd
     autoTerminate = false
 
     handler.addTargetDevice(createMockDevice(28))
@@ -343,19 +282,11 @@
   }
 
   @Test
-<<<<<<< HEAD
-  fun ProcessHandlerShouldBeDetachedAfterAllTargetDeviceIsDetached() {
-    val targetDevice = createMockDevice(28)
-
-    handler.addTargetDevice(targetDevice)
-    `when`(mockMonitorManager.isEmpty()).thenReturn(true)
-=======
   fun processHandlerShouldBeDetachedAfterAllTargetDeviceIsDetached() {
     val targetDevice = createMockDevice(28)
 
     handler.addTargetDevice(targetDevice)
     whenever(mockMonitorManager.isEmpty()).thenReturn(true)
->>>>>>> b5f40ffd
     handler.detachDevice(targetDevice)
 
     assertThat(handler.isProcessTerminating || handler.isProcessTerminated).isTrue()
