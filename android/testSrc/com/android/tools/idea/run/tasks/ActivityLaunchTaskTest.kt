--- conflicted
+++ resolved
@@ -55,11 +55,7 @@
       description = "test launching activity"
     ) { true }
     val result = launchTask.run(LaunchContext(project, executor, device, launchStatus, printer, handler, indicator))
-<<<<<<< HEAD
-    assertThat(result.success).isTrue()
-=======
     assertThat(result.result).isEqualTo(LaunchResult.Result.SUCCESS)
->>>>>>> b5f40ffd
     assertThat(result.errorId).isEmpty()
     assertThat(result.message).isEmpty()
     assertThat(result.consoleMessage).isEmpty()
@@ -73,11 +69,7 @@
       description = "test launching activity"
     ) { false }
     val result = launchTask.run(LaunchContext(project, executor, device, launchStatus, printer, handler, indicator))
-<<<<<<< HEAD
-    assertThat(result.success).isFalse()
-=======
     assertThat(result.result).isEqualTo(LaunchResult.Result.ERROR)
->>>>>>> b5f40ffd
     assertThat(result.errorId).isEqualTo(ActivityLaunchTask.UNABLE_TO_DETERMINE_LAUNCH_ACTIVITY)
     assertThat(result.message).isEqualTo("Error test launching activity")
     assertThat(result.consoleMessage).isEqualTo("Error while test launching activity")
@@ -94,11 +86,7 @@
       false
     }
     val result = launchTask.run(LaunchContext(project, executor, device, launchStatus, printer, handler, indicator))
-<<<<<<< HEAD
-    assertThat(result.success).isFalse()
-=======
     assertThat(result.result).isEqualTo(LaunchResult.Result.ERROR)
->>>>>>> b5f40ffd
     assertThat(result.errorId).isEqualTo(ActivityLaunchTask.ACTIVITY_DOES_NOT_EXIST)
     assertThat(result.message).isEqualTo("Error test launching activity")
     assertThat(result.consoleMessage).isEqualTo("Error while test launching activity")
@@ -115,11 +103,7 @@
       false
     }
     val result = launchTask.run(LaunchContext(project, executor, device, launchStatus, printer, handler, indicator))
-<<<<<<< HEAD
-    assertThat(result.success).isFalse()
-=======
     assertThat(result.result).isEqualTo(LaunchResult.Result.ERROR)
->>>>>>> b5f40ffd
     assertThat(result.errorId).isEqualTo(UNKNOWN_ACTIVITY_LAUNCH_TASK_ERROR)
     assertThat(result.message).isEqualTo("Error test launching activity")
     assertThat(result.consoleMessage).isEqualTo("Error while test launching activity")
