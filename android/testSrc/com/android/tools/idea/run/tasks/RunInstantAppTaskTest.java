/*
 * Copyright (C) 2018 The Android Open Source Project
 *
 * Licensed under the Apache License, Version 2.0 (the "License");
 * you may not use this file except in compliance with the License.
 * You may obtain a copy of the License at
 *
 *      http://www.apache.org/licenses/LICENSE-2.0
 *
 * Unless required by applicable law or agreed to in writing, software
 * distributed under the License is distributed on an "AS IS" BASIS,
 * WITHOUT WARRANTIES OR CONDITIONS OF ANY KIND, either express or implied.
 * See the License for the specific language governing permissions and
 * limitations under the License.
 */
package com.android.tools.idea.run.tasks;

import static com.google.common.truth.Truth.assertThat;
<<<<<<< HEAD
import static org.mockito.Mockito.any;
import static org.mockito.Mockito.eq;
import static org.mockito.Mockito.isNull;
=======
import static org.mockito.ArgumentMatchers.any;
import static org.mockito.ArgumentMatchers.eq;
import static org.mockito.ArgumentMatchers.isNull;
>>>>>>> b5f40ffd
import static org.mockito.Mockito.verify;
import static org.mockito.Mockito.verifyNoMoreInteractions;
import static org.mockito.Mockito.when;

import com.android.ddmlib.IDevice;
import com.android.tools.idea.instantapp.InstantAppSdks;
import com.android.tools.idea.run.ApkFileUnit;
import com.android.tools.idea.run.ApkInfo;
import com.android.tools.idea.run.ConsolePrinter;
import com.android.tools.idea.run.util.LaunchStatus;
import com.android.tools.idea.testing.IdeComponents;
import com.google.android.instantapps.sdk.api.ExtendedSdk;
import com.google.android.instantapps.sdk.api.RunHandler;
import com.google.android.instantapps.sdk.api.StatusCode;
import com.google.common.collect.ImmutableList;
import com.intellij.execution.Executor;
import com.intellij.execution.process.ProcessHandler;
import com.intellij.openapi.progress.ProgressIndicator;
import com.intellij.openapi.project.Project;
import java.io.File;
import java.net.URL;
import org.jetbrains.android.AndroidTestCase;
import org.junit.Test;
import org.mockito.Mock;
import org.mockito.MockitoAnnotations;

public class RunInstantAppTaskTest extends AndroidTestCase {
  private final String DEVICE_ID = "dev1234";
  private final File zipFile = new File("/tmp/fake.zip");
  private final ImmutableList<ApkInfo> apkInfoListForZip = ImmutableList.of(new ApkInfo(zipFile, "com.foo"));

  private InstantAppSdks instantAppSdks;
  @Mock private ExtendedSdk sdkLib;
  @Mock private RunHandler runHandler;
  @Mock private Project project;
  @Mock private Executor executor;
  @Mock private IDevice device;
  @Mock private LaunchStatus launchStatus;
  @Mock private ConsolePrinter consolePrinter;
  @Mock private ProcessHandler handler;
  @Mock private ProgressIndicator indicator;

  @Override
  public void setUp() throws Exception {
    super.setUp();
    MockitoAnnotations.initMocks(this);
    instantAppSdks = new IdeComponents(null, getTestRootDisposable()).mockApplicationService(InstantAppSdks.class);
    when(instantAppSdks.loadLibrary()).thenReturn(sdkLib);
    when(sdkLib.getRunHandler()).thenReturn(runHandler);

    when(device.getSerialNumber()).thenReturn(DEVICE_ID);
    when(launchStatus.isLaunchTerminated()).thenReturn(false);
  }

  @Test
  public void testPerformWithlaunchTerminated() {
    when(launchStatus.isLaunchTerminated()).thenReturn(true);

    RunInstantAppTask task = new RunInstantAppTask(apkInfoListForZip, "");
<<<<<<< HEAD
    assertThat(task.run(new LaunchContext(project, executor, device, launchStatus, consolePrinter, handler, indicator)).getSuccess())
      .isFalse();
=======
    assertThat(task.run(new LaunchContext(project, executor, device, launchStatus, consolePrinter, handler, indicator)).getResult())
      .isEqualTo(LaunchResult.Result.ERROR);
>>>>>>> b5f40ffd
    verifyNoMoreInteractions(runHandler);
  }

  @Test
  public void testPerformWithNoZipFile() {
    RunInstantAppTask task = new RunInstantAppTask(ImmutableList.of(), "");
<<<<<<< HEAD
    assertThat(task.run(new LaunchContext(project, executor, device, launchStatus, consolePrinter, handler, indicator)).getSuccess())
      .isFalse();
=======
    assertThat(task.run(new LaunchContext(project, executor, device, launchStatus, consolePrinter, handler, indicator)).getResult())
      .isEqualTo(LaunchResult.Result.ERROR);
>>>>>>> b5f40ffd
    verifyNoMoreInteractions(runHandler);
  }

  @Test
  public void testPerformWithEmptyStringUrl() {
    RunInstantAppTask task = new RunInstantAppTask(apkInfoListForZip, "");
    // Note here that an empty string URL should be transformed to null in the call to runInstantApp
    when(runHandler.runZip(
      /* zipFile= */ eq(zipFile),
      /* url= */ isNull(),
      /* adbHost= */ any(),
      /* adbDeviceId= */ eq(DEVICE_ID),
      /* runtimeApkDir= */ isNull(),
      /* resultStream= */ any(),
      /* progressIndicator= */ any()))
      .thenReturn(StatusCode.SUCCESS);
<<<<<<< HEAD
    assertThat(task.run(new LaunchContext(project, executor, device, launchStatus, consolePrinter, handler, indicator)).getSuccess())
      .isTrue();
=======
    assertThat(task.run(new LaunchContext(project, executor, device, launchStatus, consolePrinter, handler, indicator)).getResult())
      .isEqualTo(LaunchResult.Result.SUCCESS);
>>>>>>> b5f40ffd
  }

  @Test
  public void testPerformWithSpecifiedUrl() throws Exception {
    RunInstantAppTask task = new RunInstantAppTask(apkInfoListForZip, "http://foo.app");
    when(runHandler.runZip(
      /* zipFile= */ eq(zipFile),
      /* url= */ eq(new URL("http://foo.app")),
      /* adbHost= */ any(),
      /* adbDeviceId= */ eq(DEVICE_ID),
      /* runtimeApkDir= */ isNull(),
      /* resultStream= */ any(),
      /* progressIndicator= */ any()))
      .thenReturn(StatusCode.SUCCESS);
<<<<<<< HEAD
    assertThat(task.run(new LaunchContext(project, executor, device, launchStatus, consolePrinter, handler, indicator)).getSuccess())
      .isTrue();
=======
    assertThat(task.run(new LaunchContext(project, executor, device, launchStatus, consolePrinter, handler, indicator)).getResult())
      .isEqualTo(LaunchResult.Result.SUCCESS);
>>>>>>> b5f40ffd
  }

  @Test
  public void testPerformWithListOfApks() throws Exception {
    File apk1 = new File("one.apk");
    File apk2 = new File("two.apk");
    File excludedApk = new File("excluded.apk");
    ImmutableList<ApkInfo> apkInfos = ImmutableList.of(
      new ApkInfo(ImmutableList.of(
        new ApkFileUnit("one", apk1),
        new ApkFileUnit("two", apk2),
        new ApkFileUnit("excluded", excludedApk)
      ), "com.dontcare"));

    RunInstantAppTask task = new RunInstantAppTask(apkInfos, "http://foo.app", ImmutableList.of("excluded"));

    when(runHandler.runApks(
      /* apkFiles= */ eq(ImmutableList.of(apk1, apk2)),
      /* url= */ eq(new URL("http://foo.app")),
      /* adbHost= */ any(),
      /* adbDeviceId= */ eq(DEVICE_ID),
      /* runtimeApkDir= */ isNull(),
      /* resultStream= */ any(),
      /* progressIndicator= */ any()))
      .thenReturn(StatusCode.SUCCESS);

<<<<<<< HEAD
    assertThat(task.run(new LaunchContext(project, executor, device, launchStatus, consolePrinter, handler, indicator)).getSuccess())
      .isTrue();
=======
    assertThat(task.run(new LaunchContext(project, executor, device, launchStatus, consolePrinter, handler, indicator)).getResult())
      .isEqualTo(LaunchResult.Result.SUCCESS);
>>>>>>> b5f40ffd

    verify(runHandler).runApks(
      /* apkFiles= */ eq(ImmutableList.of(apk1, apk2)),
      /* url= */ eq(new URL("http://foo.app")),
      /* adbHost= */ any(),
      /* adbDeviceId= */ eq(DEVICE_ID),
      /* runtimeApkDir= */ isNull(),
      /* resultStream= */ any(),
      /* progressIndicator= */ any());
  }
}<|MERGE_RESOLUTION|>--- conflicted
+++ resolved
@@ -16,15 +16,9 @@
 package com.android.tools.idea.run.tasks;
 
 import static com.google.common.truth.Truth.assertThat;
-<<<<<<< HEAD
 import static org.mockito.Mockito.any;
 import static org.mockito.Mockito.eq;
 import static org.mockito.Mockito.isNull;
-=======
-import static org.mockito.ArgumentMatchers.any;
-import static org.mockito.ArgumentMatchers.eq;
-import static org.mockito.ArgumentMatchers.isNull;
->>>>>>> b5f40ffd
 import static org.mockito.Mockito.verify;
 import static org.mockito.Mockito.verifyNoMoreInteractions;
 import static org.mockito.Mockito.when;
@@ -84,26 +78,16 @@
     when(launchStatus.isLaunchTerminated()).thenReturn(true);
 
     RunInstantAppTask task = new RunInstantAppTask(apkInfoListForZip, "");
-<<<<<<< HEAD
-    assertThat(task.run(new LaunchContext(project, executor, device, launchStatus, consolePrinter, handler, indicator)).getSuccess())
-      .isFalse();
-=======
     assertThat(task.run(new LaunchContext(project, executor, device, launchStatus, consolePrinter, handler, indicator)).getResult())
       .isEqualTo(LaunchResult.Result.ERROR);
->>>>>>> b5f40ffd
     verifyNoMoreInteractions(runHandler);
   }
 
   @Test
   public void testPerformWithNoZipFile() {
     RunInstantAppTask task = new RunInstantAppTask(ImmutableList.of(), "");
-<<<<<<< HEAD
-    assertThat(task.run(new LaunchContext(project, executor, device, launchStatus, consolePrinter, handler, indicator)).getSuccess())
-      .isFalse();
-=======
     assertThat(task.run(new LaunchContext(project, executor, device, launchStatus, consolePrinter, handler, indicator)).getResult())
       .isEqualTo(LaunchResult.Result.ERROR);
->>>>>>> b5f40ffd
     verifyNoMoreInteractions(runHandler);
   }
 
@@ -120,13 +104,8 @@
       /* resultStream= */ any(),
       /* progressIndicator= */ any()))
       .thenReturn(StatusCode.SUCCESS);
-<<<<<<< HEAD
-    assertThat(task.run(new LaunchContext(project, executor, device, launchStatus, consolePrinter, handler, indicator)).getSuccess())
-      .isTrue();
-=======
     assertThat(task.run(new LaunchContext(project, executor, device, launchStatus, consolePrinter, handler, indicator)).getResult())
       .isEqualTo(LaunchResult.Result.SUCCESS);
->>>>>>> b5f40ffd
   }
 
   @Test
@@ -141,13 +120,8 @@
       /* resultStream= */ any(),
       /* progressIndicator= */ any()))
       .thenReturn(StatusCode.SUCCESS);
-<<<<<<< HEAD
-    assertThat(task.run(new LaunchContext(project, executor, device, launchStatus, consolePrinter, handler, indicator)).getSuccess())
-      .isTrue();
-=======
     assertThat(task.run(new LaunchContext(project, executor, device, launchStatus, consolePrinter, handler, indicator)).getResult())
       .isEqualTo(LaunchResult.Result.SUCCESS);
->>>>>>> b5f40ffd
   }
 
   @Test
@@ -174,13 +148,8 @@
       /* progressIndicator= */ any()))
       .thenReturn(StatusCode.SUCCESS);
 
-<<<<<<< HEAD
-    assertThat(task.run(new LaunchContext(project, executor, device, launchStatus, consolePrinter, handler, indicator)).getSuccess())
-      .isTrue();
-=======
     assertThat(task.run(new LaunchContext(project, executor, device, launchStatus, consolePrinter, handler, indicator)).getResult())
       .isEqualTo(LaunchResult.Result.SUCCESS);
->>>>>>> b5f40ffd
 
     verify(runHandler).runApks(
       /* apkFiles= */ eq(ImmutableList.of(apk1, apk2)),
