/*
 * Copyright (C) 2019 The Android Open Source Project
 *
 * Licensed under the Apache License, Version 2.0 (the "License");
 * you may not use this file except in compliance with the License.
 * You may obtain a copy of the License at
 *
 *      http://www.apache.org/licenses/LICENSE-2.0
 *
 * Unless required by applicable law or agreed to in writing, software
 * distributed under the License is distributed on an "AS IS" BASIS,
 * WITHOUT WARRANTIES OR CONDITIONS OF ANY KIND, either express or implied.
 * See the License for the specific language governing permissions and
 * limitations under the License.
 */
package com.android.tools.idea.run;

import static org.jetbrains.concurrency.Promises.resolvedPromise;
import static org.junit.Assert.assertFalse;
import static org.junit.Assert.assertTrue;
import static org.mockito.Mockito.mock;

import com.android.ddmlib.IDevice;
import com.android.tools.idea.execution.common.AndroidExecutionTarget;
import com.android.tools.idea.gradle.project.sync.GradleSyncState;
import com.android.tools.idea.run.configuration.AndroidConfigurationProgramRunner;
import com.google.common.truth.Truth;
import com.intellij.execution.configurations.RunProfileState;
import com.intellij.execution.executors.DefaultDebugExecutor;
import com.intellij.execution.runners.ExecutionEnvironment;
import com.intellij.execution.ui.RunContentDescriptor;
import com.intellij.openapi.progress.ProgressIndicator;
import com.intellij.testFramework.ProjectRule;
import java.lang.reflect.Modifier;
import java.util.Arrays;
import java.util.Collection;
import java.util.Collections;
import java.util.List;
import javax.swing.Icon;
import kotlin.jvm.functions.Function1;
import org.jetbrains.annotations.Nls;
import org.jetbrains.annotations.NotNull;
import org.jetbrains.annotations.Nullable;
import org.jetbrains.concurrency.Promise;
import org.junit.Rule;
import org.junit.Test;

public class AndroidConfigurationProgramRunnerTest {

  @Rule
  public ProjectRule projectRule = new ProjectRule();

  /**
   * {@link HiddenRunContentDescriptor} is a almost-pure wrapper class for
   * {@link RunContentDescriptor}, with the excDefaultStudioProgramRunnerTesteption of the {@link RunContentDescriptor#isHiddenContent()} method overridden to return
   * {@code false}. All other methods in the wrapper class should be overrides to the base class (with the addition of
   * {@link com.intellij.openapi.Disposable} handling.
   * <p>
   * This test is to ensure that all public and protected methods of the base class are overridden by the deriving class, and should break
   * if the base class has methods added to it due to IJ merges (in which case, just override the newly added method with proper disposal
   * handling). All other cases should result in compiler errors (either stale {@link Override} or mismatched signatures).
   */
  @Test
  public void ensureAllPublicProtectedMethodsAreOverridden() {
    long runContentDescriptorMethodCount = Arrays.stream(RunContentDescriptor.class.getDeclaredMethods())
      .filter(method -> {
        int modifier = method.getModifiers();
        return Modifier.isPublic(modifier) || Modifier.isProtected(modifier);
      })
      .count();
    long hiddenRunContentDescriptorMethodCount =
      Arrays.stream(HiddenRunContentDescriptor.class.getDeclaredMethods())
        .filter(method -> {
          int modifier = method.getModifiers();
          return Modifier.isPublic(modifier) || Modifier.isProtected(modifier);
        })
        .count();
    Truth.assertThat(runContentDescriptorMethodCount).isEqualTo(hiddenRunContentDescriptorMethodCount);
  }

  @Test
  public void ensureCannotRunOnMultipleDevices() {
    AndroidRunConfiguration runConfiguration =
      new AndroidRunConfiguration(projectRule.getProject(), AndroidRunConfigurationType.getInstance()
        .getFactory());
    FakeExecutionTarget target = new FakeExecutionTarget();
    AndroidConfigurationProgramRunner runner =
      new AndroidConfigurationProgramRunner(GradleSyncState::getInstance, (project, profileState) -> target) {
        @NotNull
        @Override
        protected List<String> getSupportedConfigurationTypeIds() {
          return List.of(new AndroidRunConfigurationType().getId());
        }

        @Override
        protected boolean canRunWithMultipleDevices(@NotNull String executorId) {
          return false;
        }

        @Override
        public @NotNull String getRunnerId() {
          return "Fake Runner";
        }

        @NotNull
        @Override
<<<<<<< HEAD
        protected Function1<ProgressIndicator, Promise<RunContentDescriptor>> getRunner(@NotNull ExecutionEnvironment environment,
                                                                                        @NotNull RunProfileState state) {
          return (ProgressIndicator x) -> resolvedPromise(mock(RunContentDescriptor.class));
=======
        protected Function1<ProgressIndicator, RunContentDescriptor> getRunner(@NotNull ExecutionEnvironment environment,
                                                                               @NotNull RunProfileState state) {
          return (ProgressIndicator x) -> mock(RunContentDescriptor.class);
>>>>>>> e42181f5
        }
      };
    target.setAvailableDeviceCount(2);
    assertFalse(runner.canRun(DefaultDebugExecutor.EXECUTOR_ID, runConfiguration));
  }

  @Test
  public void ensureCanRunOnNoneOrSingleDevice() {
    AndroidRunConfiguration runConfiguration =
      new AndroidRunConfiguration(projectRule.getProject(), AndroidRunConfigurationType.getInstance().getFactory());
    FakeExecutionTarget target = new FakeExecutionTarget();
    AndroidConfigurationProgramRunner runner =
      new AndroidConfigurationProgramRunner(GradleSyncState::getInstance, (project, profileState) -> target) {
        @NotNull
        @Override
<<<<<<< HEAD
        protected Function1<ProgressIndicator, Promise<RunContentDescriptor>> getRunner(@NotNull ExecutionEnvironment environment,
                                                                                        @NotNull RunProfileState state) {
          return (ProgressIndicator x) -> resolvedPromise(mock(RunContentDescriptor.class));
=======
        protected Function1<ProgressIndicator, RunContentDescriptor> getRunner(@NotNull ExecutionEnvironment environment,
                                                                               @NotNull RunProfileState state) {
          return (ProgressIndicator x) -> mock(RunContentDescriptor.class);
>>>>>>> e42181f5
        }

        @NotNull
        @Override
        protected List<String> getSupportedConfigurationTypeIds() {
          return List.of(new AndroidRunConfigurationType().getId());
        }

        @Override
        protected boolean canRunWithMultipleDevices(@NotNull String executorId) {
          return false;
        }

        @Override
        public @NotNull String getRunnerId() {
          return "Fake Runner";
        }
      };
    target.setAvailableDeviceCount(0);

    assertTrue(runner.canRun(DefaultDebugExecutor.EXECUTOR_ID, runConfiguration));
    target.setAvailableDeviceCount(1);
    assertTrue(runner.canRun(DefaultDebugExecutor.EXECUTOR_ID, runConfiguration));
  }

  private static class FakeExecutionTarget extends AndroidExecutionTarget {
    private int myAvailableDeviceCount;

    private FakeExecutionTarget() {
    }

    @Override
    public int getAvailableDeviceCount() {
      return myAvailableDeviceCount;
    }

    private void setAvailableDeviceCount(int availableDeviceCount) {
      myAvailableDeviceCount = availableDeviceCount;
    }

    @Override
    public boolean isApplicationRunning(@NotNull String packageName) {
      return false;
    }

    @Override
    public @NotNull Collection<IDevice> getRunningDevices() {
      return Collections.emptyList();
    }

    @Override
    public @NotNull String getId() {
      return "Fake Execution Target";
    }

    @Override
    public @NotNull @Nls String getDisplayName() {
      return "Fake Execution Target";
    }

    @Override
    public @Nullable Icon getIcon() {
      return null;
    }
  }
}<|MERGE_RESOLUTION|>--- conflicted
+++ resolved
@@ -15,7 +15,6 @@
  */
 package com.android.tools.idea.run;
 
-import static org.jetbrains.concurrency.Promises.resolvedPromise;
 import static org.junit.Assert.assertFalse;
 import static org.junit.Assert.assertTrue;
 import static org.mockito.Mockito.mock;
@@ -41,7 +40,6 @@
 import org.jetbrains.annotations.Nls;
 import org.jetbrains.annotations.NotNull;
 import org.jetbrains.annotations.Nullable;
-import org.jetbrains.concurrency.Promise;
 import org.junit.Rule;
 import org.junit.Test;
 
@@ -104,15 +102,9 @@
 
         @NotNull
         @Override
-<<<<<<< HEAD
-        protected Function1<ProgressIndicator, Promise<RunContentDescriptor>> getRunner(@NotNull ExecutionEnvironment environment,
-                                                                                        @NotNull RunProfileState state) {
-          return (ProgressIndicator x) -> resolvedPromise(mock(RunContentDescriptor.class));
-=======
         protected Function1<ProgressIndicator, RunContentDescriptor> getRunner(@NotNull ExecutionEnvironment environment,
                                                                                @NotNull RunProfileState state) {
           return (ProgressIndicator x) -> mock(RunContentDescriptor.class);
->>>>>>> e42181f5
         }
       };
     target.setAvailableDeviceCount(2);
@@ -128,15 +120,9 @@
       new AndroidConfigurationProgramRunner(GradleSyncState::getInstance, (project, profileState) -> target) {
         @NotNull
         @Override
-<<<<<<< HEAD
-        protected Function1<ProgressIndicator, Promise<RunContentDescriptor>> getRunner(@NotNull ExecutionEnvironment environment,
-                                                                                        @NotNull RunProfileState state) {
-          return (ProgressIndicator x) -> resolvedPromise(mock(RunContentDescriptor.class));
-=======
         protected Function1<ProgressIndicator, RunContentDescriptor> getRunner(@NotNull ExecutionEnvironment environment,
                                                                                @NotNull RunProfileState state) {
           return (ProgressIndicator x) -> mock(RunContentDescriptor.class);
->>>>>>> e42181f5
         }
 
         @NotNull
