--- conflicted
+++ resolved
@@ -27,12 +27,7 @@
     loadProject(TestProjectPaths.UI_TOOLING_DEPENDENCY);
 
     final String appActivity = "com.android.test.uitoolingdependency.MainActivity";
-<<<<<<< HEAD
-    final String externalActivity =
-      ComposeLibraryNamespaceKt.findComposeToolingNamespace(myAndroidFacet.getModule()).getPreviewActivityName();
-=======
     final String externalActivity = ComposeLibraryNamespaceKt.COMPOSE_PREVIEW_ACTIVITY_FQN;
->>>>>>> b5f40ffd
 
     Project project = myAndroidFacet.getModule().getProject();
     GlobalSearchScope projectScope = GlobalSearchScope.projectScope(project);
