--- conflicted
+++ resolved
@@ -60,11 +60,7 @@
 
     newXml = StringHelper.toSystemLineSeparator(newXml);
 
-<<<<<<< HEAD
-    checkRendering(task, "menu/menu1.png");
-=======
     RenderTestUtil.checkRendering(task, getTestDataPath() + "/render/thumbnails/menu/menu1.png");
->>>>>>> 9e819fa1
     assertEquals(newXml, layout);
   }
 
@@ -77,10 +73,6 @@
     RenderTask task = RenderTestUtil.createRenderTask(myModule, file, configuration);
     assertNotNull(task);
 
-<<<<<<< HEAD
-    checkRendering(task, "menu/menu1-light.png");
-=======
     RenderTestUtil.checkRendering(task, getTestDataPath() + "/render/thumbnails/menu/menu1-light.png");
->>>>>>> 9e819fa1
   }
 }