--- conflicted
+++ resolved
@@ -71,7 +71,6 @@
 import org.intellij.lang.annotations.Language;
 import org.jetbrains.android.AndroidTestCase;
 import org.jetbrains.annotations.NotNull;
-import org.mockito.ArgumentMatchers;
 
 public class RenderTaskTest extends AndroidTestCase {
   // Using native rendering should have less variation between machines than Java rendering
@@ -132,11 +131,7 @@
         throw new RuntimeException(ex);
       }
 
-<<<<<<< HEAD
-      verify(mockCrashReporter, times(1)).submit(ArgumentMatchers.<CrashReport>isNotNull());
-=======
       verify(mockCrashReporter, times(1)).submit((CrashReport)isNotNull());
->>>>>>> de127946
     });
   }
 
