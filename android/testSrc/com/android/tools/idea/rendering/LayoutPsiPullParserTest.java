/*
 * Copyright (C) 2013 The Android Open Source Project
 *
 * Licensed under the Apache License, Version 2.0 (the "License");
 * you may not use this file except in compliance with the License.
 * You may obtain a copy of the License at
 *
 *      http://www.apache.org/licenses/LICENSE-2.0
 *
 * Unless required by applicable law or agreed to in writing, software
 * distributed under the License is distributed on an "AS IS" BASIS,
 * WITHOUT WARRANTIES OR CONDITIONS OF ANY KIND, either express or implied.
 * See the License for the specific language governing permissions and
 * limitations under the License.
 */
package com.android.tools.idea.rendering;

import com.android.resources.ResourceFolderType;
import com.intellij.openapi.util.text.StringUtil;
import com.intellij.openapi.vfs.VirtualFile;
import com.intellij.psi.PsiElement;
import com.intellij.psi.PsiFile;
import com.intellij.psi.PsiManager;
import com.intellij.psi.xml.XmlAttribute;
import com.intellij.psi.xml.XmlFile;
import com.intellij.psi.xml.XmlTag;
import org.intellij.lang.annotations.Language;
import org.jetbrains.android.AndroidTestCase;
import org.jetbrains.annotations.Nullable;
import org.kxml2.io.KXmlParser;
import org.xmlpull.v1.XmlPullParser;
import org.xmlpull.v1.XmlPullParserException;

import java.io.StringReader;
import java.util.SortedSet;
import java.util.TreeSet;

import static com.android.SdkConstants.*;
import static org.mockito.Mockito.mock;
import static org.mockito.Mockito.when;
import static org.xmlpull.v1.XmlPullParser.END_TAG;
import static org.xmlpull.v1.XmlPullParser.START_TAG;

public class LayoutPsiPullParserTest extends AndroidTestCase {
  @SuppressWarnings("SpellCheckingInspection")
  public static final String BASE_PATH = "xmlpull/";

  public LayoutPsiPullParserTest() {
  }

  public void testDesignAttributes() throws Exception {
    @SuppressWarnings("SpellCheckingInspection")
    VirtualFile virtualFile = myFixture.copyFileToProject("xmlpull/designtime.xml", "res/layout/designtime.xml");
    assertNotNull(virtualFile);
    PsiFile psiFile = PsiManager.getInstance(getProject()).findFile(virtualFile);
    assertTrue(psiFile instanceof XmlFile);
    XmlFile xmlFile = (XmlFile)psiFile;
    LayoutPsiPullParser parser = LayoutPsiPullParser.create(xmlFile, new RenderLogger("test", myModule));
    assertEquals(START_TAG, parser.nextTag());
    assertEquals("LinearLayout", parser.getName());
    assertEquals(START_TAG, parser.nextTag());
    assertEquals("TextView", parser.getName());
    assertEquals("@+id/first", parser.getAttributeValue(ANDROID_URI, ATTR_ID));
    assertEquals(END_TAG, parser.nextTag());
    assertEquals(START_TAG, parser.nextTag());
    assertEquals("TextView", parser.getName());
    assertEquals("fill_parent", parser.getAttributeValue(ANDROID_URI, ATTR_LAYOUT_WIDTH)); // auto converted from match_parent
    assertEquals("wrap_content", parser.getAttributeValue(ANDROID_URI, ATTR_LAYOUT_HEIGHT));
    assertEquals("Designtime Text", parser.getAttributeValue(ANDROID_URI, ATTR_TEXT)); // overriding runtime text attribute
    assertEquals("@android:color/darker_gray", parser.getAttributeValue(ANDROID_URI, "textColor"));
    assertEquals(END_TAG, parser.nextTag());
    assertEquals(START_TAG, parser.nextTag());
    assertEquals("TextView", parser.getName());
    assertEquals("@+id/blank", parser.getAttributeValue(ANDROID_URI, ATTR_ID));
    assertEquals("", parser.getAttributeValue(ANDROID_URI, ATTR_TEXT)); // Don't unset when no framework attribute is defined
    assertEquals(END_TAG, parser.nextTag());
    assertEquals(START_TAG, parser.nextTag());
    assertEquals("ListView", parser.getName());
    assertEquals("@+id/listView", parser.getAttributeValue(ANDROID_URI, ATTR_ID));
    assertNull(parser.getAttributeValue(ANDROID_URI, "fastScrollAlwaysVisible")); // Cleared by overriding defined framework attribute
  }

  public void testRootFragment() throws Exception {
    @SuppressWarnings("SpellCheckingInspection")
    VirtualFile virtualFile = myFixture.copyFileToProject("xmlpull/root_fragment.xml", "res/layout/root_fragment.xml");
    assertNotNull(virtualFile);
    PsiFile psiFile = PsiManager.getInstance(getProject()).findFile(virtualFile);
    assertTrue(psiFile instanceof XmlFile);
    XmlFile xmlFile = (XmlFile)psiFile;
    LayoutPsiPullParser parser = LayoutPsiPullParser.create(xmlFile, new RenderLogger("test", myModule));
    assertEquals(START_TAG, parser.nextTag());
    assertEquals("FrameLayout", parser.getName()); // Automatically inserted surrounding the <include>
    assertEquals(7, parser.getAttributeCount());
    assertEquals("@+id/item_list", parser.getAttributeValue(ANDROID_URI, ATTR_ID));
    assertEquals("com.unit.test.app.ItemListFragment", parser.getAttributeValue(ANDROID_URI, ATTR_NAME));
    assertEquals("fill_parent", parser.getAttributeValue(ANDROID_URI, "layout_width"));
    assertEquals("fill_parent", parser.getAttributeValue(ANDROID_URI, "layout_height"));
    assertEquals(START_TAG, parser.nextTag());
    assertEquals("include", parser.getName());
    assertEquals(null, parser.getAttributeValue(ANDROID_URI, ATTR_ID));
    //noinspection ConstantConditions
    assertEquals("@android:layout/list_content", parser.getAttributeValue(null, ATTR_LAYOUT));
    assertEquals("fill_parent", parser.getAttributeValue(ANDROID_URI, "layout_width"));
    assertEquals("fill_parent", parser.getAttributeValue(ANDROID_URI, "layout_height"));
    assertEquals(END_TAG, parser.nextTag());
  }

  public void testFrameLayoutInclude() throws Exception {
    @SuppressWarnings("SpellCheckingInspection")
    VirtualFile virtualFile = myFixture.copyFileToProject("xmlpull/frame_tools_layout.xml", "res/layout/frame_tools_layout.xml");
    assertNotNull(virtualFile);
    PsiFile psiFile = PsiManager.getInstance(getProject()).findFile(virtualFile);
    assertTrue(psiFile instanceof XmlFile);
    XmlFile xmlFile = (XmlFile)psiFile;
    LayoutPsiPullParser parser = LayoutPsiPullParser.create(xmlFile, new RenderLogger("test", myModule));
    assertEquals(START_TAG, parser.nextTag());
    assertEquals("FrameLayout", parser.getName()); // Automatically inserted surrounding the <include>
    assertEquals(5, parser.getAttributeCount());
    assertEquals("fill_parent", parser.getAttributeValue(ANDROID_URI, "layout_width"));
    assertEquals("fill_parent", parser.getAttributeValue(ANDROID_URI, "layout_height"));
    assertEquals(START_TAG, parser.nextTag());
    assertEquals("include", parser.getName());
    assertEquals(null, parser.getAttributeValue(ANDROID_URI, ATTR_ID));
    //noinspection ConstantConditions
    assertEquals("@android:layout/list_content", parser.getAttributeValue(null, ATTR_LAYOUT));
    assertEquals("fill_parent", parser.getAttributeValue(ANDROID_URI, "layout_width"));
    assertEquals("fill_parent", parser.getAttributeValue(ANDROID_URI, "layout_height"));
    assertEquals(END_TAG, parser.nextTag());
  }

  public void testVisibleChild() throws Exception {
    @SuppressWarnings("SpellCheckingInspection")
    VirtualFile virtualFile = myFixture.copyFileToProject("xmlpull/visible_child.xml", "res/layout/visible_child.xml");
    assertNotNull(virtualFile);
    PsiFile psiFile = PsiManager.getInstance(getProject()).findFile(virtualFile);
    assertTrue(psiFile instanceof XmlFile);
    XmlFile xmlFile = (XmlFile)psiFile;
    LayoutPsiPullParser parser = LayoutPsiPullParser.create(xmlFile, new RenderLogger("test", myModule));
    assertEquals(START_TAG, parser.nextTag());
    assertEquals("FrameLayout", parser.getName());
    assertEquals(START_TAG, parser.nextTag());
    assertEquals("Button", parser.getName());
    assertEquals("New Button", parser.getAttributeValue(ANDROID_URI, ATTR_TEXT));
    assertEquals("gone", parser.getAttributeValue(ANDROID_URI, ATTR_VISIBILITY));
    assertEquals(END_TAG, parser.nextTag());
    assertEquals(START_TAG, parser.nextTag());
    assertEquals("CheckBox", parser.getName());
    assertEquals("New CheckBox", parser.getAttributeValue(ANDROID_URI, ATTR_TEXT));
    assertEquals("visible", parser.getAttributeValue(ANDROID_URI, ATTR_VISIBILITY));
    assertEquals(END_TAG, parser.nextTag());
    assertEquals(START_TAG, parser.nextTag());
    assertEquals("TextView", parser.getName());
    assertEquals("New TextView", parser.getAttributeValue(ANDROID_URI, ATTR_TEXT));
    assertEquals("gone", parser.getAttributeValue(ANDROID_URI, ATTR_VISIBILITY));
    assertEquals(END_TAG, parser.nextTag());
    assertEquals(START_TAG, parser.nextTag());
    assertEquals("Switch", parser.getName());
    assertEquals("New Switch", parser.getAttributeValue(ANDROID_URI, ATTR_TEXT));
    assertEquals("visible", parser.getAttributeValue(ANDROID_URI, ATTR_VISIBILITY));
    assertEquals(END_TAG, parser.nextTag());
  }

  public void test1() throws Exception {
    checkFile("layout.xml", ResourceFolderType.LAYOUT);
  }

  public void test2() throws Exception {
    checkFile("simple.xml",  ResourceFolderType.LAYOUT);
  }

  public void testSrcCompat() throws Exception {
    VirtualFile virtualFile = myFixture.copyFileToProject("xmlpull/srccompat.xml", "res/layout/srccompat.xml");
    assertNotNull(virtualFile);
    PsiFile psiFile = PsiManager.getInstance(getProject()).findFile(virtualFile);
    assertTrue(psiFile instanceof XmlFile);
    XmlFile xmlFile = (XmlFile)psiFile;
    LayoutPsiPullParser parser = LayoutPsiPullParser.create(xmlFile, new RenderLogger("test", myModule));
    assertEquals(START_TAG, parser.nextTag());
    assertEquals("LinearLayout", parser.getName());
    assertEquals(START_TAG, parser.nextTag()); // ImageView
    assertEquals("ImageView", parser.getName());
    assertEquals("@drawable/normal_src", parser.getAttributeValue(ANDROID_URI, ATTR_SRC));
    assertEquals("@drawable/compat_src", parser.getAttributeValue(AUTO_URI, "srcCompat"));
    parser.setUseSrcCompat(true);
    assertEquals("@drawable/compat_src", parser.getAttributeValue(ANDROID_URI, ATTR_SRC));
    assertEquals("@drawable/compat_src", parser.getAttributeValue(AUTO_URI, "srcCompat"));
    parser.setUseSrcCompat(false);
    assertEquals(END_TAG, parser.nextTag()); // ImageView (@id/first)

    assertEquals(START_TAG, parser.nextTag()); // ImageView (@id/second)
    assertNull(parser.getAttributeValue(ANDROID_URI, ATTR_SRC));
    parser.setUseSrcCompat(true);
    assertEquals("@drawable/compat_src_2", parser.getAttributeValue(ANDROID_URI, ATTR_SRC));
    parser.setUseSrcCompat(false);
    assertEquals(END_TAG, parser.nextTag()); // ImageView (@id/second)

    assertEquals(START_TAG, parser.nextTag()); // NotAImageView (@id/third)
    assertEquals("@drawable/compat_src_3", parser.getAttributeValue(AUTO_URI, "srcCompat"));
    assertEquals("@drawable/normal_src_3", parser.getAttributeValue(ANDROID_URI, ATTR_SRC));
    parser.setUseSrcCompat(true);
    assertEquals("@drawable/normal_src_3", parser.getAttributeValue(ANDROID_URI, ATTR_SRC));
    parser.setUseSrcCompat(false);
    assertEquals(END_TAG, parser.nextTag()); // NotAImageView (@id/third)
  }

<<<<<<< HEAD
=======
  public void testAdAndMapViews() throws Exception {
    VirtualFile virtualFile = myFixture.copyFileToProject("xmlpull/adandmapviews.xml", "res/layout/adandmapviews.xml");
    assertNotNull(virtualFile);
    PsiFile psiFile = PsiManager.getInstance(getProject()).findFile(virtualFile);
    assertTrue(psiFile instanceof XmlFile);
    XmlFile xmlFile = (XmlFile)psiFile;
    LayoutPsiPullParser parser = LayoutPsiPullParser.create(xmlFile, new RenderLogger("test", myModule));
    assertEquals(START_TAG, parser.nextTag());
    assertEquals("LinearLayout", parser.getName());
    assertEquals(START_TAG, parser.nextTag()); // ImageView
    assertEquals("ImageView", parser.getName());
    assertEquals(4, parser.getAttributeCount()); // id + layout_width + layout_height + src
    assertEquals(END_TAG, parser.nextTag()); // ImageView (@id/first)

    assertEquals(START_TAG, parser.nextTag()); // com.google.android.gms.maps.MapView (@id/second)
    assertEquals("com.google.android.gms.maps.MapView", parser.getName());
    assertEquals(6, parser.getAttributeCount()); // id + layout_ * 2 + tools:background + tools:minHeight + tools:minWidth
    assertEquals("50dp", parser.getAttributeValue(TOOLS_URI, ATTR_MIN_WIDTH));
    assertEquals("50dp", parser.getAttributeValue(TOOLS_URI, ATTR_MIN_HEIGHT));
    assertEquals("#AAA", parser.getAttributeValue(TOOLS_URI, ATTR_BACKGROUND));
    assertEquals(END_TAG, parser.nextTag()); // com.google.android.gms.maps.MapView (@id/second) (@id/second)

    assertEquals(START_TAG, parser.nextTag()); // com.google.android.gms.ads.AdView (@id/third)
    assertEquals("com.google.android.gms.ads.AdView", parser.getName());
    assertEquals(6, parser.getAttributeCount()); // id + layout_ * 2 + tools:background + tools:minHeight + tools:minWidth
    assertEquals("50dp", parser.getAttributeValue(TOOLS_URI, ATTR_MIN_WIDTH));
    assertEquals("50dp", parser.getAttributeValue(TOOLS_URI, ATTR_MIN_HEIGHT));
    assertEquals("#AAA", parser.getAttributeValue(TOOLS_URI, ATTR_BACKGROUND));
    assertEquals(END_TAG, parser.nextTag()); // com.google.android.gms.ads.AdView (@id/third)
  }

>>>>>>> b13afab4
  /**
   * Verifies that the passed parser contains an empty LinearLayout. That layout is returned by the LayoutPsiPullParser when the passed
   * file is invalid or empty.
   */
  private static void assertEmptyParser(LayoutPullParser parser) throws XmlPullParserException {
    assertEquals(START_TAG, parser.nextTag());
    assertEquals("LinearLayout", parser.getName());
    assertEquals(END_TAG, parser.nextTag());
  }

  public void testEmptyLayout() throws XmlPullParserException {
    XmlFile emptyFile = mock(XmlFile.class);
    when(emptyFile.getRootTag()).thenReturn(null);
    RenderLogger logger = new RenderLogger("test", myModule);
    assertEmptyParser(LayoutPsiPullParser.create(emptyFile, logger));

    XmlTag emptyTag = mock(XmlTag.class);
<<<<<<< HEAD
    assertEmptyParser(new LayoutPsiPullParser(mock(XmlTag.class), logger));

    when(emptyTag.isValid()).thenReturn(true);
    assertEmptyParser(new LayoutPsiPullParser(mock(XmlTag.class), logger));
=======
    assertEmptyParser(new LayoutPsiPullParser(mock(XmlTag.class), logger, true));

    when(emptyTag.isValid()).thenReturn(true);
    assertEmptyParser(new LayoutPsiPullParser(mock(XmlTag.class), logger, true));
  }

  public void testAaptAttr() throws Exception {
    VirtualFile virtualFile = myFixture.copyFileToProject("xmlpull/aaptattr.xml", "res/layout/aaptattr.xml");
    assertNotNull(virtualFile);
    PsiFile psiFile = PsiManager.getInstance(getProject()).findFile(virtualFile);
    assertTrue(psiFile instanceof XmlFile);
    XmlFile xmlFile = (XmlFile)psiFile;
    long expectedId = AaptAttrAttributeSnapshot.ourUniqueId.get();
    LayoutPsiPullParser parser = LayoutPsiPullParser.create(xmlFile, new RenderLogger("test", myModule));
    assertEquals(START_TAG, parser.nextTag());
    assertEquals("LinearLayout", parser.getName());
    assertEquals(START_TAG, parser.nextTag()); // ImageView
    assertEquals("ImageView", parser.getName());
    assertEquals("@aapt:_aapt/" + expectedId, parser.getAttributeValue(ANDROID_URI, ATTR_SRC));
    assertEquals(END_TAG, parser.nextTag()); // ImageView (@id/first)

    assertEquals(START_TAG, parser.nextTag()); // ImageView (@id/second)
    assertEquals("@aapt:_aapt/" + (expectedId + 1), parser.getAttributeValue(ANDROID_URI, ATTR_SRC));
    assertEquals(END_TAG, parser.nextTag()); // ImageView

    assertEquals("21dp", parser.getAaptDeclaredAttrs().get(Long.toString(expectedId)).getAttribute("width", ANDROID_URI));
    assertEquals("22dp", parser.getAaptDeclaredAttrs().get(Long.toString(expectedId + 1)).getAttribute("width", ANDROID_URI));
  }


  public void testMergeTag() {
    VirtualFile virtualFile = myFixture.copyFileToProject("xmlpull/merge.xml", "res/layout/merge.xml");
    PsiFile psiFile = PsiManager.getInstance(getProject()).findFile(virtualFile);
    assertTrue(psiFile instanceof XmlFile);
    XmlFile xmlFile = (XmlFile)psiFile;

    LayoutPsiPullParser parser = LayoutPsiPullParser.create(xmlFile, new RenderLogger("test", myModule), true);
    assertEquals("LinearLayout", parser.myRoot.tagName);
    assertEquals("Button1", parser.myRoot.children.get(0).getAttribute("text"));

    // Now, do not honor the parentTag. We should get the <merge> tag as root.
    parser = LayoutPsiPullParser.create(xmlFile, new RenderLogger("test", myModule), false);
    assertEquals("merge", parser.myRoot.tagName);
    assertEquals("Button1", parser.myRoot.children.get(0).getAttribute("text"));
  }

  public void testToolsAttributes() throws Exception {
    @Language("XML")
    final String content = "<?xml version=\"1.0\" encoding=\"utf-8\"?>\n" +
                           "<LinearLayout xmlns:android=\"http://schemas.android.com/apk/res/android\"\n" +
                           "    xmlns:tools=\"http://schemas.android.com/tools\"\n" +
                           "    android:layout_width=\"match_parent\"\n" +
                           "    android:layout_height=\"match_parent\"\n" +
                           "    xmlns:app=\"http://schemas.android.com/apk/res-auto\"\n" +
                           "    android:orientation=\"horizontal\">\n" +
                           "    <TextView\n" +
                           "        android:layout_width=\"wrap_content\"\n" +
                           "        android:layout_height=\"wrap_content\"\n" +
                           "        app:autoSizeText=\"none\"\n" +
                           "        tools:autoSizeText=\"uniform\"\n" +
                           "        android:text=\"Hello world\"\n" +
                           "        tools:text=\"Tools content\"/>\n" +
                           "</LinearLayout>";
    PsiFile psiFile = myFixture.addFileToProject("res/layout/layout.xml", content);
    assertTrue(psiFile instanceof XmlFile);
    XmlFile xmlFile = (XmlFile)psiFile;
    LayoutPsiPullParser parser = LayoutPsiPullParser.create(xmlFile, new RenderLogger("test", myModule));
    assertEquals(START_TAG, parser.nextTag());
    assertEquals("LinearLayout", parser.getName());
    assertEquals(START_TAG, parser.nextTag()); // ImageView
    assertEquals("TextView", parser.getName());
    assertEquals(6, parser.getAttributeCount()); // layout_width + layout_height + 2*autoSizeText + 2*text

    assertEquals("uniform", parser.getAttributeValue(TOOLS_URI, "autoSizeText"));
    assertEquals("uniform", parser.getAttributeValue(AUTO_URI, "autoSizeText"));
    assertEquals("Tools content", parser.getAttributeValue(ANDROID_URI, "text"));
  }

  public void testAppAttributes() throws XmlPullParserException {
    @Language("XML")
    final String content = "<?xml version=\"1.0\" encoding=\"utf-8\"?>\n" +
                           "<LinearLayout xmlns:android=\"http://schemas.android.com/apk/res/android\"\n" +
                           "    android:layout_width=\"match_parent\"\n" +
                           "    android:layout_height=\"match_parent\"\n" +
                           "    xmlns:app=\"http://schemas.android.com/apk/res-auto\"\n" +
                           "    android:orientation=\"horizontal\">\n" +
                           "    <TextView\n" +
                           "        android:layout_width=\"wrap_content\"\n" +
                           "        android:layout_height=\"wrap_content\"\n" +
                           "        android:text=\"Content\"\n" +
                           "        app:randomAttr=\"123\"/>\n" +
                           "</LinearLayout>";
    PsiFile psiFile = myFixture.addFileToProject("res/layout/layout.xml", content);
    assertTrue(psiFile instanceof XmlFile);
    XmlFile xmlFile = (XmlFile)psiFile;
    LayoutPsiPullParser parser = LayoutPsiPullParser.create(xmlFile, new RenderLogger("test", myModule));
    assertEquals(START_TAG, parser.nextTag());
    assertEquals("LinearLayout", parser.getName());
    assertEquals(START_TAG, parser.nextTag()); // ImageView
    assertEquals("TextView", parser.getName());
    // Make sure that library namespaces are converted into app
    assertEquals("123", parser.getAttributeValue("http://schemas.android.com/apk/res/foo.bar", "randomAttr"));
    // Check that we do not accidentally convert android namespace
    assertNull(parser.getAttributeValue("http://schemas.android.com/apk/res/foo.bar", "text"));
  }

  public void testDatabindig() throws Exception {
    @Language("XML")
    String contents = "<merge xmlns:android=\"http://schemas.android.com/apk/res/android\"\n" +
                      "  xmlns:tools=\"http://schemas.android.com/tools\"\n" +
                      "  android:layout_width=\"match_parent\"\n" +
                      "  android:layout_height=\"match_parent\"\n" +
                      "  android:orientation=\"vertical\"\n" +
                      "  tools:parentTag=\"LinearLayout\">\n" +
                      "\n" +
                      "  <TextView\n" +
                      "      android:id=\"@+id/test1\"\n" +
                      "      android:layout_width=\"wrap_content\"\n" +
                      "      android:layout_height=\"wrap_content\"\n" +
                      "      tools:text=\"Hello\"/>\n" +
                      "  \n" +
                      "  <FrameLayout\n" +
                      "      android:layout_width=\"wrap_content\"\n" +
                      "      android:layout_height=\"wrap_content\">\n" +
                      "    <TextView\n" +
                      "        android:id=\"@+id/test2\"\n" +
                      "        android:layout_width=\"wrap_content\"\n" +
                      "        android:layout_height=\"wrap_content\"\n" +
                      "        android:text=\"World\" />\n" +
                      "  </FrameLayout>\n" +
                      "\n" +
                      "</merge>\n";
    PsiFile noLayoutPsiFile = myFixture.addFileToProject("res/layout/no_data_binding.xml", contents);
    PsiFile layoutPsiFile = myFixture.addFileToProject("res/layout/data_binding.xml",
                                                       "<layout>" + contents + "</layout>");
    XmlFile xmlFile = (XmlFile)layoutPsiFile;

    LayoutPsiPullParser parser = LayoutPsiPullParser.create(xmlFile, new RenderLogger("test", myModule));
    assertEquals(START_TAG, parser.nextTag());
    assertEquals("LinearLayout", parser.getName());
    assertEquals(START_TAG, parser.nextTag());
    assertEquals("TextView", parser.getName());
    assertEquals("layout/data_binding_0", parser.getAttributeValue(ANDROID_URI, ATTR_TAG));
    assertEquals(END_TAG, parser.nextTag());
    assertEquals(START_TAG, parser.nextTag());
    assertEquals("FrameLayout", parser.getName());
    assertEquals("layout/data_binding_1", parser.getAttributeValue(ANDROID_URI, ATTR_TAG));
    // The children should not have tag
    assertEquals(START_TAG, parser.nextTag());
    assertEquals("TextView", parser.getName());
    assertNull(parser.getAttributeValue(ANDROID_URI, ATTR_TAG));

    // Now check that if the file is not a databinding layout, the tags are not included
    xmlFile = (XmlFile)noLayoutPsiFile;

    parser = LayoutPsiPullParser.create(xmlFile, new RenderLogger("test", myModule));
    assertEquals(START_TAG, parser.nextTag());
    assertEquals("LinearLayout", parser.getName());
    assertEquals(START_TAG, parser.nextTag());
    assertEquals("TextView", parser.getName());
    assertNull(parser.getAttributeValue(ANDROID_URI, ATTR_TAG));
    assertEquals(END_TAG, parser.nextTag());
    assertEquals(START_TAG, parser.nextTag());
    assertEquals("FrameLayout", parser.getName());
    assertNull(parser.getAttributeValue(ANDROID_URI, ATTR_TAG));
>>>>>>> b13afab4
  }

  enum NextEventType { NEXT, NEXT_TOKEN, NEXT_TAG }

  private void compareParsers(PsiFile file, NextEventType nextEventType) throws Exception {
    assertTrue(file instanceof XmlFile);
    XmlFile xmlFile = (XmlFile)file;
    KXmlParser referenceParser = createReferenceParser(file);
    LayoutPsiPullParser parser = LayoutPsiPullParser.create(xmlFile, new RenderLogger("test", myModule));

    assertEquals("Expected " + name(referenceParser.getEventType()) + " but was "
                 + name(parser.getEventType())
                 + " (at line:column " + describePosition(referenceParser) + ")",
                 referenceParser.getEventType(), parser.getEventType());

    while (true) {
      int expected, next;
      switch (nextEventType) {
        case NEXT:
          expected = referenceParser.next();
          next = parser.next();
          break;
        case NEXT_TOKEN:
          expected = referenceParser.nextToken();
          next = parser.nextToken();
          break;
        case NEXT_TAG: {
          try {
            expected = referenceParser.nextTag();
          } catch (Exception e) {
            expected = referenceParser.getEventType();
          }
          try {
            next = parser.nextTag();
          } catch (Exception e) {
            next = parser.getEventType();
          }
          break;
        }
        default:
          throw new AssertionError("Unexpected type");
      }

      PsiElement element = null;
      if (expected == START_TAG) {
        assertNotNull(parser.getViewCookie());
        assertTrue(parser.getViewCookie() instanceof TagSnapshot);
        element = ((TagSnapshot)parser.getViewCookie()).tag;
      }

      if (expected == START_TAG) {
        assertEquals(referenceParser.getName(), parser.getName());
        if (element != xmlFile.getRootTag()) { // KXmlParser seems to not include xmlns: attributes on the root tag!{
          SortedSet<String> referenceAttributes = new TreeSet<>();
          SortedSet<String> attributes = new TreeSet<>();
          for (int i = 0; i < referenceParser.getAttributeCount(); i++) {
            String s = referenceParser.getAttributePrefix(i) + ':' + referenceParser.getAttributeName(i) + '='
                       + referenceParser.getAttributeValue(i);
            referenceAttributes.add(s);
          }
          for (int i = 0; i < parser.getAttributeCount(); i++) {
            String s = parser.getAttributePrefix(i) + ':' + parser.getAttributeName(i) + '=' + parser.getAttributeValue(i);
            attributes.add(s);
            if (parser.getAttributeNamespace(i) != null) {
              //noinspection ConstantConditions
              assertEquals(normalizeValue(parser.getAttributeValue(i)),
                           normalizeValue(parser.getAttributeValue(parser.getAttributeNamespace(i), parser.getAttributeName(i))));
            }
          }

          assertEquals(referenceAttributes, attributes);
        }

        // We're not correctly implementing this; it turns out Android doesn't need it, so we haven't bothered
        // pulling out the state correctly to do it
        //assertEquals(referenceParser.isEmptyElementTag(), parser.isEmptyElementTag());

        if (element instanceof XmlTag) {
          XmlTag tag = (XmlTag)element;
          for (XmlAttribute attribute : tag.getAttributes()) {
            String namespace = attribute.getNamespace();
            String name = attribute.getLocalName();
            if (namespace.isEmpty()) {
              String prefix = attribute.getNamespacePrefix();
              if (!prefix.isEmpty()) {
                name = prefix + ":" + prefix;
              }
            }
            //noinspection ConstantConditions
            assertEquals(namespace + ':' + name + " in element " + parser.getName(),
                         normalizeValue(referenceParser.getAttributeValue(namespace, name)),
                         normalizeValue(parser.getAttributeValue(namespace, name)));
          }
        }
      } else if (expected == XmlPullParser.TEXT || expected == XmlPullParser.COMMENT) {
        assertEquals(StringUtil.notNullize(referenceParser.getText()).trim(), StringUtil.notNullize(parser.getText()).trim());
      }

      if (expected != next) {
        assertEquals("Expected " + name(expected) + " but was " + name(next)
                     + "(At " + describePosition(referenceParser) + ")",
                     expected, next);
      }
      if (expected == XmlPullParser.END_DOCUMENT) {
        break;
      }
    }
  }

  @Nullable
  private static String normalizeValue(String value) {
    // Some parser translate values; ensure that these are identical
    if (value != null && value.equals(VALUE_MATCH_PARENT)) {
      return VALUE_FILL_PARENT;
    }
    return value;
  }

  private static String name(int event) {
    return XmlPullParser.TYPES[event];
  }

  private void checkFile(String filename, ResourceFolderType folder) throws Exception {
    VirtualFile file = myFixture.copyFileToProject(BASE_PATH + filename, "res/" + folder.getName() + "/" + filename);
    assertNotNull(file);
    PsiFile psiFile = PsiManager.getInstance(getProject()).findFile(file);
    assertNotNull(psiFile);
    compareParsers(psiFile, NextEventType.NEXT_TAG);
    // The LayoutPsiPullParser only supports tags, not text (no text is used in layouts)
    //compareParsers(psiFile, NextEventType.NEXT);
    //compareParsers(psiFile, NextEventType.NEXT_TOKEN);
  }

  private static KXmlParser createReferenceParser(PsiFile file) throws XmlPullParserException {
    KXmlParser referenceParser = new KXmlParser();
    referenceParser.setFeature(XmlPullParser.FEATURE_PROCESS_NAMESPACES, true);
    referenceParser.setInput(new StringReader(file.getText()));
    return referenceParser;
  }

  private static String describePosition(KXmlParser referenceParser) {
    return referenceParser.getLineNumber() + ":" + referenceParser.getColumnNumber();
  }
}<|MERGE_RESOLUTION|>--- conflicted
+++ resolved
@@ -203,8 +203,6 @@
     assertEquals(END_TAG, parser.nextTag()); // NotAImageView (@id/third)
   }
 
-<<<<<<< HEAD
-=======
   public void testAdAndMapViews() throws Exception {
     VirtualFile virtualFile = myFixture.copyFileToProject("xmlpull/adandmapviews.xml", "res/layout/adandmapviews.xml");
     assertNotNull(virtualFile);
@@ -236,7 +234,6 @@
     assertEquals(END_TAG, parser.nextTag()); // com.google.android.gms.ads.AdView (@id/third)
   }
 
->>>>>>> b13afab4
   /**
    * Verifies that the passed parser contains an empty LinearLayout. That layout is returned by the LayoutPsiPullParser when the passed
    * file is invalid or empty.
@@ -254,12 +251,6 @@
     assertEmptyParser(LayoutPsiPullParser.create(emptyFile, logger));
 
     XmlTag emptyTag = mock(XmlTag.class);
-<<<<<<< HEAD
-    assertEmptyParser(new LayoutPsiPullParser(mock(XmlTag.class), logger));
-
-    when(emptyTag.isValid()).thenReturn(true);
-    assertEmptyParser(new LayoutPsiPullParser(mock(XmlTag.class), logger));
-=======
     assertEmptyParser(new LayoutPsiPullParser(mock(XmlTag.class), logger, true));
 
     when(emptyTag.isValid()).thenReturn(true);
@@ -425,7 +416,6 @@
     assertEquals(START_TAG, parser.nextTag());
     assertEquals("FrameLayout", parser.getName());
     assertNull(parser.getAttributeValue(ANDROID_URI, ATTR_TAG));
->>>>>>> b13afab4
   }
 
   enum NextEventType { NEXT, NEXT_TOKEN, NEXT_TAG }
