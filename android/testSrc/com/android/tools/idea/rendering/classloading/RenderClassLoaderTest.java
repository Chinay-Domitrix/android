--- conflicted
+++ resolved
@@ -15,21 +15,20 @@
  */
 package com.android.tools.idea.rendering.classloading;
 
-<<<<<<< HEAD
+import static com.android.tools.idea.flags.StudioFlags.NELE_WARN_NEW_THREADS;
+import static com.android.tools.idea.rendering.classloading.UtilKt.toClassTransform;
 import static com.google.common.truth.Truth.assertThat;
 import static junit.framework.TestCase.assertNull;
 import static org.junit.Assert.assertEquals;
+import static org.junit.Assert.assertFalse;
 import static org.junit.Assert.assertTrue;
 import static org.junit.Assert.fail;
 import static org.mockito.Mockito.mock;
 import static org.mockito.Mockito.when;
 
-=======
 import com.android.layoutlib.reflection.TrackingThread;
->>>>>>> cdc83e4e
 import com.android.layoutlib.reflection.TrackingThreadLocal;
 import com.google.common.collect.ImmutableList;
-import com.google.common.truth.ThrowableSubject;
 import com.intellij.openapi.diagnostic.DefaultLogger;
 import com.intellij.openapi.diagnostic.Logger;
 import com.intellij.openapi.util.io.FileUtil;
@@ -39,20 +38,17 @@
 import java.io.FileNotFoundException;
 import java.io.IOException;
 import java.lang.reflect.Constructor;
-<<<<<<< HEAD
 import java.lang.reflect.Field;
+import java.lang.reflect.InvocationTargetException;
+import java.lang.reflect.Method;
+import java.net.URL;
 import java.nio.file.Files;
 import java.nio.file.Path;
 import java.nio.file.Paths;
-import java.util.Collections;
-import java.util.List;
-=======
-import java.lang.reflect.InvocationTargetException;
-import java.lang.reflect.Method;
 import java.util.Collection;
 import java.util.HashMap;
+import java.util.List;
 import java.util.Map;
->>>>>>> cdc83e4e
 import java.util.Set;
 import java.util.function.Function;
 import org.jetbrains.android.AndroidTestBase;
@@ -65,28 +61,6 @@
 import org.junit.Before;
 import org.junit.Test;
 
-<<<<<<< HEAD
-=======
-import java.io.File;
-import java.io.FileNotFoundException;
-import java.io.IOException;
-import java.lang.reflect.Field;
-import java.net.URL;
-import java.nio.file.Files;
-import java.util.List;
-
-import static com.android.tools.idea.flags.StudioFlags.NELE_WARN_NEW_THREADS;
-import static com.android.tools.idea.rendering.classloading.UtilKt.toClassTransform;
-import static com.google.common.truth.Truth.assertThat;
-import static junit.framework.TestCase.assertNull;
-import static org.junit.Assert.assertEquals;
-import static org.junit.Assert.assertFalse;
-import static org.junit.Assert.assertTrue;
-import static org.junit.Assert.fail;
-import static org.mockito.Mockito.mock;
-import static org.mockito.Mockito.when;
-
->>>>>>> cdc83e4e
 
 public class RenderClassLoaderTest {
   private static Logger ourLoggerInstance;
@@ -130,18 +104,9 @@
     File jarSource = new File(AndroidTestBase.getTestDataPath(), "rendering/renderClassLoader/lib.jar");
     File testJarFile = File.createTempFile("RenderClassLoader", ".jar");
     FileUtil.copy(jarSource, testJarFile);
-<<<<<<< HEAD
-    RenderClassLoader loader = new RenderClassLoader(this.getClass().getClassLoader()) {
-      @Override
-      protected List<Path> getExternalJars() {
-        return List.of(testJarFile.toPath());
-      }
-    };
-=======
 
     RenderClassLoader loader =
       new TestableRenderClassLoader(this.getClass().getClassLoader(), ClassTransform.getIdentity(), ImmutableList.of(testJarFile.toURI().toURL()));
->>>>>>> cdc83e4e
 
     loader.loadClassFromNonProjectDependency("com.myjar.MyJarClass");
     assertTrue(testJarFile.delete());
@@ -157,15 +122,7 @@
     File classSource = new File(AndroidTestBase.getTestDataPath(), "rendering/renderClassLoader/MyJarClass.class");
     byte[] classBytes = Files.readAllBytes(classSource.toPath());
 
-<<<<<<< HEAD
-    RenderClassLoader loader = new RenderClassLoader(this.getClass().getClassLoader()) {
-      @Override
-      protected List<Path> getExternalJars() {
-        return Collections.emptyList();
-      }
-=======
     RenderClassLoader loader = new TestableRenderClassLoader(this.getClass().getClassLoader(), ClassTransform.getIdentity(), ImmutableList.of()) {
->>>>>>> cdc83e4e
 
       @NotNull
       @Override
@@ -184,21 +141,11 @@
 
   @Test
   public void testThreadLocalsRemapper_threadLocalAncestor() throws Exception {
-<<<<<<< HEAD
     Path testJarPath = Paths.get(AndroidTestBase.getTestDataPath(), "rendering/renderClassLoader/mythreadlocals.jar");
-    RenderClassLoader loader = new RenderClassLoader(this.getClass().getClassLoader(), cv -> new ThreadLocalRenameTransform(cv)) {
-      @Override
-      protected List<Path> getExternalJars() {
-        return ImmutableList.of(testJarPath);
-      }
-    };
-=======
-    File jarSource = new File(AndroidTestBase.getTestDataPath(), "rendering/renderClassLoader/mythreadlocals.jar");
 
     RenderClassLoader loader = new TestableRenderClassLoader(this.getClass().getClassLoader(),
                                                              toClassTransform(ThreadLocalTrackingTransform::new),
                                                              ImmutableList.of(jarSource.toURI().toURL()));
->>>>>>> cdc83e4e
 
     Class<?> customThreadLocalClass = loader.loadClassFromNonProjectDependency("com.mythreadlocalsjar.CustomThreadLocal");
     Constructor<?> constructor = customThreadLocalClass.getConstructor();
@@ -212,21 +159,11 @@
 
   @Test
   public void testThreadLocalsRemapper_threadLocalContainer() throws Exception {
-<<<<<<< HEAD
     Path testJarPath = Paths.get(AndroidTestBase.getTestDataPath(), "rendering/renderClassLoader/mythreadlocals.jar");
-    RenderClassLoader loader = new RenderClassLoader(this.getClass().getClassLoader(), cv -> new ThreadLocalRenameTransform(cv)) {
-      @Override
-      protected List<Path> getExternalJars() {
-        return ImmutableList.of(testJarPath);
-      }
-    };
-=======
-    File jarSource = new File(AndroidTestBase.getTestDataPath(), "rendering/renderClassLoader/mythreadlocals.jar");
 
     RenderClassLoader loader = new TestableRenderClassLoader(this.getClass().getClassLoader(),
                                                              toClassTransform(ThreadLocalTrackingTransform::new),
                                                              ImmutableList.of(jarSource.toURI().toURL()));
->>>>>>> cdc83e4e
 
     Class<?> customThreadLocalClass = loader.loadClassFromNonProjectDependency("com.mythreadlocalsjar.ThreadLocalContainer");
     Field threadLocalField = customThreadLocalClass.getField("threadLocal");
