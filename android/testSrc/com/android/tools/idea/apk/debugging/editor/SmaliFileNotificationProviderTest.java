--- conflicted
+++ resolved
@@ -58,12 +58,7 @@
   protected void setUp() throws Exception {
     super.setUp();
     initMocks(this);
-<<<<<<< HEAD
-    Project project = getProject();
-    myNotificationProvider = new SmaliFileNotificationProvider(project);
-=======
     myNotificationProvider = new SmaliFileNotificationProvider();
->>>>>>> 61ff2a84
   }
 
   @Override
