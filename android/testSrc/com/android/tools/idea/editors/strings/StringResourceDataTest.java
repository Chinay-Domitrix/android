--- conflicted
+++ resolved
@@ -18,11 +18,6 @@
 import com.android.SdkConstants;
 import com.android.builder.model.ClassField;
 import com.android.ide.common.res2.ResourceItem;
-<<<<<<< HEAD
-import com.android.tools.idea.rendering.DynamicResourceValueRepository;
-import com.android.tools.idea.rendering.LocalResourceRepository;
-=======
->>>>>>> a001a568
 import com.android.tools.idea.rendering.Locale;
 import com.android.tools.idea.res.DynamicResourceValueRepository;
 import com.android.tools.idea.res.LocalResourceRepository;
@@ -57,24 +52,6 @@
   private void setUpData() {
     Collection<VirtualFile> resourceDirectories = Collections.singletonList(resourceDirectory);
 
-<<<<<<< HEAD
-    Map<String, ClassField> values = Collections.singletonMap("dynamic_key1", mockClassField("dynamic_key1", "L\\'Étranger"));
-    LocalResourceRepository otherDelegate = DynamicResourceValueRepository.createForTest(myFacet, values);
-    Collection<LocalResourceRepository> otherDelegates = Collections.singletonList(otherDelegate);
-
-    data = StringResourceParser.parse(myFacet, ModuleResourceRepository.createForTest(myFacet, resourceDirectories, otherDelegates));
-  }
-
-  @NotNull
-  private static ClassField mockClassField(@NotNull String name, @NotNull String value) {
-    ClassField field = Mockito.mock(ClassField.class);
-
-    Mockito.when(field.getType()).thenReturn("string");
-    Mockito.when(field.getName()).thenReturn(name);
-    Mockito.when(field.getValue()).thenReturn(value);
-
-    return field;
-=======
     ClassField field = Mockito.mock(ClassField.class);
     Mockito.when(field.getType()).thenReturn("string");
     Mockito.when(field.getName()).thenReturn("dynamic_key1");
@@ -86,7 +63,6 @@
     Collection<LocalResourceRepository> otherDelegates = Collections.singletonList(otherDelegate);
 
     data = StringResourceParser.parse(myFacet, ModuleResourceRepository.createForTest(myFacet, resourceDirectories, otherDelegates));
->>>>>>> a001a568
   }
 
   public void testSummarizeLocales() {
@@ -126,10 +102,6 @@
   }
 
   public void testResourceToStringPsi() {
-<<<<<<< HEAD
-    Table<String, Locale, ResourceItem> translations = data.getTranslations();
-=======
->>>>>>> a001a568
     Locale locale = Locale.create("fr");
 
     assertEquals("L'Étranger", data.resourceToString("key8", locale));
@@ -139,10 +111,6 @@
 
   public void testResourceToStringDynamic() {
     assertEquals("L'Étranger", data.resourceToString("dynamic_key1"));
-  }
-
-  public void testResourceToStringDynamic() {
-    assertEquals("L\\'Étranger", StringResourceData.resourceToString(data.getDefaultValues().get("dynamic_key1")));
   }
 
   public void testValidation() {
@@ -249,11 +217,7 @@
     assertTrue(data.setTranslation(key, locale, currentData.replace("%s", "%1$s")));
 
     String expected = "start <xliff:g>middle1</xliff:g>%1$s<xliff:g>middle3</xliff:g> end";
-<<<<<<< HEAD
-    assertEquals(expected, StringResourceData.resourceToString(data.getTranslations().get(key, locale)));
-=======
     assertEquals(expected, data.resourceToString(key, locale));
->>>>>>> a001a568
 
     VirtualFile file = resourceDirectory.findFileByRelativePath("values-en-rIN/strings.xml");
     assert file != null;
