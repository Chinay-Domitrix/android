/*
 * Copyright (C) 2016 The Android Open Source Project
 *
 * Licensed under the Apache License, Version 2.0 (the "License");
 * you may not use this file except in compliance with the License.
 * You may obtain a copy of the License at
 *
 *      http://www.apache.org/licenses/LICENSE-2.0
 *
 * Unless required by applicable law or agreed to in writing, software
 * distributed under the License is distributed on an "AS IS" BASIS,
 * WITHOUT WARRANTIES OR CONDITIONS OF ANY KIND, either express or implied.
 * See the License for the specific language governing permissions and
 * limitations under the License.
 */
package com.android.tools.idea.editors.manifest;

import com.android.manifmerger.MergingReport;
import com.android.tools.idea.model.MergedManifest;
import com.android.tools.idea.rendering.HtmlLinkManager;
import com.android.tools.idea.testing.AndroidGradleTestCase;
import com.google.common.collect.ImmutableList;
<<<<<<< HEAD
=======
import org.junit.Ignore;
>>>>>>> 1e5b25b8

import java.util.ArrayList;
import java.util.List;
import java.util.regex.Matcher;
import java.util.regex.Pattern;

import static com.android.tools.idea.testing.TestProjectPaths.*;

public class ManifestConflictTest extends AndroidGradleTestCase {

  private HtmlLinkManager myHtmlLinkManager = new HtmlLinkManager();
  private static final Pattern LINK_PATTERN = Pattern.compile("\\<a.*? href=\"(.*?)\".*?\\>", Pattern.CASE_INSENSITIVE);

  public void testResolveAttributeConflict() throws Exception {
    loadProject(MANIFEST_CONFLICT_ATTRIBUTE);
    String[] errors = getErrorHtml();
    assertEquals(1, errors.length);
    clickLink(errors[0], 0);
    assertEquals(0, getErrorHtml().length);
  }

<<<<<<< HEAD
  public void testResolveBuildPackageConflict() throws Exception {
=======
  public void ignore_testResolveBuildPackageConflict() throws Exception {
>>>>>>> 1e5b25b8
    loadProject(MANIFEST_CONFLICT_BUILD_PACKAGE);
    String[] errors = getErrorHtml();
    assertEquals(1, errors.length);
    clickLink(errors[0], 0);
    assertEquals(0, getErrorHtml().length);
  }

<<<<<<< HEAD
  public void testResolveFlavorPackageConflict() throws Exception {
=======
  public void ignore_testResolveFlavorPackageConflict() throws Exception {
>>>>>>> 1e5b25b8
    loadProject(MANIFEST_CONFLICT_FLAVOR_PACKAGE);
    String[] errors = getErrorHtml();
    assertEquals(1, errors.length);
    clickLink(errors[0], 0);
    assertEquals(0, getErrorHtml().length);
  }

  public void testResolveMinSdkConflict() throws Exception {
    loadProject(MANIFEST_CONFLICT_MIN_SDK);
    String[] errors = getErrorHtml();
    assertEquals(1, errors.length);
    clickLink(errors[0], 0);
    assertEquals(0, getErrorHtml().length);
  }

  private void clickLink(String errorHtml, int i) {
    List<String> link = grabHTMLLinks(errorHtml);
    myHtmlLinkManager.handleUrl(link.get(i), myAndroidFacet.getModule(), null, null, null);
  }

  public static List<String> grabHTMLLinks(String html) {
    List<String> result = new ArrayList<>();
    Matcher matcherTag = LINK_PATTERN.matcher(html);
    while (matcherTag.find()) {
      String link = matcherTag.group(1);
      result.add(link);
    }
    return result;
  }

  private String[] getErrorHtml() {
    MergedManifest manifest = MergedManifest.get(myAndroidFacet);
    manifest.clear();
    ImmutableList<MergingReport.Record> records = manifest.getLoggingRecords();
    String[] errors = new String[records.size()];
    for (int c = 0; c < records.size(); c++) {
      MergingReport.Record record = records.get(c);
      errors[c] = ManifestPanel.getErrorHtml(myAndroidFacet, record.getMessage(), record.getSourceLocation(), myHtmlLinkManager, null);
    }
    return errors;
  }
}<|MERGE_RESOLUTION|>--- conflicted
+++ resolved
@@ -20,10 +20,7 @@
 import com.android.tools.idea.rendering.HtmlLinkManager;
 import com.android.tools.idea.testing.AndroidGradleTestCase;
 import com.google.common.collect.ImmutableList;
-<<<<<<< HEAD
-=======
 import org.junit.Ignore;
->>>>>>> 1e5b25b8
 
 import java.util.ArrayList;
 import java.util.List;
@@ -45,11 +42,7 @@
     assertEquals(0, getErrorHtml().length);
   }
 
-<<<<<<< HEAD
-  public void testResolveBuildPackageConflict() throws Exception {
-=======
   public void ignore_testResolveBuildPackageConflict() throws Exception {
->>>>>>> 1e5b25b8
     loadProject(MANIFEST_CONFLICT_BUILD_PACKAGE);
     String[] errors = getErrorHtml();
     assertEquals(1, errors.length);
@@ -57,11 +50,7 @@
     assertEquals(0, getErrorHtml().length);
   }
 
-<<<<<<< HEAD
-  public void testResolveFlavorPackageConflict() throws Exception {
-=======
   public void ignore_testResolveFlavorPackageConflict() throws Exception {
->>>>>>> 1e5b25b8
     loadProject(MANIFEST_CONFLICT_FLAVOR_PACKAGE);
     String[] errors = getErrorHtml();
     assertEquals(1, errors.length);
