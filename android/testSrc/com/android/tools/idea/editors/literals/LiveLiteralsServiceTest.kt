package com.android.tools.idea.editors.literals

import com.android.flags.junit.SetFlagRule
import com.android.tools.idea.flags.StudioFlags
import com.android.tools.idea.testing.AndroidProjectRule
import com.android.tools.idea.testing.executeAndSave
import com.android.tools.idea.testing.replaceText
import com.intellij.openapi.application.ApplicationManager
import com.intellij.openapi.application.runReadAction
import com.intellij.openapi.fileEditor.FileEditorManager
import com.intellij.openapi.project.DumbService
import com.intellij.openapi.project.Project
import com.intellij.openapi.util.Disposer
<<<<<<< HEAD
=======
import com.intellij.openapi.vfs.VirtualFile
>>>>>>> 44b500f2
import com.intellij.psi.PsiFile
import com.intellij.psi.PsiPackage
import com.intellij.psi.util.PsiTreeUtil
import com.intellij.util.ui.UIUtil
import org.junit.Assert.assertEquals
import org.junit.Assert.assertFalse
import org.junit.Assert.assertTrue
import org.junit.Before
import org.junit.Rule
import org.junit.Test
import java.util.concurrent.CountDownLatch
import java.util.concurrent.TimeUnit

internal class LiveLiteralsServiceTest {
  @get:Rule
  val projectRule = AndroidProjectRule.inMemory()

  @get:Rule
  val liveEditFlagRule = SetFlagRule(StudioFlags.COMPOSE_LIVE_EDIT_PREVIEW, false)
  @get:Rule
  val liveLiteralsFlagRule = SetFlagRule(StudioFlags.COMPOSE_LIVE_LITERALS, true)

  private val project: Project
    get() = projectRule.project
  lateinit var file1: PsiFile
  lateinit var file2: PsiFile

  private fun getTestLiveLiteralsService(): LiveLiteralsService =
    LiveLiteralsService.getInstance(project)

  @Before
  fun setup() {
    LiveLiteralsApplicationConfiguration.getInstance().isEnabled = true
    file1 = projectRule.fixture.addFileToProject("src/main/java/com/literals/test/Test.kt", """
      package com.literals.test

      fun method() {
        val a = "Hello"
        val b = 2
        val c = true
      }

      class Test {
        val a = "ClassHello"
        val b = 2

        fun methodWithParameters(a: Int, b: Float) {
          println("${'$'}a ${'$'}b")
        }

        fun method() {
          val c = 123

          method(9, 999f)
        }
      }
    """.trimIndent())
    file2 = projectRule.fixture.addFileToProject("src/main/java/com/literals/test/Test2.kt", """
      package com.literals.test

      fun method2() {
        val a = 3.0
      }
    """.trimIndent())
  }

  /**
   * Runs [runnable] and ensures that a document was added to the tracking of the [liveLiteralsService] after the call.
   */
  private fun runAndWaitForDocumentAdded(liveLiteralsService: LiveLiteralsService, runnable: () -> Unit) {
    val documentAdded = CountDownLatch(1)
    val disposable = Disposer.newDisposable(projectRule.fixture.testRootDisposable, "DocumentAddDiposable")
<<<<<<< HEAD
    DumbService.getInstance(project).waitForSmartMode()
    try {
      liveLiteralsService.addOnDocumentsUpdatedListener(disposable) {
        documentAdded.countDown()
      }
      runnable()
      // We wait for a maximum of 20 seconds. Finding literals runs in a non-blocking action. During tests
      // indexing can be triggered which can delay the test for a few seconds. Reducing this number will cause
      // the test to become flaky because of some cases where indexing interferes with the test.
      documentAdded.await(20, TimeUnit.SECONDS)
    } finally {
      Disposer.dispose(disposable) // Remove listener
    }
=======
    liveLiteralsService.addOnDocumentsUpdatedListener(disposable) {
      documentAdded.countDown()
    }
    runnable()
    documentAdded.await(5, TimeUnit.SECONDS)
    Disposer.dispose(disposable) // Remove listener
>>>>>>> 44b500f2
  }

  @Test
  fun `check that already open editors register constants`() {
    projectRule.fixture.configureFromExistingVirtualFile(file1.virtualFile)
    val liveLiteralsService = getTestLiveLiteralsService()
    assertTrue(liveLiteralsService.allConstants().isEmpty())
    assertFalse(liveLiteralsService.isAvailable)
    runAndWaitForDocumentAdded(liveLiteralsService) {
      liveLiteralsService.liveLiteralsMonitorStarted("TestDevice", LiveLiteralsMonitorHandler.DeviceType.PREVIEW)
    }
    assertTrue(liveLiteralsService.isAvailable)
    assertEquals(9, liveLiteralsService.allConstants().size)
  }

  @Test
  fun `check that constants are registered after a new editor is opened`() {
    val liveLiteralsService = getTestLiveLiteralsService()
    assertTrue(liveLiteralsService.allConstants().isEmpty())
    assertFalse(liveLiteralsService.isAvailable)
    liveLiteralsService.liveLiteralsMonitorStarted("TestDevice", LiveLiteralsMonitorHandler.DeviceType.PREVIEW)
    assertTrue(liveLiteralsService.isAvailable)
    assertTrue(liveLiteralsService.allConstants().isEmpty())
    runAndWaitForDocumentAdded(liveLiteralsService) {
      projectRule.fixture.configureFromExistingVirtualFile(file1.virtualFile)
    }
    assertEquals(9, liveLiteralsService.allConstants().size)

    // Open second editor
    runAndWaitForDocumentAdded(liveLiteralsService) {
      projectRule.fixture.configureFromExistingVirtualFile(file2.virtualFile)
    }
    assertEquals(10, liveLiteralsService.allConstants().size)

    // Close the second editor
    UIUtil.invokeAndWaitIfNeeded(Runnable { FileEditorManager.getInstance(project).closeFile(file2.virtualFile) })
    assertEquals(9, liveLiteralsService.allConstants().size)
  }

  @Test
  fun `listener notification`() {
    // Setup
    val latch = CountDownLatch(1)
    val modifications = mutableListOf<LiteralReference>()
    val liveLiteralsService = getTestLiveLiteralsService()
    liveLiteralsService.addOnLiteralsChangedListener(projectRule.fixture.testRootDisposable) {
      modifications.addAll(it)
      latch.countDown()
    }
    projectRule.fixture.configureFromExistingVirtualFile(file1.virtualFile)
    runAndWaitForDocumentAdded(liveLiteralsService) {
      liveLiteralsService.liveLiteralsMonitorStarted("TestDevice", LiveLiteralsMonitorHandler.DeviceType.PREVIEW)
    }
    assertFalse(liveLiteralsService.allConstants().isEmpty())

    // Run test
    projectRule.fixture.editor.executeAndSave {
      replaceText("ClassHello", "ClassBye")
      replaceText("999", "555")
    }

    // Wait for the modification to be notified
    latch.await(5, TimeUnit.SECONDS)
    assertEquals(2, modifications.size)
  }

  @Test
  fun `listener is only called when live literals are available`() {
    var changeListenerCalls = 0
    val liveLiteralsService = getTestLiveLiteralsService()
    liveLiteralsService.addOnLiteralsChangedListener(projectRule.fixture.testRootDisposable) {
      changeListenerCalls++
    }
    assertTrue(liveLiteralsService.allConstants().isEmpty())
    assertFalse(liveLiteralsService.isAvailable)
    assertEquals(0, changeListenerCalls)
    runAndWaitForDocumentAdded(liveLiteralsService) {
      liveLiteralsService.liveLiteralsMonitorStarted("TestDevice", LiveLiteralsMonitorHandler.DeviceType.PREVIEW)
    }
    assertTrue(liveLiteralsService.isAvailable)
    assertEquals(0, changeListenerCalls)
    assertTrue(liveLiteralsService.allConstants().isEmpty())
    projectRule.fixture.configureFromExistingVirtualFile(file1.virtualFile)

    ApplicationManager.getApplication().invokeAndWait {
      // We run it and wait to ensure this has executed before the next assert
      liveLiteralsService.liveLiteralsMonitorStopped("TestDevice")
    }
    assertFalse(liveLiteralsService.isAvailable)
    assertEquals(0, changeListenerCalls)
  }

  @Test
  fun `listener is only called when live literals are enabled`() {
    var changeListenerCalls = 0
    val liveLiteralsService = getTestLiveLiteralsService()
    assertTrue(liveLiteralsService.isEnabled)
    val latch = CountDownLatch(1)
    liveLiteralsService.addOnLiteralsChangedListener(projectRule.fixture.testRootDisposable) {
      changeListenerCalls++
      latch.countDown()
    }
    runAndWaitForDocumentAdded(liveLiteralsService) {
      liveLiteralsService.liveLiteralsMonitorStarted("TestDevice", LiveLiteralsMonitorHandler.DeviceType.PREVIEW)
    }
    assertTrue(liveLiteralsService.isAvailable)
    runAndWaitForDocumentAdded(liveLiteralsService) {
      projectRule.fixture.configureFromExistingVirtualFile(file1.virtualFile)
    }

    LiveLiteralsApplicationConfiguration.getInstance().isEnabled = false
    assertFalse(liveLiteralsService.isAvailable)
    assertEquals(0, changeListenerCalls)
    projectRule.fixture.editor.executeAndSave {
      replaceText("999", "555")
    }

    LiveLiteralsApplicationConfiguration.getInstance().isEnabled = true
    projectRule.fixture.editor.executeAndSave {
      replaceText("555", "333")
    }
    // Wait for the modification to be notified
    latch.await(5, TimeUnit.SECONDS)
    assertEquals(1, changeListenerCalls)
  }

  // Regression test for b/196253658
  @Test
  fun `check no NPE for PsiElements without file`() {
    val liveLiteralsService = getTestLiveLiteralsService()
    runAndWaitForDocumentAdded(liveLiteralsService) {
      liveLiteralsService.liveLiteralsMonitorStarted("TestDevice", LiveLiteralsMonitorHandler.DeviceType.PREVIEW)
    }
    assertTrue(liveLiteralsService.isAvailable)
    val psiElementWithoutContainingFile = runReadAction { file1.containingDirectory }
    liveLiteralsService.isElementManaged(psiElementWithoutContainingFile)
  }
}<|MERGE_RESOLUTION|>--- conflicted
+++ resolved
@@ -11,13 +11,7 @@
 import com.intellij.openapi.project.DumbService
 import com.intellij.openapi.project.Project
 import com.intellij.openapi.util.Disposer
-<<<<<<< HEAD
-=======
-import com.intellij.openapi.vfs.VirtualFile
->>>>>>> 44b500f2
 import com.intellij.psi.PsiFile
-import com.intellij.psi.PsiPackage
-import com.intellij.psi.util.PsiTreeUtil
 import com.intellij.util.ui.UIUtil
 import org.junit.Assert.assertEquals
 import org.junit.Assert.assertFalse
@@ -87,7 +81,6 @@
   private fun runAndWaitForDocumentAdded(liveLiteralsService: LiveLiteralsService, runnable: () -> Unit) {
     val documentAdded = CountDownLatch(1)
     val disposable = Disposer.newDisposable(projectRule.fixture.testRootDisposable, "DocumentAddDiposable")
-<<<<<<< HEAD
     DumbService.getInstance(project).waitForSmartMode()
     try {
       liveLiteralsService.addOnDocumentsUpdatedListener(disposable) {
@@ -101,14 +94,6 @@
     } finally {
       Disposer.dispose(disposable) // Remove listener
     }
-=======
-    liveLiteralsService.addOnDocumentsUpdatedListener(disposable) {
-      documentAdded.countDown()
-    }
-    runnable()
-    documentAdded.await(5, TimeUnit.SECONDS)
-    Disposer.dispose(disposable) // Remove listener
->>>>>>> 44b500f2
   }
 
   @Test
