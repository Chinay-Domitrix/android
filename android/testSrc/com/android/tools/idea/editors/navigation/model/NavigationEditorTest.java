--- conflicted
+++ resolved
@@ -46,12 +46,8 @@
     Project project = myFixture.getProject();
     Module module = myFixture.getModule();
     VirtualFile navFile =
-<<<<<<< HEAD
-      Utilities.getNavigationFile(project.getBaseDir(), module.getName(), deviceQualifier, NavigationEditor.NAVIGATION_FILE_NAME);
-=======
       NavigationEditorUtils
         .getNavigationFile(project.getBaseDir(), module.getName(), deviceQualifier, NavigationEditor.NAVIGATION_FILE_NAME);
->>>>>>> 603529f2
     Configuration configuration = myFacet.getConfigurationManager().getConfiguration(navFile);
     Analyser analyser = new Analyser(module);
     return analyser.getNavigationModel(configuration);
