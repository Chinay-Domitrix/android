--- conflicted
+++ resolved
@@ -19,10 +19,7 @@
 import com.android.tools.idea.gradle.AndroidGradleModel;
 import com.android.tools.idea.gradle.TestProjects;
 import com.android.tools.idea.gradle.stubs.android.AndroidProjectStub;
-<<<<<<< HEAD
-=======
 import com.intellij.openapi.application.ApplicationManager;
->>>>>>> 5b35b005
 import com.intellij.openapi.externalSystem.service.project.IdeModifiableModelsProviderImpl;
 import com.intellij.openapi.externalSystem.util.ExternalSystemApiUtil;
 import com.intellij.openapi.roots.CompilerModuleExtension;
@@ -66,16 +63,13 @@
       customizer.customizeModule(myProject, myModule, modelsProvider, androidModel);
       CompilerModuleExtension compilerSettings = modelsProvider.getModifiableRootModel(myModule).getModuleExtension(CompilerModuleExtension.class);
       compilerOutputPath = compilerSettings.getCompilerOutputUrl();
-<<<<<<< HEAD
       modelsProvider.commit();
-=======
       ApplicationManager.getApplication().runWriteAction(new Runnable() {
         @Override
         public void run() {
           modelsProvider.commit();
         }
       });
->>>>>>> 5b35b005
     }
     catch (Throwable t) {
       modelsProvider.dispose();
