--- conflicted
+++ resolved
@@ -79,21 +79,12 @@
   }
 
   @NotNull
-<<<<<<< HEAD
   @Override
   public Set<File> getAdditionalClassesFolders() {
     return myAdditionalClassesFolders;
   }
 
   @Override
-=======
-  @Override
-  public Set<File> getAdditionalClassesFolders() {
-    return myAdditionalClassesFolders;
-  }
-
-  @Override
->>>>>>> 9e819fa1
   @NotNull
   public File getJavaResourcesFolder() {
     String path = "build/intermediates/javaResources/" + myFolderName;
@@ -160,8 +151,4 @@
   public void addAdditionalClassesFolder(@NotNull File folder) {
     myAdditionalClassesFolders.add(folder);
   }
-
-  public void addAdditionalClassesFolder(@NotNull File folder) {
-    myAdditionalClassesFolders.add(folder);
-  }
 }