/*
 * Copyright (C) 2013 The Android Open Source Project
 *
 * Licensed under the Apache License, Version 2.0 (the "License");
 * you may not use this file except in compliance with the License.
 * You may obtain a copy of the License at
 *
 *      http://www.apache.org/licenses/LICENSE-2.0
 *
 * Unless required by applicable law or agreed to in writing, software
 * distributed under the License is distributed on an "AS IS" BASIS,
 * WITHOUT WARRANTIES OR CONDITIONS OF ANY KIND, either express or implied.
 * See the License for the specific language governing permissions and
 * limitations under the License.
 */
package com.android.tools.idea.gradle.stubs.android;

import com.android.SdkConstants;
import com.android.builder.model.*;
import com.android.ide.common.repository.GradleVersion;
import com.android.tools.idea.gradle.project.model.ide.android.IdeAndroidProject;
import com.android.tools.idea.gradle.project.model.ide.android.IdeVariant;
import com.android.tools.idea.gradle.stubs.FileStructure;
import com.google.common.collect.ImmutableList;
import com.google.common.collect.Maps;
import org.jetbrains.annotations.NotNull;
import org.jetbrains.annotations.Nullable;

import java.io.File;
import java.util.*;
<<<<<<< HEAD
=======
import java.util.function.Consumer;
>>>>>>> 1e5b25b8

import static org.mockito.Mockito.mock;

public class AndroidProjectStub implements IdeAndroidProject {
  private static final Collection<String> NO_UNRESOLVED_DEPENDENCIES = ImmutableList.of();

  @NotNull private final Map<String, BuildTypeContainer> myBuildTypes = Maps.newHashMap();
  @NotNull private final Map<String, ProductFlavorContainer> myProductFlavors = Maps.newHashMap();
  @NotNull private final Map<String, Variant> myVariants = Maps.newHashMap();
  @NotNull private final List<SigningConfig> mySigningConfigs = new ArrayList<>();
  @NotNull private final List<String> myFlavorDimensions = new ArrayList<>();

  @NotNull private final String myName;
  @NotNull private final FileStructure myFileStructure;
  @NotNull private final ProductFlavorContainerStub myDefaultConfig;
  @NotNull private File myBuildFolder;
  @NotNull private final File myBuildFile;

  @NotNull private final JavaCompileOptionsStub myJavaCompileOptions = new JavaCompileOptionsStub();

  @NotNull private String myModelVersion = SdkConstants.GRADLE_PLUGIN_MINIMUM_VERSION + "-SNAPSHOT";
  @Nullable private VariantStub myFirstVariant;
  private int myProjectType = PROJECT_TYPE_APP;
  private int myPluginGeneration;

  public AndroidProjectStub(@NotNull String name) {
    this(name, new FileStructure(name));
  }

  public AndroidProjectStub(@NotNull File parentDir, @NotNull String name) {
    this(name, new FileStructure(parentDir, name));
  }

  private AndroidProjectStub(@NotNull String name, @NotNull FileStructure fileStructure) {
    this.myName = name;
    myFileStructure = fileStructure;
    myBuildFolder = myFileStructure.createProjectDir("build");
    myDefaultConfig = new ProductFlavorContainerStub("main", myFileStructure);
    myBuildFile = myFileStructure.createProjectFile(SdkConstants.FN_BUILD_GRADLE);
  }

  @Override
  @NotNull
  public String getModelVersion() {
    return myModelVersion;
  }

  public void setModelVersion(@NotNull String modelVersion) {
    myModelVersion = modelVersion;
  }

  @Nullable
  @Override
  public GradleVersion getParsedModelVersion() {
    return null;
  }

  @Override
  public void forEachVariant(@NotNull Consumer<IdeVariant> action) {
  }

  @Override
  public int getApiVersion() {
    return 3;
  }

  @Override
  @NotNull
  public String getName() {
    return myName;
  }

  @Override
  public boolean isLibrary() {
    return myProjectType == PROJECT_TYPE_LIBRARY;
  }

  public void setProjectType(int projectType) {
    myProjectType = projectType;
  }

  @Override
  public int getProjectType() {
    return myProjectType;
  }

  @Override
  @NotNull
  public ProductFlavorContainerStub getDefaultConfig() {
    return myDefaultConfig;
  }

  public BuildTypeContainerStub addBuildType(@NotNull String buildTypeName) {
    BuildTypeContainerStub buildType = new BuildTypeContainerStub(buildTypeName, myFileStructure);
    myBuildTypes.put(buildTypeName, buildType);
    return buildType;
  }

  @Override
  @NotNull
  public Collection<BuildTypeContainer> getBuildTypes() {
    return myBuildTypes.values();
  }

  @Nullable
  public BuildTypeContainer findBuildType(@NotNull String name) {
    return myBuildTypes.get(name);
  }

  @NotNull
  public ProductFlavorContainerStub addProductFlavor(@NotNull String flavorName) {
    ProductFlavorContainerStub flavor = new ProductFlavorContainerStub(flavorName, myFileStructure);
    myProductFlavors.put(flavorName, flavor);
    return flavor;
  }

  @Override
  @NotNull
  public Collection<ProductFlavorContainer> getProductFlavors() {
    return myProductFlavors.values();
  }

  @Nullable
  public ProductFlavorContainerStub findProductFlavor(@NotNull String name) {
    ProductFlavorContainer flavorContainer = myProductFlavors.get(name);
    return (ProductFlavorContainerStub)flavorContainer;
  }

  @NotNull
  public VariantStub addVariant(@NotNull String variantName) {
    return addVariant(variantName, variantName);
  }

  @NotNull
  public VariantStub addVariant(@NotNull String variantName, @NotNull String buildTypeName) {
    VariantStub variant = new VariantStub(variantName, buildTypeName, myFileStructure);
    addVariant(variant);
    return variant;
  }

  private void addVariant(@NotNull VariantStub variant) {
    if (myFirstVariant == null) {
      myFirstVariant = variant;
    }
    myVariants.put(variant.getName(), variant);
  }

  @Override
  @NotNull
  public Collection<Variant> getVariants() {
    return myVariants.values();
  }

  @Override
  @NotNull
  public Collection<String> getFlavorDimensions() {
    return myFlavorDimensions;
  }

  @Override
  @NotNull
  public Collection<ArtifactMetaData> getExtraArtifacts() {
    return Collections.emptyList();
  }

  @Nullable
  public VariantStub getFirstVariant() {
    return myFirstVariant;
  }

  @Override
  @NotNull
  public String getCompileTarget() {
    return "test";
  }

  @Override
  @NotNull
  public List<String> getBootClasspath() {
    return Collections.emptyList();
  }

  @Override
  @NotNull
  public Collection<File> getFrameworkSources() {
    return Collections.emptyList();
  }

  @Override
  @NotNull
  public Collection<NativeToolchain> getNativeToolchains() {
    return Collections.emptyList();
  }

  @Override
  @NotNull
  public Collection<SigningConfig> getSigningConfigs() {
    return mySigningConfigs;
  }

  @Override
  @NotNull
  public AaptOptions getAaptOptions() {
    return mock(AaptOptions.class);
  }

  @Override
  @NotNull
  public LintOptions getLintOptions() {
    return mock(LintOptions.class);
  }

  @Override
  @NotNull
  public Collection<String> getUnresolvedDependencies() {
    return NO_UNRESOLVED_DEPENDENCIES;
  }

  @Override
  @NotNull
  public Collection<SyncIssue> getSyncIssues() {
    return Collections.emptyList();
  }

  @Override
  @NotNull
  public JavaCompileOptionsStub getJavaCompileOptions() {
    return myJavaCompileOptions;
  }

  @Override
  @NotNull
  public File getBuildFolder() {
    return myBuildFolder;
  }

  @Override
  @Nullable
  public String getResourcePrefix() {
    return null;
  }

  @Override
  @NotNull
  public String getBuildToolsVersion() {
    return "25";
  }

  @Override
  public int getPluginGeneration() {
    return myPluginGeneration;
  }

<<<<<<< HEAD
=======
  @Override
  public boolean isBaseSplit() {
    return false;
  }

>>>>>>> 1e5b25b8
  public AndroidProjectStub setPluginGeneration(int pluginGeneration) {
    myPluginGeneration = pluginGeneration;
    return this;
  }

  /**
   * Deletes this project's directory structure.
   */
  public void dispose() {
    myFileStructure.dispose();
  }

  /**
   * @return this project's root directory.
   */
  @NotNull
  public File getRootDir() {
    return myFileStructure.getRootFolderPath();
  }

  /**
   * @return this project's build.gradle file.
   */
  @NotNull
  public File getBuildFile() {
    return myBuildFile;
  }
}<|MERGE_RESOLUTION|>--- conflicted
+++ resolved
@@ -28,10 +28,7 @@
 
 import java.io.File;
 import java.util.*;
-<<<<<<< HEAD
-=======
 import java.util.function.Consumer;
->>>>>>> 1e5b25b8
 
 import static org.mockito.Mockito.mock;
 
@@ -285,14 +282,11 @@
     return myPluginGeneration;
   }
 
-<<<<<<< HEAD
-=======
   @Override
   public boolean isBaseSplit() {
     return false;
   }
 
->>>>>>> 1e5b25b8
   public AndroidProjectStub setPluginGeneration(int pluginGeneration) {
     myPluginGeneration = pluginGeneration;
     return this;
