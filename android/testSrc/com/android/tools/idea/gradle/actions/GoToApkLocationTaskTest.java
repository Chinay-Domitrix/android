/*
 * Copyright (C) 2017 The Android Open Source Project
 *
 * Licensed under the Apache License, Version 2.0 (the "License");
 * you may not use this file except in compliance with the License.
 * You may obtain a copy of the License at
 *
 *      http://www.apache.org/licenses/LICENSE-2.0
 *
 * Unless required by applicable law or agreed to in writing, software
 * distributed under the License is distributed on an "AS IS" BASIS,
 * WITHOUT WARRANTIES OR CONDITIONS OF ANY KIND, either express or implied.
 * See the License for the specific language governing permissions and
 * limitations under the License.
 */
package com.android.tools.idea.gradle.actions;

import static com.intellij.notification.NotificationType.INFORMATION;
import static org.mockito.ArgumentMatchers.any;
import static org.mockito.ArgumentMatchers.anyBoolean;
import static org.mockito.Mockito.verify;
import static org.mockito.Mockito.when;

import com.android.tools.idea.gradle.actions.GoToApkLocationTask.OpenFolderNotificationListener;
import com.android.tools.idea.gradle.project.build.invoker.AssembleInvocationResult;
import com.android.tools.idea.gradle.project.build.invoker.GradleInvocationResult;
import com.android.tools.idea.gradle.project.build.invoker.GradleMultiInvocationResult;
import com.android.tools.idea.gradle.util.BuildMode;
import com.android.tools.idea.project.AndroidNotification;
import com.android.tools.idea.testing.IdeComponents;
import com.google.common.collect.ImmutableList;
import com.google.common.util.concurrent.Futures;
import com.intellij.notification.NotificationType;
import com.intellij.openapi.module.Module;
import com.intellij.testFramework.PlatformTestCase;
import com.intellij.testFramework.JavaProjectTestCase;
import com.intellij.testFramework.ServiceContainerUtil;
import java.io.File;
import java.io.IOException;
import java.util.ArrayList;
import java.util.Collections;
import java.util.HashMap;
import java.util.List;
import java.util.Map;
import java.util.SortedMap;
import java.util.TreeMap;
import org.gradle.tooling.BuildCancelledException;
import org.jetbrains.annotations.NotNull;
import org.jetbrains.annotations.Nullable;
import org.mockito.Mock;
import org.mockito.MockitoAnnotations;

/**
 * Tests for {@link GoToApkLocationTask}.
 */
public class GoToApkLocationTaskTest extends PlatformTestCase {
  private static final String NOTIFICATION_TITLE = "Build APK";
  private boolean isRevealFileActionSupported;
  @Mock private AndroidNotification myMockNotification;
  private GoToApkLocationTask myTask;
  private File myApkPath;
  private List<Module> modules;
  private SortedMap<String, File> modulesToPaths;

  @Override
  public void setUp() throws Exception {
    super.setUp();
    MockitoAnnotations.initMocks(this);
    isRevealFileActionSupported = true;
    modules = new ArrayList<>();
    // Simulate the path of the APK for the project's module.
    myApkPath = createTempDir("apkLocation");
    modulesToPaths = new TreeMap<>();
    modulesToPaths.put(getModule().getName(), myApkPath);
    modules.add(getModule());
    IdeComponents ideComponents = new IdeComponents(getProject());
    BuildsToPathsMapper mockGenerator = ideComponents.mockProjectService(BuildsToPathsMapper.class);
    when(mockGenerator.getBuildsToPaths(any(), any(), any(), anyBoolean())).thenReturn(modulesToPaths);
    myTask = new GoToApkLocationTask(getProject(), modules, NOTIFICATION_TITLE) {
      @Override
      boolean isRevealFileActionSupported() {
        return isRevealFileActionSupported;  // Inject ability to simulate both behaviors.
      }
    };
    ideComponents.replaceProjectService(AndroidNotification.class, myMockNotification);
  }

  public void testExecuteWithCancelledBuild() {
    String message = "Build cancelled.";
    AssembleInvocationResult result = createBuildResult(new BuildCancelledException(message));
    myTask.executeWhenBuildFinished(Futures.immediateFuture(result));
    verify(myMockNotification).showBalloon(NOTIFICATION_TITLE, message, INFORMATION);
  }

  public void testExecuteWithFailedBuild() {
    String message = "Errors while building APK. You can find the errors in the 'Messages' view.";
    myTask.executeWhenBuildFinished(Futures.immediateFuture(createBuildResult(new Throwable("Unknown error with gradle build"))));
    verify(myMockNotification).showBalloon(NOTIFICATION_TITLE, message, NotificationType.ERROR);
  }

  public void testExecuteWithSuccessfulBuild() {
    myTask.executeWhenBuildFinished(Futures.immediateFuture(createBuildResult(null /* build successful - no errors */)));
    String moduleName = getModule().getName();
    String message = getExpectedModuleNotificationMessage(moduleName, null);
    Map<String, File> apkPathsPerModule = Collections.singletonMap(moduleName, myApkPath);
    verify(myMockNotification).showBalloon(NOTIFICATION_TITLE, message, INFORMATION,
            new OpenFolderNotificationListener(apkPathsPerModule, myProject));
  }

<<<<<<< HEAD
  public void testExecuteWithSuccessfulBuildNoShowFilePathAction() {
    isShowFilePathActionSupported = false;
    myTask.executeWhenBuildFinished(Futures.immediateFuture(createBuildResult(null /* build successful - no errors */)));
    String message = getExpectedModuleNotificationMessageNoShowFilePathAction();
=======
  public void testExecuteWithSuccessfulBuildNoRevealFileAction() {
    isRevealFileActionSupported = false;
    myTask.execute(createBuildResult(null /* build successful - no errors */));
    String message = getExpectedModuleNotificationMessageNoRevealFileAction();
>>>>>>> 44b500f2
    verify(myMockNotification).showBalloon(NOTIFICATION_TITLE, message, INFORMATION,
            new GoToApkLocationTask.OpenEventLogHyperlink());
  }

  public void testExecuteWithSuccessfulBuildOfDynamicApp() throws IOException {
    // Create and setup dynamic feature module
    Module featureModule = createModule("feature1");
    modules.add(featureModule);
    // Simulate the path of the APK for the project's module.
    File featureApkPath = createTempDir("featureApkLocation");
    modulesToPaths.put(featureModule.getName(), featureApkPath);
    myTask.executeWhenBuildFinished(Futures.immediateFuture(createBuildResult(null /* build successful - no errors */)));
    String moduleName = getModule().getName();
    String featureModuleName = featureModule.getName();
    Map<String, File> apkPathsPerModule = new HashMap<>();
    apkPathsPerModule.put(moduleName, myApkPath);
    apkPathsPerModule.put(featureModuleName, featureApkPath);
    String message = getExpectedModuleNotificationMessage(featureModuleName, moduleName);
    verify(myMockNotification).showBalloon(NOTIFICATION_TITLE, message, INFORMATION,
            new OpenFolderNotificationListener(apkPathsPerModule, myProject));
  }

  @NotNull
  private static String getExpectedModuleNotificationMessage(@NotNull String moduleName, @Nullable String module2Name) {
    if (module2Name == null) {
      return "APK(s) generated successfully for 1 module:" + getExpectedModuleLineNotificationMessage(moduleName);
    }
    else {
      return "APK(s) generated successfully for 2 modules:" + getExpectedModuleLineNotificationMessage(moduleName) +
              getExpectedModuleLineNotificationMessage(module2Name);
    }
  }

  @NotNull
  private static String getExpectedModuleLineNotificationMessage(@NotNull String moduleName) {
    return "<br/>Module '" +
            moduleName +
            "': <a href=\"" +
            GoToApkLocationTask.MODULE +
            moduleName +
            "\">locate</a> or <a href=\"" +
            GoToApkLocationTask.ANALYZE +
            moduleName +
            "\">analyze</a> the APK.";
  }

  @NotNull
  private static String getExpectedModuleNotificationMessageNoRevealFileAction() {
    return "APK(s) generated successfully for 1 module";
  }

  @NotNull
  private AssembleInvocationResult createBuildResult(@Nullable Throwable buildError) {
    return new AssembleInvocationResult(
      new GradleMultiInvocationResult(
        ImmutableList.of(
          new GradleInvocationResult(new File(getProject().getBasePath()), Collections.emptyList(), buildError)
        )),
      BuildMode.ASSEMBLE);
  }
}<|MERGE_RESOLUTION|>--- conflicted
+++ resolved
@@ -16,8 +16,8 @@
 package com.android.tools.idea.gradle.actions;
 
 import static com.intellij.notification.NotificationType.INFORMATION;
-import static org.mockito.ArgumentMatchers.any;
-import static org.mockito.ArgumentMatchers.anyBoolean;
+import static org.mockito.Mockito.any;
+import static org.mockito.Mockito.anyBoolean;
 import static org.mockito.Mockito.verify;
 import static org.mockito.Mockito.when;
 
@@ -33,8 +33,6 @@
 import com.intellij.notification.NotificationType;
 import com.intellij.openapi.module.Module;
 import com.intellij.testFramework.PlatformTestCase;
-import com.intellij.testFramework.JavaProjectTestCase;
-import com.intellij.testFramework.ServiceContainerUtil;
 import java.io.File;
 import java.io.IOException;
 import java.util.ArrayList;
@@ -55,7 +53,7 @@
  */
 public class GoToApkLocationTaskTest extends PlatformTestCase {
   private static final String NOTIFICATION_TITLE = "Build APK";
-  private boolean isRevealFileActionSupported;
+  private boolean isShowFilePathActionSupported;
   @Mock private AndroidNotification myMockNotification;
   private GoToApkLocationTask myTask;
   private File myApkPath;
@@ -66,7 +64,7 @@
   public void setUp() throws Exception {
     super.setUp();
     MockitoAnnotations.initMocks(this);
-    isRevealFileActionSupported = true;
+    isShowFilePathActionSupported = true;
     modules = new ArrayList<>();
     // Simulate the path of the APK for the project's module.
     myApkPath = createTempDir("apkLocation");
@@ -78,8 +76,8 @@
     when(mockGenerator.getBuildsToPaths(any(), any(), any(), anyBoolean())).thenReturn(modulesToPaths);
     myTask = new GoToApkLocationTask(getProject(), modules, NOTIFICATION_TITLE) {
       @Override
-      boolean isRevealFileActionSupported() {
-        return isRevealFileActionSupported;  // Inject ability to simulate both behaviors.
+      boolean isShowFilePathActionSupported() {
+        return isShowFilePathActionSupported;  // Inject ability to simulate both behaviors.
       }
     };
     ideComponents.replaceProjectService(AndroidNotification.class, myMockNotification);
@@ -104,22 +102,15 @@
     String message = getExpectedModuleNotificationMessage(moduleName, null);
     Map<String, File> apkPathsPerModule = Collections.singletonMap(moduleName, myApkPath);
     verify(myMockNotification).showBalloon(NOTIFICATION_TITLE, message, INFORMATION,
-            new OpenFolderNotificationListener(apkPathsPerModule, myProject));
+                                           new OpenFolderNotificationListener(apkPathsPerModule, myProject));
   }
 
-<<<<<<< HEAD
   public void testExecuteWithSuccessfulBuildNoShowFilePathAction() {
     isShowFilePathActionSupported = false;
     myTask.executeWhenBuildFinished(Futures.immediateFuture(createBuildResult(null /* build successful - no errors */)));
     String message = getExpectedModuleNotificationMessageNoShowFilePathAction();
-=======
-  public void testExecuteWithSuccessfulBuildNoRevealFileAction() {
-    isRevealFileActionSupported = false;
-    myTask.execute(createBuildResult(null /* build successful - no errors */));
-    String message = getExpectedModuleNotificationMessageNoRevealFileAction();
->>>>>>> 44b500f2
     verify(myMockNotification).showBalloon(NOTIFICATION_TITLE, message, INFORMATION,
-            new GoToApkLocationTask.OpenEventLogHyperlink());
+                                           new GoToApkLocationTask.OpenEventLogHyperlink());
   }
 
   public void testExecuteWithSuccessfulBuildOfDynamicApp() throws IOException {
@@ -137,7 +128,7 @@
     apkPathsPerModule.put(featureModuleName, featureApkPath);
     String message = getExpectedModuleNotificationMessage(featureModuleName, moduleName);
     verify(myMockNotification).showBalloon(NOTIFICATION_TITLE, message, INFORMATION,
-            new OpenFolderNotificationListener(apkPathsPerModule, myProject));
+                                           new OpenFolderNotificationListener(apkPathsPerModule, myProject));
   }
 
   @NotNull
@@ -147,25 +138,25 @@
     }
     else {
       return "APK(s) generated successfully for 2 modules:" + getExpectedModuleLineNotificationMessage(moduleName) +
-              getExpectedModuleLineNotificationMessage(module2Name);
+             getExpectedModuleLineNotificationMessage(module2Name);
     }
   }
 
   @NotNull
   private static String getExpectedModuleLineNotificationMessage(@NotNull String moduleName) {
     return "<br/>Module '" +
-            moduleName +
-            "': <a href=\"" +
-            GoToApkLocationTask.MODULE +
-            moduleName +
-            "\">locate</a> or <a href=\"" +
-            GoToApkLocationTask.ANALYZE +
-            moduleName +
-            "\">analyze</a> the APK.";
+           moduleName +
+           "': <a href=\"" +
+           GoToApkLocationTask.MODULE +
+           moduleName +
+           "\">locate</a> or <a href=\"" +
+           GoToApkLocationTask.ANALYZE +
+           moduleName +
+           "\">analyze</a> the APK.";
   }
 
   @NotNull
-  private static String getExpectedModuleNotificationMessageNoRevealFileAction() {
+  private static String getExpectedModuleNotificationMessageNoShowFilePathAction() {
     return "APK(s) generated successfully for 1 module";
   }
 
