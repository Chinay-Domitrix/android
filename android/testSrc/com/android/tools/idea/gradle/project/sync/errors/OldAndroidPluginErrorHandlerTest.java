/*
 * Copyright (C) 2016 The Android Open Source Project
 *
 * Licensed under the Apache License, Version 2.0 (the "License");
 * you may not use this file except in compliance with the License.
 * You may obtain a copy of the License at
 *
 *      http://www.apache.org/licenses/LICENSE-2.0
 *
 * Unless required by applicable law or agreed to in writing, software
 * distributed under the License is distributed on an "AS IS" BASIS,
 * WITHOUT WARRANTIES OR CONDITIONS OF ANY KIND, either express or implied.
 * See the License for the specific language governing permissions and
 * limitations under the License.
 */
package com.android.tools.idea.gradle.project.sync.errors;

import com.android.tools.idea.gradle.project.sync.hyperlink.FixAndroidGradlePluginVersionHyperlink;
import com.android.tools.idea.gradle.project.sync.hyperlink.OpenFileHyperlink;
import com.android.tools.idea.gradle.project.sync.hyperlink.OpenPluginBuildFileHyperlink;
import com.android.tools.idea.gradle.project.sync.issues.TestSyncIssueUsageReporter;
import com.android.tools.idea.gradle.project.sync.messages.GradleSyncMessagesStub;
import com.android.tools.idea.project.hyperlink.NotificationHyperlink;
import com.android.tools.idea.testing.AndroidGradleTestCase;
import com.google.common.collect.ImmutableList;
import com.google.wireless.android.sdk.stats.AndroidStudioEvent;
import com.intellij.openapi.project.Project;
import java.util.Collection;
import org.jetbrains.annotations.NotNull;

import java.io.File;
import java.util.List;

import static com.android.SdkConstants.FN_BUILD_GRADLE;
import static com.android.tools.idea.gradle.project.sync.SimulatedSyncErrors.registerSyncErrorToSimulate;
import static com.android.tools.idea.testing.TestProjectPaths.PLUGIN_IN_APP;
import static com.android.tools.idea.testing.TestProjectPaths.SIMPLE_APPLICATION;
import static com.google.common.truth.Truth.assertThat;
import static com.google.wireless.android.sdk.stats.AndroidStudioEvent.GradleSyncFailure.OLD_ANDROID_PLUGIN;
import static com.google.wireless.android.sdk.stats.AndroidStudioEvent.GradleSyncQuickFix.FIX_ANDROID_GRADLE_PLUGIN_VERSION_HYPERLINK;
import static com.google.wireless.android.sdk.stats.AndroidStudioEvent.GradleSyncQuickFix.OPEN_FILE_HYPERLINK;
import static org.mockito.Mockito.spy;
import static org.mockito.Mockito.when;

/**
 * Tests for {@link OldAndroidPluginErrorHandler}.
 */
public class OldAndroidPluginErrorHandlerTest extends AndroidGradleTestCase {
  private GradleSyncMessagesStub mySyncMessagesStub;
  private TestSyncIssueUsageReporter myUsageReporter;

  @Override
  public void setUp() throws Exception {
    super.setUp();
<<<<<<< HEAD
    mySyncMessagesStub = GradleSyncMessagesStub.replaceSyncMessagesService(getProject());
    myUsageReporter = TestSyncIssueUsageReporter.replaceSyncMessagesService(getProject());
=======
    mySyncMessagesStub = GradleSyncMessagesStub.replaceSyncMessagesService(getProject(), getTestRootDisposable());
>>>>>>> 5e1369d6
  }

  public void testIsMatching() {
    // See https://code.google.com/p/android/issues/detail?id=231559
    String text = "The android gradle plugin version 2.3.0-alpha1 is too old, please update to the latest version.";
    assertTrue(OldAndroidPluginErrorHandler.isMatching(text));
  }

  public void testHandleError() throws Exception {
    runTestOnProject(SIMPLE_APPLICATION, new File(getProjectFolderPath(), FN_BUILD_GRADLE),
                     ImmutableList.of(FIX_ANDROID_GRADLE_PLUGIN_VERSION_HYPERLINK, OPEN_FILE_HYPERLINK));
  }

  public void testHandleErrorPluginSetInApp() throws Exception {
    runTestOnProject(PLUGIN_IN_APP, new File(new File(getProjectFolderPath(), "app"), FN_BUILD_GRADLE),
                     ImmutableList.of(FIX_ANDROID_GRADLE_PLUGIN_VERSION_HYPERLINK, OPEN_FILE_HYPERLINK));
  }

  private void runTestOnProject(@NotNull String projectPath,
                                @NotNull File expectedHyperlinkValue,
                                @NotNull Collection<AndroidStudioEvent.GradleSyncQuickFix> syncQuickFixes) throws Exception {
    loadProject(projectPath);

    String expectedNotificationMessage = "Plugin is too old, please update to a more recent version";
    registerSyncErrorToSimulate(expectedNotificationMessage);

    requestSyncAndGetExpectedFailure();

    GradleSyncMessagesStub.NotificationUpdate notificationUpdate = mySyncMessagesStub.getNotificationUpdate();
    assertNotNull(notificationUpdate);

    assertThat(notificationUpdate.getText()).contains(expectedNotificationMessage);

    List<NotificationHyperlink> quickFixes = notificationUpdate.getFixes();
    assertThat(quickFixes).hasSize(2);

    // Verify hyperlinks are correct.
    NotificationHyperlink quickFix = quickFixes.get(0);
    assertThat(quickFix).isInstanceOf(FixAndroidGradlePluginVersionHyperlink.class);

    NotificationHyperlink gotoFile = quickFixes.get(1);
    assertThat(gotoFile).isInstanceOf(OpenFileHyperlink.class);
    assertThat(new File(((OpenFileHyperlink)gotoFile).getFilePath())).isEqualTo(expectedHyperlinkValue);

    assertEquals(OLD_ANDROID_PLUGIN, myUsageReporter.getCollectedFailure());
    assertEquals(syncQuickFixes, myUsageReporter.getCollectedQuickFixes());
  }

  public void testHandleErrorNotInitialized() throws Exception {
    OldAndroidPluginErrorHandler errorHandler = new OldAndroidPluginErrorHandler();
    loadProject(SIMPLE_APPLICATION);
    Project spyProject = spy(getProject());
    when(spyProject.isInitialized()).thenReturn(false);
    List<NotificationHyperlink> quickFixes = errorHandler.getQuickFixHyperlinks(spyProject, "Error text");
    assertSize(2, quickFixes);
    assertThat(quickFixes.get(0)).isInstanceOf(FixAndroidGradlePluginVersionHyperlink.class);
    assertThat(quickFixes.get(1)).isInstanceOf(OpenPluginBuildFileHyperlink.class);

    assertNull(myUsageReporter.getCollectedFailure());
    assertEquals(ImmutableList.of(), myUsageReporter.getCollectedQuickFixes());
  }
}<|MERGE_RESOLUTION|>--- conflicted
+++ resolved
@@ -52,12 +52,8 @@
   @Override
   public void setUp() throws Exception {
     super.setUp();
-<<<<<<< HEAD
-    mySyncMessagesStub = GradleSyncMessagesStub.replaceSyncMessagesService(getProject());
-    myUsageReporter = TestSyncIssueUsageReporter.replaceSyncMessagesService(getProject());
-=======
     mySyncMessagesStub = GradleSyncMessagesStub.replaceSyncMessagesService(getProject(), getTestRootDisposable());
->>>>>>> 5e1369d6
+    myUsageReporter = TestSyncIssueUsageReporter.replaceSyncMessagesService(getProject(), getTestRootDisposable());
   }
 
   public void testIsMatching() {
