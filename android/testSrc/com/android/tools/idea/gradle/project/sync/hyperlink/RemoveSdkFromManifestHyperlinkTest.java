/*
 * Copyright (C) 2018 The Android Open Source Project
 *
 * Licensed under the Apache License, Version 2.0 (the "License");
 * you may not use this file except in compliance with the License.
 * You may obtain a copy of the License at
 *
 *      http://www.apache.org/licenses/LICENSE-2.0
 *
 * Unless required by applicable law or agreed to in writing, software
 * distributed under the License is distributed on an "AS IS" BASIS,
 * WITHOUT WARRANTIES OR CONDITIONS OF ANY KIND, either express or implied.
 * See the License for the specific language governing permissions and
 * limitations under the License.
 */
package com.android.tools.idea.gradle.project.sync.hyperlink;

import static com.android.SdkConstants.FN_BUILD_GRADLE;
import static com.android.tools.idea.gradle.project.sync.snapshots.PreparedTestProject.openPreparedTestProject;
import static com.android.tools.idea.gradle.project.sync.snapshots.TestProjectDefinition.prepareTestProject;
import static com.android.tools.idea.testing.AndroidGradleTestUtilsKt.gradleModule;
import static com.android.tools.idea.testing.AndroidGradleTestUtilsKt.requestSyncAndWait;
import static com.google.common.truth.Truth.assertThat;
import static com.intellij.openapi.util.io.FileUtil.join;
import static com.intellij.openapi.util.io.FileUtil.writeToFile;
import static com.intellij.openapi.vfs.VfsUtilCore.virtualToIoFile;
import static junit.framework.Assert.assertNotNull;
import static org.jetbrains.android.facet.AndroidRootUtil.getPrimaryManifestFile;

import com.android.tools.idea.gradle.project.sync.issues.SdkInManifestIssuesReporter.SdkProperty;
import com.android.tools.idea.gradle.project.sync.snapshots.AndroidCoreTestProject;
import com.android.tools.idea.testing.AndroidProjectRule;
import com.android.tools.idea.testing.BuildEnvironment;
<<<<<<< HEAD
=======
import com.android.tools.idea.testing.IntegrationTestEnvironmentRule;
import com.google.common.base.Charsets;
>>>>>>> de127946
import com.google.common.collect.ImmutableList;
import com.google.common.io.Files;
import com.intellij.openapi.application.ApplicationManager;
import com.intellij.openapi.editor.Document;
import com.intellij.openapi.module.Module;
import com.intellij.openapi.project.Project;
import com.intellij.openapi.vfs.LocalFileSystem;
import com.intellij.openapi.vfs.VfsUtil;
import com.intellij.openapi.vfs.VirtualFile;
import com.intellij.psi.PsiDocumentManager;
import com.intellij.psi.PsiFile;
import com.intellij.psi.PsiManager;
import com.intellij.testFramework.RunsInEdt;
import java.io.File;
import java.io.IOException;
import java.nio.charset.StandardCharsets;
import org.jetbrains.android.facet.AndroidFacet;
import org.jetbrains.annotations.NotNull;
import org.junit.Rule;
import org.junit.Test;

/**
 * Tests for {@link RemoveSdkFromManifestHyperlink}.
 */
@RunsInEdt
public class RemoveSdkFromManifestHyperlinkTest {
  @Rule
  public IntegrationTestEnvironmentRule projectRule = AndroidProjectRule.withIntegrationTestEnvironment();

  private RemoveSdkFromManifestHyperlink myHyperlink;

  @Test
  public void testRemoveMinSdkVersion() throws Exception {
<<<<<<< HEAD
    loadSimpleApplication();
    Project project = getProject();
    Module appModule = getModule("app");

    // Rewrite the manifest file so that it contains minSdkVersion.
    writeManifestWithUsesSdkVersion(appModule, "<uses-sdk android:minSdkVersion='21'/>");
    // Rewrite the build file so that it contains a different minSdkVersion.
    File buildFile = new File(getProjectFolderPath(), join("app", FN_BUILD_GRADLE));
    writeBuildFile(buildFile, "minSdkVersion 23\n");

    try {
      requestSyncAndWait();
    }
    catch (Throwable expected) {
      // Sync issues are expected.
    }

    myHyperlink = new RemoveSdkFromManifestHyperlink(ImmutableList.of(appModule), SdkProperty.MIN);
    myHyperlink.execute(project);

    // Verify the text is accurate.
    assertThat(myHyperlink.toHtml()).contains("Remove minSdkVersion and sync project");

    // Verify that minSdkVersion, and the empty uses-sdk is removed from manifest file.
    String manifestContent = Files.asCharSource(getManifestFile(appModule), StandardCharsets.UTF_8).read();
    assertThat(manifestContent.replace(System.lineSeparator(), "\n")).isEqualTo(
      "<?xml version=\"1.0\" encoding=\"utf-8\"?>\n" +
      "<manifest xmlns:android=\"http://schemas.android.com/apk/res/android\"\n" +
      "    package=\"google.simpleapplication\" >\n" +
      "</manifest>\n"
    );

    // Verify that minSdkVersion in build file is not changed.
    String actualBuildFileContent = Files.asCharSource(buildFile, StandardCharsets.UTF_8).read();
    assertThat(actualBuildFileContent.replace(System.lineSeparator(), "\n")).isEqualTo(
      "apply plugin: 'com.android.application'\n" +
      "android {\n" +
      "    compileSdkVersion " + BuildEnvironment.getInstance().getCompileSdkVersion() + "\n" +
      "    defaultConfig {\n" +
      "        minSdkVersion 23\n" +
      "    }\n" +
      "}\n"
    );
=======
    final var preparedProject = prepareTestProject(projectRule, AndroidCoreTestProject.SIMPLE_APPLICATION);
    openPreparedTestProject(preparedProject, project -> {
      Module appModule = gradleModule(project, ":app");

      // Rewrite the manifest file so that it contains minSdkVersion.
      writeManifestWithUsesSdkVersion(appModule, "<uses-sdk android:minSdkVersion='21'/>");
      // Rewrite the build file so that it contains a different minSdkVersion.
      File buildFile = new File(preparedProject.getRoot(), join("app", FN_BUILD_GRADLE));
      writeBuildFile(project, buildFile, "minSdkVersion 23\n");

      try {
        requestSyncAndWait(project);
      }
      catch (Throwable expected) {
        System.out.println(expected);
        // Sync issues are expected.
      }

      myHyperlink = new RemoveSdkFromManifestHyperlink(ImmutableList.of(appModule), SdkProperty.MIN);
      myHyperlink.execute(project);

      // Verify the text is accurate.
      assertThat(myHyperlink.toHtml()).contains("Remove minSdkVersion and sync project");

      // Verify that minSdkVersion, and the empty uses-sdk is removed from manifest file.
      String manifestContent = Files.asCharSource(getManifestFile(appModule), Charsets.UTF_8).read();
      assertThat(manifestContent.replace(System.lineSeparator(), "\n")).isEqualTo(
        "<?xml version=\"1.0\" encoding=\"utf-8\"?>\n" +
        "<manifest xmlns:android=\"http://schemas.android.com/apk/res/android\"\n" +
        "    package=\"google.simpleapplication\" >\n" +
        "</manifest>\n"
      );

      // Verify that minSdkVersion in build file is not changed.
      String actualBuildFileContent = Files.asCharSource(buildFile, Charsets.UTF_8).read();
      assertThat(actualBuildFileContent.replace(System.lineSeparator(), "\n")).isEqualTo(
        "apply plugin: 'com.android.application'\n" +
        "android {\n" +
        "    compileSdkVersion " + BuildEnvironment.getInstance().getCompileSdkVersion() + "\n" +
        "    defaultConfig {\n" +
        "        minSdkVersion 23\n" +
        "    }\n" +
        "}\n"
      );
    });
>>>>>>> de127946
  }

  @Test
  public void testRemoveMinSdkVersionWithOtherSdkAttributes() throws Exception {
<<<<<<< HEAD
    loadSimpleApplication();
    Project project = getProject();
    Module appModule = getModule("app");

    // Rewrite the manifest file so that it contains minSdkVersion and targetSdkVersion.
    writeManifestWithUsesSdkVersion(appModule, "<uses-sdk android:minSdkVersion='21' android:targetSdkVersion='27'/>\n");

    // Rewrite the build file so that it contains a different minSdkVersion.
    File buildFile = new File(getProjectFolderPath(), join("app", FN_BUILD_GRADLE));
    writeBuildFile(buildFile, "minSdkVersion 23\n");
    try {
      requestSyncAndWait();
    }
    catch (Throwable expected) {
      // Sync issues are expected.
    }

    myHyperlink = new RemoveSdkFromManifestHyperlink(ImmutableList.of(appModule), SdkProperty.MIN);
    myHyperlink.execute(project);

    // Verify the text is accurate.
    assertThat(myHyperlink.toHtml()).contains("Remove minSdkVersion and sync project");

    // Verify that minSdkVersion is removed from manifest file, and other attributes are not changed.
    String manifestContent = Files.asCharSource(getManifestFile(appModule), StandardCharsets.UTF_8).read();
    assertThat(manifestContent.replace(System.lineSeparator(), "\n")).isEqualTo(
      "<?xml version=\"1.0\" encoding=\"utf-8\"?>\n" +
      "<manifest xmlns:android=\"http://schemas.android.com/apk/res/android\"\n" +
      "    package=\"google.simpleapplication\" >\n" +
      "<uses-sdk  android:targetSdkVersion='27'/>\n" +
      "</manifest>\n"
    );

    // Verify that minSdkVersion in build file is not changed.
    String actualBuildFileContent = Files.asCharSource(buildFile, StandardCharsets.UTF_8).read();
    assertThat(actualBuildFileContent.replace(System.lineSeparator(), "\n")).isEqualTo(
      "apply plugin: 'com.android.application'\n" +
      "android {\n" +
      "    compileSdkVersion " + BuildEnvironment.getInstance().getCompileSdkVersion() + "\n" +
      "    defaultConfig {\n" +
      "        minSdkVersion 23\n" +
      "    }\n" +
      "}\n"
    );
=======
    final var preparedProject = prepareTestProject(projectRule, AndroidCoreTestProject.SIMPLE_APPLICATION);
    openPreparedTestProject(preparedProject, project -> {
      Module appModule = gradleModule(project, ":app");

      // Rewrite the manifest file so that it contains minSdkVersion and targetSdkVersion.
      writeManifestWithUsesSdkVersion(appModule, "<uses-sdk android:minSdkVersion='21' android:targetSdkVersion='27'/>\n");

      // Rewrite the build file so that it contains a different minSdkVersion.
      File buildFile = new File(preparedProject.getRoot(), join("app", FN_BUILD_GRADLE));
      writeBuildFile(project, buildFile, "minSdkVersion 23\n");
      try {
        requestSyncAndWait(project);
      }
      catch (Throwable expected) {
        // Sync issues are expected.
      }

      myHyperlink = new RemoveSdkFromManifestHyperlink(ImmutableList.of(appModule), SdkProperty.MIN);
      myHyperlink.execute(project);

      // Verify the text is accurate.
      assertThat(myHyperlink.toHtml()).contains("Remove minSdkVersion and sync project");

      // Verify that minSdkVersion is removed from manifest file, and other attributes are not changed.
      String manifestContent = Files.asCharSource(getManifestFile(appModule), Charsets.UTF_8).read();
      assertThat(manifestContent.replace(System.lineSeparator(), "\n")).isEqualTo(
        "<?xml version=\"1.0\" encoding=\"utf-8\"?>\n" +
        "<manifest xmlns:android=\"http://schemas.android.com/apk/res/android\"\n" +
        "    package=\"google.simpleapplication\" >\n" +
        "<uses-sdk  android:targetSdkVersion='27'/>\n" +
        "</manifest>\n"
      );

      // Verify that minSdkVersion in build file is not changed.
      String actualBuildFileContent = Files.asCharSource(buildFile, Charsets.UTF_8).read();
      assertThat(actualBuildFileContent.replace(System.lineSeparator(), "\n")).isEqualTo(
        "apply plugin: 'com.android.application'\n" +
        "android {\n" +
        "    compileSdkVersion " + BuildEnvironment.getInstance().getCompileSdkVersion() + "\n" +
        "    defaultConfig {\n" +
        "        minSdkVersion 23\n" +
        "    }\n" +
        "}\n"
      );
    });
>>>>>>> de127946
  }

  @Test
  public void testMoveTargetSdkVersionWithOtherSdkAttributes() throws Exception {
<<<<<<< HEAD
    loadSimpleApplication();
    Project project = getProject();
    Module appModule = getModule("app");

    // Rewrite the manifest file so that it contains maxSdkVersion and targetSdkVersion.
    writeManifestWithUsesSdkVersion(appModule, "<uses-sdk android:maxSdkVersion='21' android:targetSdkVersion='27'/>\n");

    // Rewrite the build file so that it doesn't contain targetSdkVersion.
    File buildFile = new File(getProjectFolderPath(), join("app", FN_BUILD_GRADLE));
    writeBuildFile(buildFile, "");
    try {
      requestSyncAndWait();
    }
    catch (Throwable expected) {
      // Sync issues are expected.
    }

    myHyperlink = new RemoveSdkFromManifestHyperlink(ImmutableList.of(appModule), SdkProperty.TARGET);
    myHyperlink.execute(project);

    // Verify the text is accurate.
    assertThat(myHyperlink.toHtml()).contains("Move targetSdkVersion to build file and sync project");

    // Verify that targetSdkVersion is removed from manifest file, and other attributes are not changed.
    String manifestContent = Files.asCharSource(getManifestFile(appModule), StandardCharsets.UTF_8).read();
    assertThat(manifestContent.replace(System.lineSeparator(), "\n")).isEqualTo(
      "<?xml version=\"1.0\" encoding=\"utf-8\"?>\n" +
      "<manifest xmlns:android=\"http://schemas.android.com/apk/res/android\"\n" +
      "    package=\"google.simpleapplication\" >\n" +
      "<uses-sdk android:maxSdkVersion='21' />\n" +
      "</manifest>\n"
    );

    // Verify that targetSdkVersion in build file is not changed.
    String actualBuildFileContent = Files.asCharSource(buildFile, StandardCharsets.UTF_8).read();
    assertThat(actualBuildFileContent.replace(System.lineSeparator(), "\n")).isEqualTo(
      "apply plugin: 'com.android.application'\n" +
      "android {\n" +
      "    compileSdkVersion " + BuildEnvironment.getInstance().getCompileSdkVersion() + "\n" +
      "    defaultConfig {\n" +
      "            targetSdk 27\n" +
      "    }\n" +
      "}\n"
    );
=======
    final var preparedProject = prepareTestProject(projectRule, AndroidCoreTestProject.SIMPLE_APPLICATION);
    openPreparedTestProject(preparedProject, project -> {
      Module appModule = gradleModule(project, ":app");

      // Rewrite the manifest file so that it contains maxSdkVersion and targetSdkVersion.
      writeManifestWithUsesSdkVersion(appModule, "<uses-sdk android:maxSdkVersion='21' android:targetSdkVersion='27'/>\n");

      // Rewrite the build file so that it doesn't contain targetSdkVersion.
      File buildFile = new File(preparedProject.getRoot(), join("app", FN_BUILD_GRADLE));
      writeBuildFile(project, buildFile, "");
      try {
        requestSyncAndWait(project);
      }
      catch (Throwable expected) {
        // Sync issues are expected.
      }

      myHyperlink = new RemoveSdkFromManifestHyperlink(ImmutableList.of(appModule), SdkProperty.TARGET);
      myHyperlink.execute(project);

      // Verify the text is accurate.
      assertThat(myHyperlink.toHtml()).contains("Move targetSdkVersion to build file and sync project");

      // Verify that targetSdkVersion is removed from manifest file, and other attributes are not changed.
      String manifestContent = Files.asCharSource(getManifestFile(appModule), Charsets.UTF_8).read();
      assertThat(manifestContent.replace(System.lineSeparator(), "\n")).isEqualTo(
        "<?xml version=\"1.0\" encoding=\"utf-8\"?>\n" +
        "<manifest xmlns:android=\"http://schemas.android.com/apk/res/android\"\n" +
        "    package=\"google.simpleapplication\" >\n" +
        "<uses-sdk android:maxSdkVersion='21' />\n" +
        "</manifest>\n"
      );

      // Verify that targetSdkVersion in build file is not changed.
      String actualBuildFileContent = Files.asCharSource(buildFile, Charsets.UTF_8).read();
      assertThat(actualBuildFileContent.replace(System.lineSeparator(), "\n")).isEqualTo(
        "apply plugin: 'com.android.application'\n" +
        "android {\n" +
        "    compileSdkVersion " + BuildEnvironment.getInstance().getCompileSdkVersion() + "\n" +
        "    defaultConfig {\n" +
        "            targetSdk 27\n" +
        "    }\n" +
        "}\n"
      );
    });
>>>>>>> de127946
  }

  @Test
  public void testMoveMinSdkVersionToBuildFile() throws Exception {
<<<<<<< HEAD
    loadSimpleApplication();
    Project project = getProject();
    Module appModule = getModule("app");

    // Rewrite the manifest file so that it contains minSdkVersion.
    writeManifestWithUsesSdkVersion(appModule, "<uses-sdk android:minSdkVersion='21'/>");

    // Rewrite the build file so that it doesn't contain minSdkVersion.
    File buildFile = new File(getProjectFolderPath(), join("app", FN_BUILD_GRADLE));
    writeBuildFile(buildFile, "");

    try {
      requestSyncAndWait();
    }
    catch (Throwable expected) {
      // Sync issues are expected.
    }

    myHyperlink = new RemoveSdkFromManifestHyperlink(ImmutableList.of(appModule), SdkProperty.MIN);
    myHyperlink.execute(project);

    // Verify the text is accurate.
    assertThat(myHyperlink.toHtml()).contains("Move minSdkVersion to build file and sync project");

    // Verify that minSdkVersion is removed from manifest file.
    String actualManifestContent = Files.asCharSource(getManifestFile(appModule), StandardCharsets.UTF_8).read();
    assertThat(actualManifestContent.replace(System.lineSeparator(), "\n")).isEqualTo(
      "<?xml version=\"1.0\" encoding=\"utf-8\"?>\n" +
      "<manifest xmlns:android=\"http://schemas.android.com/apk/res/android\"\n" +
      "    package=\"google.simpleapplication\" >\n" +
      "</manifest>\n"
    );

    // Verify that minSdkVersion is added to build file.
    String actualBuildFileContent = Files.asCharSource(buildFile, StandardCharsets.UTF_8).read();
    assertThat(actualBuildFileContent.replace(System.lineSeparator(), "\n")).isEqualTo(
      "apply plugin: 'com.android.application'\n" +
      "android {\n" +
      "    compileSdkVersion " + BuildEnvironment.getInstance().getCompileSdkVersion() + "\n" +
      "    defaultConfig {\n" +
      "            minSdk 21\n" +
      "    }\n" +
      "}\n"
    );
=======
    final var preparedProject = prepareTestProject(projectRule, AndroidCoreTestProject.SIMPLE_APPLICATION);
    openPreparedTestProject(preparedProject, project -> {
      Module appModule = gradleModule(project, ":app");

      // Rewrite the manifest file so that it contains minSdkVersion.
      writeManifestWithUsesSdkVersion(appModule, "<uses-sdk android:minSdkVersion='21'/>");

      // Rewrite the build file so that it doesn't contain minSdkVersion.
      File buildFile = new File(preparedProject.getRoot(), join("app", FN_BUILD_GRADLE));
      writeBuildFile(project, buildFile, "");

      try {
        requestSyncAndWait(project);
      }
      catch (Throwable expected) {
        // Sync issues are expected.
      }

      myHyperlink = new RemoveSdkFromManifestHyperlink(ImmutableList.of(appModule), SdkProperty.MIN);
      myHyperlink.execute(project);

      // Verify the text is accurate.
      assertThat(myHyperlink.toHtml()).contains("Move minSdkVersion to build file and sync project");

      // Verify that minSdkVersion is removed from manifest file.
      String actualManifestContent = Files.asCharSource(getManifestFile(appModule), Charsets.UTF_8).read();
      assertThat(actualManifestContent.replace(System.lineSeparator(), "\n")).isEqualTo(
        "<?xml version=\"1.0\" encoding=\"utf-8\"?>\n" +
        "<manifest xmlns:android=\"http://schemas.android.com/apk/res/android\"\n" +
        "    package=\"google.simpleapplication\" >\n" +
        "</manifest>\n"
      );

      // Verify that minSdkVersion is added to build file.
      String actualBuildFileContent = Files.asCharSource(buildFile, Charsets.UTF_8).read();
      assertThat(actualBuildFileContent.replace(System.lineSeparator(), "\n")).isEqualTo(
        "apply plugin: 'com.android.application'\n" +
        "android {\n" +
        "    compileSdkVersion " + BuildEnvironment.getInstance().getCompileSdkVersion() + "\n" +
        "    defaultConfig {\n" +
        "            minSdk 21\n" +
        "    }\n" +
        "}\n"
      );
    });
>>>>>>> de127946
  }

  @Test
  public void testMoveMinSdkVersionOnMultipleModules() throws Exception {
<<<<<<< HEAD
    loadProject(DEPENDENT_MODULES);
    Project project = getProject();
    Module appModule = getModule("app");
    Module libModule = getModule("lib");

    // Rewrite the manifest file so that it contains minSdkVersion and targetSdkVersion.
    writeManifestWithUsesSdkVersion(appModule, "<uses-sdk android:minSdkVersion='21' android:targetSdkVersion='27'/>\n");
    writeManifestWithUsesSdkVersion(libModule, "<uses-sdk android:minSdkVersion='24' android:targetSdkVersion='26'/>\n");

    // Rewrite the build file so that it contains a different minSdkVersion.
    File appBuildFile = new File(getProjectFolderPath(), join("app", FN_BUILD_GRADLE));
    File libBuildFile = new File(getProjectFolderPath(), join("lib", FN_BUILD_GRADLE));
    writeBuildFile(appBuildFile, "minSdkVersion 23\n");
    writeBuildFile(libBuildFile, "minSdkVersion 25\n");
    try {
      requestSyncAndWait();
    }
    catch (Throwable expected) {
      // Sync issues are expected.
    }

    myHyperlink = new RemoveSdkFromManifestHyperlink(ImmutableList.of(appModule, libModule), SdkProperty.MIN);
    myHyperlink.execute(project);

    // Verify the text is accurate.
    assertThat(myHyperlink.toHtml()).contains("Remove minSdkVersion and sync project");

    // Verify that minSdkVersion is removed from manifest file, and other attributes are not changed.
    String appManifestContent = Files.asCharSource(getManifestFile(appModule), StandardCharsets.UTF_8).read();
    assertThat(appManifestContent.replace(System.lineSeparator(), "\n")).isEqualTo(
      "<?xml version=\"1.0\" encoding=\"utf-8\"?>\n" +
      "<manifest xmlns:android=\"http://schemas.android.com/apk/res/android\"\n" +
      "    package=\"google.simpleapplication\" >\n" +
      "<uses-sdk  android:targetSdkVersion='27'/>\n" +
      "</manifest>\n"
    );

    String libManifestContent = Files.asCharSource(getManifestFile(libModule), StandardCharsets.UTF_8).read();
    assertThat(libManifestContent.replace(System.lineSeparator(), "\n")).isEqualTo(
      "<?xml version=\"1.0\" encoding=\"utf-8\"?>\n" +
      "<manifest xmlns:android=\"http://schemas.android.com/apk/res/android\"\n" +
      "    package=\"google.simpleapplication\" >\n" +
      "<uses-sdk  android:targetSdkVersion='26'/>\n" +
      "</manifest>\n"
    );

    // Verify that minSdkVersion in build file is not changed.
    String appBuildFileContent = Files.asCharSource(appBuildFile, StandardCharsets.UTF_8).read();
    assertThat(appBuildFileContent.replace(System.lineSeparator(), "\n")).isEqualTo(
      "apply plugin: 'com.android.application'\n" +
      "android {\n" +
      "    compileSdkVersion " + BuildEnvironment.getInstance().getCompileSdkVersion() + "\n" +
      "    defaultConfig {\n" +
      "        minSdkVersion 23\n" +
      "    }\n" +
      "}\n"
    );

    String libBuildFileContent = Files.asCharSource(libBuildFile, StandardCharsets.UTF_8).read();
    assertThat(libBuildFileContent.replace(System.lineSeparator(), "\n")).isEqualTo(
      "apply plugin: 'com.android.application'\n" +
      "android {\n" +
      "    compileSdkVersion " + BuildEnvironment.getInstance().getCompileSdkVersion() + "\n" +
      "    defaultConfig {\n" +
      "        minSdkVersion 25\n" +
      "    }\n" +
      "}\n"
    );
=======
    final var preparedProject = prepareTestProject(projectRule, AndroidCoreTestProject.DEPENDENT_MODULES);
    openPreparedTestProject(preparedProject, project -> {
      Module appModule = gradleModule(project, ":app");
      Module libModule = gradleModule(project, ":lib");

      // Rewrite the manifest file so that it contains minSdkVersion and targetSdkVersion.
      writeManifestWithUsesSdkVersion(appModule, "<uses-sdk android:minSdkVersion='21' android:targetSdkVersion='27'/>\n");
      writeManifestWithUsesSdkVersion(libModule, "<uses-sdk android:minSdkVersion='24' android:targetSdkVersion='26'/>\n");

      // Rewrite the build file so that it contains a different minSdkVersion.
      File appBuildFile = new File(preparedProject.getRoot(), join("app", FN_BUILD_GRADLE));
      File libBuildFile = new File(preparedProject.getRoot(), join("lib", FN_BUILD_GRADLE));
      writeBuildFile(project, appBuildFile, "minSdkVersion 23\n");
      writeBuildFile(project, libBuildFile, "minSdkVersion 25\n");
      try {
        requestSyncAndWait(project);
      }
      catch (Throwable expected) {
        // Sync issues are expected.
      }

      myHyperlink = new RemoveSdkFromManifestHyperlink(ImmutableList.of(appModule, libModule), SdkProperty.MIN);
      myHyperlink.execute(project);

      // Verify the text is accurate.
      assertThat(myHyperlink.toHtml()).contains("Remove minSdkVersion and sync project");

      // Verify that minSdkVersion is removed from manifest file, and other attributes are not changed.
      String appManifestContent = Files.asCharSource(getManifestFile(appModule), Charsets.UTF_8).read();
      assertThat(appManifestContent.replace(System.lineSeparator(), "\n")).isEqualTo(
        "<?xml version=\"1.0\" encoding=\"utf-8\"?>\n" +
        "<manifest xmlns:android=\"http://schemas.android.com/apk/res/android\"\n" +
        "    package=\"google.simpleapplication\" >\n" +
        "<uses-sdk  android:targetSdkVersion='27'/>\n" +
        "</manifest>\n"
      );

      String libManifestContent = Files.asCharSource(getManifestFile(libModule), Charsets.UTF_8).read();
      assertThat(libManifestContent.replace(System.lineSeparator(), "\n")).isEqualTo(
        "<?xml version=\"1.0\" encoding=\"utf-8\"?>\n" +
        "<manifest xmlns:android=\"http://schemas.android.com/apk/res/android\"\n" +
        "    package=\"google.simpleapplication\" >\n" +
        "<uses-sdk  android:targetSdkVersion='26'/>\n" +
        "</manifest>\n"
      );

      // Verify that minSdkVersion in build file is not changed.
      String appBuildFileContent = Files.asCharSource(appBuildFile, Charsets.UTF_8).read();
      assertThat(appBuildFileContent.replace(System.lineSeparator(), "\n")).isEqualTo(
        "apply plugin: 'com.android.application'\n" +
        "android {\n" +
        "    compileSdkVersion " + BuildEnvironment.getInstance().getCompileSdkVersion() + "\n" +
        "    defaultConfig {\n" +
        "        minSdkVersion 23\n" +
        "    }\n" +
        "}\n"
      );

      String libBuildFileContent = Files.asCharSource(libBuildFile, Charsets.UTF_8).read();
      assertThat(libBuildFileContent.replace(System.lineSeparator(), "\n")).isEqualTo(
        "apply plugin: 'com.android.application'\n" +
        "android {\n" +
        "    compileSdkVersion " + BuildEnvironment.getInstance().getCompileSdkVersion() + "\n" +
        "    defaultConfig {\n" +
        "        minSdkVersion 25\n" +
        "    }\n" +
        "}\n"
      );
    });
>>>>>>> de127946
  }

  private static void writeManifestWithUsesSdkVersion(@NotNull Module module, @NotNull String usesSdk) throws IOException {
    String manifestContent =
      "<?xml version=\"1.0\" encoding=\"utf-8\"?>\n" +
      "<manifest xmlns:android=\"http://schemas.android.com/apk/res/android\"\n" +
      "    package=\"google.simpleapplication\" >\n" +
      usesSdk +
      "</manifest>\n";
    File file = getManifestFile(module);
    writeToFile(file, manifestContent);
    VfsUtil.markDirtyAndRefresh(false, false, false, file);
  }

  @NotNull
  private static File getManifestFile(@NotNull Module module) {
    AndroidFacet androidFacet = AndroidFacet.getInstance(module);
    assertNotNull(androidFacet);
    return virtualToIoFile(getPrimaryManifestFile(androidFacet));
  }

  private void writeBuildFile(@NotNull Project project, @NotNull File buildFile, @NotNull String minSdkVersion) {
    String buildFileContent = "apply plugin: 'com.android.application'\n" +
                              "android {\n" +
                              "    compileSdkVersion " + BuildEnvironment.getInstance().getCompileSdkVersion() + "\n" +
                              "    defaultConfig {\n" +
                              "        " + minSdkVersion +
                              "    }\n" +
                              "}\n";
    // We need to write the contents to the build file via the Document, as of 30/10/18 updating via the physical file or
    // virtual file results in the contents written not being picked up by the PsiFile and the ProjectBuildModel
    // still sees the old contents.
    ApplicationManager.getApplication().runWriteAction(() -> {
      VirtualFile virtualFile = LocalFileSystem.getInstance().findFileByIoFile(buildFile);
      PsiFile psiFile = PsiManager.getInstance(project).findFile(virtualFile);
      Document doc = PsiDocumentManager.getInstance(project).getDocument(psiFile);
      doc.setText(buildFileContent);
      PsiDocumentManager.getInstance(project).commitDocument(doc);
    });
  }
}<|MERGE_RESOLUTION|>--- conflicted
+++ resolved
@@ -31,11 +31,7 @@
 import com.android.tools.idea.gradle.project.sync.snapshots.AndroidCoreTestProject;
 import com.android.tools.idea.testing.AndroidProjectRule;
 import com.android.tools.idea.testing.BuildEnvironment;
-<<<<<<< HEAD
-=======
 import com.android.tools.idea.testing.IntegrationTestEnvironmentRule;
-import com.google.common.base.Charsets;
->>>>>>> de127946
 import com.google.common.collect.ImmutableList;
 import com.google.common.io.Files;
 import com.intellij.openapi.application.ApplicationManager;
@@ -69,51 +65,6 @@
 
   @Test
   public void testRemoveMinSdkVersion() throws Exception {
-<<<<<<< HEAD
-    loadSimpleApplication();
-    Project project = getProject();
-    Module appModule = getModule("app");
-
-    // Rewrite the manifest file so that it contains minSdkVersion.
-    writeManifestWithUsesSdkVersion(appModule, "<uses-sdk android:minSdkVersion='21'/>");
-    // Rewrite the build file so that it contains a different minSdkVersion.
-    File buildFile = new File(getProjectFolderPath(), join("app", FN_BUILD_GRADLE));
-    writeBuildFile(buildFile, "minSdkVersion 23\n");
-
-    try {
-      requestSyncAndWait();
-    }
-    catch (Throwable expected) {
-      // Sync issues are expected.
-    }
-
-    myHyperlink = new RemoveSdkFromManifestHyperlink(ImmutableList.of(appModule), SdkProperty.MIN);
-    myHyperlink.execute(project);
-
-    // Verify the text is accurate.
-    assertThat(myHyperlink.toHtml()).contains("Remove minSdkVersion and sync project");
-
-    // Verify that minSdkVersion, and the empty uses-sdk is removed from manifest file.
-    String manifestContent = Files.asCharSource(getManifestFile(appModule), StandardCharsets.UTF_8).read();
-    assertThat(manifestContent.replace(System.lineSeparator(), "\n")).isEqualTo(
-      "<?xml version=\"1.0\" encoding=\"utf-8\"?>\n" +
-      "<manifest xmlns:android=\"http://schemas.android.com/apk/res/android\"\n" +
-      "    package=\"google.simpleapplication\" >\n" +
-      "</manifest>\n"
-    );
-
-    // Verify that minSdkVersion in build file is not changed.
-    String actualBuildFileContent = Files.asCharSource(buildFile, StandardCharsets.UTF_8).read();
-    assertThat(actualBuildFileContent.replace(System.lineSeparator(), "\n")).isEqualTo(
-      "apply plugin: 'com.android.application'\n" +
-      "android {\n" +
-      "    compileSdkVersion " + BuildEnvironment.getInstance().getCompileSdkVersion() + "\n" +
-      "    defaultConfig {\n" +
-      "        minSdkVersion 23\n" +
-      "    }\n" +
-      "}\n"
-    );
-=======
     final var preparedProject = prepareTestProject(projectRule, AndroidCoreTestProject.SIMPLE_APPLICATION);
     openPreparedTestProject(preparedProject, project -> {
       Module appModule = gradleModule(project, ":app");
@@ -139,7 +90,7 @@
       assertThat(myHyperlink.toHtml()).contains("Remove minSdkVersion and sync project");
 
       // Verify that minSdkVersion, and the empty uses-sdk is removed from manifest file.
-      String manifestContent = Files.asCharSource(getManifestFile(appModule), Charsets.UTF_8).read();
+      String manifestContent = Files.asCharSource(getManifestFile(appModule), StandardCharsets.UTF_8).read();
       assertThat(manifestContent.replace(System.lineSeparator(), "\n")).isEqualTo(
         "<?xml version=\"1.0\" encoding=\"utf-8\"?>\n" +
         "<manifest xmlns:android=\"http://schemas.android.com/apk/res/android\"\n" +
@@ -148,7 +99,7 @@
       );
 
       // Verify that minSdkVersion in build file is not changed.
-      String actualBuildFileContent = Files.asCharSource(buildFile, Charsets.UTF_8).read();
+      String actualBuildFileContent = Files.asCharSource(buildFile, StandardCharsets.UTF_8).read();
       assertThat(actualBuildFileContent.replace(System.lineSeparator(), "\n")).isEqualTo(
         "apply plugin: 'com.android.application'\n" +
         "android {\n" +
@@ -159,57 +110,10 @@
         "}\n"
       );
     });
->>>>>>> de127946
   }
 
   @Test
   public void testRemoveMinSdkVersionWithOtherSdkAttributes() throws Exception {
-<<<<<<< HEAD
-    loadSimpleApplication();
-    Project project = getProject();
-    Module appModule = getModule("app");
-
-    // Rewrite the manifest file so that it contains minSdkVersion and targetSdkVersion.
-    writeManifestWithUsesSdkVersion(appModule, "<uses-sdk android:minSdkVersion='21' android:targetSdkVersion='27'/>\n");
-
-    // Rewrite the build file so that it contains a different minSdkVersion.
-    File buildFile = new File(getProjectFolderPath(), join("app", FN_BUILD_GRADLE));
-    writeBuildFile(buildFile, "minSdkVersion 23\n");
-    try {
-      requestSyncAndWait();
-    }
-    catch (Throwable expected) {
-      // Sync issues are expected.
-    }
-
-    myHyperlink = new RemoveSdkFromManifestHyperlink(ImmutableList.of(appModule), SdkProperty.MIN);
-    myHyperlink.execute(project);
-
-    // Verify the text is accurate.
-    assertThat(myHyperlink.toHtml()).contains("Remove minSdkVersion and sync project");
-
-    // Verify that minSdkVersion is removed from manifest file, and other attributes are not changed.
-    String manifestContent = Files.asCharSource(getManifestFile(appModule), StandardCharsets.UTF_8).read();
-    assertThat(manifestContent.replace(System.lineSeparator(), "\n")).isEqualTo(
-      "<?xml version=\"1.0\" encoding=\"utf-8\"?>\n" +
-      "<manifest xmlns:android=\"http://schemas.android.com/apk/res/android\"\n" +
-      "    package=\"google.simpleapplication\" >\n" +
-      "<uses-sdk  android:targetSdkVersion='27'/>\n" +
-      "</manifest>\n"
-    );
-
-    // Verify that minSdkVersion in build file is not changed.
-    String actualBuildFileContent = Files.asCharSource(buildFile, StandardCharsets.UTF_8).read();
-    assertThat(actualBuildFileContent.replace(System.lineSeparator(), "\n")).isEqualTo(
-      "apply plugin: 'com.android.application'\n" +
-      "android {\n" +
-      "    compileSdkVersion " + BuildEnvironment.getInstance().getCompileSdkVersion() + "\n" +
-      "    defaultConfig {\n" +
-      "        minSdkVersion 23\n" +
-      "    }\n" +
-      "}\n"
-    );
-=======
     final var preparedProject = prepareTestProject(projectRule, AndroidCoreTestProject.SIMPLE_APPLICATION);
     openPreparedTestProject(preparedProject, project -> {
       Module appModule = gradleModule(project, ":app");
@@ -234,7 +138,7 @@
       assertThat(myHyperlink.toHtml()).contains("Remove minSdkVersion and sync project");
 
       // Verify that minSdkVersion is removed from manifest file, and other attributes are not changed.
-      String manifestContent = Files.asCharSource(getManifestFile(appModule), Charsets.UTF_8).read();
+      String manifestContent = Files.asCharSource(getManifestFile(appModule), StandardCharsets.UTF_8).read();
       assertThat(manifestContent.replace(System.lineSeparator(), "\n")).isEqualTo(
         "<?xml version=\"1.0\" encoding=\"utf-8\"?>\n" +
         "<manifest xmlns:android=\"http://schemas.android.com/apk/res/android\"\n" +
@@ -244,7 +148,7 @@
       );
 
       // Verify that minSdkVersion in build file is not changed.
-      String actualBuildFileContent = Files.asCharSource(buildFile, Charsets.UTF_8).read();
+      String actualBuildFileContent = Files.asCharSource(buildFile, StandardCharsets.UTF_8).read();
       assertThat(actualBuildFileContent.replace(System.lineSeparator(), "\n")).isEqualTo(
         "apply plugin: 'com.android.application'\n" +
         "android {\n" +
@@ -255,57 +159,10 @@
         "}\n"
       );
     });
->>>>>>> de127946
   }
 
   @Test
   public void testMoveTargetSdkVersionWithOtherSdkAttributes() throws Exception {
-<<<<<<< HEAD
-    loadSimpleApplication();
-    Project project = getProject();
-    Module appModule = getModule("app");
-
-    // Rewrite the manifest file so that it contains maxSdkVersion and targetSdkVersion.
-    writeManifestWithUsesSdkVersion(appModule, "<uses-sdk android:maxSdkVersion='21' android:targetSdkVersion='27'/>\n");
-
-    // Rewrite the build file so that it doesn't contain targetSdkVersion.
-    File buildFile = new File(getProjectFolderPath(), join("app", FN_BUILD_GRADLE));
-    writeBuildFile(buildFile, "");
-    try {
-      requestSyncAndWait();
-    }
-    catch (Throwable expected) {
-      // Sync issues are expected.
-    }
-
-    myHyperlink = new RemoveSdkFromManifestHyperlink(ImmutableList.of(appModule), SdkProperty.TARGET);
-    myHyperlink.execute(project);
-
-    // Verify the text is accurate.
-    assertThat(myHyperlink.toHtml()).contains("Move targetSdkVersion to build file and sync project");
-
-    // Verify that targetSdkVersion is removed from manifest file, and other attributes are not changed.
-    String manifestContent = Files.asCharSource(getManifestFile(appModule), StandardCharsets.UTF_8).read();
-    assertThat(manifestContent.replace(System.lineSeparator(), "\n")).isEqualTo(
-      "<?xml version=\"1.0\" encoding=\"utf-8\"?>\n" +
-      "<manifest xmlns:android=\"http://schemas.android.com/apk/res/android\"\n" +
-      "    package=\"google.simpleapplication\" >\n" +
-      "<uses-sdk android:maxSdkVersion='21' />\n" +
-      "</manifest>\n"
-    );
-
-    // Verify that targetSdkVersion in build file is not changed.
-    String actualBuildFileContent = Files.asCharSource(buildFile, StandardCharsets.UTF_8).read();
-    assertThat(actualBuildFileContent.replace(System.lineSeparator(), "\n")).isEqualTo(
-      "apply plugin: 'com.android.application'\n" +
-      "android {\n" +
-      "    compileSdkVersion " + BuildEnvironment.getInstance().getCompileSdkVersion() + "\n" +
-      "    defaultConfig {\n" +
-      "            targetSdk 27\n" +
-      "    }\n" +
-      "}\n"
-    );
-=======
     final var preparedProject = prepareTestProject(projectRule, AndroidCoreTestProject.SIMPLE_APPLICATION);
     openPreparedTestProject(preparedProject, project -> {
       Module appModule = gradleModule(project, ":app");
@@ -330,7 +187,7 @@
       assertThat(myHyperlink.toHtml()).contains("Move targetSdkVersion to build file and sync project");
 
       // Verify that targetSdkVersion is removed from manifest file, and other attributes are not changed.
-      String manifestContent = Files.asCharSource(getManifestFile(appModule), Charsets.UTF_8).read();
+      String manifestContent = Files.asCharSource(getManifestFile(appModule), StandardCharsets.UTF_8).read();
       assertThat(manifestContent.replace(System.lineSeparator(), "\n")).isEqualTo(
         "<?xml version=\"1.0\" encoding=\"utf-8\"?>\n" +
         "<manifest xmlns:android=\"http://schemas.android.com/apk/res/android\"\n" +
@@ -340,7 +197,7 @@
       );
 
       // Verify that targetSdkVersion in build file is not changed.
-      String actualBuildFileContent = Files.asCharSource(buildFile, Charsets.UTF_8).read();
+      String actualBuildFileContent = Files.asCharSource(buildFile, StandardCharsets.UTF_8).read();
       assertThat(actualBuildFileContent.replace(System.lineSeparator(), "\n")).isEqualTo(
         "apply plugin: 'com.android.application'\n" +
         "android {\n" +
@@ -351,57 +208,10 @@
         "}\n"
       );
     });
->>>>>>> de127946
   }
 
   @Test
   public void testMoveMinSdkVersionToBuildFile() throws Exception {
-<<<<<<< HEAD
-    loadSimpleApplication();
-    Project project = getProject();
-    Module appModule = getModule("app");
-
-    // Rewrite the manifest file so that it contains minSdkVersion.
-    writeManifestWithUsesSdkVersion(appModule, "<uses-sdk android:minSdkVersion='21'/>");
-
-    // Rewrite the build file so that it doesn't contain minSdkVersion.
-    File buildFile = new File(getProjectFolderPath(), join("app", FN_BUILD_GRADLE));
-    writeBuildFile(buildFile, "");
-
-    try {
-      requestSyncAndWait();
-    }
-    catch (Throwable expected) {
-      // Sync issues are expected.
-    }
-
-    myHyperlink = new RemoveSdkFromManifestHyperlink(ImmutableList.of(appModule), SdkProperty.MIN);
-    myHyperlink.execute(project);
-
-    // Verify the text is accurate.
-    assertThat(myHyperlink.toHtml()).contains("Move minSdkVersion to build file and sync project");
-
-    // Verify that minSdkVersion is removed from manifest file.
-    String actualManifestContent = Files.asCharSource(getManifestFile(appModule), StandardCharsets.UTF_8).read();
-    assertThat(actualManifestContent.replace(System.lineSeparator(), "\n")).isEqualTo(
-      "<?xml version=\"1.0\" encoding=\"utf-8\"?>\n" +
-      "<manifest xmlns:android=\"http://schemas.android.com/apk/res/android\"\n" +
-      "    package=\"google.simpleapplication\" >\n" +
-      "</manifest>\n"
-    );
-
-    // Verify that minSdkVersion is added to build file.
-    String actualBuildFileContent = Files.asCharSource(buildFile, StandardCharsets.UTF_8).read();
-    assertThat(actualBuildFileContent.replace(System.lineSeparator(), "\n")).isEqualTo(
-      "apply plugin: 'com.android.application'\n" +
-      "android {\n" +
-      "    compileSdkVersion " + BuildEnvironment.getInstance().getCompileSdkVersion() + "\n" +
-      "    defaultConfig {\n" +
-      "            minSdk 21\n" +
-      "    }\n" +
-      "}\n"
-    );
-=======
     final var preparedProject = prepareTestProject(projectRule, AndroidCoreTestProject.SIMPLE_APPLICATION);
     openPreparedTestProject(preparedProject, project -> {
       Module appModule = gradleModule(project, ":app");
@@ -427,7 +237,7 @@
       assertThat(myHyperlink.toHtml()).contains("Move minSdkVersion to build file and sync project");
 
       // Verify that minSdkVersion is removed from manifest file.
-      String actualManifestContent = Files.asCharSource(getManifestFile(appModule), Charsets.UTF_8).read();
+      String actualManifestContent = Files.asCharSource(getManifestFile(appModule), StandardCharsets.UTF_8).read();
       assertThat(actualManifestContent.replace(System.lineSeparator(), "\n")).isEqualTo(
         "<?xml version=\"1.0\" encoding=\"utf-8\"?>\n" +
         "<manifest xmlns:android=\"http://schemas.android.com/apk/res/android\"\n" +
@@ -436,7 +246,7 @@
       );
 
       // Verify that minSdkVersion is added to build file.
-      String actualBuildFileContent = Files.asCharSource(buildFile, Charsets.UTF_8).read();
+      String actualBuildFileContent = Files.asCharSource(buildFile, StandardCharsets.UTF_8).read();
       assertThat(actualBuildFileContent.replace(System.lineSeparator(), "\n")).isEqualTo(
         "apply plugin: 'com.android.application'\n" +
         "android {\n" +
@@ -447,81 +257,10 @@
         "}\n"
       );
     });
->>>>>>> de127946
   }
 
   @Test
   public void testMoveMinSdkVersionOnMultipleModules() throws Exception {
-<<<<<<< HEAD
-    loadProject(DEPENDENT_MODULES);
-    Project project = getProject();
-    Module appModule = getModule("app");
-    Module libModule = getModule("lib");
-
-    // Rewrite the manifest file so that it contains minSdkVersion and targetSdkVersion.
-    writeManifestWithUsesSdkVersion(appModule, "<uses-sdk android:minSdkVersion='21' android:targetSdkVersion='27'/>\n");
-    writeManifestWithUsesSdkVersion(libModule, "<uses-sdk android:minSdkVersion='24' android:targetSdkVersion='26'/>\n");
-
-    // Rewrite the build file so that it contains a different minSdkVersion.
-    File appBuildFile = new File(getProjectFolderPath(), join("app", FN_BUILD_GRADLE));
-    File libBuildFile = new File(getProjectFolderPath(), join("lib", FN_BUILD_GRADLE));
-    writeBuildFile(appBuildFile, "minSdkVersion 23\n");
-    writeBuildFile(libBuildFile, "minSdkVersion 25\n");
-    try {
-      requestSyncAndWait();
-    }
-    catch (Throwable expected) {
-      // Sync issues are expected.
-    }
-
-    myHyperlink = new RemoveSdkFromManifestHyperlink(ImmutableList.of(appModule, libModule), SdkProperty.MIN);
-    myHyperlink.execute(project);
-
-    // Verify the text is accurate.
-    assertThat(myHyperlink.toHtml()).contains("Remove minSdkVersion and sync project");
-
-    // Verify that minSdkVersion is removed from manifest file, and other attributes are not changed.
-    String appManifestContent = Files.asCharSource(getManifestFile(appModule), StandardCharsets.UTF_8).read();
-    assertThat(appManifestContent.replace(System.lineSeparator(), "\n")).isEqualTo(
-      "<?xml version=\"1.0\" encoding=\"utf-8\"?>\n" +
-      "<manifest xmlns:android=\"http://schemas.android.com/apk/res/android\"\n" +
-      "    package=\"google.simpleapplication\" >\n" +
-      "<uses-sdk  android:targetSdkVersion='27'/>\n" +
-      "</manifest>\n"
-    );
-
-    String libManifestContent = Files.asCharSource(getManifestFile(libModule), StandardCharsets.UTF_8).read();
-    assertThat(libManifestContent.replace(System.lineSeparator(), "\n")).isEqualTo(
-      "<?xml version=\"1.0\" encoding=\"utf-8\"?>\n" +
-      "<manifest xmlns:android=\"http://schemas.android.com/apk/res/android\"\n" +
-      "    package=\"google.simpleapplication\" >\n" +
-      "<uses-sdk  android:targetSdkVersion='26'/>\n" +
-      "</manifest>\n"
-    );
-
-    // Verify that minSdkVersion in build file is not changed.
-    String appBuildFileContent = Files.asCharSource(appBuildFile, StandardCharsets.UTF_8).read();
-    assertThat(appBuildFileContent.replace(System.lineSeparator(), "\n")).isEqualTo(
-      "apply plugin: 'com.android.application'\n" +
-      "android {\n" +
-      "    compileSdkVersion " + BuildEnvironment.getInstance().getCompileSdkVersion() + "\n" +
-      "    defaultConfig {\n" +
-      "        minSdkVersion 23\n" +
-      "    }\n" +
-      "}\n"
-    );
-
-    String libBuildFileContent = Files.asCharSource(libBuildFile, StandardCharsets.UTF_8).read();
-    assertThat(libBuildFileContent.replace(System.lineSeparator(), "\n")).isEqualTo(
-      "apply plugin: 'com.android.application'\n" +
-      "android {\n" +
-      "    compileSdkVersion " + BuildEnvironment.getInstance().getCompileSdkVersion() + "\n" +
-      "    defaultConfig {\n" +
-      "        minSdkVersion 25\n" +
-      "    }\n" +
-      "}\n"
-    );
-=======
     final var preparedProject = prepareTestProject(projectRule, AndroidCoreTestProject.DEPENDENT_MODULES);
     openPreparedTestProject(preparedProject, project -> {
       Module appModule = gradleModule(project, ":app");
@@ -550,7 +289,7 @@
       assertThat(myHyperlink.toHtml()).contains("Remove minSdkVersion and sync project");
 
       // Verify that minSdkVersion is removed from manifest file, and other attributes are not changed.
-      String appManifestContent = Files.asCharSource(getManifestFile(appModule), Charsets.UTF_8).read();
+      String appManifestContent = Files.asCharSource(getManifestFile(appModule), StandardCharsets.UTF_8).read();
       assertThat(appManifestContent.replace(System.lineSeparator(), "\n")).isEqualTo(
         "<?xml version=\"1.0\" encoding=\"utf-8\"?>\n" +
         "<manifest xmlns:android=\"http://schemas.android.com/apk/res/android\"\n" +
@@ -559,7 +298,7 @@
         "</manifest>\n"
       );
 
-      String libManifestContent = Files.asCharSource(getManifestFile(libModule), Charsets.UTF_8).read();
+      String libManifestContent = Files.asCharSource(getManifestFile(libModule), StandardCharsets.UTF_8).read();
       assertThat(libManifestContent.replace(System.lineSeparator(), "\n")).isEqualTo(
         "<?xml version=\"1.0\" encoding=\"utf-8\"?>\n" +
         "<manifest xmlns:android=\"http://schemas.android.com/apk/res/android\"\n" +
@@ -569,7 +308,7 @@
       );
 
       // Verify that minSdkVersion in build file is not changed.
-      String appBuildFileContent = Files.asCharSource(appBuildFile, Charsets.UTF_8).read();
+      String appBuildFileContent = Files.asCharSource(appBuildFile, StandardCharsets.UTF_8).read();
       assertThat(appBuildFileContent.replace(System.lineSeparator(), "\n")).isEqualTo(
         "apply plugin: 'com.android.application'\n" +
         "android {\n" +
@@ -580,7 +319,7 @@
         "}\n"
       );
 
-      String libBuildFileContent = Files.asCharSource(libBuildFile, Charsets.UTF_8).read();
+      String libBuildFileContent = Files.asCharSource(libBuildFile, StandardCharsets.UTF_8).read();
       assertThat(libBuildFileContent.replace(System.lineSeparator(), "\n")).isEqualTo(
         "apply plugin: 'com.android.application'\n" +
         "android {\n" +
@@ -591,7 +330,6 @@
         "}\n"
       );
     });
->>>>>>> de127946
   }
 
   private static void writeManifestWithUsesSdkVersion(@NotNull Module module, @NotNull String usesSdk) throws IOException {
