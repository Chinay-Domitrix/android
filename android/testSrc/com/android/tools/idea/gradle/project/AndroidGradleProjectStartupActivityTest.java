--- conflicted
+++ resolved
@@ -27,22 +27,13 @@
 import com.google.wireless.android.sdk.stats.GradleSyncStats;
 import com.intellij.mock.MockModule;
 import com.intellij.openapi.project.Project;
-<<<<<<< HEAD
 import com.intellij.testFramework.PlatformTestCase;
-=======
-import com.intellij.testFramework.JavaProjectTestCase;
-
->>>>>>> 12e77d2e
 import java.util.Collections;
 
 /**
  * Tests for {@link AndroidGradleProjectStartupActivity}.
  */
-<<<<<<< HEAD
 public class AndroidGradleProjectStartupActivityTest extends PlatformTestCase {
-=======
-public class AndroidGradleProjectStartupActivityTest extends JavaProjectTestCase {
->>>>>>> 12e77d2e
   private GradleProjectInfo myGradleProjectInfo;
   private AndroidGradleProjectStartupActivity myStartupActivity;
   private GradleSyncInvoker mySyncInvoker;
@@ -50,8 +41,9 @@
   @Override
   protected void setUp() throws Exception {
     super.setUp();
-    mySyncInvoker = IdeComponents.mockApplicationService(GradleSyncInvoker.class, getTestRootDisposable());
-    myGradleProjectInfo = IdeComponents.mockProjectService(myProject, GradleProjectInfo.class, getTestRootDisposable());
+    IdeComponents ideComponents = new IdeComponents(getProject(), getTestRootDisposable());
+    mySyncInvoker = ideComponents.mockApplicationService(GradleSyncInvoker.class);
+    myGradleProjectInfo = ideComponents.mockProjectService(GradleProjectInfo.class);
     myStartupActivity = new AndroidGradleProjectStartupActivity();
   }
 
@@ -75,11 +67,7 @@
     Project project = getProject();
     myStartupActivity.runActivity(project);
 
-<<<<<<< HEAD
     verify(mySyncInvoker, times(1)).requestProjectSync(same(project), any(GradleSyncInvoker.Request.class));
-=======
-    verify(mySyncInvoker, times(1)).requestProjectSync(same(project), any());
->>>>>>> 12e77d2e
   }
 
   public void testRunActivityWithSkipStartupProject() {
@@ -89,11 +77,7 @@
     Project project = getProject();
     myStartupActivity.runActivity(project);
 
-<<<<<<< HEAD
     verify(mySyncInvoker, never()).requestProjectSync(same(project), any(GradleSyncInvoker.Request.class));
-=======
-    verify(mySyncInvoker, times(1)).requestProjectSync(same(project), any());
->>>>>>> 12e77d2e
   }
 
   public void testRunActivityWithExistingGradleProject() {
