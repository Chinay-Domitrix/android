--- conflicted
+++ resolved
@@ -40,7 +40,6 @@
 import com.intellij.openapi.externalSystem.service.notification.NotificationData;
 import com.intellij.openapi.module.Module;
 import com.intellij.openapi.project.Project;
-import com.intellij.openapi.roots.ModuleRootManager;
 import com.intellij.openapi.vfs.VirtualFile;
 import com.intellij.testFramework.LeakHunter;
 import java.io.File;
@@ -152,17 +151,7 @@
 
     Module localJarModule = TestModuleUtil.findModule(getProject(), "localJarAsModule");
 
-<<<<<<< HEAD
-    String localJarName = "Gradle: " + localJarModule.getName() + ".local";
-    assertAbout(libraryDependencies()).that(localJarModule).hasDependency(localJarName, COMPILE, true);
-
-    Module[] moduleDependencies =
-      ModuleRootManager.getInstance(ModuleSystemUtil.getMainModule(TestModuleUtil.findAppModule(getProject()))).getModuleDependencies();
-    assertSize(1, moduleDependencies);
-    assertEquals(localJarModule, moduleDependencies[0]);
-=======
     // TODO(b/227469255) Once this bug is fixed we need to fix this tests to ensure the app:main modules depends on the jar.
->>>>>>> b5f40ffd
   }
 
   public void testWithInterModuleDependencies() throws Exception {
