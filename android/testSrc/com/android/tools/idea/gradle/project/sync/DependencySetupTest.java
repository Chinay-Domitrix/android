/*
 * Copyright (C) 2016 The Android Open Source Project
 *
 * Licensed under the Apache License, Version 2.0 (the "License");
 * you may not use this file except in compliance with the License.
 * You may obtain a copy of the License at
 *
 *      http://www.apache.org/licenses/LICENSE-2.0
 *
 * Unless required by applicable law or agreed to in writing, software
 * distributed under the License is distributed on an "AS IS" BASIS,
 * WITHOUT WARRANTIES OR CONDITIONS OF ANY KIND, either express or implied.
 * See the License for the specific language governing permissions and
 * limitations under the License.
 */
package com.android.tools.idea.gradle.project.sync;

<<<<<<< HEAD
import com.android.tools.idea.gradle.dsl.model.GradleBuildModel;
import com.android.tools.idea.gradle.dsl.model.dependencies.ArtifactDependencyModel;
import com.android.tools.idea.gradle.project.facet.java.JavaFacet;
import com.android.tools.idea.gradle.project.model.AndroidModuleModel;
import com.android.tools.idea.testing.AndroidGradleTestCase;
=======
import com.android.tools.idea.gradle.dsl.api.GradleBuildModel;
import com.android.tools.idea.gradle.dsl.api.dependencies.ArtifactDependencyModel;
import com.android.tools.idea.gradle.project.facet.java.JavaFacet;
import com.android.tools.idea.gradle.project.model.AndroidModuleModel;
import com.android.tools.idea.gradle.project.sync.messages.GradleSyncMessagesStub;
import com.android.tools.idea.project.messages.MessageType;
import com.android.tools.idea.project.messages.SyncMessage;
>>>>>>> 9e819fa1
import com.android.tools.idea.testing.Modules;
import com.intellij.openapi.module.Module;
import com.intellij.openapi.project.Project;
import com.intellij.openapi.vfs.LocalFileSystem;
import com.intellij.openapi.vfs.VirtualFile;
import com.intellij.testFramework.LeakHunter;
import org.jetbrains.android.facet.AndroidFacet;
import org.jetbrains.plugins.gradle.settings.GradleProjectSettings;
import org.jetbrains.plugins.gradle.settings.GradleSettings;

import java.io.File;
import java.util.Collections;
import java.util.List;

import static com.android.tools.idea.gradle.project.sync.LibraryDependenciesSubject.libraryDependencies;
import static com.android.tools.idea.gradle.project.sync.ModuleDependenciesSubject.moduleDependencies;
import static com.android.tools.idea.gradle.project.sync.messages.SyncMessageSubject.syncMessage;
import static com.android.tools.idea.gradle.util.GradleUtil.getAndroidProject;
import static com.android.tools.idea.testing.TestProjectPaths.*;
import static com.google.common.truth.Truth.assertAbout;
import static com.google.common.truth.Truth.assertThat;
import static com.intellij.openapi.command.WriteCommandAction.runWriteCommandAction;
import static com.intellij.openapi.roots.DependencyScope.COMPILE;
<<<<<<< HEAD
=======
import static com.intellij.openapi.roots.DependencyScope.PROVIDED;
>>>>>>> 9e819fa1
import static com.intellij.openapi.vfs.VfsUtil.findFileByIoFile;
import static org.jetbrains.plugins.gradle.settings.DistributionType.DEFAULT_WRAPPED;

/**
 * Tests dependency configuration during Gradle Sync.
 */
public class DependencySetupTest extends GradleSyncIntegrationTestCase {
  private Modules myModules;

  @Override
  public void setUp() throws Exception {
    super.setUp();
    Project project = getProject();
    myModules = new Modules(project);

    GradleProjectSettings projectSettings = new GradleProjectSettings();
    projectSettings.setDistributionType(DEFAULT_WRAPPED);

    GradleSettings.getInstance(project).setLinkedProjectsSettings(Collections.singletonList(projectSettings));
  }

  @Override
  protected void tearDown() throws Exception {
    myModules = null;
    //noinspection SuperTearDownInFinally
    super.tearDown();
    LeakHunter.checkLeak(LeakHunter.allRoots(), AndroidModuleModel.class, null);
  }

  @Override
  protected boolean useNewSyncInfrastructure() {
    return false;
  }

  public void testWithNonExistingInterModuleDependencies() throws Exception {
    loadSimpleApplication();

    Module appModule = myModules.getAppModule();
    GradleBuildModel buildModel = GradleBuildModel.get(appModule);
    assertNotNull(buildModel);
<<<<<<< HEAD
    buildModel.dependencies().addModule("compile", ":fakeLibrary");
=======
    buildModel.dependencies().addModule("api", ":fakeLibrary");
>>>>>>> 9e819fa1
    runWriteCommandAction(getProject(), buildModel::applyChanges);

    String failure = requestSyncAndGetExpectedFailure();
    assertThat(failure).contains("Project with path ':fakeLibrary' could not be found");

    // TODO verify that a message and "quick fix" has been displayed.
  }

  public void testWithUnresolvedDependencies() throws Exception {
    loadSimpleApplication();

    File buildFilePath = getBuildFilePath("app");
    VirtualFile buildFile = findFileByIoFile(buildFilePath, true);
    assertNotNull(buildFile);

    boolean versionChanged = false;

    Project project = getProject();
    GradleSyncMessagesStub syncMessages = GradleSyncMessagesStub.replaceSyncMessagesService(project);
    GradleBuildModel buildModel = GradleBuildModel.parseBuildFile(buildFile, project);

    for (ArtifactDependencyModel artifact : buildModel.dependencies().artifacts()) {
      if ("com.android.support".equals(artifact.group().value()) && "appcompat-v7".equals(artifact.name().value())) {
        artifact.setVersion("100.0.0");
        versionChanged = true;
        break;
      }
    }
    assertTrue(versionChanged);

    runWriteCommandAction(project, buildModel::applyChanges);
    LocalFileSystem.getInstance().refresh(false /* synchronous */);

    try {
      requestSyncAndWait();
<<<<<<< HEAD
      fail("Expecting sync failure");
    }
    catch (Throwable expected) {
      assertThat(expected.getMessage()).contains("Unable to resolve dependency com.android.support:appcompat-v7:100.0.0");
    }
=======
    }
    catch (AssertionError expected) {
      // Sync issues are expected.
    }

    List<SyncMessage> messages = syncMessages.getReportedMessages();
    assertThat(messages).hasSize(1);

    SyncMessage message = messages.get(0);
    // @formatter:off
    // Verify text contains both of single line and multi-line message from SyncIssue.
    assertAbout(syncMessage()).that(message).hasType(MessageType.ERROR)
                                            .hasGroup("Unresolved Android dependencies")
                                            .hasMessageLine("Failed to resolve: com.android.support:appcompat-v7:100.0.0", 0);
>>>>>>> 9e819fa1
  }

  public void testWithLocalAarsAsModules() throws Exception {
    loadProject(LOCAL_AARS_AS_MODULES);

    Module localAarModule = myModules.getModule("library-debug");

    // When AAR files are exposed as artifacts, they don't have an AndroidProject model.
    AndroidFacet androidFacet = AndroidFacet.getInstance(localAarModule);
    assertNull(androidFacet);
    assertNull(getAndroidProject(localAarModule));

    // Should not expose the AAR as library, instead it should use the "exploded AAR".
    assertAbout(libraryDependencies()).that(localAarModule).doesNotHaveDependencies();

    Module appModule = myModules.getAppModule();
<<<<<<< HEAD
    assertAbout(libraryDependencies()).that(appModule).containsMatching(".*library\\-debug$", COMPILE);
=======
    assertAbout(libraryDependencies()).that(appModule).containsMatching(false, "Gradle: .*library\\-debug$", COMPILE);
>>>>>>> 9e819fa1
  }

  public void testWithLocalJarsAsModules() throws Exception {
    loadProject(LOCAL_JARS_AS_MODULES);

    Module localJarModule = myModules.getModule("localJarAsModule");
    // Module should be a Java module, not buildable (since it doesn't have source code).
    JavaFacet javaFacet = JavaFacet.getInstance(localJarModule);
    assertNotNull(javaFacet);
    assertFalse(javaFacet.getConfiguration().BUILDABLE);

<<<<<<< HEAD
    assertAbout(libraryDependencies()).that(localJarModule).contains("Gradle: localJarAsModule.local", COMPILE);
=======
    assertAbout(libraryDependencies()).that(localJarModule).hasDependency("localJarAsModule.local", COMPILE, true);
>>>>>>> 9e819fa1
  }

  public void testWithInterModuleDependencies() throws Exception {
    loadProject(TRANSITIVE_DEPENDENCIES);

    Module appModule = myModules.getAppModule();
<<<<<<< HEAD
    assertAbout(moduleDependencies()).that(appModule).contains("library2", COMPILE);
=======
    assertAbout(moduleDependencies()).that(appModule).hasDependency("library2", COMPILE, false);
>>>>>>> 9e819fa1
  }

  // See: https://code.google.com/p/android/issues/detail?id=210172
  public void testTransitiveDependenciesFromJavaModule() throws Exception {
    loadProject(TRANSITIVE_DEPENDENCIES);
    Module appModule = myModules.getAppModule();

    // 'app' module should have 'guava' as dependency.
    // 'app' -> 'lib' -> 'guava'
<<<<<<< HEAD
    assertAbout(libraryDependencies()).that(appModule).containsMatching(false, ".*guava.*$", COMPILE);
=======
    assertAbout(libraryDependencies()).that(appModule).containsMatching(false, "Gradle: .*guava.*$", COMPILE, PROVIDED);
>>>>>>> 9e819fa1
  }

  // See: https://code.google.com/p/android/issues/detail?id=212338
  public void testTransitiveDependenciesFromAndroidModule() throws Exception {
    loadProject(TRANSITIVE_DEPENDENCIES);
    Module appModule = myModules.getAppModule();

    // 'app' module should have 'commons-io' as dependency.
    // 'app' -> 'library2' -> 'library1' -> 'commons-io'
<<<<<<< HEAD
    assertAbout(libraryDependencies()).that(appModule).containsMatching(false, ".*commons\\-io.*$", COMPILE);
=======
    assertAbout(libraryDependencies()).that(appModule).containsMatching(false, "Gradle: .*commons\\-io.*$", COMPILE);
>>>>>>> 9e819fa1
  }

  // See: https://code.google.com/p/android/issues/detail?id=212557
  public void testTransitiveAndroidModuleDependency() throws Exception {
    loadProject(TRANSITIVE_DEPENDENCIES);
    Module appModule = myModules.getAppModule();

    // 'app' module should have 'library1' as module dependency.
    // 'app' -> 'library2' -> 'library1'
<<<<<<< HEAD
    assertAbout(moduleDependencies()).that(appModule).contains("library1", COMPILE);
=======
    assertAbout(moduleDependencies()).that(appModule).hasDependency("library1", COMPILE, false);
>>>>>>> 9e819fa1
  }

  public void testJavaLibraryModuleDependencies() throws Exception {
    loadProject(TRANSITIVE_DEPENDENCIES);
    Module appModule = myModules.getAppModule();

    // dependency should be set on the module not the compiled jar.
<<<<<<< HEAD
    assertAbout(moduleDependencies()).that(appModule).contains("lib", COMPILE);
    assertAbout(libraryDependencies()).that(appModule).doesNotContain("lib", COMPILE);
=======
    assertAbout(moduleDependencies()).that(appModule).hasDependency("lib", COMPILE, false);
    assertAbout(libraryDependencies()).that(appModule).doesNotContain("Gradle: lib", COMPILE);
>>>>>>> 9e819fa1
  }

  public void testDependencySetUpInJavaModule() throws Exception {
    loadProject(TRANSITIVE_DEPENDENCIES);
    Module libModule = myModules.getModule("lib");
<<<<<<< HEAD
    assertAbout(libraryDependencies()).that(libModule).doesNotContain("lib.lib", COMPILE);
=======
    assertAbout(libraryDependencies()).that(libModule).doesNotContain("Gradle: lib.lib", COMPILE);
>>>>>>> 9e819fa1
  }

  // See: https://code.google.com/p/android/issues/detail?id=213627
  public void testJarsInLibsFolder() throws Exception {
    loadProject(TRANSITIVE_DEPENDENCIES);

    // 'fakelib' is in 'libs' directory in 'library2' module.
    Module library2Module = myModules.getModule("library2");
<<<<<<< HEAD
    assertAbout(libraryDependencies()).that(library2Module).containsMatching(false, ".*fakelib.*", COMPILE);
=======
    assertAbout(libraryDependencies()).that(library2Module).containsMatching(false, "Gradle: .*fakelib.*", COMPILE);
>>>>>>> 9e819fa1

    // 'app' module should have 'fakelib' as dependency.
    // 'app' -> 'library2' -> 'fakelib'
    Module appModule = myModules.getAppModule();
<<<<<<< HEAD
    assertAbout(libraryDependencies()).that(appModule).containsMatching(false, ".*fakelib.*", COMPILE);
=======
    assertAbout(libraryDependencies()).that(appModule).containsMatching(false, "Gradle: .*fakelib.*", COMPILE);
>>>>>>> 9e819fa1
  }
}<|MERGE_RESOLUTION|>--- conflicted
+++ resolved
@@ -15,13 +15,6 @@
  */
 package com.android.tools.idea.gradle.project.sync;
 
-<<<<<<< HEAD
-import com.android.tools.idea.gradle.dsl.model.GradleBuildModel;
-import com.android.tools.idea.gradle.dsl.model.dependencies.ArtifactDependencyModel;
-import com.android.tools.idea.gradle.project.facet.java.JavaFacet;
-import com.android.tools.idea.gradle.project.model.AndroidModuleModel;
-import com.android.tools.idea.testing.AndroidGradleTestCase;
-=======
 import com.android.tools.idea.gradle.dsl.api.GradleBuildModel;
 import com.android.tools.idea.gradle.dsl.api.dependencies.ArtifactDependencyModel;
 import com.android.tools.idea.gradle.project.facet.java.JavaFacet;
@@ -29,7 +22,6 @@
 import com.android.tools.idea.gradle.project.sync.messages.GradleSyncMessagesStub;
 import com.android.tools.idea.project.messages.MessageType;
 import com.android.tools.idea.project.messages.SyncMessage;
->>>>>>> 9e819fa1
 import com.android.tools.idea.testing.Modules;
 import com.intellij.openapi.module.Module;
 import com.intellij.openapi.project.Project;
@@ -53,10 +45,7 @@
 import static com.google.common.truth.Truth.assertThat;
 import static com.intellij.openapi.command.WriteCommandAction.runWriteCommandAction;
 import static com.intellij.openapi.roots.DependencyScope.COMPILE;
-<<<<<<< HEAD
-=======
 import static com.intellij.openapi.roots.DependencyScope.PROVIDED;
->>>>>>> 9e819fa1
 import static com.intellij.openapi.vfs.VfsUtil.findFileByIoFile;
 import static org.jetbrains.plugins.gradle.settings.DistributionType.DEFAULT_WRAPPED;
 
@@ -97,11 +86,7 @@
     Module appModule = myModules.getAppModule();
     GradleBuildModel buildModel = GradleBuildModel.get(appModule);
     assertNotNull(buildModel);
-<<<<<<< HEAD
-    buildModel.dependencies().addModule("compile", ":fakeLibrary");
-=======
     buildModel.dependencies().addModule("api", ":fakeLibrary");
->>>>>>> 9e819fa1
     runWriteCommandAction(getProject(), buildModel::applyChanges);
 
     String failure = requestSyncAndGetExpectedFailure();
@@ -137,13 +122,6 @@
 
     try {
       requestSyncAndWait();
-<<<<<<< HEAD
-      fail("Expecting sync failure");
-    }
-    catch (Throwable expected) {
-      assertThat(expected.getMessage()).contains("Unable to resolve dependency com.android.support:appcompat-v7:100.0.0");
-    }
-=======
     }
     catch (AssertionError expected) {
       // Sync issues are expected.
@@ -158,7 +136,6 @@
     assertAbout(syncMessage()).that(message).hasType(MessageType.ERROR)
                                             .hasGroup("Unresolved Android dependencies")
                                             .hasMessageLine("Failed to resolve: com.android.support:appcompat-v7:100.0.0", 0);
->>>>>>> 9e819fa1
   }
 
   public void testWithLocalAarsAsModules() throws Exception {
@@ -175,11 +152,7 @@
     assertAbout(libraryDependencies()).that(localAarModule).doesNotHaveDependencies();
 
     Module appModule = myModules.getAppModule();
-<<<<<<< HEAD
-    assertAbout(libraryDependencies()).that(appModule).containsMatching(".*library\\-debug$", COMPILE);
-=======
     assertAbout(libraryDependencies()).that(appModule).containsMatching(false, "Gradle: .*library\\-debug$", COMPILE);
->>>>>>> 9e819fa1
   }
 
   public void testWithLocalJarsAsModules() throws Exception {
@@ -191,22 +164,14 @@
     assertNotNull(javaFacet);
     assertFalse(javaFacet.getConfiguration().BUILDABLE);
 
-<<<<<<< HEAD
-    assertAbout(libraryDependencies()).that(localJarModule).contains("Gradle: localJarAsModule.local", COMPILE);
-=======
     assertAbout(libraryDependencies()).that(localJarModule).hasDependency("localJarAsModule.local", COMPILE, true);
->>>>>>> 9e819fa1
   }
 
   public void testWithInterModuleDependencies() throws Exception {
     loadProject(TRANSITIVE_DEPENDENCIES);
 
     Module appModule = myModules.getAppModule();
-<<<<<<< HEAD
-    assertAbout(moduleDependencies()).that(appModule).contains("library2", COMPILE);
-=======
     assertAbout(moduleDependencies()).that(appModule).hasDependency("library2", COMPILE, false);
->>>>>>> 9e819fa1
   }
 
   // See: https://code.google.com/p/android/issues/detail?id=210172
@@ -216,11 +181,7 @@
 
     // 'app' module should have 'guava' as dependency.
     // 'app' -> 'lib' -> 'guava'
-<<<<<<< HEAD
-    assertAbout(libraryDependencies()).that(appModule).containsMatching(false, ".*guava.*$", COMPILE);
-=======
     assertAbout(libraryDependencies()).that(appModule).containsMatching(false, "Gradle: .*guava.*$", COMPILE, PROVIDED);
->>>>>>> 9e819fa1
   }
 
   // See: https://code.google.com/p/android/issues/detail?id=212338
@@ -230,11 +191,7 @@
 
     // 'app' module should have 'commons-io' as dependency.
     // 'app' -> 'library2' -> 'library1' -> 'commons-io'
-<<<<<<< HEAD
-    assertAbout(libraryDependencies()).that(appModule).containsMatching(false, ".*commons\\-io.*$", COMPILE);
-=======
     assertAbout(libraryDependencies()).that(appModule).containsMatching(false, "Gradle: .*commons\\-io.*$", COMPILE);
->>>>>>> 9e819fa1
   }
 
   // See: https://code.google.com/p/android/issues/detail?id=212557
@@ -244,11 +201,7 @@
 
     // 'app' module should have 'library1' as module dependency.
     // 'app' -> 'library2' -> 'library1'
-<<<<<<< HEAD
-    assertAbout(moduleDependencies()).that(appModule).contains("library1", COMPILE);
-=======
     assertAbout(moduleDependencies()).that(appModule).hasDependency("library1", COMPILE, false);
->>>>>>> 9e819fa1
   }
 
   public void testJavaLibraryModuleDependencies() throws Exception {
@@ -256,23 +209,14 @@
     Module appModule = myModules.getAppModule();
 
     // dependency should be set on the module not the compiled jar.
-<<<<<<< HEAD
-    assertAbout(moduleDependencies()).that(appModule).contains("lib", COMPILE);
-    assertAbout(libraryDependencies()).that(appModule).doesNotContain("lib", COMPILE);
-=======
     assertAbout(moduleDependencies()).that(appModule).hasDependency("lib", COMPILE, false);
     assertAbout(libraryDependencies()).that(appModule).doesNotContain("Gradle: lib", COMPILE);
->>>>>>> 9e819fa1
   }
 
   public void testDependencySetUpInJavaModule() throws Exception {
     loadProject(TRANSITIVE_DEPENDENCIES);
     Module libModule = myModules.getModule("lib");
-<<<<<<< HEAD
-    assertAbout(libraryDependencies()).that(libModule).doesNotContain("lib.lib", COMPILE);
-=======
     assertAbout(libraryDependencies()).that(libModule).doesNotContain("Gradle: lib.lib", COMPILE);
->>>>>>> 9e819fa1
   }
 
   // See: https://code.google.com/p/android/issues/detail?id=213627
@@ -281,19 +225,11 @@
 
     // 'fakelib' is in 'libs' directory in 'library2' module.
     Module library2Module = myModules.getModule("library2");
-<<<<<<< HEAD
-    assertAbout(libraryDependencies()).that(library2Module).containsMatching(false, ".*fakelib.*", COMPILE);
-=======
     assertAbout(libraryDependencies()).that(library2Module).containsMatching(false, "Gradle: .*fakelib.*", COMPILE);
->>>>>>> 9e819fa1
 
     // 'app' module should have 'fakelib' as dependency.
     // 'app' -> 'library2' -> 'fakelib'
     Module appModule = myModules.getAppModule();
-<<<<<<< HEAD
-    assertAbout(libraryDependencies()).that(appModule).containsMatching(false, ".*fakelib.*", COMPILE);
-=======
     assertAbout(libraryDependencies()).that(appModule).containsMatching(false, "Gradle: .*fakelib.*", COMPILE);
->>>>>>> 9e819fa1
   }
 }