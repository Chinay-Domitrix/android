--- conflicted
+++ resolved
@@ -35,17 +35,10 @@
 /**
  * Tests for {@link PluginVersionUpgrade}.
  */
-<<<<<<< HEAD
-public class PluginVersionUpgradeTest extends IdeaTestCase {
+public class PluginVersionUpgradeTest extends JavaProjectTestCase {
   @Mock RecommendedPluginVersionUpgradeStep myUpgradeStep1;
   @Mock RecommendedPluginVersionUpgradeStep myUpgradeStep2;
   @Mock RecommendedPluginVersionUpgradeStep myUpgradeStep3;
-=======
-public class PluginVersionUpgradeTest extends JavaProjectTestCase {
-  @Mock PluginVersionUpgradeStep myUpgradeStep1;
-  @Mock PluginVersionUpgradeStep myUpgradeStep2;
-  @Mock PluginVersionUpgradeStep myUpgradeStep3;
->>>>>>> e549e917
 
   private PluginVersionUpgrade myVersionUpgrade;
 
