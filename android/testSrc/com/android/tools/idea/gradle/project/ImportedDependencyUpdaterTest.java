/*
 * Copyright (C) 2013 The Android Open Source Project
 *
 * Licensed under the Apache License, Version 2.0 (the "License");
 * you may not use this file except in compliance with the License.
 * You may obtain a copy of the License at
 *
 *      http://www.apache.org/licenses/LICENSE-2.0
 *
 * Unless required by applicable law or agreed to in writing, software
 * distributed under the License is distributed on an "AS IS" BASIS,
 * WITHOUT WARRANTIES OR CONDITIONS OF ANY KIND, either express or implied.
 * See the License for the specific language governing permissions and
 * limitations under the License.
 */
package com.android.tools.idea.gradle.project;

import com.android.SdkConstants;
import com.android.tools.idea.gradle.AndroidProjectKeys;
import com.android.tools.idea.gradle.ProjectImportEventMessage;
import com.android.tools.idea.gradle.dependency.LibraryDependency;
import com.android.tools.idea.gradle.dependency.ModuleDependency;
import com.google.common.collect.Lists;
import com.google.common.io.Files;
import com.intellij.openapi.externalSystem.model.DataNode;
import com.intellij.openapi.externalSystem.model.ProjectKeys;
import com.intellij.openapi.externalSystem.model.project.*;
import com.intellij.openapi.externalSystem.util.ExternalSystemApiUtil;
import com.intellij.openapi.module.StdModuleTypes;
import com.intellij.openapi.roots.DependencyScope;
import com.intellij.openapi.util.io.FileUtil;
import com.intellij.util.BooleanFunction;
import com.intellij.util.containers.ContainerUtil;
import junit.framework.TestCase;
import org.jetbrains.annotations.NotNull;
import org.jetbrains.annotations.Nullable;
import org.jetbrains.plugins.gradle.util.GradleConstants;

import java.io.File;
import java.util.Collection;
import java.util.List;
import java.util.Set;

/**
 * Tests for {@link ImportedDependencyUpdater}.
 */
public class ImportedDependencyUpdaterTest extends TestCase {
  private File myTempDir;
  private DataNode<ProjectData> myProjectInfo;
  private DataNode<ModuleData> myModuleInfo;
  private ImportedDependencyUpdater importer;

  @Override
  public void setUp() throws Exception {
    super.setUp();
    myTempDir = Files.createTempDir();

    File projectDir = new File(myTempDir, "project1");
    FileUtil.createDirectory(projectDir);
    File buildFile = new File(projectDir, SdkConstants.FN_BUILD_GRADLE);
    FileUtil.createIfDoesntExist(buildFile);
    ProjectData projectData = new ProjectData(GradleConstants.SYSTEM_ID, projectDir.getPath(), buildFile.getPath());

    myProjectInfo = new DataNode<ProjectData>(ProjectKeys.PROJECT, projectData, null);
    myModuleInfo = addModule("module1");
    addModule("module2");

    importer = new ImportedDependencyUpdater(myProjectInfo);
  }

  @NotNull
  private DataNode<ModuleData> addModule(@NotNull String moduleName) {
    ModuleData moduleData = new ModuleData(GradleConstants.SYSTEM_ID, StdModuleTypes.JAVA.getId(), moduleName,
                                           myProjectInfo.getData().getIdeProjectFileDirectoryPath(), "");
    return myProjectInfo.createChild(ProjectKeys.MODULE, moduleData);
  }

  @Override
  protected void tearDown() throws Exception {
    if (myTempDir != null) {
      FileUtil.delete(myTempDir);
    }
    super.tearDown();
  }

  public void testImportDependenciesWithLibraryDependency() {
    final String jarFilePath = "~/repo/guava/guava-11.0.2.jar";
    File jarFile = new File(jarFilePath);
    final LibraryDependency dependency = new LibraryDependency(jarFile, DependencyScope.TEST);
    List<LibraryDependency> dependencies = Lists.newArrayList(dependency);

    importer.updateDependencies(myModuleInfo, dependencies);

    // verify that a library was added.
    DataNode<LibraryData> libraryInfo =
      ExternalSystemApiUtil.find(myProjectInfo, ProjectKeys.LIBRARY, new BooleanFunction<DataNode<LibraryData>>() {
        @Override
        public boolean fun(DataNode<LibraryData> node) {
          LibraryData other = node.getData();
          return dependency.getName().equals(other.getName());
        }
      });
    assertNotNull(libraryInfo);
    LibraryData libraryData = libraryInfo.getData();
    Set<String> paths = libraryData.getPaths(LibraryPathType.BINARY);
    assertEquals(1, paths.size());
    String actualPath = ContainerUtil.getFirstItem(paths);
    assertNotNull(actualPath);
<<<<<<< HEAD
    assertTrue(actualPath.endsWith(FileUtil.toSystemIndependentName(jarFile.getPath())));
=======
    assertTrue(FileUtil.toSystemIndependentName(actualPath).endsWith(jarFilePath));
>>>>>>> 1f37f1ab

    // verify that the library dependency was added.
    DataNode<LibraryDependencyData> dependencyInfo = findLibraryDependency(dependency);
    assertNotNull(dependencyInfo);
    LibraryDependencyData dependencyData = dependencyInfo.getData();
    assertEquals(DependencyScope.TEST, dependencyData.getScope());
    assertSame(libraryData, dependencyData.getTarget());
    assertTrue(dependencyData.isExported());
  }

  public void testImportDependenciesWithModuleDependency() {
    final ModuleDependency dependency = new ModuleDependency("abc:module2", DependencyScope.TEST);
    List<ModuleDependency> dependencies = Lists.newArrayList(dependency);

    importer.updateDependencies(myModuleInfo, dependencies);

    // verify that the module dependency was added.
    DataNode<ModuleDependencyData> dependencyInfo =
      ExternalSystemApiUtil.find(myModuleInfo, ProjectKeys.MODULE_DEPENDENCY, new BooleanFunction<DataNode<ModuleDependencyData>>() {
        @Override
        public boolean fun(DataNode<ModuleDependencyData> node) {
          ModuleDependencyData data = node.getData();
          return dependency.getName().equals(data.getName());
        }
      });
    assertNotNull(dependencyInfo);
    ModuleDependencyData dependencyData = dependencyInfo.getData();
    assertEquals(DependencyScope.TEST, dependencyData.getScope());
    assertTrue(dependencyData.isExported());
  }

  public void testImportDependenciesWithNonExistingModuleAndBackupJar() {
    ModuleDependency dependency = new ModuleDependency("abc:module3", DependencyScope.TEST);
    File jarFile = new File("~/repo/guava/guava-11.0.2.jar");
    final LibraryDependency backup = new LibraryDependency(jarFile, DependencyScope.TEST);
    dependency.setBackupDependency(backup);

    List<ModuleDependency> dependencies = Lists.newArrayList(dependency);

    importer.updateDependencies(myModuleInfo, dependencies);

    verifyZeroModuleDependencies();

    // verify that the library dependency was added.
    DataNode<LibraryDependencyData> dependencyInfo = findLibraryDependency(backup);
    assertNotNull(dependencyInfo);

    assertMessageLogged();
  }

  @Nullable
  private DataNode<LibraryDependencyData> findLibraryDependency(@NotNull final com.android.tools.idea.gradle.dependency.LibraryDependency source) {
    return ExternalSystemApiUtil.find(myModuleInfo, ProjectKeys.LIBRARY_DEPENDENCY, new BooleanFunction<DataNode<LibraryDependencyData>>() {
      @Override
      public boolean fun(DataNode<LibraryDependencyData> node) {
        LibraryDependencyData data = node.getData();
        LibraryData other = data.getTarget();
        return source.getName().equals(other.getName());
      }
    });
  }

  public void testImportDependenciesWithNonExistingModuleAndWithoutBackupJar() {
    ModuleDependency dependency = new ModuleDependency("abc:module3", DependencyScope.TEST);
    List<ModuleDependency> dependencies = Lists.newArrayList(dependency);

    importer.updateDependencies(myModuleInfo, dependencies);

    // verify there are no dependencies.
    verifyZeroModuleDependencies();
    assertEquals(0, ExternalSystemApiUtil.findAll(myModuleInfo, ProjectKeys.LIBRARY_DEPENDENCY).size());

    assertMessageLogged();
  }

  private void verifyZeroModuleDependencies() {
    assertEquals(0, ExternalSystemApiUtil.findAll(myModuleInfo, ProjectKeys.MODULE_DEPENDENCY).size());
  }

  private void assertMessageLogged() {
    Collection<DataNode<ProjectImportEventMessage>> messages =
      ExternalSystemApiUtil.findAll(myModuleInfo, AndroidProjectKeys.IMPORT_EVENT_MSG);
    assertEquals(1, messages.size());
  }
}<|MERGE_RESOLUTION|>--- conflicted
+++ resolved
@@ -106,11 +106,7 @@
     assertEquals(1, paths.size());
     String actualPath = ContainerUtil.getFirstItem(paths);
     assertNotNull(actualPath);
-<<<<<<< HEAD
-    assertTrue(actualPath.endsWith(FileUtil.toSystemIndependentName(jarFile.getPath())));
-=======
     assertTrue(FileUtil.toSystemIndependentName(actualPath).endsWith(jarFilePath));
->>>>>>> 1f37f1ab
 
     // verify that the library dependency was added.
     DataNode<LibraryDependencyData> dependencyInfo = findLibraryDependency(dependency);
