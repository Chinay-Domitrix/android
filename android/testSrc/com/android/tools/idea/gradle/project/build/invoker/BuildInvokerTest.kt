/*
 * Copyright (C) 2019 The Android Open Source Project
 *
 * Licensed under the Apache License, Version 2.0 (the "License");
 * you may not use this file except in compliance with the License.
 * You may obtain a copy of the License at
 *
 *      http://www.apache.org/licenses/LICENSE-2.0
 *
 * Unless required by applicable law or agreed to in writing, software
 * distributed under the License is distributed on an "AS IS" BASIS,
 * WITHOUT WARRANTIES OR CONDITIONS OF ANY KIND, either express or implied.
 * See the License for the specific language governing permissions and
 * limitations under the License.
 */
package com.android.tools.idea.gradle.project.build.invoker

import com.android.tools.idea.gradle.project.build.BuildContext
import com.android.tools.idea.gradle.project.build.BuildStatus
import com.android.tools.idea.gradle.project.build.GradleBuildListener
import com.android.tools.idea.gradle.project.build.GradleBuildState
import com.android.tools.idea.gradle.util.BuildMode
import com.android.tools.idea.testing.AndroidGradleTestCase
import com.android.tools.idea.testing.IdeComponents
import com.android.tools.idea.testing.TestProjectPaths.SIMPLE_APPLICATION
import com.google.common.truth.Truth.assertThat
import com.google.common.util.concurrent.MoreExecutors.directExecutor
import com.intellij.build.BuildViewManager
import com.intellij.build.events.BuildEvent
import com.intellij.build.events.FinishBuildEvent
import com.intellij.build.events.StartBuildEvent
import com.intellij.openapi.application.ApplicationManager
import com.intellij.openapi.progress.ProgressIndicatorProvider
import java.io.File
import java.util.concurrent.TimeUnit
import java.util.concurrent.locks.ReentrantLock
import kotlin.concurrent.withLock

/**
 * Tests for making sure that [org.gradle.tooling.BuildAction] is run when passed to [GradleBuildInvoker].
 */
class BuildInvokerTest : AndroidGradleTestCase() {

  @Throws(Exception::class)
  fun testBuildWithBuildAction() {
    var enabled = false

    val lock = ReentrantLock()
    var buildFinishedEventReceived = lock.newCondition()
    var gradleBuildInvokedExecutedPostBuildTasks = false
    var gradleBuildStateBuildStartedNotificationReceived = false
    var gradleBuildStateBuildFinishedNotificationReceived = false

    // Replace BuildViewManager service before loading a project, but leave it inactive until later moment.
    IdeComponents(project).replaceProjectService(
      BuildViewManager::class.java,
      object : BuildViewManager(project) {
        override fun onEvent(buildId: Any, event: BuildEvent) {
          if (!enabled) return // Skip events until activated.
          when (event) {
            is StartBuildEvent -> {
              val gradleProgressIndicator = ProgressIndicatorProvider.getGlobalProgressIndicator()!!
              ApplicationManager.getApplication().invokeLater {
                // Cancel the build after running for 100ms.
                Thread.sleep(100)
                gradleProgressIndicator.cancel()
              }
            }
            is FinishBuildEvent -> {
              lock.withLock {
                buildFinishedEventReceived.signal()
              }
            }
          }
        }
      })

    loadProject(SIMPLE_APPLICATION)
    enabled = true

    // Subscribe to GradleBuildState notifications.
    GradleBuildState.subscribe(project, object : GradleBuildListener {
      override fun buildStarted(context: BuildContext) {
        gradleBuildStateBuildStartedNotificationReceived = true
      }

      override fun buildFinished(status: BuildStatus, context: BuildContext?) {
        gradleBuildStateBuildFinishedNotificationReceived = true
      }
    })

    val invoker = GradleBuildInvoker.getInstance(project) as GradleBuildInvokerImpl
<<<<<<< HEAD
    // Add a post build task.
    invoker.add(object : GradleBuildInvoker.AfterGradleInvocationTask {
      override fun execute(result: GradleInvocationResult) {
        gradleBuildInvokedExecutedPostBuildTasks = true
      }
    })

    // Run a slow build task which will run for 30 seconds unless cancelled.
    invoker.executeTasks(
      GradleBuildInvoker.Request.Builder(
        project = project,
        rootProjectPath = File(project.basePath!!),
        gradleTasks = listOf("assembleDebug")
      )
        .setMode(BuildMode.ASSEMBLE)
        .build(),
      SlowTestBuildAction()
    )
=======

    // Run a slow build task which will run for 30 seconds unless cancelled.
    invoker
      .executeTasks(
        GradleBuildInvoker.Request.Builder(
          project = project,
          rootProjectPath = File(project.basePath!!),
          gradleTasks = listOf("assembleDebug")
        )
          .setMode(BuildMode.ASSEMBLE)
          .build(),
        SlowTestBuildAction()
      )
      .addListener({ gradleBuildInvokedExecutedPostBuildTasks = true }, directExecutor())
>>>>>>> b5f40ffd
    lock.withLock {
      buildFinishedEventReceived.await(1, TimeUnit.SECONDS)
    }
    assertThat(gradleBuildStateBuildStartedNotificationReceived).isTrue()
    assertThat(gradleBuildStateBuildFinishedNotificationReceived).isTrue()
    assertThat(gradleBuildInvokedExecutedPostBuildTasks).isTrue()
  }
}<|MERGE_RESOLUTION|>--- conflicted
+++ resolved
@@ -90,26 +90,6 @@
     })
 
     val invoker = GradleBuildInvoker.getInstance(project) as GradleBuildInvokerImpl
-<<<<<<< HEAD
-    // Add a post build task.
-    invoker.add(object : GradleBuildInvoker.AfterGradleInvocationTask {
-      override fun execute(result: GradleInvocationResult) {
-        gradleBuildInvokedExecutedPostBuildTasks = true
-      }
-    })
-
-    // Run a slow build task which will run for 30 seconds unless cancelled.
-    invoker.executeTasks(
-      GradleBuildInvoker.Request.Builder(
-        project = project,
-        rootProjectPath = File(project.basePath!!),
-        gradleTasks = listOf("assembleDebug")
-      )
-        .setMode(BuildMode.ASSEMBLE)
-        .build(),
-      SlowTestBuildAction()
-    )
-=======
 
     // Run a slow build task which will run for 30 seconds unless cancelled.
     invoker
@@ -124,7 +104,6 @@
         SlowTestBuildAction()
       )
       .addListener({ gradleBuildInvokedExecutedPostBuildTasks = true }, directExecutor())
->>>>>>> b5f40ffd
     lock.withLock {
       buildFinishedEventReceived.await(1, TimeUnit.SECONDS)
     }
