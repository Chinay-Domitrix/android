--- conflicted
+++ resolved
@@ -92,10 +92,7 @@
 import com.android.tools.idea.testing.AndroidGradleTests;
 import com.android.tools.idea.testing.BuildEnvironment;
 import com.android.tools.idea.testing.IdeComponents;
-<<<<<<< HEAD
-=======
 import com.android.tools.idea.testing.TestGradleSyncListener;
->>>>>>> c50c8b87
 import com.intellij.build.SyncViewManager;
 import com.intellij.build.events.BuildEvent;
 import com.intellij.build.events.FailureResult;
@@ -853,10 +850,7 @@
 
     // Verify that ContentRootData DataNode is created for buildSrc module.
     Collection<DataNode<ContentRootData>> contentRootData = ExternalSystemApiUtil.findAll(moduleData, ProjectKeys.CONTENT_ROOT);
-<<<<<<< HEAD
-=======
     File buildSrcDir = new File(getProject().getBasePath(), "buildSrc");
->>>>>>> c50c8b87
     if (isModulePerSourceSet()) {
       String buildSrcDirPath = buildSrcDir.getPath();
       assertThat(ContainerUtil.map(contentRootData, e -> e.getData().getRootPath())).containsExactly(
@@ -872,13 +866,10 @@
       assertThat(contentRootData).hasSize(1);
       assertThat(contentRootData.iterator().next().getData().getRootPath()).isEqualTo(buildSrcDir.getPath());
     }
-<<<<<<< HEAD
-=======
 
     // Verify that buildSrc/lib1 has dependency on buildSrc/lib2.
     Module lib1Module = getModule(getName() + "_lib1");
     assertAbout(moduleDependencies()).that(lib1Module).hasDependency(getName() + "_lib2", DependencyScope.COMPILE, true);
->>>>>>> c50c8b87
   }
 
   public void testViewBindingOptionsAreCorrectlyVisibleFromIDE() throws Exception {
