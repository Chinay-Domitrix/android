--- conflicted
+++ resolved
@@ -20,18 +20,6 @@
 import com.android.tools.idea.IdeInfo;
 import com.android.tools.idea.gradle.ProjectLibraries;
 import com.android.tools.idea.gradle.actions.SyncProjectAction;
-<<<<<<< HEAD
-import com.android.tools.idea.gradle.plugin.AndroidPluginInfo;
-import com.android.tools.idea.gradle.project.GradleProjectInfo;
-import com.android.tools.idea.gradle.project.facet.gradle.GradleFacet;
-import com.android.tools.idea.gradle.project.model.AndroidModuleModel;
-import com.android.tools.idea.gradle.project.model.GradleModuleModel;
-import com.android.tools.idea.gradle.project.sync.idea.data.DataNodeCaches;
-import com.android.tools.idea.gradle.project.sync.messages.GradleSyncMessagesStub;
-import com.android.tools.idea.project.messages.MessageType;
-import com.android.tools.idea.project.messages.SyncMessage;
-import com.android.tools.idea.testing.AndroidGradleTestCase;
-=======
 import com.android.tools.idea.gradle.dsl.api.GradleBuildModel;
 import com.android.tools.idea.gradle.plugin.AndroidPluginInfo;
 import com.android.tools.idea.gradle.project.GradleProjectInfo;
@@ -43,7 +31,6 @@
 import com.android.tools.idea.gradle.util.LocalProperties;
 import com.android.tools.idea.project.messages.MessageType;
 import com.android.tools.idea.project.messages.SyncMessage;
->>>>>>> 9e819fa1
 import com.android.tools.idea.testing.IdeComponents;
 import com.google.common.collect.Lists;
 import com.intellij.openapi.actionSystem.AnActionEvent;
@@ -68,14 +55,7 @@
 
 import java.io.File;
 import java.io.IOException;
-<<<<<<< HEAD
-import java.util.Arrays;
-import java.util.Collection;
-import java.util.Collections;
-import java.util.List;
-=======
 import java.util.*;
->>>>>>> 9e819fa1
 
 import static com.android.SdkConstants.FN_SETTINGS_GRADLE;
 import static com.android.tools.idea.Projects.getBaseDirPath;
@@ -83,12 +63,7 @@
 import static com.android.tools.idea.gradle.plugin.AndroidPluginGeneration.ORIGINAL;
 import static com.android.tools.idea.gradle.project.sync.messages.SyncMessageSubject.syncMessage;
 import static com.android.tools.idea.gradle.util.ContentEntries.findParentContentEntry;
-<<<<<<< HEAD
-import static com.android.tools.idea.gradle.util.FilePaths.*;
-import static com.android.tools.idea.gradle.util.Projects.getBaseDirPath;
-=======
 import static com.android.tools.idea.io.FilePaths.*;
->>>>>>> 9e819fa1
 import static com.android.tools.idea.testing.Facets.createAndAddGradleFacet;
 import static com.android.tools.idea.testing.FileSubject.file;
 import static com.android.tools.idea.testing.TestProjectPaths.*;
@@ -111,10 +86,6 @@
 /**
  * Integration tests for 'Gradle Sync'.
  */
-<<<<<<< HEAD
-public class GradleSyncIntegrationTest extends AndroidGradleTestCase {
-  private IdeComponents myIdeComponents;
-=======
 public class GradleSyncIntegrationTest extends GradleSyncIntegrationTestCase {
   private IdeComponents myIdeComponents;
 
@@ -129,7 +100,6 @@
     projectSettings.setDistributionType(DEFAULT_WRAPPED);
     GradleSettings.getInstance(project).setLinkedProjectsSettings(Collections.singletonList(projectSettings));
   }
->>>>>>> 9e819fa1
 
   @Override
   protected void tearDown() throws Exception {
@@ -142,19 +112,8 @@
   }
 
   @Override
-<<<<<<< HEAD
-  public void setUp() throws Exception {
-    super.setUp();
-    Project project = getProject();
-
-    myIdeComponents = new IdeComponents(project);
-    GradleProjectSettings projectSettings = new GradleProjectSettings();
-    projectSettings.setDistributionType(DEFAULT_WRAPPED);
-    GradleSettings.getInstance(project).setLinkedProjectsSettings(Collections.singletonList(projectSettings));
-=======
   protected boolean useNewSyncInfrastructure() {
     return false;
->>>>>>> 9e819fa1
   }
 
   // https://code.google.com/p/android/issues/detail?id=233038
@@ -175,52 +134,18 @@
     // Sync must be successful.
     loadProject(NESTED_MODULE);
 
-<<<<<<< HEAD
-    Module rootModule = myModules.getModule("testNestedModule");
-=======
     Module rootModule = myModules.getModule(getName());
->>>>>>> 9e819fa1
     GradleFacet gradleFacet = GradleFacet.getInstance(rootModule);
     // The root module should be considered a Java module.
     assertNotNull(gradleFacet);
     GradleModuleModel gradleModel = gradleFacet.getGradleModuleModel();
     assertNotNull(gradleModel);
     assertEquals(":", gradleModel.getGradlePath());
-<<<<<<< HEAD
-  }
-
-  // Verifies that if syncing using cached model, and if the cached model is missing data, we fall back to a full Gradle sync.
-  // See: https://code.google.com/p/android/issues/detail?id=160899
-  public void testWithCacheMissingModules() throws Exception {
-    loadSimpleApplication();
-
-    // Simulate data node cache is missing modules.
-    //noinspection unchecked
-    DataNode<ProjectData> cache = mock(DataNode.class);
-    DataNodeCaches dataNodeCaches = myIdeComponents.mockProjectService(DataNodeCaches.class);
-    when(dataNodeCaches.getCachedProjectData()).thenReturn(cache);
-    when(dataNodeCaches.isCacheMissingModels(cache)).thenReturn(true);
-
-    GradleSyncInvoker.Request request = new GradleSyncInvoker.Request();
-    // @formatter:off
-    request.setGenerateSourcesOnSuccess(false)
-           .setUseCachedGradleModels(true);
-    // @formatter:on
-
-    // Sync again, and a full sync should occur, since the cache is missing modules.
-    // 'waitForGradleProjectSyncToFinish' will never finish and test will time out and fail if the IDE never gets notified that the sync
-    // finished.
-    requestSyncAndWait(request);
-=======
->>>>>>> 9e819fa1
   }
 
   // See https://code.google.com/p/android/issues/detail?id=224985
   public void testNdkProjectSync() throws Exception {
     loadProject(HELLO_JNI);
-<<<<<<< HEAD
-    myModules.getAppModule();
-=======
 
     Module appModule = myModules.getAppModule();
     NdkFacet ndkFacet = NdkFacet.getInstance(appModule);
@@ -238,7 +163,6 @@
     }
 
     assertTrue(cppSourceFolderFound);
->>>>>>> 9e819fa1
   }
 
   public void testWithUserDefinedLibrarySources() throws Exception {
@@ -250,11 +174,7 @@
     loadSimpleApplication();
 
     ProjectLibraries libraries = new ProjectLibraries(getProject());
-<<<<<<< HEAD
-    String libraryNameRegex = ".*guava.*";
-=======
     String libraryNameRegex = "Gradle: com.google.guava:.*";
->>>>>>> 9e819fa1
     Library library = libraries.findMatchingLibrary(libraryNameRegex);
     assertNotNull(library);
 
@@ -287,8 +207,7 @@
   }
 
   // See https://code.google.com/p/android/issues/detail?id=76444
-  public void /*test*/WithEmptyGradleSettingsFileInSingleModuleProject() throws Exception {
-    // Ignored (passes locally!) Tracking bug: http://b/35788105
+  public void testWithEmptyGradleSettingsFileInSingleModuleProject() throws Exception {
     loadProject(BASIC);
     createEmptyGradleSettingsFile();
     // Sync should be successful for single-module projects with an empty settings.gradle file.
@@ -383,11 +302,7 @@
     loadSimpleApplication();
 
     ProjectLibraries libraries = new ProjectLibraries(getProject());
-<<<<<<< HEAD
-    Library guava = libraries.findMatchingLibrary("guava.*");
-=======
     Library guava = libraries.findMatchingLibrary("Gradle: guava.*");
->>>>>>> 9e819fa1
     assertNotNull(guava);
 
     String[] sources = guava.getUrls(SOURCES);
@@ -401,17 +316,12 @@
     AndroidFacet facet = AndroidFacet.getInstance(appModule);
     assertNotNull(facet);
 
-<<<<<<< HEAD
-    ModuleSourceAutogenerating autogenerating = ModuleSourceAutogenerating.getInstance(facet);
-    assertNull(autogenerating);
-=======
     try {
       ModuleSourceAutogenerating.getInstance(facet);
       fail("Shouldn't be able to construct a source generator for Gradle projects");
     } catch (IllegalArgumentException e) {
       assertEquals("app is built by an external build system and should not require the IDE to generate sources", e.getMessage());
     }
->>>>>>> 9e819fa1
   }
 
   // Verifies that sync does not fail and user is warned when a project contains an Android module without variants.
@@ -423,7 +333,6 @@
 
     loadSimpleApplication();
     File appBuildFile = getBuildFilePath("app");
-<<<<<<< HEAD
 
     // Remove all variants.
     appendToFile(appBuildFile, "android.variantFilter { variant -> variant.ignore = true }");
@@ -440,24 +349,6 @@
                                             .hasMessageLine("The module 'app' is an Android project without build variants, and cannot be built.", 0);
     // @formatter:on
 
-=======
-
-    // Remove all variants.
-    appendToFile(appBuildFile, "android.variantFilter { variant -> variant.ignore = true }");
-
-    requestSyncAndWait();
-
-    // Verify user was warned.
-    List<SyncMessage> messages = syncMessages.getReportedMessages();
-    assertThat(messages).hasSize(1);
-
-    SyncMessage message = messages.get(0);
-    // @formatter:off
-    assertAbout(syncMessage()).that(message).hasType(MessageType.ERROR)
-                                            .hasMessageLine("The module 'app' is an Android project without build variants, and cannot be built.", 0);
-    // @formatter:on
-
->>>>>>> 9e819fa1
     // Verify AndroidFacet was removed.
     assertNull(AndroidFacet.getInstance(myModules.getAppModule()));
   }
@@ -571,8 +462,6 @@
                                             .hasGroup("Unresolved dependencies")
                                             .hasMessageLine("Unable to resolve dependency for ':app@paidQa/compileClasspath': Could not resolve project :lib.", 0);
     // @formatter:on
-<<<<<<< HEAD
-=======
   }
 
   public void testSyncWithAARDependencyAddsSources() throws Exception {
@@ -638,6 +527,5 @@
     requestSyncAndWait();
     List<SyncMessage> messages = syncMessages.getReportedMessages();
     assertThat(messages).isEmpty();
->>>>>>> 9e819fa1
   }
 }