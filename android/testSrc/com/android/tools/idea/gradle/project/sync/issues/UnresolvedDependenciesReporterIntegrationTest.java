--- conflicted
+++ resolved
@@ -436,18 +436,19 @@
     boolean studio = IdeInfo.getInstance().isAndroidStudio();
     assertSize(studio ? 2 : 1, links);
     assertThat(links.get(0)).isInstanceOf(AddGoogleMavenRepositoryHyperlink.class);
-<<<<<<< HEAD
-    assertThat(links.get(1)).isInstanceOf(ShowDependencyInProjectStructureHyperlink.class);
-
-    assertEquals(
-      ImmutableList.of(
-        GradleSyncIssue
-          .newBuilder()
-          .setType(AndroidStudioEvent.GradleSyncIssueType.TYPE_UNRESOLVED_DEPENDENCY)
-          .addOfferedQuickFixes(AndroidStudioEvent.GradleSyncQuickFix.ADD_GOOGLE_MAVEN_REPOSITORY_HYPERLINK)
-          .addOfferedQuickFixes(AndroidStudioEvent.GradleSyncQuickFix.SHOW_DEPENDENCY_IN_PROJECT_STRUCTURE_HYPERLINK)
-          .build()),
-      myUsageReporter.getCollectedIssue());
+    if (studio) {
+      assertThat(links.get(1)).isInstanceOf(ShowDependencyInProjectStructureHyperlink.class);
+
+      assertEquals(
+        ImmutableList.of(
+          GradleSyncIssue
+            .newBuilder()
+            .setType(AndroidStudioEvent.GradleSyncIssueType.TYPE_UNRESOLVED_DEPENDENCY)
+            .addOfferedQuickFixes(AndroidStudioEvent.GradleSyncQuickFix.ADD_GOOGLE_MAVEN_REPOSITORY_HYPERLINK)
+            .addOfferedQuickFixes(AndroidStudioEvent.GradleSyncQuickFix.SHOW_DEPENDENCY_IN_PROJECT_STRUCTURE_HYPERLINK)
+            .build()),
+        myUsageReporter.getCollectedIssue());
+    }
   }
 
   private static GradleSyncIssue.Builder maybeAddShowDependencyInProjectStructureHyperLink(GradleSyncIssue.Builder builder) {
@@ -455,10 +456,5 @@
       builder.addOfferedQuickFixes(AndroidStudioEvent.GradleSyncQuickFix.SHOW_DEPENDENCY_IN_PROJECT_STRUCTURE_HYPERLINK);
     }
     return builder;
-=======
-    if (studio) {
-      assertThat(links.get(1)).isInstanceOf(ShowDependencyInProjectStructureHyperlink.class);
-    }
->>>>>>> e549e917
   }
 }