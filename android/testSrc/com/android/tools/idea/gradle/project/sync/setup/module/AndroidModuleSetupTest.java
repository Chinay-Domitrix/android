--- conflicted
+++ resolved
@@ -16,22 +16,11 @@
 package com.android.tools.idea.gradle.project.sync.setup.module;
 
 import com.android.tools.idea.gradle.project.model.AndroidModuleModel;
-<<<<<<< HEAD
-import com.android.tools.idea.gradle.project.sync.ng.SyncAction;
-import com.intellij.openapi.externalSystem.service.project.IdeModifiableModelsProvider;
-import com.intellij.openapi.module.Module;
-import com.intellij.openapi.progress.ProgressIndicator;
-=======
 import com.android.tools.idea.gradle.project.sync.ModuleSetupContext;
->>>>>>> 9e819fa1
 import org.junit.Before;
 import org.junit.Test;
 import org.mockito.Mock;
 
-<<<<<<< HEAD
-import static org.mockito.Matchers.any;
-=======
->>>>>>> 9e819fa1
 import static org.mockito.Mockito.*;
 import static org.mockito.MockitoAnnotations.initMocks;
 
@@ -50,46 +39,6 @@
   public void setUp() {
     initMocks(this);
     myModuleSetup = new AndroidModuleSetup(mySetupStep1, mySetupStep2);
-<<<<<<< HEAD
-  }
-
-  @Test
-  public void setUpAndroidModuleWithProgressIndicator() {
-    myModuleSetup.setUpModule(myModule, myModelsProvider, myAndroidModel, myModuleModels, myProgressIndicator, false);
-
-    verify(mySetupStep1, times(1)).setUpModule(myModule, myModelsProvider, myAndroidModel, myModuleModels, myProgressIndicator);
-    verify(mySetupStep2, times(1)).setUpModule(myModule, myModelsProvider, myAndroidModel, myModuleModels, myProgressIndicator);
-  }
-
-  @Test
-  public void setUpAndroidModuleWithoutProgressIndicator() {
-    myModuleSetup.setUpModule(myModule, myModelsProvider, myAndroidModel, myModuleModels, null, false);
-
-    verify(mySetupStep1, times(1)).setUpModule(myModule, myModelsProvider, myAndroidModel, myModuleModels, null);
-    verify(mySetupStep2, times(1)).setUpModule(myModule, myModelsProvider, myAndroidModel, myModuleModels, null);
-  }
-
-  @Test
-  public void setUpAndroidModuleWithSyncSkipped() {
-    when(mySetupStep1.invokeOnSkippedSync()).thenReturn(true);
-
-    myModuleSetup.setUpModule(myModule, myModelsProvider, myAndroidModel, myModuleModels, null, true /* sync skipped */);
-
-    // Only 'mySetupStep1' should be invoked when sync is skipped.
-    verify(mySetupStep1, times(1)).setUpModule(myModule, myModelsProvider, myAndroidModel, myModuleModels, null);
-    verify(mySetupStep2, never()).setUpModule(myModule, myModelsProvider, myAndroidModel, myModuleModels, null);
-  }
-
-  @Test
-  public void setUpAndroidModuleWithSyncNotSkipped() {
-    when(mySetupStep1.invokeOnSkippedSync()).thenReturn(true);
-
-    myModuleSetup.setUpModule(myModule, myModelsProvider, myAndroidModel, myModuleModels, null, false /* sync not skipped */);
-
-    // Only 'mySetupStep1' should be invoked when sync is skipped.
-    verify(mySetupStep1, times(1)).setUpModule(myModule, myModelsProvider, myAndroidModel, myModuleModels, null);
-    verify(mySetupStep2, times(1)).setUpModule(myModule, myModelsProvider, myAndroidModel, myModuleModels, null);
-=======
     when(mySetupStep1.invokeOnSkippedSync()).thenReturn(true); // Only mySetupStep1 can be invoked when sync is skipped.
   }
 
@@ -109,6 +58,5 @@
     // Only 'mySetupStep1' should be invoked when sync is skipped.
     verify(mySetupStep1, times(1)).setUpModule(myModuleSetupContext, myAndroidModel);
     verify(mySetupStep2, times(1)).setUpModule(myModuleSetupContext, myAndroidModel);
->>>>>>> 9e819fa1
   }
 }