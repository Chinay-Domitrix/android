--- conflicted
+++ resolved
@@ -39,13 +39,8 @@
   @Override
   public void setUp() throws Exception {
     super.setUp();
-<<<<<<< HEAD
-    mySyncMessagesStub = GradleSyncMessagesStub.replaceSyncMessagesService(getProject());
-    myUsageReporter = TestSyncIssueUsageReporter.replaceSyncMessagesService(getProject());
-=======
     mySyncMessagesStub = GradleSyncMessagesStub.replaceSyncMessagesService(getProject(), getTestRootDisposable());
     myUsageReporter = TestSyncIssueUsageReporter.replaceSyncMessagesService(getProject(), getTestRootDisposable());
->>>>>>> 12e77d2e
   }
 
   public void testHandleError() throws Exception {
