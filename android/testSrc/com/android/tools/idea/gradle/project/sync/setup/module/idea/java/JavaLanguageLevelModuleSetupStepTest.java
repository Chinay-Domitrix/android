/*
 * Copyright (C) 2017 The Android Open Source Project
 *
 * Licensed under the Apache License, Version 2.0 (the "License");
 * you may not use this file except in compliance with the License.
 * You may obtain a copy of the License at
 *
 *      http://www.apache.org/licenses/LICENSE-2.0
 *
 * Unless required by applicable law or agreed to in writing, software
 * distributed under the License is distributed on an "AS IS" BASIS,
 * WITHOUT WARRANTIES OR CONDITIONS OF ANY KIND, either express or implied.
 * See the License for the specific language governing permissions and
 * limitations under the License.
 */
package com.android.tools.idea.gradle.project.sync.setup.module.idea.java;

import static com.android.tools.idea.testing.Facets.createAndAddAndroidFacet;
import static com.intellij.pom.java.LanguageLevel.JDK_1_5;
import static com.intellij.pom.java.LanguageLevel.JDK_1_6;
import static com.intellij.pom.java.LanguageLevel.JDK_1_7;
import static com.intellij.pom.java.LanguageLevel.JDK_1_8;
import static org.mockito.Mockito.mock;
import static org.mockito.Mockito.when;
import static org.mockito.MockitoAnnotations.initMocks;

import com.android.tools.idea.gradle.project.model.AndroidModuleModel;
import com.android.tools.idea.gradle.project.model.JavaModuleModel;
import com.android.tools.idea.gradle.project.sync.ModuleSetupContext;
import com.android.tools.idea.model.AndroidModel;
import com.intellij.openapi.application.ApplicationManager;
import com.intellij.openapi.externalSystem.service.project.IdeModifiableModelsProvider;
import com.intellij.openapi.externalSystem.service.project.IdeModifiableModelsProviderImpl;
import com.intellij.openapi.module.Module;
import com.intellij.openapi.roots.LanguageLevelModuleExtensionImpl;
import com.intellij.openapi.roots.ModifiableRootModel;
import com.intellij.openapi.roots.ModuleRootManager;
import com.intellij.pom.java.LanguageLevel;
import com.intellij.testFramework.PlatformTestCase;
import org.jetbrains.android.facet.AndroidFacet;
import org.jetbrains.annotations.NotNull;
import org.mockito.Mock;

/**
 * Tests for {@link JavaLanguageLevelModuleSetupStep}.
 */
public class JavaLanguageLevelModuleSetupStepTest extends PlatformTestCase {
  @Mock private JavaModuleModel myJavaModuleModel;

  private JavaLanguageLevelModuleSetupStep mySetupStep;

  @Override
  protected void setUp() throws Exception {
    super.setUp();
    initMocks(this);

    mySetupStep = new JavaLanguageLevelModuleSetupStep();

    // Set the module's Java language level to 1.5 to check it changed.
    Module module = getModule();
    ModifiableRootModel modifiableModel = ModuleRootManager.getInstance(module).getModifiableModel();
    LanguageLevelModuleExtensionImpl moduleExtension = modifiableModel.getModuleExtension(LanguageLevelModuleExtensionImpl.class);
    moduleExtension.setLanguageLevel(JDK_1_5);
    ApplicationManager.getApplication().runWriteAction(modifiableModel::commit);
  }

  public void testSetUpModuleWithLanguageLevelInJavaProject() {
    IdeModifiableModelsProvider modelsProvider = new IdeModifiableModelsProviderImpl(getProject());

    when(myJavaModuleModel.getJavaLanguageLevel()).thenReturn(JDK_1_7);

    Module module = getModule();
    ModuleSetupContext context = new ModuleSetupContext.Factory().create(module, modelsProvider);
    mySetupStep.setUpModule(context, myJavaModuleModel);

    // Commit changes to verify results.
    ApplicationManager.getApplication().runWriteAction(modelsProvider::commit);

    verifyLanguageLevel(module, JDK_1_7);
  }

  public void testSetUpModuleWithLanguageLevelComingFromAndroidModules() {
    createAndroidModule("app", JDK_1_7);
    createAndroidModule("androidLib", JDK_1_8);

    IdeModifiableModelsProvider modelsProvider = new IdeModifiableModelsProviderImpl(getProject());

    when(myJavaModuleModel.getJavaLanguageLevel()).thenReturn(null);

    Module module = getModule();
    ModuleSetupContext context = new ModuleSetupContext.Factory().create(module, modelsProvider);
    mySetupStep.setUpModule(context, myJavaModuleModel);

    // Commit changes to verify results.
    ApplicationManager.getApplication().runWriteAction(modelsProvider::commit);

    verifyLanguageLevel(module, JDK_1_7);
  }

  private void createAndroidModule(@NotNull String name, @NotNull LanguageLevel languageLevel) {
    AndroidModuleModel androidModel = mock(AndroidModuleModel.class);
    when(androidModel.getJavaLanguageLevel()).thenReturn(languageLevel);

    Module module = createModule(name);
    AndroidFacet facet = createAndAddAndroidFacet(module);
<<<<<<< HEAD
    facet.setModel(androidModel);
=======
    AndroidModel.set(facet, androidModel);
>>>>>>> c50c8b87
  }

  public void testSetUpModuleWithNoLanguageLevel() {
    IdeModifiableModelsProvider modelsProvider = new IdeModifiableModelsProviderImpl(getProject());

    when(myJavaModuleModel.getJavaLanguageLevel()).thenReturn(null);

    Module module = getModule();
    ModuleSetupContext context = new ModuleSetupContext.Factory().create(module, modelsProvider);
    mySetupStep.setUpModule(context, myJavaModuleModel);

    // Commit changes to verify results.
    ApplicationManager.getApplication().runWriteAction(modelsProvider::commit);

    verifyLanguageLevel(module, JDK_1_6);
  }

  private static void verifyLanguageLevel(@NotNull Module module, @NotNull LanguageLevel expected) {
    ModifiableRootModel modifiableModel = ModuleRootManager.getInstance(module).getModifiableModel();
    LanguageLevelModuleExtensionImpl moduleExtension = modifiableModel.getModuleExtension(LanguageLevelModuleExtensionImpl.class);
    try {
      assertEquals(expected, moduleExtension.getLanguageLevel());
    }
    finally {
      modifiableModel.dispose();
    }
  }
}<|MERGE_RESOLUTION|>--- conflicted
+++ resolved
@@ -103,11 +103,7 @@
 
     Module module = createModule(name);
     AndroidFacet facet = createAndAddAndroidFacet(module);
-<<<<<<< HEAD
-    facet.setModel(androidModel);
-=======
     AndroidModel.set(facet, androidModel);
->>>>>>> c50c8b87
   }
 
   public void testSetUpModuleWithNoLanguageLevel() {
