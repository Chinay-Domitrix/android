/*
 * Copyright (C) 2020 The Android Open Source Project
 *
 * Licensed under the Apache License, Version 2.0 (the "License");
 * you may not use this file except in compliance with the License.
 * You may obtain a copy of the License at
 *
 *      http://www.apache.org/licenses/LICENSE-2.0
 *
 * Unless required by applicable law or agreed to in writing, software
 * distributed under the License is distributed on an "AS IS" BASIS,
 * WITHOUT WARRANTIES OR CONDITIONS OF ANY KIND, either express or implied.
 * See the License for the specific language governing permissions and
 * limitations under the License.
 */
package com.android.tools.idea.gradle.project.sync.idea.issues;

import static com.google.common.truth.Truth.assertThat;
<<<<<<< HEAD
import static org.mockito.Mockito.any;
=======
import static org.mockito.ArgumentMatchers.any;
>>>>>>> b5f40ffd
import static org.mockito.Mockito.mock;
import static org.mockito.Mockito.never;
import static org.mockito.Mockito.verify;
import static org.mockito.Mockito.when;

import com.android.tools.idea.flags.StudioFlags;
import com.android.tools.idea.sdk.IdeSdks;
import com.android.tools.idea.sdk.Jdks;
import com.android.tools.idea.testing.AndroidGradleTestCase;
import com.android.tools.idea.testing.IdeComponents;
import com.intellij.openapi.project.Project;
import com.intellij.openapi.projectRoots.JavaSdkVersion;
import com.intellij.openapi.projectRoots.Sdk;
import java.nio.file.Paths;
import org.jetbrains.annotations.Nullable;

/**
 * Tests for {@link JdkImportCheck#validateProjectGradleJdk(Project, String)} and {@link JdkImportCheck#validateDefaultGradleJdk()}.
 */
public class JdkImportCheckTest extends AndroidGradleTestCase {
  private IdeSdks myMockIdeSdks;
  private Jdks myMockJdks;
  private Sdk myValidJdk;

  @Override
  public void setUp() throws Exception {
    super.setUp();

    myValidJdk = IdeSdks.getInstance().getJdk();
    myMockIdeSdks = new IdeComponents(getProject()).mockApplicationService(IdeSdks.class);
    myMockJdks = new IdeComponents(getProject()).mockApplicationService(Jdks.class);
    assertSame(myMockIdeSdks, IdeSdks.getInstance());

    StudioFlags.ALLOW_DIFFERENT_JDK_VERSION.override(false);
  }

  @Override
  public void tearDown() throws Exception {
    StudioFlags.ALLOW_DIFFERENT_JDK_VERSION.clearOverride();
    super.tearDown();
  }

<<<<<<< HEAD
  public void testDoCheckCanSyncWithNullJdk() {
    assertThat(runCheckJdkErrorMessage(null)).startsWith("Jdk location is not set");
  }

=======
>>>>>>> b5f40ffd
  public void testDoCheckWithJdkWithoutHomePath() {
    Sdk jdk = mock(Sdk.class);
    when(jdk.getHomePath()).thenReturn(null);

    assertThat(runCheckJdkErrorMessage(jdk)).startsWith("Could not find valid Jdk home from the selected Jdk location");
  }

  public void testDoCheckWithJdkWithIncompatibleVersion() {
    Sdk jdk = mock(Sdk.class);
    String pathToJdk10 = "/path/to/jdk10";

    when(jdk.getHomePath()).thenReturn(pathToJdk10);
    when(myMockIdeSdks.getRunningVersionOrDefault()).thenReturn(JavaSdkVersion.JDK_1_8);
    when(myMockJdks.findVersion(Paths.get(pathToJdk10))).thenReturn(JavaSdkVersion.JDK_10);

    assertThat(runCheckJdkErrorMessage(jdk)).startsWith(
      "The version of selected Jdk doesn't match the Jdk used by Studio. Please choose a valid Jdk 8 directory.\n" +
      "Selected Jdk location is /path/to/jdk10."
    );
  }

  public void testDoCheckWithJdkWithIncompatibleVersionNoCheck() {
    StudioFlags.ALLOW_DIFFERENT_JDK_VERSION.override(true);
    Sdk jdk = mock(Sdk.class);
    String pathToJdk10 = "/path/to/jdk10";
    when(jdk.getHomePath()).thenReturn(pathToJdk10);
    when(myMockIdeSdks.getRunningVersionOrDefault()).thenReturn(JavaSdkVersion.JDK_1_8);
    when(myMockJdks.findVersion(Paths.get(pathToJdk10))).thenReturn(JavaSdkVersion.JDK_10);

    assertThat(runCheckJdkErrorMessage(jdk)).startsWith(
      "The Jdk installation is invalid.\n" +
      "Selected Jdk location is /path/to/jdk10."
    );
  }

  public void testDoCheckWithJdkWithInvalidJdkInstallation() {
    Sdk jdk = mock(Sdk.class);
    String pathToJdk8 = "/path/to/jdk8";
    when(jdk.getHomePath()).thenReturn(pathToJdk8);
    when(myMockIdeSdks.getRunningVersionOrDefault()).thenReturn(JavaSdkVersion.JDK_1_8);
    when(myMockJdks.findVersion(Paths.get(pathToJdk8))).thenReturn(JavaSdkVersion.JDK_1_8);

    assertThat(runCheckJdkErrorMessage(jdk)).startsWith(
      "The Jdk installation is invalid.\n" +
      "Selected Jdk location is /path/to/jdk8."
    );
  }

  public void testDoCheckWithJdkValidRecreate() {
    StudioFlags.GRADLE_SYNC_RECREATE_JDK.override(true);
    try {
      runCheckWithValid();
<<<<<<< HEAD
      verify(myMockIdeSdks).recreateOrAddJdkInTable(any());
=======
      verify(myMockIdeSdks).recreateOrAddJdkInTable(any(), any());
>>>>>>> b5f40ffd
    }
    finally {
      StudioFlags.GRADLE_SYNC_RECREATE_JDK.clearOverride();
    }
  }

  public void testDoCheckWithJdkValidNoRecreate() {
    StudioFlags.GRADLE_SYNC_RECREATE_JDK.override(false);
    try {
      runCheckWithValid();
<<<<<<< HEAD
      verify(myMockIdeSdks, never()).recreateOrAddJdkInTable(any());
=======
      verify(myMockIdeSdks, never()).recreateOrAddJdkInTable(any(), any());
>>>>>>> b5f40ffd
    }
    finally {
      StudioFlags.GRADLE_SYNC_RECREATE_JDK.clearOverride();
    }
  }

  private void runCheckWithValid() {
  String versionString = myValidJdk.getVersionString();
    assertThat(versionString).isNotNull();
    JavaSdkVersion javaVersion = JavaSdkVersion.fromVersionString(versionString);
    assertThat(javaVersion).isNotNull();
    when(myMockIdeSdks.getRunningVersionOrDefault()).thenReturn(javaVersion);

    String jdkPath = myValidJdk.getHomePath();
    assertThat(jdkPath).isNotNull();
    when(myMockJdks.findVersion(Paths.get(jdkPath))).thenReturn(javaVersion);

    String message = runCheckJdkErrorMessage(myValidJdk);

    assertThat(message).isEmpty();
  }

  private static String runCheckJdkErrorMessage(@Nullable Sdk jdk) {
    try {
<<<<<<< HEAD
      JdkImportCheck.checkJdkErrorMessage(jdk);
=======
      JdkImportCheck.validateJdk(jdk);
>>>>>>> b5f40ffd
      return ""; // No error
    } catch (JdkImportCheckException e) {
      return e.getMessage();
    }
  }
}<|MERGE_RESOLUTION|>--- conflicted
+++ resolved
@@ -16,11 +16,7 @@
 package com.android.tools.idea.gradle.project.sync.idea.issues;
 
 import static com.google.common.truth.Truth.assertThat;
-<<<<<<< HEAD
 import static org.mockito.Mockito.any;
-=======
-import static org.mockito.ArgumentMatchers.any;
->>>>>>> b5f40ffd
 import static org.mockito.Mockito.mock;
 import static org.mockito.Mockito.never;
 import static org.mockito.Mockito.verify;
@@ -63,13 +59,6 @@
     super.tearDown();
   }
 
-<<<<<<< HEAD
-  public void testDoCheckCanSyncWithNullJdk() {
-    assertThat(runCheckJdkErrorMessage(null)).startsWith("Jdk location is not set");
-  }
-
-=======
->>>>>>> b5f40ffd
   public void testDoCheckWithJdkWithoutHomePath() {
     Sdk jdk = mock(Sdk.class);
     when(jdk.getHomePath()).thenReturn(null);
@@ -122,11 +111,7 @@
     StudioFlags.GRADLE_SYNC_RECREATE_JDK.override(true);
     try {
       runCheckWithValid();
-<<<<<<< HEAD
-      verify(myMockIdeSdks).recreateOrAddJdkInTable(any());
-=======
       verify(myMockIdeSdks).recreateOrAddJdkInTable(any(), any());
->>>>>>> b5f40ffd
     }
     finally {
       StudioFlags.GRADLE_SYNC_RECREATE_JDK.clearOverride();
@@ -137,11 +122,7 @@
     StudioFlags.GRADLE_SYNC_RECREATE_JDK.override(false);
     try {
       runCheckWithValid();
-<<<<<<< HEAD
-      verify(myMockIdeSdks, never()).recreateOrAddJdkInTable(any());
-=======
       verify(myMockIdeSdks, never()).recreateOrAddJdkInTable(any(), any());
->>>>>>> b5f40ffd
     }
     finally {
       StudioFlags.GRADLE_SYNC_RECREATE_JDK.clearOverride();
@@ -166,11 +147,7 @@
 
   private static String runCheckJdkErrorMessage(@Nullable Sdk jdk) {
     try {
-<<<<<<< HEAD
-      JdkImportCheck.checkJdkErrorMessage(jdk);
-=======
       JdkImportCheck.validateJdk(jdk);
->>>>>>> b5f40ffd
       return ""; // No error
     } catch (JdkImportCheckException e) {
       return e.getMessage();
