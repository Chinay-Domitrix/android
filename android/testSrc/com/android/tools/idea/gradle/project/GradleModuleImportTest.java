/*
 * Copyright (C) 2014 The Android Open Source Project
 *
 * Licensed under the Apache License, Version 2.0 (the "License");
 * you may not use this file except in compliance with the License.
 * You may obtain a copy of the License at
 *
 *      http://www.apache.org/licenses/LICENSE-2.0
 *
 * Unless required by applicable law or agreed to in writing, software
 * distributed under the License is distributed on an "AS IS" BASIS,
 * WITHOUT WARRANTIES OR CONDITIONS OF ANY KIND, either express or implied.
 * See the License for the specific language governing permissions and
 * limitations under the License.
 */
package com.android.tools.idea.gradle.project;

import static com.android.tools.idea.gradle.util.GradleUtil.getDefaultPhysicalPathFromGradlePath;
import static com.google.common.base.Strings.isNullOrEmpty;
import static com.google.common.collect.Iterables.concat;
import static com.google.common.collect.Iterables.contains;
import static com.google.common.collect.Iterables.transform;
import static com.google.common.io.Files.createTempDir;
import static com.google.common.io.Files.write;
import static com.intellij.openapi.vfs.VfsUtil.findFileByIoFile;
import static com.intellij.util.PathUtil.toSystemIndependentName;

import com.android.SdkConstants;
import com.android.tools.idea.gradle.dsl.api.GradleSettingsModel;
import com.android.tools.idea.gradle.dsl.api.ProjectBuildModel;
import com.android.tools.idea.gradle.project.sync.GradleSyncListener;
import com.android.tools.idea.sdk.IdeSdks;
import com.google.common.base.Function;
import com.google.common.base.Functions;
import com.google.common.base.Joiner;
import com.google.common.collect.Maps;
import com.intellij.openapi.application.ApplicationManager;
import com.intellij.openapi.options.ConfigurationException;
import com.intellij.openapi.project.Project;
import com.intellij.openapi.project.ex.ProjectEx;
import com.intellij.openapi.project.ex.ProjectManagerEx;
import com.intellij.openapi.project.impl.ProjectManagerImpl;
import com.intellij.openapi.util.ThrowableComputable;
import com.intellij.openapi.vfs.VirtualFile;
import com.intellij.testFramework.PlatformTestUtil;
import com.intellij.testFramework.ProjectRule;
import com.intellij.testFramework.fixtures.IdeaProjectTestFixture;
import com.intellij.testFramework.fixtures.IdeaTestFixtureFactory;
import com.intellij.testFramework.fixtures.JavaTestFixtureFactory;
import com.intellij.testFramework.fixtures.TestFixtureBuilder;
import java.io.File;
import java.io.IOException;
import java.nio.charset.Charset;
import java.util.Arrays;
import java.util.Collection;
import java.util.Collections;
import java.util.HashMap;
import java.util.LinkedList;
import java.util.Map;
import java.util.Set;
import org.jetbrains.android.AndroidTestBase;
import org.jetbrains.annotations.NotNull;

/**
 * Tests for {@link GradleModuleImporter#importModules(Object, Map, Project, GradleSyncListener)}.
 */
@SuppressWarnings("JUnitTestCaseWithNoTests") // Named differently, didn't want to do too much unnecessary setups
public final class GradleModuleImportTest extends AndroidTestBase {
  public static final String MODULE_NAME = "guadeloupe";
  public static final String SAMPLE_PROJECT_PATH = "samples/sample1";
  public static final String SAMPLE_PROJECT_NAME = "sample1";
  public static final String BUILD_GRADLE_TEMPLATE = "apply plugin: 'android-library'\n\n" +
                                                     "dependencies {\n" +
                                                     "    compile 'com.android.support:support-v4:13.0.+'\n" +
                                                     "    %s\n" +
                                                     "}\n\n" +
                                                     "android {\n" +
                                                     "    compileSdkVersion 19\n" +
                                                     "    buildToolsVersion \"19\"\n\n" +
                                                     "    defaultConfig {\n" +
                                                     "        minSdkVersion 8\n" +
                                                     "        targetSdkVersion 19\n" +
                                                     "    }\n\n" +
                                                     "    sourceSets {\n" +
                                                     "        main {\n" +
                                                     "            manifest.srcFile 'AndroidManifest.xml'\n" +
                                                     "            java.srcDirs = ['src']\n" +
                                                     "            res.srcDirs = ['res']\n" +
                                                     "        }\n" +
                                                     "    }\n" +
                                                     "}\n";
  private final static Function<String, String> pathToModuleName = new Function<String, String>() {
    @Override
    public String apply(String input) {
      return pathToGradleName(input);
    }
  };
  private File dir;

  public static VirtualFile createGradleProjectToImport(File dir, String name, String... requiredProjects) throws IOException {
    File moduleDir = new File(dir, name);
    if (!moduleDir.mkdirs()) {
      throw new IllegalStateException("Unable to create module");
    }
    Iterable<String> projectDependencies = transform(Arrays.asList(requiredProjects), new Function<String, String>() {
      @Override
      public String apply(String input) {
        return String.format("\tcompile project('%s')", pathToGradleName(input));
      }
    });
    String buildGradle = String.format(BUILD_GRADLE_TEMPLATE, Joiner.on("\n").join(projectDependencies));
    write(buildGradle, new File(moduleDir, SdkConstants.FN_BUILD_GRADLE), Charset.defaultCharset());
    VirtualFile moduleFile = findFileByIoFile(moduleDir, true);
    if (moduleFile == null) {
      throw new IllegalStateException("Cannot get virtual file for module we just created");
    }
    else {
      return moduleFile;
    }
  }

  private static void assertModuleInSettingsFile(Project project, String name) {
    GradleSettingsModel settingsModel = ProjectBuildModel.get(project).getProjectSettingsModel();
    assertNotNull("Missing " + SdkConstants.FN_SETTINGS_GRADLE, settingsModel);
    Iterable<String> modules = settingsModel.modulePaths();
    if (!contains(modules, name)) {
      fail(String.format("Subproject %s is not in %s. Found subprojects: %s", name, SdkConstants.FN_SETTINGS_GRADLE,
                         Joiner.on(", ").join(modules)));
    }
  }

  private static void assertModuleImported(@NotNull Project project, @NotNull String relativePath, @NotNull VirtualFile moduleRoot) {
    assertNotNull("Module sources were not copied", PlatformTestUtil.getOrCreateProjectBaseDir(project).findFileByRelativePath(relativePath));
    final VirtualFile[] moduleChildren = moduleRoot.getChildren();
    assertNoFilesAdded(moduleChildren);
    assertEquals(SdkConstants.FN_BUILD_GRADLE, moduleChildren[0].getName());
    assertModuleInSettingsFile(project, pathToGradleName(relativePath));
  }

  private static void assertNoFilesAdded(VirtualFile[] moduleChildren) {
    if (moduleChildren.length != 1) {
      StringBuilder failure = new StringBuilder("Files were altered in the source directory:");
      Joiner.on(", ").appendTo(failure, transform(Arrays.asList(moduleChildren), new Function<VirtualFile, String>() {
        @Override
        public String apply(VirtualFile input) {
          return input.getName();
        }
      }));
      fail(failure.toString());
    }
  }

  private static String module(int moduleNumber) {
    return MODULE_NAME + moduleNumber;
  }

  private static Map<String, String> projectsWithDefaultLocations(final String... paths) {
    Iterable<String> names = transform(Arrays.asList(paths), pathToModuleName);
    return Maps.toMap(names, Functions.constant(""));
  }

  private static String pathToGradleName(String input) {
    return ":" + input.replaceAll("/", SdkConstants.GRADLE_PATH_SEPARATOR);
  }

  private static void assertModuleRequiredButNotFound(String modulePath, Map<String, VirtualFile> projects) {
    String moduleName = pathToGradleName(modulePath);
    assertTrue(String.format("Project %s should be known but path not detected", modulePath),
               projects.containsKey(moduleName) && projects.get(moduleName) == null);
  }

  private static VirtualFile configureTopLevelProject(File projectRoot,
                                                      Iterable<String> allModules,
                                                      Iterable<String> customLocationStatements) throws IOException {
    StringBuilder settingsGradle = new StringBuilder("include '");
    Joiner.on("', '").appendTo(settingsGradle, allModules).append("'\n");
    Joiner.on("\n").appendTo(settingsGradle, customLocationStatements).append("\n");

    write(settingsGradle.toString(), new File(projectRoot, SdkConstants.FN_SETTINGS_GRADLE), Charset.defaultCharset());
    VirtualFile vDir = findFileByIoFile(projectRoot, true);
    assert vDir != null;
    System.out.printf("Multi-project root: %s\n", vDir.getPath());
    return vDir;
  }

  @NotNull
  private VirtualFile createProjectWithSubprojects(Map<String, String> modules, String... nonExistingReferencedModules) throws IOException {
    Collection<String> customLocationStatements = new LinkedList<>();

    for (Map.Entry<String, String> module : modules.entrySet()) {
      String path = module.getValue();
      if (isNullOrEmpty(path)) {
        path = toSystemIndependentName(getDefaultPhysicalPathFromGradlePath(module.getKey()));
      }
      else {
        customLocationStatements.add(String.format("project('%s').projectDir = new File('%s')", module.getKey(), path));
      }
      createGradleProjectToImport(dir, path);
    }
    Iterable<String> allModules = concat(modules.keySet(), transform(Arrays.asList(nonExistingReferencedModules), pathToModuleName));
    return configureTopLevelProject(dir, allModules, customLocationStatements);
  }

  @Override
  public void setUp() throws Exception {
    super.setUp();

    TestFixtureBuilder<IdeaProjectTestFixture> projectBuilder = IdeaTestFixtureFactory.getFixtureFactory().createFixtureBuilder(getName());
    myFixture = JavaTestFixtureFactory.getFixtureFactory().createCodeInsightFixture(projectBuilder.getFixture());
    myFixture.setUp();
    myFixture.setTestDataPath(getTestDataPath());

    dir = new File(createTempDir(), "project");
    IdeSdks.removeJdksOn(myFixture.getProjectDisposable());
  }

  /**
   * Test importing simple module into even simpler project
   */
  public void testImportSimpleGradleProject() throws IOException, ConfigurationException {
    VirtualFile moduleRoot = createGradleProjectToImport(dir, MODULE_NAME);
/* b/145809317
    GradleModuleImporter.importModules(this, Collections.singletonMap(moduleRoot.getName(), moduleRoot), getProject(), null);
    assertModuleImported(getProject(), MODULE_NAME, moduleRoot);
b/145809317 */
  }

  /**
   * Test importing a root project that has subprojects
   */
  public void testImportSubprojects() throws IOException, ConfigurationException {
    String[] paths = {module(1), module(2), SAMPLE_PROJECT_PATH};

    VirtualFile projectRoot = createProjectWithSubprojects(projectsWithDefaultLocations(paths));
    Map<String, VirtualFile> toImport = moduleListToMap(GradleModuleImporter.getRelatedProjects(projectRoot, getProject()));
    assertEquals(paths.length, toImport.size());
    for (String path : paths) {
      assertEquals(projectRoot.findFileByRelativePath(path), toImport.get(pathToGradleName(path)));
    }

/* b/145809317
    GradleModuleImporter.importModules(this, toImport, getProject(), null);

    for (String path : paths) {
      VirtualFile moduleRoot = projectRoot.findFileByRelativePath(path);
      assertNotNull(String.format("Module was not imported into %s\n", projectRoot.getPath() + "/" + path), moduleRoot);
      assertModuleImported(getProject(), path, moduleRoot);
    }
b/145809317 */

    System.out.println();
  }

  /**
   * Missing sub-module will be on the list but with a <code>null</code> path. It is up to client code to decide what to do with it.
   */
  public void testImportSubProjectsWithMissingSubModule() throws IOException, ConfigurationException {
    VirtualFile projectRoot = createProjectWithSubprojects(projectsWithDefaultLocations(module(1)), module(2));
    Map<String, VirtualFile> toImport = moduleListToMap(GradleModuleImporter.getRelatedProjects(projectRoot, getProject()));
    assertEquals(2, toImport.size());
    assertModuleRequiredButNotFound(module(2), toImport);

    try {
      GradleModuleImporter.importModules(this, toImport, getProject(), null);
      fail();
    }
    catch (IOException e) {
      // Expected
    }
  }

  /**
   * Verify discovery of projects with non-default locations
   */
  public void testImportSubProjectWithCustomLocation() throws IOException, ConfigurationException {
    VirtualFile projectRoot =
      createProjectWithSubprojects(Collections.singletonMap(pathToGradleName(SAMPLE_PROJECT_NAME), SAMPLE_PROJECT_PATH));
    Map<String, VirtualFile> subProjects = moduleListToMap(GradleModuleImporter.getRelatedProjects(projectRoot, getProject()));
    assertEquals(1, subProjects.size());
    VirtualFile moduleLocation = projectRoot.findFileByRelativePath(SAMPLE_PROJECT_PATH);
    assert moduleLocation != null;
    assertEquals(moduleLocation, subProjects.get(pathToGradleName(SAMPLE_PROJECT_NAME)));

/* b/145809317
    GradleModuleImporter.importModules(this, subProjects, getProject(), null);
    assertModuleImported(getProject(), SAMPLE_PROJECT_NAME, moduleLocation);
b/145809317 */
  }

  private static Map<String, VirtualFile> moduleListToMap(Set<ModuleToImport> projects) {
    HashMap<String, VirtualFile> map = Maps.newHashMapWithExpectedSize(projects.size());
    for (ModuleToImport project : projects) {
      map.put(project.name, project.location);
    }
    return map;
  }

  /**
   * Verify basic case of importing a project that has source dependency
   */
  public void testRequiredProjects() throws IOException {
    VirtualFile project1 = createGradleProjectToImport(dir, module(1));
    VirtualFile project2 = createGradleProjectToImport(dir, module(2), module(1));
    assert project1 != null && project2 != null : "Something wrong with the setup";
    configureTopLevelProject(dir, Arrays.asList(module(1), module(2)), Collections.emptySet());

    Map<String, VirtualFile> projects = moduleListToMap(GradleModuleImporter.getRelatedProjects(project2, getProject()));
    assertEquals(2, projects.size());
    assertEquals(project1, projects.get(pathToGradleName(module(1))));
    assertEquals(project2, projects.get(pathToGradleName(module(2))));
  }

  /**
   * Test importing a project has source dependency but when that dependency directory is missing
   */
  public void testMissingRequiredProjects() throws IOException {
    VirtualFile project2 = createGradleProjectToImport(dir, module(2), module(1));
    assert project2 != null : "Something wrong with the setup";
    configureTopLevelProject(dir, Arrays.asList(module(1), module(2)), Collections.emptySet());

    Map<String, VirtualFile> projects = moduleListToMap(GradleModuleImporter.getRelatedProjects(project2, getProject()));
    assertEquals(2, projects.size());
    assertModuleRequiredButNotFound(module(1), projects);
    assertEquals(project2, projects.get(pathToGradleName(module(2))));
  }

  /**
   * Test a project that requires another project but when no settings.gradle was found in the parent folder.
   */
  public void testMissingEnclosingProject() throws IOException {
    VirtualFile module = createGradleProjectToImport(dir, module(1), module(2));
    assert module != null;

    Map<String, VirtualFile> projects = moduleListToMap(GradleModuleImporter.getRelatedProjects(module, getProject()));
    assertEquals(2, projects.size());
    assertModuleRequiredButNotFound(module(2), projects);
    assertEquals(module, projects.get(pathToGradleName(module(1))));
  }

  /**
   * Make sure source dependencies are picked recursively
   */
  public void testTransitiveDependencies() throws IOException {
    VirtualFile project1 = createGradleProjectToImport(dir, module(1));
    VirtualFile project2 = createGradleProjectToImport(dir, module(2), module(1));
    VirtualFile project3 = createGradleProjectToImport(dir, module(3), module(2));
    configureTopLevelProject(dir, Arrays.asList(module(1), module(2), module(3)), Collections.emptySet());

    Map<String, VirtualFile> projects = moduleListToMap(GradleModuleImporter.getRelatedProjects(project3, getProject()));
    assertEquals(3, projects.size());
    assertEquals(project1, projects.get(pathToGradleName(module(1))));
    assertEquals(project2, projects.get(pathToGradleName(module(2))));
    assertEquals(project3, projects.get(pathToGradleName(module(3))));
  }

  /**
   * Make sure source dependencies are picked recursively
   */
  public void testCircularDependencies() throws IOException {
    VirtualFile project1 = createGradleProjectToImport(dir, module(1), module(3));
    VirtualFile project2 = createGradleProjectToImport(dir, module(2), module(1));
    VirtualFile project3 = createGradleProjectToImport(dir, module(3), module(2));
    configureTopLevelProject(dir, Arrays.asList(module(1), module(2), module(3)), Collections.emptySet());

    Map<String, VirtualFile> projects = moduleListToMap(GradleModuleImporter.getRelatedProjects(project3, getProject()));
    assertEquals(3, projects.size());
    assertEquals(project1, projects.get(pathToGradleName(module(1))));
    assertEquals(project2, projects.get(pathToGradleName(module(2))));
    assertEquals(project3, projects.get(pathToGradleName(module(3))));
  }

  /**
   * {@link ProjectManagerEx}
   */
  @Override
  protected void tearDown() throws Exception {
    try {
      if (myFixture != null) {
        myFixture.tearDown();
        myFixture = null;
      }
      ProjectManagerEx projectManager = ProjectManagerEx.getInstanceEx();
      Project[] openProjects = projectManager.getOpenProjects();
      if (openProjects.length > 0) {
        final Project project = openProjects[0];
        ApplicationManager.getApplication().runWriteAction(new Runnable() {
          @Override
          public void run() {
            ProjectManagerEx projectManager = ProjectManagerEx.getInstanceEx();
            projectManager.forceCloseProject(project);
            if (projectManager instanceof ProjectManagerImpl) {
<<<<<<< HEAD
=======
              projectManager.forceCloseProject(project);
>>>>>>> e624679c
              Collection<Project> projectsStillOpen = Arrays.asList(projectManager.getOpenProjects());
              if (!projectsStillOpen.isEmpty()) {
                Project project = projectsStillOpen.iterator().next();
                projectsStillOpen.clear();
<<<<<<< HEAD
                throw new AssertionError("Test project is not disposed: " + project + ";\n created in: " + ((ProjectEx)project).getCreationTrace());
=======
                throw new AssertionError("Test project is not disposed: " + project + ";\n created in: " +
                                         ProjectRule.getCreationPlace(project));
>>>>>>> e624679c
              }
            }
          }
        });
      }
      if (dir != null && dir.isDirectory()) {
        ApplicationManager.getApplication().runWriteAction(new ThrowableComputable<Boolean, IOException>() {
          @Override
          public Boolean compute() throws IOException {
            VirtualFile vfile = findFileByIoFile(dir, true);
            if (vfile != null) {
              vfile.delete(GradleModuleImportTest.this);
            }
            return true;
          }
        });
      }
    }
    catch (Throwable e) {
      addSuppressedException(e);
    }
    finally {
      super.tearDown();
    }
  }
}<|MERGE_RESOLUTION|>--- conflicted
+++ resolved
@@ -389,20 +389,13 @@
             ProjectManagerEx projectManager = ProjectManagerEx.getInstanceEx();
             projectManager.forceCloseProject(project);
             if (projectManager instanceof ProjectManagerImpl) {
-<<<<<<< HEAD
-=======
               projectManager.forceCloseProject(project);
->>>>>>> e624679c
               Collection<Project> projectsStillOpen = Arrays.asList(projectManager.getOpenProjects());
               if (!projectsStillOpen.isEmpty()) {
                 Project project = projectsStillOpen.iterator().next();
                 projectsStillOpen.clear();
-<<<<<<< HEAD
-                throw new AssertionError("Test project is not disposed: " + project + ";\n created in: " + ((ProjectEx)project).getCreationTrace());
-=======
                 throw new AssertionError("Test project is not disposed: " + project + ";\n created in: " +
                                          ProjectRule.getCreationPlace(project));
->>>>>>> e624679c
               }
             }
           }
