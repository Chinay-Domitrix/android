/*
 * Copyright (C) 2014 The Android Open Source Project
 *
 * Licensed under the Apache License, Version 2.0 (the "License");
 * you may not use this file except in compliance with the License.
 * You may obtain a copy of the License at
 *
 *      http://www.apache.org/licenses/LICENSE-2.0
 *
 * Unless required by applicable law or agreed to in writing, software
 * distributed under the License is distributed on an "AS IS" BASIS,
 * WITHOUT WARRANTIES OR CONDITIONS OF ANY KIND, either express or implied.
 * See the License for the specific language governing permissions and
 * limitations under the License.
 */
package com.android.tools.idea.gradle.project;

import static com.android.tools.idea.gradle.util.GradleUtil.getDefaultPhysicalPathFromGradlePath;
import static com.google.common.base.Strings.isNullOrEmpty;
import static com.google.common.collect.Iterables.concat;
import static com.google.common.collect.Iterables.contains;
import static com.google.common.collect.Iterables.transform;
import static com.google.common.io.Files.createTempDir;
import static com.google.common.io.Files.write;
import static com.intellij.openapi.vfs.VfsUtil.findFileByIoFile;
import static com.intellij.util.PathUtil.toSystemIndependentName;

import com.android.SdkConstants;
import com.android.tools.idea.gradle.dsl.api.GradleSettingsModel;
import com.android.tools.idea.gradle.dsl.api.ProjectBuildModel;
import com.android.tools.idea.gradle.project.sync.GradleSyncListener;
import com.android.tools.idea.sdk.IdeSdks;
import com.google.common.base.Function;
import com.google.common.base.Functions;
import com.google.common.base.Joiner;
import com.google.common.collect.Maps;
import com.intellij.openapi.application.ApplicationManager;
import com.intellij.openapi.options.ConfigurationException;
import com.intellij.openapi.project.Project;
import com.intellij.openapi.project.ex.ProjectEx;
import com.intellij.openapi.project.ex.ProjectManagerEx;
import com.intellij.openapi.project.impl.ProjectManagerImpl;
import com.intellij.openapi.util.ThrowableComputable;
import com.intellij.openapi.vfs.VirtualFile;
import com.intellij.testFramework.PlatformTestUtil;
import com.intellij.testFramework.fixtures.IdeaProjectTestFixture;
import com.intellij.testFramework.fixtures.IdeaTestFixtureFactory;
import com.intellij.testFramework.fixtures.JavaTestFixtureFactory;
import com.intellij.testFramework.fixtures.TestFixtureBuilder;
import java.io.File;
import java.io.IOException;
import java.nio.charset.Charset;
import java.util.Arrays;
import java.util.Collection;
import java.util.Collections;
import java.util.HashMap;
import java.util.LinkedList;
import java.util.Map;
import java.util.Set;
import org.jetbrains.android.AndroidTestBase;
import org.jetbrains.annotations.NotNull;

/**
 * Tests for {@link GradleModuleImporter#importModules(Object, Map, Project, GradleSyncListener)}.
 */
@SuppressWarnings("JUnitTestCaseWithNoTests") // Named differently, didn't want to do too much unnecessary setups
public final class GradleModuleImportTest extends AndroidTestBase {
  public static final String MODULE_NAME = "guadeloupe";
  public static final String SAMPLE_PROJECT_PATH = "samples/sample1";
  public static final String SAMPLE_PROJECT_NAME = "sample1";
  public static final String BUILD_GRADLE_TEMPLATE = "apply plugin: 'android-library'\n\n" +
                                                     "dependencies {\n" +
                                                     "    compile 'com.android.support:support-v4:13.0.+'\n" +
                                                     "    %s\n" +
                                                     "}\n\n" +
                                                     "android {\n" +
                                                     "    compileSdkVersion 19\n" +
                                                     "    buildToolsVersion \"19\"\n\n" +
                                                     "    defaultConfig {\n" +
                                                     "        minSdkVersion 8\n" +
                                                     "        targetSdkVersion 19\n" +
                                                     "    }\n\n" +
                                                     "    sourceSets {\n" +
                                                     "        main {\n" +
                                                     "            manifest.srcFile 'AndroidManifest.xml'\n" +
                                                     "            java.srcDirs = ['src']\n" +
                                                     "            res.srcDirs = ['res']\n" +
                                                     "        }\n" +
                                                     "    }\n" +
                                                     "}\n";
  private final static Function<String, String> pathToModuleName = new Function<>() {
    @Override
    public String apply(String input) {
      return pathToGradleName(input);
    }
  };
  private File dir;

  public static VirtualFile createGradleProjectToImport(File dir, String name, String... requiredProjects) throws IOException {
    File moduleDir = new File(dir, name);
    if (!moduleDir.mkdirs()) {
      throw new IllegalStateException("Unable to create module");
    }
    Iterable<String> projectDependencies = transform(Arrays.asList(requiredProjects), new Function<>() {
      @Override
      public String apply(String input) {
        return String.format("\tcompile project('%s')", pathToGradleName(input));
      }
    });
    String buildGradle = String.format(BUILD_GRADLE_TEMPLATE, Joiner.on("\n").join(projectDependencies));
    write(buildGradle, new File(moduleDir, SdkConstants.FN_BUILD_GRADLE), Charset.defaultCharset());
    VirtualFile moduleFile = findFileByIoFile(moduleDir, true);
    if (moduleFile == null) {
      throw new IllegalStateException("Cannot get virtual file for module we just created");
    }
    else {
      return moduleFile;
    }
  }

  private static void assertModuleInSettingsFile(Project project, String name) {
    GradleSettingsModel settingsModel = ProjectBuildModel.get(project).getProjectSettingsModel();
    assertNotNull("Missing " + SdkConstants.FN_SETTINGS_GRADLE, settingsModel);
    Iterable<String> modules = settingsModel.modulePaths();
    if (!contains(modules, name)) {
      fail(String.format("Subproject %s is not in %s. Found subprojects: %s", name, SdkConstants.FN_SETTINGS_GRADLE,
                         Joiner.on(", ").join(modules)));
    }
  }

  private static void assertModuleImported(@NotNull Project project, @NotNull String relativePath, @NotNull VirtualFile moduleRoot) {
    assertNotNull("Module sources were not copied", PlatformTestUtil.getOrCreateProjectBaseDir(project).findFileByRelativePath(relativePath));
    final VirtualFile[] moduleChildren = moduleRoot.getChildren();
    assertNoFilesAdded(moduleChildren);
    assertEquals(SdkConstants.FN_BUILD_GRADLE, moduleChildren[0].getName());
    assertModuleInSettingsFile(project, pathToGradleName(relativePath));
  }

  private static void assertNoFilesAdded(VirtualFile[] moduleChildren) {
    if (moduleChildren.length != 1) {
      StringBuilder failure = new StringBuilder("Files were altered in the source directory:");
      Joiner.on(", ").appendTo(failure, transform(Arrays.asList(moduleChildren), new Function<VirtualFile, String>() {
        @Override
        public String apply(VirtualFile input) {
          return input.getName();
        }
      }));
      fail(failure.toString());
    }
  }

  private static String module(int moduleNumber) {
    return MODULE_NAME + moduleNumber;
  }

  private static Map<String, String> projectsWithDefaultLocations(final String... paths) {
    Iterable<String> names = transform(Arrays.asList(paths), pathToModuleName);
    return Maps.toMap(names, Functions.constant(""));
  }

  private static String pathToGradleName(String input) {
    return ":" + input.replaceAll("/", SdkConstants.GRADLE_PATH_SEPARATOR);
  }

  private static void assertModuleRequiredButNotFound(String modulePath, Map<String, VirtualFile> projects) {
    String moduleName = pathToGradleName(modulePath);
    assertTrue(String.format("Project %s should be known but path not detected", modulePath),
               projects.containsKey(moduleName) && projects.get(moduleName) == null);
  }

  private static VirtualFile configureTopLevelProject(File projectRoot,
                                                      Iterable<String> allModules,
                                                      Iterable<String> customLocationStatements) throws IOException {
    StringBuilder settingsGradle = new StringBuilder("include '");
    Joiner.on("', '").appendTo(settingsGradle, allModules).append("'\n");
    Joiner.on("\n").appendTo(settingsGradle, customLocationStatements).append("\n");

    write(settingsGradle.toString(), new File(projectRoot, SdkConstants.FN_SETTINGS_GRADLE), Charset.defaultCharset());
    VirtualFile vDir = findFileByIoFile(projectRoot, true);
    assert vDir != null;
    System.out.printf("Multi-project root: %s\n", vDir.getPath());
    return vDir;
  }

  @NotNull
  private VirtualFile createProjectWithSubprojects(Map<String, String> modules, String... nonExistingReferencedModules) throws IOException {
    Collection<String> customLocationStatements = new LinkedList<>();

    for (Map.Entry<String, String> module : modules.entrySet()) {
      String path = module.getValue();
      if (isNullOrEmpty(path)) {
        path = toSystemIndependentName(getDefaultPhysicalPathFromGradlePath(module.getKey()));
      }
      else {
        customLocationStatements.add(String.format("project('%s').projectDir = new File('%s')", module.getKey(), path));
      }
      createGradleProjectToImport(dir, path);
    }
    Iterable<String> allModules = concat(modules.keySet(), transform(Arrays.asList(nonExistingReferencedModules), pathToModuleName));
    return configureTopLevelProject(dir, allModules, customLocationStatements);
  }

  @Override
  public void setUp() throws Exception {
    super.setUp();

    TestFixtureBuilder<IdeaProjectTestFixture> projectBuilder = IdeaTestFixtureFactory.getFixtureFactory().createFixtureBuilder(getName());
    myFixture = JavaTestFixtureFactory.getFixtureFactory().createCodeInsightFixture(projectBuilder.getFixture());
    myFixture.setUp();
    myFixture.setTestDataPath(getTestDataPath());

    dir = new File(createTempDir(), "project");
    IdeSdks.removeJdksOn(myFixture.getProjectDisposable());
  }

  /**
   * Test importing simple module into even simpler project
   */
  public void testImportSimpleGradleProject() throws IOException, ConfigurationException {
    VirtualFile moduleRoot = createGradleProjectToImport(dir, MODULE_NAME);
/* b/145809317
    GradleModuleImporter.importModules(this, Collections.singletonMap(moduleRoot.getName(), moduleRoot), getProject(), null);
    assertModuleImported(getProject(), MODULE_NAME, moduleRoot);
b/145809317 */
  }

  /**
   * Test importing a root project that has subprojects
   */
  public void testImportSubprojects() throws IOException, ConfigurationException {
    String[] paths = {module(1), module(2), SAMPLE_PROJECT_PATH};

    VirtualFile projectRoot = createProjectWithSubprojects(projectsWithDefaultLocations(paths));
    Map<String, VirtualFile> toImport = moduleListToMap(GradleModuleImporter.getRelatedProjects(projectRoot, getProject()));
    assertEquals(paths.length, toImport.size());
    for (String path : paths) {
      assertEquals(projectRoot.findFileByRelativePath(path), toImport.get(pathToGradleName(path)));
    }

/* b/145809317
    GradleModuleImporter.importModules(this, toImport, getProject(), null);

    for (String path : paths) {
      VirtualFile moduleRoot = projectRoot.findFileByRelativePath(path);
      assertNotNull(String.format("Module was not imported into %s\n", projectRoot.getPath() + "/" + path), moduleRoot);
      assertModuleImported(getProject(), path, moduleRoot);
    }
b/145809317 */

    System.out.println();
  }

  /**
   * Missing sub-module will be on the list but with a <code>null</code> path. It is up to client code to decide what to do with it.
   */
  public void testImportSubProjectsWithMissingSubModule() throws IOException, ConfigurationException {
    VirtualFile projectRoot = createProjectWithSubprojects(projectsWithDefaultLocations(module(1)), module(2));
    Map<String, VirtualFile> toImport = moduleListToMap(GradleModuleImporter.getRelatedProjects(projectRoot, getProject()));
    assertEquals(2, toImport.size());
    assertModuleRequiredButNotFound(module(2), toImport);

    try {
      GradleModuleImporter.importModules(this, toImport, getProject(), null);
      fail();
    }
    catch (IOException e) {
      // Expected
    }
  }

  /**
   * Verify discovery of projects with non-default locations
   */
  public void testImportSubProjectWithCustomLocation() throws IOException, ConfigurationException {
    VirtualFile projectRoot =
      createProjectWithSubprojects(Collections.singletonMap(pathToGradleName(SAMPLE_PROJECT_NAME), SAMPLE_PROJECT_PATH));
    Map<String, VirtualFile> subProjects = moduleListToMap(GradleModuleImporter.getRelatedProjects(projectRoot, getProject()));
    assertEquals(1, subProjects.size());
    VirtualFile moduleLocation = projectRoot.findFileByRelativePath(SAMPLE_PROJECT_PATH);
    assert moduleLocation != null;
    assertEquals(moduleLocation, subProjects.get(pathToGradleName(SAMPLE_PROJECT_NAME)));

/* b/145809317
    GradleModuleImporter.importModules(this, subProjects, getProject(), null);
    assertModuleImported(getProject(), SAMPLE_PROJECT_NAME, moduleLocation);
b/145809317 */
  }

  private static Map<String, VirtualFile> moduleListToMap(Set<ModuleToImport> projects) {
    HashMap<String, VirtualFile> map = Maps.newHashMapWithExpectedSize(projects.size());
    for (ModuleToImport project : projects) {
      map.put(project.name, project.location);
    }
    return map;
  }

  /**
   * Verify basic case of importing a project that has source dependency
   */
  public void testRequiredProjects() throws IOException {
    VirtualFile project1 = createGradleProjectToImport(dir, module(1));
    VirtualFile project2 = createGradleProjectToImport(dir, module(2), module(1));
    assert project1 != null && project2 != null : "Something wrong with the setup";
    configureTopLevelProject(dir, Arrays.asList(module(1), module(2)), Collections.emptySet());

    Map<String, VirtualFile> projects = moduleListToMap(GradleModuleImporter.getRelatedProjects(project2, getProject()));
    assertEquals(2, projects.size());
    assertEquals(project1, projects.get(pathToGradleName(module(1))));
    assertEquals(project2, projects.get(pathToGradleName(module(2))));
  }

  /**
   * Test importing a project has source dependency but when that dependency directory is missing
   */
  public void testMissingRequiredProjects() throws IOException {
    VirtualFile project2 = createGradleProjectToImport(dir, module(2), module(1));
    assert project2 != null : "Something wrong with the setup";
    configureTopLevelProject(dir, Arrays.asList(module(1), module(2)), Collections.emptySet());

    Map<String, VirtualFile> projects = moduleListToMap(GradleModuleImporter.getRelatedProjects(project2, getProject()));
    assertEquals(2, projects.size());
    assertModuleRequiredButNotFound(module(1), projects);
    assertEquals(project2, projects.get(pathToGradleName(module(2))));
  }

  /**
   * Test a project that requires another project but when no settings.gradle was found in the parent folder.
   */
  public void testMissingEnclosingProject() throws IOException {
    VirtualFile module = createGradleProjectToImport(dir, module(1), module(2));
    assert module != null;

    Map<String, VirtualFile> projects = moduleListToMap(GradleModuleImporter.getRelatedProjects(module, getProject()));
    assertEquals(2, projects.size());
    assertModuleRequiredButNotFound(module(2), projects);
    assertEquals(module, projects.get(pathToGradleName(module(1))));
  }

  /**
   * Make sure source dependencies are picked recursively
   */
  public void testTransitiveDependencies() throws IOException {
    VirtualFile project1 = createGradleProjectToImport(dir, module(1));
    VirtualFile project2 = createGradleProjectToImport(dir, module(2), module(1));
    VirtualFile project3 = createGradleProjectToImport(dir, module(3), module(2));
    configureTopLevelProject(dir, Arrays.asList(module(1), module(2), module(3)), Collections.emptySet());

    Map<String, VirtualFile> projects = moduleListToMap(GradleModuleImporter.getRelatedProjects(project3, getProject()));
    assertEquals(3, projects.size());
    assertEquals(project1, projects.get(pathToGradleName(module(1))));
    assertEquals(project2, projects.get(pathToGradleName(module(2))));
    assertEquals(project3, projects.get(pathToGradleName(module(3))));
  }

  /**
   * Make sure source dependencies are picked recursively
   */
  public void testCircularDependencies() throws IOException {
    VirtualFile project1 = createGradleProjectToImport(dir, module(1), module(3));
    VirtualFile project2 = createGradleProjectToImport(dir, module(2), module(1));
    VirtualFile project3 = createGradleProjectToImport(dir, module(3), module(2));
    configureTopLevelProject(dir, Arrays.asList(module(1), module(2), module(3)), Collections.emptySet());

    Map<String, VirtualFile> projects = moduleListToMap(GradleModuleImporter.getRelatedProjects(project3, getProject()));
    assertEquals(3, projects.size());
    assertEquals(project1, projects.get(pathToGradleName(module(1))));
    assertEquals(project2, projects.get(pathToGradleName(module(2))));
    assertEquals(project3, projects.get(pathToGradleName(module(3))));
  }

  /**
   * {@link ProjectManagerEx}
   */
  @Override
  protected void tearDown() throws Exception {
    try {
      if (myFixture != null) {
        myFixture.tearDown();
        myFixture = null;
      }
      ProjectManagerEx projectManager = ProjectManagerEx.getInstanceEx();
      Project[] openProjects = projectManager.getOpenProjects();
      if (openProjects.length > 0) {
        final Project project = openProjects[0];
        ApplicationManager.getApplication().runWriteAction(new Runnable() {
          @Override
          public void run() {
            ProjectManagerEx projectManager = ProjectManagerEx.getInstanceEx();
            projectManager.forceCloseProject(project);
            if (projectManager instanceof ProjectManagerImpl) {
              Collection<Project> projectsStillOpen = Arrays.asList(projectManager.getOpenProjects());
              if (!projectsStillOpen.isEmpty()) {
                Project project = projectsStillOpen.iterator().next();
                projectsStillOpen.clear();
<<<<<<< HEAD
                throw new AssertionError("Test project is not disposed: " + project + ";\n created in: " + ((ProjectEx)project).getCreationTrace());
=======
/* b/162777200
                throw new AssertionError("Test project is not disposed: " + project + ";\n created in: " +
                                         ProjectRule.getCreationPlace(project));
b/162777200 */ throw new AssertionError("Test project is not disposed: " + project);
>>>>>>> b5f40ffd
              }
            }
          }
        });
      }
      if (dir != null && dir.isDirectory()) {
        ApplicationManager.getApplication().runWriteAction(new ThrowableComputable<Boolean, IOException>() {
          @Override
          public Boolean compute() throws IOException {
            VirtualFile vfile = findFileByIoFile(dir, true);
            if (vfile != null) {
              vfile.delete(GradleModuleImportTest.this);
            }
            return true;
          }
        });
      }
    }
    catch (Throwable e) {
      addSuppressedException(e);
    }
    finally {
      super.tearDown();
    }
  }
}<|MERGE_RESOLUTION|>--- conflicted
+++ resolved
@@ -88,7 +88,7 @@
                                                      "        }\n" +
                                                      "    }\n" +
                                                      "}\n";
-  private final static Function<String, String> pathToModuleName = new Function<>() {
+  private final static Function<String, String> pathToModuleName = new Function<String, String>() {
     @Override
     public String apply(String input) {
       return pathToGradleName(input);
@@ -101,7 +101,7 @@
     if (!moduleDir.mkdirs()) {
       throw new IllegalStateException("Unable to create module");
     }
-    Iterable<String> projectDependencies = transform(Arrays.asList(requiredProjects), new Function<>() {
+    Iterable<String> projectDependencies = transform(Arrays.asList(requiredProjects), new Function<String, String>() {
       @Override
       public String apply(String input) {
         return String.format("\tcompile project('%s')", pathToGradleName(input));
@@ -301,7 +301,7 @@
     VirtualFile project1 = createGradleProjectToImport(dir, module(1));
     VirtualFile project2 = createGradleProjectToImport(dir, module(2), module(1));
     assert project1 != null && project2 != null : "Something wrong with the setup";
-    configureTopLevelProject(dir, Arrays.asList(module(1), module(2)), Collections.emptySet());
+    configureTopLevelProject(dir, Arrays.asList(module(1), module(2)), Collections.<String>emptySet());
 
     Map<String, VirtualFile> projects = moduleListToMap(GradleModuleImporter.getRelatedProjects(project2, getProject()));
     assertEquals(2, projects.size());
@@ -315,7 +315,7 @@
   public void testMissingRequiredProjects() throws IOException {
     VirtualFile project2 = createGradleProjectToImport(dir, module(2), module(1));
     assert project2 != null : "Something wrong with the setup";
-    configureTopLevelProject(dir, Arrays.asList(module(1), module(2)), Collections.emptySet());
+    configureTopLevelProject(dir, Arrays.asList(module(1), module(2)), Collections.<String>emptySet());
 
     Map<String, VirtualFile> projects = moduleListToMap(GradleModuleImporter.getRelatedProjects(project2, getProject()));
     assertEquals(2, projects.size());
@@ -343,7 +343,7 @@
     VirtualFile project1 = createGradleProjectToImport(dir, module(1));
     VirtualFile project2 = createGradleProjectToImport(dir, module(2), module(1));
     VirtualFile project3 = createGradleProjectToImport(dir, module(3), module(2));
-    configureTopLevelProject(dir, Arrays.asList(module(1), module(2), module(3)), Collections.emptySet());
+    configureTopLevelProject(dir, Arrays.asList(module(1), module(2), module(3)), Collections.<String>emptySet());
 
     Map<String, VirtualFile> projects = moduleListToMap(GradleModuleImporter.getRelatedProjects(project3, getProject()));
     assertEquals(3, projects.size());
@@ -359,7 +359,7 @@
     VirtualFile project1 = createGradleProjectToImport(dir, module(1), module(3));
     VirtualFile project2 = createGradleProjectToImport(dir, module(2), module(1));
     VirtualFile project3 = createGradleProjectToImport(dir, module(3), module(2));
-    configureTopLevelProject(dir, Arrays.asList(module(1), module(2), module(3)), Collections.emptySet());
+    configureTopLevelProject(dir, Arrays.asList(module(1), module(2), module(3)), Collections.<String>emptySet());
 
     Map<String, VirtualFile> projects = moduleListToMap(GradleModuleImporter.getRelatedProjects(project3, getProject()));
     assertEquals(3, projects.size());
@@ -392,14 +392,7 @@
               if (!projectsStillOpen.isEmpty()) {
                 Project project = projectsStillOpen.iterator().next();
                 projectsStillOpen.clear();
-<<<<<<< HEAD
                 throw new AssertionError("Test project is not disposed: " + project + ";\n created in: " + ((ProjectEx)project).getCreationTrace());
-=======
-/* b/162777200
-                throw new AssertionError("Test project is not disposed: " + project + ";\n created in: " +
-                                         ProjectRule.getCreationPlace(project));
-b/162777200 */ throw new AssertionError("Test project is not disposed: " + project);
->>>>>>> b5f40ffd
               }
             }
           }
