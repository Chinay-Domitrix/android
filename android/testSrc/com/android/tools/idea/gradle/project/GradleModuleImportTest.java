/*
 * Copyright (C) 2014 The Android Open Source Project
 *
 * Licensed under the Apache License, Version 2.0 (the "License");
 * you may not use this file except in compliance with the License.
 * You may obtain a copy of the License at
 *
 *      http://www.apache.org/licenses/LICENSE-2.0
 *
 * Unless required by applicable law or agreed to in writing, software
 * distributed under the License is distributed on an "AS IS" BASIS,
 * WITHOUT WARRANTIES OR CONDITIONS OF ANY KIND, either express or implied.
 * See the License for the specific language governing permissions and
 * limitations under the License.
 */
package com.android.tools.idea.gradle.project;

import static com.android.tools.idea.gradle.util.GradleUtil.getDefaultPhysicalPathFromGradlePath;
import static com.google.common.base.Strings.isNullOrEmpty;
import static com.google.common.collect.Iterables.concat;
import static com.google.common.collect.Iterables.contains;
import static com.google.common.collect.Iterables.transform;
import static com.google.common.io.Files.createTempDir;
import static com.google.common.io.Files.write;
import static com.intellij.openapi.vfs.VfsUtil.findFileByIoFile;
import static com.intellij.util.PathUtil.toSystemIndependentName;

import com.android.SdkConstants;
import com.android.tools.idea.gradle.dsl.api.GradleSettingsModel;
import com.android.tools.idea.gradle.dsl.api.ProjectBuildModel;
import com.android.tools.idea.gradle.project.sync.GradleSyncListener;
import com.android.tools.idea.sdk.IdeSdks;
import com.google.common.base.Function;
import com.google.common.base.Functions;
import com.google.common.base.Joiner;
import com.google.common.collect.Maps;
import com.intellij.openapi.application.ApplicationManager;
import com.intellij.openapi.options.ConfigurationException;
import com.intellij.openapi.project.Project;
import com.intellij.openapi.project.ex.ProjectEx;
import com.intellij.openapi.project.ex.ProjectManagerEx;
import com.intellij.openapi.project.impl.ProjectManagerImpl;
import com.intellij.openapi.util.ThrowableComputable;
import com.intellij.openapi.vfs.VirtualFile;
import com.intellij.testFramework.PlatformTestUtil;
import com.intellij.testFramework.ProjectRule;
import com.intellij.testFramework.fixtures.IdeaProjectTestFixture;
import com.intellij.testFramework.fixtures.IdeaTestFixtureFactory;
import com.intellij.testFramework.fixtures.JavaTestFixtureFactory;
import com.intellij.testFramework.fixtures.TestFixtureBuilder;
import java.io.File;
import java.io.IOException;
import java.nio.charset.Charset;
import java.util.Arrays;
import java.util.Collection;
import java.util.Collections;
import java.util.HashMap;
import java.util.LinkedList;
import java.util.Map;
import java.util.Set;
import org.jetbrains.android.AndroidTestBase;
import org.jetbrains.annotations.NotNull;

/**
 * Tests for {@link GradleModuleImporter#importModules(Object, Map, Project, GradleSyncListener)}.
 */
@SuppressWarnings("JUnitTestCaseWithNoTests") // Named differently, didn't want to do too much unnecessary setups
public final class GradleModuleImportTest extends AndroidTestBase {
  public static final String MODULE_NAME = "guadeloupe";
  public static final String SAMPLE_PROJECT_PATH = "samples/sample1";
  public static final String SAMPLE_PROJECT_NAME = "sample1";
  public static final String BUILD_GRADLE_TEMPLATE = "apply plugin: 'android-library'\n\n" +
                                                     "dependencies {\n" +
                                                     "    compile 'com.android.support:support-v4:13.0.+'\n" +
                                                     "    %s\n" +
                                                     "}\n\n" +
                                                     "android {\n" +
                                                     "    compileSdkVersion 19\n" +
                                                     "    buildToolsVersion \"19\"\n\n" +
                                                     "    defaultConfig {\n" +
                                                     "        minSdkVersion 8\n" +
                                                     "        targetSdkVersion 19\n" +
                                                     "    }\n\n" +
                                                     "    sourceSets {\n" +
                                                     "        main {\n" +
                                                     "            manifest.srcFile 'AndroidManifest.xml'\n" +
                                                     "            java.srcDirs = ['src']\n" +
                                                     "            res.srcDirs = ['res']\n" +
                                                     "        }\n" +
                                                     "    }\n" +
                                                     "}\n";
  private final static Function<String, String> pathToModuleName = new Function<String, String>() {
    @Override
    public String apply(String input) {
      return pathToGradleName(input);
    }
  };
  private File dir;

  public static VirtualFile createGradleProjectToImport(File dir, String name, String... requiredProjects) throws IOException {
    File moduleDir = new File(dir, name);
    if (!moduleDir.mkdirs()) {
      throw new IllegalStateException("Unable to create module");
    }
    Iterable<String> projectDependencies = transform(Arrays.asList(requiredProjects), new Function<String, String>() {
      @Override
      public String apply(String input) {
        return String.format("\tcompile project('%s')", pathToGradleName(input));
      }
    });
    String buildGradle = String.format(BUILD_GRADLE_TEMPLATE, Joiner.on("\n").join(projectDependencies));
    write(buildGradle, new File(moduleDir, SdkConstants.FN_BUILD_GRADLE), Charset.defaultCharset());
    VirtualFile moduleFile = findFileByIoFile(moduleDir, true);
    if (moduleFile == null) {
      throw new IllegalStateException("Cannot get virtual file for module we just created");
    }
    else {
      return moduleFile;
    }
  }

  private static void assertModuleInSettingsFile(Project project, String name) {
    GradleSettingsModel settingsModel = ProjectBuildModel.get(project).getProjectSettingsModel();
    assertNotNull("Missing " + SdkConstants.FN_SETTINGS_GRADLE, settingsModel);
    Iterable<String> modules = settingsModel.modulePaths();
    if (!contains(modules, name)) {
      fail(String.format("Subproject %s is not in %s. Found subprojects: %s", name, SdkConstants.FN_SETTINGS_GRADLE,
                         Joiner.on(", ").join(modules)));
    }
  }

  private static void assertModuleImported(@NotNull Project project, @NotNull String relativePath, @NotNull VirtualFile moduleRoot) {
    assertNotNull("Module sources were not copied", PlatformTestUtil.getOrCreateProjectBaseDir(project).findFileByRelativePath(relativePath));
    final VirtualFile[] moduleChildren = moduleRoot.getChildren();
    assertNoFilesAdded(moduleChildren);
    assertEquals(SdkConstants.FN_BUILD_GRADLE, moduleChildren[0].getName());
    assertModuleInSettingsFile(project, pathToGradleName(relativePath));
  }

  private static void assertNoFilesAdded(VirtualFile[] moduleChildren) {
    if (moduleChildren.length != 1) {
      StringBuilder failure = new StringBuilder("Files were altered in the source directory:");
      Joiner.on(", ").appendTo(failure, transform(Arrays.asList(moduleChildren), new Function<VirtualFile, String>() {
        @Override
        public String apply(VirtualFile input) {
          return input.getName();
        }
      }));
      fail(failure.toString());
    }
  }

  private static String module(int moduleNumber) {
    return MODULE_NAME + moduleNumber;
  }

  private static Map<String, String> projectsWithDefaultLocations(final String... paths) {
    Iterable<String> names = transform(Arrays.asList(paths), pathToModuleName);
    return Maps.toMap(names, Functions.constant(""));
  }

  private static String pathToGradleName(String input) {
    return ":" + input.replaceAll("/", SdkConstants.GRADLE_PATH_SEPARATOR);
  }

  private static void assertModuleRequiredButNotFound(String modulePath, Map<String, VirtualFile> projects) {
    String moduleName = pathToGradleName(modulePath);
    assertTrue(String.format("Project %s should be known but path not detected", modulePath),
               projects.containsKey(moduleName) && projects.get(moduleName) == null);
  }

  private static VirtualFile configureTopLevelProject(File projectRoot,
                                                      Iterable<String> allModules,
                                                      Iterable<String> customLocationStatements) throws IOException {
    StringBuilder settingsGradle = new StringBuilder("include '");
    Joiner.on("', '").appendTo(settingsGradle, allModules).append("'\n");
    Joiner.on("\n").appendTo(settingsGradle, customLocationStatements).append("\n");

    write(settingsGradle.toString(), new File(projectRoot, SdkConstants.FN_SETTINGS_GRADLE), Charset.defaultCharset());
    VirtualFile vDir = findFileByIoFile(projectRoot, true);
    assert vDir != null;
    System.out.printf("Multi-project root: %s\n", vDir.getPath());
    return vDir;
  }

  @NotNull
  private VirtualFile createProjectWithSubprojects(Map<String, String> modules, String... nonExistingReferencedModules) throws IOException {
    Collection<String> customLocationStatements = new LinkedList<>();

    for (Map.Entry<String, String> module : modules.entrySet()) {
      String path = module.getValue();
      if (isNullOrEmpty(path)) {
        path = toSystemIndependentName(getDefaultPhysicalPathFromGradlePath(module.getKey()));
      }
      else {
        customLocationStatements.add(String.format("project('%s').projectDir = new File('%s')", module.getKey(), path));
      }
      createGradleProjectToImport(dir, path);
    }
    Iterable<String> allModules = concat(modules.keySet(), transform(Arrays.asList(nonExistingReferencedModules), pathToModuleName));
    return configureTopLevelProject(dir, allModules, customLocationStatements);
  }

  @Override
  public void setUp() throws Exception {
    super.setUp();

    TestFixtureBuilder<IdeaProjectTestFixture> projectBuilder = IdeaTestFixtureFactory.getFixtureFactory().createFixtureBuilder(getName());
    myFixture = JavaTestFixtureFactory.getFixtureFactory().createCodeInsightFixture(projectBuilder.getFixture());
    myFixture.setUp();
    myFixture.setTestDataPath(getTestDataPath());

    dir = new File(createTempDir(), "project");
    IdeSdks.removeJdksOn(myFixture.getProjectDisposable());
  }

  /**
   * Test importing simple module into even simpler project
   */
  public void testImportSimpleGradleProject() throws IOException, ConfigurationException {
    VirtualFile moduleRoot = createGradleProjectToImport(dir, MODULE_NAME);
/* b/145809317
    GradleModuleImporter.importModules(this, Collections.singletonMap(moduleRoot.getName(), moduleRoot), getProject(), null);
    assertModuleImported(getProject(), MODULE_NAME, moduleRoot);
b/145809317 */
  }

  /**
   * Test importing a root project that has subprojects
   */
  public void testImportSubprojects() throws IOException, ConfigurationException {
    String[] paths = {module(1), module(2), SAMPLE_PROJECT_PATH};

    VirtualFile projectRoot = createProjectWithSubprojects(projectsWithDefaultLocations(paths));
    Map<String, VirtualFile> toImport = moduleListToMap(GradleModuleImporter.getRelatedProjects(projectRoot, getProject()));
    assertEquals(paths.length, toImport.size());
    for (String path : paths) {
      assertEquals(projectRoot.findFileByRelativePath(path), toImport.get(pathToGradleName(path)));
    }

/* b/145809317
    GradleModuleImporter.importModules(this, toImport, getProject(), null);

    for (String path : paths) {
      VirtualFile moduleRoot = projectRoot.findFileByRelativePath(path);
      assertNotNull(String.format("Module was not imported into %s\n", projectRoot.getPath() + "/" + path), moduleRoot);
      assertModuleImported(getProject(), path, moduleRoot);
    }
b/145809317 */

    System.out.println();
  }

  /**
   * Missing sub-module will be on the list but with a <code>null</code> path. It is up to client code to decide what to do with it.
   */
  public void testImportSubProjectsWithMissingSubModule() throws IOException, ConfigurationException {
    VirtualFile projectRoot = createProjectWithSubprojects(projectsWithDefaultLocations(module(1)), module(2));
    Map<String, VirtualFile> toImport = moduleListToMap(GradleModuleImporter.getRelatedProjects(projectRoot, getProject()));
    assertEquals(2, toImport.size());
    assertModuleRequiredButNotFound(module(2), toImport);

    try {
      GradleModuleImporter.importModules(this, toImport, getProject(), null);
      fail();
    }
    catch (IOException e) {
      // Expected
    }
  }

  /**
   * Verify discovery of projects with non-default locations
   */
  public void testImportSubProjectWithCustomLocation() throws IOException, ConfigurationException {
    VirtualFile projectRoot =
      createProjectWithSubprojects(Collections.singletonMap(pathToGradleName(SAMPLE_PROJECT_NAME), SAMPLE_PROJECT_PATH));
    Map<String, VirtualFile> subProjects = moduleListToMap(GradleModuleImporter.getRelatedProjects(projectRoot, getProject()));
    assertEquals(1, subProjects.size());
    VirtualFile moduleLocation = projectRoot.findFileByRelativePath(SAMPLE_PROJECT_PATH);
    assert moduleLocation != null;
    assertEquals(moduleLocation, subProjects.get(pathToGradleName(SAMPLE_PROJECT_NAME)));

/* b/145809317
    GradleModuleImporter.importModules(this, subProjects, getProject(), null);
    assertModuleImported(getProject(), SAMPLE_PROJECT_NAME, moduleLocation);
b/145809317 */
  }

  private static Map<String, VirtualFile> moduleListToMap(Set<ModuleToImport> projects) {
    HashMap<String, VirtualFile> map = Maps.newHashMapWithExpectedSize(projects.size());
    for (ModuleToImport project : projects) {
      map.put(project.name, project.location);
    }
    return map;
  }

  /**
   * Verify basic case of importing a project that has source dependency
   */
  public void testRequiredProjects() throws IOException {
    VirtualFile project1 = createGradleProjectToImport(dir, module(1));
    VirtualFile project2 = createGradleProjectToImport(dir, module(2), module(1));
    assert project1 != null && project2 != null : "Something wrong with the setup";
    configureTopLevelProject(dir, Arrays.asList(module(1), module(2)), Collections.emptySet());

    Map<String, VirtualFile> projects = moduleListToMap(GradleModuleImporter.getRelatedProjects(project2, getProject()));
    assertEquals(2, projects.size());
    assertEquals(project1, projects.get(pathToGradleName(module(1))));
    assertEquals(project2, projects.get(pathToGradleName(module(2))));
  }

  /**
   * Test importing a project has source dependency but when that dependency directory is missing
   */
  public void testMissingRequiredProjects() throws IOException {
    VirtualFile project2 = createGradleProjectToImport(dir, module(2), module(1));
    assert project2 != null : "Something wrong with the setup";
    configureTopLevelProject(dir, Arrays.asList(module(1), module(2)), Collections.emptySet());

    Map<String, VirtualFile> projects = moduleListToMap(GradleModuleImporter.getRelatedProjects(project2, getProject()));
    assertEquals(2, projects.size());
    assertModuleRequiredButNotFound(module(1), projects);
    assertEquals(project2, projects.get(pathToGradleName(module(2))));
  }

  /**
   * Test a project that requires another project but when no settings.gradle was found in the parent folder.
   */
  public void testMissingEnclosingProject() throws IOException {
    VirtualFile module = createGradleProjectToImport(dir, module(1), module(2));
    assert module != null;

    Map<String, VirtualFile> projects = moduleListToMap(GradleModuleImporter.getRelatedProjects(module, getProject()));
    assertEquals(2, projects.size());
    assertModuleRequiredButNotFound(module(2), projects);
    assertEquals(module, projects.get(pathToGradleName(module(1))));
  }

  /**
   * Make sure source dependencies are picked recursively
   */
  public void testTransitiveDependencies() throws IOException {
    VirtualFile project1 = createGradleProjectToImport(dir, module(1));
    VirtualFile project2 = createGradleProjectToImport(dir, module(2), module(1));
    VirtualFile project3 = createGradleProjectToImport(dir, module(3), module(2));
    configureTopLevelProject(dir, Arrays.asList(module(1), module(2), module(3)), Collections.emptySet());

    Map<String, VirtualFile> projects = moduleListToMap(GradleModuleImporter.getRelatedProjects(project3, getProject()));
    assertEquals(3, projects.size());
    assertEquals(project1, projects.get(pathToGradleName(module(1))));
    assertEquals(project2, projects.get(pathToGradleName(module(2))));
    assertEquals(project3, projects.get(pathToGradleName(module(3))));
  }

  /**
   * Make sure source dependencies are picked recursively
   */
  public void testCircularDependencies() throws IOException {
    VirtualFile project1 = createGradleProjectToImport(dir, module(1), module(3));
    VirtualFile project2 = createGradleProjectToImport(dir, module(2), module(1));
    VirtualFile project3 = createGradleProjectToImport(dir, module(3), module(2));
    configureTopLevelProject(dir, Arrays.asList(module(1), module(2), module(3)), Collections.emptySet());

    Map<String, VirtualFile> projects = moduleListToMap(GradleModuleImporter.getRelatedProjects(project3, getProject()));
    assertEquals(3, projects.size());
    assertEquals(project1, projects.get(pathToGradleName(module(1))));
    assertEquals(project2, projects.get(pathToGradleName(module(2))));
    assertEquals(project3, projects.get(pathToGradleName(module(3))));
  }

  /**
   * {@link ProjectManagerEx}
   */
  @Override
  protected void tearDown() throws Exception {
    try {
      if (myFixture != null) {
        myFixture.tearDown();
        myFixture = null;
      }
      ProjectManagerEx projectManager = ProjectManagerEx.getInstanceEx();
      Project[] openProjects = projectManager.getOpenProjects();
      if (openProjects.length > 0) {
        final Project project = openProjects[0];
        ApplicationManager.getApplication().runWriteAction(new Runnable() {
          @Override
          public void run() {
            ProjectManagerEx projectManager = ProjectManagerEx.getInstanceEx();
            projectManager.forceCloseProject(project);
            if (projectManager instanceof ProjectManagerImpl) {
              projectManager.forceCloseProject(project);
              Collection<Project> projectsStillOpen = Arrays.asList(projectManager.getOpenProjects());
              if (!projectsStillOpen.isEmpty()) {
                Project project = projectsStillOpen.iterator().next();
                projectsStillOpen.clear();
/* b/162777200
                throw new AssertionError("Test project is not disposed: " + project + ";\n created in: " +
<<<<<<< HEAD
                                         ((ProjectEx)project).getCreationTrace());
=======
                                         ProjectRule.getCreationPlace(project));
b/162777200 */ throw new AssertionError("Test project is not disposed: " + project);
>>>>>>> 799703f0
              }
            }
          }
        });
      }
      if (dir != null && dir.isDirectory()) {
        ApplicationManager.getApplication().runWriteAction(new ThrowableComputable<Boolean, IOException>() {
          @Override
          public Boolean compute() throws IOException {
            VirtualFile vfile = findFileByIoFile(dir, true);
            if (vfile != null) {
              vfile.delete(GradleModuleImportTest.this);
            }
            return true;
          }
        });
      }
    }
    catch (Throwable e) {
      addSuppressedException(e);
    }
    finally {
      super.tearDown();
    }
  }
}<|MERGE_RESOLUTION|>--- conflicted
+++ resolved
@@ -37,13 +37,11 @@
 import com.intellij.openapi.application.ApplicationManager;
 import com.intellij.openapi.options.ConfigurationException;
 import com.intellij.openapi.project.Project;
-import com.intellij.openapi.project.ex.ProjectEx;
 import com.intellij.openapi.project.ex.ProjectManagerEx;
 import com.intellij.openapi.project.impl.ProjectManagerImpl;
 import com.intellij.openapi.util.ThrowableComputable;
 import com.intellij.openapi.vfs.VirtualFile;
 import com.intellij.testFramework.PlatformTestUtil;
-import com.intellij.testFramework.ProjectRule;
 import com.intellij.testFramework.fixtures.IdeaProjectTestFixture;
 import com.intellij.testFramework.fixtures.IdeaTestFixtureFactory;
 import com.intellij.testFramework.fixtures.JavaTestFixtureFactory;
@@ -396,12 +394,8 @@
                 projectsStillOpen.clear();
 /* b/162777200
                 throw new AssertionError("Test project is not disposed: " + project + ";\n created in: " +
-<<<<<<< HEAD
-                                         ((ProjectEx)project).getCreationTrace());
-=======
                                          ProjectRule.getCreationPlace(project));
 b/162777200 */ throw new AssertionError("Test project is not disposed: " + project);
->>>>>>> 799703f0
               }
             }
           }
