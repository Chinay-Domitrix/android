--- conflicted
+++ resolved
@@ -16,23 +16,15 @@
 package com.android.tools.idea.gradle.project.sync;
 
 import com.android.tools.idea.gradle.project.GradleProjectInfo;
-<<<<<<< HEAD
-import com.android.tools.idea.project.AndroidProjectInfo;
-import com.intellij.openapi.project.Project;
-=======
 import com.android.tools.idea.gradle.project.ProjectStructure;
 import com.android.tools.idea.project.AndroidProjectInfo;
->>>>>>> abbea60e
 import com.intellij.testFramework.IdeaTestCase;
 import com.intellij.util.ThreeState;
 import com.intellij.util.messages.MessageBus;
 import org.mockito.Mock;
 
 import static com.android.tools.idea.gradle.project.sync.GradleSyncState.GRADLE_SYNC_TOPIC;
-<<<<<<< HEAD
-=======
 import static com.google.common.truth.Truth.assertThat;
->>>>>>> abbea60e
 import static com.google.wireless.android.sdk.stats.GradleSyncStats.Trigger.TRIGGER_PROJECT_MODIFIED;
 import static org.mockito.Matchers.anyLong;
 import static org.mockito.Mockito.*;
@@ -57,14 +49,8 @@
 
     MessageBus messageBus = mock(MessageBus.class);
 
-<<<<<<< HEAD
-    Project project = getProject();
-    mySyncState = new GradleSyncState(myProject, AndroidProjectInfo.getInstance(project), GradleProjectInfo.getInstance(project),
-                                      myGradleFiles, messageBus, myChangeNotification, mySummary);
-=======
     mySyncState = new GradleSyncState(myProject, AndroidProjectInfo.getInstance(myProject), GradleProjectInfo.getInstance(myProject),
                                       myGradleFiles, messageBus, myProjectStructure, myChangeNotification, mySummary);
->>>>>>> abbea60e
 
     when(messageBus.syncPublisher(GRADLE_SYNC_TOPIC)).thenReturn(myGradleSyncListener);
   }
@@ -78,21 +64,13 @@
     assertFalse(mySyncState.isSyncInProgress());
 
     // TODO Add trigger for testing?
-<<<<<<< HEAD
-    boolean syncStarted = mySyncState.syncStarted(false /* no user notification */, TRIGGER_PROJECT_MODIFIED);
-=======
     boolean syncStarted = mySyncState.syncStarted(false /* no user notification */,
                                                   new GradleSyncInvoker.Request(TRIGGER_PROJECT_MODIFIED));
->>>>>>> abbea60e
     assertTrue(syncStarted);
     assertTrue(mySyncState.isSyncInProgress());
 
     // Trying to start a sync again should not work.
-<<<<<<< HEAD
-    assertFalse(mySyncState.syncStarted(false, TRIGGER_PROJECT_MODIFIED));
-=======
     assertFalse(mySyncState.syncStarted(false, new GradleSyncInvoker.Request(TRIGGER_PROJECT_MODIFIED)));
->>>>>>> abbea60e
 
     verify(myChangeNotification, never()).notifyStateChanged();
     verify(mySummary, times(1)).reset(); // 'reset' should have been called only once.
@@ -103,12 +81,8 @@
     assertFalse(mySyncState.isSyncInProgress());
 
     // TODO Add trigger for testing?
-<<<<<<< HEAD
-    boolean syncStarted = mySyncState.syncStarted(true /* user notification */, TRIGGER_PROJECT_MODIFIED);
-=======
     boolean syncStarted = mySyncState.syncStarted(true /* user notification */,
                                                   new GradleSyncInvoker.Request(TRIGGER_PROJECT_MODIFIED));
->>>>>>> abbea60e
     assertTrue(syncStarted);
     assertTrue(mySyncState.isSyncInProgress());
 
@@ -131,11 +105,7 @@
     long timestamp = -1231231231299L; // Some random number
 
     // TODO Add trigger for testing?
-<<<<<<< HEAD
-    boolean b = mySyncState.syncStarted(false, TRIGGER_PROJECT_MODIFIED);
-=======
     mySyncState.syncStarted(false, new GradleSyncInvoker.Request(TRIGGER_PROJECT_MODIFIED));
->>>>>>> abbea60e
     mySyncState.syncSkipped(timestamp);
     assertFalse(mySyncState.isSyncInProgress());
   }
@@ -160,14 +130,6 @@
     verify(myGradleSyncListener, never()).syncFailed(myProject, msg);
   }
 
-  public void testSyncFailedWithoutSyncStarted() {
-    String msg = "Something went wrong";
-    mySyncState.setSyncStartedTimeStamp(-1, TRIGGER_PROJECT_MODIFIED);
-    mySyncState.syncFailed(msg);
-    verify(mySummary, never()).setSyncErrorsFound(true);
-    verify(mySyncListener, never()).syncFailed(myProject, msg);
-  }
-
   public void testSyncEnded() {
     mySyncState.setSyncStartedTimeStamp(0, TRIGGER_PROJECT_MODIFIED);
     mySyncState.syncEnded();
@@ -182,12 +144,6 @@
     verify(myGradleSyncListener, never()).syncSucceeded(myProject);
   }
 
-  public void testSyncEndedWithoutSyncStarted() {
-    mySyncState.setSyncStartedTimeStamp(-1, TRIGGER_PROJECT_MODIFIED);
-    mySyncState.syncEnded();
-    verify(mySyncListener, never()).syncSucceeded(myProject);
-  }
-
   public void testSetupStarted() {
     mySyncState.setupStarted();
 
@@ -288,110 +244,6 @@
     assertEquals("IDE time should be -1 (not started)", -1L, mySyncState.getSyncIdeTimeMs());
   }
 
-<<<<<<< HEAD
-  public void testGetSyncTimesSuccess() {
-    // Random time when this was written
-    long base = 1493320159894L;
-    // Time for Gradle
-    long gradleTimeMs = 10000;
-    // Time for Ide
-    long ideTimeMs = 20000;
-    long totalTimeMs = gradleTimeMs + ideTimeMs;
-
-    // Sync started but nothing else
-    mySyncState.setSyncStartedTimeStamp(base, TRIGGER_PROJECT_MODIFIED);
-    assertEquals("Total time should be 0 as nothing has finished", 0L, mySyncState.getSyncTotalTimeMs());
-    assertEquals("Gradle time should be -1 (not finished)", -1L, mySyncState.getSyncGradleTimeMs());
-    assertEquals("IDE time should be -1 (not started)", -1L, mySyncState.getSyncIdeTimeMs());
-
-    // Gradle part finished
-    mySyncState.setSyncSetupStartedTimeStamp(base + gradleTimeMs);
-    assertEquals("Total time should be " + String.valueOf(gradleTimeMs), gradleTimeMs, mySyncState.getSyncTotalTimeMs());
-    assertEquals("Gradle time should be " + String.valueOf(gradleTimeMs), gradleTimeMs, mySyncState.getSyncGradleTimeMs());
-    assertEquals("IDE time should be -1 (not finished)", -1L, mySyncState.getSyncIdeTimeMs());
-
-    // Ide part finished
-    mySyncState.setSyncEndedTimeStamp(base + totalTimeMs);
-    assertEquals("Total time should be " + String.valueOf(totalTimeMs), totalTimeMs, mySyncState.getSyncTotalTimeMs());
-    assertEquals("Gradle time should be " + String.valueOf(gradleTimeMs), gradleTimeMs, mySyncState.getSyncGradleTimeMs());
-    assertEquals("IDE time should be " + String.valueOf(ideTimeMs), ideTimeMs, mySyncState.getSyncIdeTimeMs());
-  }
-
-  public void testGetSyncTimesFailedGradle() {
-    // Random time when this was written
-    long base = 1493321162360L;
-    // Time for failure
-    long failTimeMs = 30000;
-
-    // Sync started but nothing else
-    mySyncState.setSyncStartedTimeStamp(base, TRIGGER_PROJECT_MODIFIED);
-    assertEquals("Total time should be 0 as nothing has finished", 0L, mySyncState.getSyncTotalTimeMs());
-    assertEquals("Gradle time should be -1 (not finished)", -1L, mySyncState.getSyncGradleTimeMs());
-    assertEquals("IDE time should be -1 (not started)", -1L, mySyncState.getSyncIdeTimeMs());
-
-    // Gradle part failed
-    mySyncState.setSyncFailedTimeStamp(base + failTimeMs);
-    assertEquals("Total time should be " + String.valueOf(failTimeMs), failTimeMs, mySyncState.getSyncTotalTimeMs());
-    assertEquals("Gradle time should be -1 (failed)", -1L, mySyncState.getSyncGradleTimeMs());
-    assertEquals("IDE time should be -1 (not started)", -1L, mySyncState.getSyncIdeTimeMs());
-  }
-
-  public void testGetSyncTimesFailedIde() {
-    // Random time when this was written
-    long base = 1493321769342L;
-    // Time for Gradle
-    long gradleTimeMs = 40000;
-    // Time for Ide
-    long failTimeMs = 50000;
-    long totalTimeMs = gradleTimeMs + failTimeMs;
-
-    // Sync started but nothing else
-    mySyncState.setSyncStartedTimeStamp(base, TRIGGER_PROJECT_MODIFIED);
-    assertEquals("Total time should be 0 as nothing has finished", 0L, mySyncState.getSyncTotalTimeMs());
-    assertEquals("Gradle time should be -1 (not finished)", -1L, mySyncState.getSyncGradleTimeMs());
-    assertEquals("IDE time should be -1 (not started)", -1L, mySyncState.getSyncIdeTimeMs());
-
-    // Gradle part finished
-    mySyncState.setSyncSetupStartedTimeStamp(base + gradleTimeMs);
-    assertEquals("Total time should be " + String.valueOf(gradleTimeMs), gradleTimeMs, mySyncState.getSyncTotalTimeMs());
-    assertEquals("Gradle time should be " + String.valueOf(gradleTimeMs), gradleTimeMs, mySyncState.getSyncGradleTimeMs());
-    assertEquals("IDE time should be -1 (not finished)", -1L, mySyncState.getSyncIdeTimeMs());
-
-    // Ide part failed
-    mySyncState.setSyncFailedTimeStamp(base + totalTimeMs);
-    assertEquals("Total time should be " + String.valueOf(totalTimeMs), totalTimeMs, mySyncState.getSyncTotalTimeMs());
-    assertEquals("Gradle time should be " + String.valueOf(gradleTimeMs), gradleTimeMs, mySyncState.getSyncGradleTimeMs());
-    assertEquals("IDE time should be -1 (failed)", -1L, mySyncState.getSyncIdeTimeMs());
-  }
-
-  public void testGetSyncTimesSkipped() {
-    // Random time when this was written
-    long base = 1493322274878L;
-    // Time it took
-    long skippedTimeMs = 60000;
-
-    // Sync started but nothing else
-    mySyncState.setSyncStartedTimeStamp(base, TRIGGER_PROJECT_MODIFIED);
-    assertEquals("Total time should be 0 as nothing has finished", 0L, mySyncState.getSyncTotalTimeMs());
-    assertEquals("Gradle time should be -1 (not started)", -1L, mySyncState.getSyncGradleTimeMs());
-    assertEquals("IDE time should be -1 (not started)", -1L, mySyncState.getSyncIdeTimeMs());
-
-    // Sync was skipped
-    mySyncState.setSyncEndedTimeStamp(base + skippedTimeMs);
-    assertEquals("Total time should be " + String.valueOf(skippedTimeMs), skippedTimeMs, mySyncState.getSyncTotalTimeMs());
-    assertEquals("Gradle time should be -1 (not started)", -1L, mySyncState.getSyncGradleTimeMs());
-    assertEquals("IDE time should be -1 (not started)", -1L, mySyncState.getSyncIdeTimeMs());
-  }
-
-  public void testGetFormattedSyncDuration() {
-    mySyncState.setSyncStartedTimeStamp(0, TRIGGER_PROJECT_MODIFIED);
-    assertEquals("10 s", mySyncState.getFormattedSyncDuration(10000));
-    assertEquals("2 m", mySyncState.getFormattedSyncDuration(120000));
-    assertEquals("2 m 10 s", mySyncState.getFormattedSyncDuration(130000));
-    assertEquals("2 m 10 s 100 ms", mySyncState.getFormattedSyncDuration(130100));
-    assertEquals("1 h 2 m 10 s 100 ms", mySyncState.getFormattedSyncDuration(3730100));
-  }
-=======
   public void testGetFormattedSyncDuration() {
     mySyncState.setSyncStartedTimeStamp(0, TRIGGER_PROJECT_MODIFIED);
     assertEquals("10s", mySyncState.getFormattedSyncDuration(10000));
@@ -411,5 +263,4 @@
     assertThat(mySyncState.isSyncNeeded()).isSameAs(ThreeState.NO);
   }
 
->>>>>>> abbea60e
 }