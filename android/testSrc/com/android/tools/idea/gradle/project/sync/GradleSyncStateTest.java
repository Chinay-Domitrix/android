--- conflicted
+++ resolved
@@ -18,12 +18,8 @@
 import com.android.tools.idea.gradle.project.GradleProjectInfo;
 import com.android.tools.idea.gradle.project.ProjectStructure;
 import com.android.tools.idea.project.AndroidProjectInfo;
-<<<<<<< HEAD
-import com.intellij.testFramework.PlatformTestCase;
-=======
 import com.intellij.openapi.externalSystem.model.task.ExternalSystemTaskId;
 import com.intellij.testFramework.IdeaTestCase;
->>>>>>> 2660b5e5
 import com.intellij.util.ThreeState;
 import com.intellij.util.messages.MessageBus;
 import org.mockito.Mock;
@@ -38,7 +34,7 @@
 /**
  * Tests for {@link GradleSyncState}.
  */
-public class GradleSyncStateTest extends PlatformTestCase {
+public class GradleSyncStateTest extends IdeaTestCase {
   @Mock private GradleSyncListener myGradleSyncListener;
   @Mock private GradleSyncState.StateChangeNotification myChangeNotification;
   @Mock private GradleSyncSummary mySummary;
@@ -55,7 +51,7 @@
 
     MessageBus messageBus = mock(MessageBus.class);
 
-    mySyncState = new GradleSyncState(getProject(), AndroidProjectInfo.getInstance(getProject()), GradleProjectInfo.getInstance(getProject()),
+    mySyncState = new GradleSyncState(myProject, AndroidProjectInfo.getInstance(myProject), GradleProjectInfo.getInstance(myProject),
                                       myGradleFiles, messageBus, myProjectStructure, myChangeNotification, mySummary);
 
     when(messageBus.syncPublisher(GRADLE_SYNC_TOPIC)).thenReturn(myGradleSyncListener);
@@ -63,7 +59,7 @@
 
   public void testSyncStartedWithSyncSkipped() {
     mySyncState.skippedSyncStarted(false /* no user notification */, new GradleSyncInvoker.Request(TRIGGER_PROJECT_MODIFIED));
-    verify(myGradleSyncListener, times(1)).syncStarted(getProject(), true, true);
+    verify(myGradleSyncListener, times(1)).syncStarted(myProject, true, true);
   }
 
   public void testSyncStartedWithoutUserNotification() {
@@ -80,7 +76,7 @@
 
     verify(myChangeNotification, never()).notifyStateChanged();
     verify(mySummary, times(1)).reset(); // 'reset' should have been called only once.
-    verify(myGradleSyncListener, times(1)).syncStarted(getProject(), false, true);
+    verify(myGradleSyncListener, times(1)).syncStarted(myProject, false, true);
   }
 
   public void testSyncStartedWithUserNotification() {
@@ -94,7 +90,7 @@
 
     verify(myChangeNotification, times(1)).notifyStateChanged();
     verify(mySummary, times(1)).reset(); // 'reset' should have been called only once.
-    verify(myGradleSyncListener, times(1)).syncStarted(getProject(), false, true);
+    verify(myGradleSyncListener, times(1)).syncStarted(myProject, false, true);
   }
 
   public void testSyncSkipped() {
@@ -104,7 +100,7 @@
 
     verify(myChangeNotification, never()).notifyStateChanged();
     verify(mySummary, times(1)).setSyncTimestamp(timestamp);
-    verify(myGradleSyncListener, times(1)).syncSkipped(getProject());
+    verify(myGradleSyncListener, times(1)).syncSkipped(myProject);
   }
 
   public void testSyncSkippedAfterSyncStarted() {
@@ -124,7 +120,7 @@
     verify(myChangeNotification, times(1)).notifyStateChanged();
     verify(mySummary, times(1)).setSyncTimestamp(anyLong());
     verify(mySummary, times(1)).setSyncErrorsFound(true);
-    verify(myGradleSyncListener, times(1)).syncFailed(getProject(), msg);
+    verify(myGradleSyncListener, times(1)).syncFailed(myProject, msg);
     verify(myProjectStructure, times(1)).clearData();
   }
 
@@ -133,7 +129,7 @@
     mySyncState.setSyncStartedTimeStamp(-1, TRIGGER_PROJECT_MODIFIED);
     mySyncState.syncFailed(msg);
     verify(mySummary, never()).setSyncErrorsFound(true);
-    verify(myGradleSyncListener, never()).syncFailed(getProject(), msg);
+    verify(myGradleSyncListener, never()).syncFailed(myProject, msg);
   }
 
   public void testSyncEnded() {
@@ -141,19 +137,19 @@
     mySyncState.syncEnded();
     verify(myChangeNotification, times(1)).notifyStateChanged();
     verify(mySummary, times(1)).setSyncTimestamp(anyLong());
-    verify(myGradleSyncListener, times(1)).syncSucceeded(getProject());
+    verify(myGradleSyncListener, times(1)).syncSucceeded(myProject);
   }
 
   public void testSyncEndedWithoutSyncStarted() {
     mySyncState.setSyncStartedTimeStamp(-1, TRIGGER_PROJECT_MODIFIED);
     mySyncState.syncEnded();
-    verify(myGradleSyncListener, never()).syncSucceeded(getProject());
+    verify(myGradleSyncListener, never()).syncSucceeded(myProject);
   }
 
   public void testSetupStarted() {
     mySyncState.setupStarted();
 
-    verify(myGradleSyncListener, times(1)).setupStarted(getProject());
+    verify(myGradleSyncListener, times(1)).setupStarted(myProject);
   }
 
   public void testGetSyncTimesSuccess() {
@@ -173,15 +169,15 @@
 
     // Gradle part finished
     mySyncState.setSyncSetupStartedTimeStamp(base + gradleTimeMs);
-    assertEquals("Total time should be " + gradleTimeMs, gradleTimeMs, mySyncState.getSyncTotalTimeMs());
-    assertEquals("Gradle time should be " + gradleTimeMs, gradleTimeMs, mySyncState.getSyncGradleTimeMs());
+    assertEquals("Total time should be " + String.valueOf(gradleTimeMs), gradleTimeMs, mySyncState.getSyncTotalTimeMs());
+    assertEquals("Gradle time should be " + String.valueOf(gradleTimeMs), gradleTimeMs, mySyncState.getSyncGradleTimeMs());
     assertEquals("IDE time should be -1 (not finished)", -1L, mySyncState.getSyncIdeTimeMs());
 
     // Ide part finished
     mySyncState.setSyncEndedTimeStamp(base + totalTimeMs);
-    assertEquals("Total time should be " + totalTimeMs, totalTimeMs, mySyncState.getSyncTotalTimeMs());
-    assertEquals("Gradle time should be " + gradleTimeMs, gradleTimeMs, mySyncState.getSyncGradleTimeMs());
-    assertEquals("IDE time should be " + ideTimeMs, ideTimeMs, mySyncState.getSyncIdeTimeMs());
+    assertEquals("Total time should be " + String.valueOf(totalTimeMs), totalTimeMs, mySyncState.getSyncTotalTimeMs());
+    assertEquals("Gradle time should be " + String.valueOf(gradleTimeMs), gradleTimeMs, mySyncState.getSyncGradleTimeMs());
+    assertEquals("IDE time should be " + String.valueOf(ideTimeMs), ideTimeMs, mySyncState.getSyncIdeTimeMs());
   }
 
   public void testGetSyncTimesFailedGradle() {
@@ -198,7 +194,7 @@
 
     // Gradle part failed
     mySyncState.setSyncFailedTimeStamp(base + failTimeMs);
-    assertEquals("Total time should be " + failTimeMs, failTimeMs, mySyncState.getSyncTotalTimeMs());
+    assertEquals("Total time should be " + String.valueOf(failTimeMs), failTimeMs, mySyncState.getSyncTotalTimeMs());
     assertEquals("Gradle time should be -1 (failed)", -1L, mySyncState.getSyncGradleTimeMs());
     assertEquals("IDE time should be -1 (not started)", -1L, mySyncState.getSyncIdeTimeMs());
   }
@@ -220,14 +216,14 @@
 
     // Gradle part finished
     mySyncState.setSyncSetupStartedTimeStamp(base + gradleTimeMs);
-    assertEquals("Total time should be " + gradleTimeMs, gradleTimeMs, mySyncState.getSyncTotalTimeMs());
-    assertEquals("Gradle time should be " + gradleTimeMs, gradleTimeMs, mySyncState.getSyncGradleTimeMs());
+    assertEquals("Total time should be " + String.valueOf(gradleTimeMs), gradleTimeMs, mySyncState.getSyncTotalTimeMs());
+    assertEquals("Gradle time should be " + String.valueOf(gradleTimeMs), gradleTimeMs, mySyncState.getSyncGradleTimeMs());
     assertEquals("IDE time should be -1 (not finished)", -1L, mySyncState.getSyncIdeTimeMs());
 
     // Ide part failed
     mySyncState.setSyncFailedTimeStamp(base + totalTimeMs);
-    assertEquals("Total time should be " + totalTimeMs, totalTimeMs, mySyncState.getSyncTotalTimeMs());
-    assertEquals("Gradle time should be " + gradleTimeMs, gradleTimeMs, mySyncState.getSyncGradleTimeMs());
+    assertEquals("Total time should be " + String.valueOf(totalTimeMs), totalTimeMs, mySyncState.getSyncTotalTimeMs());
+    assertEquals("Gradle time should be " + String.valueOf(gradleTimeMs), gradleTimeMs, mySyncState.getSyncGradleTimeMs());
     assertEquals("IDE time should be -1 (failed)", -1L, mySyncState.getSyncIdeTimeMs());
   }
 
@@ -245,7 +241,7 @@
 
     // Sync was skipped
     mySyncState.setSyncEndedTimeStamp(base + skippedTimeMs);
-    assertEquals("Total time should be " + skippedTimeMs, skippedTimeMs, mySyncState.getSyncTotalTimeMs());
+    assertEquals("Total time should be " + String.valueOf(skippedTimeMs), skippedTimeMs, mySyncState.getSyncTotalTimeMs());
     assertEquals("Gradle time should be -1 (not started)", -1L, mySyncState.getSyncGradleTimeMs());
     assertEquals("IDE time should be -1 (not started)", -1L, mySyncState.getSyncIdeTimeMs());
   }
