--- conflicted
+++ resolved
@@ -30,10 +30,14 @@
 import org.jetbrains.plugins.gradle.settings.GradleSettings;
 
 public class ModelCacheTest extends AndroidGradleTestCase {
+  private IdeComponents myIdeComponents;
+
   @Override
   public void setUp() throws Exception {
     super.setUp();
     Project project = getProject();
+
+    myIdeComponents = new IdeComponents(myFixture);
 
     GradleProjectSettings projectSettings = new GradleProjectSettings();
     projectSettings.setDistributionType(DEFAULT_WRAPPED);
@@ -48,15 +52,11 @@
     // Simulate data node cache is missing modules.
     //noinspection unchecked
     DataNode<ProjectData> cache = mock(DataNode.class);
-    DataNodeCaches dataNodeCaches = IdeComponents.mockProjectService(getProject(), DataNodeCaches.class, getTestRootDisposable());
+    DataNodeCaches dataNodeCaches = myIdeComponents.mockProjectService(DataNodeCaches.class);
     when(dataNodeCaches.getCachedProjectData()).thenReturn(cache);
     when(dataNodeCaches.isCacheMissingModels(cache)).thenReturn(true);
 
     GradleSyncInvoker.Request request = GradleSyncInvoker.Request.testRequest();
-<<<<<<< HEAD
-=======
-    request.generateSourcesOnSuccess = false;
->>>>>>> 12e77d2e
     request.useCachedGradleModels = true;
 
     // Sync again, and a full sync should occur, since the cache is missing modules.
