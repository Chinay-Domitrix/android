--- conflicted
+++ resolved
@@ -20,13 +20,6 @@
 import com.intellij.testFramework.IdeaTestCase;
 
 import static com.android.tools.idea.gradle.util.GradleUtil.GRADLE_SYSTEM_ID;
-<<<<<<< HEAD
-import static com.android.tools.idea.project.messages.MessageType.ERROR;
-import static com.intellij.openapi.externalSystem.model.task.ExternalSystemTaskType.EXECUTE_TASK;
-import static com.android.tools.idea.gradle.project.sync.idea.IdeaGradleSync.LAST_SYNC_TASK_ID_KEY;
-import static org.mockito.MockitoAnnotations.initMocks;
-=======
->>>>>>> 2660b5e5
 
 /**
  * Tests for {@link GradleSyncMessages}.
@@ -39,21 +32,6 @@
     super.setUp();
 
     mySyncMessages = new GradleSyncMessages(getProject());
-<<<<<<< HEAD
-    ExternalSystemTaskId taskId = ExternalSystemTaskId.create(mySyncMessages.getProjectSystemId(), EXECUTE_TASK, myProject);
-    myProject.putUserData(LAST_SYNC_TASK_ID_KEY, taskId);
-  }
-
-  @Override
-  protected void tearDown() throws Exception {
-    try {
-      myProject.putUserData(LAST_SYNC_TASK_ID_KEY, null);
-    }
-    finally {
-      super.tearDown();
-    }
-=======
->>>>>>> 2660b5e5
   }
 
   public void testGetProjectSystemId() {
