/*
 * Copyright (C) 2016 The Android Open Source Project
 *
 * Licensed under the Apache License, Version 2.0 (the "License");
 * you may not use this file except in compliance with the License.
 * You may obtain a copy of the License at
 *
 *      http://www.apache.org/licenses/LICENSE-2.0
 *
 * Unless required by applicable law or agreed to in writing, software
 * distributed under the License is distributed on an "AS IS" BASIS,
 * WITHOUT WARRANTIES OR CONDITIONS OF ANY KIND, either express or implied.
 * See the License for the specific language governing permissions and
 * limitations under the License.
 */
package com.android.tools.idea.gradle.project.sync.setup.post;

import com.android.ide.common.gradle.model.IdeAndroidProject;
import com.android.tools.idea.IdeInfo;
import com.android.tools.idea.gradle.project.GradleProjectInfo;
<<<<<<< HEAD
import com.android.tools.idea.gradle.project.ProjectStructure;
import com.android.tools.idea.gradle.project.ProjectStructure.AndroidPluginVersionsInProject;
=======
>>>>>>> 9a824f64
import com.android.tools.idea.gradle.project.build.GradleProjectBuilder;
import com.android.tools.idea.gradle.project.model.AndroidModuleModel;
import com.android.tools.idea.gradle.project.sync.GradleSyncInvoker;
import com.android.tools.idea.gradle.project.sync.GradleSyncState;
import com.android.tools.idea.gradle.project.sync.GradleSyncSummary;
import com.android.tools.idea.gradle.project.sync.compatibility.VersionCompatibilityChecker;
import com.android.tools.idea.gradle.project.sync.setup.module.common.DependencySetupIssues;
import com.android.tools.idea.gradle.project.sync.validation.common.CommonModuleValidator;
import com.android.tools.idea.gradle.run.MakeBeforeRunTaskProvider;
<<<<<<< HEAD
import com.android.tools.idea.instantapp.ProvisionTasks;
=======
import com.android.tools.idea.instantapp.ProvistionTasks;
>>>>>>> 9a824f64
import com.android.tools.idea.instantapp.provision.ProvisionBeforeRunTaskProvider;
import com.android.tools.idea.project.AndroidProjectInfo;
import com.android.tools.idea.run.AndroidRunConfiguration;
import com.android.tools.idea.run.AndroidRunConfigurationType;
import com.android.tools.idea.testartifacts.junit.AndroidJUnitConfiguration;
import com.android.tools.idea.testartifacts.junit.AndroidJUnitConfigurationType;
import com.google.common.collect.Lists;
import com.intellij.execution.BeforeRunTask;
import com.intellij.execution.configurations.ConfigurationFactory;
import com.intellij.execution.configurations.RunConfiguration;
import com.intellij.execution.impl.RunManagerImpl;
import com.intellij.mock.MockProgressIndicator;
<<<<<<< HEAD
import com.intellij.openapi.externalSystem.model.task.ExternalSystemTaskId;
=======
>>>>>>> 9a824f64
import com.intellij.openapi.module.Module;
import com.intellij.openapi.module.ModuleManager;
import com.intellij.openapi.progress.ProgressIndicator;
import com.intellij.openapi.project.Project;
import com.intellij.testFramework.IdeaTestCase;
import org.jetbrains.android.facet.AndroidFacet;
import org.jetbrains.annotations.NotNull;
import org.mockito.Mock;

import java.util.Collections;
import java.util.LinkedList;
import java.util.List;

<<<<<<< HEAD
import static com.android.builder.model.AndroidProject.PROJECT_TYPE_INSTANTAPP;
import static com.android.tools.idea.testing.Facets.createAndAddAndroidFacet;
=======
>>>>>>> 9a824f64
import static com.google.wireless.android.sdk.stats.GradleSyncStats.Trigger.TRIGGER_PROJECT_LOADED;
import static org.mockito.Mockito.*;
import static org.mockito.MockitoAnnotations.initMocks;

/**
 * Tests for {@link PostSyncProjectSetup}.
 */
public class PostSyncProjectSetupTest extends IdeaTestCase {
  @Mock private IdeInfo myIdeInfo;
  @Mock private GradleProjectInfo myGradleProjectInfo;
  @Mock private GradleSyncInvoker mySyncInvoker;
  @Mock private GradleSyncState mySyncState;
  @Mock private DependencySetupIssues myDependencySetupIssues;
  @Mock private ProjectSetup myProjectSetup;
  @Mock private ModuleSetup myModuleSetup;
  @Mock private GradleSyncSummary mySyncSummary;
  @Mock private PluginVersionUpgrade myVersionUpgrade;
  @Mock private VersionCompatibilityChecker myVersionCompatibilityChecker;
  @Mock private GradleProjectBuilder myProjectBuilder;
  @Mock private CommonModuleValidator.Factory myModuleValidatorFactory;
  @Mock private CommonModuleValidator myModuleValidator;
  @Mock private RunManagerImpl myRunManager;
<<<<<<< HEAD
  @Mock private ProvisionTasks myProvisionTasks;
  @Mock private ExternalSystemTaskId myTaskId;

  private ProjectStructureStub myProjectStructure;
=======
  @Mock private ProvistionTasks myProvisionTasks;

>>>>>>> 9a824f64
  private ProgressIndicator myProgressIndicator;
  private PostSyncProjectSetup mySetup;

  @Override
  protected void setUp() throws Exception {
    super.setUp();
    initMocks(this);

    myProgressIndicator = new MockProgressIndicator();

    Project project = getProject();
    myRunManager = RunManagerImpl.getInstanceImpl(project);
<<<<<<< HEAD
    myProvisionTasks = new ProvisionTasks();
    when(mySyncState.getSummary()).thenReturn(mySyncSummary);
    when(myModuleValidatorFactory.create(project)).thenReturn(myModuleValidator);

    myProjectStructure = new ProjectStructureStub(project);
    mySetup = new PostSyncProjectSetup(project, myIdeInfo, myProjectStructure, myGradleProjectInfo, mySyncInvoker, mySyncState,
                                       myDependencySetupIssues, myProjectSetup, myModuleSetup, myVersionUpgrade,
                                       myVersionCompatibilityChecker, myProjectBuilder, myModuleValidatorFactory, myRunManager,
                                       myProvisionTasks);
=======
    myProvisionTasks = new ProvistionTasks();
    when(mySyncState.getSummary()).thenReturn(mySyncSummary);
    when(myModuleValidatorFactory.create(project)).thenReturn(myModuleValidator);

    mySetup = new PostSyncProjectSetup(project, myIdeInfo, myGradleProjectInfo, mySyncInvoker, mySyncState, myDependencySetupIssues,
                                       myProjectSetup, myModuleSetup, myVersionUpgrade, myVersionCompatibilityChecker, myProjectBuilder,
                                       myModuleValidatorFactory, myRunManager, myProvisionTasks);
  }

  @Override
  protected void tearDown() throws Exception {
    myRunManager = null;
    mySetup = null;
    super.tearDown();
>>>>>>> 9a824f64
  }

  public void testJUnitRunConfigurationSetup() {
    when(myIdeInfo.isAndroidStudio()).thenReturn(true);

    PostSyncProjectSetup.Request request = new PostSyncProjectSetup.Request();
    mySetup.setUpProject(request, myProgressIndicator, myTaskId);
    ConfigurationFactory configurationFactory = AndroidJUnitConfigurationType.getInstance().getConfigurationFactories()[0];
    Project project = getProject();
    AndroidJUnitConfiguration jUnitConfiguration = new AndroidJUnitConfiguration("", project, configurationFactory);
    myRunManager.addConfiguration(myRunManager.createConfiguration(jUnitConfiguration, configurationFactory), true);

    RunConfiguration[] junitRunConfigurations = myRunManager.getConfigurations(AndroidJUnitConfigurationType.getInstance());
    for (RunConfiguration runConfiguration : junitRunConfigurations) {
      assertSize(1, myRunManager.getBeforeRunTasks(runConfiguration));
      assertEquals(MakeBeforeRunTaskProvider.ID, myRunManager.getBeforeRunTasks(runConfiguration).get(0).getProviderId());
    }

    RunConfiguration runConfiguration = junitRunConfigurations[0];
    List<BeforeRunTask> tasks = new LinkedList<>(myRunManager.getBeforeRunTasks(runConfiguration));

    MakeBeforeRunTaskProvider taskProvider = new MakeBeforeRunTaskProvider(project, AndroidProjectInfo.getInstance(project),
                                                                           GradleProjectInfo.getInstance(project));
    BeforeRunTask newTask = taskProvider.createTask(runConfiguration);
    newTask.setEnabled(true);
    tasks.add(newTask);
    myRunManager.setBeforeRunTasks(runConfiguration, tasks, false);

    mySetup.setUpProject(request, myProgressIndicator, myTaskId);
    assertSize(2, myRunManager.getBeforeRunTasks(runConfiguration));

<<<<<<< HEAD
    verify(myGradleProjectInfo, times(2)).setNewProject(false);
    verify(myGradleProjectInfo, times(2)).setImportedProject(false);
=======
    verify(myGradleProjectInfo, times(2)).setNewOrImportedProject(false);
>>>>>>> 9a824f64
  }

  // See: https://code.google.com/p/android/issues/detail?id=225938
  public void testSyncWithCachedModelsFinishedWithSyncIssues() {
    when(mySyncState.lastSyncFailedOrHasIssues()).thenReturn(true);

    long lastSyncTimestamp = 2L;
    PostSyncProjectSetup.Request request = new PostSyncProjectSetup.Request();
    request.usingCachedGradleModels = true;
    request.lastSyncTimestamp = lastSyncTimestamp;

    mySetup.setUpProject(request, myProgressIndicator, myTaskId);

    verify(mySyncState, times(1)).syncSkipped(lastSyncTimestamp);
<<<<<<< HEAD
    verify(mySyncInvoker, times(1)).requestProjectSyncAndSourceGeneration(getProject(), TRIGGER_PROJECT_LOADED);
    verify(myProjectSetup, never()).setUpProject(myProgressIndicator, true);

    verify(myGradleProjectInfo, times(1)).setNewProject(false);
    verify(myGradleProjectInfo, times(1)).setImportedProject(false);
  }

  public void testWithSyncIssueDuringProjectSetup() {
    // Simulate the case when sync issue happens during ProjectSetup.
    when(mySyncState.lastSyncFailedOrHasIssues()).thenReturn(false).thenReturn(true);

    PostSyncProjectSetup.Request request = new PostSyncProjectSetup.Request();
    request.usingCachedGradleModels = false;
    request.lastSyncTimestamp = 1L;

    mySetup.setUpProject(request, myProgressIndicator, myTaskId);

    verify(mySyncState, times(1)).syncFailed(any());
    verify(mySyncState, never()).syncEnded();
=======
    verify(mySyncInvoker, times(1)).requestProjectSyncAndSourceGeneration(getProject(), TRIGGER_PROJECT_LOADED, null);
    verify(myProjectSetup, never()).setUpProject(myProgressIndicator, true);

    verify(myGradleProjectInfo, times(1)).setNewOrImportedProject(false);
>>>>>>> 9a824f64
  }

  // See: https://code.google.com/p/android/issues/detail?id=225938
  public void testSyncFinishedWithSyncIssues() {
    when(mySyncState.lastSyncFailedOrHasIssues()).thenReturn(true);

    PostSyncProjectSetup.Request request = new PostSyncProjectSetup.Request();
    request.generateSourcesAfterSync = true;
    request.cleanProjectAfterSync = true;

    mySetup.setUpProject(request, myProgressIndicator, myTaskId);

    Project project = getProject();
    verify(myDependencySetupIssues, times(1)).reportIssues();
    verify(myVersionCompatibilityChecker, times(1)).checkAndReportComponentIncompatibilities(project);

    for (Module module : ModuleManager.getInstance(project).getModules()) {
      verify(myModuleValidator, times(1)).validate(module);
    }

    verify(myModuleValidator, times(1)).fixAndReportFoundIssues();
    verify(myProjectSetup, times(1)).setUpProject(myProgressIndicator, true);
    verify(mySyncState, times(1)).syncFailed(any());
    verify(mySyncState, never()).syncEnded();

    // Source generation should not be invoked if sync failed.
    verify(myProjectBuilder, never()).cleanAndGenerateSources();

<<<<<<< HEAD
    verify(myGradleProjectInfo, times(1)).setNewProject(false);
    verify(myGradleProjectInfo, times(1)).setImportedProject(false);
  }

  public void testCleanIsInvokedWhenGeneratingSourcesAndPluginVersionsChanged() {
    when(mySyncState.lastSyncFailedOrHasIssues()).thenReturn(false);

    PostSyncProjectSetup.Request request = new PostSyncProjectSetup.Request();
    request.generateSourcesAfterSync = true;

    myProjectStructure.currentAgpVersions = new AndroidPluginVersionsInProject() {
      @Override
      public boolean haveVersionsChanged(@NotNull AndroidPluginVersionsInProject other) {
        return true; // Simulate AGP versions have changed between Sync executions.
      }
    };

    mySetup.setUpProject(request, myProgressIndicator, myTaskId);

    // verify "clean" was invoked.
    verify(myProjectBuilder).cleanAndGenerateSources();

    assertTrue(myProjectStructure.analyzed);
  }

  public void testProvisionBeforeRunTaskIsAdded() {
    // Set module as instant app project
    AndroidFacet androidFacet = createAndAddAndroidFacet(myModule);
    AndroidModuleModel moduleModel = mock(AndroidModuleModel.class);
    androidFacet.getConfiguration().setModel(moduleModel);
    IdeAndroidProject androidProject = mock(IdeAndroidProject.class);
    when(androidProject.getProjectType()).thenReturn(PROJECT_TYPE_INSTANTAPP);
    when(moduleModel.getAndroidProject()).thenReturn(androidProject);

    // Create android run configurations
    ConfigurationFactory configurationFactory = AndroidRunConfigurationType.getInstance().getFactory();
    AndroidRunConfiguration androidRunConfiguration = new AndroidRunConfiguration(getProject(), configurationFactory);
    androidRunConfiguration.setName("androidRunConfiguration");
    AndroidRunConfiguration androidRunConfiguration2 = new AndroidRunConfiguration(getProject(), configurationFactory);
    androidRunConfiguration2.setName("androidRunConfiguration2");
=======
    verify(myGradleProjectInfo, times(1)).setNewOrImportedProject(false);
  }

  public void testProvisionBeforeRunTaskIsAdded() {
    // Create android run configurations
    ConfigurationFactory configurationFactory = AndroidRunConfigurationType.getInstance().getFactory();
    AndroidRunConfiguration androidRunConfiguration = new AndroidRunConfiguration(getProject(), configurationFactory);
    AndroidRunConfiguration androidRunConfiguration2 = new AndroidRunConfiguration(getProject(), configurationFactory);
>>>>>>> 9a824f64
    myRunManager.addConfiguration(myRunManager.createConfiguration(androidRunConfiguration, configurationFactory), true);
    myRunManager.addConfiguration(myRunManager.createConfiguration(androidRunConfiguration2, configurationFactory), true);

    // Provision before run task is created automatically when run configurations are created
    assertSize(1, myRunManager.getBeforeRunTasks(androidRunConfiguration, ProvisionBeforeRunTaskProvider.ID));
    assertSize(1, myRunManager.getBeforeRunTasks(androidRunConfiguration2, ProvisionBeforeRunTaskProvider.ID));

    // Reset only in one of the configurations (e.g. open old projects with run configs already created)
<<<<<<< HEAD
    myRunManager.setBeforeRunTasks(androidRunConfiguration, Lists.newArrayList());
    myRunManager.fireBeforeRunTasksUpdated();

    PostSyncProjectSetup.Request request = new PostSyncProjectSetup.Request();
    mySetup.setUpProject(request, myProgressIndicator, myTaskId);

    assertSize(1, myRunManager.getBeforeRunTasks(androidRunConfiguration, ProvisionBeforeRunTaskProvider.ID));
    assertSize(1, myRunManager.getBeforeRunTasks(androidRunConfiguration2, ProvisionBeforeRunTaskProvider.ID));
  }

  private static class ProjectStructureStub extends ProjectStructure {
    AndroidPluginVersionsInProject agpVersionsFromPreviousSync = new AndroidPluginVersionsInProject();
    AndroidPluginVersionsInProject currentAgpVersions = new AndroidPluginVersionsInProject();

    boolean analyzed;

    ProjectStructureStub(@NotNull Project project) {
      super(project);
    }

    @Override
    public void analyzeProjectStructure(@NotNull ProgressIndicator progressIndicator) {
      analyzed = true;
    }

    @Override
    @NotNull
    public AndroidPluginVersionsInProject getAndroidPluginVersions() {
      return analyzed ? currentAgpVersions : agpVersionsFromPreviousSync;
    }
=======
    myRunManager.setBeforeRunTasks(androidRunConfiguration, Collections.emptyList());

    PostSyncProjectSetup.Request request = new PostSyncProjectSetup.Request();
    mySetup.setUpProject(request, myProgressIndicator);

    assertSize(1, myRunManager.getBeforeRunTasks(androidRunConfiguration, ProvisionBeforeRunTaskProvider.ID));
    assertSize(1, myRunManager.getBeforeRunTasks(androidRunConfiguration2, ProvisionBeforeRunTaskProvider.ID));
>>>>>>> 9a824f64
  }
}<|MERGE_RESOLUTION|>--- conflicted
+++ resolved
@@ -18,11 +18,8 @@
 import com.android.ide.common.gradle.model.IdeAndroidProject;
 import com.android.tools.idea.IdeInfo;
 import com.android.tools.idea.gradle.project.GradleProjectInfo;
-<<<<<<< HEAD
 import com.android.tools.idea.gradle.project.ProjectStructure;
 import com.android.tools.idea.gradle.project.ProjectStructure.AndroidPluginVersionsInProject;
-=======
->>>>>>> 9a824f64
 import com.android.tools.idea.gradle.project.build.GradleProjectBuilder;
 import com.android.tools.idea.gradle.project.model.AndroidModuleModel;
 import com.android.tools.idea.gradle.project.sync.GradleSyncInvoker;
@@ -32,11 +29,7 @@
 import com.android.tools.idea.gradle.project.sync.setup.module.common.DependencySetupIssues;
 import com.android.tools.idea.gradle.project.sync.validation.common.CommonModuleValidator;
 import com.android.tools.idea.gradle.run.MakeBeforeRunTaskProvider;
-<<<<<<< HEAD
 import com.android.tools.idea.instantapp.ProvisionTasks;
-=======
-import com.android.tools.idea.instantapp.ProvistionTasks;
->>>>>>> 9a824f64
 import com.android.tools.idea.instantapp.provision.ProvisionBeforeRunTaskProvider;
 import com.android.tools.idea.project.AndroidProjectInfo;
 import com.android.tools.idea.run.AndroidRunConfiguration;
@@ -49,10 +42,7 @@
 import com.intellij.execution.configurations.RunConfiguration;
 import com.intellij.execution.impl.RunManagerImpl;
 import com.intellij.mock.MockProgressIndicator;
-<<<<<<< HEAD
 import com.intellij.openapi.externalSystem.model.task.ExternalSystemTaskId;
-=======
->>>>>>> 9a824f64
 import com.intellij.openapi.module.Module;
 import com.intellij.openapi.module.ModuleManager;
 import com.intellij.openapi.progress.ProgressIndicator;
@@ -62,15 +52,11 @@
 import org.jetbrains.annotations.NotNull;
 import org.mockito.Mock;
 
-import java.util.Collections;
 import java.util.LinkedList;
 import java.util.List;
 
-<<<<<<< HEAD
 import static com.android.builder.model.AndroidProject.PROJECT_TYPE_INSTANTAPP;
 import static com.android.tools.idea.testing.Facets.createAndAddAndroidFacet;
-=======
->>>>>>> 9a824f64
 import static com.google.wireless.android.sdk.stats.GradleSyncStats.Trigger.TRIGGER_PROJECT_LOADED;
 import static org.mockito.Mockito.*;
 import static org.mockito.MockitoAnnotations.initMocks;
@@ -93,15 +79,10 @@
   @Mock private CommonModuleValidator.Factory myModuleValidatorFactory;
   @Mock private CommonModuleValidator myModuleValidator;
   @Mock private RunManagerImpl myRunManager;
-<<<<<<< HEAD
   @Mock private ProvisionTasks myProvisionTasks;
   @Mock private ExternalSystemTaskId myTaskId;
 
   private ProjectStructureStub myProjectStructure;
-=======
-  @Mock private ProvistionTasks myProvisionTasks;
-
->>>>>>> 9a824f64
   private ProgressIndicator myProgressIndicator;
   private PostSyncProjectSetup mySetup;
 
@@ -114,7 +95,6 @@
 
     Project project = getProject();
     myRunManager = RunManagerImpl.getInstanceImpl(project);
-<<<<<<< HEAD
     myProvisionTasks = new ProvisionTasks();
     when(mySyncState.getSummary()).thenReturn(mySyncSummary);
     when(myModuleValidatorFactory.create(project)).thenReturn(myModuleValidator);
@@ -124,14 +104,6 @@
                                        myDependencySetupIssues, myProjectSetup, myModuleSetup, myVersionUpgrade,
                                        myVersionCompatibilityChecker, myProjectBuilder, myModuleValidatorFactory, myRunManager,
                                        myProvisionTasks);
-=======
-    myProvisionTasks = new ProvistionTasks();
-    when(mySyncState.getSummary()).thenReturn(mySyncSummary);
-    when(myModuleValidatorFactory.create(project)).thenReturn(myModuleValidator);
-
-    mySetup = new PostSyncProjectSetup(project, myIdeInfo, myGradleProjectInfo, mySyncInvoker, mySyncState, myDependencySetupIssues,
-                                       myProjectSetup, myModuleSetup, myVersionUpgrade, myVersionCompatibilityChecker, myProjectBuilder,
-                                       myModuleValidatorFactory, myRunManager, myProvisionTasks);
   }
 
   @Override
@@ -139,7 +111,6 @@
     myRunManager = null;
     mySetup = null;
     super.tearDown();
->>>>>>> 9a824f64
   }
 
   public void testJUnitRunConfigurationSetup() {
@@ -152,13 +123,13 @@
     AndroidJUnitConfiguration jUnitConfiguration = new AndroidJUnitConfiguration("", project, configurationFactory);
     myRunManager.addConfiguration(myRunManager.createConfiguration(jUnitConfiguration, configurationFactory), true);
 
-    RunConfiguration[] junitRunConfigurations = myRunManager.getConfigurations(AndroidJUnitConfigurationType.getInstance());
+    List<RunConfiguration> junitRunConfigurations = myRunManager.getConfigurationsList(AndroidJUnitConfigurationType.getInstance());
     for (RunConfiguration runConfiguration : junitRunConfigurations) {
       assertSize(1, myRunManager.getBeforeRunTasks(runConfiguration));
       assertEquals(MakeBeforeRunTaskProvider.ID, myRunManager.getBeforeRunTasks(runConfiguration).get(0).getProviderId());
     }
 
-    RunConfiguration runConfiguration = junitRunConfigurations[0];
+    RunConfiguration runConfiguration = junitRunConfigurations.get(0);
     List<BeforeRunTask> tasks = new LinkedList<>(myRunManager.getBeforeRunTasks(runConfiguration));
 
     MakeBeforeRunTaskProvider taskProvider = new MakeBeforeRunTaskProvider(project, AndroidProjectInfo.getInstance(project),
@@ -171,12 +142,8 @@
     mySetup.setUpProject(request, myProgressIndicator, myTaskId);
     assertSize(2, myRunManager.getBeforeRunTasks(runConfiguration));
 
-<<<<<<< HEAD
     verify(myGradleProjectInfo, times(2)).setNewProject(false);
     verify(myGradleProjectInfo, times(2)).setImportedProject(false);
-=======
-    verify(myGradleProjectInfo, times(2)).setNewOrImportedProject(false);
->>>>>>> 9a824f64
   }
 
   // See: https://code.google.com/p/android/issues/detail?id=225938
@@ -191,7 +158,6 @@
     mySetup.setUpProject(request, myProgressIndicator, myTaskId);
 
     verify(mySyncState, times(1)).syncSkipped(lastSyncTimestamp);
-<<<<<<< HEAD
     verify(mySyncInvoker, times(1)).requestProjectSyncAndSourceGeneration(getProject(), TRIGGER_PROJECT_LOADED);
     verify(myProjectSetup, never()).setUpProject(myProgressIndicator, true);
 
@@ -211,12 +177,6 @@
 
     verify(mySyncState, times(1)).syncFailed(any());
     verify(mySyncState, never()).syncEnded();
-=======
-    verify(mySyncInvoker, times(1)).requestProjectSyncAndSourceGeneration(getProject(), TRIGGER_PROJECT_LOADED, null);
-    verify(myProjectSetup, never()).setUpProject(myProgressIndicator, true);
-
-    verify(myGradleProjectInfo, times(1)).setNewOrImportedProject(false);
->>>>>>> 9a824f64
   }
 
   // See: https://code.google.com/p/android/issues/detail?id=225938
@@ -245,7 +205,6 @@
     // Source generation should not be invoked if sync failed.
     verify(myProjectBuilder, never()).cleanAndGenerateSources();
 
-<<<<<<< HEAD
     verify(myGradleProjectInfo, times(1)).setNewProject(false);
     verify(myGradleProjectInfo, times(1)).setImportedProject(false);
   }
@@ -286,16 +245,6 @@
     androidRunConfiguration.setName("androidRunConfiguration");
     AndroidRunConfiguration androidRunConfiguration2 = new AndroidRunConfiguration(getProject(), configurationFactory);
     androidRunConfiguration2.setName("androidRunConfiguration2");
-=======
-    verify(myGradleProjectInfo, times(1)).setNewOrImportedProject(false);
-  }
-
-  public void testProvisionBeforeRunTaskIsAdded() {
-    // Create android run configurations
-    ConfigurationFactory configurationFactory = AndroidRunConfigurationType.getInstance().getFactory();
-    AndroidRunConfiguration androidRunConfiguration = new AndroidRunConfiguration(getProject(), configurationFactory);
-    AndroidRunConfiguration androidRunConfiguration2 = new AndroidRunConfiguration(getProject(), configurationFactory);
->>>>>>> 9a824f64
     myRunManager.addConfiguration(myRunManager.createConfiguration(androidRunConfiguration, configurationFactory), true);
     myRunManager.addConfiguration(myRunManager.createConfiguration(androidRunConfiguration2, configurationFactory), true);
 
@@ -304,7 +253,6 @@
     assertSize(1, myRunManager.getBeforeRunTasks(androidRunConfiguration2, ProvisionBeforeRunTaskProvider.ID));
 
     // Reset only in one of the configurations (e.g. open old projects with run configs already created)
-<<<<<<< HEAD
     myRunManager.setBeforeRunTasks(androidRunConfiguration, Lists.newArrayList());
     myRunManager.fireBeforeRunTasksUpdated();
 
@@ -335,14 +283,5 @@
     public AndroidPluginVersionsInProject getAndroidPluginVersions() {
       return analyzed ? currentAgpVersions : agpVersionsFromPreviousSync;
     }
-=======
-    myRunManager.setBeforeRunTasks(androidRunConfiguration, Collections.emptyList());
-
-    PostSyncProjectSetup.Request request = new PostSyncProjectSetup.Request();
-    mySetup.setUpProject(request, myProgressIndicator);
-
-    assertSize(1, myRunManager.getBeforeRunTasks(androidRunConfiguration, ProvisionBeforeRunTaskProvider.ID));
-    assertSize(1, myRunManager.getBeforeRunTasks(androidRunConfiguration2, ProvisionBeforeRunTaskProvider.ID));
->>>>>>> 9a824f64
   }
 }