/*
 * Copyright (C) 2018 The Android Open Source Project
 *
 * Licensed under the Apache License, Version 2.0 (the "License");
 * you may not use this file except in compliance with the License.
 * You may obtain a copy of the License at
 *
 *      http://www.apache.org/licenses/LICENSE-2.0
 *
 * Unless required by applicable law or agreed to in writing, software
 * distributed under the License is distributed on an "AS IS" BASIS,
 * WITHOUT WARRANTIES OR CONDITIONS OF ANY KIND, either express or implied.
 * See the License for the specific language governing permissions and
 * limitations under the License.
 */
package com.android.tools.idea.gradle.structure.model

import com.android.tools.idea.gradle.dsl.api.GradleModelProvider
import com.android.tools.idea.gradle.dsl.api.ext.GradlePropertyModel.STRING_TYPE
import com.android.tools.idea.gradle.structure.model.android.DependencyTestCase
import com.android.tools.idea.gradle.structure.model.android.PsAndroidModule
import com.android.tools.idea.gradle.structure.model.android.asParsed
import com.android.tools.idea.gradle.structure.model.java.PsJavaModule
import com.android.tools.idea.testing.AndroidGradleTests
import com.android.tools.idea.testing.TestProjectPaths
import com.android.utils.FileUtils
import com.google.common.truth.Truth.assertThat
import com.intellij.openapi.application.ApplicationManager
import com.intellij.openapi.application.runWriteAction
import com.intellij.openapi.vfs.VirtualFile
import com.intellij.psi.PsiDocumentManager
import com.intellij.testFramework.PlatformTestCase.synchronizeTempDirVfs
<<<<<<< HEAD
import com.intellij.testFramework.PlatformTestUtil
=======
>>>>>>> b5f40ffd
import java.io.File

/**
 * Tests for [PsModuleCollection].
 */
class PsModuleCollectionTest : DependencyTestCase() {

  private var patchProject: ((VirtualFile) -> Unit)? = null

  override fun patchPreparedProject(projectRoot: File,
                                    gradleVersion: String?,
                                    graldePluginVersion: String?,
                                    kotlinVersion: String?,
<<<<<<< HEAD
                                    vararg localRepos: File) {
    AndroidGradleTests.defaultPatchPreparedProject(projectRoot, gradleVersion, graldePluginVersion, kotlinVersion, *localRepos)
    synchronizeTempDirVfs(PlatformTestUtil.getOrCreateProjectBaseDir(project))
=======
                                    ndkVersion: String?,
                                    vararg localRepos: File) {
    AndroidGradleTests.defaultPatchPreparedProject(projectRoot, gradleVersion, graldePluginVersion, kotlinVersion, ndkVersion, *localRepos)
    synchronizeTempDirVfs(project.baseDir)
>>>>>>> b5f40ffd
    patchProject?.run {
      ApplicationManager.getApplication().runWriteAction {
        invoke(PlatformTestUtil.getOrCreateProjectBaseDir(project))
      }
      ApplicationManager.getApplication().saveAll()
    }
  }

  fun loadProject(path: String, patch: (VirtualFile) -> Unit) {
    patchProject = patch
    return try {
      super.loadProject(path)
    }
    finally {
      patchProject = null
    }
  }

  fun testNotSyncedModules() {
    loadProject(TestProjectPaths.PSD_SAMPLE_GROOVY) {
      it.findFileByRelativePath("settings.gradle")!!.let {
        it.setBinaryContent("include ':app', ':lib', ':dyn_feature' ".toByteArray(it.charset))
      }
    }

    val resolvedProject = myFixture.project
    var project = PsProjectImpl(resolvedProject)
    assertThat(project.findModuleByName("jav")).isNull()

    // Edit the settings file, but do not sync.
    val virtualFile = PlatformTestUtil.getOrCreateProjectBaseDir(this.project).findFileByRelativePath("settings.gradle")!!
    runWriteAction { virtualFile.setBinaryContent("include ':app', ':lib', ':jav' ".toByteArray()) }
    PsiDocumentManager.getInstance(this.project).commitAllDocuments()

    project = PsProjectImpl(resolvedProject)

    assertThat(moduleWithSyncedModel(project, "app").projectType).isEqualTo(PsModuleType.ANDROID_APP)
    assertThat(moduleWithSyncedModel(project, "lib").projectType).isEqualTo(PsModuleType.ANDROID_LIBRARY)
    assertThat(moduleWithSyncedModel(project, "jav").projectType).isEqualTo(PsModuleType.JAVA)
  }

  fun testNonAndroidGradlePluginFirst() {
    loadProject(TestProjectPaths.PSD_SAMPLE_GROOVY)

    // Edit the settings file, but do not sync.
    val virtualFile = PlatformTestUtil.getOrCreateProjectBaseDir(this.project).findFileByRelativePath("app/build.gradle")!!
    myFixture.openFileInEditor(virtualFile)
    myFixture.type("apply plugin: 'something' \n")
    PsiDocumentManager.getInstance(this.project).commitAllDocuments()


    val resolvedProject = myFixture.project
    // Make sure we have correctly patched the build file.
    assertThat(
        GradleModelProvider
            .getInstance()
            .getProjectModel(resolvedProject)
            .getModuleBuildModel(File(resolvedProject.basePath, "app"))
            ?.plugins()
            ?.firstOrNull()
            ?.name()
            ?.getValue(STRING_TYPE)
    ).isEqualTo("something")

    val project = PsProjectImpl(resolvedProject)
    assertThat(project.modules.map { it.gradlePath }).contains(":app")
  }

  fun testNestedModules() {
    loadProject(TestProjectPaths.PSD_SAMPLE_GROOVY)

    val resolvedProject = myFixture.project
    val project = PsProjectImpl(resolvedProject)
    val module = project.findModuleByGradlePath(":nested1:deep")
    assertThat(module).isNotNull()
    assertThat(module!!.parentModule).isSameAs(project.findModuleByGradlePath(":nested1")!!)
    assertThat(module.variables.getVariableScopes().map { it.name })
        .containsExactly("${project.name} (build script)", "${project.name} (project)", ":nested1", ":nested1:deep")
  }

  fun testRelocatedModules_withoutResolvedModels() {
    loadProject(TestProjectPaths.PSD_PROJECT_DIR)

    val resolvedProject = myFixture.project
    val project = PsProjectImpl(resolvedProject)
    val basePath = resolvedProject.basePath

    assertThat(project.modules.map { it.gradlePath }).containsExactly(":app", ":lib")
    (project.findModuleByGradlePath(":app") as PsAndroidModule).run {
      val root = parsedModel?.moduleRootDirectory
      assertThat(root).isEqualTo(File(FileUtils.toSystemDependentPath("$basePath/app")))
    }
    (project.findModuleByGradlePath(":lib") as PsAndroidModule).run {
      val root = parsedModel?.moduleRootDirectory
      assertThat(root).isEqualTo(File(FileUtils.toSystemDependentPath("$basePath/module/lib")))
    }
  }

  fun testRelocatedModules_withResolvedModel() {
    loadProject(TestProjectPaths.PSD_PROJECT_DIR)

    val resolvedProject = myFixture.project
    val project = PsProjectImpl(resolvedProject).also { it.testResolve() }

    assertThat(project.modules.map { it.gradlePath }).containsExactly(":app", ":lib", ":jav")

    // And make sure the build file is parsed.
    val javModule = project.findModuleByGradlePath(":jav") as? PsJavaModule
    assertThat(javModule?.dependencies?.findLibraryDependencies("junit", "junit")?.firstOrNull()?.version).isEqualTo("4.12".asParsed())
    javModule!!.run {
      // We can't work out where the module is from the project settings, but our implementation will assume that the module root
      // is where the build.gradle file is (which happens to be correct in this case)
      val root = parsedModel?.moduleRootDirectory
      assertThat(root).isEqualTo(File(FileUtils.toSystemDependentPath("${resolvedProject.basePath}/module/jav")))
    }
  }

  fun testEmptyParentsInNestedModules() {
    loadProject(TestProjectPaths.PSD_SAMPLE_GROOVY)

    val resolvedProject = myFixture.project
    val project = PsProjectImpl(resolvedProject)

    assertThat(project.modules.map { it.gradlePath }).containsExactly(
      ":app",
      ":lib",
      ":jav",
      ":nested1",
      ":nested2",
      ":nested1:deep",
      ":nested2:deep",
      ":nested2:trans",
      ":nested2:trans:deep2",
      ":dyn_feature")

    assertThat(project.findModuleByGradlePath(":nested2:trans")?.moduleKind).isEqualTo(ModuleKind.EMPTY)
  }

}

private fun moduleWithSyncedModel(project: PsProject, name: String): PsModule = project.findModuleByName(name) as PsModule<|MERGE_RESOLUTION|>--- conflicted
+++ resolved
@@ -30,10 +30,7 @@
 import com.intellij.openapi.vfs.VirtualFile
 import com.intellij.psi.PsiDocumentManager
 import com.intellij.testFramework.PlatformTestCase.synchronizeTempDirVfs
-<<<<<<< HEAD
 import com.intellij.testFramework.PlatformTestUtil
-=======
->>>>>>> b5f40ffd
 import java.io.File
 
 /**
@@ -47,16 +44,10 @@
                                     gradleVersion: String?,
                                     graldePluginVersion: String?,
                                     kotlinVersion: String?,
-<<<<<<< HEAD
-                                    vararg localRepos: File) {
-    AndroidGradleTests.defaultPatchPreparedProject(projectRoot, gradleVersion, graldePluginVersion, kotlinVersion, *localRepos)
-    synchronizeTempDirVfs(PlatformTestUtil.getOrCreateProjectBaseDir(project))
-=======
                                     ndkVersion: String?,
                                     vararg localRepos: File) {
     AndroidGradleTests.defaultPatchPreparedProject(projectRoot, gradleVersion, graldePluginVersion, kotlinVersion, ndkVersion, *localRepos)
-    synchronizeTempDirVfs(project.baseDir)
->>>>>>> b5f40ffd
+    synchronizeTempDirVfs(PlatformTestUtil.getOrCreateProjectBaseDir(project))
     patchProject?.run {
       ApplicationManager.getApplication().runWriteAction {
         invoke(PlatformTestUtil.getOrCreateProjectBaseDir(project))
