/*
 * Copyright (C) 2015 The Android Open Source Project
 *
 * Licensed under the Apache License, Version 2.0 (the "License");
 * you may not use this file except in compliance with the License.
 * You may obtain a copy of the License at
 *
 *      http://www.apache.org/licenses/LICENSE-2.0
 *
 * Unless required by applicable law or agreed to in writing, software
 * distributed under the License is distributed on an "AS IS" BASIS,
 * WITHOUT WARRANTIES OR CONDITIONS OF ANY KIND, either express or implied.
 * See the License for the specific language governing permissions and
 * limitations under the License.
 */
package com.android.tools.idea.gradle.dsl.model.dependencies;

import com.android.tools.idea.gradle.dsl.model.GradleBuildModel;
import com.android.tools.idea.gradle.dsl.model.GradleFileModelTestCase;
import com.android.tools.idea.gradle.dsl.model.values.GradleNotNullValue;
import com.android.tools.idea.gradle.dsl.model.values.GradleNullableValue;
import com.google.common.base.Objects;
import com.google.common.collect.ImmutableList;
<<<<<<< HEAD
import com.intellij.openapi.util.io.FileUtil;
=======
>>>>>>> bda17b23
import org.jetbrains.annotations.NotNull;
import org.jetbrains.annotations.Nullable;

import java.io.IOException;
import java.util.List;
import java.util.Map;

import static com.android.tools.idea.gradle.dsl.model.dependencies.CommonConfigurationNames.*;
import static com.google.common.truth.Truth.assertThat;

/**
 * Tests for {@link DependenciesModel} and {@link ArtifactDependencyModel}.
 */
public class ArtifactDependencyTest extends GradleFileModelTestCase {

  private static final String CONFIGURATION_CLOSURE_PARENS =
    "dependencies {\n" +
    "  compile('org.hibernate:hibernate:3.1') {\n" +
    "     //in case of versions conflict '3.1' version of hibernate wins:\n" +
    "     force = true\n" +
    "\n" +
    "     //excluding a particular transitive dependency:\n" +
    "     exclude module: 'cglib' //by artifact name\n" +
    "     exclude group: 'org.jmock' //by group\n" +
    "     exclude group: 'org.unwanted', module: 'iAmBuggy' //by both name and group\n" +
    "\n" +
    "     //disabling all transitive dependencies of this dependency\n" +
    "     transitive = false\n" +
    "   }" +
    "}";

  private static final String CONFIGURATION_CLOSURE_NO_PARENS =
    "dependencies {\n" +
    "  compile 'org.hibernate:hibernate:3.1', {\n" +
    "     //in case of versions conflict '3.1' version of hibernate wins:\n" +
    "     force = true\n" +
    "\n" +
    "     //excluding a particular transitive dependency:\n" +
    "     exclude module: 'cglib' //by artifact name\n" +
    "     exclude group: 'org.jmock' //by group\n" +
    "     exclude group: 'org.unwanted', module: 'iAmBuggy' //by both name and group\n" +
    "\n" +
    "     //disabling all transitive dependencies of this dependency\n" +
    "     transitive = false\n" +
    "   }" +
    "}";

  private static final String CONFIGURATION_CLOSURE_WITHIN_PARENS =
    "dependencies {\n" +
    "  compile('org.hibernate:hibernate:3.1', {\n" +
    "     //in case of versions conflict '3.1' version of hibernate wins:\n" +
    "     force = true\n" +
    "\n" +
    "     //excluding a particular transitive dependency:\n" +
    "     exclude module: 'cglib' //by artifact name\n" +
    "     exclude group: 'org.jmock' //by group\n" +
    "     exclude group: 'org.unwanted', module: 'iAmBuggy' //by both name and group\n" +
    "\n" +
    "     //disabling all transitive dependencies of this dependency\n" +
    "     transitive = false\n" +
    "   })" +
    "}";

  public void testParsingWithCompactNotationAndConfigurationClosure_parens() throws IOException {
    doTestParsingConfigurationVersion(CONFIGURATION_CLOSURE_PARENS);
  }

  public void testParsingWithCompactNotationAndConfigurationClosure_noParens() throws IOException {
    doTestParsingConfigurationVersion(CONFIGURATION_CLOSURE_NO_PARENS);
  }

  public void testParsingWithCompactNotationAndConfigurationClosure_withinParens() throws IOException {
    doTestParsingConfigurationVersion(CONFIGURATION_CLOSURE_WITHIN_PARENS);
  }

<<<<<<< HEAD
  private void doTestParsingConfigurationVersion(String text) throws IOException {
=======
  private void doTestParsingConfigurationVersion(@NotNull String text) throws IOException {
>>>>>>> bda17b23
    writeToBuildFile(text);

    GradleBuildModel buildModel = getGradleBuildModel();
    DependenciesModel dependenciesModel = buildModel.dependencies();

    List<ArtifactDependencyModel> dependencies = dependenciesModel.artifacts();
    assertThat(dependencies).hasSize(1);

    ArtifactDependencyModel dependency = dependencies.get(0);
    ExpectedArtifactDependency expected = new ExpectedArtifactDependency(COMPILE, "hibernate", "org.hibernate", "3.1");
    expected.assertMatches(dependency);

    verifyDependencyConfiguration(dependency.configuration());
  }

<<<<<<< HEAD
=======
  private static void verifyDependencyConfiguration(@Nullable DependencyConfigurationModel configuration) {
    assertNotNull(configuration);

    assertEquals(Boolean.TRUE, configuration.force().value());
    assertEquals(Boolean.FALSE, configuration.transitive().value());

    List<ExcludedDependencyModel> excludedDependencies = configuration.excludes();
    assertThat(excludedDependencies).hasSize(3);

    ExcludedDependencyModel first = excludedDependencies.get(0);
    assertNull(first.group().value());
    assertEquals("cglib", first.module().value());

    ExcludedDependencyModel second = excludedDependencies.get(1);
    assertEquals("org.jmock", second.group().value());
    assertNull(second.module().value());

    ExcludedDependencyModel third = excludedDependencies.get(2);
    assertEquals("org.unwanted", third.group().value());
    assertEquals("iAmBuggy", third.module().value());
  }

>>>>>>> bda17b23
  public void testSetVersionOnDependencyWithCompactNotationAndConfigurationClosure_parens() throws IOException {
    doTestSetVersionWithConfigurationClosure(CONFIGURATION_CLOSURE_PARENS);
  }

  public void testSetVersionOnDependencyWithCompactNotationAndConfigurationClosure_noParens() throws IOException {
    doTestSetVersionWithConfigurationClosure(CONFIGURATION_CLOSURE_NO_PARENS);
  }

  public void testSetVersionOnDependencyWithCompactNotationAndConfigurationClosure_withinParens() throws IOException {
    doTestSetVersionWithConfigurationClosure(CONFIGURATION_CLOSURE_WITHIN_PARENS);
  }

<<<<<<< HEAD
  private void doTestSetVersionWithConfigurationClosure(String text) throws IOException {
=======
  private void doTestSetVersionWithConfigurationClosure(@NotNull String text) throws IOException {
>>>>>>> bda17b23
    writeToBuildFile(text);

    GradleBuildModel buildModel = getGradleBuildModel();
    DependenciesModel dependenciesModel = buildModel.dependencies();

    List<ArtifactDependencyModel> dependencies = dependenciesModel.artifacts();
    assertThat(dependencies).hasSize(1);

    ArtifactDependencyModel hibernate = dependencies.get(0);

    ExpectedArtifactDependency expected = new ExpectedArtifactDependency(COMPILE, "hibernate", "org.hibernate", "3.1");
    expected.assertMatches(hibernate);
    verifyDependencyConfiguration(hibernate.configuration());

    hibernate.setVersion("3.0");

    assertTrue(buildModel.isModified());
    applyChangesAndReparse(buildModel);

    dependencies = dependenciesModel.artifacts();
    assertThat(dependencies).hasSize(1);

    hibernate = dependencies.get(0);

    expected = new ExpectedArtifactDependency(COMPILE, "hibernate", "org.hibernate", "3.0");
    expected.assertMatches(hibernate);
    verifyDependencyConfiguration(hibernate.configuration());
  }

  public void testGetOnlyArtifacts() throws IOException {
    String text = "dependencies {\n" +
                  "    compile 'com.android.support:appcompat-v7:22.1.1'\n" +
                  "    compile('com.google.guava:guava:18.0')\n" +
                  "    compile project(':javaLib')\n" +
                  "    compile fileTree('libs')\n" +
                  "    compile files('lib.jar')\n" +
                  "}";
    writeToBuildFile(text);

    GradleBuildModel buildModel = getGradleBuildModel();
    DependenciesModel dependenciesModel = buildModel.dependencies();

    List<ArtifactDependencyModel> dependencies = dependenciesModel.artifacts();
    assertThat(dependencies).hasSize(2);

    ExpectedArtifactDependency expected = new ExpectedArtifactDependency(COMPILE, "appcompat-v7", "com.android.support", "22.1.1");
    expected.assertMatches(dependencies.get(0));

    expected = new ExpectedArtifactDependency(COMPILE, "guava", "com.google.guava", "18.0");
    expected.assertMatches(dependencies.get(1));
  }

  public void testParsingWithCompactNotation() throws IOException {
    String text = "dependencies {\n" +
                  "    compile 'com.android.support:appcompat-v7:22.1.1'\n" +
                  "    runtime 'com.google.guava:guava:18.0'\n" +
                  "    test 'org.gradle.test.classifiers:service:1.0:jdk15@jar'\n" +
                  "}";
    writeToBuildFile(text);

    GradleBuildModel buildModel = getGradleBuildModel();
    DependenciesModel dependenciesModel = buildModel.dependencies();

    List<ArtifactDependencyModel> dependencies = dependenciesModel.artifacts();
    assertThat(dependencies).hasSize(3);

    ExpectedArtifactDependency expected = new ExpectedArtifactDependency(COMPILE, "appcompat-v7", "com.android.support", "22.1.1");
    expected.assertMatches(dependencies.get(0));

    expected = new ExpectedArtifactDependency(RUNTIME, "guava", "com.google.guava", "18.0");
    expected.assertMatches(dependencies.get(1));

    expected = new ExpectedArtifactDependency("test", "service", "org.gradle.test.classifiers", "1.0");
    expected.classifier = "jdk15";
    expected.extension = "jar";
    expected.assertMatches(dependencies.get(2));
  }

  public void testParsingWithMapNotation() throws IOException {
    String text = "dependencies {\n" +
                  "    runtime group: 'org.gradle.test.classifiers', name: 'service', version: '1.0', classifier: 'jdk14', ext: 'jar'\n" +
                  "}";
    writeToBuildFile(text);

    GradleBuildModel buildModel = getGradleBuildModel();
    DependenciesModel dependenciesModel = buildModel.dependencies();

    List<ArtifactDependencyModel> dependencies = dependenciesModel.artifacts();
    assertThat(dependencies).hasSize(1);

    ExpectedArtifactDependency expected = new ExpectedArtifactDependency(RUNTIME, "service", "org.gradle.test.classifiers", "1.0");
    expected.classifier = "jdk14";
    expected.extension = "jar";
    expected.assertMatches(dependencies.get(0));
  }

  public void testAddDependency() throws IOException {
    String text = "dependencies {\n" +
                  "    runtime group: 'org.gradle.test.classifiers', name: 'service', version: '1.0', classifier: 'jdk14', ext: 'jar'\n" +
                  "}";
    writeToBuildFile(text);

    GradleBuildModel buildModel = getGradleBuildModel();
    DependenciesModel dependenciesModel = buildModel.dependencies();

    ArtifactDependencySpec newDependency = new ArtifactDependencySpec("appcompat-v7", "com.android.support", "22.1.1");
    dependenciesModel.addArtifact(COMPILE, newDependency);

    assertTrue(buildModel.isModified());
    applyChangesAndReparse(buildModel);

    List<ArtifactDependencyModel> dependencies = dependenciesModel.artifacts();
    assertThat(dependencies).hasSize(2);

    ExpectedArtifactDependency expected = new ExpectedArtifactDependency(RUNTIME, "service", "org.gradle.test.classifiers", "1.0");
    expected.classifier = "jdk14";
    expected.extension = "jar";
    expected.assertMatches(dependencies.get(0));

    expected = new ExpectedArtifactDependency(COMPILE, "appcompat-v7", "com.android.support", "22.1.1");
    expected.assertMatches(dependencies.get(1));
  }

  public void testAddDependencyWithConfigurationClosure() throws IOException {
    String text = "dependencies {\n" +
                  "    runtime group: 'org.gradle.test.classifiers', name: 'service', version: '1.0', classifier: 'jdk14', ext: 'jar'\n" +
                  "}";
    writeToBuildFile(text);

    GradleBuildModel buildModel = getGradleBuildModel();
    DependenciesModel dependenciesModel = buildModel.dependencies();

    ArtifactDependencySpec newDependency = new ArtifactDependencySpec("espresso-contrib", "com.android.support.test.espresso", "2.2.2");
    dependenciesModel.addArtifact(ANDROID_TEST_COMPILE,
                                  newDependency,
                                  ImmutableList.of(new ArtifactDependencySpec("support-v4", "com.android.support", null),
                                                   new ArtifactDependencySpec("support-annotations", "com.android.support", null),
                                                   new ArtifactDependencySpec("recyclerview-v7", "com.android.support", null),
                                                   new ArtifactDependencySpec("design", "com.android.support", null)));

    assertTrue(buildModel.isModified());
    applyChangesAndReparse(buildModel);
<<<<<<< HEAD
=======
    dependenciesModel = buildModel.dependencies();
>>>>>>> bda17b23

    List<ArtifactDependencyModel> dependencies = dependenciesModel.artifacts();
    assertThat(dependencies).hasSize(2);

<<<<<<< HEAD
    ExpectedArtifactDependency expected = new ExpectedArtifactDependency(RUNTIME, "service", "org.gradle.test.classifiers", "1.0");
    expected.classifier = "jdk14";
    expected.extension = "jar";
    expected.assertMatches(dependencies.get(0));

    expected = new ExpectedArtifactDependency(ANDROID_TEST_COMPILE, "espresso-contrib", "com.android.support.test.espresso", "2.2.2");
    expected.assertMatches(dependencies.get(1));

    // TODO: how to assert contents of the build.file
=======
    ArtifactDependencyModel jdkDependency = dependencies.get(0);
    ExpectedArtifactDependency expected = new ExpectedArtifactDependency(RUNTIME, "service", "org.gradle.test.classifiers", "1.0");
    expected.classifier = "jdk14";
    expected.extension = "jar";
    expected.assertMatches(jdkDependency);
    assertNull(jdkDependency.configuration());

    ArtifactDependencyModel espressoDependency = dependencies.get(1);
    expected = new ExpectedArtifactDependency(ANDROID_TEST_COMPILE, "espresso-contrib", "com.android.support.test.espresso", "2.2.2");
    expected.assertMatches(espressoDependency);

    DependencyConfigurationModel configuration = espressoDependency.configuration();
    assertNotNull(configuration);

    configuration.excludes();

    List<ExcludedDependencyModel> excludedDependencies = configuration.excludes();
    assertThat(excludedDependencies).hasSize(4);

    ExcludedDependencyModel first = excludedDependencies.get(0);
    assertEquals("com.android.support", first.group().value());
    assertEquals("support-v4", first.module().value());

    ExcludedDependencyModel second = excludedDependencies.get(1);
    assertEquals("com.android.support", second.group().value());
    assertEquals("support-annotations", second.module().value());

    ExcludedDependencyModel third = excludedDependencies.get(2);
    assertEquals("com.android.support", third.group().value());
    assertEquals("recyclerview-v7", third.module().value());

    ExcludedDependencyModel fourth = excludedDependencies.get(3);
    assertEquals("com.android.support", fourth.group().value());
    assertEquals("design", fourth.module().value());
>>>>>>> bda17b23
  }


  public void testSetVersionOnDependencyWithCompactNotation() throws IOException {
    String text = "dependencies {\n" +
                  "    compile 'com.android.support:appcompat-v7:22.1.1'\n" +
                  "}";
    writeToBuildFile(text);

    GradleBuildModel buildModel = getGradleBuildModel();
    DependenciesModel dependenciesModel = buildModel.dependencies();

    List<ArtifactDependencyModel> dependencies = dependenciesModel.artifacts();

    ArtifactDependencyModel appCompat = dependencies.get(0);
    appCompat.setVersion("1.2.3");

    assertTrue(buildModel.isModified());
    applyChangesAndReparse(buildModel);

    dependencies = dependenciesModel.artifacts();
    assertThat(dependencies).hasSize(1);

    ExpectedArtifactDependency expected = new ExpectedArtifactDependency(COMPILE, "appcompat-v7", "com.android.support", "1.2.3");
    expected.assertMatches(dependencies.get(0));
  }

  public void testSetVersionOnDependencyWithMapNotation() throws IOException {
    String text = "dependencies {\n" +
                  "    compile group: 'com.google.code.guice', name: 'guice', version: '1.0'\n" +
                  "}";
    writeToBuildFile(text);

    GradleBuildModel buildModel = getGradleBuildModel();
    DependenciesModel dependenciesModel = buildModel.dependencies();

    List<ArtifactDependencyModel> dependencies = dependenciesModel.artifacts();

    ArtifactDependencyModel guice = dependencies.get(0);
    guice.setVersion("1.2.3");

    assertTrue(buildModel.isModified());
    applyChangesAndReparse(buildModel);

    dependencies = dependenciesModel.artifacts();
    assertThat(dependencies).hasSize(1);

    ExpectedArtifactDependency expected = new ExpectedArtifactDependency(COMPILE, "guice", "com.google.code.guice", "1.2.3");
    expected.assertMatches(dependencies.get(0));
  }

  public void testParseDependenciesWithCompactNotationInSingleLine() throws IOException {
    String text = "dependencies {\n" +
                  "    runtime 'org.springframework:spring-core:2.5', 'org.springframework:spring-aop:2.5'\n" +
                  "}";

    writeToBuildFile(text);

    GradleBuildModel buildModel = getGradleBuildModel();
    DependenciesModel dependenciesModel = buildModel.dependencies();

    List<ArtifactDependencyModel> dependencies = dependenciesModel.artifacts();
    assertThat(dependencies).hasSize(2);

    ExpectedArtifactDependency expected = new ExpectedArtifactDependency(RUNTIME, "spring-core", "org.springframework", "2.5");
    expected.assertMatches(dependencies.get(0));

    expected = new ExpectedArtifactDependency(RUNTIME, "spring-aop", "org.springframework", "2.5");
    expected.assertMatches(dependencies.get(1));
  }

  public void testParseDependenciesWithCompactNotationInSingleLineWithComments() throws IOException {
    String text = "dependencies {\n" +
                  "    runtime /* Hey */ 'org.springframework:spring-core:2.5', /* Hey */ 'org.springframework:spring-aop:2.5'\n" +
                  "}";

    writeToBuildFile(text);

    GradleBuildModel buildModel = getGradleBuildModel();
    DependenciesModel dependenciesModel = buildModel.dependencies();

    List<ArtifactDependencyModel> dependencies = dependenciesModel.artifacts();
    assertThat(dependencies).hasSize(2);

    ExpectedArtifactDependency expected = new ExpectedArtifactDependency(RUNTIME, "spring-core", "org.springframework", "2.5");
    expected.assertMatches(dependencies.get(0));

    expected = new ExpectedArtifactDependency(RUNTIME, "spring-aop", "org.springframework", "2.5");
    expected.assertMatches(dependencies.get(1));
  }

  public void testParseDependenciesWithMapNotationUsingSingleConfigurationName() throws IOException {
    String text = "dependencies {\n" +
                  "    runtime(\n" +
                  "        [group: 'org.springframework', name: 'spring-core', version: '2.5'],\n" +
                  "        [group: 'org.springframework', name: 'spring-aop', version: '2.5']\n" +
                  "    )\n" +
                  "}";

    writeToBuildFile(text);

    GradleBuildModel buildModel = getGradleBuildModel();
    DependenciesModel dependenciesModel = buildModel.dependencies();

    List<ArtifactDependencyModel> dependencies = dependenciesModel.artifacts();
    assertThat(dependencies).hasSize(2);

    ExpectedArtifactDependency expected = new ExpectedArtifactDependency(RUNTIME, "spring-core", "org.springframework", "2.5");
    expected.assertMatches(dependencies.get(0));

    expected = new ExpectedArtifactDependency(RUNTIME, "spring-aop", "org.springframework", "2.5");
    expected.assertMatches(dependencies.get(1));
  }


  public void testReset() throws IOException {
    String text = "dependencies {\n" +
                  "    compile group: 'com.google.code.guice', name: 'guice', version: '1.0'\n" +
                  "}";
    writeToBuildFile(text);

    GradleBuildModel buildModel = getGradleBuildModel();
    DependenciesModel dependenciesModel = buildModel.dependencies();

    List<ArtifactDependencyModel> dependencies = dependenciesModel.artifacts();

    ArtifactDependencyModel guice = dependencies.get(0);
    guice.setVersion("1.2.3");

    assertTrue(buildModel.isModified());

    buildModel.resetState();

    assertFalse(buildModel.isModified());
    applyChangesAndReparse(buildModel);

    dependencies = dependenciesModel.artifacts();
    assertThat(dependencies).hasSize(1);

    ExpectedArtifactDependency expected = new ExpectedArtifactDependency(COMPILE, "guice", "com.google.code.guice", "1.0");
    expected.assertMatches(dependencies.get(0));
  }

  public void testRemoveDependencyWithCompactNotation() throws IOException {
    String text = "dependencies {\n" +
                  "    compile 'com.android.support:appcompat-v7:22.1.1'\n" +
                  "    runtime 'com.google.guava:guava:18.0'\n" +
                  "    test 'org.gradle.test.classifiers:service:1.0:jdk15@jar'\n" +
                  "}";
    writeToBuildFile(text);

    GradleBuildModel buildModel = getGradleBuildModel();
    DependenciesModel dependenciesModel = buildModel.dependencies();

    List<ArtifactDependencyModel> dependencies = dependenciesModel.artifacts();
    assertThat(dependencies).hasSize(3);

    ArtifactDependencyModel guava = dependencies.get(1);
    dependenciesModel.remove(guava);

    assertTrue(buildModel.isModified());
    applyChangesAndReparse(buildModel);

    dependencies = dependenciesModel.artifacts();
    assertThat(dependencies).hasSize(2);

    ExpectedArtifactDependency expected = new ExpectedArtifactDependency(COMPILE, "appcompat-v7", "com.android.support", "22.1.1");
    expected.assertMatches(dependencies.get(0));

    expected = new ExpectedArtifactDependency("test", "service", "org.gradle.test.classifiers", "1.0");
    expected.classifier = "jdk15";
    expected.extension = "jar";
    expected.assertMatches(dependencies.get(1));
  }

  public void testRemoveDependencyWithCompactNotationAndSingleConfigurationName() throws IOException {
    String text = "dependencies {\n" +
                  "    runtime /* Hey */ 'org.springframework:spring-core:2.5', /* Hey */ 'org.springframework:spring-aop:2.5'\n" +
                  "    test 'org.gradle.test.classifiers:service:1.0:jdk15@jar'\n" +
                  "}";
    writeToBuildFile(text);

    GradleBuildModel buildModel = getGradleBuildModel();
    DependenciesModel dependenciesModel = buildModel.dependencies();

    List<ArtifactDependencyModel> dependencies = dependenciesModel.artifacts();
    assertThat(dependencies).hasSize(3);

    ArtifactDependencyModel springAop = dependencies.get(1);
    dependenciesModel.remove(springAop);

    assertTrue(buildModel.isModified());
    applyChangesAndReparse(buildModel);

    dependencies = dependenciesModel.artifacts();
    assertThat(dependencies).hasSize(2);

    ExpectedArtifactDependency expected = new ExpectedArtifactDependency(RUNTIME, "spring-core", "org.springframework", "2.5");
    expected.assertMatches(dependencies.get(0));

    expected = new ExpectedArtifactDependency("test", "service", "org.gradle.test.classifiers", "1.0");
    expected.classifier = "jdk15";
    expected.extension = "jar";
    expected.assertMatches(dependencies.get(1));
  }

  public void testRemoveDependencyWithMapNotation() throws IOException {
    String text = "dependencies {\n" +
                  "    compile group: 'com.google.code.guice', name: 'guice', version: '1.0'\n" +
                  "    compile group: 'com.google.guava', name: 'guava', version: '18.0'\n" +
                  "    compile group: 'com.android.support', name: 'appcompat-v7', version: '22.1.1'\n" +
                  "}";
    writeToBuildFile(text);

    GradleBuildModel buildModel = getGradleBuildModel();
    DependenciesModel dependenciesModel = buildModel.dependencies();

    List<ArtifactDependencyModel> dependencies = dependenciesModel.artifacts();
    assertThat(dependencies).hasSize(3);

    ArtifactDependencyModel guava = dependencies.get(1);
    dependenciesModel.remove(guava);

    assertTrue(buildModel.isModified());
    applyChangesAndReparse(buildModel);

    dependencies = dependenciesModel.artifacts();
    assertThat(dependencies).hasSize(2);

    ExpectedArtifactDependency expected = new ExpectedArtifactDependency("compile", "guice", "com.google.code.guice", "1.0");
    expected.assertMatches(dependencies.get(0));

    expected = new ExpectedArtifactDependency(COMPILE, "appcompat-v7", "com.android.support", "22.1.1");
    expected.assertMatches(dependencies.get(1));
  }

  public void testRemoveDependencyWithMapNotationAndSingleConfigurationName() throws IOException {
    String text = "dependencies {\n" +
                  "    runtime(\n" +
                  "        [group: 'com.google.code.guice', name: 'guice', version: '1.0'],\n" +
                  "        [group: 'com.google.guava', name: 'guava', version: '18.0'],\n" +
                  "        [group: 'com.android.support', name: 'appcompat-v7', version: '22.1.1']\n" +
                  "    )\n" +
                  "}";
    writeToBuildFile(text);

    GradleBuildModel buildModel = getGradleBuildModel();
    DependenciesModel dependenciesModel = buildModel.dependencies();

    List<ArtifactDependencyModel> dependencies = dependenciesModel.artifacts();
    assertThat(dependencies).hasSize(3);

    ArtifactDependencyModel guava = dependencies.get(1);
    dependenciesModel.remove(guava);

    assertTrue(buildModel.isModified());
    applyChangesAndReparse(buildModel);

    dependencies = dependenciesModel.artifacts();
    assertThat(dependencies).hasSize(2);

    ExpectedArtifactDependency expected = new ExpectedArtifactDependency(RUNTIME, "guice", "com.google.code.guice", "1.0");
    expected.assertMatches(dependencies.get(0));

    expected = new ExpectedArtifactDependency(RUNTIME, "appcompat-v7", "com.android.support", "22.1.1");
    expected.assertMatches(dependencies.get(1));
  }

  public void testContains() throws IOException {
    String text = "dependencies {\n" +
                  "    compile group: 'com.google.code.guice', name: 'guice', version: '1.0'\n" +
                  "    compile group: 'com.google.guava', name: 'guava', version: '18.0'\n" +
                  "    compile group: 'com.android.support', name: 'appcompat-v7', version: '22.1.1'\n" +
                  "}";
    writeToBuildFile(text);

    GradleBuildModel buildModel = getGradleBuildModel();
    DependenciesModel dependenciesModel = buildModel.dependencies();

    ArtifactDependencySpec guavaSpec = new ArtifactDependencySpec("guava", "com.google.guava", "18.0");
    ArtifactDependencySpec guiceSpec = new ArtifactDependencySpec("guice", "com.google.code.guice", "2.0");

    assertTrue(dependenciesModel.containsArtifact(COMPILE, guavaSpec));
    assertFalse(dependenciesModel.containsArtifact(COMPILE, guiceSpec));
    assertFalse(dependenciesModel.containsArtifact(CLASSPATH, guavaSpec));
  }

  public void testParseCompactNotationWithVariables() throws IOException {
    String text = "ext {\n" +
                  "    appcompat = 'com.android.support:appcompat-v7:22.1.1'\n" +
                  "    guavaVersion = '18.0'\n" +
                  "}\n" +
                  "dependencies {\n" +
                  "    compile appcompat\n" +
                  "    runtime \"com.google.guava:guava:$guavaVersion\"\n" +
                  "}";
    writeToBuildFile(text);

    GradleBuildModel buildModel = getGradleBuildModel();
    DependenciesModel dependenciesModel = buildModel.dependencies();

    List<ArtifactDependencyModel> dependencies = dependenciesModel.artifacts();
    assertThat(dependencies).hasSize(2);

    ExpectedArtifactDependency expected = new ExpectedArtifactDependency(COMPILE, "appcompat-v7", "com.android.support", "22.1.1");
    ArtifactDependencyModel appcompatDependencyModel = dependencies.get(0);
    expected.assertMatches(appcompatDependencyModel);
    GradleNotNullValue<String> appcompatDependency = appcompatDependencyModel.compactNotation();
    verifyGradleValue(appcompatDependency, "dependencies.compile", "appcompat");
    assertEquals(expected.compactNotation(), appcompatDependency.value());
    Map<String, GradleNotNullValue<Object>> appcompatResolvedVariables = appcompatDependency.getResolvedVariables();
    assertEquals(1, appcompatResolvedVariables.size());

    GradleNotNullValue<Object> appcompatVariable = appcompatResolvedVariables.get("appcompat");
    assertNotNull(appcompatVariable);
    verifyGradleValue(appcompatVariable, "ext.appcompat", "'com.android.support:appcompat-v7:22.1.1'");
    assertEquals("com.android.support:appcompat-v7:22.1.1", appcompatVariable.value());
    assertEquals(0, appcompatVariable.getResolvedVariables().size());


    expected = new ExpectedArtifactDependency(RUNTIME, "guava", "com.google.guava", "18.0");
    ArtifactDependencyModel guavaDependencyModel = dependencies.get(1);
    expected.assertMatches(guavaDependencyModel);
    GradleNotNullValue<String> guavaDependency = guavaDependencyModel.compactNotation();
    verifyGradleValue(guavaDependency, "dependencies.runtime", "\"com.google.guava:guava:$guavaVersion\"");
    assertEquals(expected.compactNotation(), guavaDependency.value());
    Map<String, GradleNotNullValue<Object>> guavaResolvedVariables = guavaDependency.getResolvedVariables();
    assertEquals(1, guavaResolvedVariables.size());

    GradleNotNullValue<Object> guavaVersionVariable = guavaResolvedVariables.get("guavaVersion");
    assertNotNull(guavaVersionVariable);
    verifyGradleValue(guavaVersionVariable, "ext.guavaVersion", "'18.0'");
    assertEquals("18.0", guavaVersionVariable.value());
    assertEquals(0, guavaVersionVariable.getResolvedVariables().size());
  }

  public void testParseMapNotationWithVariables() throws IOException {
    String text = "ext {\n" +
                  "    guavaVersion = '18.0'\n" +
                  "}\n" +
                  "dependencies {\n" +
                  "    compile group: 'com.google.guava', name: 'guava', version: \"$guavaVersion\"\n" +
                  "}";
    writeToBuildFile(text);

    GradleBuildModel buildModel = getGradleBuildModel();
    DependenciesModel dependenciesModel = buildModel.dependencies();

    List<ArtifactDependencyModel> dependencies = dependenciesModel.artifacts();
    assertThat(dependencies).hasSize(1);

    ExpectedArtifactDependency expected = new ExpectedArtifactDependency(COMPILE, "guava", "com.google.guava", "18.0");
    ArtifactDependencyModel guavaDependencyModel = dependencies.get(0);
    expected.assertMatches(guavaDependencyModel);
    GradleNotNullValue<String> guavaDependency = guavaDependencyModel.compactNotation();
    verifyGradleValue(guavaDependency, "dependencies.compile", "group: 'com.google.guava', name: 'guava', version: \"$guavaVersion\"");
    assertEquals(expected.compactNotation(), guavaDependency.value());
    Map<String, GradleNotNullValue<Object>> guavaResolvedVariables = guavaDependency.getResolvedVariables();
    assertEquals(1, guavaResolvedVariables.size());

    GradleNotNullValue<Object> guavaVersionVariable = guavaResolvedVariables.get("guavaVersion");
    assertNotNull(guavaVersionVariable);
    verifyGradleValue(guavaVersionVariable, "ext.guavaVersion", "'18.0'");
    assertEquals("18.0", guavaVersionVariable.value());
    assertEquals(0, guavaVersionVariable.getResolvedVariables().size());

    // Now test that resolved variables are not reported for group and name properties.
    GradleNullableValue<String> group = guavaDependencyModel.group();
    assertEquals("com.google.guava", group.value());
    assertEquals(0, group.getResolvedVariables().size());

    GradleNotNullValue<String> name = guavaDependencyModel.name();
    assertEquals("guava", name.value());
    assertEquals(0, name.getResolvedVariables().size());

    // and thee guavaVersion variable is reported for version property.
    GradleNullableValue<String> version = guavaDependencyModel.version();
    verifyGradleValue(version, "dependencies.compile.version", "\"$guavaVersion\"");
    assertEquals("18.0", version.value());
    guavaResolvedVariables = version.getResolvedVariables();
    assertEquals(1, guavaResolvedVariables.size());

    guavaVersionVariable = guavaResolvedVariables.get("guavaVersion");
    assertNotNull(guavaVersionVariable);
    verifyGradleValue(guavaVersionVariable, "ext.guavaVersion", "'18.0'");
    assertEquals("18.0", guavaVersionVariable.value());
    assertEquals(0, guavaVersionVariable.getResolvedVariables().size());
  }

  public void testParseCompactNotationClosureWithVariables() throws IOException {
    String text = "ext {\n" +
                  "    appcompat = 'com.android.support:appcompat-v7:22.1.1'\n" +
                  "    guavaVersion = '18.0'\n" +
                  "}\n" +
                  "dependencies {\n" +
                  "    compile(appcompat, \"com.google.guava:guava:$guavaVersion\") {\n" +
                  "    }\n" +
                  "}";
    writeToBuildFile(text);

    GradleBuildModel buildModel = getGradleBuildModel();
    DependenciesModel dependenciesModel = buildModel.dependencies();

    List<ArtifactDependencyModel> dependencies = dependenciesModel.artifacts();
    assertThat(dependencies).hasSize(2);

    ExpectedArtifactDependency expected = new ExpectedArtifactDependency(COMPILE, "appcompat-v7", "com.android.support", "22.1.1");
    ArtifactDependencyModel appcompatDependencyModel = dependencies.get(0);
    expected.assertMatches(appcompatDependencyModel);
    GradleNotNullValue<String> appcompatDependency = appcompatDependencyModel.compactNotation();
    verifyGradleValue(appcompatDependency, "dependencies.compile.compile", "appcompat");
    assertEquals(expected.compactNotation(), appcompatDependency.value());
    Map<String, GradleNotNullValue<Object>> appcompatResolvedVariables = appcompatDependency.getResolvedVariables();
    assertEquals(1, appcompatResolvedVariables.size());

    GradleNotNullValue<Object> appcompatVariable = appcompatResolvedVariables.get("appcompat");
    assertNotNull(appcompatVariable);
    verifyGradleValue(appcompatVariable, "ext.appcompat", "'com.android.support:appcompat-v7:22.1.1'");
    assertEquals("com.android.support:appcompat-v7:22.1.1", appcompatVariable.value());
    assertEquals(0, appcompatVariable.getResolvedVariables().size());


    expected = new ExpectedArtifactDependency(COMPILE, "guava", "com.google.guava", "18.0");
    ArtifactDependencyModel guavaDependencyModel = dependencies.get(1);
    expected.assertMatches(guavaDependencyModel);
    GradleNotNullValue<String> guavaDependency = guavaDependencyModel.compactNotation();
    verifyGradleValue(guavaDependency, "dependencies.compile.compile", "\"com.google.guava:guava:$guavaVersion\"");
    assertEquals(expected.compactNotation(), guavaDependency.value());
    Map<String, GradleNotNullValue<Object>> guavaResolvedVariables = guavaDependency.getResolvedVariables();
    assertEquals(1, guavaResolvedVariables.size());

    GradleNotNullValue<Object> guavaVersionVariable = guavaResolvedVariables.get("guavaVersion");
    assertNotNull(guavaVersionVariable);
    verifyGradleValue(guavaVersionVariable, "ext.guavaVersion", "'18.0'");
    assertEquals("18.0", guavaVersionVariable.value());
    assertEquals(0, guavaVersionVariable.getResolvedVariables().size());
  }

  public void testParseMapNotationClosureWithVariables() throws IOException {
    String text = "ext {\n" +
                  "    guavaVersion = '18.0'\n" +
                  "}\n" +
                  "dependencies {\n" +
                  "    compile(group: 'com.google.guava', name: 'guava', version: \"$guavaVersion\") {\n" +
                  "    }\n" +
                  "}";
    writeToBuildFile(text);

    GradleBuildModel buildModel = getGradleBuildModel();
    DependenciesModel dependenciesModel = buildModel.dependencies();

    List<ArtifactDependencyModel> dependencies = dependenciesModel.artifacts();
    assertThat(dependencies).hasSize(1);

    ExpectedArtifactDependency expected = new ExpectedArtifactDependency(COMPILE, "guava", "com.google.guava", "18.0");
    ArtifactDependencyModel guavaDependencyModel = dependencies.get(0);
    expected.assertMatches(guavaDependencyModel);
    GradleNotNullValue<String> guavaDependency = guavaDependencyModel.compactNotation();
    verifyGradleValue(guavaDependency, "dependencies.compile.compile",
                      "(group: 'com.google.guava', name: 'guava', version: \"$guavaVersion\")");
    assertEquals(expected.compactNotation(), guavaDependency.value());
    Map<String, GradleNotNullValue<Object>> guavaResolvedVariables = guavaDependency.getResolvedVariables();
    assertEquals(1, guavaResolvedVariables.size());

    GradleNotNullValue<Object> guavaVersionVariable = guavaResolvedVariables.get("guavaVersion");
    assertNotNull(guavaVersionVariable);
    verifyGradleValue(guavaVersionVariable, "ext.guavaVersion", "'18.0'");
    assertEquals("18.0", guavaVersionVariable.value());
    assertEquals(0, guavaVersionVariable.getResolvedVariables().size());

    // Now test that resolved variables are not reported for group and name properties.
    GradleNullableValue<String> group = guavaDependencyModel.group();
    assertEquals("com.google.guava", group.value());
    assertEquals(0, group.getResolvedVariables().size());

    GradleNotNullValue<String> name = guavaDependencyModel.name();
    assertEquals("guava", name.value());
    assertEquals(0, name.getResolvedVariables().size());

    // and thee guavaVersion variable is reported for version property.
    GradleNullableValue<String> version = guavaDependencyModel.version();
    verifyGradleValue(version, "dependencies.compile.compile.version", "\"$guavaVersion\"");
    assertEquals("18.0", version.value());
    guavaResolvedVariables = version.getResolvedVariables();
    assertEquals(1, guavaResolvedVariables.size());

    guavaVersionVariable = guavaResolvedVariables.get("guavaVersion");
    assertNotNull(guavaVersionVariable);
    verifyGradleValue(guavaVersionVariable, "ext.guavaVersion", "'18.0'");
    assertEquals("18.0", guavaVersionVariable.value());
    assertEquals(0, guavaVersionVariable.getResolvedVariables().size());
  }

  public void testNonDependencyCodeInDependenciesSection() throws IOException {
    String text = "dependencies {\n" +
                  "  compile 'com.android.support:appcompat-v7:22.1.1'\n" +
                  "  runtime group: 'com.google.guava', name: 'guava', version: '18.0'\n" +
                  "  apply plugin:'com.test.xyz'\n" + // this line should not affect the dependencies parsing
                  "  testCompile('org.hibernate:hibernate:3.1') { \n" +
                  "    force = true\n" +
                  "  }\n" +
                  "}";
    writeToBuildFile(text);

    GradleBuildModel buildModel = getGradleBuildModel();
    DependenciesModel dependenciesModel = buildModel.dependencies();

    List<ArtifactDependencyModel> dependencies = dependenciesModel.artifacts();
    assertThat(dependencies).hasSize(3);

    ExpectedArtifactDependency expected = new ExpectedArtifactDependency(COMPILE, "appcompat-v7", "com.android.support", "22.1.1");
    expected.assertMatches(dependencies.get(0));

    expected = new ExpectedArtifactDependency(RUNTIME, "guava", "com.google.guava", "18.0");
    expected.assertMatches(dependencies.get(1));

    expected = new ExpectedArtifactDependency(TEST_COMPILE, "hibernate", "org.hibernate", "3.1");
    expected.assertMatches(dependencies.get(2));
  }

  public static class ExpectedArtifactDependency extends ArtifactDependencySpec {
    @NotNull public String configurationName;

    public ExpectedArtifactDependency(@NotNull String configurationName,
                                      @NotNull String name,
                                      @Nullable String group,
                                      @Nullable String version) {
      super(name, group, version);
      this.configurationName = configurationName;
    }

    public void assertMatches(@NotNull ArtifactDependencyModel actual) {
      assertEquals("configurationName", configurationName, actual.configurationName());
      assertEquals("group", group, actual.group().value());
      assertEquals("name", name, actual.name().value());
      assertEquals("version", version, actual.version().value());
      assertEquals("classifier", classifier, actual.classifier().value());
      assertEquals("extension", extension, actual.extension().value());
    }

    public boolean matches(@NotNull ArtifactDependencyModel dependency) {
      return configurationName.equals(dependency.configurationName()) &&
             name.equals(dependency.name().value()) &&
             Objects.equal(group, dependency.group().value()) &&
             Objects.equal(version, dependency.version().value()) &&
             Objects.equal(classifier, dependency.classifier().value()) &&
             Objects.equal(extension, dependency.extension().value());
    }
  }
}<|MERGE_RESOLUTION|>--- conflicted
+++ resolved
@@ -21,10 +21,6 @@
 import com.android.tools.idea.gradle.dsl.model.values.GradleNullableValue;
 import com.google.common.base.Objects;
 import com.google.common.collect.ImmutableList;
-<<<<<<< HEAD
-import com.intellij.openapi.util.io.FileUtil;
-=======
->>>>>>> bda17b23
 import org.jetbrains.annotations.NotNull;
 import org.jetbrains.annotations.Nullable;
 
@@ -100,11 +96,7 @@
     doTestParsingConfigurationVersion(CONFIGURATION_CLOSURE_WITHIN_PARENS);
   }
 
-<<<<<<< HEAD
-  private void doTestParsingConfigurationVersion(String text) throws IOException {
-=======
   private void doTestParsingConfigurationVersion(@NotNull String text) throws IOException {
->>>>>>> bda17b23
     writeToBuildFile(text);
 
     GradleBuildModel buildModel = getGradleBuildModel();
@@ -120,8 +112,6 @@
     verifyDependencyConfiguration(dependency.configuration());
   }
 
-<<<<<<< HEAD
-=======
   private static void verifyDependencyConfiguration(@Nullable DependencyConfigurationModel configuration) {
     assertNotNull(configuration);
 
@@ -144,7 +134,6 @@
     assertEquals("iAmBuggy", third.module().value());
   }
 
->>>>>>> bda17b23
   public void testSetVersionOnDependencyWithCompactNotationAndConfigurationClosure_parens() throws IOException {
     doTestSetVersionWithConfigurationClosure(CONFIGURATION_CLOSURE_PARENS);
   }
@@ -157,11 +146,7 @@
     doTestSetVersionWithConfigurationClosure(CONFIGURATION_CLOSURE_WITHIN_PARENS);
   }
 
-<<<<<<< HEAD
-  private void doTestSetVersionWithConfigurationClosure(String text) throws IOException {
-=======
   private void doTestSetVersionWithConfigurationClosure(@NotNull String text) throws IOException {
->>>>>>> bda17b23
     writeToBuildFile(text);
 
     GradleBuildModel buildModel = getGradleBuildModel();
@@ -304,25 +289,11 @@
 
     assertTrue(buildModel.isModified());
     applyChangesAndReparse(buildModel);
-<<<<<<< HEAD
-=======
     dependenciesModel = buildModel.dependencies();
->>>>>>> bda17b23
-
-    List<ArtifactDependencyModel> dependencies = dependenciesModel.artifacts();
-    assertThat(dependencies).hasSize(2);
-
-<<<<<<< HEAD
-    ExpectedArtifactDependency expected = new ExpectedArtifactDependency(RUNTIME, "service", "org.gradle.test.classifiers", "1.0");
-    expected.classifier = "jdk14";
-    expected.extension = "jar";
-    expected.assertMatches(dependencies.get(0));
-
-    expected = new ExpectedArtifactDependency(ANDROID_TEST_COMPILE, "espresso-contrib", "com.android.support.test.espresso", "2.2.2");
-    expected.assertMatches(dependencies.get(1));
-
-    // TODO: how to assert contents of the build.file
-=======
+
+    List<ArtifactDependencyModel> dependencies = dependenciesModel.artifacts();
+    assertThat(dependencies).hasSize(2);
+
     ArtifactDependencyModel jdkDependency = dependencies.get(0);
     ExpectedArtifactDependency expected = new ExpectedArtifactDependency(RUNTIME, "service", "org.gradle.test.classifiers", "1.0");
     expected.classifier = "jdk14";
@@ -357,7 +328,6 @@
     ExcludedDependencyModel fourth = excludedDependencies.get(3);
     assertEquals("com.android.support", fourth.group().value());
     assertEquals("design", fourth.module().value());
->>>>>>> bda17b23
   }
 
 
