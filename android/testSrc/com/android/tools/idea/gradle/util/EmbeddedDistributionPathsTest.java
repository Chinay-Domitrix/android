--- conflicted
+++ resolved
@@ -35,14 +35,6 @@
 
   @Test
   public void testFindAndroidStudioLocalMavenRepoPaths() {
-<<<<<<< HEAD
-    List<File> expectedRepo = Arrays.asList(new File(StudioPathManager.resolveDevPath("out/repo")),
-                                            new File(StudioPathManager.resolveDevPath("out/studio/repo")),
-                                            new File(StudioPathManager.resolveDevPath("prebuilts/tools/common/m2/repository")),
-                                            new File(StudioPathManager.resolveDevPath("../maven/repo")),
-                                            new File(System.getProperty("java.io.tmpdir"), "offline-maven-repo"));
-    expectedRepo = expectedRepo.stream().filter(File::isDirectory).collect(Collectors.toList());
-=======
     List<Path> expectedRepo = Arrays.asList(
       StudioPathManager.resolvePathFromSourcesRoot("out/repo"),
       StudioPathManager.resolvePathFromSourcesRoot("out/studio/repo"),
@@ -51,7 +43,6 @@
       Paths.get(System.getProperty("java.io.tmpdir"), "offline-maven-repo")
     );
     expectedRepo = expectedRepo.stream().filter(Files::isDirectory).collect(Collectors.toList());
->>>>>>> b5f40ffd
     // Invoke the method to test.
     List<Path> paths = doFindAndroidStudioLocalMavenRepoPaths().stream().map(File::toPath).collect(Collectors.toList());
     assertThat(paths).hasSize(expectedRepo.size());
