// Copyright 2000-2019 JetBrains s.r.o. Use of this source code is governed by the Apache 2.0 license that can be found in the LICENSE file.
package com.android.tools.idea.gradle.util;

import static com.google.common.truth.Truth.assertThat;

import com.android.tools.idea.util.StudioPathManager;
import com.intellij.openapi.application.PathManager;
import com.intellij.util.containers.ContainerUtil;
import java.io.File;
import java.util.ArrayList;
import java.util.Arrays;
import java.util.List;
import java.util.stream.Collectors;
import junit.framework.TestCase;
import org.junit.Assert;
import org.junit.Test;

public class EmbeddedDistributionPathsTest extends TestCase {

  private final String PATH_SEPARATOR = System.getProperty("path.separator");
  private EmbeddedDistributionPaths inst = new EmbeddedDistributionPaths();

  public void testRepoPathFromEmptyString() {
    List<File> res = inst.repoPathsFromString("", f -> true);
    assertPathsEqual(res, "");
  }

  public void testRepoPathFromString() {
    List<File> res = inst.repoPathsFromString("/somewhere", f -> true);
    assertPathsEqual(res, "/somewhere");
  }

  public void testTwoRepoPathsFromString() {
    List<File> res = inst.repoPathsFromString("/somewhere" + PATH_SEPARATOR + "/somewhereelse", f -> true);
    assertPathsEqual(res, "/somewhere", "/somewhereelse");
  }

  @Test
  public void testFindAndroidStudioLocalMavenRepoPaths() {
<<<<<<< HEAD
    File rootDir = new File(StudioPathManager.getSourcesRoot());
    List<File> expectedRepo = Arrays.asList(new File(rootDir, "out/repo"),
                                            new File(rootDir, "out/studio/repo"),
                                            new File(rootDir, "prebuilts/tools/common/m2/repository"),
                                            new File(rootDir, "../maven/repo"),
                                            new File(System.getProperty("java.io.tmpdir"), "offline-maven-repo"));
=======
    List<File> expectedRepo = Arrays.asList(new File(StudioPathManager.resolveDevPath("out/repo")),
                                            new File(StudioPathManager.resolveDevPath("out/studio/repo")),
                                            new File(StudioPathManager.resolveDevPath("prebuilts/tools/common/m2/repository")));
>>>>>>> 44b500f2
    expectedRepo = expectedRepo.stream().filter(File::isDirectory).collect(Collectors.toList());
    // Invoke the method to test.
    List<File> paths = inst.doFindAndroidStudioLocalMavenRepoPaths();
    assertThat(paths).hasSize(expectedRepo.size());
    assertThat(paths).containsExactlyElementsIn(expectedRepo);
  }

  private static void assertPathsEqual(List<File> actual, String... expected) {
    Assert.assertEquals(new ArrayList<>(Arrays.asList(expected)), new ArrayList<>(ContainerUtil.map(actual, File::toString)));
  }
}<|MERGE_RESOLUTION|>--- conflicted
+++ resolved
@@ -1,62 +1,46 @@
-// Copyright 2000-2019 JetBrains s.r.o. Use of this source code is governed by the Apache 2.0 license that can be found in the LICENSE file.
+/*
+ * Copyright (C) 2019 The Android Open Source Project
+ *
+ * Licensed under the Apache License, Version 2.0 (the "License");
+ * you may not use this file except in compliance with the License.
+ * You may obtain a copy of the License at
+ *
+ *      http://www.apache.org/licenses/LICENSE-2.0
+ *
+ * Unless required by applicable law or agreed to in writing, software
+ * distributed under the License is distributed on an "AS IS" BASIS,
+ * WITHOUT WARRANTIES OR CONDITIONS OF ANY KIND, either express or implied.
+ * See the License for the specific language governing permissions and
+ * limitations under the License.
+ */
 package com.android.tools.idea.gradle.util;
 
+import static com.android.tools.idea.gradle.util.EmbeddedDistributionPaths.doFindAndroidStudioLocalMavenRepoPaths;
 import static com.google.common.truth.Truth.assertThat;
 
 import com.android.tools.idea.util.StudioPathManager;
-import com.intellij.openapi.application.PathManager;
-import com.intellij.util.containers.ContainerUtil;
 import java.io.File;
-import java.util.ArrayList;
 import java.util.Arrays;
 import java.util.List;
 import java.util.stream.Collectors;
-import junit.framework.TestCase;
-import org.junit.Assert;
 import org.junit.Test;
 
-public class EmbeddedDistributionPathsTest extends TestCase {
-
-  private final String PATH_SEPARATOR = System.getProperty("path.separator");
-  private EmbeddedDistributionPaths inst = new EmbeddedDistributionPaths();
-
-  public void testRepoPathFromEmptyString() {
-    List<File> res = inst.repoPathsFromString("", f -> true);
-    assertPathsEqual(res, "");
-  }
-
-  public void testRepoPathFromString() {
-    List<File> res = inst.repoPathsFromString("/somewhere", f -> true);
-    assertPathsEqual(res, "/somewhere");
-  }
-
-  public void testTwoRepoPathsFromString() {
-    List<File> res = inst.repoPathsFromString("/somewhere" + PATH_SEPARATOR + "/somewhereelse", f -> true);
-    assertPathsEqual(res, "/somewhere", "/somewhereelse");
-  }
+/**
+ * Tests for {@link EmbeddedDistributionPaths}.
+ */
+public class EmbeddedDistributionPathsTest {
 
   @Test
   public void testFindAndroidStudioLocalMavenRepoPaths() {
-<<<<<<< HEAD
-    File rootDir = new File(StudioPathManager.getSourcesRoot());
-    List<File> expectedRepo = Arrays.asList(new File(rootDir, "out/repo"),
-                                            new File(rootDir, "out/studio/repo"),
-                                            new File(rootDir, "prebuilts/tools/common/m2/repository"),
-                                            new File(rootDir, "../maven/repo"),
-                                            new File(System.getProperty("java.io.tmpdir"), "offline-maven-repo"));
-=======
     List<File> expectedRepo = Arrays.asList(new File(StudioPathManager.resolveDevPath("out/repo")),
                                             new File(StudioPathManager.resolveDevPath("out/studio/repo")),
-                                            new File(StudioPathManager.resolveDevPath("prebuilts/tools/common/m2/repository")));
->>>>>>> 44b500f2
+                                            new File(StudioPathManager.resolveDevPath("prebuilts/tools/common/m2/repository")),
+                                            new File(StudioPathManager.resolveDevPath("../maven/repo")),
+                                            new File(System.getProperty("java.io.tmpdir"), "offline-maven-repo"));
     expectedRepo = expectedRepo.stream().filter(File::isDirectory).collect(Collectors.toList());
     // Invoke the method to test.
-    List<File> paths = inst.doFindAndroidStudioLocalMavenRepoPaths();
+    List<File> paths = doFindAndroidStudioLocalMavenRepoPaths();
     assertThat(paths).hasSize(expectedRepo.size());
     assertThat(paths).containsExactlyElementsIn(expectedRepo);
   }
-
-  private static void assertPathsEqual(List<File> actual, String... expected) {
-    Assert.assertEquals(new ArrayList<>(Arrays.asList(expected)), new ArrayList<>(ContainerUtil.map(actual, File::toString)));
-  }
 }