--- conflicted
+++ resolved
@@ -43,13 +43,8 @@
   public void setUp() throws Exception {
     super.setUp();
     mySettingsFinder = mock(GradleProjectSettingsFinder.class);
-<<<<<<< HEAD
-    myGradleVersions = new GradleVersions(mySettingsFinder);
-=======
     new IdeComponents(getProject()).replaceApplicationService(GradleProjectSettingsFinder.class, mySettingsFinder);
     myGradleVersions = new GradleVersions();
-    myIdeComponents = new IdeComponents(getProject());
->>>>>>> e624679c
   }
 
   public void testReadGradleVersionFromGradleSyncState() throws Exception {
