/*
 * Copyright (C) 2013 The Android Open Source Project
 *
 * Licensed under the Apache License, Version 2.0 (the "License");
 * you may not use this file except in compliance with the License.
 * You may obtain a copy of the License at
 *
 *      http://www.apache.org/licenses/LICENSE-2.0
 *
 * Unless required by applicable law or agreed to in writing, software
 * distributed under the License is distributed on an "AS IS" BASIS,
 * WITHOUT WARRANTIES OR CONDITIONS OF ANY KIND, either express or implied.
 * See the License for the specific language governing permissions and
 * limitations under the License.
 */
package com.android.tools.idea.gradle.util;

import com.android.SdkConstants;
import com.google.common.base.Charsets;
import com.google.common.base.Joiner;
import com.google.common.io.Files;
import com.intellij.openapi.projectRoots.Sdk;
import com.intellij.openapi.util.SystemInfo;
import com.intellij.openapi.util.io.FileUtil;
import com.intellij.testFramework.IdeaTestCase;
import org.fest.swing.util.Platform;

import java.io.*;
import java.util.Properties;

import static com.intellij.openapi.util.io.FileUtil.toCanonicalPath;
import static com.intellij.openapi.util.io.FileUtil.toSystemDependentName;
import static org.easymock.EasyMock.*;

/**
 * Tests for {@link LocalProperties}.
 */
public class LocalPropertiesTest extends IdeaTestCase {
  private LocalProperties myLocalProperties;

  @Override
  protected void setUp() throws Exception {
    super.setUp();
    myLocalProperties = new LocalProperties(myProject);
  }

  // See https://code.google.com/p/android/issues/detail?id=82184
  public void testGetAndroidSdkPathWithSeparatorDifferentThanPlatformOne() throws IOException {
    if (!SystemInfo.isWindows) {
      String path = Joiner.on('\\').join("C:", "dir", "file");
      myLocalProperties.doSetAndroidSdkPath(path);
      myLocalProperties.save();

      File actual = myLocalProperties.getAndroidSdkPath();
      assertNotNull(actual);
      assertEquals(path, actual.getPath());
    }
  }

<<<<<<< HEAD
=======
  public void testGetAndroidNdkPathWithSeparatorDifferentThanPlatformOne() throws IOException {
    if (!SystemInfo.isWindows) {
      String path = Joiner.on('\\').join("C:", "dir", "file");
      myLocalProperties.doSetAndroidNdkPath(path);
      myLocalProperties.save();

      File actual = myLocalProperties.getAndroidNdkPath();
      assertNotNull(actual);
      assertEquals(path, actual.getPath());
    }
  }

>>>>>>> 2d94ae1a
  public void testCreateFileOnSave() throws Exception {
    myLocalProperties.save();
    File localPropertiesFile = new File(myProject.getBasePath(), SdkConstants.FN_LOCAL_PROPERTIES);
    assertTrue(localPropertiesFile.isFile());
  }

  public void testSetAndroidSdkPathWithFile() throws Exception {
    File androidSdkPath = new File(toSystemDependentName("/home/sdk2"));
    myLocalProperties.setAndroidSdkPath(androidSdkPath);
    myLocalProperties.save();

    File actual = myLocalProperties.getAndroidSdkPath();
    assertNotNull(actual);
    assertEquals(toCanonicalPath(androidSdkPath.getPath()), toCanonicalPath(actual.getPath()));
  }

  public void testSetAndroidSdkPathWithString() throws Exception {
    String androidSdkPath = toSystemDependentName("/home/sdk2");
    myLocalProperties.setAndroidSdkPath(androidSdkPath);
    myLocalProperties.save();

    File actual = myLocalProperties.getAndroidSdkPath();
    assertNotNull(actual);
    assertEquals(toCanonicalPath(androidSdkPath), toCanonicalPath(actual.getPath()));
  }

  public void testSetAndroidSdkPathWithSdk() throws Exception {
    String androidSdkPath = toSystemDependentName("/home/sdk2");

    Sdk sdk = createMock(Sdk.class);
    expect(sdk.getHomePath()).andReturn(androidSdkPath);

    replay(sdk);

    myLocalProperties.setAndroidSdkPath(sdk);

    verify(sdk);

    myLocalProperties.save();

    File actual = myLocalProperties.getAndroidSdkPath();
    assertNotNull(actual);
    assertEquals(toCanonicalPath(androidSdkPath), toCanonicalPath(actual.getPath()));
  }

  public void testSetAndroidNdkPathWithString() throws Exception {
    String androidNdkPath = toSystemDependentName("/home/ndk2");
    myLocalProperties.setAndroidNdkPath(androidNdkPath);
    myLocalProperties.save();

    File actual = myLocalProperties.getAndroidNdkPath();
    assertNotNull(actual);
    assertEquals(toCanonicalPath(androidNdkPath), toCanonicalPath(actual.getPath()));
  }

  public void testSetAndroidNdkPathWithFile() throws Exception {
    String androidNdkPath = toSystemDependentName("/home/ndk2");
    myLocalProperties.setAndroidNdkPath(androidNdkPath);
    myLocalProperties.save();

    File actual = myLocalProperties.getAndroidNdkPath();
    assertNotNull(actual);
    assertEquals(toCanonicalPath(androidNdkPath), toCanonicalPath(actual.getPath()));
  }

  @SuppressWarnings("ResultOfMethodCallIgnored")
  public void testUnicodeLoad() throws Exception {
    File localPropertiesFile = new File(myProject.getBasePath(), SdkConstants.FN_LOCAL_PROPERTIES);
    File tempDir = Files.createTempDir();
    File sdk = new File(tempDir, "\u00C6\u0424");
    sdk.mkdirs();

    Properties outProperties = new Properties();
    outProperties.setProperty(SdkConstants.SDK_DIR_PROPERTY, sdk.getPath());

    // First write properties using the default encoding (which will \\u escape all non-iso-8859 chars)
    PropertiesUtil.savePropertiesToFile(outProperties, localPropertiesFile, null);

    // Read back platform default version of string; confirm that it gets converted properly
    LocalProperties properties1 = new LocalProperties(myProject);
    File sdkPath1 = properties1.getAndroidSdkPath();
    assertNotNull(sdkPath1);
    assertTrue(sdkPath1.exists());
    assertTrue(FileUtil.filesEqual(sdk, sdkPath1));

    // Next write properties using the UTF-8 encoding. Chars will no longer be escaped.
    // Confirm that we read these in properly too.
    Writer writer = new OutputStreamWriter(new FileOutputStream(localPropertiesFile), Charsets.UTF_8);
    outProperties.store(writer, null);

    // Read back platform default version of string; confirm that it gets converted properly
    LocalProperties properties2 = new LocalProperties(myProject);
    File sdkPath2 = properties2.getAndroidSdkPath();
    assertNotNull(sdkPath2);
    assertTrue(sdkPath2.exists());
    assertTrue(FileUtil.filesEqual(sdk, sdkPath2));

    sdk.delete();
    tempDir.delete();
  }
}<|MERGE_RESOLUTION|>--- conflicted
+++ resolved
@@ -23,7 +23,6 @@
 import com.intellij.openapi.util.SystemInfo;
 import com.intellij.openapi.util.io.FileUtil;
 import com.intellij.testFramework.IdeaTestCase;
-import org.fest.swing.util.Platform;
 
 import java.io.*;
 import java.util.Properties;
@@ -57,8 +56,6 @@
     }
   }
 
-<<<<<<< HEAD
-=======
   public void testGetAndroidNdkPathWithSeparatorDifferentThanPlatformOne() throws IOException {
     if (!SystemInfo.isWindows) {
       String path = Joiner.on('\\').join("C:", "dir", "file");
@@ -71,7 +68,6 @@
     }
   }
 
->>>>>>> 2d94ae1a
   public void testCreateFileOnSave() throws Exception {
     myLocalProperties.save();
     File localPropertiesFile = new File(myProject.getBasePath(), SdkConstants.FN_LOCAL_PROPERTIES);
