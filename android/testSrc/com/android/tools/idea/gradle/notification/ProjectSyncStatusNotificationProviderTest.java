--- conflicted
+++ resolved
@@ -24,19 +24,6 @@
 import com.android.tools.idea.gradle.notification.ProjectSyncStatusNotificationProvider.NotificationPanel.Type;
 import com.android.tools.idea.gradle.project.GradleProjectInfo;
 import com.android.tools.idea.gradle.project.sync.GradleSyncState;
-<<<<<<< HEAD
-import com.android.tools.idea.structure.dialog.ProjectStructureConfigurable;
-import com.android.tools.idea.testing.IdeComponents;
-import com.intellij.ide.util.PropertiesComponent;
-import com.intellij.mock.MockDumbService;
-import com.intellij.openapi.Disposable;
-import com.intellij.openapi.project.Project;
-import com.intellij.openapi.util.Disposer;
-import com.intellij.openapi.vfs.VfsUtil;
-import com.intellij.openapi.vfs.VirtualFile;
-import com.intellij.testFramework.PlatformTestCase;
-=======
-import com.android.tools.idea.gradle.project.sync.GradleSyncSummary;
 import com.android.tools.idea.structure.dialog.ProjectStructureConfigurable;
 import com.intellij.ide.util.PropertiesComponent;
 import com.intellij.mock.MockDumbService;
@@ -44,33 +31,26 @@
 import com.intellij.openapi.application.ApplicationManager;
 import com.intellij.openapi.project.Project;
 import com.intellij.openapi.util.Disposer;
+import com.intellij.openapi.vfs.VfsUtil;
+import com.intellij.openapi.vfs.VirtualFile;
+import com.intellij.testFramework.PlatformTestCase;
 import com.intellij.testFramework.JavaProjectTestCase;
 import com.intellij.openapi.vfs.VfsUtil;
 import com.intellij.openapi.vfs.VirtualFile;
 import com.intellij.testFramework.ServiceContainerUtil;
->>>>>>> f305d7b8
 import org.jetbrains.annotations.NotNull;
 import org.mockito.Mock;
 
 /**
  * Tests for {@link ProjectSyncStatusNotificationProvider}.
  */
-<<<<<<< HEAD
 public class ProjectSyncStatusNotificationProviderTest extends PlatformTestCase {
-=======
-public class ProjectSyncStatusNotificationProviderTest extends JavaProjectTestCase {
->>>>>>> f305d7b8
   @Mock private GradleProjectInfo myProjectInfo;
   @Mock private GradleSyncState mySyncState;
 
   private ProjectSyncStatusNotificationProvider myNotificationProvider;
   private VirtualFile myFile;
   @SuppressWarnings("FieldCanBeLocal")
-<<<<<<< HEAD
-  private IdeComponents myIdeComponents;
-  @SuppressWarnings("FieldCanBeLocal")
-=======
->>>>>>> f305d7b8
   private PropertiesComponent myPropertiesComponent;
 
   @Override
@@ -86,12 +66,7 @@
     myFile = VfsUtil.findFileByIoFile(createTempFile("build.gradle", "whatever"), true);
 
     myPropertiesComponent = new PropertiesComponentMock();
-<<<<<<< HEAD
-    myIdeComponents = new IdeComponents(myProject);
-    myIdeComponents.replaceApplicationService(PropertiesComponent.class, myPropertiesComponent);
-=======
     ServiceContainerUtil.replaceService(ApplicationManager.getApplication(), PropertiesComponent.class, myPropertiesComponent, getTestRootDisposable());
->>>>>>> f305d7b8
   }
 
   public void testNotificationPanelTypeWithProjectNotBuiltWithGradle() {
@@ -110,16 +85,7 @@
     assertEquals(Type.NONE, type);
     ProjectSyncStatusNotificationProvider.NotificationPanel panel = createPanel(type);
     // Since Project Structure notification isn't really a sync notification, we will show it here if the flag is enabled.
-<<<<<<< HEAD
     assertInstanceOf(panel, ProjectSyncStatusNotificationProvider.ProjectStructureNotificationPanel.class);
-=======
-    if (ProjectStructureConfigurable.isNewPsdEnabled()) {
-      assertInstanceOf(panel, ProjectSyncStatusNotificationProvider.ProjectStructureNotificationPanel.class);
-    }
-    else {
-      assertNull(panel);
-    }
->>>>>>> f305d7b8
   }
 
   public void testNotificationPanelTypeWithSyncInProgress() {
@@ -137,7 +103,6 @@
     assertInstanceOf(createPanel(type), IndexingSensitiveNotificationPanel.class);
   }
 
-<<<<<<< HEAD
   public void testProjectStructureNotificationPanelType() {
     when(mySyncState.lastSyncFailed()).thenReturn(false);
     PropertiesComponent.getInstance().setValue("PROJECT_STRUCTURE_NOTIFICATION_LAST_HIDDEN_TIMESTAMP", "0");
@@ -154,29 +119,6 @@
                                                Long.toString(System.currentTimeMillis()));
     type = myNotificationProvider.notificationPanelType();
     assertEquals(Type.NONE, type);
-=======
-  public void testNotificationPanelTypeWithSyncErrors() {
-    when(mySyncSummary.hasSyncErrors()).thenReturn(true);
-    PropertiesComponent.getInstance().setValue("PROJECT_STRUCTURE_NOTIFICATION_LAST_HIDDEN_TIMESTAMP", "0");
-
-    Type type = myNotificationProvider.notificationPanelType();
-    assertEquals(Type.NONE, type);
-
-    ProjectSyncStatusNotificationProvider.NotificationPanel panel = createPanel(type);
-    if (ProjectStructureConfigurable.isNewPsdEnabled()) {
-      assertInstanceOf(panel, ProjectSyncStatusNotificationProvider.ProjectStructureNotificationPanel.class);
-    }
-    else {
-      assertNull(panel);
-    }
-
-    // The reshow timeout should always be too large comparing to the potential time difference between statements below,
-    // e.g. dozens of days.
-    PropertiesComponent.getInstance().setValue("PROJECT_STRUCTURE_NOTIFICATION_LAST_HIDDEN_TIMESTAMP",
-                                               Long.toString(System.currentTimeMillis()));
-    type = myNotificationProvider.notificationPanelType();
-    assertEquals(Type.NONE, type);
->>>>>>> f305d7b8
     assertNull(createPanel(type));
   }
 
