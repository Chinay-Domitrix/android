/*
 * Copyright (C) 2018 The Android Open Source Project
 *
 * Licensed under the Apache License, Version 2.0 (the "License");
 * you may not use this file except in compliance with the License.
 * You may obtain a copy of the License at
 *
 *      http://www.apache.org/licenses/LICENSE-2.0
 *
 * Unless required by applicable law or agreed to in writing, software
 * distributed under the License is distributed on an "AS IS" BASIS,
 * WITHOUT WARRANTIES OR CONDITIONS OF ANY KIND, either express or implied.
 * See the License for the specific language governing permissions and
 * limitations under the License.
 */
package com.android.tools.idea.gradle.run

import com.android.ddmlib.IDevice
import com.android.ddmlib.IShellOutputReceiver
import com.android.resources.Density
import com.android.sdklib.AndroidVersion
import com.android.sdklib.devices.Abi
import com.android.tools.idea.run.AndroidDevice
import com.google.common.truth.Truth.assertThat
import com.google.common.util.concurrent.Futures
import org.junit.After
import org.junit.Test
import org.mockito.Mockito
import org.mockito.Mockito.`when`
import org.mockito.Mockito.mock
import java.io.File
import java.util.concurrent.TimeUnit

const val MAX_TIMEOUT_MILLISECONDS: Long = 50_000
private const val EXAMPLE_DEVICE_CONFIG = "  config: mcc310-mnc410-es-rUS,fr-rFR-ldltr-sw411dp-w411dp-h746dp-normal-long-notround" +
                                          "-lowdr-nowidecg-port-notnight-560dpi-finger-keysexposed-nokeys-navhidden-nonav-v27"

class AndroidDeviceSpecUtilTest {
<<<<<<< HEAD
  @Mock
  private lateinit var myDevice1: AndroidDevice
  @Mock
  private lateinit var myDevice2: AndroidDevice
  @Mock
  private lateinit var myDevice3: AndroidDevice
  @Mock
  private lateinit var myDevice4: AndroidDevice
  @Mock
  private lateinit var myDevice5: AndroidDevice
  @Mock
  private lateinit var myDevice6: AndroidDevice

  @Mock
  private lateinit var myLaunchedDevice1: IDevice
  @Mock
  private lateinit var myLaunchedDevice2: IDevice
  @Mock
  private lateinit var myLaunchedDevice3: IDevice
  @Mock
  private lateinit var myLaunchedDevice4: IDevice
  @Mock
  private lateinit var myLaunchedDevice5: IDevice
  @Mock
  private lateinit var myLaunchedDevice6: IDevice

  private var myFile: File? = null

  @Before
  fun setUp() {
    initMocks(this)

    `when`(myDevice1.version).thenReturn(AndroidVersion(20))
    `when`(myLaunchedDevice1.version).thenReturn(AndroidVersion(20))
    `when`(myDevice1.density).thenReturn(Density.XXHIGH.dpiValue)
    `when`(myDevice1.abis).thenReturn(arrayListOf(Abi.X86, Abi.X86_64))
    `when`(myDevice1.launchedDevice).thenReturn(Futures.immediateFuture(myLaunchedDevice1))

    `when`(myDevice2.version).thenReturn(AndroidVersion(22))
    `when`(myLaunchedDevice2.version).thenReturn(AndroidVersion(22))
    `when`(myDevice2.density).thenReturn(Density.DPI_340.dpiValue)
    `when`(myDevice2.abis).thenReturn(arrayListOf(Abi.ARMEABI))
    `when`(myDevice2.launchedDevice).thenReturn(Futures.immediateFuture(myLaunchedDevice2))
    setupDeviceConfig(myLaunchedDevice2, "  config: mcc310-mnc410-es-rUS,fr-rFR-ldltr-sw411dp-w411dp-h746dp-normal-long-notround" +
                      "-lowdr-nowidecg-port-notnight-560dpi-finger-keysexposed-nokeys-navhidden-nonav-v27")

    `when`(myDevice3.version).thenReturn(AndroidVersion(16))
    `when`(myLaunchedDevice3.version).thenReturn(AndroidVersion(16))
    `when`(myDevice3.density).thenReturn(Density.DPI_260.dpiValue)
    `when`(myDevice3.abis).thenReturn(arrayListOf(Abi.MIPS))
    `when`(myDevice3.launchedDevice).thenReturn(Futures.immediateFuture(myLaunchedDevice3))

    `when`(myDevice4.version).thenReturn(AndroidVersion(16, "codename"))
    `when`(myLaunchedDevice4.version).thenReturn(AndroidVersion(16, "codename"))
    `when`(myDevice4.density).thenReturn(Density.DPI_260.dpiValue)
    `when`(myDevice4.abis).thenReturn(arrayListOf(Abi.MIPS))
    `when`(myDevice4.launchedDevice).thenReturn(Futures.immediateFuture(myLaunchedDevice4))

    `when`(myDevice5.version).thenReturn(AndroidVersion(22))
    `when`(myLaunchedDevice5.version).thenReturn(AndroidVersion(22))
    `when`(myDevice5.density).thenReturn(Density.DPI_260.dpiValue)
    `when`(myDevice5.abis).thenReturn(arrayListOf(Abi.MIPS))
    `when`(myDevice5.launchedDevice).thenReturn(Futures.immediateFuture(myLaunchedDevice5))

    `when`(myDevice6.version).thenReturn(AndroidVersion(29, "R"))
    `when`(myLaunchedDevice6.version).thenReturn(AndroidVersion(29, "R"))
    `when`(myDevice6.density).thenReturn(Density.XXHIGH.dpiValue)
    `when`(myDevice6.abis).thenReturn(arrayListOf(Abi.X86, Abi.X86_64))
    `when`(myDevice6.launchedDevice).thenReturn(Futures.immediateFuture(myLaunchedDevice6))
  }

  private fun setupDeviceConfig(device: IDevice, config: String) {
    `when`(device.executeShellCommand(Mockito.anyString(),
                                      Mockito.any(),
                                      Mockito.anyLong(),
                                      Mockito.any())).thenAnswer {
      // get the 2nd arg (the receiver to feed it the lines).
      val receiver = it.arguments[1] as IShellOutputReceiver
      val byteArray = "$config\n".toByteArray(Charsets.UTF_8)
      receiver.addOutput(byteArray, 0, byteArray.size)
    }
  }

=======

  private var myFile: File? = null

>>>>>>> cdc83e4e
  @After
  fun cleanUp() {
    myFile?.delete()
  }

  @Test
  fun createReturnsNullWhenEmptyList() {
    val spec = createSpec(ArrayList(), MAX_TIMEOUT_MILLISECONDS, TimeUnit.MILLISECONDS)
    assertThat(spec).isNull()
  }

  @Test
<<<<<<< HEAD
  fun featureLevelCorrect() {
    assertThat(myDevice2.version.featureLevel).isEqualTo(22)
    assertThat(myDevice3.version.featureLevel).isEqualTo(16)
    assertThat(myDevice4.version.featureLevel).isEqualTo(17)

    val spec2And4 = createSpec(listOf(myDevice2, myDevice4), MAX_TIMEOUT_MILLISECONDS, TimeUnit.MILLISECONDS)!!
    assertThat(spec2And4.minVersion.featureLevel).isEqualTo(17)
    assertThat(spec2And4.commonVersion).isNull()

    val spec3And4 = createSpec(listOf(myDevice3, myDevice4), MAX_TIMEOUT_MILLISECONDS, TimeUnit.MILLISECONDS)!!
    assertThat(spec3And4.minVersion.featureLevel).isEqualTo(16)
    assertThat(spec3And4.commonVersion).isNull()
=======
  fun featureLevelCombinationIsCorrect() {
    val api22Device = mockDevice(AndroidVersion(22))
    val api16Device = mockDevice(AndroidVersion(16))
    val api17Device = mockDevice(AndroidVersion(17))

    val spec17And22 = createSpec(listOf(api22Device, api17Device), MAX_TIMEOUT_MILLISECONDS, TimeUnit.MILLISECONDS)!!
    assertThat(spec17And22.minVersion?.featureLevel).isEqualTo(17)
    assertThat(spec17And22.commonVersion).isNull()

    val spec16And17 = createSpec(listOf(api16Device, api17Device), MAX_TIMEOUT_MILLISECONDS, TimeUnit.MILLISECONDS)!!
    assertThat(spec16And17.minVersion?.featureLevel).isEqualTo(16)
    assertThat(spec16And17.commonVersion).isNull()
  }

  @Test
  fun previewFeatureLevelCombinationIsCorrect() {
    val api23Device = mockDevice(AndroidVersion(23))
    val previewMDevice = mockDevice(AndroidVersion(22, "M"))

    val spec2And4 = createSpec(listOf(api23Device, previewMDevice), MAX_TIMEOUT_MILLISECONDS, TimeUnit.MILLISECONDS)!!
    assertThat(spec2And4.minVersion?.featureLevel).isEqualTo(23)
    assertThat(spec2And4.commonVersion).isNull()

  }

  @Test
  fun ignoresUnknownVersions() {
    val unknownDevice = mockDevice(AndroidVersion.DEFAULT)
    val specUnknown = createSpec(listOf(unknownDevice), MAX_TIMEOUT_MILLISECONDS, TimeUnit.MILLISECONDS)!!
    assertThat(specUnknown.minVersion).isNull()
    assertThat(specUnknown.commonVersion).isNull()

  }
  @Test
  fun ignoresUnknownVersionsCombined() {
    val unknownDevice = mockDevice(AndroidVersion.DEFAULT)
    val api22Device = mockDevice(AndroidVersion(22))
    val spec22AndUnknown = createSpec(listOf(api22Device, unknownDevice), MAX_TIMEOUT_MILLISECONDS, TimeUnit.MILLISECONDS)!!
    assertThat(spec22AndUnknown.minVersion).isNull()
    assertThat(spec22AndUnknown.commonVersion).isNull()
>>>>>>> cdc83e4e
  }

  @Test
  fun exampleApi20DeviceWithoutLanguageFetchingIsCorrect() {
    val api20Device = mockDevice(AndroidVersion(20), Density.XXHIGH, listOf(Abi.X86, Abi.X86_64))
    myFile = createJsonFile(false, api20Device)
    assertThat(myFile!!.readText()).isEqualTo("{\"sdk_version\":20,\"screen_density\":480,\"supported_abis\":[\"x86\",\"x86_64\"]}")
  }

  @Test
  fun jsonFileFromPreLDeviceDoesNotContainLanguages() {
    val api20Device = mockDevice(AndroidVersion(20), Density.XXHIGH, listOf(Abi.X86, Abi.X86_64))
    myFile = createJsonFile(true, api20Device)
    assertThat(myFile!!.readText()).isEqualTo("{\"sdk_version\":20,\"screen_density\":480,\"supported_abis\":[\"x86\",\"x86_64\"]}")
  }

  @Test
  fun languageFetchingCanBeDisabled() {
    val api21Device = mockDevice(AndroidVersion(21), Density.DPI_340, listOf(Abi.ARMEABI))
    myFile = createJsonFile(false, api21Device)
    assertThat(myFile!!.readText()).isEqualTo("{\"sdk_version\":21,\"screen_density\":340,\"supported_abis\":[\"armeabi\"]}")
  }

  @Test
  fun jsonFileFromPostLDoesContainLanguages() {
    val api21Device = mockDevice(AndroidVersion(21), Density.DPI_340, listOf(Abi.ARMEABI))
    myFile = createJsonFile(true, api21Device)
    assertThat(myFile!!.readText())
      .isEqualTo("{\"sdk_version\":21,\"screen_density\":340,\"supported_abis\":[\"armeabi\"],\"supported_locales\":[\"es\",\"fr\"]}")
  }

  @Test
<<<<<<< HEAD
  fun jsonFileFromDevice1And2IsCorrect() {
    myFile = createJsonFile(true, myDevice1, myDevice2)
=======
  fun combiningDisjointDevicePropertiesGivesEmpty() {
    val api20Device = mockDevice(AndroidVersion(20), Density.XXHIGH, listOf(Abi.X86, Abi.X86_64))
    val deviceThatDiffersInEveryWay = mockDevice(AndroidVersion(22), Density.DPI_340, listOf(Abi.ARMEABI))
    myFile = createJsonFile(true, api20Device, deviceThatDiffersInEveryWay)
>>>>>>> cdc83e4e
    assertThat(myFile!!.readText()).isEqualTo("{}")
  }

  @Test
<<<<<<< HEAD
  fun jsonFileFromDevice2And5IsCorrectAndShouldNotContainLanguages() {
    myFile = createJsonFile(true, myDevice2, myDevice5)
=======
  fun combiningDevicesThatOnlyMatchBySdkVersionGivesJustThat() {
    val api22Device = mockDevice(AndroidVersion(22), Density.DPI_340, listOf(Abi.ARMEABI))
    val deviceThatOnlySharesSdkVersion = mockDevice(AndroidVersion(22), Density.DPI_260, listOf(Abi.MIPS), config = "")

    myFile = createJsonFile(true, api22Device, deviceThatOnlySharesSdkVersion)
>>>>>>> cdc83e4e
    assertThat(myFile!!.readText()).isEqualTo("{\"sdk_version\":22}")
  }

  @Test
  fun jsonFileFromPreviewDeviceContainsCodeName() {
<<<<<<< HEAD
    myFile = createJsonFile(true, myDevice6)
    assertThat(myFile!!.readText()).isEqualTo("{\"sdk_version\":29,\"codename\":\"R\",\"screen_density\":480,\"supported_abis\":[\"x86\",\"x86_64\"]}")
=======
    val previewDevice = mockDevice(AndroidVersion(29, "R"), Density.XXHIGH, listOf(Abi.X86, Abi.X86_64), config = "")
    myFile = createJsonFile(true, previewDevice)
    assertThat(myFile!!.readText()).isEqualTo(
      "{\"sdk_version\":29,\"codename\":\"R\",\"screen_density\":480,\"supported_abis\":[\"x86\",\"x86_64\"]}")
>>>>>>> cdc83e4e
  }

  private fun createJsonFile(fetchLanguages: Boolean, vararg devices: AndroidDevice): File {
    val spec = createSpec(devices.asList(), MAX_TIMEOUT_MILLISECONDS, TimeUnit.MILLISECONDS)
    return spec!!.writeToJsonTempFile(fetchLanguages)
  }

  private fun mockDevice(
    version: AndroidVersion,
    density: Density = Density.DPI_260,
    abis: List<Abi> = listOf(Abi.MIPS),
    config: String = EXAMPLE_DEVICE_CONFIG
  ): AndroidDevice {
    val device = mock(AndroidDevice::class.java)
    `when`(device.version).thenReturn(version)
    `when`(device.density).thenReturn(density.dpiValue)
    `when`(device.abis).thenReturn(abis)
    val launchedDevice = mock(IDevice::class.java)
    `when`(launchedDevice.version).thenReturn(version)
    if (config.isNotEmpty()) {
      `when`(launchedDevice.executeShellCommand(Mockito.anyString(),
                                                Mockito.any(),
                                                Mockito.anyLong(),
                                                Mockito.any())).thenAnswer {
        // get the 2nd arg (the receiver to feed it the lines).
        val receiver = it.arguments[1] as IShellOutputReceiver
        val byteArray = "$config\n".toByteArray(Charsets.UTF_8)
        receiver.addOutput(byteArray, 0, byteArray.size)
      }
    }
    `when`(device.launchedDevice).thenReturn(Futures.immediateFuture(launchedDevice))
    return device
  }

}<|MERGE_RESOLUTION|>--- conflicted
+++ resolved
@@ -36,95 +36,9 @@
                                           "-lowdr-nowidecg-port-notnight-560dpi-finger-keysexposed-nokeys-navhidden-nonav-v27"
 
 class AndroidDeviceSpecUtilTest {
-<<<<<<< HEAD
-  @Mock
-  private lateinit var myDevice1: AndroidDevice
-  @Mock
-  private lateinit var myDevice2: AndroidDevice
-  @Mock
-  private lateinit var myDevice3: AndroidDevice
-  @Mock
-  private lateinit var myDevice4: AndroidDevice
-  @Mock
-  private lateinit var myDevice5: AndroidDevice
-  @Mock
-  private lateinit var myDevice6: AndroidDevice
-
-  @Mock
-  private lateinit var myLaunchedDevice1: IDevice
-  @Mock
-  private lateinit var myLaunchedDevice2: IDevice
-  @Mock
-  private lateinit var myLaunchedDevice3: IDevice
-  @Mock
-  private lateinit var myLaunchedDevice4: IDevice
-  @Mock
-  private lateinit var myLaunchedDevice5: IDevice
-  @Mock
-  private lateinit var myLaunchedDevice6: IDevice
 
   private var myFile: File? = null
 
-  @Before
-  fun setUp() {
-    initMocks(this)
-
-    `when`(myDevice1.version).thenReturn(AndroidVersion(20))
-    `when`(myLaunchedDevice1.version).thenReturn(AndroidVersion(20))
-    `when`(myDevice1.density).thenReturn(Density.XXHIGH.dpiValue)
-    `when`(myDevice1.abis).thenReturn(arrayListOf(Abi.X86, Abi.X86_64))
-    `when`(myDevice1.launchedDevice).thenReturn(Futures.immediateFuture(myLaunchedDevice1))
-
-    `when`(myDevice2.version).thenReturn(AndroidVersion(22))
-    `when`(myLaunchedDevice2.version).thenReturn(AndroidVersion(22))
-    `when`(myDevice2.density).thenReturn(Density.DPI_340.dpiValue)
-    `when`(myDevice2.abis).thenReturn(arrayListOf(Abi.ARMEABI))
-    `when`(myDevice2.launchedDevice).thenReturn(Futures.immediateFuture(myLaunchedDevice2))
-    setupDeviceConfig(myLaunchedDevice2, "  config: mcc310-mnc410-es-rUS,fr-rFR-ldltr-sw411dp-w411dp-h746dp-normal-long-notround" +
-                      "-lowdr-nowidecg-port-notnight-560dpi-finger-keysexposed-nokeys-navhidden-nonav-v27")
-
-    `when`(myDevice3.version).thenReturn(AndroidVersion(16))
-    `when`(myLaunchedDevice3.version).thenReturn(AndroidVersion(16))
-    `when`(myDevice3.density).thenReturn(Density.DPI_260.dpiValue)
-    `when`(myDevice3.abis).thenReturn(arrayListOf(Abi.MIPS))
-    `when`(myDevice3.launchedDevice).thenReturn(Futures.immediateFuture(myLaunchedDevice3))
-
-    `when`(myDevice4.version).thenReturn(AndroidVersion(16, "codename"))
-    `when`(myLaunchedDevice4.version).thenReturn(AndroidVersion(16, "codename"))
-    `when`(myDevice4.density).thenReturn(Density.DPI_260.dpiValue)
-    `when`(myDevice4.abis).thenReturn(arrayListOf(Abi.MIPS))
-    `when`(myDevice4.launchedDevice).thenReturn(Futures.immediateFuture(myLaunchedDevice4))
-
-    `when`(myDevice5.version).thenReturn(AndroidVersion(22))
-    `when`(myLaunchedDevice5.version).thenReturn(AndroidVersion(22))
-    `when`(myDevice5.density).thenReturn(Density.DPI_260.dpiValue)
-    `when`(myDevice5.abis).thenReturn(arrayListOf(Abi.MIPS))
-    `when`(myDevice5.launchedDevice).thenReturn(Futures.immediateFuture(myLaunchedDevice5))
-
-    `when`(myDevice6.version).thenReturn(AndroidVersion(29, "R"))
-    `when`(myLaunchedDevice6.version).thenReturn(AndroidVersion(29, "R"))
-    `when`(myDevice6.density).thenReturn(Density.XXHIGH.dpiValue)
-    `when`(myDevice6.abis).thenReturn(arrayListOf(Abi.X86, Abi.X86_64))
-    `when`(myDevice6.launchedDevice).thenReturn(Futures.immediateFuture(myLaunchedDevice6))
-  }
-
-  private fun setupDeviceConfig(device: IDevice, config: String) {
-    `when`(device.executeShellCommand(Mockito.anyString(),
-                                      Mockito.any(),
-                                      Mockito.anyLong(),
-                                      Mockito.any())).thenAnswer {
-      // get the 2nd arg (the receiver to feed it the lines).
-      val receiver = it.arguments[1] as IShellOutputReceiver
-      val byteArray = "$config\n".toByteArray(Charsets.UTF_8)
-      receiver.addOutput(byteArray, 0, byteArray.size)
-    }
-  }
-
-=======
-
-  private var myFile: File? = null
-
->>>>>>> cdc83e4e
   @After
   fun cleanUp() {
     myFile?.delete()
@@ -137,20 +51,6 @@
   }
 
   @Test
-<<<<<<< HEAD
-  fun featureLevelCorrect() {
-    assertThat(myDevice2.version.featureLevel).isEqualTo(22)
-    assertThat(myDevice3.version.featureLevel).isEqualTo(16)
-    assertThat(myDevice4.version.featureLevel).isEqualTo(17)
-
-    val spec2And4 = createSpec(listOf(myDevice2, myDevice4), MAX_TIMEOUT_MILLISECONDS, TimeUnit.MILLISECONDS)!!
-    assertThat(spec2And4.minVersion.featureLevel).isEqualTo(17)
-    assertThat(spec2And4.commonVersion).isNull()
-
-    val spec3And4 = createSpec(listOf(myDevice3, myDevice4), MAX_TIMEOUT_MILLISECONDS, TimeUnit.MILLISECONDS)!!
-    assertThat(spec3And4.minVersion.featureLevel).isEqualTo(16)
-    assertThat(spec3And4.commonVersion).isNull()
-=======
   fun featureLevelCombinationIsCorrect() {
     val api22Device = mockDevice(AndroidVersion(22))
     val api16Device = mockDevice(AndroidVersion(16))
@@ -191,7 +91,6 @@
     val spec22AndUnknown = createSpec(listOf(api22Device, unknownDevice), MAX_TIMEOUT_MILLISECONDS, TimeUnit.MILLISECONDS)!!
     assertThat(spec22AndUnknown.minVersion).isNull()
     assertThat(spec22AndUnknown.commonVersion).isNull()
->>>>>>> cdc83e4e
   }
 
   @Test
@@ -224,43 +123,28 @@
   }
 
   @Test
-<<<<<<< HEAD
-  fun jsonFileFromDevice1And2IsCorrect() {
-    myFile = createJsonFile(true, myDevice1, myDevice2)
-=======
   fun combiningDisjointDevicePropertiesGivesEmpty() {
     val api20Device = mockDevice(AndroidVersion(20), Density.XXHIGH, listOf(Abi.X86, Abi.X86_64))
     val deviceThatDiffersInEveryWay = mockDevice(AndroidVersion(22), Density.DPI_340, listOf(Abi.ARMEABI))
     myFile = createJsonFile(true, api20Device, deviceThatDiffersInEveryWay)
->>>>>>> cdc83e4e
     assertThat(myFile!!.readText()).isEqualTo("{}")
   }
 
   @Test
-<<<<<<< HEAD
-  fun jsonFileFromDevice2And5IsCorrectAndShouldNotContainLanguages() {
-    myFile = createJsonFile(true, myDevice2, myDevice5)
-=======
   fun combiningDevicesThatOnlyMatchBySdkVersionGivesJustThat() {
     val api22Device = mockDevice(AndroidVersion(22), Density.DPI_340, listOf(Abi.ARMEABI))
     val deviceThatOnlySharesSdkVersion = mockDevice(AndroidVersion(22), Density.DPI_260, listOf(Abi.MIPS), config = "")
 
     myFile = createJsonFile(true, api22Device, deviceThatOnlySharesSdkVersion)
->>>>>>> cdc83e4e
     assertThat(myFile!!.readText()).isEqualTo("{\"sdk_version\":22}")
   }
 
   @Test
   fun jsonFileFromPreviewDeviceContainsCodeName() {
-<<<<<<< HEAD
-    myFile = createJsonFile(true, myDevice6)
-    assertThat(myFile!!.readText()).isEqualTo("{\"sdk_version\":29,\"codename\":\"R\",\"screen_density\":480,\"supported_abis\":[\"x86\",\"x86_64\"]}")
-=======
     val previewDevice = mockDevice(AndroidVersion(29, "R"), Density.XXHIGH, listOf(Abi.X86, Abi.X86_64), config = "")
     myFile = createJsonFile(true, previewDevice)
     assertThat(myFile!!.readText()).isEqualTo(
       "{\"sdk_version\":29,\"codename\":\"R\",\"screen_density\":480,\"supported_abis\":[\"x86\",\"x86_64\"]}")
->>>>>>> cdc83e4e
   }
 
   private fun createJsonFile(fetchLanguages: Boolean, vararg devices: AndroidDevice): File {
