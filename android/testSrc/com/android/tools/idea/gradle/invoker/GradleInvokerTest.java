--- conflicted
+++ resolved
@@ -16,7 +16,6 @@
 package com.android.tools.idea.gradle.invoker;
 
 import com.android.tools.idea.gradle.project.BuildSettings;
-import com.android.tools.idea.gradle.project.GradleExperimentalSettings;
 import com.android.tools.idea.gradle.util.BuildMode;
 import com.android.tools.idea.templates.AndroidGradleTestCase;
 import com.intellij.openapi.module.Module;
@@ -26,25 +25,6 @@
 import org.jetbrains.annotations.Nullable;
 
 import static com.android.SdkConstants.GRADLE_PATH_SEPARATOR;
-<<<<<<< HEAD
-import static org.fest.assertions.Assertions.assertThat;
-
-/**
- * Tests for {@link GradleInvoker}.
- */
-public class GradleInvokerTest extends IdeaTestCase {
-  private static final String SOURCE_GEN = "sourceGen";
-  private static final String TEST_SOURCE_GEN = "testSourceGen";
-  private static final String COMPILE_JAVA = "compileJava";
-  private static final String COMPILE_TEST_JAVA = "compileTestJava";
-  private static final String ASSEMBLE = "assemble";
-  private static final String ASSEMBLE_ANDROID_TEST = "assembleAndroidTest";
-  private static final String CLEAN = "clean";
-
-  private String myModuleGradlePath;
-  private AndroidFacet myAndroidFacet;
-  private GradleInvoker myInvoker;
-=======
 import static com.google.common.truth.Truth.assertThat;
 
 public class GradleInvokerTest extends AndroidGradleTestCase {
@@ -62,9 +42,6 @@
   protected String myModuleGradlePath;
   protected Module myModule;
   protected GradleInvoker myInvoker;
->>>>>>> a001a568
-
-  private boolean myOriginalLoadAllTestArtifactsValue;
 
   @Override
   public void setUp() throws Exception {
@@ -74,27 +51,6 @@
     myModule = ModuleManager.getInstance(myFixture.getProject()).findModuleByName("app");
     assertNotNull(myModule);
 
-<<<<<<< HEAD
-    myAndroidFacet.getProperties().AFTER_SYNC_TASK_NAMES = Sets.newHashSet(SOURCE_GEN, TEST_SOURCE_GEN);
-    myAndroidFacet.getProperties().COMPILE_JAVA_TASK_NAME = COMPILE_JAVA;
-    myAndroidFacet.getProperties().COMPILE_JAVA_TEST_TASK_NAME = COMPILE_TEST_JAVA;
-    myAndroidFacet.getProperties().ASSEMBLE_TASK_NAME = ASSEMBLE;
-    myAndroidFacet.getProperties().ASSEMBLE_TEST_TASK_NAME = ASSEMBLE_ANDROID_TEST;
-
-    myOriginalLoadAllTestArtifactsValue = GradleExperimentalSettings.getInstance().LOAD_ALL_TEST_ARTIFACTS;
-    GradleExperimentalSettings.getInstance().LOAD_ALL_TEST_ARTIFACTS = false;
-  }
-
-  @Override
-  public void tearDown() throws Exception {
-    GradleExperimentalSettings.getInstance().LOAD_ALL_TEST_ARTIFACTS = myOriginalLoadAllTestArtifactsValue;
-    super.tearDown();
-  }
-
-  @Override
-  protected void checkForSettingsDamage(@NotNull List<Throwable> exceptions) {
-    // for this test we don't care for this check
-=======
     myModuleGradlePath = GRADLE_PATH_SEPARATOR + myModule.getName();
     myInvoker = new GradleInvoker(getProject());
   }
@@ -102,7 +58,6 @@
   @Nullable
   protected BuildMode getBuildMode() {
     return BuildSettings.getInstance(getProject()).getBuildMode();
->>>>>>> a001a568
   }
 
   @NotNull
@@ -112,35 +67,13 @@
 
   // Following are common tests for all GradleInvoker test cases
   public void testAssembleTranslate() throws Exception {
-<<<<<<< HEAD
-    myInvoker.addBeforeGradleInvocationTask(new GradleInvoker.BeforeGradleInvocationTask() {
-      @Override
-      public void execute(@NotNull List<String> tasks) {
-        assertThat(tasks).containsOnly("assembleTranslate");
-        assertEquals(BuildMode.ASSEMBLE_TRANSLATE, getBuildMode());
-      }
-=======
     myInvoker.addBeforeGradleInvocationTask(tasks -> {
       assertThat(tasks).containsExactly("assembleTranslate");
       assertEquals(BuildMode.ASSEMBLE_TRANSLATE, getBuildMode());
->>>>>>> a001a568
     });
     myInvoker.assembleTranslate();
   }
 
-<<<<<<< HEAD
-  public void testCleanProject() {
-    myInvoker.addBeforeGradleInvocationTask(new GradleInvoker.BeforeGradleInvocationTask() {
-      @Override
-      public void execute(@NotNull List<String> tasks) {
-        assertThat(tasks).containsOnly(CLEAN,
-                                       qualifiedTaskName(SOURCE_GEN),
-                                       qualifiedTaskName(TEST_SOURCE_GEN));
-        // Make sure clean is first.
-        assertEquals(CLEAN, tasks.get(0));
-        assertEquals(BuildMode.CLEAN, getBuildMode());
-      }
-=======
   public void testCompileJava_forUnitTests() throws Exception {
     myInvoker.addBeforeGradleInvocationTask(tasks -> {
       // Make sure all "after sync tasks" are run, for running unit tests.
@@ -152,97 +85,10 @@
       // If using Jack, running :app:compileDebugSources would be a waste of time.
       assertDoesntContain(tasks, COMPILE_JAVA);
       assertEquals(BuildMode.COMPILE_JAVA, getBuildMode());
->>>>>>> a001a568
     });
     myInvoker.compileJava(new Module[] {myModule}, GradleInvoker.TestCompileType.JAVA_TESTS);
   }
 
-<<<<<<< HEAD
-  public void testGenerateSources() throws Exception {
-    myInvoker.addBeforeGradleInvocationTask(new GradleInvoker.BeforeGradleInvocationTask() {
-      @Override
-      public void execute(@NotNull List<String> tasks) {
-        assertThat(tasks).containsOnly(qualifiedTaskName(SOURCE_GEN),
-                                       qualifiedTaskName(TEST_SOURCE_GEN));
-        assertEquals(BuildMode.SOURCE_GEN, getBuildMode());
-      }
-    });
-    myInvoker.generateSources(false);
-  }
-
-  public void testGenerateSourcesWithClean() throws Exception {
-    myInvoker.addBeforeGradleInvocationTask(new GradleInvoker.BeforeGradleInvocationTask() {
-      @Override
-      public void execute(@NotNull List<String> tasks) {
-        assertThat(tasks).containsOnly(CLEAN,
-                                       qualifiedTaskName(SOURCE_GEN),
-                                       qualifiedTaskName(TEST_SOURCE_GEN));
-        assertEquals(BuildMode.SOURCE_GEN, getBuildMode());
-      }
-    });
-    myInvoker.generateSources(true);
-  }
-
-  public void testGenerateSourcesWithoutTestSourceGen() throws Exception {
-    myAndroidFacet.getProperties().AFTER_SYNC_TASK_NAMES.remove(TEST_SOURCE_GEN);
-
-    myInvoker.addBeforeGradleInvocationTask(new GradleInvoker.BeforeGradleInvocationTask() {
-      @Override
-      public void execute(@NotNull List<String> tasks) {
-        assertThat(tasks).containsOnly(qualifiedTaskName(SOURCE_GEN));
-        assertEquals(BuildMode.SOURCE_GEN, getBuildMode());
-      }
-    });
-    myInvoker.generateSources(false);
-  }
-
-  public void testCompileJava() throws Exception {
-    final String mockableJar = "mockableJar";
-    myAndroidFacet.getProperties().AFTER_SYNC_TASK_NAMES.add(mockableJar);
-
-    myInvoker.addBeforeGradleInvocationTask(new GradleInvoker.BeforeGradleInvocationTask() {
-      @Override
-      public void execute(@NotNull List<String> tasks) {
-        // Make sure all "after sync tasks" are run, for running unit tests.
-        assertThat(tasks).containsOnly(qualifiedTaskName(mockableJar),
-                                       qualifiedTaskName(SOURCE_GEN),
-                                       qualifiedTaskName(TEST_SOURCE_GEN),
-                                       qualifiedTaskName(COMPILE_JAVA),
-                                       qualifiedTaskName(COMPILE_TEST_JAVA));
-        assertEquals(BuildMode.COMPILE_JAVA, getBuildMode());
-      }
-    });
-    myInvoker.compileJava(new Module[]{myModule}, GradleInvoker.TestCompileType.NONE);
-  }
-
-  public void testCompileJava_forUnitTests() throws Exception {
-    final String mockableJar = "mockableJar";
-    myAndroidFacet.getProperties().AFTER_SYNC_TASK_NAMES.add(mockableJar);
-
-    myInvoker.addBeforeGradleInvocationTask(new GradleInvoker.BeforeGradleInvocationTask() {
-      @Override
-      public void execute(@NotNull List<String> tasks) {
-        // Make sure all "after sync tasks" are run, for running unit tests.
-        assertThat(tasks).containsOnly(qualifiedTaskName(mockableJar),
-                                       qualifiedTaskName(SOURCE_GEN),
-                                       qualifiedTaskName(TEST_SOURCE_GEN),
-                                       qualifiedTaskName(COMPILE_TEST_JAVA));
-        // If using Jack, running :app:compileDebugSources would be a waste of time.
-        assertDoesntContain(tasks, COMPILE_JAVA);
-        assertEquals(BuildMode.COMPILE_JAVA, getBuildMode());
-      }
-    });
-    myInvoker.compileJava(new Module[]{myModule}, GradleInvoker.TestCompileType.JAVA_TESTS);
-  }
-
-  public void testAssemble() throws Exception {
-    myInvoker.addBeforeGradleInvocationTask(new GradleInvoker.BeforeGradleInvocationTask() {
-      @Override
-      public void execute(@NotNull List<String> tasks) {
-        assertThat(tasks).containsOnly(qualifiedTaskName(ASSEMBLE));
-        assertEquals(BuildMode.ASSEMBLE, getBuildMode());
-      }
-=======
   public void testAssemble() throws Exception {
     myInvoker.addBeforeGradleInvocationTask(tasks -> {
       assertThat(tasks).containsExactly(qualifiedTaskName(ASSEMBLE));
@@ -294,21 +140,10 @@
                                         qualifiedTaskName(MOCKABLE_ANDROID_JAR),
                                         qualifiedTaskName(PREPARE_UNIT_TEST_DEPENDENCIES));
       assertEquals(BuildMode.SOURCE_GEN, getBuildMode());
->>>>>>> a001a568
     });
     myInvoker.generateSources(true);
   }
 
-<<<<<<< HEAD
-  public void testAssemble_forTests() throws Exception {
-    myInvoker.addBeforeGradleInvocationTask(new GradleInvoker.BeforeGradleInvocationTask() {
-      @Override
-      public void execute(@NotNull List<String> tasks) {
-        assertThat(tasks).containsOnly(qualifiedTaskName(ASSEMBLE),
-                                       qualifiedTaskName(ASSEMBLE_ANDROID_TEST));
-        assertEquals(BuildMode.ASSEMBLE, getBuildMode());
-      }
-=======
   public void testCompileJava() throws Exception {
     myInvoker.addBeforeGradleInvocationTask(tasks -> {
       assertThat(tasks).containsExactly(
@@ -320,31 +155,11 @@
         qualifiedTaskName(COMPILE_ANDROID_TEST_JAVA),
         qualifiedTaskName(COMPILE_UNIT_TEST_JAVA));
       assertEquals(BuildMode.COMPILE_JAVA, getBuildMode());
->>>>>>> a001a568
     });
     myInvoker.compileJava(new Module[] { myModule }, GradleInvoker.TestCompileType.NONE);
   }
 
   public void testRebuild() throws Exception {
-<<<<<<< HEAD
-    final String mockableJar = "mockableJar";
-    myAndroidFacet.getProperties().AFTER_SYNC_TASK_NAMES.add(mockableJar);
-
-    myInvoker.addBeforeGradleInvocationTask(new GradleInvoker.BeforeGradleInvocationTask() {
-      @Override
-      public void execute(@NotNull List<String> tasks) {
-        // Make sure all "after sync tasks" are run, for running unit tests.
-        assertThat(tasks).containsOnly(CLEAN,
-                                       qualifiedTaskName(mockableJar),
-                                       qualifiedTaskName(SOURCE_GEN),
-                                       qualifiedTaskName(TEST_SOURCE_GEN),
-                                       qualifiedTaskName(COMPILE_JAVA),
-                                       qualifiedTaskName(COMPILE_TEST_JAVA));
-        // Make sure clean is first.
-        assertEquals(CLEAN, tasks.get(0));
-        assertEquals(BuildMode.REBUILD, getBuildMode());
-      }
-=======
     myInvoker.addBeforeGradleInvocationTask(tasks -> {
       assertThat(tasks).containsExactly(
         CLEAN,
@@ -358,7 +173,6 @@
       // Make sure clean is first.
       assertEquals(CLEAN, tasks.get(0));
       assertEquals(BuildMode.REBUILD, getBuildMode());
->>>>>>> a001a568
     });
     myInvoker.rebuild();
   }
