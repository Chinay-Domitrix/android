/*
 * Copyright (C) 2013 The Android Open Source Project
 *
 * Licensed under the Apache License, Version 2.0 (the "License");
 * you may not use this file except in compliance with the License.
 * You may obtain a copy of the License at
 *
 *      http://www.apache.org/licenses/LICENSE-2.0
 *
 * Unless required by applicable law or agreed to in writing, software
 * distributed under the License is distributed on an "AS IS" BASIS,
 * WITHOUT WARRANTIES OR CONDITIONS OF ANY KIND, either express or implied.
 * See the License for the specific language governing permissions and
 * limitations under the License.
 */
package com.android.tools.idea.gradle.service;

import com.android.tools.idea.gradle.AndroidGradleModel;
import com.android.tools.idea.gradle.AndroidProjectKeys;
import com.android.tools.idea.gradle.customizer.ModuleCustomizer;
import com.android.tools.idea.gradle.stubs.android.AndroidProjectStub;
import com.android.tools.idea.sdk.Jdks;
import com.google.common.collect.ImmutableList;
import com.google.common.collect.Lists;
import com.intellij.openapi.application.ApplicationManager;
import com.intellij.openapi.externalSystem.model.DataNode;
import com.intellij.openapi.externalSystem.model.Key;
import com.intellij.openapi.externalSystem.service.project.IdeModifiableModelsProviderImpl;
import com.intellij.openapi.vfs.newvfs.impl.VfsRootAccess;
import com.intellij.pom.java.LanguageLevel;
import com.intellij.testFramework.IdeaTestCase;
<<<<<<< HEAD
import org.jetbrains.annotations.NotNull;
=======
>>>>>>> a001a568

import java.io.File;
import java.util.List;

import static com.android.builder.model.AndroidProject.ARTIFACT_ANDROID_TEST;
import static com.android.tools.idea.gradle.util.GradleUtil.GRADLE_SYSTEM_ID;
import static org.easymock.EasyMock.*;

/**
 * Tests for {@link AndroidGradleModelDataService}.
 */
public class AndroidGradleModelDataServiceTest extends IdeaTestCase {
  private static final String DEBUG = "debug";

  private AndroidProjectStub myAndroidProject;
  private AndroidGradleModel myAndroidModel;
  private ModuleCustomizer<AndroidGradleModel> myCustomizer1;
  private ModuleCustomizer<AndroidGradleModel> myCustomizer2;

  private AndroidGradleModelDataService service;

  @Override
  public void setUp() throws Exception {
    super.setUp();
    myAndroidProject = new AndroidProjectStub(myModule.getName());
    myAndroidProject.setModelVersion("1.0.0");
    myAndroidProject.addVariant(DEBUG);
    myAndroidProject.addBuildType(DEBUG);
    File rootDir = myAndroidProject.getRootDir();
    myAndroidModel =
      new AndroidGradleModel(GRADLE_SYSTEM_ID, myAndroidProject.getName(), rootDir, myAndroidProject, DEBUG, ARTIFACT_ANDROID_TEST);
    //noinspection unchecked
    myCustomizer1 = createMock(ModuleCustomizer.class);
    //noinspection unchecked
    myCustomizer2 = createMock(ModuleCustomizer.class);
    service = new AndroidGradleModelDataService(ImmutableList.of(myCustomizer1, myCustomizer2));
  }

  @Override
  protected void tearDown() throws Exception {
    if (myAndroidProject != null) {
      myAndroidProject.dispose();
    }
    super.tearDown();
  }

  @Override
  protected void checkForSettingsDamage(@NotNull List<Throwable> exceptions) {
    // for this test we don't care for this check
  }

  public void testImportData() {
    String jdkPath = Jdks.getJdkHomePath(LanguageLevel.JDK_1_6);

    if (jdkPath != null) {
      VfsRootAccess.allowRootAccess(jdkPath);
    }
    List<DataNode<AndroidGradleModel>> nodes = Lists.newArrayList();
    Key<AndroidGradleModel> key = AndroidProjectKeys.ANDROID_MODEL;
    nodes.add(new DataNode<>(key, myAndroidModel, null));

    assertEquals(key, service.getTargetDataKey());

    final IdeModifiableModelsProviderImpl modelsProvider = new IdeModifiableModelsProviderImpl(myProject);
    // ModuleCustomizers should be called.
    //noinspection ConstantConditions
    myCustomizer1.customizeModule(eq(myProject), eq(myModule), eq(modelsProvider), eq(myAndroidModel));
    expectLastCall();

    //noinspection ConstantConditions
    myCustomizer2.customizeModule(eq(myProject), eq(myModule), eq(modelsProvider), eq(myAndroidModel));
    expectLastCall();

    replay(myCustomizer1, myCustomizer2);

    service.importData(nodes, null, myProject, modelsProvider);
    ApplicationManager.getApplication().runWriteAction(new Runnable() {
      @Override
      public void run() {
        modelsProvider.commit();
      }
    });

    verify(myCustomizer1, myCustomizer2);
  }
}<|MERGE_RESOLUTION|>--- conflicted
+++ resolved
@@ -29,10 +29,6 @@
 import com.intellij.openapi.vfs.newvfs.impl.VfsRootAccess;
 import com.intellij.pom.java.LanguageLevel;
 import com.intellij.testFramework.IdeaTestCase;
-<<<<<<< HEAD
-import org.jetbrains.annotations.NotNull;
-=======
->>>>>>> a001a568
 
 import java.io.File;
 import java.util.List;
@@ -79,11 +75,6 @@
     super.tearDown();
   }
 
-  @Override
-  protected void checkForSettingsDamage(@NotNull List<Throwable> exceptions) {
-    // for this test we don't care for this check
-  }
-
   public void testImportData() {
     String jdkPath = Jdks.getJdkHomePath(LanguageLevel.JDK_1_6);
 
