/*
 * Copyright (C) 2013 The Android Open Source Project
 *
 * Licensed under the Apache License, Version 2.0 (the "License");
 * you may not use this file except in compliance with the License.
 * You may obtain a copy of the License at
 *
 *      http://www.apache.org/licenses/LICENSE-2.0
 *
 * Unless required by applicable law or agreed to in writing, software
 * distributed under the License is distributed on an "AS IS" BASIS,
 * WITHOUT WARRANTIES OR CONDITIONS OF ANY KIND, either express or implied.
 * See the License for the specific language governing permissions and
 * limitations under the License.
 */
package com.android.tools.idea.javadoc;

import com.intellij.codeInsight.documentation.DocumentationManager;
import com.intellij.lang.documentation.DocumentationProvider;
import com.intellij.openapi.vfs.VirtualFile;
import com.intellij.psi.PsiElement;
import com.intellij.psi.PsiFile;
import com.intellij.psi.PsiManager;
import com.intellij.util.Consumer;
import org.jetbrains.android.AndroidTestCase;
import org.jetbrains.annotations.Nullable;

public class AndroidJavaDocRendererTest extends AndroidTestCase {
  private static final String VERTICAL_ALIGN = "valign=\"top\"";

  public void checkStrings(String fileName, String targetPath, @Nullable String expectedDoc) {
    myFixture.copyFileToProject(getTestDataPath() + "/javadoc/strings/strings.xml", "res/values/strings.xml");
    myFixture.copyFileToProject(getTestDataPath() + "/javadoc/strings/strings-ta.xml", "res/values-ta/strings.xml");
    myFixture.copyFileToProject(getTestDataPath() + "/javadoc/strings/strings-zh-rTW.xml",
                                "res/values-zh-rTW/strings.xml");
    checkDoc(fileName, targetPath, expectedDoc);
  }

  private void checkDoc(String fileName, String targetName, @Nullable String expectedDoc) {
    checkDoc(fileName, targetName, actualDoc -> assertEquals(expectedDoc, actualDoc));
  }

  /**
   * Test that the project can fetch documentation at the caret point (which is expected to be set
   * explicitly in the contents of {@code fileName}). {@code javadocConsumer} will be triggered with
   * the actual documentation returned and will be responsible for asserting expected values.
   */
  private void checkDoc(String fileName, String targetName, Consumer<String> javadocConsumer) {
    VirtualFile f = myFixture.copyFileToProject(getTestDataPath() + fileName, targetName);
    myFixture.configureFromExistingVirtualFile(f);
    PsiElement originalElement = myFixture.getFile().findElementAt(myFixture.getEditor().getCaretModel().getOffset());
    assert originalElement != null;
    PsiElement docTargetElement =
        DocumentationManager.getInstance(getProject()).findTargetElement(myFixture.getEditor(), myFixture.getFile(), originalElement);
    assert docTargetElement != null;
    DocumentationProvider provider = DocumentationManager.getProviderFromElement(docTargetElement);
    javadocConsumer.consume(provider.generateDoc(docTargetElement, originalElement));
  }

  public void testString1Java() {
    checkString1("/javadoc/strings/Activity1.java", "src/p1/p2/Activity.java");
  }

  public void testString1Kotlin() {
    checkString1("/javadoc/strings/Activity1.kt", "src/p1/p2/Activity.kt");
  }

  public void checkString1(String sourcePath, String targetPath) {
    checkStrings(sourcePath, targetPath, "<html><body>Application Name</body></html>");
  }

  public void testString2Java() {
    checkString2("/javadoc/strings/Activity2.java", "src/p1/p2/Activity.java");
  }

  public void testString2Kotlin() {
    checkString2("/javadoc/strings/Activity2.kt", "src/p1/p2/Activity.kt");
  }

  public void checkString2(String sourcePath, String targetPath) {
    // Use FlagManagerTest#checkEncoding to get Unicode encoding
    checkStrings(sourcePath,
                 targetPath,
                 String.format("<html><body><table>" +
                               "<tr><th %1$s>Configuration</th><th %1$s>Value</th></tr>" +
                               "<tr><td %1$s>Default</td><td %1$s>Cancel</td></tr>" +
                               "<tr><td %1$s>ta</td><td %1$s>\u0bb0\u0ba4\u0bcd\u0ba4\u0bc1</td></tr>" +
                               "<tr><td %1$s>zh-rTW</td><td %1$s>\u53d6\u6d88</td></tr>" +
                               "</table></body></html>", VERTICAL_ALIGN));
  }

  public void testString3Java() {
    checkString3("/javadoc/strings/Activity3.java", "src/p1/p2/Activity.java");
  }

  public void testString3Kotlin() {
    checkString3("/javadoc/strings/Activity3.kt", "src/p1/p2/Activity.kt");
  }

  public void checkString3(String sourcePath, String targetPath) {
    checkStrings(sourcePath,
                 targetPath,
                 "<div class='definition'><pre>p1.p2<br>public static final class <b>string</b>\n" +
                 "extends <a href=\"psi_element://java.lang.Object\"><code>Object</code></a></pre></div><table class='sections'></table>");
  }

  public void testDimensionsJava() {
    checkDimensions("/javadoc/dimens/Activity1.java", "src/p1/p2/Activity.java");
  }

  public void testDimensionsKotlin() {
    checkDimensions("/javadoc/dimens/Activity1.kt", "src/p1/p2/Activity.kt");
  }

  public void checkDimensions(String sourcePath, String targetPath) {
    myFixture.copyFileToProject(getTestDataPath() + "/javadoc/dimens/dimens.xml", "res/values/dimens.xml");
    myFixture.copyFileToProject(getTestDataPath() + "/javadoc/dimens/dimens-sw720dp.xml", "res/values-sw720dp/dimens.xml");
    myFixture.copyFileToProject(getTestDataPath() + "/javadoc/dimens/dimens-land.xml", "res/values-land/dimens.xml");
    checkDoc(sourcePath,
             targetPath,
             String.format("<html><body><table>" +
                               "<tr><th %1$s>Configuration</th><th %1$s>Value</th></tr>" +
                               "<tr><td %1$s>Default</td><td %1$s>200dp</td></tr>" +
                               "<tr><td %1$s>land</td><td %1$s>200px</td></tr>" +
                               "<tr><td %1$s>sw720dp</td><td %1$s>300dip</td></tr>" +
                               "</table></body></html>", VERTICAL_ALIGN));
  }

  public void testDrawablesJava() {
    checkDrawables("/javadoc/drawables/Activity1.java", "src/p1/p2/Activity.java");
  }

  public void testDrawablesKotlin() {
    checkDrawables("/javadoc/drawables/Activity1.kt", "src/p1/p2/Activity.kt");
  }

  public void checkDrawables(String sourcePath, String targetPath) {
    String p1 = myFixture.copyFileToProject(getTestDataPath() + "/javadoc/drawables/ic_launcher.png",
                                            "res/drawable/ic_launcher.png").getPath();
    String p2 = myFixture.copyFileToProject(getTestDataPath() + "/javadoc/drawables/ic_launcher.png",
                                            "res/drawable-hdpi/ic_launcher.png").getPath();

    String divTag = "<div style=\"background-color:gray;padding:10px\">";
    String imgTag1 = String.format("<img src='file:%1$s' alt=\"%2$s\" />", (p1.startsWith("/") ? p1 : '/' + p1), p1);
    String imgTag2 = String.format("<img src='file:%1$s' alt=\"%2$s\" />", (p2.startsWith("/") ? p2 : '/' + p2), p2);
    checkDoc(sourcePath,
             targetPath,
             String.format("<html><body><table>" +
                               "<tr><th %1$s>Configuration</th><th %1$s>Value</th></tr>" +
                               "<tr><td %1$s>drawable</td><td %1$s>%2$s%3$s</div>12&#xd7;12 px (12&#xd7;12 dp @ mdpi)<BR/>" +
                               "@drawable/ic_launcher => ic_launcher.png<BR/>" +
                               "</td></tr>" +
                               "<tr><td %1$s>drawable-hdpi</td><td %1$s>%2$s%4$s</div>12&#xd7;12 px (8&#xd7;8 dp @ hdpi)" +
                               "</td></tr>" +
                               "</table></body></html>", VERTICAL_ALIGN, divTag, imgTag1, imgTag2));
  }

  public void testStateListDrawablesJava() {
    checkStateListDrawables("/javadoc/drawables/Activity2.java", "src/p1/p2/Activity.java");
  }

  public void testStateListDrawablesKotlin() {
    checkStateListDrawables("/javadoc/drawables/Activity2.kt", "src/p1/p2/Activity.kt");
  }

  public void checkStateListDrawables(String sourcePath, String targetPath) {
    myFixture.copyFileToProject(getTestDataPath() + "/javadoc/drawables/selector.xml", "res/drawable/selector.xml");
    String p1 = myFixture.copyFileToProject(getTestDataPath() + "/javadoc/drawables/ic_launcher.png",
                                            "res/drawable/button.png").getPath();
    String p2 = myFixture.copyFileToProject(getTestDataPath() + "/javadoc/drawables/ic_launcher.png",
                                            "res/drawable/button_active.png").getPath();
    String p3 = myFixture.copyFileToProject(getTestDataPath() + "/javadoc/drawables/ic_launcher.png",
                                            "res/drawable/button_disabled.png").getPath();

    String imgTag1 = String.format("<img src='file:%1$s' alt=\"%2$s\" />", (p1.startsWith("/") ? p1 : '/' + p1), p1);
    String imgTag2 = String.format("<img src='file:%1$s' alt=\"%2$s\" />", (p2.startsWith("/") ? p2 : '/' + p2), p2);
    String imgTag3 = String.format("<img src='file:%1$s' alt=\"%2$s\" />", (p3.startsWith("/") ? p3 : '/' + p3), p3);
    checkDoc(sourcePath,
             targetPath,
             String.format("<html><body><table><tr><td><div style=\"background-color:gray;padding:10px\">" +
                               "%3$s" +
                               "</div>12&#xd7;12 px (12&#xd7;12 dp @ mdpi)</td><td>Not enabled</td><td><BR/>@drawable/button_disabled => button_disabled.png<BR/>" +
                               "</td></tr><tr><td><div style=\"background-color:gray;padding:10px\">" +
                               "%2$s" +
                               "</div>12&#xd7;12 px (12&#xd7;12 dp @ mdpi)</td><td>Active</td><td><BR/>@drawable/button_active => button_active.png<BR/>" +
                               "</td></tr><tr><td><div style=\"background-color:gray;padding:10px\">" +
                               "%1$s" +
                               "</div>12&#xd7;12 px (12&#xd7;12 dp @ mdpi)</td><td>Default</td><td><BR/>@drawable/button => button.png<BR/>" +
                               "</td></tr></table><BR/>@drawable/selector => selector.xml<BR/></body></html>",
                               imgTag1, imgTag2, imgTag3));
  }

  public void testMipmapJava() {
    checkMipmaps("/javadoc/mipmaps/Activity1.java", "src/p1/p2/Activity.java");
  }

  public void testMipmapKotlin() {
    checkMipmaps("/javadoc/mipmaps/Activity1.kt", "src/p1/p2/Activity.kt");
  }

  public void checkMipmaps(String sourcePath, String targetPath) {
    String p1 = myFixture.copyFileToProject(getTestDataPath() + "/javadoc/mipmaps/ic_launcher.png",
                                            "res/mipmap/ic_launcher.png").getPath();
    String p2 = myFixture.copyFileToProject(getTestDataPath() + "/javadoc/mipmaps/ic_launcher.png",
                                            "res/mipmap-hdpi/ic_launcher.png").getPath();

    String divTag = "<div style=\"background-color:gray;padding:10px\">";
    String imgTag1 = String.format("<img src='file:%1$s' alt=\"%2$s\" />", (p1.startsWith("/") ? p1 : '/' + p1), p1);
    String imgTag2 = String.format("<img src='file:%1$s' alt=\"%2$s\" />", (p2.startsWith("/") ? p2 : '/' + p2), p2);
    checkDoc(sourcePath,
             targetPath,
             String.format("<html><body><table>" +
                               "<tr><th %1$s>Configuration</th><th %1$s>Value</th></tr>" +
                               "<tr><td %1$s>mipmap</td><td %1$s>%2$s%3$s</div>12&#xd7;12 px (12&#xd7;12 dp @ mdpi)<BR/>" +
                               "@mipmap/ic_launcher => ic_launcher.png<BR/>" +
                               "</td></tr>" +
                               "<tr><td %1$s>mipmap-hdpi</td><td %1$s>%2$s%4$s</div>12&#xd7;12 px (8&#xd7;8 dp @ hdpi)" +
                               "</td></tr>" +
                               "</table></body></html>", VERTICAL_ALIGN, divTag, imgTag1, imgTag2));
  }

  public void testArraysJava() {
    checkArrays("/javadoc/arrays/Activity1.java", "src/p1/p2/Activity.java");
  }

  public void testArraysKotlin() {
    checkArrays("/javadoc/arrays/Activity1.kt", "src/p1/p2/Activity.kt");
  }

  public void checkArrays(String sourcePath, String targetPath) {
    myFixture.copyFileToProject(getTestDataPath() + "/javadoc/arrays/arrays.xml", "res/values/arrays.xml");
    myFixture.copyFileToProject(getTestDataPath() + "/javadoc/arrays/arrays-no.xml", "res/values-no/arrays.xml");
    checkDoc(sourcePath,
             targetPath,
                 "<html><body>" +
                 "<table>" +
                 "<tr><th valign=\"top\">Configuration</th><th valign=\"top\">Value</th></tr>" +
                 "<tr><td valign=\"top\">Default</td><td valign=\"top\">red, orange, yellow, green</td></tr>" +
                 "<tr><td valign=\"top\">no</td><td valign=\"top\">r\u00F8d, oransj, gul, gr\u00F8nn</td></tr>" +
                 "</table>" +
                 "</body></html>");
  }

  public void testXmlString1() {
    myFixture.copyFileToProject(getTestDataPath() + "/javadoc/strings/strings.xml", "res/values/strings.xml");
    myFixture.copyFileToProject(getTestDataPath() + "/javadoc/strings/strings-ta.xml", "res/values-ta/strings.xml");
    myFixture.copyFileToProject(getTestDataPath() + "/javadoc/strings/strings-zh-rTW.xml", "res/values-zh-rTW/strings.xml");
    checkDoc("/javadoc/strings/layout1.xml", "res/layout/layout1.xml", "<html><body>Application Name</body></html>");
  }

  public void testAttributeValueDoc() {
    checkDoc("/javadoc/layout/layout.xml", "res/layout/layout.xml",
             "The view should be only big enough to enclose its content (plus padding).");
  }

  public void testAttributeEnumDoc() {
    checkDoc("/javadoc/styles/styles2.xml", "res/styles.xml", "The type of navigation to use.");
  }

  public void testAttributeEnumValueDoc() {
    checkDoc("/javadoc/styles/styles3.xml", "res/styles.xml", "The action bar will use a series of horizontal tabs for navigation.");
  }

  public void testXmlString2() {
    // Like testXmlString1, but the caret is at the right edge of an attribute value so the document provider has
    // to go to the previous XML token to obtain the resource url
    myFixture.copyFileToProject(getTestDataPath() + "/javadoc/strings/strings.xml", "res/values/strings.xml");
    myFixture.copyFileToProject(getTestDataPath() + "/javadoc/strings/strings-ta.xml", "res/values-ta/strings.xml");
    myFixture.copyFileToProject(getTestDataPath() + "/javadoc/strings/strings-zh-rTW.xml", "res/values-zh-rTW/strings.xml");
    checkDoc("/javadoc/strings/layout2.xml", "res/layout/layout2.xml", "<html><body>Application Name</body></html>");
  }

  public void testSystemAttributes() {
    checkDoc("/javadoc/attrs/layout1.xml", "res/layout/layout.xml",
                 "<html><body>Formats: enum<br>Values: horizontal, vertical<br><br>Should the layout be a column or a row?  Use \"horizontal\"\n" +
                 "             for a row, \"vertical\" for a column.  The default is\n" +
                 "             horizontal.</body></html>");
  }

  public void testLocalAttributes1() {
    doTestLocalAttributes("/javadoc/attrs/layout2.xml",
                          "<html><body>Formats: boolean, integer<br><br>my attr 1 docs for MyView1</body></html>");
  }

  public void testLocalAttributes2() {
    doTestLocalAttributes("/javadoc/attrs/layout3.xml",
                          "<html><body>Formats: boolean, reference<br><br>my attr 2 docs for MyView1</body></html>");
  }

  public void testLocalAttributes3() {
    doTestLocalAttributes("/javadoc/attrs/layout4.xml",
                          "<html><body>Formats: boolean, integer<br><br>my attr 1 docs for MyView2</body></html>");
  }

  public void testLocalAttributes4() {
    doTestLocalAttributes("/javadoc/attrs/layout5.xml",
                          "<html><body>Formats: boolean, reference<br><br>my attr 2 docs for MyView2</body></html>");
  }

  public void testLocalAttributes5() {
    doTestLocalAttributes("/javadoc/attrs/layout6.xml",
                          "<html><body>Formats: boolean, integer<br><br>my attr 1 global docs</body></html>");
  }

  public void testLocalEnumAttributes1() {
    myFixture.copyFileToProject(getTestDataPath() + "/javadoc/attrs/attrs.xml", "res/values/attrs.xml");
    checkDoc("/javadoc/styles/styles4.xml", "res/styles.xml", "The type of scrolling to use.");
  }

  public void testLocalEnumAttributes2() {
    myFixture.copyFileToProject(getTestDataPath() + "/javadoc/attrs/attrs.xml", "res/values/attrs.xml");
    checkDoc("/javadoc/styles/styles5.xml", "res/styles.xml", "The widget will scroll horizontally.");
  }

  private void doTestLocalAttributes(String file, String exp) {
    myFixture.copyFileToProject(getTestDataPath() + "/javadoc/attrs/attrs.xml", "res/values/attrs.xml");
    myFixture.copyFileToProject(getTestDataPath() + "/javadoc/attrs/MyView1.java", "src/p1/p2/MyView1.java");
    myFixture.copyFileToProject(getTestDataPath() + "/javadoc/attrs/MyView2.java", "src/p1/p2/MyView2.java");
    myFixture.copyFileToProject(getTestDataPath() + "/javadoc/attrs/MyView3.java", "src/p1/p2/MyView3.java");
    checkDoc(file, "res/layout/layout.xml", exp);
  }

  public void testManifestAttributes() throws Exception {
    deleteManifest();
    checkDoc("/javadoc/attrs/manifest.xml", "AndroidManifest.xml",
                 "<html><body>Formats: string<br><br>Required name of the class implementing the activity, deriving from\n" +
                 "            {@link android.app.Activity}.  This is a fully\n" +
                 "            qualified class name (for example, com.mycompany.myapp.MyActivity); as a\n" +
                 "            short-hand if the first character of the class\n" +
                 "            is a period then it is appended to your package name.</body></html>");
  }

  public void testFrameworkColors2() {
    checkDoc("/javadoc/colors/layout2.xml", "res/layout/layout.xml",
                 "<html><body>" +
                 "<table style=\"background-color:rgb(255,255,255);width:200px;text-align:center;vertical-align:middle;\" border=\"0\">" +
                 "<tr height=\"100\">" + "" +
                 "<td align=\"center\" valign=\"middle\" height=\"100\" style=\"color:black\">#FFFFFF</td>" +
                 "</tr></table><BR/>" +
                 "@android:color/white => #ffffffff<BR/>" +
                 "</body></html>");
  }

  public void testAlphaColor() {
    myFixture.copyFileToProject(getTestDataPath() + "/javadoc/colors/values2.xml", "res/values/values2.xml");
    checkDoc("/javadoc/colors/layout3.xml", "res/layout/layout.xml",
                 "<html><body>" +
                 "<table style=\"background-color:rgb(123,123,123);width:200px;text-align:center;vertical-align:middle;\" " +
                 "border=\"0\">" +
                 "<tr height=\"100\">" +
                 "<td align=\"center\" valign=\"middle\" height=\"100\" style=\"color:black\">#80000000" +
                 "</td>" +
                 "</tr>" +
                 "</table><BR/>" +
                 "@color/my_color => #80000000<BR/>" +
                 "</body></html>");
  }

  public void testColorsAndResolution() {
    // This test checks
    //  - invoking XML documentation from an XML text node
    //  - a long chain of resource resolutions
    //  - evaluating colors, including XML color state lists
    myFixture.copyFileToProject(getTestDataPath() + "/javadoc/colors/third.xml", "res/color/third.xml");
    checkDoc("/javadoc/colors/values.xml", "res/values/values.xml",
                 "<html><body>" +
                 "<table><tr><td><table style=\"background-color:rgb(251,251,251);width:66px;text-align:center;vertical-align:middle;\" border=\"0\"><tr height=\"33\"><td align=\"center\" valign=\"middle\" height=\"33\" style=\"color:black\">#80FFFFFF</td></tr></table></td><td>Not enabled</td><td><BR/>" +
                 "@android:color/bright_foreground_dark_disabled => #80ffffff<BR/>" +
                 "</td></tr><tr><td><table style=\"background-color:rgb(255,255,255);width:66px;text-align:center;vertical-align:middle;\" border=\"0\"><tr height=\"33\"><td align=\"center\" valign=\"middle\" height=\"33\" style=\"color:black\">#FFFFFF</td></tr></table></td><td>Not window_focused</td><td><BR/>" +
                 "@android:color/bright_foreground_dark => @android:color/background_light => #ffffffff<BR/>" +
                 "</td></tr><tr><td><table style=\"background-color:rgb(0,0,0);width:66px;text-align:center;vertical-align:middle;\" border=\"0\"><tr height=\"33\"><td align=\"center\" valign=\"middle\" height=\"33\" style=\"color:white\">#000000</td></tr></table></td><td>Pressed</td><td><BR/>" +
                 "@android:color/bright_foreground_dark_inverse => @android:color/bright_foreground_light => @android:color/background_dark => #ff000000<BR/>" +
                 "</td></tr><tr><td><FONT color=\"#ff0000\"><B>@android:color/my_white</B></FONT></td><td>Selected</td></tr><tr><td><table><tr><td><table style=\"background-color:rgb(251,251,251);width:66px;text-align:center;vertical-align:middle;\" border=\"0\"><tr height=\"33\"><td align=\"center\" valign=\"middle\" height=\"33\" style=\"color:black\">#80FFFFFF</td></tr></table></td><td>Not enabled</td><td><BR/>" +
                 "@android:color/bright_foreground_dark_disabled => #80ffffff<BR/>" +
                 "</td></tr><tr><td><table style=\"background-color:rgb(255,255,255);width:66px;text-align:center;vertical-align:middle;\" border=\"0\"><tr height=\"33\"><td align=\"center\" valign=\"middle\" height=\"33\" style=\"color:black\">#FFFFFF</td></tr></table></td><td>Not window_focused</td><td><BR/>" +
                 "@android:color/bright_foreground_dark => @android:color/background_light => #ffffffff<BR/>" +
                 "</td></tr><tr><td><table style=\"background-color:rgb(0,0,0);width:66px;text-align:center;vertical-align:middle;\" border=\"0\"><tr height=\"33\"><td align=\"center\" valign=\"middle\" height=\"33\" style=\"color:white\">#000000</td></tr></table></td><td>Pressed</td><td><BR/>" +
                 "@android:color/bright_foreground_dark_inverse => @android:color/bright_foreground_light => @android:color/background_dark => #ff000000<BR/>" +
                 "</td></tr><tr><td><table style=\"background-color:rgb(0,0,0);width:66px;text-align:center;vertical-align:middle;\" border=\"0\"><tr height=\"33\"><td align=\"center\" valign=\"middle\" height=\"33\" style=\"color:white\">#000000</td></tr></table></td><td>Selected</td><td><BR/>" +
                 "@android:color/bright_foreground_dark_inverse => @android:color/bright_foreground_light => @android:color/background_dark => #ff000000<BR/>" +
                 "</td></tr><tr><td><table style=\"background-color:rgb(0,0,0);width:66px;text-align:center;vertical-align:middle;\" border=\"0\"><tr height=\"33\"><td align=\"center\" valign=\"middle\" height=\"33\" style=\"color:white\">#000000</td></tr></table></td><td>Activated</td><td><BR/>" +
                 "@android:color/bright_foreground_dark_inverse => @android:color/bright_foreground_light => @android:color/background_dark => #ff000000<BR/>" +
                 "</td></tr><tr><td><table style=\"background-color:rgb(255,255,255);width:66px;text-align:center;vertical-align:middle;\" border=\"0\"><tr height=\"33\"><td align=\"center\" valign=\"middle\" height=\"33\" style=\"color:black\">#FFFFFF</td></tr></table></td><td>Default</td><td><BR/>" +
                 "@android:color/bright_foreground_dark => @android:color/background_light => #ffffffff<BR/>" +
                 "</td></tr></table></td><td>Activated</td><td><BR/>" +
                 "@android:color/primary_text_dark => primary_text_dark.xml<BR/>" +
                 "</td></tr><tr><td><table style=\"background-color:rgb(170,68,170);width:66px;text-align:center;vertical-align:middle;\" border=\"0\"><tr height=\"33\"><td align=\"center\" valign=\"middle\" height=\"33\" style=\"color:white\">#AA44AA</td></tr></table></td><td>Default</td><td><BR/>" +
                 "@color/fourth => #aa44aa<BR/>" +
                 "</td></tr></table><BR/>" +
                 "@color/first => @color/second => @color/third => third.xml<BR/>" +
                 "</body></html>");
  }

  public void testStyle() {
    myFixture.copyFileToProject(getTestDataPath() + "/javadoc/styles/AndroidManifest.xml", "AndroidManifest.xml");
    myFixture.copyFileToProject(getTestDataPath() + "/javadoc/styles/styles.xml", "res/values/styles.xml");
    checkDoc("/javadoc/styles/layout.xml", "res/layout/layout.xml",
                 "<html><body><B>android:textAppearanceMedium</B><br/>Text color, typeface, size, and style for \"medium\" text. Defaults to primary text color.<br/><hr/><BR/>" +
                 "?android:attr/textAppearanceMedium => @android:style/TextAppearance.Medium<BR/>" +
                 "<BR/>" +
                 "<hr><B>TextAppearance.Medium</B>:<BR/>" +
                 "&nbsp;&nbsp;&nbsp;&nbsp;android:<B>textSize</B> = 18sp<BR/>" +
                 "<BR/>" +
                 "Inherits from: @android:style/TextAppearance:<BR/>" +
                 "&nbsp;&nbsp;&nbsp;&nbsp;android:<B>textColor</B> = ?textColorPrimary => #ff000000<BR/>" +
                 "&nbsp;&nbsp;&nbsp;&nbsp;android:<B>textColorHighlight</B> = ?textColorHighlight => 6633b5e5<BR/>" +
                 "&nbsp;&nbsp;&nbsp;&nbsp;android:<B>textColorHint</B> = ?textColorHint => #808080<BR/>" +
                 "&nbsp;&nbsp;&nbsp;&nbsp;android:<B>textColorLink</B> = ?textColorLink => #ff33b5e5<BR/>" +
                 "&nbsp;&nbsp;&nbsp;&nbsp;android:<B>textStyle</B> = normal<BR/>" +
                 "</body></html>");
  }

  public void testFrameworkStyleResolution() {
    // Checks that references in framework styles are always understood to point to framework resources,
    // even if the android: prefix is not explicitly written.
    checkDoc("/javadoc/styles/styles.xml", "res/values/styles.xml", actualDoc -> {
      boolean isContained = actualDoc.contains("@android:style/Theme.Holo<BR/>");
      assertTrue("\nExpected: " + "@android:style/Theme.Holo<BR/>" + "\nContained By: " + actualDoc, isContained);
    });
  }

  public void testStyleName() {
    checkDoc("/javadoc/styles/styles_attribute_documentation.xml", "res/values/styles.xml",
             "<html><body><B>android:textStyle</B><br/>Default text typeface style.<br/><hr/><BR/>@android:attr/textStyle<BR/><BR/></body></html>");
  }

  public void testInjectExternalDocumentation() {
    assertEquals("firstsecond", AndroidJavaDocRenderer.injectExternalDocumentation("first","second"));
    assertEquals("<html a=\"b\"><body b=\"c\">firstsecond</body></html>", AndroidJavaDocRenderer.injectExternalDocumentation("<html a=\"b\"><body b=\"c\">first</body></html>", "second"));
    assertEquals("<HTML a=\"b\"><BODY b=\"c\">firstsecond</BODY></HTML>", AndroidJavaDocRenderer.injectExternalDocumentation("<HTML a=\"b\"><BODY b=\"c\">first</BODY></HTML>", "second"));
    assertEquals("firstsecond", AndroidJavaDocRenderer.injectExternalDocumentation("first","<html a=\"b\"><body b=\"c\">second</body></html>"));
    assertEquals("firstsecond", AndroidJavaDocRenderer.injectExternalDocumentation("first","<HTML a=\"b\"><BODY b=\"c\">second</BODY></HTML>"));
    assertEquals("<html a=\"b\">firstsecond</html>", AndroidJavaDocRenderer.injectExternalDocumentation("<html a=\"b\">first</html>","<html b=\"c\">second</html>"));
    assertEquals("<BODY a=\"b\">firstsecond</BODY>", AndroidJavaDocRenderer.injectExternalDocumentation("<BODY a=\"b\">first</BODY>","<BODY b=\"c\">second</BODY>"));

    // insert style with head
    assertEquals("<head>head<style>s2</style></head><body>firstsecond</body>", AndroidJavaDocRenderer.injectExternalDocumentation("<head>head</head><body>first</body>","<style>s2</style>second"));
    // insert style without head
    assertEquals("<head><style>s2</style></head><body>firstsecond</body>", AndroidJavaDocRenderer.injectExternalDocumentation("<body>first</body>","<style>s2</style>second"));
  }

  public void testLintIssueId() {
    checkDoc("/javadoc/lint/lint_issue_id.xml", "lint.xml",
                 "A layout that has no children or no background can often be removed (since it is invisible) " +
                 "for a flatter and more efficient layout hierarchy.");
  }

  /**
   * Regression test for http://b/151964515
   */
  public void testInheritanceLoop() {
    // A layout is needed for the ResourceResolver to be able to automatically pick a default configuration (it will find a layout at
    // random). The layout is not related to the test.
    myFixture.copyFileToProject("/javadoc/layout/layout.xml", "res/layout/layout.xml");
<<<<<<< HEAD
    checkJavadoc("/javadoc/styles/styles_loop.xml", "res/values/styles.xml",
=======
    checkDoc("/javadoc/styles/styles_loop.xml", "res/values/styles.xml",
>>>>>>> 640ce73c
             doc -> assertTrue(doc.startsWith("<html><body><BR/>@style/TextAppearance<BR/><BR/><hr><B>TextAppearance</B>")));
  }

  // TODO: Test flavor docs
}<|MERGE_RESOLUTION|>--- conflicted
+++ resolved
@@ -452,11 +452,7 @@
     // A layout is needed for the ResourceResolver to be able to automatically pick a default configuration (it will find a layout at
     // random). The layout is not related to the test.
     myFixture.copyFileToProject("/javadoc/layout/layout.xml", "res/layout/layout.xml");
-<<<<<<< HEAD
-    checkJavadoc("/javadoc/styles/styles_loop.xml", "res/values/styles.xml",
-=======
     checkDoc("/javadoc/styles/styles_loop.xml", "res/values/styles.xml",
->>>>>>> 640ce73c
              doc -> assertTrue(doc.startsWith("<html><body><BR/>@style/TextAppearance<BR/><BR/><hr><B>TextAppearance</B>")));
   }
 
