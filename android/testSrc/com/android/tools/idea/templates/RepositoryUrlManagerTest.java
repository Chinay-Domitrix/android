/*
 * Copyright (C) 2014 The Android Open Source Project
 *
 * Licensed under the Apache License, Version 2.0 (the "License");
 * you may not use this file except in compliance with the License.
 * You may obtain a copy of the License at
 *
 *      http://www.apache.org/licenses/LICENSE-2.0
 *
 * Unless required by applicable law or agreed to in writing, software
 * distributed under the License is distributed on an "AS IS" BASIS,
 * WITHOUT WARRANTIES OR CONDITIONS OF ANY KIND, either express or implied.
 * See the License for the specific language governing permissions and
 * limitations under the License.
 */
package com.android.tools.idea.templates;

import com.android.ide.common.repository.GradleCoordinate;
import com.android.ide.common.repository.GradleVersion;
<<<<<<< HEAD
=======
import com.android.ide.common.repository.StubGoogleMavenRepository;
>>>>>>> abbea60e
import com.android.repository.api.RemotePackage;
import com.android.repository.api.RepoManager;
import com.android.repository.impl.meta.RepositoryPackages;
import com.android.repository.io.FileOpUtils;
import com.android.repository.testframework.FakePackage;
import com.android.repository.testframework.FakeRepoManager;
import com.android.repository.testframework.MockFileOp;
import com.android.sdklib.repository.AndroidSdkHandler;
import com.android.testutils.TestUtils;
<<<<<<< HEAD
=======
import com.android.tools.idea.projectsystem.GoogleMavenArtifactId;
>>>>>>> abbea60e
import com.android.tools.idea.testing.AndroidGradleTestCase;
import com.google.common.collect.HashMultimap;
import com.google.common.collect.ImmutableList;
import com.google.common.collect.ImmutableMap;
import com.google.common.collect.Multimap;
import org.jetbrains.android.sdk.AndroidSdkData;
import org.mockito.Mockito;

import java.io.File;
import java.util.Comparator;
import java.util.List;
<<<<<<< HEAD
=======
import java.util.Map;
>>>>>>> abbea60e
import java.util.function.Predicate;

/**
 * Tests for the local repository utility class
 */
public class RepositoryUrlManagerTest extends AndroidGradleTestCase {
  private static final File SDK_DIR = new File("/sdk");
  private static final File ANDROID_HOME = new File("/android-home");

  private RepositoryUrlManager myRepositoryUrlManager;
  private MockFileOp myFileOp;
  private AndroidSdkHandler mySdkHandler;
  private AndroidSdkData mySdk;

  private static final String MASTER_INDEX =
    "<?xml version='1.0' encoding='UTF-8'?>\n" +
    "<metadata>\n" +
    "  <com.android.support.constraint/>\n" +
    "  <com.android.support/>\n" +
    "  <com.google.android.gms/>\n" +
    "</metadata>";

  private static final String SUPPORT_GROUP =
   "<?xml version='1.0' encoding='UTF-8'?>\n"+
    "<com.android.support>\n"+
    "  <support-v4 versions=\"26.0.2,26.0.2\"/>\n"+
    "</com.android.support>\n";

  private static final String CONTRAINT_GROUP =
    "<?xml version='1.0' encoding='UTF-8'?>\n" +
    "<com.android.support.constraint>\n" +
    "  <constraint-layout-solver versions=\"1.0.2,1.1.0-beta1\"/>\n" +
    "  <constraint-layout versions=\"1.0.2,1.1.0-beta1\"/>\n" +
    "</com.android.support.constraint>";

  private static final String PLAY_SERVICES_GROUP =
    "<?xml version='1.0' encoding='UTF-8'?>\n" +
    "<com.google.android.gms>\n" +
    "  <play-services versions=\"11.1.0,11.2.0-beta1\"/>\n" +
    "  <play-services-ads versions=\"11.1.0,11.2.0-beta1\"/>\n" +
    "</com.google.android.gms>\n";

  private static final Map<String, String> OFFLINE_CACHE =
    ImmutableMap.of("master-index.xml", MASTER_INDEX,
                    "com/google/android/gms/group-index.xml", PLAY_SERVICES_GROUP,
                    "com/android/support/group-index.xml", SUPPORT_GROUP,
                    "com/android/support/constraint/group-index.xml", CONTRAINT_GROUP);

  @Override
  public void setUp() throws Exception {
    super.setUp();
    myFileOp = new MockFileOp();
    myRepositoryUrlManager = new RepositoryUrlManager(new StubGoogleMavenRepository(OFFLINE_CACHE), true /* force repository checks */);
    mySdkHandler = new AndroidSdkHandler(SDK_DIR, ANDROID_HOME, myFileOp);
    mySdk = Mockito.mock(AndroidSdkData.class);
    Mockito.when(mySdk.getLocation()).thenReturn(SDK_DIR);

    String[] paths = new String[]{
      // Android repository
      "extras/android/m2repository/com/android/support/appcompat-v7/18.0.0/appcompat-v7-18.0.0.aar",
      "extras/android/m2repository/com/android/support/appcompat-v7/19.0.0/appcompat-v7-19.0.0.aar",
      "extras/android/m2repository/com/android/support/appcompat-v7/19.0.1/appcompat-v7-19.0.1.aar",
      "extras/android/m2repository/com/android/support/appcompat-v7/19.1.0/appcompat-v7-19.1.0.aar",
      "extras/android/m2repository/com/android/support/appcompat-v7/20.0.0/appcompat-v7-20.0.0.aar",
      "extras/android/m2repository/com/android/support/appcompat-v7/21.0.0/appcompat-v7-21.0.0.aar",
      "extras/android/m2repository/com/android/support/appcompat-v7/21.0.2/appcompat-v7-21.0.2.aar",
      "extras/android/m2repository/com/android/support/appcompat-v7/22.0.0-alpha1/appcompat-v7-22.0.0-alpha1.aar",
      "extras/android/m2repository/com/android/support/cardview-v7/21.0.0/cardview-v7-21.0.0.aar",
      "extras/android/m2repository/com/android/support/cardview-v7/21.0.2/cardview-v7-21.0.2.aar",
      "extras/android/m2repository/com/android/support/support-v13/20.0.0/support-v13-20.0.0.aar",
      "extras/android/m2repository/com/android/support/support-v13/21.0.0/support-v13-21.0.0.aar",
      "extras/android/m2repository/com/android/support/support-v13/21.0.2/support-v13-21.0.2.aar",
      "extras/android/m2repository/com/android/support/support-v4/13.0.0/support-v4-13.0.0.jar", // JARs were used before 19.0.0
      "extras/android/m2repository/com/android/support/support-v4/19.0.1/support-v4-19.0.1.aar",
      "extras/android/m2repository/com/android/support/support-v4/20.0.0/support-v4-20.0.0.aar",
      "extras/android/m2repository/com/android/support/support-v4/20.0.0/support-v4-20.0.0-rc1.aar",
      "extras/android/m2repository/com/android/support/support-v4/21.0.0/support-v4-21.0.0.aar",
      "extras/android/m2repository/com/android/support/support-v4/21.0.2/support-v4-21.0.2.aar",
      "extras/android/m2repository/com/android/support/constraint/constraint-layout/1.0.0-alpha7/constraint-layout-1.0.0-alpha7.aar",

      // Google repository
      "extras/google/m2repository/com/google/android/gms/play-services/3.1.36/play-services-3.1.36.aar",
      "extras/google/m2repository/com/google/android/gms/play-services/3.1.59/play-services-3.1.59.aar",
      "extras/google/m2repository/com/google/android/gms/play-services/3.2.25/play-services-3.2.25.aar",
      "extras/google/m2repository/com/google/android/gms/play-services/3.2.65/play-services-3.2.65.aar",
      "extras/google/m2repository/com/google/android/gms/play-services/4.0.30/play-services-4.0.30.aar",
      "extras/google/m2repository/com/google/android/gms/play-services/4.1.32/play-services-4.1.32.aar",
      "extras/google/m2repository/com/google/android/gms/play-services/4.2.42/play-services-4.2.42.aar",
      "extras/google/m2repository/com/google/android/gms/play-services/4.3.23/play-services-4.3.23.aar",
      "extras/google/m2repository/com/google/android/gms/play-services/4.4.52/play-services-4.4.52.aar",
      "extras/google/m2repository/com/google/android/gms/play-services/5.0.89/play-services-5.0.89.aar",
      "extras/google/m2repository/com/google/android/gms/play-services/5.2.08/play-services-5.2.08.aar",
      "extras/google/m2repository/com/google/android/gms/play-services-wearable/5.0.77/play-services-wearable-5.0.77.aar",
      "extras/google/m2repository/com/google/android/gms/play-services-wearable/6.1.11/play-services-wearable-6.1.11.aar",
      "extras/google/m2repository/com/google/android/gms/play-services-wearable/6.1.71/play-services-wearable-6.1.71.aar",
      "extras/google/m2repository/com/google/android/support/wearable/1.0.0/wearable-1.0.0.aar",
      "extras/google/m2repository/com/google/android.wearable/wearable/2.0.0-alpha2/wearable-2.0.0-alpha2.aar",
    };

    for (String path : paths) {
      myFileOp.createNewFile(new File(SDK_DIR, path));
    }
  }

<<<<<<< HEAD
  /** Common boilerplate code for invoking getLibraryRevision. */
  private String getLibraryRevision(SupportLibrary library, boolean preview) {
    return getLibraryRevision(library, preview, null);
  }

  private String getLibraryRevision(SupportLibrary library, boolean preview, Predicate<GradleVersion> filter) {
    return myRepositoryUrlManager.getLibraryRevision(library.getGroupId(), library.getArtifactId(), filter, preview, SDK_DIR, myFileOp);
  }

  public void testGetLibraryRevision() throws Exception {
    // Check missing Maven metadata file. We should fall back to scanning the files.
    assertEquals("26.0.0-beta1", getLibraryRevision(SupportLibrary.SUPPORT_V4, true));

    // Set up our fake file contents for the "maven-metadata.xml" file
    myFileOp.recordExistingFile(new File(SDK_DIR, "extras/android/m2repository/com/android/support/support-v4/maven-metadata.xml").getAbsolutePath(),
                                "<?xml version=\"1.0\" encoding=\"UTF-8\"?><versioning>" +
                                "<version>13.0.0</version> <version>19.0.1</version> <version>20.0.0-rc1</version>" +
                                "</versioning>");

    assertEquals("25.4.0", getLibraryRevision(SupportLibrary.SUPPORT_V4, false));
    assertEquals("26.0.0-beta1", getLibraryRevision(SupportLibrary.SUPPORT_V4, true));
=======
  /**
   * Common boilerplate code for invoking getLibraryRevision.
   */
  private String getLibraryRevision(GoogleMavenArtifactId artifactId, boolean preview) {
    return getLibraryRevision(artifactId, preview, null);
  }

  private String getLibraryRevision(GoogleMavenArtifactId artifactId, boolean preview, Predicate<GradleVersion> filter) {
    return myRepositoryUrlManager
      .getLibraryRevision(artifactId.getMavenGroupId(), artifactId.getMavenArtifactId(), filter, preview, SDK_DIR, myFileOp);
  }

  public void testgetLibraryRevision() throws Exception {
    // Check missing Maven metadata file. We should fall back to scanning the files.
    assertEquals("26.0.2", getLibraryRevision(GoogleMavenArtifactId.SUPPORT_V4, true));
>>>>>>> abbea60e
  }

  /**
   * Checks {@link GoogleMavenArtifactId} values against a real SDK, to make sure the paths are correct.
   */
  public void testgetLibraryRevision_realSdk() throws Exception {
    // the first library from each group, representing a distinct SDK component, of GoogleMavenArtifactId values
    GoogleMavenArtifactId libraryFromAndroidRepo = GoogleMavenArtifactId.SUPPORT_ANNOTATIONS;
    GoogleMavenArtifactId libraryFromGoogleRepo = GoogleMavenArtifactId.PLAY_SERVICES;
    for (GoogleMavenArtifactId library : ImmutableList.of(libraryFromAndroidRepo, libraryFromGoogleRepo)) {
      assertNotNull("Can't find latest version of " + library,
                    myRepositoryUrlManager.getLibraryRevision(library.getMavenGroupId(),
                                                              library.getMavenArtifactId(),
                                                              null,
                                                              false,
                                                              TestUtils.getSdk(),
                                                              FileOpUtils.create()));
    }
  }

  public void testgetLibraryRevision_thirdPartyLibrary() throws Exception {
    assertNull(myRepositoryUrlManager.getLibraryRevision("com.actionbarsherlock",
                                                         "actionbarsherlock",
                                                         null,
                                                         false,
                                                         SDK_DIR,
                                                         myFileOp));
  }

<<<<<<< HEAD
  public void testGetLibraryRevision_SdkOnly() throws Exception {
    assertNull(getLibraryRevision(SupportLibrary.SUPPORT_V4, true, v -> v.getMajor() == 24));
  }

  public void testGetLibraryRevision_missingSdk() throws Exception {
    myFileOp.deleteFileOrFolder(SDK_DIR);
    assertNull(getLibraryRevision(SupportLibrary.SUPPORT_V4, true, v -> v.getMajor() == 24));
  }

  public void testGetLibraryRevision_offlineIndex() throws Exception {
    myFileOp.deleteFileOrFolder(SDK_DIR);
    assertEquals("26.0.0-beta1", getLibraryRevision(SupportLibrary.SUPPORT_V4, true));
  }

  /** @see com.android.ide.common.repository.MavenRepositories#isPreview(GradleCoordinate) */
  public void testGetLibraryRevision_playServices_preview() throws Exception {
    // Check without metadata file.
    assertEquals("5.0.89", getLibraryRevision(SupportLibrary.PLAY_SERVICES, false));
    assertEquals("5.2.08", getLibraryRevision(SupportLibrary.PLAY_SERVICES, true));
=======
  public void testgetLibraryRevision_SdkOnly() throws Exception {
    assertNull(getLibraryRevision(GoogleMavenArtifactId.SUPPORT_V4, true, v -> v.getMajor() == 24));
  }

  public void testgetLibraryRevision_missingSdk() throws Exception {
    myFileOp.deleteFileOrFolder(SDK_DIR);
    assertNull(getLibraryRevision(GoogleMavenArtifactId.SUPPORT_V4, true, v -> v.getMajor() == 24));
  }
>>>>>>> abbea60e

  public void testgetLibraryRevision_offlineIndex() throws Exception {
    myFileOp.deleteFileOrFolder(SDK_DIR);
    assertEquals("26.0.2", getLibraryRevision(GoogleMavenArtifactId.SUPPORT_V4, true));
  }

  /**
   * @see com.android.ide.common.repository.MavenRepositories#isPreview(GradleCoordinate)
   */
  public void testgetLibraryRevision_playServices_preview() throws Exception {
    // Check without metadata file.
    assertEquals("11.1.0", getLibraryRevision(GoogleMavenArtifactId.PLAY_SERVICES_ADS, false));
    assertEquals("11.2.0-beta1", getLibraryRevision(GoogleMavenArtifactId.PLAY_SERVICES_ADS, true));
  }

  public void testGetArchiveForCoordinate() throws Exception {
    checkGetArchiveForCoordinate("com.android.support:support-v4:20.0.0",
                                 "/extras/android/m2repository/com/android/support/support-v4/20.0.0/support-v4-20.0.0.aar");

    checkGetArchiveForCoordinate("com.android.support:support-v4:13.0.0",
                                 "/extras/android/m2repository/com/android/support/support-v4/13.0.0/support-v4-13.0.0.jar");

    // Unknown version:
    checkGetArchiveForCoordinate("com.android.support:support-v4:20.4.0", null);

    // Unknown library
    checkGetArchiveForCoordinate("com.google.guava:guava:19.0", null);
  }

  private void checkGetArchiveForCoordinate(String coordinateString, String path) {
    GradleCoordinate supportCoordinate = GradleCoordinate.parseCoordinateString(coordinateString);
    assertNotNull(supportCoordinate);
    File expectedFile = null;
    if (path != null) {
      expectedFile = new File(SDK_DIR, path.replace('/', File.separatorChar));
    }
    assertEquals(expectedFile, myRepositoryUrlManager.getArchiveForCoordinate(supportCoordinate, SDK_DIR, myFileOp));
  }

  public void testGetArchiveForCoordinate_missingSdk() throws Exception {
    myFileOp.deleteFileOrFolder(SDK_DIR);
    checkGetArchiveForCoordinate("com.android.support:support-v4:20.0.0", null);
  }

  public void testResolvedCoordinate() throws Exception {
    GradleCoordinate coordinate = GradleCoordinate.parseCoordinateString("com.google.android.gms:play-services:4.+");
    assertNotNull(coordinate);
    assertEquals("4.4.52", resolveDynamicCoordinateVersion(coordinate));
    assertEquals(GradleCoordinate.parseCoordinateString("com.google.android.gms:play-services:4.4.52"),
                 resolveDynamicCoordinate(coordinate));

    coordinate = GradleCoordinate.parseCoordinateString("com.google.android.gms:play-services:4.+@aar");
    assertNotNull(coordinate);
    assertEquals("4.4.52", resolveDynamicCoordinateVersion(coordinate));
    assertEquals(GradleCoordinate.parseCoordinateString("com.google.android.gms:play-services:4.4.52@aar"),
                 resolveDynamicCoordinate(coordinate));

    coordinate = GradleCoordinate.parseCoordinateString("com.android.support:support-v4:+");
    assertNotNull(coordinate);
<<<<<<< HEAD
    assertEquals("25.4.0", resolveDynamicCoordinateVersion(coordinate));
=======
    assertEquals("26.0.2", resolveDynamicCoordinateVersion(coordinate));
>>>>>>> abbea60e

    // Make sure already resolved coordinates are handled correctly
    coordinate = GradleCoordinate.parseCoordinateString("com.android.support:support-v4:1.2.3");
    assertNotNull(coordinate);
    assertEquals("1.2.3", resolveDynamicCoordinateVersion(coordinate));

    coordinate = GradleCoordinate.parseCoordinateString("my.group.id:my.bogus.artifact:+");
    assertNotNull(coordinate);
    assertNull(resolveDynamicCoordinateVersion(coordinate));
  }

  private String resolveDynamicCoordinateVersion(GradleCoordinate coordinate) {
    return myRepositoryUrlManager.resolveDynamicCoordinateVersion(coordinate, null, mySdkHandler);
  }

  private GradleCoordinate resolveDynamicCoordinate(GradleCoordinate coordinate) {
    return myRepositoryUrlManager.resolveDynamicCoordinate(coordinate, null, mySdkHandler);
  }

  public void testResolvedCoordinate_sdkMissing() throws Exception {
    myFileOp.deleteFileOrFolder(SDK_DIR);
    GradleCoordinate coordinate = GradleCoordinate.parseCoordinateString("com.google.android.gms:play-services:4.+");
    assertNull(resolveDynamicCoordinateVersion(coordinate));
  }

  public void testResolvedCoordinateLocalFirst() throws Exception {
    RemotePackage pkg = new FakePackage.FakeRemotePackage("extras;m2repository;com;google;android;gms;play-services;4.5.0");
    RepositoryPackages pkgs = new RepositoryPackages(ImmutableList.of(), ImmutableList.of(pkg));
    RepoManager mgr = new FakeRepoManager(pkgs);
    mySdkHandler = new AndroidSdkHandler(SDK_DIR, ANDROID_HOME, myFileOp, mgr);
    GradleCoordinate coordinate = GradleCoordinate.parseCoordinateString("com.google.android.gms:play-services:4.+");
    assertNotNull(coordinate);
    assertEquals("4.4.52", resolveDynamicCoordinateVersion(coordinate));
  }

  public void testResolvedCoordinateRemoteSdk() throws Exception {
    RemotePackage pkg = new FakePackage.FakeRemotePackage("extras;m2repository;com;google;android;gms;play-services;4.5.0");
    RepositoryPackages pkgs = new RepositoryPackages(ImmutableList.of(), ImmutableList.of(pkg));
    RepoManager mgr = new FakeRepoManager(pkgs);
    mySdkHandler = new AndroidSdkHandler(new File("/emptysdk"), ANDROID_HOME, myFileOp, mgr);
    GradleCoordinate coordinate = GradleCoordinate.parseCoordinateString("com.google.android.gms:play-services:4.+");
    assertNotNull(coordinate);
    assertEquals("4.5.0", resolveDynamicCoordinateVersion(coordinate));
  }

  public void testResolveDynamicSdkDependencies() {
    Multimap<String, GradleCoordinate> dependencies = HashMultimap.create();
    dependencies.put("com.android.support:appcompat-v7", GradleCoordinate.parseCoordinateString("com.android.support:appcompat-v7:19.+"));
    dependencies.put("com.android.support:appcompat-v7", GradleCoordinate.parseCoordinateString("com.android.support:appcompat-v7:+"));
    dependencies
      .put("com.google.android.support:wearable", GradleCoordinate.parseCoordinateString("com.google.android.support:wearable:+"));
    dependencies
      .put("com.google.android.gms:play-services", GradleCoordinate.parseCoordinateString("com.google.android.gms:play-services:+"));
    dependencies
      .put("com.google.android.gms:play-services", GradleCoordinate.parseCoordinateString("com.google.android.gms:play-services:4.2.+"));
    List<GradleCoordinate> result = myRepositoryUrlManager.resolveDynamicSdkDependencies(dependencies, "23.", mySdk, myFileOp);
    result.sort(Comparator.comparing(GradleCoordinate::toString));
    assertEquals("com.android.support:appcompat-v7:19.1.0", result.get(0).toString());
    assertEquals("com.google.android.gms:play-services:4.2.42", result.get(1).toString());
    assertEquals("com.google.android.support:wearable:1.0.0", result.get(2).toString());
    assertEquals(3, result.size());
  }

  public void testResolveDynamicSdkDepsAlpha1() {
    Multimap<String, GradleCoordinate> dependencies = HashMultimap.create();
    dependencies.put("com.android.support:appcompat-v7", GradleCoordinate.parseCoordinateString("com.android.support:appcompat-v7:22.+"));
    List<GradleCoordinate> result = myRepositoryUrlManager.resolveDynamicSdkDependencies(dependencies, "22.", mySdk, myFileOp);
    assertEquals("com.android.support:appcompat-v7:22.0.0-alpha1", result.get(0).toString());
  }

  public void testResolveDynamicSdkDependenciesWithSupportVersionFromFilter() {
    Multimap<String, GradleCoordinate> dependencies = HashMultimap.create();
    dependencies.put("com.android.support:appcompat-v7", GradleCoordinate.parseCoordinateString("com.android.support:appcompat-v7:+"));
    dependencies
      .put("com.google.android.support:wearable", GradleCoordinate.parseCoordinateString("com.google.android.support:wearable:0.+"));
    dependencies.put("com.android.support:support-v4", GradleCoordinate.parseCoordinateString("com.android.support:support-v4:+"));
    dependencies.put("com.android.support.constraint:constraint-layout",
                     GradleCoordinate.parseCoordinateString("com.android.support.constraint:constraint-layout:0.+"));
    List<GradleCoordinate> result = myRepositoryUrlManager.resolveDynamicSdkDependencies(dependencies, "20", mySdk, myFileOp);
    result.sort(Comparator.comparing(GradleCoordinate::toString));
    assertEquals("com.android.support.constraint:constraint-layout:1.0.2", result.get(0).toString());
    assertEquals("com.android.support:appcompat-v7:20.0.0", result.get(1).toString());
    assertEquals("com.android.support:support-v4:20.0.0", result.get(2).toString());
    assertEquals("com.google.android.support:wearable:1.0.0", result.get(3).toString());
    assertEquals(4, result.size());
  }

  public void testResolveDynamicSdkDependenciesWithSupportVersionFromExplicitVersion() {
    Multimap<String, GradleCoordinate> dependencies = HashMultimap.create();
    dependencies.put("com.android.support:appcompat-v7", GradleCoordinate.parseCoordinateString("com.android.support:appcompat-v7:+"));
    dependencies.put("com.google.android.support:wearable",
                     GradleCoordinate.parseCoordinateString("com.google.android.support:wearable:2.0.0-alpha2"));
    dependencies.put("com.android.support:support-v4", GradleCoordinate.parseCoordinateString("com.android.support:support-v4:19.0.1"));
    List<GradleCoordinate> result = myRepositoryUrlManager.resolveDynamicSdkDependencies(dependencies, "20", mySdk, myFileOp);
    result.sort(Comparator.comparing(GradleCoordinate::toString));
    assertEquals("com.android.support:appcompat-v7:19.0.1", result.get(0).toString());
    assertEquals("com.android.support:support-v4:19.0.1", result.get(1).toString());
    assertEquals("com.google.android.support:wearable:2.0.0-alpha2", result.get(2).toString());
    assertEquals(3, result.size());
  }
}<|MERGE_RESOLUTION|>--- conflicted
+++ resolved
@@ -17,10 +17,7 @@
 
 import com.android.ide.common.repository.GradleCoordinate;
 import com.android.ide.common.repository.GradleVersion;
-<<<<<<< HEAD
-=======
 import com.android.ide.common.repository.StubGoogleMavenRepository;
->>>>>>> abbea60e
 import com.android.repository.api.RemotePackage;
 import com.android.repository.api.RepoManager;
 import com.android.repository.impl.meta.RepositoryPackages;
@@ -30,10 +27,7 @@
 import com.android.repository.testframework.MockFileOp;
 import com.android.sdklib.repository.AndroidSdkHandler;
 import com.android.testutils.TestUtils;
-<<<<<<< HEAD
-=======
 import com.android.tools.idea.projectsystem.GoogleMavenArtifactId;
->>>>>>> abbea60e
 import com.android.tools.idea.testing.AndroidGradleTestCase;
 import com.google.common.collect.HashMultimap;
 import com.google.common.collect.ImmutableList;
@@ -45,10 +39,7 @@
 import java.io.File;
 import java.util.Comparator;
 import java.util.List;
-<<<<<<< HEAD
-=======
 import java.util.Map;
->>>>>>> abbea60e
 import java.util.function.Predicate;
 
 /**
@@ -153,29 +144,6 @@
     }
   }
 
-<<<<<<< HEAD
-  /** Common boilerplate code for invoking getLibraryRevision. */
-  private String getLibraryRevision(SupportLibrary library, boolean preview) {
-    return getLibraryRevision(library, preview, null);
-  }
-
-  private String getLibraryRevision(SupportLibrary library, boolean preview, Predicate<GradleVersion> filter) {
-    return myRepositoryUrlManager.getLibraryRevision(library.getGroupId(), library.getArtifactId(), filter, preview, SDK_DIR, myFileOp);
-  }
-
-  public void testGetLibraryRevision() throws Exception {
-    // Check missing Maven metadata file. We should fall back to scanning the files.
-    assertEquals("26.0.0-beta1", getLibraryRevision(SupportLibrary.SUPPORT_V4, true));
-
-    // Set up our fake file contents for the "maven-metadata.xml" file
-    myFileOp.recordExistingFile(new File(SDK_DIR, "extras/android/m2repository/com/android/support/support-v4/maven-metadata.xml").getAbsolutePath(),
-                                "<?xml version=\"1.0\" encoding=\"UTF-8\"?><versioning>" +
-                                "<version>13.0.0</version> <version>19.0.1</version> <version>20.0.0-rc1</version>" +
-                                "</versioning>");
-
-    assertEquals("25.4.0", getLibraryRevision(SupportLibrary.SUPPORT_V4, false));
-    assertEquals("26.0.0-beta1", getLibraryRevision(SupportLibrary.SUPPORT_V4, true));
-=======
   /**
    * Common boilerplate code for invoking getLibraryRevision.
    */
@@ -191,7 +159,6 @@
   public void testgetLibraryRevision() throws Exception {
     // Check missing Maven metadata file. We should fall back to scanning the files.
     assertEquals("26.0.2", getLibraryRevision(GoogleMavenArtifactId.SUPPORT_V4, true));
->>>>>>> abbea60e
   }
 
   /**
@@ -221,27 +188,6 @@
                                                          myFileOp));
   }
 
-<<<<<<< HEAD
-  public void testGetLibraryRevision_SdkOnly() throws Exception {
-    assertNull(getLibraryRevision(SupportLibrary.SUPPORT_V4, true, v -> v.getMajor() == 24));
-  }
-
-  public void testGetLibraryRevision_missingSdk() throws Exception {
-    myFileOp.deleteFileOrFolder(SDK_DIR);
-    assertNull(getLibraryRevision(SupportLibrary.SUPPORT_V4, true, v -> v.getMajor() == 24));
-  }
-
-  public void testGetLibraryRevision_offlineIndex() throws Exception {
-    myFileOp.deleteFileOrFolder(SDK_DIR);
-    assertEquals("26.0.0-beta1", getLibraryRevision(SupportLibrary.SUPPORT_V4, true));
-  }
-
-  /** @see com.android.ide.common.repository.MavenRepositories#isPreview(GradleCoordinate) */
-  public void testGetLibraryRevision_playServices_preview() throws Exception {
-    // Check without metadata file.
-    assertEquals("5.0.89", getLibraryRevision(SupportLibrary.PLAY_SERVICES, false));
-    assertEquals("5.2.08", getLibraryRevision(SupportLibrary.PLAY_SERVICES, true));
-=======
   public void testgetLibraryRevision_SdkOnly() throws Exception {
     assertNull(getLibraryRevision(GoogleMavenArtifactId.SUPPORT_V4, true, v -> v.getMajor() == 24));
   }
@@ -250,7 +196,6 @@
     myFileOp.deleteFileOrFolder(SDK_DIR);
     assertNull(getLibraryRevision(GoogleMavenArtifactId.SUPPORT_V4, true, v -> v.getMajor() == 24));
   }
->>>>>>> abbea60e
 
   public void testgetLibraryRevision_offlineIndex() throws Exception {
     myFileOp.deleteFileOrFolder(SDK_DIR);
@@ -310,11 +255,7 @@
 
     coordinate = GradleCoordinate.parseCoordinateString("com.android.support:support-v4:+");
     assertNotNull(coordinate);
-<<<<<<< HEAD
-    assertEquals("25.4.0", resolveDynamicCoordinateVersion(coordinate));
-=======
     assertEquals("26.0.2", resolveDynamicCoordinateVersion(coordinate));
->>>>>>> abbea60e
 
     // Make sure already resolved coordinates are handled correctly
     coordinate = GradleCoordinate.parseCoordinateString("com.android.support:support-v4:1.2.3");
