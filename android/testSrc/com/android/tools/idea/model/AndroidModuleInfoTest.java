--- conflicted
+++ resolved
@@ -15,14 +15,8 @@
  */
 package com.android.tools.idea.model;
 
-import com.android.tools.idea.gradle.eclipse.GradleImport;
 import com.android.tools.idea.run.activity.ActivityLocatorUtils;
 import com.android.tools.idea.testing.AndroidGradleTestCase;
-<<<<<<< HEAD
-import com.google.common.base.Predicate;
-import com.google.common.collect.Iterables;
-=======
->>>>>>> b13afab4
 import com.google.common.collect.Sets;
 import com.intellij.codeInsight.completion.CompletionType;
 import com.intellij.codeInsight.daemon.impl.HighlightInfo;
@@ -36,7 +30,6 @@
 import com.intellij.psi.PsiManager;
 import com.intellij.psi.xml.XmlTag;
 import com.intellij.util.ui.UIUtil;
-import junit.framework.AssertionFailedError;
 import org.jetbrains.android.facet.AndroidRootUtil;
 import org.jetbrains.android.util.AndroidUtils;
 import org.w3c.dom.Element;
@@ -46,23 +39,16 @@
 import java.util.Optional;
 import java.util.Set;
 
-<<<<<<< HEAD
-=======
 import static com.android.tools.idea.gradle.eclipse.GradleImport.CURRENT_COMPILE_VERSION;
->>>>>>> b13afab4
 import static com.android.tools.idea.testing.TestProjectPaths.*;
 import static com.google.common.truth.Truth.assertThat;
 
 public class AndroidModuleInfoTest extends AndroidGradleTestCase {
-<<<<<<< HEAD
-  public void testManifestOnly() throws Exception {
-=======
   public void testDisabled() {
     // http://b/35788105
   }
 
   public void /*test*/ManifestOnly() throws Exception {
->>>>>>> b13afab4
     loadProject(MODULE_INFO_MANIFEST_ONLY);
     assertNotNull(myAndroidFacet);
     AndroidModuleInfo androidModuleInfo = AndroidModuleInfo.getInstance(myAndroidFacet);
@@ -71,26 +57,6 @@
     assertEquals("com.example.unittest", androidModuleInfo.getPackage());
   }
 
-<<<<<<< HEAD
-  public void testGradleOnly() throws Exception {
-    loadProject(MODULE_INFO_GRADLE_ONLY);
-    assertNotNull(myAndroidFacet);
-    assertEquals(9, myAndroidFacet.getAndroidModuleInfo().getMinSdkVersion().getApiLevel());
-    assertEquals(GradleImport.CURRENT_COMPILE_VERSION, myAndroidFacet.getAndroidModuleInfo().getTargetSdkVersion().getApiLevel());
-    assertEquals("from.gradle", myAndroidFacet.getAndroidModuleInfo().getPackage());
-  }
-
-  public void testBoth() throws Exception {
-    loadProject(MODULE_INFO_BOTH);
-    assertNotNull(myAndroidFacet);
-    assertEquals(9, myAndroidFacet.getAndroidModuleInfo().getMinSdkVersion().getApiLevel());
-    assertEquals(GradleImport.CURRENT_COMPILE_VERSION, myAndroidFacet.getAndroidModuleInfo().getTargetSdkVersion().getApiLevel());
-    assertEquals("from.gradle", myAndroidFacet.getAndroidModuleInfo().getPackage());
-  }
-
-  public void testFlavors() throws Exception {
-    loadProject(MODULE_INFO_FLAVORS);
-=======
   public void /*test*/GradleOnly() throws Exception {
     loadProject(MODULE_INFO_GRADLE_ONLY);
     assertNotNull(myAndroidFacet);
@@ -111,20 +77,11 @@
 
   public void /*test*/InstantApp() throws Exception {
     loadProject(INSTANT_APP);
->>>>>>> b13afab4
     assertNotNull(myAndroidFacet);
     AndroidModuleInfo androidModuleInfo = AndroidModuleInfo.getInstance(myAndroidFacet);
     assertEquals("com.example.instantapp", androidModuleInfo.getPackage());
   }
 
-<<<<<<< HEAD
-    assertEquals(14, myAndroidFacet.getAndroidModuleInfo().getMinSdkVersion().getApiLevel());
-    assertEquals(GradleImport.CURRENT_COMPILE_VERSION, myAndroidFacet.getAndroidModuleInfo().getTargetSdkVersion().getApiLevel());
-    assertEquals("com.example.free.debug", myAndroidFacet.getAndroidModuleInfo().getPackage());
-  }
-
-  public void testMerge() throws Exception {
-=======
   public void /*test*/Flavors() throws Exception {
     loadProject(MODULE_INFO_FLAVORS);
     assertNotNull(myAndroidFacet);
@@ -136,7 +93,6 @@
   }
 
   public void /*test*/Merge() throws Exception {
->>>>>>> b13afab4
     loadProject(MODULE_INFO_MERGE);
     assertNotNull(myAndroidFacet);
 
@@ -155,11 +111,7 @@
     assertEquals("@style/AppTheme", manifestInfo.getManifestTheme());
   }
 
-<<<<<<< HEAD
-  public void testManifestPlaceholderCompletion() throws Exception {
-=======
   public void /*test*/ManifestPlaceholderCompletion() throws Exception {
->>>>>>> b13afab4
     loadProject(MODULE_INFO_MERGE);
     assertNotNull(myAndroidFacet);
     VirtualFile file = getProject().getBaseDir().findFileByRelativePath("src/main/AndroidManifest.xml");
@@ -277,18 +229,8 @@
     assertTrue(activities.contains("test.helloworldapp.AddedActivity2"));
   }
 
-<<<<<<< HEAD
-  public void testManifestError() throws Exception {
-    try {
-      loadProject(MODULE_INFO_MANIFEST_ERROR);
-      fail();
-    } catch (AssertionFailedError e) {
-      assertThat(e.getMessage()).contains("Exception while parsing the supplied manifest file");
-    }
-=======
   public void /*test*/ManifestError() throws Exception {
     String syncError = loadProjectAndExpectSyncError(MODULE_INFO_MANIFEST_ERROR);
     assertThat(syncError).contains("The element type \"activity\" must be terminated by the matching end-tag \"</activity>\"");
->>>>>>> b13afab4
   }
 }