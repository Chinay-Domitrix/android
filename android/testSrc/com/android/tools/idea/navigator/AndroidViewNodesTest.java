--- conflicted
+++ resolved
@@ -81,13 +81,8 @@
     return projectViewPane;
   }
 
-<<<<<<< HEAD
-  private static class MyToolWindow extends ToolWindowHeadlessManagerImpl.MockToolWindow {
-    public MyToolWindow(@NotNull Project project) {
-=======
   private static final class MyToolWindow extends ToolWindowHeadlessManagerImpl.MockToolWindow {
     private MyToolWindow(@NotNull Project project) {
->>>>>>> f305d7b8
       super(project);
     }
 
