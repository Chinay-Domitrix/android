--- conflicted
+++ resolved
@@ -23,11 +23,7 @@
 import com.google.common.collect.Lists;
 import com.intellij.ide.projectView.impl.nodes.PsiFileNode;
 import com.intellij.ide.util.treeView.AbstractTreeNode;
-<<<<<<< HEAD
 import com.intellij.testFramework.PlatformTestCase;
-=======
-import com.intellij.testFramework.JavaProjectTestCase;
->>>>>>> 12e77d2e
 import org.junit.ClassRule;
 
 import java.io.File;
@@ -40,11 +36,7 @@
 import static com.google.common.truth.Truth.assertThat;
 import static org.mockito.Mockito.when;
 
-<<<<<<< HEAD
 public class IncludesViewTest extends PlatformTestCase {
-=======
-public class IncludesViewTest extends JavaProjectTestCase {
->>>>>>> 12e77d2e
   @ClassRule
   public static LeakCheckerRule checker = new LeakCheckerRule();
 
@@ -96,11 +88,7 @@
     assertThat(package1.getChildren()).hasSize(1);
     SimpleIncludeValue package1Value = package1.getValue();
     assertThat(package1Value.getSimplePackageName()).isEqualTo("my-sdk-1");
-<<<<<<< HEAD
-    List<? extends AbstractTreeNode> grandChildren = Lists.newArrayList(package1.getChildren());
-=======
     List<? extends AbstractTreeNode<?>> grandChildren = Lists.newArrayList(package1.getChildren());
->>>>>>> 12e77d2e
     assertThat(((PsiFileNode)grandChildren.get(0)).getVirtualFile().getName()).isEqualTo("foo.h");
     checkPresentationDataHasOsSpecificSlashes(package1, "my-sdk-1 (third_party{os-slash}my-sdk-1)");
   }
@@ -152,16 +140,13 @@
       .addRemoteArtifactIncludePaths("my-artifact", "ndk-build/sources/android/ndk_helper")
       .addLocalHeaders("baz.h")
       .addArtifact("my-artifact", "bar.cpp");
-    IdeSdks mockIdeSdks = IdeComponents.mockApplicationService(IdeSdks.class, getTestRootDisposable());
+    IdeComponents ideComponents = new IdeComponents(getProject());
+    IdeSdks mockIdeSdks = ideComponents.mockApplicationService(IdeSdks.class);
     assertSame(mockIdeSdks, IdeSdks.getInstance());
     File ndkRootFolder = new File(layout.getRemoteRoot(), "ndk-build");
     when(mockIdeSdks.getAndroidNdkPath()).thenReturn(ndkRootFolder);
 
-<<<<<<< HEAD
-    List<? extends AbstractTreeNode> nodes =
-=======
     List<? extends AbstractTreeNode<?>> nodes =
->>>>>>> 12e77d2e
       Lists.newArrayList(IncludeViewTests.getChildNodesForIncludes(getProject(), layout.getNativeIncludes()));
     assertThat(nodes).hasSize(2);
   }
