/*
 * Copyright (C) 2013 The Android Open Source Project
 *
 * Licensed under the Apache License, Version 2.0 (the "License");
 * you may not use this file except in compliance with the License.
 * You may obtain a copy of the License at
 *
 *      http://www.apache.org/licenses/LICENSE-2.0
 *
 * Unless required by applicable law or agreed to in writing, software
 * distributed under the License is distributed on an "AS IS" BASIS,
 * WITHOUT WARRANTIES OR CONDITIONS OF ANY KIND, either express or implied.
 * See the License for the specific language governing permissions and
 * limitations under the License.
 */
package com.android.tools.idea.ddms.screenshot;

import com.android.resources.ScreenOrientation;
import com.android.tools.idea.rendering.webp.WebpMetadata;
import junit.framework.TestCase;
import org.jetbrains.annotations.NotNull;
import org.jetbrains.annotations.Nullable;

import javax.imageio.ImageIO;
import java.awt.*;
import java.awt.image.BufferedImage;
import java.io.File;
import java.io.FileNotFoundException;
import java.io.IOException;
import java.util.List;

@SuppressWarnings("ConstantConditions")
public class DeviceArtDescriptorTest extends TestCase {
<<<<<<< HEAD

=======
>>>>>>> 1e5b25b8
  @Override
  protected void setUp() throws Exception {
    super.setUp();
    WebpMetadata.ensureWebpRegistered();
  }

  public void test1() throws IOException {
    List<DeviceArtDescriptor> specs = DeviceArtDescriptor.getDescriptors(null);

    assertEquals(22, specs.size());

    DeviceArtDescriptor nexus4 = getDescriptorFor("nexus_4", specs);
    assertNotNull(nexus4);

    Point offsets = nexus4.getScreenPos(ScreenOrientation.PORTRAIT);
    assertEquals(94, offsets.x);
    assertEquals(187, offsets.y);

    offsets = nexus4.getScreenPos(ScreenOrientation.LANDSCAPE);
    assertEquals(257, offsets.x);
    assertEquals(45, offsets.y);

    verifyFileExists(nexus4.getFrame(ScreenOrientation.LANDSCAPE));
    verifyFileExists(nexus4.getFrame(ScreenOrientation.PORTRAIT));
    verifyFileExists(nexus4.getDropShadow(ScreenOrientation.LANDSCAPE));
    verifyFileExists(nexus4.getDropShadow(ScreenOrientation.PORTRAIT));
    verifyFileExists(nexus4.getReflectionOverlay(ScreenOrientation.LANDSCAPE));
    verifyFileExists(nexus4.getReflectionOverlay(ScreenOrientation.PORTRAIT));

    for (DeviceArtDescriptor descriptor : specs) {
      String id = descriptor.getId();
      assertNotNull(id);
      assertNotNull(descriptor.getName());
      for (ScreenOrientation orientation : new ScreenOrientation[] { ScreenOrientation.LANDSCAPE, ScreenOrientation.PORTRAIT}) {
        if (orientation == ScreenOrientation.PORTRAIT && id.startsWith("tv_")) {
          continue;
        }
        assertNotNull(id, descriptor.getFrameSize(orientation));
        assertNotNull(id, descriptor.getScreenPos(orientation));
        assertNotNull(id, descriptor.getScreenSize(orientation));

        // We've pre-subtracted the crop everywhere now
        assertNull(descriptor.getCrop(orientation));
        assertTrue(id, descriptor.getFrame(orientation).exists());
        assertTrue(id, descriptor.getDropShadow(orientation).exists());
        File reflectionOverlay = descriptor.getReflectionOverlay(orientation);
        if (reflectionOverlay != null) {
          assertTrue(id, reflectionOverlay.exists());
        }

        verifyCompatibleImage(descriptor.getFrame(orientation));
        verifyCompatibleImage(descriptor.getDropShadow(orientation));
        verifyCompatibleImage(descriptor.getReflectionOverlay(orientation));
        verifyCompatibleImage(descriptor.getMask(orientation));
      }
    }

    DeviceArtDescriptor generic_phone = getDescriptorFor("phone", specs);
    assertNull(generic_phone.getReflectionOverlay(ScreenOrientation.LANDSCAPE));
  }

  public void testCanFrameImage() {
    // Regression test for issue 72580
    //noinspection UndesirableClassUsage
    BufferedImage image = new BufferedImage(100, 100, BufferedImage.TYPE_INT_ARGB_PRE);
    List<DeviceArtDescriptor> specs = DeviceArtDescriptor.getDescriptors(null);
    for (DeviceArtDescriptor spec : specs) {
      spec.canFrameImage(image, ScreenOrientation.LANDSCAPE);
      spec.canFrameImage(image, ScreenOrientation.PORTRAIT);
    }
  }

  public void test2() throws FileNotFoundException {
    List<DeviceArtDescriptor> specs = DeviceArtDescriptor.getDescriptors(null);
    for (DeviceArtDescriptor spec : specs) {
      if ("wear_round".equals(spec.getId())) {
        verifyFileExists(spec.getReflectionOverlay(ScreenOrientation.LANDSCAPE));
        verifyFileExists(spec.getReflectionOverlay(ScreenOrientation.PORTRAIT));
        verifyFileExists(spec.getMask(ScreenOrientation.PORTRAIT));
        verifyFileExists(spec.getMask(ScreenOrientation.LANDSCAPE));
        return;  // pass: found wear_round spec
      }
    }
    fail("Did not find wear_round spec");
  }

  private static void verifyFileExists(@Nullable File f) {
    assertNotNull(f);
    assertTrue(f.exists());
  }

  private static void verifyCompatibleImage(@Nullable File file) throws IOException {
    if (file == null) {
      return;
    }

    BufferedImage image = ImageIO.read(file);

    // ImageIO does not handle all possible image formats; let's not use any that we don't recognize!
    assertTrue("Unrecognized type " + file, image.getType() != BufferedImage.TYPE_CUSTOM);
  }

  private static DeviceArtDescriptor getDescriptorFor(@NotNull String id, List<DeviceArtDescriptor> descriptors) {
    for (DeviceArtDescriptor descriptor : descriptors) {
      if (id.equals(descriptor.getId())) {
        return descriptor;
      }
    }
    return null;
  }
}<|MERGE_RESOLUTION|>--- conflicted
+++ resolved
@@ -31,10 +31,6 @@
 
 @SuppressWarnings("ConstantConditions")
 public class DeviceArtDescriptorTest extends TestCase {
-<<<<<<< HEAD
-
-=======
->>>>>>> 1e5b25b8
   @Override
   protected void setUp() throws Exception {
     super.setUp();
