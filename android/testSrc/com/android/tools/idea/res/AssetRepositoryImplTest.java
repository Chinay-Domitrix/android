/*
 * Copyright (C) 2017 The Android Open Source Project
 *
 * Licensed under the Apache License, Version 2.0 (the "License");
 * you may not use this file except in compliance with the License.
 * You may obtain a copy of the License at
 *
 *      http://www.apache.org/licenses/LICENSE-2.0
 *
 * Unless required by applicable law or agreed to in writing, software
 * distributed under the License is distributed on an "AS IS" BASIS,
 * WITHOUT WARRANTIES OR CONDITIONS OF ANY KIND, either express or implied.
 * See the License for the specific language governing permissions and
 * limitations under the License.
 */
package com.android.tools.idea.res;

import static com.intellij.openapi.util.io.FileUtil.toSystemDependentName;

import com.android.tools.idea.testing.AndroidGradleTestCase;
import com.android.tools.idea.testing.TestProjectPaths;
import java.io.BufferedReader;
import java.io.File;
import java.io.IOException;
import java.io.InputStream;
import java.io.InputStreamReader;
<<<<<<< HEAD
=======
import java.nio.charset.StandardCharsets;
>>>>>>> 12e77d2e
import java.util.List;
import org.jetbrains.android.facet.AndroidFacet;
import org.jetbrains.android.util.AndroidUtils;

/**
 * Tests for {@link AssetRepositoryImpl}.
 */
public class AssetRepositoryImplTest extends AndroidGradleTestCase {
  private AssetRepositoryImpl myAppRepo;
  private AssetRepositoryImpl myLibRepo;

  @Override
  public void setUp() throws Exception {
    super.setUp();

    // The testAarAsset project needs a different project configuration
    loadProject("aarAsset".equals(getTestName(true)) ?
                TestProjectPaths.LOCAL_AARS_AS_MODULES :
                TestProjectPaths.DEPENDENT_MODULES);
    assertNotNull(myAndroidFacet);
    myAppRepo = new AssetRepositoryImpl(myAndroidFacet);


    List<AndroidFacet> dependentFacets = AndroidUtils.getAllAndroidDependencies(myAndroidFacet.getModule(), false);
    if (dependentFacets.isEmpty()) {
      myLibRepo = null;
      return;
    }

    // The DEPENDENT_MODULES project, it only contains 1 dependent module called lib.
    assertEquals(1, dependentFacets.size());
    AndroidFacet libFacet = dependentFacets.get(0);
    assertNotNull(libFacet);

    myLibRepo = new AssetRepositoryImpl(libFacet);
  }

  @SuppressWarnings("ConstantConditions")
  public void testOpenAsset() throws IOException {
    // app/src/main/assets/app.asset.txt
    final String appContentInAppModule = "I am an asset in app module";
    // lib/src/main/assets/lib.asset.txt
    final String libContentInLibModule = "I am an asset in lib module";
    // app/src/main/assets/raw.asset.txt
    final String rawContentInAppModule = "I locate in app module";
    // lib/src/main/assets/raw.asset.txt
    final String rawContentInLibModule = "I locate in lib module";

    // test opening app.asset.txt, should find the asset
<<<<<<< HEAD
    try (BufferedReader br = new BufferedReader(new InputStreamReader(myAppRepo.openAsset("app.asset.txt", 0)))) {
=======
    try (BufferedReader br = new BufferedReader(new InputStreamReader(myAppRepo.openAsset("app.asset.txt", 0), StandardCharsets.UTF_8))) {
>>>>>>> 12e77d2e
      String assetContent = br.readLine();
      assertEquals(appContentInAppModule, assetContent);
    }

    // test opening lib.asset.txt in app module, should find the asset.
<<<<<<< HEAD
    try (BufferedReader br = new BufferedReader(new InputStreamReader(myAppRepo.openAsset("lib.asset.txt", 0)))) {
=======
    try (BufferedReader br = new BufferedReader(new InputStreamReader(myAppRepo.openAsset("lib.asset.txt", 0), StandardCharsets.UTF_8))) {
>>>>>>> 12e77d2e
      String assetContent = br.readLine();
      assertEquals(libContentInLibModule, assetContent);
    }

    // test opening raw.asset.txt, the content should be the same as the one of app module
<<<<<<< HEAD
    try (BufferedReader br = new BufferedReader(new InputStreamReader(myAppRepo.openAsset("raw.asset.txt", 0)))) {
=======
    try (BufferedReader br = new BufferedReader(new InputStreamReader(myAppRepo.openAsset("raw.asset.txt", 0), StandardCharsets.UTF_8))) {
>>>>>>> 12e77d2e
      String assetContent = br.readLine();
      assertEquals(rawContentInAppModule, assetContent);
    }

    // test opening raw.asset.txt in lib, the content should be the same as in the lib module
<<<<<<< HEAD
    try (BufferedReader br = new BufferedReader(new InputStreamReader(myLibRepo.openAsset("raw.asset.txt", 0)))) {
=======
    try (BufferedReader br = new BufferedReader(new InputStreamReader(myLibRepo.openAsset("raw.asset.txt", 0), StandardCharsets.UTF_8))) {
>>>>>>> 12e77d2e
      String assetContent = br.readLine();
      assertEquals(rawContentInLibModule, assetContent);
    }

    // test opening app.asset.txt in lib, should not find the file.
    try (InputStream stream = myLibRepo.openAsset("app.asset.txt", 0)) {
      assertNull(stream);
    }

    // test opening non-exist file
    try (InputStream stream = myAppRepo.openAsset("missing.txt", 0)) {
      assertNull(stream);
    }
  }

  public void testOpenNonAsset() throws IOException {
    File imageFileInApp = new File(getProjectFolderPath(), toSystemDependentName("app/src/main/res/drawable/app.png"));
    File imageFileInLib = new File(getProjectFolderPath(), toSystemDependentName("lib/src/main/res/drawable/lib.png"));
    File nonAssetFileInApp = new File(getProjectFolderPath(), toSystemDependentName("app/src/main/res/assets/app_asset.txt"));
    File nonAssetFileInLib = new File(getProjectFolderPath(), toSystemDependentName("lib/src/main/res/assets/lib_asset.txt"));
    File nonExistingFile = new File(getProjectFolderPath(), toSystemDependentName("app/src/main/res/drawable/non_existing.png"));
    File sampleDataPng = new File(getProjectFolderPath(), toSystemDependentName("app/sampledata/test/sample.png"));

    assertTrue(imageFileInApp.isFile());
    assertTrue(imageFileInLib.isFile());
    assertTrue(nonAssetFileInApp.isFile());
    assertTrue(nonAssetFileInLib.isFile());
    assertFalse(nonExistingFile.isFile());
    assertTrue(sampleDataPng.isFile());

    // check can find app.png in app module
    try (InputStream stream = myAppRepo.openNonAsset(0, imageFileInApp.getAbsolutePath(), 0)) {
      assertNotNull(stream);
    }

    // check can find lib.png in app module
    try (InputStream stream = myAppRepo.openNonAsset(0, imageFileInLib.getAbsolutePath(), 0)) {
      assertNotNull(stream);
    }

    // check cannot find app.png in lib module
    try (InputStream stream = myLibRepo.openNonAsset(0, imageFileInApp.getAbsolutePath(), 0)) {
      assertNull(stream);
    }

    // check can find app_asset.txt in app module
    try (InputStream stream = myAppRepo.openNonAsset(0, nonAssetFileInApp.getAbsolutePath(), 0)) {
      assertNotNull(stream);
    }

    // check can find lib_asset.png in app module
    try (InputStream stream = myAppRepo.openNonAsset(0, nonAssetFileInLib.getAbsolutePath(), 0)) {
      assertNotNull(stream);
    }

    // check cannot find app_asset.png in lib module
    try (InputStream stream = myLibRepo.openNonAsset(0, nonAssetFileInApp.getAbsolutePath(), 0)) {
      assertNull(stream);
    }

    // check cannot find nonExistingFile in both module
    try (InputStream stream = myAppRepo.openNonAsset(0, nonExistingFile.getAbsolutePath(), 0)) {
      assertNull(stream);
    }

    // check can find sample data in app module
    try (InputStream stream = myAppRepo.openNonAsset(0, sampleDataPng.getAbsolutePath(), 0)) {
      assertNotNull(stream);
    }
  }

  public void testAarAsset() throws IOException {
    try (InputStream stream = myAppRepo.openAsset("raw.txt", 0)) {
      assertNotNull(stream);
    }
  }
}<|MERGE_RESOLUTION|>--- conflicted
+++ resolved
@@ -24,10 +24,7 @@
 import java.io.IOException;
 import java.io.InputStream;
 import java.io.InputStreamReader;
-<<<<<<< HEAD
-=======
 import java.nio.charset.StandardCharsets;
->>>>>>> 12e77d2e
 import java.util.List;
 import org.jetbrains.android.facet.AndroidFacet;
 import org.jetbrains.android.util.AndroidUtils;
@@ -77,41 +74,25 @@
     final String rawContentInLibModule = "I locate in lib module";
 
     // test opening app.asset.txt, should find the asset
-<<<<<<< HEAD
-    try (BufferedReader br = new BufferedReader(new InputStreamReader(myAppRepo.openAsset("app.asset.txt", 0)))) {
-=======
     try (BufferedReader br = new BufferedReader(new InputStreamReader(myAppRepo.openAsset("app.asset.txt", 0), StandardCharsets.UTF_8))) {
->>>>>>> 12e77d2e
       String assetContent = br.readLine();
       assertEquals(appContentInAppModule, assetContent);
     }
 
     // test opening lib.asset.txt in app module, should find the asset.
-<<<<<<< HEAD
-    try (BufferedReader br = new BufferedReader(new InputStreamReader(myAppRepo.openAsset("lib.asset.txt", 0)))) {
-=======
     try (BufferedReader br = new BufferedReader(new InputStreamReader(myAppRepo.openAsset("lib.asset.txt", 0), StandardCharsets.UTF_8))) {
->>>>>>> 12e77d2e
       String assetContent = br.readLine();
       assertEquals(libContentInLibModule, assetContent);
     }
 
     // test opening raw.asset.txt, the content should be the same as the one of app module
-<<<<<<< HEAD
-    try (BufferedReader br = new BufferedReader(new InputStreamReader(myAppRepo.openAsset("raw.asset.txt", 0)))) {
-=======
     try (BufferedReader br = new BufferedReader(new InputStreamReader(myAppRepo.openAsset("raw.asset.txt", 0), StandardCharsets.UTF_8))) {
->>>>>>> 12e77d2e
       String assetContent = br.readLine();
       assertEquals(rawContentInAppModule, assetContent);
     }
 
     // test opening raw.asset.txt in lib, the content should be the same as in the lib module
-<<<<<<< HEAD
-    try (BufferedReader br = new BufferedReader(new InputStreamReader(myLibRepo.openAsset("raw.asset.txt", 0)))) {
-=======
     try (BufferedReader br = new BufferedReader(new InputStreamReader(myLibRepo.openAsset("raw.asset.txt", 0), StandardCharsets.UTF_8))) {
->>>>>>> 12e77d2e
       String assetContent = br.readLine();
       assertEquals(rawContentInLibModule, assetContent);
     }
