/*
 * Copyright (C) 2016 The Android Open Source Project
 *
 * Licensed under the Apache License, Version 2.0 (the "License");
 * you may not use this file except in compliance with the License.
 * You may obtain a copy of the License at
 *
 *      http://www.apache.org/licenses/LICENSE-2.0
 *
 * Unless required by applicable law or agreed to in writing, software
 * distributed under the License is distributed on an "AS IS" BASIS,
 * WITHOUT WARRANTIES OR CONDITIONS OF ANY KIND, either express or implied.
 * See the License for the specific language governing permissions and
 * limitations under the License.
 */
package com.android.tools.idea.fd;

import com.android.ddmlib.AdbCommandRejectedException;
import com.android.ddmlib.IDevice;
import com.android.ddmlib.ShellCommandUnresponsiveException;
import com.android.ddmlib.TimeoutException;
import com.android.ide.common.repository.GradleVersion;
import com.android.sdklib.AndroidVersion;
import com.android.tools.ir.client.InstantRunBuildInfo;
import com.android.tools.idea.gradle.run.GradleTaskRunner;
import com.android.tools.idea.gradle.util.BuildMode;
import com.android.tools.idea.run.AndroidRunConfigContext;
import com.android.tools.idea.run.DeviceFutures;
import com.android.tools.idea.run.InstalledApkCache;
import com.android.tools.idea.run.InstalledPatchCache;
import com.google.common.base.Joiner;
import com.google.common.collect.ArrayListMultimap;
import com.google.common.collect.ImmutableList;
import com.google.common.collect.ListMultimap;
import com.google.common.hash.HashCode;
import com.intellij.openapi.util.Disposer;
import com.intellij.openapi.util.io.FileUtil;
import org.intellij.lang.annotations.Language;
import org.jetbrains.annotations.NotNull;
import org.jetbrains.annotations.Nullable;
import org.junit.After;
import org.junit.Before;
import org.junit.Test;

import java.io.File;
import java.io.IOException;
import java.nio.file.Path;
import java.nio.file.Paths;
import java.util.*;
import java.util.concurrent.TimeUnit;

import static org.junit.Assert.assertEquals;
import static org.mockito.Mockito.mock;
import static org.mockito.Mockito.when;

public class InstantRunBuilderTest {
  private static final String APPLICATION_ID = "instant.run";
  private static final List<String> ASSEMBLE_TASKS = ImmutableList.of(":app:assemble");
  private static final List<String> CLEAN_TASKS = ImmutableList.of("clean", ":app:gen");

  private static final String DUMPSYS_PACKAGE_EXISTS = "Package [" + APPLICATION_ID + "]";
  private static final String DUMPSYS_NO_SUCH_PACKAGE = "";

  @Language("XML")
  private static final String BUILD_INFO =
    "<?xml version=\"1.0\" encoding=\"utf-8\"?>\n" +
    "<instant-run\n" +
    "    abi=\"armeabi,armeabi-v7a\"\n" +
    "    api-level=\"24\"\n" +
    "    density=\"560dpi\"\n" +
    "    format=\"7\"\n" +
    "    timestamp=\"100\" >\n" +
    "\n" +
    "    <artifact\n" +
    "        location=\"/app/build/outputs/apk/app-debug.apk\"\n" +
    "        type=\"MAIN\" />\n" +
    "\n" +
    "</instant-run>";

  @Language("XML")
  private static final String BUILD_INFO_RELOAD_DEX =
    "<?xml version=\"1.0\" encoding=\"utf-8\"?>\n" +
    "<instant-run\n" +
    "    abi=\"armeabi,armeabi-v7a\"\n" +
    "    api-level=\"24\"\n" +
    "    density=\"560dpi\"\n" +
    "    format=\"7\"\n" +
    "    verifier=\"COMPATIBLE\"\n" +
    "    timestamp=\"100\" >\n" +
    "\n" +
    "    <artifact\n" +
    "        location=\"/app/build/intermediates/reload-dex/debug/classes.dex\"\n" +
    "        type=\"RELOAD_DEX\" />\n" +
    "\n" +
    "</instant-run>";

  @Language("XML")
  private static final String BUILD_INFO_NO_ARTIFACTS =
    "<?xml version=\"1.0\" encoding=\"utf-8\"?>\n" +
    "<instant-run\n" +
    "    abi=\"armeabi,armeabi-v7a\"\n" +
    "    api-level=\"24\"\n" +
    "    density=\"560dpi\"\n" +
    "    format=\"7\"\n" +
    "    verifier=\"FIELD_ADDED\"\n" + // e.g. field was added, but no cold swap patches since device api < 21
    "    timestamp=\"100\" >\n" +
    "\n" +
    "</instant-run>";

  private IDevice myDevice;
  private InstantRunContext myInstantRunContext;
  private AndroidRunConfigContext myRunConfigContext;
  private InstantRunTasksProvider myTasksProvider;

  private InstantRunBuilder.InstantRunClientDelegate myInstantRunClientDelegate;
  private String myDeviceBuildTimetamp;
  private boolean myAppInForeground;

  private InstalledPatchCache myInstalledPatchCache;
  private InstalledApkCache myInstalledApkCache;
  private File myApk;
  private String myDumpsysPackageOutput;

  private RecordingTaskRunner myTaskRunner;
  private InstantRunBuilder myBuilder;

  @Before
  public void setUp() throws Exception {
    myDevice = mock(IDevice.class);
    when(myDevice.getSerialNumber()).thenReturn("device1-serial");

    myInstalledPatchCache = new InstalledPatchCache();

    myInstantRunContext = mock(InstantRunContext.class);
    when(myInstantRunContext.getInstantRunBuildInfo())
      .thenReturn(InstantRunBuildInfo.get(BUILD_INFO))
      .thenReturn(InstantRunBuildInfo.get(BUILD_INFO_RELOAD_DEX));
    when(myInstantRunContext.getApplicationId()).thenReturn(APPLICATION_ID);
    when(myInstantRunContext.getInstalledPatchCache()).thenReturn(myInstalledPatchCache);
    when(myInstantRunContext.getGradlePluginVersion()).thenReturn(GradleVersion.parse("3.0.0-alpha4"));

    myRunConfigContext = new AndroidRunConfigContext();
    myRunConfigContext.setTargetDevices(DeviceFutures.forDevices(Collections.singletonList(myDevice)));

    myTasksProvider = mock(InstantRunTasksProvider.class);

<<<<<<< HEAD
    when(myTasksProvider.getFullBuildTasks()).thenReturn(ASSEMBLE_TASKS);
=======
    ListMultimap<Path, String> assembleTasks = ArrayListMultimap.create();
    assembleTasks.putAll(Paths.get("project_path"), ASSEMBLE_TASKS);
    when(myTasksProvider.getFullBuildTasks()).thenReturn(assembleTasks);
    ListMultimap<Path, String> cleanTasks = ArrayListMultimap.create();
    cleanTasks.putAll(Paths.get("project_path"), CLEAN_TASKS);
    when(myTasksProvider.getCleanAndGenerateSourcesTasks()).thenReturn(cleanTasks);
>>>>>>> 267d1788

    myInstalledApkCache = new InstalledApkCache() {
      @Override
      protected String executeShellCommand(@NotNull IDevice device, @NotNull String cmd, long timeout, @NotNull TimeUnit timeUnit)
        throws TimeoutException, AdbCommandRejectedException, ShellCommandUnresponsiveException, IOException, InterruptedException {
        return myDumpsysPackageOutput;
      }
    };
    myApk = FileUtil.createTempFile("foo", "apk");

    myTaskRunner = new RecordingTaskRunner();
    myInstantRunClientDelegate = createInstantRunClientDelegate();

    myBuilder =
      new InstantRunBuilder(myDevice, myInstantRunContext, myRunConfigContext, myTasksProvider, false,
                            myInstalledApkCache, myInstantRunClientDelegate);
  }

  @NotNull
  private InstantRunBuilder.InstantRunClientDelegate createInstantRunClientDelegate() {
    return new InstantRunBuilder.InstantRunClientDelegate() {
      @Override
      public String getDeviceBuildTimestamp(@NotNull IDevice device, @NotNull InstantRunContext instantRunContext) {
        return myDeviceBuildTimetamp;
      }

      @Override
      public boolean isAppInForeground(@NotNull IDevice device, @NotNull InstantRunContext context) {
        return myAppInForeground;
      }
    };
  }

  @After
  public void tearDown() throws Exception {
    FileUtil.delete(myApk);
    Disposer.dispose(myInstalledPatchCache);
    Disposer.dispose(myInstalledApkCache);
  }

  @Test
  public void fullBuildIfNoDevice() throws Exception {
    InstantRunBuilder builder =
      new InstantRunBuilder(null, myInstantRunContext, myRunConfigContext, myTasksProvider, false,
                            myInstalledApkCache, myInstantRunClientDelegate);
    builder.build(myTaskRunner, Arrays.asList("-Pdevice.api=14", "-Pprofiling=on"));
    assertEquals(
      "gradlew -Pdevice.api=14 -Pprofiling=on -Pandroid.optional.compilation=INSTANT_DEV,FULL_APK -Pandroid.injected.coldswap.mode=MULTIAPK" +
<<<<<<< HEAD
      " --no-build-cache :app:assemble",
=======
      " :app:assemble",
      myTaskRunner.getBuilds());
  }

  @Test
  public void cleanRerunForcesClean() throws Exception {
    myRunConfigContext.setCleanRerun(true);
    when(myDevice.getVersion()).thenReturn(new AndroidVersion(23, null));

    myBuilder.build(myTaskRunner, Collections.emptyList());
    assertEquals(
      "gradlew -Pandroid.optional.compilation=INSTANT_DEV,FULL_APK -Pandroid.injected.coldswap.mode=MULTIAPK clean :app:gen :app:assemble",
>>>>>>> 267d1788
      myTaskRunner.getBuilds());
  }

  @Test
  public void fullBuildIfNoLocalTimestamp() throws Exception {
    myDumpsysPackageOutput = DUMPSYS_NO_SUCH_PACKAGE;
    when(myInstantRunContext.getInstantRunBuildInfo()).thenReturn(null);
    when(myDevice.getVersion()).thenReturn(new AndroidVersion(23, null));
    myBuilder.build(myTaskRunner, Collections.emptyList());
    assertEquals(
<<<<<<< HEAD
      "gradlew -Pandroid.optional.compilation=INSTANT_DEV,FULL_APK -Pandroid.injected.coldswap.mode=MULTIAPK --no-build-cache :app:assemble",
=======
      "gradlew -Pandroid.optional.compilation=INSTANT_DEV,FULL_APK -Pandroid.injected.coldswap.mode=MULTIAPK :app:assemble",
>>>>>>> 267d1788
      myTaskRunner.getBuilds());
  }

  @Test
  public void fullBuildWhenPackageNotInstalledOnDevice() throws Exception {
    myDumpsysPackageOutput = DUMPSYS_NO_SUCH_PACKAGE;
    when(myDevice.getVersion()).thenReturn(new AndroidVersion(23, null));
    myBuilder.build(myTaskRunner, Collections.emptyList());
    assertEquals(
<<<<<<< HEAD
      "gradlew -Pandroid.optional.compilation=INSTANT_DEV,FULL_APK -Pandroid.injected.coldswap.mode=MULTIAPK --no-build-cache :app:assemble",
=======
      "gradlew -Pandroid.optional.compilation=INSTANT_DEV,FULL_APK -Pandroid.injected.coldswap.mode=MULTIAPK :app:assemble",
>>>>>>> 267d1788
      myTaskRunner.getBuilds());
  }

  @Test
  public void fullBuildWhenPackageNotInstalledForDefaultUser() throws Exception {
    myDumpsysPackageOutput =
      "Packages:\n" +
      "  Package [instant.run] (a1df9a8):\n" +
      "    User 0:  installed=false hidden=false stopped=true notLaunched=true enabled=0\n" +
      "      runtime permissions:\n" +
      "    User 10:  installed=true hidden=false stopped=true notLaunched=false enabled=0\n" +
      "      runtime permissions:\n";
    myDeviceBuildTimetamp = "100";
    when(myDevice.getVersion()).thenReturn(new AndroidVersion(23, null));
    myBuilder.build(myTaskRunner, Collections.emptyList());
    assertEquals(
<<<<<<< HEAD
      "gradlew -Pandroid.optional.compilation=INSTANT_DEV,FULL_APK -Pandroid.injected.coldswap.mode=MULTIAPK --no-build-cache :app:assemble",
=======
      "gradlew -Pandroid.optional.compilation=INSTANT_DEV,FULL_APK -Pandroid.injected.coldswap.mode=MULTIAPK :app:assemble",
>>>>>>> 267d1788
      myTaskRunner.getBuilds());
  }

  @Test
  public void fullBuildIfBuildTimestampsDoNotMatch() throws Exception {
    myDumpsysPackageOutput = DUMPSYS_PACKAGE_EXISTS;
    myDeviceBuildTimetamp = "123";
    when(myDevice.getVersion()).thenReturn(new AndroidVersion(23, null));
    setUpDeviceForHotSwap();

    myBuilder.build(myTaskRunner, Collections.emptyList());
    assertEquals(
<<<<<<< HEAD
      "gradlew -Pandroid.optional.compilation=INSTANT_DEV,FULL_APK -Pandroid.injected.coldswap.mode=MULTIAPK --no-build-cache :app:assemble",
=======
      "gradlew -Pandroid.optional.compilation=INSTANT_DEV,FULL_APK -Pandroid.injected.coldswap.mode=MULTIAPK :app:assemble",
>>>>>>> 267d1788
      myTaskRunner.getBuilds());
  }

  @Test
  public void fullBuildIfBelowApi15() throws Exception {
    myDumpsysPackageOutput = DUMPSYS_PACKAGE_EXISTS;
    myDeviceBuildTimetamp = "100";
    when(myDevice.getVersion()).thenReturn(new AndroidVersion(10, null));
    setUpDeviceForHotSwap();

    myBuilder.build(myTaskRunner, Collections.emptyList());
    assertEquals(
<<<<<<< HEAD
      "gradlew -Pandroid.optional.compilation=INSTANT_DEV,FULL_APK -Pandroid.injected.coldswap.mode=MULTIAPK --no-build-cache :app:assemble",
=======
      "gradlew -Pandroid.optional.compilation=INSTANT_DEV,FULL_APK -Pandroid.injected.coldswap.mode=MULTIAPK :app:assemble",
>>>>>>> 267d1788
      myTaskRunner.getBuilds());
  }

  @Test
  public void fullBuildIfFirstInstallation() throws Exception {
    myDumpsysPackageOutput = DUMPSYS_PACKAGE_EXISTS;
    myDeviceBuildTimetamp = "100";
    when(myDevice.getVersion()).thenReturn(new AndroidVersion(23, null));

    myBuilder.build(myTaskRunner, Collections.emptyList());
    assertEquals(
<<<<<<< HEAD
      "gradlew -Pandroid.optional.compilation=INSTANT_DEV,FULL_APK -Pandroid.injected.coldswap.mode=MULTIAPK --no-build-cache :app:assemble",
=======
      "gradlew -Pandroid.optional.compilation=INSTANT_DEV,FULL_APK -Pandroid.injected.coldswap.mode=MULTIAPK :app:assemble",
>>>>>>> 267d1788
      myTaskRunner.getBuilds());
  }

  @Test
  public void coldswapIfManifestResourceChanged() throws Exception {
    myDumpsysPackageOutput = DUMPSYS_PACKAGE_EXISTS;
    myDeviceBuildTimetamp = "100";
    when(myDevice.getVersion()).thenReturn(new AndroidVersion(23, null));

    myInstalledPatchCache.setInstalledManifestResourcesHash(myDevice, APPLICATION_ID, HashCode.fromInt(1));
    when(myInstantRunContext.getManifestResourcesHash()).thenReturn(HashCode.fromInt(2));

    myBuilder.build(myTaskRunner, Collections.emptyList());
    assertEquals(
<<<<<<< HEAD
      "gradlew -Pandroid.optional.compilation=INSTANT_DEV,RESTART_ONLY -Pandroid.injected.coldswap.mode=MULTIAPK --no-build-cache :app:assemble",
=======
      "gradlew -Pandroid.optional.compilation=INSTANT_DEV,FULL_APK -Pandroid.injected.coldswap.mode=MULTIAPK :app:assemble",
>>>>>>> 267d1788
      myTaskRunner.getBuilds());
  }

  @Test
  public void fullBuildIfAppNotRunningOnApiBelow21() throws Exception {
    myDumpsysPackageOutput = DUMPSYS_PACKAGE_EXISTS;
    myDeviceBuildTimetamp = "100";
    myAppInForeground = false;
    when(myDevice.getVersion()).thenReturn(new AndroidVersion(20, null));
    setUpDeviceForHotSwap();

    myBuilder.build(myTaskRunner, Collections.emptyList());
    assertEquals(
<<<<<<< HEAD
      "gradlew -Pandroid.optional.compilation=INSTANT_DEV,FULL_APK -Pandroid.injected.coldswap.mode=MULTIAPK --no-build-cache :app:assemble",
=======
      "gradlew -Pandroid.optional.compilation=INSTANT_DEV,FULL_APK -Pandroid.injected.coldswap.mode=MULTIAPK :app:assemble",
>>>>>>> 267d1788
      myTaskRunner.getBuilds());
  }

  @Test
  public void fullBuildIfExecutorSwitchedOnApiBelow21() throws Exception {
    myDumpsysPackageOutput = DUMPSYS_PACKAGE_EXISTS;
    myDeviceBuildTimetamp = "100";
    myAppInForeground = true;
    myRunConfigContext.setSameExecutorAsPreviousSession(false);
    when(myDevice.getVersion()).thenReturn(new AndroidVersion(20, null));

    setUpDeviceForHotSwap();

    myBuilder.build(myTaskRunner, Collections.emptyList());
    assertEquals(
<<<<<<< HEAD
      "gradlew -Pandroid.optional.compilation=INSTANT_DEV,FULL_APK -Pandroid.injected.coldswap.mode=MULTIAPK --no-build-cache :app:assemble",
=======
      "gradlew -Pandroid.optional.compilation=INSTANT_DEV,FULL_APK -Pandroid.injected.coldswap.mode=MULTIAPK :app:assemble",
>>>>>>> 267d1788
      myTaskRunner.getBuilds());
  }

  @Test
  public void coldSwapBuildIfAppNotRunning() throws Exception {
    myDumpsysPackageOutput = DUMPSYS_PACKAGE_EXISTS;
    myDeviceBuildTimetamp = "100";
    myAppInForeground = false;
    myRunConfigContext.setSameExecutorAsPreviousSession(true);
    when(myDevice.getVersion()).thenReturn(new AndroidVersion(23, null));
    setUpDeviceForHotSwap();

    myBuilder.build(myTaskRunner, Collections.emptyList());
    assertEquals(
<<<<<<< HEAD
      "gradlew -Pandroid.optional.compilation=INSTANT_DEV,RESTART_ONLY -Pandroid.injected.coldswap.mode=MULTIAPK --no-build-cache :app:assemble",
=======
      "gradlew -Pandroid.optional.compilation=INSTANT_DEV,RESTART_ONLY -Pandroid.injected.coldswap.mode=MULTIAPK :app:assemble",
>>>>>>> 267d1788
      myTaskRunner.getBuilds());
  }

  @Test
  public void coldSwapBuildIfUsingMultipleProcesses() throws Exception {
    myDumpsysPackageOutput = DUMPSYS_PACKAGE_EXISTS;
    myDeviceBuildTimetamp = "100";
    myAppInForeground = true;
    myRunConfigContext.setSameExecutorAsPreviousSession(true);
    when(myDevice.getVersion()).thenReturn(new AndroidVersion(23, null));
    setUpDeviceForHotSwap();

    when(myInstantRunContext.usesMultipleProcesses()).thenReturn(true);

    myBuilder.build(myTaskRunner, Collections.emptyList());
    assertEquals(
<<<<<<< HEAD
      "gradlew -Pandroid.optional.compilation=INSTANT_DEV,RESTART_ONLY -Pandroid.injected.coldswap.mode=MULTIAPK --no-build-cache :app:assemble",
=======
      "gradlew -Pandroid.optional.compilation=INSTANT_DEV,RESTART_ONLY -Pandroid.injected.coldswap.mode=MULTIAPK :app:assemble",
>>>>>>> 267d1788
      myTaskRunner.getBuilds());
  }

  @Test
  public void hotSwapBuild() throws Exception {
    myDumpsysPackageOutput = DUMPSYS_PACKAGE_EXISTS;
    myDeviceBuildTimetamp = "100";
    myAppInForeground = true;
    myRunConfigContext.setSameExecutorAsPreviousSession(true);
    when(myDevice.getVersion()).thenReturn(new AndroidVersion(23, null));
    setUpDeviceForHotSwap();

    myBuilder.build(myTaskRunner, Collections.emptyList());
    assertEquals(
<<<<<<< HEAD
      "gradlew -Pandroid.optional.compilation=INSTANT_DEV -Pandroid.injected.coldswap.mode=MULTIAPK --no-build-cache :app:assemble",
=======
      "gradlew -Pandroid.optional.compilation=INSTANT_DEV -Pandroid.injected.coldswap.mode=MULTIAPK :app:assemble",
>>>>>>> 267d1788
      myTaskRunner.getBuilds());
  }

  @Test
  public void noRebuildIfNoArtifactsAfterHotswapBuild() throws Exception {
    myDumpsysPackageOutput = DUMPSYS_PACKAGE_EXISTS;
    myDeviceBuildTimetamp = "100";
    myAppInForeground = true;
    myRunConfigContext.setSameExecutorAsPreviousSession(true);
    when(myDevice.getVersion()).thenReturn(new AndroidVersion(23, null));
    setUpDeviceForHotSwap();

    when(myInstantRunContext.getInstantRunBuildInfo())
      .thenReturn(InstantRunBuildInfo.get(BUILD_INFO))
      .thenReturn(InstantRunBuildInfo.get(BUILD_INFO_NO_ARTIFACTS));

    myBuilder.build(myTaskRunner, Collections.emptyList());
    assertEquals(
<<<<<<< HEAD
      "gradlew -Pandroid.optional.compilation=INSTANT_DEV -Pandroid.injected.coldswap.mode=MULTIAPK --no-build-cache :app:assemble",
=======
      "gradlew -Pandroid.optional.compilation=INSTANT_DEV -Pandroid.injected.coldswap.mode=MULTIAPK :app:assemble",
>>>>>>> 267d1788
      myTaskRunner.getBuilds());
  }

  @Test
  public void flightRecorderOptions() throws Exception {
    InstantRunBuilder builder =
      new InstantRunBuilder(null, myInstantRunContext, myRunConfigContext, myTasksProvider, true,
                            myInstalledApkCache, myInstantRunClientDelegate);
    builder.build(myTaskRunner, Arrays.asList("-Pdevice.api=14", "-Pprofiling=on"));
    assertEquals(
      "gradlew -Pdevice.api=14 -Pprofiling=on -Pandroid.optional.compilation=INSTANT_DEV,FULL_APK -Pandroid.injected.coldswap.mode=MULTIAPK"
<<<<<<< HEAD
      + " --info --full-stacktrace --no-build-cache :app:assemble",
      myTaskRunner.getBuilds());
  }

  @Test
  public void alternativeUiForHotswap() throws Exception {
    myDumpsysPackageOutput = DUMPSYS_PACKAGE_EXISTS;
    myDeviceBuildTimetamp = "100";
    myAppInForeground = true;
    myRunConfigContext.setSameExecutorAsPreviousSession(true);
    when(myDevice.getVersion()).thenReturn(new AndroidVersion(23, null));
    setUpDeviceForHotSwap();

    // normally we'd do a hotswap
    myBuilder.build(myTaskRunner, Collections.emptyList());
    assertEquals(
      "gradlew -Pandroid.optional.compilation=INSTANT_DEV -Pandroid.injected.coldswap.mode=MULTIAPK --no-build-cache :app:assemble",
      myTaskRunner.getBuilds());

    // but a full apk is forced if this was launched from the new UI
    boolean[] couldHaveInvokedHotswapValues = new boolean[] { true, false };
    for (boolean couldHaveHotswaped: couldHaveInvokedHotswapValues) {
      myRunConfigContext.setForceColdSwap(true, couldHaveHotswaped);
      myTaskRunner = new RecordingTaskRunner();
      myBuilder.build(myTaskRunner, Collections.emptyList());
      assertEquals(
        "gradlew -Pandroid.optional.compilation=INSTANT_DEV,RESTART_ONLY -Pandroid.injected.coldswap.mode=MULTIAPK --no-build-cache :app:assemble",
        myTaskRunner.getBuilds());
    }
  }

  @Test
  public void testBuildCacheOptionWithEarlierVersionsOfGradlePlugin() throws Exception {
    myDumpsysPackageOutput = DUMPSYS_NO_SUCH_PACKAGE;
    when(myDevice.getVersion()).thenReturn(new AndroidVersion(23, null));

    // Regresssion test for bug 63926980: For plugin versions prior to 3.0.0-alpha4, --no-build-cache should not be passed
    when(myInstantRunContext.getGradlePluginVersion()).thenReturn(GradleVersion.parse("2.3.2"));
    myBuilder.build(myTaskRunner, Collections.emptyList());
    assertEquals(
      "gradlew -Pandroid.optional.compilation=INSTANT_DEV,FULL_APK -Pandroid.injected.coldswap.mode=MULTIAPK :app:assemble",
      myTaskRunner.getBuilds());

    // Test the boundary case at 3.0.0-alpha3
    when(myInstantRunContext.getGradlePluginVersion()).thenReturn(GradleVersion.parse("3.0.0-alpha3"));
    myTaskRunner = new RecordingTaskRunner();
    myBuilder.build(myTaskRunner, Collections.emptyList());
    assertEquals(
      "gradlew -Pandroid.optional.compilation=INSTANT_DEV,FULL_APK -Pandroid.injected.coldswap.mode=MULTIAPK :app:assemble",
=======
      + " --info --full-stacktrace :app:assemble",
>>>>>>> 267d1788
      myTaskRunner.getBuilds());
  }

  @Test
  public void alternativeUiForHotswap() throws Exception {
    myDumpsysPackageOutput = DUMPSYS_PACKAGE_EXISTS;
    myDeviceBuildTimetamp = "100";
    myAppInForeground = true;
    myRunConfigContext.setSameExecutorAsPreviousSession(true);
    when(myDevice.getVersion()).thenReturn(new AndroidVersion(23, null));
    setUpDeviceForHotSwap();

    // normally we'd do a hotswap
    myBuilder.build(myTaskRunner, Collections.emptyList());
    assertEquals(
      "gradlew -Pandroid.optional.compilation=INSTANT_DEV -Pandroid.injected.coldswap.mode=MULTIAPK :app:assemble",
      myTaskRunner.getBuilds());

    // but a full apk is forced if this was launched from the new UI
    boolean[] couldHaveInvokedHotswapValues = new boolean[] { true, false };
    for (boolean couldHaveHotswaped: couldHaveInvokedHotswapValues) {
      myRunConfigContext.setForceColdSwap(true, couldHaveHotswaped);
      myTaskRunner = new RecordingTaskRunner();
      myBuilder.build(myTaskRunner, Collections.emptyList());
      assertEquals(
        "gradlew -Pandroid.optional.compilation=INSTANT_DEV,RESTART_ONLY -Pandroid.injected.coldswap.mode=MULTIAPK :app:assemble",
        myTaskRunner.getBuilds());
    }
  }

  private void setUpDeviceForHotSwap() {
    HashCode resourcesHash = HashCode.fromInt(1);
    myInstalledPatchCache.setInstalledManifestResourcesHash(myDevice, APPLICATION_ID, resourcesHash);
    when(myInstantRunContext.getManifestResourcesHash()).thenReturn(resourcesHash);
  }

  private static class RecordingTaskRunner implements GradleTaskRunner {
    private StringBuilder sb = new StringBuilder(100);

    @Override
    public boolean run(@NotNull ListMultimap<Path, String> tasks,
                       @Nullable BuildMode buildMode,
                       @NotNull List<String> commandLineArguments) {
      if (sb.length() > 0) {
        sb.append("\n");
      }

      Set<Path> rootPaths = tasks.keys().elementSet();
      for (Iterator<Path> iterator = rootPaths.iterator(); iterator.hasNext(); ) {
        Path rootPath = iterator.next();
        List<String> projectTasks = tasks.get(rootPath);
        sb.append("gradlew ");
        sb.append(Joiner.on(' ').join(commandLineArguments));
        sb.append(" ");
        sb.append(Joiner.on(' ').join(projectTasks));

        if(iterator.hasNext()) {
          sb.append("\n");
        }
      }
      return true;
    }

    public String getBuilds() {
      return sb.toString();
    }
  }
}<|MERGE_RESOLUTION|>--- conflicted
+++ resolved
@@ -144,16 +144,12 @@
 
     myTasksProvider = mock(InstantRunTasksProvider.class);
 
-<<<<<<< HEAD
-    when(myTasksProvider.getFullBuildTasks()).thenReturn(ASSEMBLE_TASKS);
-=======
     ListMultimap<Path, String> assembleTasks = ArrayListMultimap.create();
     assembleTasks.putAll(Paths.get("project_path"), ASSEMBLE_TASKS);
     when(myTasksProvider.getFullBuildTasks()).thenReturn(assembleTasks);
     ListMultimap<Path, String> cleanTasks = ArrayListMultimap.create();
     cleanTasks.putAll(Paths.get("project_path"), CLEAN_TASKS);
     when(myTasksProvider.getCleanAndGenerateSourcesTasks()).thenReturn(cleanTasks);
->>>>>>> 267d1788
 
     myInstalledApkCache = new InstalledApkCache() {
       @Override
@@ -202,22 +198,7 @@
     builder.build(myTaskRunner, Arrays.asList("-Pdevice.api=14", "-Pprofiling=on"));
     assertEquals(
       "gradlew -Pdevice.api=14 -Pprofiling=on -Pandroid.optional.compilation=INSTANT_DEV,FULL_APK -Pandroid.injected.coldswap.mode=MULTIAPK" +
-<<<<<<< HEAD
       " --no-build-cache :app:assemble",
-=======
-      " :app:assemble",
-      myTaskRunner.getBuilds());
-  }
-
-  @Test
-  public void cleanRerunForcesClean() throws Exception {
-    myRunConfigContext.setCleanRerun(true);
-    when(myDevice.getVersion()).thenReturn(new AndroidVersion(23, null));
-
-    myBuilder.build(myTaskRunner, Collections.emptyList());
-    assertEquals(
-      "gradlew -Pandroid.optional.compilation=INSTANT_DEV,FULL_APK -Pandroid.injected.coldswap.mode=MULTIAPK clean :app:gen :app:assemble",
->>>>>>> 267d1788
       myTaskRunner.getBuilds());
   }
 
@@ -228,11 +209,7 @@
     when(myDevice.getVersion()).thenReturn(new AndroidVersion(23, null));
     myBuilder.build(myTaskRunner, Collections.emptyList());
     assertEquals(
-<<<<<<< HEAD
-      "gradlew -Pandroid.optional.compilation=INSTANT_DEV,FULL_APK -Pandroid.injected.coldswap.mode=MULTIAPK --no-build-cache :app:assemble",
-=======
-      "gradlew -Pandroid.optional.compilation=INSTANT_DEV,FULL_APK -Pandroid.injected.coldswap.mode=MULTIAPK :app:assemble",
->>>>>>> 267d1788
+      "gradlew -Pandroid.optional.compilation=INSTANT_DEV,FULL_APK -Pandroid.injected.coldswap.mode=MULTIAPK --no-build-cache :app:assemble",
       myTaskRunner.getBuilds());
   }
 
@@ -242,11 +219,7 @@
     when(myDevice.getVersion()).thenReturn(new AndroidVersion(23, null));
     myBuilder.build(myTaskRunner, Collections.emptyList());
     assertEquals(
-<<<<<<< HEAD
-      "gradlew -Pandroid.optional.compilation=INSTANT_DEV,FULL_APK -Pandroid.injected.coldswap.mode=MULTIAPK --no-build-cache :app:assemble",
-=======
-      "gradlew -Pandroid.optional.compilation=INSTANT_DEV,FULL_APK -Pandroid.injected.coldswap.mode=MULTIAPK :app:assemble",
->>>>>>> 267d1788
+      "gradlew -Pandroid.optional.compilation=INSTANT_DEV,FULL_APK -Pandroid.injected.coldswap.mode=MULTIAPK --no-build-cache :app:assemble",
       myTaskRunner.getBuilds());
   }
 
@@ -263,11 +236,7 @@
     when(myDevice.getVersion()).thenReturn(new AndroidVersion(23, null));
     myBuilder.build(myTaskRunner, Collections.emptyList());
     assertEquals(
-<<<<<<< HEAD
-      "gradlew -Pandroid.optional.compilation=INSTANT_DEV,FULL_APK -Pandroid.injected.coldswap.mode=MULTIAPK --no-build-cache :app:assemble",
-=======
-      "gradlew -Pandroid.optional.compilation=INSTANT_DEV,FULL_APK -Pandroid.injected.coldswap.mode=MULTIAPK :app:assemble",
->>>>>>> 267d1788
+      "gradlew -Pandroid.optional.compilation=INSTANT_DEV,FULL_APK -Pandroid.injected.coldswap.mode=MULTIAPK --no-build-cache :app:assemble",
       myTaskRunner.getBuilds());
   }
 
@@ -280,11 +249,7 @@
 
     myBuilder.build(myTaskRunner, Collections.emptyList());
     assertEquals(
-<<<<<<< HEAD
-      "gradlew -Pandroid.optional.compilation=INSTANT_DEV,FULL_APK -Pandroid.injected.coldswap.mode=MULTIAPK --no-build-cache :app:assemble",
-=======
-      "gradlew -Pandroid.optional.compilation=INSTANT_DEV,FULL_APK -Pandroid.injected.coldswap.mode=MULTIAPK :app:assemble",
->>>>>>> 267d1788
+      "gradlew -Pandroid.optional.compilation=INSTANT_DEV,FULL_APK -Pandroid.injected.coldswap.mode=MULTIAPK --no-build-cache :app:assemble",
       myTaskRunner.getBuilds());
   }
 
@@ -297,11 +262,7 @@
 
     myBuilder.build(myTaskRunner, Collections.emptyList());
     assertEquals(
-<<<<<<< HEAD
-      "gradlew -Pandroid.optional.compilation=INSTANT_DEV,FULL_APK -Pandroid.injected.coldswap.mode=MULTIAPK --no-build-cache :app:assemble",
-=======
-      "gradlew -Pandroid.optional.compilation=INSTANT_DEV,FULL_APK -Pandroid.injected.coldswap.mode=MULTIAPK :app:assemble",
->>>>>>> 267d1788
+      "gradlew -Pandroid.optional.compilation=INSTANT_DEV,FULL_APK -Pandroid.injected.coldswap.mode=MULTIAPK --no-build-cache :app:assemble",
       myTaskRunner.getBuilds());
   }
 
@@ -313,11 +274,7 @@
 
     myBuilder.build(myTaskRunner, Collections.emptyList());
     assertEquals(
-<<<<<<< HEAD
-      "gradlew -Pandroid.optional.compilation=INSTANT_DEV,FULL_APK -Pandroid.injected.coldswap.mode=MULTIAPK --no-build-cache :app:assemble",
-=======
-      "gradlew -Pandroid.optional.compilation=INSTANT_DEV,FULL_APK -Pandroid.injected.coldswap.mode=MULTIAPK :app:assemble",
->>>>>>> 267d1788
+      "gradlew -Pandroid.optional.compilation=INSTANT_DEV,FULL_APK -Pandroid.injected.coldswap.mode=MULTIAPK --no-build-cache :app:assemble",
       myTaskRunner.getBuilds());
   }
 
@@ -332,11 +289,7 @@
 
     myBuilder.build(myTaskRunner, Collections.emptyList());
     assertEquals(
-<<<<<<< HEAD
       "gradlew -Pandroid.optional.compilation=INSTANT_DEV,RESTART_ONLY -Pandroid.injected.coldswap.mode=MULTIAPK --no-build-cache :app:assemble",
-=======
-      "gradlew -Pandroid.optional.compilation=INSTANT_DEV,FULL_APK -Pandroid.injected.coldswap.mode=MULTIAPK :app:assemble",
->>>>>>> 267d1788
       myTaskRunner.getBuilds());
   }
 
@@ -350,11 +303,7 @@
 
     myBuilder.build(myTaskRunner, Collections.emptyList());
     assertEquals(
-<<<<<<< HEAD
-      "gradlew -Pandroid.optional.compilation=INSTANT_DEV,FULL_APK -Pandroid.injected.coldswap.mode=MULTIAPK --no-build-cache :app:assemble",
-=======
-      "gradlew -Pandroid.optional.compilation=INSTANT_DEV,FULL_APK -Pandroid.injected.coldswap.mode=MULTIAPK :app:assemble",
->>>>>>> 267d1788
+      "gradlew -Pandroid.optional.compilation=INSTANT_DEV,FULL_APK -Pandroid.injected.coldswap.mode=MULTIAPK --no-build-cache :app:assemble",
       myTaskRunner.getBuilds());
   }
 
@@ -370,11 +319,7 @@
 
     myBuilder.build(myTaskRunner, Collections.emptyList());
     assertEquals(
-<<<<<<< HEAD
-      "gradlew -Pandroid.optional.compilation=INSTANT_DEV,FULL_APK -Pandroid.injected.coldswap.mode=MULTIAPK --no-build-cache :app:assemble",
-=======
-      "gradlew -Pandroid.optional.compilation=INSTANT_DEV,FULL_APK -Pandroid.injected.coldswap.mode=MULTIAPK :app:assemble",
->>>>>>> 267d1788
+      "gradlew -Pandroid.optional.compilation=INSTANT_DEV,FULL_APK -Pandroid.injected.coldswap.mode=MULTIAPK --no-build-cache :app:assemble",
       myTaskRunner.getBuilds());
   }
 
@@ -389,11 +334,7 @@
 
     myBuilder.build(myTaskRunner, Collections.emptyList());
     assertEquals(
-<<<<<<< HEAD
       "gradlew -Pandroid.optional.compilation=INSTANT_DEV,RESTART_ONLY -Pandroid.injected.coldswap.mode=MULTIAPK --no-build-cache :app:assemble",
-=======
-      "gradlew -Pandroid.optional.compilation=INSTANT_DEV,RESTART_ONLY -Pandroid.injected.coldswap.mode=MULTIAPK :app:assemble",
->>>>>>> 267d1788
       myTaskRunner.getBuilds());
   }
 
@@ -410,11 +351,7 @@
 
     myBuilder.build(myTaskRunner, Collections.emptyList());
     assertEquals(
-<<<<<<< HEAD
       "gradlew -Pandroid.optional.compilation=INSTANT_DEV,RESTART_ONLY -Pandroid.injected.coldswap.mode=MULTIAPK --no-build-cache :app:assemble",
-=======
-      "gradlew -Pandroid.optional.compilation=INSTANT_DEV,RESTART_ONLY -Pandroid.injected.coldswap.mode=MULTIAPK :app:assemble",
->>>>>>> 267d1788
       myTaskRunner.getBuilds());
   }
 
@@ -429,11 +366,7 @@
 
     myBuilder.build(myTaskRunner, Collections.emptyList());
     assertEquals(
-<<<<<<< HEAD
       "gradlew -Pandroid.optional.compilation=INSTANT_DEV -Pandroid.injected.coldswap.mode=MULTIAPK --no-build-cache :app:assemble",
-=======
-      "gradlew -Pandroid.optional.compilation=INSTANT_DEV -Pandroid.injected.coldswap.mode=MULTIAPK :app:assemble",
->>>>>>> 267d1788
       myTaskRunner.getBuilds());
   }
 
@@ -452,11 +385,7 @@
 
     myBuilder.build(myTaskRunner, Collections.emptyList());
     assertEquals(
-<<<<<<< HEAD
       "gradlew -Pandroid.optional.compilation=INSTANT_DEV -Pandroid.injected.coldswap.mode=MULTIAPK --no-build-cache :app:assemble",
-=======
-      "gradlew -Pandroid.optional.compilation=INSTANT_DEV -Pandroid.injected.coldswap.mode=MULTIAPK :app:assemble",
->>>>>>> 267d1788
       myTaskRunner.getBuilds());
   }
 
@@ -468,7 +397,6 @@
     builder.build(myTaskRunner, Arrays.asList("-Pdevice.api=14", "-Pprofiling=on"));
     assertEquals(
       "gradlew -Pdevice.api=14 -Pprofiling=on -Pandroid.optional.compilation=INSTANT_DEV,FULL_APK -Pandroid.injected.coldswap.mode=MULTIAPK"
-<<<<<<< HEAD
       + " --info --full-stacktrace --no-build-cache :app:assemble",
       myTaskRunner.getBuilds());
   }
@@ -518,37 +446,7 @@
     myBuilder.build(myTaskRunner, Collections.emptyList());
     assertEquals(
       "gradlew -Pandroid.optional.compilation=INSTANT_DEV,FULL_APK -Pandroid.injected.coldswap.mode=MULTIAPK :app:assemble",
-=======
-      + " --info --full-stacktrace :app:assemble",
->>>>>>> 267d1788
-      myTaskRunner.getBuilds());
-  }
-
-  @Test
-  public void alternativeUiForHotswap() throws Exception {
-    myDumpsysPackageOutput = DUMPSYS_PACKAGE_EXISTS;
-    myDeviceBuildTimetamp = "100";
-    myAppInForeground = true;
-    myRunConfigContext.setSameExecutorAsPreviousSession(true);
-    when(myDevice.getVersion()).thenReturn(new AndroidVersion(23, null));
-    setUpDeviceForHotSwap();
-
-    // normally we'd do a hotswap
-    myBuilder.build(myTaskRunner, Collections.emptyList());
-    assertEquals(
-      "gradlew -Pandroid.optional.compilation=INSTANT_DEV -Pandroid.injected.coldswap.mode=MULTIAPK :app:assemble",
-      myTaskRunner.getBuilds());
-
-    // but a full apk is forced if this was launched from the new UI
-    boolean[] couldHaveInvokedHotswapValues = new boolean[] { true, false };
-    for (boolean couldHaveHotswaped: couldHaveInvokedHotswapValues) {
-      myRunConfigContext.setForceColdSwap(true, couldHaveHotswaped);
-      myTaskRunner = new RecordingTaskRunner();
-      myBuilder.build(myTaskRunner, Collections.emptyList());
-      assertEquals(
-        "gradlew -Pandroid.optional.compilation=INSTANT_DEV,RESTART_ONLY -Pandroid.injected.coldswap.mode=MULTIAPK :app:assemble",
-        myTaskRunner.getBuilds());
-    }
+      myTaskRunner.getBuilds());
   }
 
   private void setUpDeviceForHotSwap() {
