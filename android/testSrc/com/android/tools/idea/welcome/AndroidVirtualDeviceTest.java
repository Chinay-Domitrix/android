/*
 * Copyright (C) 2014 The Android Open Source Project
 *
 * Licensed under the Apache License, Version 2.0 (the "License");
 * you may not use this file except in compliance with the License.
 * You may obtain a copy of the License at
 *
 *      http://www.apache.org/licenses/LICENSE-2.0
 *
 * Unless required by applicable law or agreed to in writing, software
 * distributed under the License is distributed on an "AS IS" BASIS,
 * WITHOUT WARRANTIES OR CONDITIONS OF ANY KIND, either express or implied.
 * See the License for the specific language governing permissions and
 * limitations under the License.
 */
package com.android.tools.idea.welcome;

import com.android.sdklib.SdkManager;
import com.android.sdklib.internal.avd.AvdInfo;
import com.android.sdklib.internal.avd.AvdManager;
import com.android.sdklib.repository.local.LocalSdk;
import com.android.tools.idea.AndroidTestCaseHelper;
import com.android.tools.idea.avdmanager.AvdManagerConnection;
import com.android.utils.StdLogger;
import com.google.common.collect.ImmutableMap;
import com.intellij.openapi.Disposable;
import com.intellij.testFramework.fixtures.IdeaProjectTestFixture;
import com.intellij.testFramework.fixtures.IdeaTestFixtureFactory;
import com.intellij.testFramework.fixtures.JavaTestFixtureFactory;
import com.intellij.testFramework.fixtures.TestFixtureBuilder;
import org.jetbrains.android.AndroidTestBase;
import org.jetbrains.android.sdk.AndroidSdkUtils;

import java.io.File;
import java.util.Map;

public class AndroidVirtualDeviceTest extends AndroidTestBase {
  private static boolean DISABLED = true; // Don't know if all required components are installed on a test farm.

<<<<<<< HEAD
  File ANDROID_HOME;
=======
  private File myAndroidSdkPath;
>>>>>>> 24b602dd

  private static Map<String, String> getReferenceMap() {
    // Expected values are defined in http://b.android.com/78945
    ImmutableMap.Builder<String, String> builder = ImmutableMap.builder();
    builder.put("abi.type", "x86");
    builder.put("disk.dataPartition.size", "200M");
    builder.put("hw.accelerometer", "yes");
    builder.put("hw.audioInput", "yes");
    builder.put("hw.battery", "yes");
    builder.put("hw.camera.back", "emulated");
    builder.put("hw.camera.front", "emulated");
    builder.put("hw.cpu.arch", "x86");
    builder.put("hw.dPad", "no");
    builder.put("hw.device.manufacturer", "Google");
    builder.put("hw.device.name", "Nexus 5");
    builder.put("hw.gps", "yes");
    builder.put("hw.gpu.enabled", "yes");
    builder.put("hw.keyboard", "yes");
    builder.put("hw.lcd.density", "480");
    builder.put("hw.mainKeys", "no");
    builder.put("hw.ramSize", "1536");
    builder.put("hw.sdCard", "yes");
    builder.put("hw.sensors.orientation", "yes");
    builder.put("hw.sensors.proximity", "yes");
    builder.put("hw.trackBall", "no");
    builder.put("image.sysdir.1", "system-images/android-21/google_apis/x86/");
    builder.put("runtime.network.latency", "none");
    builder.put("runtime.network.speed", "full");
    builder.put("runtime.scalefactor", "auto");
    builder.put("sdcard.size", "200M");
    builder.put("skin.dynamic", "no");
    builder.put("skin.name", "nexus_5");
    builder.put("snapshot.present", "no");
    builder.put("tag.display", "Google APIs");
    builder.put("tag.id", "google_apis");
    builder.put("vm.heapSize", "64");
    return builder.build();
  }

  @Override
  public void setUp() throws Exception {
    if (DISABLED) {
      return; // Disabled
    }
    ANDROID_HOME = AndroidTestCaseHelper.getAndroidSdkPath();
    super.setUp();
    final TestFixtureBuilder<IdeaProjectTestFixture> projectBuilder =
      IdeaTestFixtureFactory.getFixtureFactory().createFixtureBuilder(getName());
    myFixture = JavaTestFixtureFactory.getFixtureFactory().createCodeInsightFixture(projectBuilder.getFixture());
    myFixture.setUp();
    myFixture.setTestDataPath(getTestDataPath());
    myAndroidSdkPath = AndroidTestCaseHelper.getAndroidSdkPath();
    AndroidSdkUtils.createNewAndroidPlatform(myAndroidSdkPath.getAbsolutePath(), false);
  }

  @Override
  protected void tearDown() throws Exception {
    if (DISABLED) {
      return; // Disabled
    }
    myFixture.tearDown();
    super.tearDown();
  }

  public void testCreateDevice() throws WizardException {
    if (DISABLED) {
      return; // Disabled
    }
    final AvdManagerConnection connection = AvdManagerConnection.getDefaultAvdManagerConnection();
    SdkManager manager = SdkManager.createManager(myAndroidSdkPath.getAbsolutePath(), new StdLogger(StdLogger.Level.VERBOSE));
    assertNotNull(manager);
    LocalSdk localSdk = manager.getLocalSdk();
    final AvdInfo avdInfo = AndroidVirtualDevice.createAvd(connection, localSdk);
    assertNotNull(avdInfo);
    disposeOnTearDown(new Disposable() {
      @Override
      public void dispose() {
        connection.deleteAvd(avdInfo);
      }
    });
    assertNotNull(avdInfo);
    Map<String, String> properties = avdInfo.getProperties();
    Map<String, String> referenceMap = getReferenceMap();
    for (Map.Entry<String, String> entry : referenceMap.entrySet()) {
      assertEquals(entry.getKey(), entry.getValue(), properties.get(entry.getKey()));
    }
    // AVD manager will set some extra properties that we don't care about and that may be system dependant.
    // We do not care about those so we only ensure we have the ones we need.
    File skin = new File(properties.get(AvdManager.AVD_INI_SKIN_PATH));
    assertEquals("nexus_5", skin.getName());
    assertEquals("device-art-resources", skin.getParentFile().getName());
  }
}<|MERGE_RESOLUTION|>--- conflicted
+++ resolved
@@ -37,11 +37,7 @@
 public class AndroidVirtualDeviceTest extends AndroidTestBase {
   private static boolean DISABLED = true; // Don't know if all required components are installed on a test farm.
 
-<<<<<<< HEAD
-  File ANDROID_HOME;
-=======
   private File myAndroidSdkPath;
->>>>>>> 24b602dd
 
   private static Map<String, String> getReferenceMap() {
     // Expected values are defined in http://b.android.com/78945
@@ -86,7 +82,6 @@
     if (DISABLED) {
       return; // Disabled
     }
-    ANDROID_HOME = AndroidTestCaseHelper.getAndroidSdkPath();
     super.setUp();
     final TestFixtureBuilder<IdeaProjectTestFixture> projectBuilder =
       IdeaTestFixtureFactory.getFixtureFactory().createFixtureBuilder(getName());
