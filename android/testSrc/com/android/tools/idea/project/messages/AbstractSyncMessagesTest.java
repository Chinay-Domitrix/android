--- conflicted
+++ resolved
@@ -23,10 +23,7 @@
 
 import static com.intellij.openapi.externalSystem.model.ProjectSystemId.IDE;
 import static com.intellij.openapi.externalSystem.model.task.ExternalSystemTaskType.EXECUTE_TASK;
-<<<<<<< HEAD
 import static com.android.tools.idea.gradle.project.sync.idea.IdeaGradleSync.LAST_SYNC_TASK_ID_KEY;
-=======
->>>>>>> 2cd46877
 import static org.mockito.MockitoAnnotations.initMocks;
 
 /**
@@ -44,7 +41,6 @@
 
     mySyncMessages = new SyncMessages(myProject);
     ExternalSystemTaskId taskId = ExternalSystemTaskId.create(mySyncMessages.getProjectSystemId(), EXECUTE_TASK, myProject);
-<<<<<<< HEAD
     myProject.putUserData(LAST_SYNC_TASK_ID_KEY, taskId);
   }
 
@@ -56,8 +52,6 @@
     finally {
       super.tearDown();
     }
-=======
->>>>>>> 2cd46877
   }
 
   public void testGetErrorCount() {
