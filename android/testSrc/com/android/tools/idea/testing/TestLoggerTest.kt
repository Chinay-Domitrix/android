--- conflicted
+++ resolved
@@ -26,11 +26,7 @@
 
   @Test
   fun testLoggerWritesToLogFile() {
-<<<<<<< HEAD
-    val logFile = Paths.get(TestLoggerFactory.getTestLogDir().toString(), "idea.log")
-=======
     val logFile = TestLoggerFactory.getTestLogDir().resolve("idea.log")
->>>>>>> de127946
     val before = logFile.readText()
     thisLogger().warn("A sample warning message")
     val after = logFile.readText()
