/*
 * Copyright (C) 2018 The Android Open Source Project
 *
 * Licensed under the Apache License, Version 2.0 (the "License");
 * you may not use this file except in compliance with the License.
 * You may obtain a copy of the License at
 *
 *      http://www.apache.org/licenses/LICENSE-2.0
 *
 * Unless required by applicable law or agreed to in writing, software
 * distributed under the License is distributed on an "AS IS" BASIS,
 * WITHOUT WARRANTIES OR CONDITIONS OF ANY KIND, either express or implied.
 * See the License for the specific language governing permissions and
 * limitations under the License.
 */
package com.android.tools.idea.sdk;

<<<<<<< HEAD
import static org.junit.Assert.assertArrayEquals;
=======
import static com.google.common.truth.Truth.assertThat;
>>>>>>> 486e0f26
import static org.junit.Assert.assertEquals;
import static org.junit.Assert.assertFalse;
import static org.junit.Assert.assertTrue;

import com.android.repository.io.FileOpUtils;
import com.android.repository.testframework.FakeProgressIndicator;
import com.android.repository.testframework.FakeSettingsController;
import com.android.testutils.file.DelegatingFileSystemProvider;
import com.android.testutils.file.InMemoryFileSystems;
import com.google.common.base.Joiner;
import com.google.common.base.Strings;
import com.intellij.openapi.progress.ProcessCanceledException;
import com.intellij.openapi.progress.ProgressIndicator;
import com.intellij.testFramework.ApplicationRule;
import com.sun.net.httpserver.Headers;
import com.sun.net.httpserver.HttpServer;
import java.io.BufferedInputStream;
import java.io.IOException;
import java.io.InputStream;
import java.net.InetSocketAddress;
import java.net.URL;
import java.nio.charset.StandardCharsets;
import java.nio.file.CopyOption;
import java.nio.file.FileSystem;
import java.nio.file.Files;
import java.nio.file.OpenOption;
import java.nio.file.Path;
import java.nio.file.StandardCopyOption;
import java.nio.file.StandardOpenOption;
import java.util.ArrayList;
import java.util.Arrays;
import java.util.List;
import java.util.concurrent.atomic.AtomicInteger;
import java.util.regex.Matcher;
import java.util.regex.Pattern;
import org.jetbrains.annotations.NotNull;
import org.junit.After;
import org.junit.Before;
import org.junit.Rule;
import org.junit.Test;

public class StudioDownloaderTest {
  private static final String LOCALHOST = "127.0.0.1";
  private static final String EXPECTED_NO_CACHE_HEADERS = "Pragma: no-cache\nCache-control: no-cache\n";
  private static final String EXPECTED_HEADERS_IF_CACHING_ALLOWED = ""; // none

  @Rule
  public ApplicationRule rule = new ApplicationRule();

  private HttpServer myServer;
  private String myUrl;

  @Before
  public void setUp() throws Exception {
    myServer = HttpServer.create();
    myServer.bind(new InetSocketAddress(LOCALHOST, 0), 1);
    myServer.start();
    myUrl = "http://" + LOCALHOST + ":" + myServer.getAddress().getPort() + "/myfile";
  }

  @After
  public void tearDown() throws Exception {
    myServer.stop(0);
  }

  private void createServerContextThatMirrorsRequestHeaders() {
    myServer.createContext("/", ex -> {
      StringBuilder response = new StringBuilder(64);
      Headers headers = ex.getRequestHeaders();
      List<String> pragmaHeader = headers.get("Pragma");
      if (pragmaHeader != null) {
        response.append("Pragma: ");
        response.append(Joiner.on(';').join(pragmaHeader));
        response.append("\n");
      }
      List<String> cacheControlHeader = headers.get("Cache-control");
      if (cacheControlHeader != null) {
        response.append("Cache-control: ");
        response.append(Joiner.on(';').join(cacheControlHeader));
        response.append("\n");
      }
      byte[] responseBody = response.toString().getBytes(StandardCharsets.UTF_8);
      ex.sendResponseHeaders(200, responseBody.length);
      ex.getResponseBody().write(responseBody);
      ex.close();
    });
  }

  private void createServerContextThatReturnsCustomContent(String content) {
    myServer.createContext("/myfile", ex -> {
      StringBuilder response = new StringBuilder(content.length());
      Headers headers = ex.getRequestHeaders();
      List<String> rangeHeader = headers.get("Range");
      String contentToReturn = content;
      int httpResponseCode = 200;
      if (rangeHeader != null) {
        Pattern rangeHeaderPattern = Pattern.compile("bytes=(\\d+)-(\\d*)");
        Matcher matcher = rangeHeaderPattern.matcher(rangeHeader.get(0));
        if (matcher.matches()) {
          int fromByte = Integer.parseInt(matcher.group(1));
          int toByte = 0;
          if (!Strings.isNullOrEmpty(matcher.group(2))) {
            toByte = Integer.parseInt(matcher.group(2));
            contentToReturn = content.substring(fromByte, toByte);
          }
          else {
            contentToReturn = content.substring(fromByte);
          }
          httpResponseCode = 206;
          Headers responseHeaders = ex.getResponseHeaders();
          responseHeaders.add("Content-Range", String.format("bytes $1%s-$2%s/$3%s", fromByte,
                                                             (toByte == 0) ? "" : toByte,
                                                             content.length()));
        }
      }

      response.append(contentToReturn);
      byte[] responseBody = response.toString().getBytes(StandardCharsets.UTF_8);
      ex.sendResponseHeaders(httpResponseCode, responseBody.length);
      ex.getResponseBody().write(responseBody);
      ex.close();
    });
  }

  @Test
  public void testHttpNoCacheHeaders() throws Exception {
    createServerContextThatMirrorsRequestHeaders();
<<<<<<< HEAD
    FileSystem fs = InMemoryFileSystems.createFileSystem();
=======
    FileSystem fs = InMemoryFileSystems.createInMemoryFileSystem();
>>>>>>> 486e0f26

    Path downloadResult = FileOpUtils.getNewTempDir("studio_downloader_test", fs).resolve("download.txt");

    FakeSettingsController settingsController = new FakeSettingsController(true);
    StudioDownloader downloader = new StudioDownloader(settingsController);
    String headers;

    downloader.downloadFully(new URL(myUrl), downloadResult, null, new FakeProgressIndicator());
    headers = new String(Files.readAllBytes(downloadResult));
    assertEquals(EXPECTED_NO_CACHE_HEADERS, headers);

    downloader.downloadFullyWithCaching(new URL(myUrl), downloadResult, null, new FakeProgressIndicator());
    headers = new String(Files.readAllBytes(downloadResult));
    assertEquals(EXPECTED_HEADERS_IF_CACHING_ALLOWED, headers);
  }

  @Test
  public void testResumableDownloads() throws Exception {
<<<<<<< HEAD
    FileSystem fs = InMemoryFileSystems.createFileSystem();
=======
    FileSystem fs = InMemoryFileSystems.createInMemoryFileSystem();
>>>>>>> 486e0f26
    // Create some sizeable custom content to download.
    int howMany = (1 << 20);
    String stuff = "A quick brown brown fox jumps over the lazy dog.";
    StringBuilder contentBuffer = new StringBuilder(howMany * stuff.length());
    for (int i = 0; i < howMany; ++i) {
      contentBuffer.append(stuff);
    }
    createServerContextThatReturnsCustomContent(contentBuffer.toString());

    Path downloadResult = FileOpUtils.getNewTempDir("testResumableDownloads", fs).resolve("studio_partial_downloads_test.txt");

    FakeSettingsController settingsController = new FakeSettingsController(true);
    StudioDownloader downloader = new StudioDownloader(settingsController);
    Path intermediatesLocation = FileOpUtils.getNewTempDir("intermediates", fs);
    downloader.setDownloadIntermediatesLocation(intermediatesLocation);

    int CANCELLATIONS_COUNT = 10;
    AtomicInteger currentCancellationsCount = new AtomicInteger(0);
    Path interimDownload = intermediatesLocation.resolve(downloadResult.getFileName().toString()
                                                           + StudioDownloader.DOWNLOAD_SUFFIX_FN);
    for (int i = 0; i < CANCELLATIONS_COUNT; ++i) {
      try {
        FakeProgressIndicator interruptingProgressIndicator = new FakeProgressIndicator() {
          @Override
          public void setFraction(double fraction) {
            super.setFraction(fraction);
            if (fraction * CANCELLATIONS_COUNT >= currentCancellationsCount.get()) {
              currentCancellationsCount.incrementAndGet();
              cancel();
            }
          }
        };
        downloader.downloadFullyWithCaching(new URL(myUrl), downloadResult, null, interruptingProgressIndicator);
      }
      catch (ProcessCanceledException e) {
        // ignore
      }
      assertFalse(Files.exists(downloadResult));
      assertTrue(Files.exists(interimDownload));
    }
    // Now complete it without cancellations.
    downloader.downloadFullyWithCaching(new URL(myUrl), downloadResult, null, new FakeProgressIndicator());
    assertTrue(Files.exists(downloadResult));
    assertFalse(Files.exists(interimDownload));

    String downloadedContent = new String(Files.readAllBytes(downloadResult));
    assertEquals(contentBuffer.toString(), downloadedContent);
  }

  @Test
  public void testForceHttpUrlPreparation() throws Exception {
    FakeSettingsController settingsController = new FakeSettingsController(true);
    StudioDownloader downloader = new StudioDownloader(settingsController);

    final String TEST_URL_BASE = "studio-downloader-test.name:8080/some/path";
    assertEquals("http://" + TEST_URL_BASE, downloader.prepareUrl(new URL("https://" + TEST_URL_BASE)));
    assertEquals("http://" + TEST_URL_BASE, downloader.prepareUrl(new URL("http://" + TEST_URL_BASE)));

    settingsController.setForceHttp(false);
    assertEquals("https://" + TEST_URL_BASE, downloader.prepareUrl(new URL("https://" + TEST_URL_BASE)));
    assertEquals("http://" + TEST_URL_BASE, downloader.prepareUrl(new URL("http://" + TEST_URL_BASE)));
  }

  @Test
  public void testDownloadProgressIndicator() {
    FakeProgressIndicator parentProgress = new FakeProgressIndicator();

    {
      ProgressIndicator progressIndicator = new StudioDownloader.DownloadProgressIndicator(parentProgress, "foo", 0,
                                                                                           1234);
      assertTrue(progressIndicator.isIndeterminate());
      progressIndicator.setFraction(0.5);
      assertTrue(progressIndicator.isIndeterminate());
    }

    {
      ProgressIndicator progressIndicator = new StudioDownloader.DownloadProgressIndicator(parentProgress, "foo",
                                                                                           -1, 0);
      assertTrue(progressIndicator.isIndeterminate());
      progressIndicator.setFraction(0.5);
      assertTrue(progressIndicator.isIndeterminate());
    }

    {
      ProgressIndicator progressIndicator = new StudioDownloader.DownloadProgressIndicator(parentProgress, "foo",
                                                                                           1234, 0);
      assertFalse(progressIndicator.isIndeterminate());
      progressIndicator.setFraction(0.5);
      assertFalse(progressIndicator.isIndeterminate());
      assertEquals(0.5, progressIndicator.getFraction(), 0.0001);
    }

    {
      ProgressIndicator progressIndicator = new StudioDownloader.DownloadProgressIndicator(parentProgress, "foo",
                                                                                           1000, 200);
      assertFalse(progressIndicator.isIndeterminate());
      progressIndicator.setFraction(0.5);
      assertFalse(progressIndicator.isIndeterminate());
      // Progress has to be adjusted taking into account the non-zero startOffset
      assertEquals(0.6, progressIndicator.getFraction(), 0.0001); // 200 + 0.5*(1000-200)
    }
  }

  @Test
  public void testTemporaryFiles() throws Exception {
    // jimfs doesn't support DELETE_ON_CLOSE or REPLACE_EXISTING
<<<<<<< HEAD
    FileSystem fs = new DelegatingFileSystemProvider(InMemoryFileSystems.createFileSystem()) {
=======
    FileSystem fs = new DelegatingFileSystemProvider(InMemoryFileSystems.createInMemoryFileSystem()) {
>>>>>>> 486e0f26
      @Override
      public InputStream newInputStream(Path path, OpenOption... options) throws IOException {
        List<OpenOption> optionsList = new ArrayList<>(Arrays.asList(options));
        boolean shouldDelete = optionsList.remove(StandardOpenOption.DELETE_ON_CLOSE);
        InputStream in = super.newInputStream(path, optionsList.toArray(new OpenOption[0]));
        return new InputStream() {
          @Override
          public int read() throws IOException {
            return in.read();
          }

          @Override
          public void close() throws IOException {
            super.close();
            if (shouldDelete) {
              Files.delete(path);
            }
          }
        };
      }

      @Override
      public void move(@NotNull Path source,
                       @NotNull Path target,
                       @NotNull CopyOption... options) throws IOException {
        if (Arrays.asList(options).contains(StandardCopyOption.REPLACE_EXISTING)) {
          Files.delete(target);
        }
        super.move(source, target, options);
      }
    }.getFileSystem();
    Path tmpPath = Files.createDirectory(InMemoryFileSystems.getSomeRoot(fs).resolve("tmp"));
    createServerContextThatReturnsCustomContent("blah");
    StudioDownloader downloader = new StudioDownloader(new FakeSettingsController(false));
    downloader.setDownloadIntermediatesLocation(tmpPath);
    byte[] bytes = new byte[10];
    // call downloadAndStream a bunch of times and verify it works
    for (int i = 0; i < 105; i++) {
      try (BufferedInputStream is = new BufferedInputStream(downloader.downloadAndStream(new URL(myUrl), new FakeProgressIndicator()))) {
        assertEquals(4, is.read(bytes));
        assertEquals("blah", new String(bytes).trim());
      }
    }

<<<<<<< HEAD
    // verify we haven't left any temporary files or directories around.
    assertEquals(0, InMemoryFileSystems.getExistingFiles(fs).length);
    assertArrayEquals(new String[] {InMemoryFileSystems.getPlatformSpecificPath("/"), tmpPath.toString()},
                      InMemoryFileSystems.getExistingFolders(fs));
=======
    // Verify that we haven't left any temporary files or directories around.
    assertThat(InMemoryFileSystems.getExistingFiles(fs)).isEmpty();
    assertThat(InMemoryFileSystems.getExistingFolders(fs)).containsExactly(tmpPath.toString(),
                                                                           InMemoryFileSystems.getDefaultWorkingDirectory());
>>>>>>> 486e0f26
  }
}<|MERGE_RESOLUTION|>--- conflicted
+++ resolved
@@ -15,11 +15,7 @@
  */
 package com.android.tools.idea.sdk;
 
-<<<<<<< HEAD
-import static org.junit.Assert.assertArrayEquals;
-=======
 import static com.google.common.truth.Truth.assertThat;
->>>>>>> 486e0f26
 import static org.junit.Assert.assertEquals;
 import static org.junit.Assert.assertFalse;
 import static org.junit.Assert.assertTrue;
@@ -147,11 +143,7 @@
   @Test
   public void testHttpNoCacheHeaders() throws Exception {
     createServerContextThatMirrorsRequestHeaders();
-<<<<<<< HEAD
-    FileSystem fs = InMemoryFileSystems.createFileSystem();
-=======
     FileSystem fs = InMemoryFileSystems.createInMemoryFileSystem();
->>>>>>> 486e0f26
 
     Path downloadResult = FileOpUtils.getNewTempDir("studio_downloader_test", fs).resolve("download.txt");
 
@@ -170,11 +162,7 @@
 
   @Test
   public void testResumableDownloads() throws Exception {
-<<<<<<< HEAD
-    FileSystem fs = InMemoryFileSystems.createFileSystem();
-=======
     FileSystem fs = InMemoryFileSystems.createInMemoryFileSystem();
->>>>>>> 486e0f26
     // Create some sizeable custom content to download.
     int howMany = (1 << 20);
     String stuff = "A quick brown brown fox jumps over the lazy dog.";
@@ -281,11 +269,7 @@
   @Test
   public void testTemporaryFiles() throws Exception {
     // jimfs doesn't support DELETE_ON_CLOSE or REPLACE_EXISTING
-<<<<<<< HEAD
-    FileSystem fs = new DelegatingFileSystemProvider(InMemoryFileSystems.createFileSystem()) {
-=======
     FileSystem fs = new DelegatingFileSystemProvider(InMemoryFileSystems.createInMemoryFileSystem()) {
->>>>>>> 486e0f26
       @Override
       public InputStream newInputStream(Path path, OpenOption... options) throws IOException {
         List<OpenOption> optionsList = new ArrayList<>(Arrays.asList(options));
@@ -330,16 +314,9 @@
       }
     }
 
-<<<<<<< HEAD
-    // verify we haven't left any temporary files or directories around.
-    assertEquals(0, InMemoryFileSystems.getExistingFiles(fs).length);
-    assertArrayEquals(new String[] {InMemoryFileSystems.getPlatformSpecificPath("/"), tmpPath.toString()},
-                      InMemoryFileSystems.getExistingFolders(fs));
-=======
     // Verify that we haven't left any temporary files or directories around.
     assertThat(InMemoryFileSystems.getExistingFiles(fs)).isEmpty();
     assertThat(InMemoryFileSystems.getExistingFolders(fs)).containsExactly(tmpPath.toString(),
                                                                            InMemoryFileSystems.getDefaultWorkingDirectory());
->>>>>>> 486e0f26
   }
 }