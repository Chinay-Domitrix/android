--- conflicted
+++ resolved
@@ -34,7 +34,6 @@
 import java.io.IOException;
 import java.net.URL;
 import java.util.List;
-import java.util.concurrent.CountDownLatch;
 import java.util.concurrent.TimeUnit;
 import java.util.concurrent.atomic.AtomicBoolean;
 
@@ -51,7 +50,6 @@
 
   private File myDistributionFile;
   private DownloadableFileDescription myDescription;
-  private FileDownloader downloader;
 
   @Override
   public void setUp() throws Exception {
@@ -68,19 +66,13 @@
         }
       }
     }
-    downloader = Mockito.mock(FileDownloader.class);
-  }
-
-  @Override
-  protected void tearDown() throws Exception {
-    Mockito.reset(downloader);
-    super.tearDown();
   }
 
   /**
    * Test that we get back the correct sum for an api level
    */
   public void testSimpleCase() throws Exception {
+    FileDownloader downloader = Mockito.mock(FileDownloader.class);
     Mockito.when(downloader.download(Matchers.any(File.class)))
       .thenReturn(ImmutableList.of(Pair.create(myDistributionFile, myDescription)));
     DistributionService service = new DistributionService(downloader, CACHE_PATH, myDistributionFileUrl);
@@ -93,6 +85,7 @@
    * @throws Exception
    */
   public void testCache() throws Exception {
+    FileDownloader downloader = Mockito.mock(FileDownloader.class);
     Mockito.when(downloader.download(Matchers.any(File.class)))
       .thenReturn(ImmutableList.of(Pair.create(myDistributionFile, myDescription)));
     DistributionService service = new DistributionService(downloader, CACHE_PATH, myDistributionFileUrl);
@@ -105,8 +98,8 @@
    * Test that refresh will run asynchronously.
    */
   public void testAsync() throws Exception {
+    final FileDownloader downloader = Mockito.mock(FileDownloader.class);
     final Semaphore s = new Semaphore();
-    CountDownLatch refreshed = new CountDownLatch(1);
     s.down();
     Mockito.when(downloader.download(Matchers.any(File.class))).thenAnswer(new Answer<List<Pair<File, DownloadableFileDescription>>>() {
       @Override
@@ -120,34 +113,21 @@
       service.getSupportedDistributionForApiLevel(19);
       service.getDistributionForApiLevel(21);
 
-<<<<<<< HEAD
-        try {
-          Mockito.verify(downloader).download(Matchers.any(File.class));
-        }
-        catch (IOException e) {
-          throw new RuntimeException(e);
-        }
-        finally {
-          Mockito.reset();
-          refreshed.countDown();
-        }
-=======
       try {
         Mockito.verify(downloader).download(Matchers.any(File.class));
       }
       catch (IOException e) {
         throw new RuntimeException(e);
->>>>>>> bda17b23
       }
     }, null);
     s.up();
-    refreshed.await();
   }
 
   /**
    * Test that if we get another call to refresh while one is in progress, it's callbacks will be queued.
    */
   public void testAsync2() throws Exception {
+    final FileDownloader downloader = Mockito.mock(FileDownloader.class);
     final Semaphore s = new Semaphore();
     s.down();
     final Semaphore s2 = new Semaphore();
@@ -161,35 +141,10 @@
     });
     DistributionService service = new DistributionService(downloader, CACHE_PATH, myDistributionFileUrl);
     final AtomicBoolean check = new AtomicBoolean(false);
-<<<<<<< HEAD
-    service.refresh(new Runnable() {
-      @Override
-      public void run() {
-        try {
-          check.set(true);
-        }
-        finally {
-          Mockito.reset();
-        }
-      }
-    }, null);
-    service.refresh(new Runnable() {
-      @Override
-      public void run() {
-        try {
-          assertTrue(check.get());
-          s2.up();
-        }
-        finally {
-          Mockito.reset();
-        }
-      }
-=======
     service.refresh(() -> check.set(true), null);
     service.refresh(() -> {
       assertTrue(check.get());
       s2.up();
->>>>>>> bda17b23
     }, null);
 
     s.up();
@@ -210,37 +165,14 @@
    * Test that the failure callback will be called if the download fails, and then the fallback data will be used.
    */
   public void testFailure() throws Exception {
+    FileDownloader downloader = Mockito.mock(FileDownloader.class);
     Mockito.when(downloader.download(Matchers.any(File.class))).thenThrow(new RuntimeException("expected exception"));
 
     DistributionService service = new DistributionService(downloader, CACHE_PATH, myDistributionFileUrl);
     final FutureResult<Boolean> result = new FutureResult<>();
-<<<<<<< HEAD
-    service.refresh(new Runnable() {
-      @Override
-      public void run() {
-        try {
-          assert false;
-        }
-        finally {
-          Mockito.reset();
-        }
-      }
-    }, new Runnable() {
-      @Override
-      public void run() {
-        try {
-          result.set(true);
-        }
-        finally {
-          Mockito.reset();
-        }
-      }
-    });
-=======
     service.refresh(() -> {
       assert false;
     }, () -> result.set(true));
->>>>>>> bda17b23
     assertTrue(result.get(5, TimeUnit.SECONDS));
     assertEquals(0.4, service.getSupportedDistributionForApiLevel(17), 0.001);
   }
@@ -263,34 +195,12 @@
       fail();
     }
 
+    FileDownloader downloader = Mockito.mock(FileDownloader.class);
     Mockito.when(downloader.download(Matchers.any(File.class))).thenThrow(new RuntimeException("expected exception"));
     DistributionService service = new DistributionService(downloader, CACHE_PATH, myDistributionFileUrl);
     final FutureResult<Boolean> result = new FutureResult<>();
-<<<<<<< HEAD
-    service.refresh(new Runnable() {
-      @Override
-      public void run() {
-        try {
-          result.set(true);
-        }
-        finally {
-          Mockito.reset();
-        }
-      }
-    }, new Runnable() {
-      @Override
-      public void run() {
-        try {
-          assert false;
-        }
-        finally {
-          Mockito.reset();
-        }
-      }
-=======
     service.refresh(() -> result.set(true), () -> {
       assert false;
->>>>>>> bda17b23
     });
     assertTrue(result.get(5, TimeUnit.SECONDS));
     assertEquals(.3, service.getSupportedDistributionForApiLevel(16), 0.0001);
