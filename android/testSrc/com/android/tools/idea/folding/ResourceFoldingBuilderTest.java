--- conflicted
+++ resolved
@@ -27,11 +27,7 @@
   public void testStaticImports() { performTest(".java"); }
 
   private void performTest(String extension) {
-<<<<<<< HEAD
-    myFixture.copyFileToProject("/R.java", "src/p1/p2/R.java");
-=======
     copyRJavaToGeneratedSources();
->>>>>>> 2660b5e5
     myFixture.copyFileToProject("/folding/values.xml", "res/values/values.xml");
 
     final String fileName = getTestName(true) + extension;
