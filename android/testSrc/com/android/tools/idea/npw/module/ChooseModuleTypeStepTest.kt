--- conflicted
+++ resolved
@@ -65,18 +65,6 @@
     val sortedEntries = sortModuleEntries(moduleDescriptions).map { it.name }
 
     val expectedEntries = listOf(
-<<<<<<< HEAD
-      message("android.wizard.module.new.mobile"), message("android.wizard.module.new.library"),
-      message("android.wizard.module.new.dynamic.module"), message("android.wizard.module.new.dynamic.module.instant"),
-      message("android.wizard.module.new.automotive"), message("android.wizard.module.new.wear"), message("android.wizard.module.new.tv"),
-      message("android.wizard.module.new.things"), message("android.wizard.module.import.gradle.title"),
-      message("android.wizard.module.import.eclipse.title"), message("android.wizard.module.new.java.or.kotlin.library"),
-      message("android.wizard.module.new.benchmark.module.app"))
-      .filterNot {
-        StudioFlags.NPW_NEW_MODULE_WITH_SIDE_BAR.get() &&
-        (it == message("android.wizard.module.import.gradle.title") || it == message("android.wizard.module.import.eclipse.title"))
-      }
-=======
       message("android.wizard.module.new.mobile"),
       message("android.wizard.module.new.library"),
       message("android.wizard.module.new.native.library"),
@@ -92,7 +80,6 @@
     ).filterNot {
       it == message("android.wizard.module.import.gradle.title") || it == message("android.wizard.module.import.eclipse.title")
     }
->>>>>>> cdc83e4e
 
     assertThat(sortedEntries).containsExactlyElementsIn(expectedEntries).inOrder()
   }
