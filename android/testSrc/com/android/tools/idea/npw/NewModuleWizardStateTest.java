/*
 * Copyright (C) 2013 The Android Open Source Project
 *
 * Licensed under the Apache License, Version 2.0 (the "License");
 * you may not use this file except in compliance with the License.
 * You may obtain a copy of the License at
 *
 *      http://www.apache.org/licenses/LICENSE-2.0
 *
 * Unless required by applicable law or agreed to in writing, software
 * distributed under the License is distributed on an "AS IS" BASIS,
 * WITHOUT WARRANTIES OR CONDITIONS OF ANY KIND, either express or implied.
 * See the License for the specific language governing permissions and
 * limitations under the License.
 */
package com.android.tools.idea.npw;

<<<<<<< HEAD
=======
import com.android.SdkConstants;
>>>>>>> a001a568
import com.android.tools.idea.templates.*;
import com.google.common.collect.LinkedHashMultimap;
import com.google.common.collect.Maps;
import com.google.common.collect.SetMultimap;

import java.io.File;
import java.util.List;
import java.util.Map;

import static com.android.tools.idea.npw.NewModuleWizardState.ATTR_CREATE_ACTIVITY;
import static com.android.tools.idea.templates.RepositoryUrlManager.*;
import static com.android.tools.idea.templates.TemplateMetadata.*;

public class NewModuleWizardStateTest extends AndroidGradleTestCase {

  @SuppressWarnings("deprecation") NewModuleWizardState myState;

  @Override
  public void setUp() throws Exception {
    super.setUp();
    //noinspection deprecation
    myState = new NewModuleWizardState();
  }

  public void testConstruction() throws Exception {
    assertTrue(myState.hasAttr(ATTR_IS_LIBRARY_MODULE));
    assertTrue(myState.hasAttr(ATTR_CREATE_ICONS));
    assertTrue(myState.hasAttr(ATTR_IS_NEW_PROJECT));
    assertTrue(myState.hasAttr(ATTR_IS_NEW_PROJECT));
    assertTrue(myState.hasAttr(ATTR_IS_LAUNCHER));
    assertTrue(myState.hasAttr(ATTR_CREATE_ACTIVITY));

    assertTrue(myState.hasAttr(ATTR_SDK_DIR));

    assertContainsElements(myState.myActivityTemplateState.myHidden,
                           ATTR_PACKAGE_NAME, ATTR_APP_TITLE, ATTR_MIN_API,
                           ATTR_MIN_API_LEVEL, ATTR_TARGET_API, ATTR_BUILD_API, ATTR_BUILD_API_STRING,
                           ATTR_COPY_ICONS, ATTR_IS_LAUNCHER, ATTR_PARENT_ACTIVITY_CLASS,
                           ATTR_ACTIVITY_TITLE, ATTR_TARGET_API_STRING);
  }

  public void testSetTemplateLocation() throws Exception {
    TemplateManager manager = TemplateManager.getInstance();
    List<File> templates = manager.getTemplates(Template.CATEGORY_PROJECTS);

    File androidTemplateFile = null;
    File javaTemplateFile = null;

    for (File template : templates) {
      TemplateMetadata metadata = manager.getTemplateMetadata(template);
<<<<<<< HEAD
=======
      assertNotNull(metadata);
      assertNotNull(metadata.getTitle());
>>>>>>> a001a568
      if (metadata.getTitle().equals(TemplateWizardModuleBuilder.MODULE_NAME)) {
        androidTemplateFile = template;
      } else if (metadata.getTitle().equals("Java Library")) {
        javaTemplateFile = template;
      }
    }

    assertNotNull(androidTemplateFile);
    assertNotNull(javaTemplateFile);

    // Check that the android state is set correctly
    myState.setTemplateLocation(androidTemplateFile);
    assertNotNull(myState.getTemplate());
    assertEquals(myState.getTemplate().getRootPath(), androidTemplateFile);

    // Check that the android state is unset correctly
    myState.setTemplateLocation(javaTemplateFile);
    assertEquals(myState.getTemplate().getRootPath(), javaTemplateFile);
  }

  public void testUpdateDependencies() throws Exception {
    SetMultimap<String, String> dependencies = getDependenciesFromState();
    assertNull(dependencies);

    // No libs
    myState.put(ATTR_FRAGMENTS_EXTRA, false);
    myState.put(ATTR_ACTION_BAR_EXTRA, false);
    myState.put(ATTR_GRID_LAYOUT_EXTRA, false);

    myState.updateDependencies();

    dependencies = getDependenciesFromState();
    assertNotNull(dependencies);
    assertEquals(0, dependencies.size());

    // All libs (fragments)
    myState.put(ATTR_FRAGMENTS_EXTRA, true);
    myState.put(ATTR_ACTION_BAR_EXTRA, true);
    myState.put(ATTR_GRID_LAYOUT_EXTRA, true);

    myState.updateDependencies();

    dependencies = getDependenciesFromState();
    assertNotNull(dependencies);

    assertEquals(3, dependencies.size());

    RepositoryUrlManager urlManager = get();

    assertContainsElements(dependencies.get(SdkConstants.GRADLE_COMPILE_CONFIGURATION),
                           urlManager.getLibraryStringCoordinate(SupportLibrary.SUPPORT_V4, true),
                           urlManager.getLibraryStringCoordinate(SupportLibrary.APP_COMPAT_V7, true),
                           urlManager.getLibraryStringCoordinate(SupportLibrary.GRID_LAYOUT_V7, true));

    myState.put(ATTR_DEPENDENCIES_MULTIMAP, LinkedHashMultimap.create());

    // Support lib (nav drawer)
    myState.put(ATTR_FRAGMENTS_EXTRA, false);
    myState.put(ATTR_ACTION_BAR_EXTRA, false);
    myState.put(ATTR_GRID_LAYOUT_EXTRA, false);
    myState.put(ATTR_NAVIGATION_DRAWER_EXTRA, true);

    myState.updateDependencies();

    dependencies = getDependenciesFromState();
    assertNotNull(dependencies);

    assertEquals(1, dependencies.size());

    assertContainsElements(dependencies.get(SdkConstants.GRADLE_COMPILE_CONFIGURATION),
                           urlManager.getLibraryStringCoordinate(SupportLibrary.SUPPORT_V4, true));
  }

  @SuppressWarnings("unchecked")
  private SetMultimap<String, String> getDependenciesFromState() {
    return (SetMultimap<String, String>)myState.get(ATTR_DEPENDENCIES_MULTIMAP);
  }

  public void testUpdateParameters() throws Exception {
    Boolean createIcons = myState.getBoolean(ATTR_CREATE_ICONS);


    myState.updateParameters();

    assertSameForKeys(myState.myParameters, myState.myActivityTemplateState.myParameters,
                      ATTR_PACKAGE_NAME, ATTR_APP_TITLE, ATTR_MIN_API, ATTR_MIN_API_LEVEL,
                      ATTR_TARGET_API, ATTR_BUILD_API, ATTR_COPY_ICONS, ATTR_IS_NEW_PROJECT, ATTR_IS_LAUNCHER, ATTR_CREATE_ACTIVITY,
                      ATTR_CREATE_ICONS, ATTR_IS_GRADLE, ATTR_TOP_OUT, ATTR_PROJECT_OUT, ATTR_SRC_OUT, ATTR_RES_OUT, ATTR_MANIFEST_OUT,
                      ATTR_TARGET_API_STRING, ATTR_BUILD_API_STRING);

    assertEquals(!createIcons, myState.getBoolean(ATTR_COPY_ICONS));
  }

  private static void assertSameForKeys(Map<String, Object> m1, Map<String, Object> m2, String... keys) {
    for (String key : keys) {
      assertEquals(m1.get(key), m2.get(key));
    }
  }

  public void testCopyParameters() throws Exception {
    Map<String, Object> from = Maps.newHashMap();
    Map<String, Object> to = Maps.newHashMap();

    from.put("hello", "world");
    from.put("boolean", true);
    from.put("integer", 5);
    from.put("object", new Object());

    assertFalse(from.equals(to));

    String[] keys = new String[] {"hello", "boolean", "integer", "object"};

    myState.copyParameters(from, to, keys);

    assertEquals(from, to);
  }
}<|MERGE_RESOLUTION|>--- conflicted
+++ resolved
@@ -15,10 +15,7 @@
  */
 package com.android.tools.idea.npw;
 
-<<<<<<< HEAD
-=======
 import com.android.SdkConstants;
->>>>>>> a001a568
 import com.android.tools.idea.templates.*;
 import com.google.common.collect.LinkedHashMultimap;
 import com.google.common.collect.Maps;
@@ -69,11 +66,8 @@
 
     for (File template : templates) {
       TemplateMetadata metadata = manager.getTemplateMetadata(template);
-<<<<<<< HEAD
-=======
       assertNotNull(metadata);
       assertNotNull(metadata.getTitle());
->>>>>>> a001a568
       if (metadata.getTitle().equals(TemplateWizardModuleBuilder.MODULE_NAME)) {
         androidTemplateFile = template;
       } else if (metadata.getTitle().equals("Java Library")) {
