package org.jetbrains.android.dom;

import com.android.SdkConstants;
import com.intellij.codeInsight.completion.CompletionType;
import com.intellij.openapi.application.ApplicationManager;
import com.intellij.openapi.projectRoots.ProjectJdkTable;
import com.intellij.openapi.projectRoots.Sdk;
import com.intellij.openapi.roots.ModuleRootManager;
import com.intellij.psi.PsiElement;
import com.intellij.spellchecker.inspections.SpellCheckingInspection;
import com.intellij.testFramework.fixtures.IdeaProjectTestFixture;
import com.intellij.testFramework.fixtures.TestFixtureBuilder;
import org.jetbrains.android.inspections.AndroidElementNotAllowedInspection;
import org.jetbrains.android.inspections.AndroidUnknownAttributeInspection;
import org.jetbrains.annotations.NotNull;

import java.util.List;

import static com.android.builder.model.AndroidProject.PROJECT_TYPE_APP;

public class AndroidManifestDomTest extends AndroidDomTestCase {
<<<<<<< HEAD
=======
  private static final String API_LEVELS_URL = "https://developer.android.com/guide/topics/manifest/uses-sdk-element.html#ApiLevels";

>>>>>>> 1e5b25b8
  public AndroidManifestDomTest() {
    super("dom/manifest");
  }

  @Override
  protected boolean providesCustomManifest() {
    return true;
  }

  @Override
  protected String getPathToCopy(String testFileName) {
    return SdkConstants.FN_ANDROID_MANIFEST_XML;
  }

  public void testAttributeNameCompletion1() throws Throwable {
    doTestCompletionVariantsContains("an1.xml", "android:icon", "android:label", "android:priority", "android:logo", "replace");
  }

  public void testAttributeNameCompletion2() throws Throwable {
    doTestCompletionVariantsContains("an2.xml", "debuggable", "description", "hasCode", "vmSafeMode");
  }

  public void testAttributeNameCompletion3() throws Throwable {
    toTestCompletion("an3.xml", "an3_after.xml");
  }

  public void testAttributeNameCompletion4() throws Throwable {
    toTestCompletion("an4.xml", "an4_after.xml");
  }

  public void testAttributeByLocalNameCompletion() throws Throwable {
    toTestCompletion("attrByLocalName.xml", "attrByLocalName_after.xml");
  }

  public void testTagNameCompletion2() throws Throwable {
    doTestCompletionVariants("tn2.xml", "manifest");
  }

  public void testHighlighting() throws Throwable {
    doTestHighlighting("hl.xml");
  }

  public void testHighlighting2() throws Throwable {
    doTestHighlighting("hl2.xml");
  }

  public void testHighlighting3() throws Throwable {
    copyFileToProject("MyActivity.java", "src/p1/p2/MyActivity.java");
    copyFileToProject("bools.xml", "res/values-v23/bools.xml");
    doTestHighlighting("hl3.xml");
  }

  public void testTagNameCompletion3() throws Throwable {
    toTestCompletion("tn3.xml", "tn3_after.xml");
  }

  public void testTagNameCompletion4() throws Throwable {
    toTestCompletion("tn4.xml", "tn4_after.xml");
  }

  // Test tag name completion for "supports" prefix
  public void testTagNameCompletion5() throws Throwable {
    doTestCompletionVariants("tag_name_supports.xml", "supports-gl-texture", "supports-screens");
  }

  public void testAttributeValueCompletion1() throws Throwable {
    doTestCompletionVariants("av1.xml", "behind", "landscape", "nosensor", "portrait", "sensor", "unspecified", "user", "fullSensor",
                             "reverseLandscape", "reversePortrait", "sensorLandscape", "sensorPortrait",
                             "fullUser", "locked", "userLandscape", "userPortrait");
  }

  public void testResourceCompletion1() throws Throwable {
    doTestCompletionVariants("av2.xml", "@android:", "@style/style1");
  }

  public void testResourceCompletion2() throws Throwable {
    doTestCompletionVariants("av3.xml", "@android:", "@string/hello", "@string/hello1", "@string/welcome", "@string/welcome1",
                             "@string/itStr");
  }

  public void testResourceCompletion3() throws Throwable {
    doTestCompletionVariants("av4.xml", "@android:", "@color/", "@dimen/", "@drawable/", "@id/", "@string/", "@style/");
  }

  public void testTagNameCompletion1() throws Throwable {
    doTestCompletionVariants("tn1.xml", "uses-permission",  "uses-permission-sdk-23", "uses-sdk", "uses-configuration",
                             "uses-feature", "uses-split");
  }

  public void testSoftTagsAndAttrs() throws Throwable {
    myFixture.disableInspections(new AndroidUnknownAttributeInspection());
    myFixture.disableInspections(new AndroidElementNotAllowedInspection());
    doTestHighlighting("soft.xml");
  }

  public void testUnknownAttribute() throws Throwable {
    doTestHighlighting("unknownAttribute.xml");
  }

  /*public void testNamespaceCompletion() throws Throwable {
    toTestCompletion("ns.xml", "ns_after.xml");
  }*/

  public void testInnerActivityHighlighting() throws Throwable {
    copyFileToProject("A.java", "src/p1/p2/A.java");
    doTestHighlighting(getTestName(false) + ".xml");
  }

  public void testInnerActivityCompletion() throws Throwable {
    copyFileToProject("A.java", "src/p1/p2/A.java");
    doTestCompletionVariants(getTestName(false) + ".xml", "B");
  }

  public void testActivityCompletion1() throws Throwable {
    copyFileToProject("MyActivity1.java", "src/p1/p2/p3/MyActivity1.java");
    copyFileToProject("MyActivity2.java", "src/p1/MyActivity2.java");
    copyFileToProject("MyActivity.java", "src/p1/p2/MyActivity.java");
    doTestCompletionVariants(getTestName(false) + ".xml", ".MyActivity", ".p3.MyActivity1", "p1.MyActivity2");
  }

  public void testActivityCompletion2() throws Throwable {
    copyFileToProject("MyActivity.java", "src/p1/p2/MyActivity.java");
    doTestCompletionVariants(getTestName(false) + ".xml", "p2.MyActivity");
  }

  public void testActivityCompletion3() throws Throwable {
    copyFileToProject("MyActivity.java", "src/p1/p2/MyActivity.java");
    copyFileToProject("MyActivity1.java", "src/p1/p2/p3/MyActivity1.java");
    doTestCompletionVariants(getTestName(false) + ".xml", ".MyActivity", ".p3.MyActivity1");
  }

  public void testActivityCompletion4() throws Throwable {
    copyFileToProject("MyActivity.java", "src/p1/p2/MyActivity.java");
    copyFileToProject("MyActivity1.java", "src/p1/p2/p3/MyActivity1.java");
    doTestCompletionVariants(getTestName(false) + ".xml", "MyActivity", "p3.MyActivity1");
  }

  public void testActivityCompletion5() throws Throwable {
    copyFileToProject("MyActivity.java", "src/p1/p2/MyActivity.java");
    copyFileToProject("MyActivity1.java", "src/p1/p2/p3/MyActivity1.java");
    copyFileToProject("MyActivity2.java", "src/p1/MyActivity2.java");
    doTestCompletionVariants(getTestName(false) + ".xml", "MyActivity", "p3.MyActivity1");
  }

  public void testActivityCompletion6() throws Throwable {
    copyFileToProject("MyActivity.java", "src/p1/p2/MyActivity.java");
    doTestCompletion(false);
  }

  public void testParentActivityCompletion1() throws Throwable {
    copyFileToProject("MyActivity.java", "src/p1/p2/MyActivity.java");
    copyFileToProject("MyActivity1.java", "src/p1/p2/p3/MyActivity1.java");
    copyFileToProject("MyActivity2.java", "src/p1/MyActivity2.java");
    doTestCompletionVariants(getTestName(false) + ".xml", ".MyActivity", ".p3.MyActivity1", "p1.MyActivity2");
  }

  public void testBackupAgentCompletion() throws Throwable {
    copyFileToProject("MyBackupAgent.java", "src/p1/p2/MyBackupAgent.java");
    doTestCompletionVariants(getTestName(false) + ".xml", ".MyBackupAgent");
  }

  public void testUsesSplits() throws Throwable {
    doTestHighlighting();
  }

  public void testUsesPermissionCompletion() throws Throwable {
    doTestCompletion(false);
  }

  public void testUsesPermissionCompletion1() throws Throwable {
    myFixture.configureFromExistingVirtualFile(
      copyFileToProject(getTestName(false) + ".xml"));
    myFixture.complete(CompletionType.BASIC);
    myFixture.type('\n');
    myFixture.checkResultByFile(myTestFolder + '/' + getTestName(false) + "_after.xml");
  }

  public void testUsesPermissionCompletion2() throws Throwable {
    myFixture.configureFromExistingVirtualFile(
      copyFileToProject(getTestName(false) + ".xml"));
    myFixture.complete(CompletionType.BASIC);
    myFixture.checkResultByFile(myTestFolder + '/' + getTestName(false) + "_after.xml");
  }

  public void testUsesPermissionCompletion3() throws Throwable {
    myFixture.configureFromExistingVirtualFile(
      copyFileToProject(getTestName(false) + ".xml"));
    myFixture.complete(CompletionType.BASIC);
    myFixture.checkResultByFile(myTestFolder + '/' + getTestName(false) + "_after.xml");
  }

  public void testUsesPermissionCompletion4() throws Throwable {
    myFixture.configureFromExistingVirtualFile(
      copyFileToProject(getTestName(false) + ".xml"));
    myFixture.complete(CompletionType.BASIC);
    myFixture.type('\n');
    myFixture.checkResultByFile(myTestFolder + '/' + getTestName(false) + "_after.xml");
  }

  public void testUsesPermissionCompletion5() throws Throwable {
    myFixture.configureFromExistingVirtualFile(
      copyFileToProject(getTestName(false) + ".xml"));
    myFixture.complete(CompletionType.BASIC);
    myFixture.type('\n');
    myFixture.checkResultByFile(myTestFolder + '/' + getTestName(false) + "_after.xml");
<<<<<<< HEAD
=======
  }

  public void testUsesPermissionCompletion6() throws Throwable {
    myFixture.configureFromExistingVirtualFile(
      copyFileToProject(getTestName(false) + ".xml"));
    myFixture.complete(CompletionType.BASIC);
    myFixture.checkResultByFile(myTestFolder + '/' + getTestName(false) + "_after.xml");
>>>>>>> 1e5b25b8
  }

  public void testUsesPermissionDoc() throws Throwable {
    myFixture.configureFromExistingVirtualFile(
      copyFileToProject(getTestName(false) + ".xml"));
    myFixture.complete(CompletionType.BASIC);
    myFixture.type("WI");
    doTestExternalDoc("Allows applications to access information about Wi-Fi networks");
  }

  public void testUsesPermissionDoc1() throws Throwable {
    myFixture.configureFromExistingVirtualFile(copyFileToProject(getTestName(false) + ".xml"));
    doTestExternalDoc("Allows applications to access information about Wi-Fi networks");
  }

  public void testUsesPermissionDoc2() throws Throwable {
    myFixture.configureFromExistingVirtualFile(copyFileToProject(getTestName(false) + ".xml"));
    PsiElement originalElement = myFixture.getFile().findElementAt(myFixture.getEditor().getCaretModel().getOffset());
    doTestDoc("Removed in <a href=\"" + API_LEVELS_URL + "\">API level 24</a>");
  }

  public void testIntentActionDoc() throws Throwable {
    myFixture.configureFromExistingVirtualFile(
      copyFileToProject(getTestName(false) + ".xml"));
    myFixture.complete(CompletionType.BASIC);
    myFixture.type("_BUT");
    doTestExternalDoc("The user pressed the \"call\" button to go to the dialer");
  }

  public void testIntentActionDoc1() throws Throwable {
    myFixture.configureFromExistingVirtualFile(copyFileToProject(getTestName(false) + ".xml"));
    doTestExternalDoc("The user pressed the \"call\" button to go to the dialer");
  }

  public void testIntentActionDoc2() throws Throwable {
    myFixture.configureFromExistingVirtualFile(
      copyFileToProject(getTestName(false) + ".xml"));
    doTestExternalDoc("The user pressed the \"call\" button to go to the dialer");
  }

  public void testIntentActionCompletion1() throws Throwable {
    doTestCompletionVariants(getTestName(false) + ".xml",
                             "android.intent.action.CALL",
                             "android.intent.action.CALL_BUTTON",
                             "android.intent.action.CARRIER_SETUP");
  }

  public void testIntentActionCompletion2() throws Throwable {
    doTestCompletionVariants(getTestName(false) + ".xml", "android.intent.action.CAMERA_BUTTON",
                             "android.intent.action.NEW_OUTGOING_CALL");
  }

  public void testIntentActionCompletion3() throws Throwable {
    toTestFirstCompletion("IntentActionCompletion3.xml", "IntentActionCompletion3_after.xml");
  }

  // Regression test for http://b.android.com/154004
  public void testIntentActionCompletion4() throws Throwable {
    toTestFirstCompletion("IntentActionCompletion4.xml", "IntentActionCompletion4_after.xml");
  }

  public void testIntentCategoryCompletion1() throws Throwable {
    doTestCompletion(false);
  }

  public void testIntentCategoryCompletion2() throws Throwable {
    doTestCompletion(false);
  }

  // Tests for completion of actions outside of set of constants defined in android.intent.Intent
  // Regression test for http://b.android.com/187026
  public void testTelephonyActionCompletion() throws Throwable {
    toTestCompletion("TelephonyActionCompletion.xml", "TelephonyActionCompletion_after.xml");
  }

  // Test support for tools: namespace attribute completion in manifest files,
  // tools:node in this particular case
  public void testToolsNodeCompletion() throws Throwable {
    toTestCompletion("ToolsManifestMergerCompletion.xml", "ToolsManifestMergerCompletion_after.xml");
  }

  // Test support for value completion of tools:node attribute
  public void testToolsNodeValueCompletion() throws Throwable {
    toTestCompletion("ToolsNodeValueCompletion.xml", "ToolsNodeValueCompletion_after.xml");
  }

  public void testIntentActionsHighlighting() throws Throwable {
    doTestHighlighting();
  }

  public void testIntentCategoryDoc() throws Throwable {
    myFixture.configureFromExistingVirtualFile(
      copyFileToProject(getTestName(false) + ".xml"));
    myFixture.complete(CompletionType.BASIC);
    myFixture.type("BRO");
    doTestExternalDoc("The activity should be able to browse the Internet.");
  }

  public void testIntentCategoryDoc1() throws Throwable {
    myFixture.configureFromExistingVirtualFile(copyFileToProject(getTestName(false) + ".xml"));
    doTestExternalDoc("The activity should be able to browse the Internet.");
  }

  public void testIntentCategoryDoc2() throws Throwable {
    myFixture.configureFromExistingVirtualFile(
      copyFileToProject(getTestName(false) + ".xml"));
    doTestExternalDoc("To be used as a test");
  }

  public void testApplicationNameCompletion() throws Throwable {
    copyFileToProject("MyApplication.java", "src/p1/p2/MyApplication.java");
    doTestCompletion(false);
  }

  public void testManageSpaceActivity() throws Throwable {
    copyFileToProject("MyActivity.java", "src/p1/p2/MyActivity.java");
    doTestCompletion(false);
  }

  public void testInstrumentationRunner() throws Throwable {
    doTestHighlighting(getTestName(false) + ".xml");
  }

  public void testInstrumentationRunner1() throws Throwable {
    doTestHighlighting(getTestName(false) + ".xml");
  }

  public void testInstrumentationRunner2() throws Throwable {
    doTestCompletion(false);
  }

  @Override
  protected void configureAdditionalModules(@NotNull TestFixtureBuilder<IdeaProjectTestFixture> projectBuilder,
                                            @NotNull List<MyAdditionalModuleData> modules) {
    if ("testInstrumentationRunner1".equals(getName()) ||
        "testInstrumentationRunner2".equals(getName())) {
      addModuleWithAndroidFacet(projectBuilder, modules, "module1", PROJECT_TYPE_APP);
    }
  }

  public void testIntentsCompletion1() throws Throwable {
    toTestFirstCompletion("intentsCompletion1.xml", "intentsCompletion1_after.xml");
  }

  public void testIntentsCompletion2() throws Throwable {
    doTestCompletion();
  }

  /**
   * Test that "data" tag is completed as a subtag of "intent-filter"
   */
  public void testDataTagCompletion() throws Throwable {
    doTestCompletion();
  }

  /**
   * Test that "path" attribute prefix inside "data" tag leads to correct completion results
   */
  public void testDataAttributeCompletion() throws Throwable {
    doTestCompletionVariants("dataAttributeCompletion.xml", "android:path", "android:pathPrefix", "android:pathPattern");
  }

  public void testCompletionInManifestTag() throws Throwable {
    doTestCompletion();
  }

  public void testActivityAlias() throws Throwable {
    copyFileToProject("MyActivity.java", "src/p1/p2/MyActivity.java");
    doTestHighlighting();
  }

  public void testActivityAlias1() throws Throwable {
    copyFileToProject("MyActivity.java", "src/p1/p2/MyActivity.java");
    doTestHighlighting();
  }

  public void testActivityAlias2() throws Throwable {
    copyFileToProject("MyActivity.java", "src/p1/p2/MyActivity.java");
    doTestHighlighting();
  }

  public void testActivityAlias3() throws Throwable {
    copyFileToProject("MyActivity.java", "src/p1/p2/MyActivity.java");
    doTestHighlighting();
  }

  public void testIntegerRefAsEnumValue() throws Throwable {
    copyFileToProject("myIntResource.xml", "res/values/myIntResource.xml");
    doTestCompletion();
  }

  public void testJavaHighlighting() throws Throwable {
    copyFileToProject("PermissionsManifest.xml", "AndroidManifest.xml");
    copyFileToProject("Manifest.java", "src/p1/p2/Manifest.java");
    doTestJavaHighlighting("p1.p2");
  }

  public void testAndroidPrefixCompletion() throws Throwable {
    // do not complete prefix in manifest because there is not many attributes
    doTestAndroidPrefixCompletion(null);
  }

  public void testNamespaceCompletion() throws Throwable {
    doTestNamespaceCompletion(true, true, true, false);
  }

  public void testNamespaceCompletion1() throws Throwable {
    doTestNamespaceCompletion(true, false, true, false);
  }

  public void testCompatibleScreensCompletion() throws Throwable {
    doTestCompletion();
  }

  public void testCompatibleScreensHighlighting() throws Throwable {
    doTestHighlighting();
  }

  public void testHexInteger() throws Throwable {
    doTestHighlighting();
  }

  public void testMinSdkVersionAttributeValueCompletion() throws Throwable {
    doTestSdkVersionAttributeValueCompletion();
  }

  public void testTargetSdkVersionAttributeValueCompletion() throws Throwable {
    doTestSdkVersionAttributeValueCompletion();
  }

  public void testMaxSdkVersionAttributeValueCompletion() throws Throwable {
    doTestSdkVersionAttributeValueCompletion();
  }

  public void testSpellchecker1() throws Throwable {
    myFixture.enableInspections(SpellCheckingInspection.class);
    doTestHighlighting();
  }

  public void testSpellchecker2() throws Throwable {
    doTestSpellcheckerQuickFixes();
  }

  public void testMetadataCompletion1() throws Throwable {
    copyFileToProject("MyActivity1.java", "src/p1/p2/p3/MyActivity1.java");
    copyFileToProject("MyActivity2.java", "src/p1/MyActivity2.java");
    copyFileToProject("MyActivity.java", "src/p1/p2/MyActivity.java");
    doTestCompletionVariants(getTestName(true) + ".xml", ".MyActivity2", ".p2.MyActivity", ".p2.p3.MyActivity1");
  }

  public void testMetadataCompletion2() throws Throwable {
    doTestCompletionVariants(getTestName(true) + ".xml",
                             "@android:", "@color/", "@dimen/", "@drawable/", "@id/", "@string/", "@style/");
  }

  public void testMetadataCompletion3() throws Throwable {
    copyFileToProject("MyActivity1.java", "src/p1/p2/p3/MyActivity1.java");
    copyFileToProject("MyActivity2.java", "src/p1/MyActivity2.java");
    copyFileToProject("MyActivity.java", "src/p1/p2/MyActivity.java");
    doTestCompletionVariants(getTestName(true) + ".xml", "p1.MyActivity2", "p1.p2.MyActivity", "p1.p2.p3.MyActivity1");
  }

  public void testContentProviderIntentFilter() throws Throwable {
    copyFileToProject("MyDocumentsProvider.java", "src/p1/p2/MyDocumentsProvider.java");
    doTestHighlighting();
  }

  private void doTestSdkVersionAttributeValueCompletion() throws Throwable {
    final ProjectJdkTable projectJdkTable = ProjectJdkTable.getInstance();
    final Sdk sdk = ModuleRootManager.getInstance(myModule).getSdk();

<<<<<<< HEAD
    ApplicationManager.getApplication().runWriteAction(() -> projectJdkTable.addJdk(sdk, getTestRootDisposable()));
    doTestCompletionVariants(getTestName(true) + ".xml", "1", "2", "3", "4", "5", "6", "7",
                             "8", "9", "10", "11", "12", "13", "14", "15", "16", "17", "18", "19", "20", "21", "22", "23", "24", "25");
=======
    ApplicationManager.getApplication().runWriteAction(() -> projectJdkTable.addJdk(sdk));
    try {
      doTestCompletionVariants(getTestName(true) + ".xml", "1", "2", "3", "4", "5", "6", "7",
                               "8", "9", "10", "11", "12", "13", "14", "15", "16", "17", "18", "19", "20", "21", "22", "23", "24", "25",
                               "26");
    }
    finally {
      ApplicationManager.getApplication().runWriteAction(() -> projectJdkTable.removeJdk(sdk));
    }
>>>>>>> 1e5b25b8
  }
}<|MERGE_RESOLUTION|>--- conflicted
+++ resolved
@@ -19,11 +19,8 @@
 import static com.android.builder.model.AndroidProject.PROJECT_TYPE_APP;
 
 public class AndroidManifestDomTest extends AndroidDomTestCase {
-<<<<<<< HEAD
-=======
   private static final String API_LEVELS_URL = "https://developer.android.com/guide/topics/manifest/uses-sdk-element.html#ApiLevels";
 
->>>>>>> 1e5b25b8
   public AndroidManifestDomTest() {
     super("dom/manifest");
   }
@@ -229,8 +226,6 @@
     myFixture.complete(CompletionType.BASIC);
     myFixture.type('\n');
     myFixture.checkResultByFile(myTestFolder + '/' + getTestName(false) + "_after.xml");
-<<<<<<< HEAD
-=======
   }
 
   public void testUsesPermissionCompletion6() throws Throwable {
@@ -238,7 +233,6 @@
       copyFileToProject(getTestName(false) + ".xml"));
     myFixture.complete(CompletionType.BASIC);
     myFixture.checkResultByFile(myTestFolder + '/' + getTestName(false) + "_after.xml");
->>>>>>> 1e5b25b8
   }
 
   public void testUsesPermissionDoc() throws Throwable {
@@ -510,11 +504,6 @@
     final ProjectJdkTable projectJdkTable = ProjectJdkTable.getInstance();
     final Sdk sdk = ModuleRootManager.getInstance(myModule).getSdk();
 
-<<<<<<< HEAD
-    ApplicationManager.getApplication().runWriteAction(() -> projectJdkTable.addJdk(sdk, getTestRootDisposable()));
-    doTestCompletionVariants(getTestName(true) + ".xml", "1", "2", "3", "4", "5", "6", "7",
-                             "8", "9", "10", "11", "12", "13", "14", "15", "16", "17", "18", "19", "20", "21", "22", "23", "24", "25");
-=======
     ApplicationManager.getApplication().runWriteAction(() -> projectJdkTable.addJdk(sdk));
     try {
       doTestCompletionVariants(getTestName(true) + ".xml", "1", "2", "3", "4", "5", "6", "7",
@@ -524,6 +513,5 @@
     finally {
       ApplicationManager.getApplication().runWriteAction(() -> projectJdkTable.removeJdk(sdk));
     }
->>>>>>> 1e5b25b8
   }
 }