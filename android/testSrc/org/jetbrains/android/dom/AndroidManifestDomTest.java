package org.jetbrains.android.dom;

import static com.android.AndroidProjectTypes.PROJECT_TYPE_APP;
import static com.google.common.truth.Truth.assertThat;

import com.android.SdkConstants;
import com.android.tools.idea.testing.AndroidTestUtils;
import com.intellij.codeInsight.completion.CompletionType;
import com.intellij.openapi.application.ApplicationManager;
import com.intellij.openapi.projectRoots.ProjectJdkTable;
import com.intellij.openapi.projectRoots.Sdk;
import com.intellij.openapi.roots.ModuleRootManager;
import com.intellij.openapi.vfs.VirtualFile;
import com.intellij.psi.PsiElement;
import com.intellij.spellchecker.inspections.SpellCheckingInspection;
import com.intellij.testFramework.fixtures.IdeaProjectTestFixture;
import com.intellij.testFramework.fixtures.TestFixtureBuilder;
import java.util.List;
import org.jetbrains.android.dom.inspections.AndroidElementNotAllowedInspection;
import org.jetbrains.android.dom.inspections.AndroidUnknownAttributeInspection;
import org.jetbrains.annotations.NotNull;

public class AndroidManifestDomTest extends AndroidDomTestCase {
  private static final String API_LEVELS_URL = "https://developer.android.com/guide/topics/manifest/uses-sdk-element.html#ApiLevels";

  public AndroidManifestDomTest() {
    super("dom/manifest");
  }

  @Override
  protected boolean providesCustomManifest() {
    return true;
  }

  @Override
  protected String getPathToCopy(String testFileName) {
    return SdkConstants.FN_ANDROID_MANIFEST_XML;
  }

  public void testOverlayTagCompletion() throws Throwable {
    toTestCompletion("overlay.xml", "overlay_after.xml");
  }

  public void testOverlayHighlighting() {
    // Asserting that using overlay tag, and attributes does not produce a warning from AndroidDomInspection.
    // Attribute values do not need to resolve to anything.
    VirtualFile file = myFixture.addFileToProject(
      "AndroidManifest.xml",
      "<manifest xmlns:android=\"http://schemas.android.com/apk/res/android\"\n" +
      "          package=\"p1.a\">\n" +
      "  <overlay android:targetPackage=\"doesn't matter\" android:targetName=\"doesn't matter\">\n" +
      "  </overlay>\n" +
      "</manifest>").getVirtualFile();
    myFixture.configureFromExistingVirtualFile(file);
    myFixture.checkHighlighting();
  }

  public void testQueriesHighlighting() {
    VirtualFile file = myFixture.addFileToProject(
      "AndroidManifest.xml",
      "<manifest xmlns:android=\"http://schemas.android.com/apk/res/android\" package=\"p1.p2\">\n" +
      "    <queries>\n" +
      "        <package android:name=\"com.android.internal.util\"/>\n" +
      "    </queries>\n" +
      "    <queries>\n" +
      "        <intent>\n" +
      "            <action android:name=\"android.intent.action.BATTERY_LOW\"/>\n" +
      "            <data android:mimeType=\"basic string\"/>\n" +
      "        </intent>\n" +
      "    </queries>\n" +
      "    <queries>\n" +
      "        <provider android:authorities=\"p1.p2\"/>\n" +
      "    </queries>\n" +
      "</manifest>").getVirtualFile();

    myFixture.configureFromExistingVirtualFile(file);
    myFixture.checkHighlighting();
  }

  public void testQueriesCompletion() {
    VirtualFile file = myFixture.addFileToProject(
      "AndroidManifest.xml",
      "<manifest xmlns:android=\"http://schemas.android.com/apk/res/android\" package=\"p1.p2\">\n" +
      "    <queries>\n" +
      "        <<caret>\n" +
      "    </queries>\n" +
      "</manifest>").getVirtualFile();

    myFixture.configureFromExistingVirtualFile(file);
    myFixture.completeBasic();
    assertThat(myFixture.getLookupElementStrings()).containsExactly("package", "intent", "provider");
  }

  public void testQueriesSubtagCompletion() {
    VirtualFile file = myFixture.addFileToProject(
      "AndroidManifest.xml",
      "<manifest xmlns:android=\"http://schemas.android.com/apk/res/android\" package=\"p1.p2\">\n" +
      "    <queries>\n" +
      "        <package />\n" +
      "    </queries>\n" +
      "    <queries>\n" +
      "        <intent>\n" +
      "           <<caret>\n" +
      "        </intent>\n" +
      "    </queries>\n" +
      "    <queries>\n" +
      "        <provider />\n" +
      "    </queries>\n" +
      "</manifest>").getVirtualFile();
    myFixture.configureFromExistingVirtualFile(file);
    myFixture.completeBasic();
    // Testing Intent subtags
    assertThat(myFixture.getLookupElementStrings()).containsExactly("data", "action");

    // Testing Package tag attributes
    AndroidTestUtils.moveCaret(myFixture, "<package |/>");
    myFixture.completeBasic();
    assertThat(myFixture.getLookupElementStrings()).containsExactly("android:name");

    // Testing Provider tag attributes
    AndroidTestUtils.moveCaret(myFixture, " <provider |/>");
    myFixture.completeBasic();
    assertThat(myFixture.getLookupElementStrings()).containsExactly("android:authorities");
  }

  public void testAttributeNameCompletion1() throws Throwable {
    doTestCompletionVariantsContains("an1.xml", "android:icon", "android:label", "android:priority", "android:logo", "replace");
  }

  public void testAttributeNameCompletion2() throws Throwable {
    doTestCompletionVariantsContains("an2.xml", "debuggable", "description", "hasCode", "vmSafeMode");
  }

  public void testAttributeNameCompletion3() throws Throwable {
    toTestCompletion("an3.xml", "an3_after.xml");
  }

  public void testAttributeNameCompletion4() throws Throwable {
    toTestCompletion("an4.xml", "an4_after.xml");
  }

  public void testAttributeByLocalNameCompletion() throws Throwable {
    toTestCompletion("attrByLocalName.xml", "attrByLocalName_after.xml");
  }

  public void testTagNameCompletion2() throws Throwable {
    doTestCompletionVariants("tn2.xml", "manifest");
  }

  public void testHighlighting() throws Throwable {
    doTestHighlighting("hl.xml");
  }

  public void testHighlighting2() throws Throwable {
    doTestHighlighting("hl2.xml");
  }

  public void testHighlighting3() throws Throwable {
    copyFileToProject("MyActivity.java", "src/p1/p2/MyActivity.java");
    copyFileToProject("bools.xml", "res/values-v23/bools.xml");
    doTestHighlighting("hl3.xml");
  }

  public void testTagNameCompletion3() throws Throwable {
    toTestCompletion("tn3.xml", "tn3_after.xml");
  }

  public void testTagNameCompletion4() throws Throwable {
    toTestCompletion("tn4.xml", "tn4_after.xml");
  }

  // Test tag name completion for "supports" prefix
  public void testTagNameCompletion5() throws Throwable {
    doTestCompletionVariants("tag_name_supports.xml", "supports-gl-texture", "supports-screens");
  }

  public void testAttributeValueCompletion1() throws Throwable {
    doTestCompletionVariants("av1.xml", "behind", "landscape", "nosensor", "portrait", "sensor", "unspecified", "user", "fullSensor",
                             "reverseLandscape", "reversePortrait", "sensorLandscape", "sensorPortrait",
                             "fullUser", "locked", "userLandscape", "userPortrait");
  }

  public void testResourceCompletion1() throws Throwable {
    doTestCompletionVariants("av2.xml", "@android:", "@style/style1");
  }

  public void testResourceCompletion2() throws Throwable {
    doTestCompletionVariants("av3.xml", "@android:", "@string/hello", "@string/hello1", "@string/welcome", "@string/welcome1",
                             "@string/itStr");
  }

  public void testResourceCompletion3() throws Throwable {
    doTestCompletionVariants("av4.xml", "@android:", "@color/", "@dimen/", "@drawable/", "@id/", "@string/", "@style/");
  }

  public void testTagNameCompletion1() throws Throwable {
    doTestCompletionVariants("tn1.xml", "uses-permission",  "uses-permission-sdk-23", "uses-sdk", "uses-configuration",
                             "uses-feature", "uses-split");
  }

  public void testNavGraphCompletion() throws Throwable {
    doTestCompletionVariantsContains("navgraph1.xml", "nav-graph");
  }

  public void testNavGraphAttributeCompletion() throws Throwable {
    doTestCompletionVariantsContains("navgraph2.xml", "android:value");
  }

  public void testNavGraphValueCompletion() throws Throwable {
    copyFileToProject("nav_main.xml", "res/navigation/nav_main.xml");
    doTestCompletionVariantsContains("navgraph3.xml", "@navigation/nav_main");
  }

  public void testSoftTagsAndAttrs() throws Throwable {
    myFixture.disableInspections(new AndroidUnknownAttributeInspection());
    myFixture.disableInspections(new AndroidElementNotAllowedInspection());
    doTestHighlighting("soft.xml");
  }

  public void testUnknownAttribute() throws Throwable {
    doTestHighlighting("unknownAttribute.xml");
  }

  /*public void testNamespaceCompletion() throws Throwable {
    toTestCompletion("ns.xml", "ns_after.xml");
  }*/

  public void testInnerActivityHighlighting() throws Throwable {
    copyFileToProject("A.java", "src/p1/p2/A.java");
    doTestHighlighting(getTestName(false) + ".xml");
  }

  public void testInnerActivityCompletion() throws Throwable {
    copyFileToProject("A.java", "src/p1/p2/A.java");
    doTestCompletionVariants(getTestName(false) + ".xml", "B");
  }

  public void testActivityCompletion1() throws Throwable {
    copyFileToProject("MyActivity1.java", "src/p1/p2/p3/MyActivity1.java");
    copyFileToProject("MyActivity2.java", "src/p1/MyActivity2.java");
    copyFileToProject("MyActivity.java", "src/p1/p2/MyActivity.java");
    doTestCompletionVariants(getTestName(false) + ".xml", ".MyActivity", ".p3.MyActivity1", "p1.MyActivity2");
  }

  public void testActivityCompletion2() throws Throwable {
    copyFileToProject("MyActivity.java", "src/p1/p2/MyActivity.java");
    doTestCompletionVariants(getTestName(false) + ".xml", "p2.MyActivity");
  }

  public void testActivityCompletion3() throws Throwable {
    copyFileToProject("MyActivity.java", "src/p1/p2/MyActivity.java");
    copyFileToProject("MyActivity1.java", "src/p1/p2/p3/MyActivity1.java");
    doTestCompletionVariants(getTestName(false) + ".xml", ".MyActivity", ".p3.MyActivity1");
  }

  public void testActivityCompletion4() throws Throwable {
    copyFileToProject("MyActivity.java", "src/p1/p2/MyActivity.java");
    copyFileToProject("MyActivity1.java", "src/p1/p2/p3/MyActivity1.java");
    doTestCompletionVariants(getTestName(false) + ".xml", "MyActivity", "p3.MyActivity1");
  }

  public void testActivityCompletion5() throws Throwable {
    copyFileToProject("MyActivity.java", "src/p1/p2/MyActivity.java");
    copyFileToProject("MyActivity1.java", "src/p1/p2/p3/MyActivity1.java");
    copyFileToProject("MyActivity2.java", "src/p1/MyActivity2.java");
    doTestCompletionVariants(getTestName(false) + ".xml", "MyActivity", "p3.MyActivity1");
  }

  public void testActivityCompletion6() throws Throwable {
    copyFileToProject("MyActivity.java", "src/p1/p2/MyActivity.java");
    doTestCompletion(false);
  }

  public void testParentActivityCompletion1() throws Throwable {
    copyFileToProject("MyActivity.java", "src/p1/p2/MyActivity.java");
    copyFileToProject("MyActivity1.java", "src/p1/p2/p3/MyActivity1.java");
    copyFileToProject("MyActivity2.java", "src/p1/MyActivity2.java");
    doTestCompletionVariants(getTestName(false) + ".xml", ".MyActivity", ".p3.MyActivity1", "p1.MyActivity2");
  }

  public void testBackupAgentCompletion() throws Throwable {
    copyFileToProject("MyBackupAgent.java", "src/p1/p2/MyBackupAgent.java");
    doTestCompletionVariants(getTestName(false) + ".xml", ".MyBackupAgent");
  }

  public void testUsesSplits() throws Throwable {
    doTestHighlighting();
  }

  public void testUsesPermissionCompletion() throws Throwable {
    doTestCompletion(false);
  }

  public void testUsesPermissionCompletion1() throws Throwable {
    myFixture.configureFromExistingVirtualFile(
      copyFileToProject(getTestName(false) + ".xml"));
    myFixture.complete(CompletionType.BASIC);
    myFixture.type('\n');
    myFixture.checkResultByFile(myTestFolder + '/' + getTestName(false) + "_after.xml");
  }

  public void testUsesPermissionCompletion2() throws Throwable {
    myFixture.configureFromExistingVirtualFile(
      copyFileToProject(getTestName(false) + ".xml"));
    myFixture.complete(CompletionType.BASIC);
    myFixture.checkResultByFile(myTestFolder + '/' + getTestName(false) + "_after.xml");
  }

  public void testUsesPermissionCompletion3() throws Throwable {
    myFixture.configureFromExistingVirtualFile(
      copyFileToProject(getTestName(false) + ".xml"));
    myFixture.complete(CompletionType.BASIC);
    myFixture.checkResultByFile(myTestFolder + '/' + getTestName(false) + "_after.xml");
  }

  public void testUsesPermissionCompletion4() throws Throwable {
    myFixture.configureFromExistingVirtualFile(
      copyFileToProject(getTestName(false) + ".xml"));
    myFixture.complete(CompletionType.BASIC);
    myFixture.type('\n');
    myFixture.checkResultByFile(myTestFolder + '/' + getTestName(false) + "_after.xml");
  }

  public void testUsesPermissionCompletion5() throws Throwable {
    myFixture.configureFromExistingVirtualFile(
      copyFileToProject(getTestName(false) + ".xml"));
    myFixture.complete(CompletionType.BASIC);
    myFixture.type('\n');
    myFixture.checkResultByFile(myTestFolder + '/' + getTestName(false) + "_after.xml");
  }

  public void testUsesPermissionCompletion6() throws Throwable {
    myFixture.configureFromExistingVirtualFile(
      copyFileToProject(getTestName(false) + ".xml"));
    myFixture.complete(CompletionType.BASIC);
    myFixture.checkResultByFile(myTestFolder + '/' + getTestName(false) + "_after.xml");
  }

  /* b/115735357: We don't currently have a valid docs package, nor do we plan to have one again soon.
  public void testUsesPermissionDoc() throws Throwable {
    myFixture.configureFromExistingVirtualFile(
      copyFileToProject(getTestName(false) + ".xml"));
    myFixture.complete(CompletionType.BASIC);
    myFixture.type("WI");
    doTestExternalDoc("Allows applications to access information about Wi-Fi networks");
  }

  public void testUsesPermissionDoc1() throws Throwable {
    myFixture.configureFromExistingVirtualFile(copyFileToProject(getTestName(false) + ".xml"));
    doTestExternalDoc("Allows applications to access information about Wi-Fi networks");
  }
  */

  public void testUsesPermissionDoc2() throws Throwable {
    myFixture.configureFromExistingVirtualFile(copyFileToProject(getTestName(false) + ".xml"));
    PsiElement originalElement = myFixture.getFile().findElementAt(myFixture.getEditor().getCaretModel().getOffset());
    doTestDoc("Removed in <a href=\"" + API_LEVELS_URL + "\">API level 24</a>");
  }

  /* b/115735357: We don't currently have a valid docs package, nor do we plan to have one again soon.
  public void testIntentActionDoc() throws Throwable {
    myFixture.configureFromExistingVirtualFile(
      copyFileToProject(getTestName(false) + ".xml"));
    myFixture.complete(CompletionType.BASIC);
    myFixture.type("_BUT");
    doTestExternalDoc("The user pressed the \"call\" button to go to the dialer");
  }

  public void testIntentActionDoc1() throws Throwable {
    myFixture.configureFromExistingVirtualFile(copyFileToProject(getTestName(false) + ".xml"));
    doTestExternalDoc("The user pressed the \"call\" button to go to the dialer");
  }

  public void testIntentActionDoc2() throws Throwable {
    myFixture.configureFromExistingVirtualFile(
      copyFileToProject(getTestName(false) + ".xml"));
    doTestExternalDoc("The user pressed the \"call\" button to go to the dialer");
  }
  */

  /* b/144507473
  public void testIntentActionCompletion1() throws Throwable {
    doTestCompletionVariants(getTestName(false) + ".xml",
                             "android.intent.action.CALL",
                             "android.intent.action.CALL_BUTTON",
                             "android.intent.action.CARRIER_SETUP");
  }
  */

  /* b/144507473
  public void testIntentActionCompletion2() throws Throwable {
    doTestCompletionVariants(getTestName(false) + ".xml", "android.intent.action.CAMERA_BUTTON",
                             "android.intent.action.NEW_OUTGOING_CALL");
  }
  */

  /* b/144507473
  public void testIntentActionCompletion3() throws Throwable {
    toTestFirstCompletion("IntentActionCompletion3.xml", "IntentActionCompletion3_after.xml");
  }
  */

  /* b/144507473
  // Regression test for http://b.android.com/154004
  public void testIntentActionCompletion4() throws Throwable {
    toTestFirstCompletion("IntentActionCompletion4.xml", "IntentActionCompletion4_after.xml");
  }
  */

  /* b/144507473
  public void testIntentCategoryCompletion1() throws Throwable {
    doTestCompletion(false);
  }
  */

  /* b/144507473
  public void testIntentCategoryCompletion2() throws Throwable {
    doTestCompletion(false);
  }
  */

  /* b/144507473
  // Tests for completion of actions outside of set of constants defined in android.intent.Intent
  // Regression test for http://b.android.com/187026
  public void testTelephonyActionCompletion() throws Throwable {
    toTestCompletion("TelephonyActionCompletion.xml", "TelephonyActionCompletion_after.xml");
  }
  */

  // Test support for tools: namespace attribute completion in manifest files,
  // tools:node in this particular case
  public void testToolsNodeCompletion() throws Throwable {
    toTestCompletion("ToolsManifestMergerCompletion.xml", "ToolsManifestMergerCompletion_after.xml");
  }

  // Test support for value completion of tools:node attribute
  public void testToolsNodeValueCompletion() throws Throwable {
    toTestCompletion("ToolsNodeValueCompletion.xml", "ToolsNodeValueCompletion_after.xml");
  }

  public void testIntentActionsHighlighting() throws Throwable {
    doTestHighlighting();
  }

  /* b/144507473
  public void testIntentCategoryDoc() throws Throwable {
    myFixture.configureFromExistingVirtualFile(
      copyFileToProject(getTestName(false) + ".xml"));
    myFixture.complete(CompletionType.BASIC);
    myFixture.type("BRO");
    doTestExternalDoc("The activity should be able to browse the Internet.");
  }
  */

  /* b/115735357: We don't currently have a valid docs package, nor do we plan to have one again soon.
  public void testIntentCategoryDoc1() throws Throwable {
    myFixture.configureFromExistingVirtualFile(copyFileToProject(getTestName(false) + ".xml"));
    doTestExternalDoc("The activity should be able to browse the Internet.");
  }

  public void testIntentCategoryDoc2() throws Throwable {
    myFixture.configureFromExistingVirtualFile(
      copyFileToProject(getTestName(false) + ".xml"));
    doTestExternalDoc("To be used as a test");
  }
  */

  public void testApplicationNameCompletion() throws Throwable {
    copyFileToProject("MyApplication.java", "src/p1/p2/MyApplication.java");
    doTestCompletion(false);
  }

  public void testManageSpaceActivity() throws Throwable {
    copyFileToProject("MyActivity.java", "src/p1/p2/MyActivity.java");
    doTestCompletion(false);
  }

  public void testInstrumentationRunner() throws Throwable {
    doTestHighlighting(getTestName(false) + ".xml");
  }

  public void testInstrumentationRunner1() throws Throwable {
    doTestHighlighting(getTestName(false) + ".xml");
  }

  public void testInstrumentationRunner2() throws Throwable {
    doTestCompletion(false);
  }

  @Override
  protected void configureAdditionalModules(@NotNull TestFixtureBuilder<IdeaProjectTestFixture> projectBuilder,
                                            @NotNull List<MyAdditionalModuleData> modules) {
    if ("testInstrumentationRunner1".equals(getName()) ||
        "testInstrumentationRunner2".equals(getName())) {
      addModuleWithAndroidFacet(projectBuilder, modules, "module1", PROJECT_TYPE_APP);
    }
  }

  /* b/144507473
  public void testIntentsCompletion1() throws Throwable {
    toTestFirstCompletion("intentsCompletion1.xml", "intentsCompletion1_after.xml");
  }
  */

  public void testIntentsCompletion2() throws Throwable {
    doTestCompletion();
  }

  /**
   * Test that "data" tag is completed as a subtag of "intent-filter"
   */
  public void testDataTagCompletion() throws Throwable {
    doTestCompletion();
  }

  /**
   * Test that "path" attribute prefix inside "data" tag leads to correct completion results
   */
  public void testDataAttributeCompletion() throws Throwable {
    doTestCompletionVariants("dataAttributeCompletion.xml", "android:path", "android:pathPrefix", "android:pathPattern");
  }

  public void testCompletionInManifestTag() throws Throwable {
    doTestCompletion();
  }

  public void testActivityAlias() throws Throwable {
    copyFileToProject("MyActivity.java", "src/p1/p2/MyActivity.java");
    doTestHighlighting();
  }

  public void testActivityAlias1() throws Throwable {
    copyFileToProject("MyActivity.java", "src/p1/p2/MyActivity.java");
    doTestHighlighting();
  }

  public void testActivityAlias2() throws Throwable {
    copyFileToProject("MyActivity.java", "src/p1/p2/MyActivity.java");
    doTestHighlighting();
  }

  public void testActivityAlias3() throws Throwable {
    copyFileToProject("MyActivity.java", "src/p1/p2/MyActivity.java");
    doTestHighlighting();
  }

  public void testIntegerRefAsEnumValue() throws Throwable {
    copyFileToProject("myIntResource.xml", "res/values/myIntResource.xml");
    doTestCompletion();
  }

  public void testJavaHighlighting() throws Throwable {
    copyFileToProject("PermissionsManifest.xml", "AndroidManifest.xml");
    doTestJavaHighlighting("p1.p2");
  }

  public void testNamespaceCompletion() throws Throwable {
    doTestNamespaceCompletion(SdkConstants.DIST_URI);
  }

  public void testNamespaceCompletion1() throws Throwable {
    doTestNamespaceCompletion(SdkConstants.DIST_URI);
  }

  public void testCompatibleScreensCompletion() throws Throwable {
    doTestCompletion();
  }

  public void testCompatibleScreensHighlighting() throws Throwable {
    doTestHighlighting();
  }

  public void testHexInteger() throws Throwable {
    doTestHighlighting();
  }

  public void testMinSdkVersionAttributeValueCompletion() throws Throwable {
    doTestSdkVersionAttributeValueCompletion();
  }

  public void testTargetSdkVersionAttributeValueCompletion() throws Throwable {
    doTestSdkVersionAttributeValueCompletion();
  }

  public void testMaxSdkVersionAttributeValueCompletion() throws Throwable {
    doTestSdkVersionAttributeValueCompletion();
  }

  public void testSpellchecker1() throws Throwable {
    myFixture.enableInspections(SpellCheckingInspection.class);
    doTestHighlighting();
  }

  public void testSpellchecker2() throws Throwable {
    doTestSpellcheckerQuickFixes();
  }

  public void testMetadataCompletion1() throws Throwable {
    copyFileToProject("MyActivity1.java", "src/p1/p2/p3/MyActivity1.java");
    copyFileToProject("MyActivity2.java", "src/p1/MyActivity2.java");
    copyFileToProject("MyActivity.java", "src/p1/p2/MyActivity.java");
    doTestCompletionVariants(getTestName(true) + ".xml", ".MyActivity2", ".p2.MyActivity", ".p2.p3.MyActivity1");
  }

  public void testMetadataCompletion2() throws Throwable {
    doTestCompletionVariants(getTestName(true) + ".xml",
                             "@android:", "@color/", "@dimen/", "@drawable/", "@id/", "@string/", "@style/");
  }

  public void testMetadataCompletion3() throws Throwable {
    copyFileToProject("MyActivity1.java", "src/p1/p2/p3/MyActivity1.java");
    copyFileToProject("MyActivity2.java", "src/p1/MyActivity2.java");
    copyFileToProject("MyActivity.java", "src/p1/p2/MyActivity.java");
    doTestCompletionVariants(getTestName(true) + ".xml", "p1.MyActivity2", "p1.p2.MyActivity", "p1.p2.p3.MyActivity1");
  }

  public void testContentProviderIntentFilter() throws Throwable {
    copyFileToProject("MyDocumentsProvider.java", "src/p1/p2/MyDocumentsProvider.java");
    doTestHighlighting();
  }

  private void doTestSdkVersionAttributeValueCompletion() throws Throwable {
<<<<<<< HEAD
    doTestCompletionVariants(getTestName(true) + ".xml", "1", "2", "3", "4", "5", "6", "7",
                             "8", "9", "10", "11", "12", "13", "14", "15", "16", "17", "18", "19", "20", "21", "22", "23", "24", "25",
                             "26", "27", "28", "29");
=======
    final ProjectJdkTable projectJdkTable = ProjectJdkTable.getInstance();
    final Sdk sdk = ModuleRootManager.getInstance(myModule).getSdk();

    ApplicationManager.getApplication().runWriteAction(() -> projectJdkTable.addJdk(sdk));
    try {
      doTestCompletionVariants(getTestName(true) + ".xml", "1", "2", "3", "4", "5", "6", "7",
                               "8", "9", "10", "11", "12", "13", "14", "15", "16", "17", "18", "19", "20", "21", "22", "23", "24", "25",
                               "26", "27", "28", "29", "30");
    }
    finally {
      ApplicationManager.getApplication().runWriteAction(() -> projectJdkTable.removeJdk(sdk));
    }
>>>>>>> 799703f0
  }
}<|MERGE_RESOLUTION|>--- conflicted
+++ resolved
@@ -620,23 +620,8 @@
   }
 
   private void doTestSdkVersionAttributeValueCompletion() throws Throwable {
-<<<<<<< HEAD
     doTestCompletionVariants(getTestName(true) + ".xml", "1", "2", "3", "4", "5", "6", "7",
                              "8", "9", "10", "11", "12", "13", "14", "15", "16", "17", "18", "19", "20", "21", "22", "23", "24", "25",
-                             "26", "27", "28", "29");
-=======
-    final ProjectJdkTable projectJdkTable = ProjectJdkTable.getInstance();
-    final Sdk sdk = ModuleRootManager.getInstance(myModule).getSdk();
-
-    ApplicationManager.getApplication().runWriteAction(() -> projectJdkTable.addJdk(sdk));
-    try {
-      doTestCompletionVariants(getTestName(true) + ".xml", "1", "2", "3", "4", "5", "6", "7",
-                               "8", "9", "10", "11", "12", "13", "14", "15", "16", "17", "18", "19", "20", "21", "22", "23", "24", "25",
                                "26", "27", "28", "29", "30");
-    }
-    finally {
-      ApplicationManager.getApplication().runWriteAction(() -> projectJdkTable.removeJdk(sdk));
-    }
->>>>>>> 799703f0
   }
 }