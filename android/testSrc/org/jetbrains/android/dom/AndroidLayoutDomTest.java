package org.jetbrains.android.dom;

import com.android.SdkConstants;
import com.intellij.codeInsight.TargetElementUtil;
import com.intellij.codeInsight.completion.CompletionType;
import com.intellij.codeInsight.daemon.impl.HighlightInfo;
import com.intellij.codeInsight.documentation.DocumentationManager;
import com.intellij.codeInsight.intention.IntentionAction;
import com.intellij.codeInsight.lookup.LookupElement;
import com.intellij.codeInsight.lookup.LookupElementPresentation;
import com.intellij.codeInsight.lookup.LookupEx;
import com.intellij.codeInspection.deadCode.UnusedDeclarationInspection;
import com.intellij.lang.documentation.DocumentationProvider;
import com.intellij.openapi.command.WriteCommandAction;
import com.intellij.openapi.util.Pair;
import com.intellij.openapi.util.TextRange;
import com.intellij.openapi.vfs.VirtualFile;
import com.intellij.psi.*;
import com.intellij.spellchecker.inspections.SpellCheckingInspection;
import com.intellij.testFramework.PlatformTestUtil;
import com.intellij.testFramework.PsiTestUtil;
import com.intellij.testFramework.UsefulTestCase;
import com.intellij.util.ThrowableRunnable;
import com.intellij.util.containers.HashSet;
import org.jetbrains.android.inspections.AndroidMissingOnClickHandlerInspection;
import org.jetbrains.android.inspections.CreateFileResourceQuickFix;
import org.jetbrains.android.inspections.CreateValueResourceQuickFix;

import java.io.IOException;
import java.util.ArrayList;
import java.util.Arrays;
import java.util.List;
import java.util.Set;

/**
 * @author coyote
 */
public class AndroidLayoutDomTest extends AndroidDomTest {
  public AndroidLayoutDomTest() {
    super(false, "dom/layout");
  }

  @Override
  public void setUp() throws Exception {
    super.setUp();
    myFixture.copyFileToProject(SdkConstants.FN_ANDROID_MANIFEST_XML, SdkConstants.FN_ANDROID_MANIFEST_XML);
  }

  @Override
  protected String getPathToCopy(String testFileName) {
    return "res/layout/" + testFileName;
  }

  public void testAttributeNameCompletion1() throws Throwable {
    doTestCompletionVariants("an1.xml", "layout_weight", "layout_width");
  }

  public void testAttributeNameCompletion2() throws Throwable {
    toTestCompletion("an2.xml", "an2_after.xml");
  }

  public void testAttributeNameCompletion3() throws Throwable {
    toTestCompletion("an3.xml", "an3_after.xml");
  }

  public void testAttributeNameCompletion4() throws Throwable {
    toTestCompletion("an4.xml", "an4_after.xml");
  }

  public void testAttributeNameCompletion5() throws Throwable {
    toTestCompletion("an5.xml", "an5_after.xml");
  }

  public void testAttributeNameCompletion6() throws Throwable {
    myFixture.configureFromExistingVirtualFile(copyFileToProject("an6.xml"));
    myFixture.complete(CompletionType.BASIC);
    myFixture.type("\n");
    myFixture.checkResultByFile(testFolder + "/an6_after.xml");
  }

  public void testAttributeNameCompletion7() throws Throwable {
    myFixture.configureFromExistingVirtualFile(copyFileToProject("an7.xml"));
    myFixture.complete(CompletionType.BASIC);
    List<String> lookupElementStrings = myFixture.getLookupElementStrings();
    assertNotNull(lookupElementStrings);
    lookupElementStrings = lookupElementStrings.subList(0, 5);
    UsefulTestCase.assertSameElements(
      lookupElementStrings, "android:layout_above", "android:layout_alignBaseline",
      "android:layout_alignBottom", "android:layout_alignEnd", "android:layout_alignLeft");
  }

  // Deprecated attributes should be crossed out in the completion
  // This test specifically checks for "android:editable" attribute on TextView
  public void testDeprecatedAttributeNamesCompletion() throws Throwable {
    myFixture.configureFromExistingVirtualFile(copyFileToProject("text_view_editable.xml"));
    myFixture.complete(CompletionType.BASIC);
    LookupElement[] elements = myFixture.getLookupElements();
    assertNotNull(elements);

    // LookupElement that corresponds to "android:editable" attribute
    LookupElement editableElement = null;
    for (LookupElement element : elements) {
      if ("android:editable".equals(element.getLookupString())) {
        editableElement = element;
      }
    }
    assertNotNull(editableElement);

    assertEquals("android:editable", editableElement.getLookupString());
    LookupElementPresentation presentation = new LookupElementPresentation();
    editableElement.renderElement(presentation);
    assertTrue(presentation.isStrikeout());
  }

  // "contex" is completed to "tools:context", "xmlns:tools" with right value is inserted
  public void testToolsContextAttributeCompletion() throws Throwable {
    toTestCompletion("tools_context.xml", "tools_context_after.xml");
  }

  // "tools:" inside tag should autocomplete to available tools attributes, only "tools:targetApi" in this case
  public void testToolsPrefixedAttributeCompletion() throws Throwable {
    toTestCompletion("tools_namespace_attrs.xml", "tools_namespace_attrs_after.xml");
  }

  // ListView has some specific autocompletion attributes, like "listfooter", they should be autocompleted as well
  public void testToolsListViewAttributes() throws Throwable {
    doTestCompletionVariants("tools_listview_attrs.xml", "tools:targetApi", "tools:listfooter", "tools:listheader", "tools:listitem");
  }

  // tools:targetApi values are autocompleted
  public void testTargetApiValueCompletion() throws Throwable {
    doTestCompletionVariants("tools_targetapi.xml", "HONEYCOMB", "HONEYCOMB_MR1", "HONEYCOMB_MR2");
  }

  // "-1" is not a valid tools:targetApi value
  public void testTargetApiErrorMessage1() throws Throwable {
    doTestHighlighting("tools_targetapi_error1.xml");
  }

  // "apple_pie" is not a valid tools:targetApi value as well
  public void testTargetApiErrorMessage2() throws Throwable {
    doTestHighlighting("tools_targetapi_error2.xml");
  }

  // fontFamily attribute values are autocompleted
  public void testFontFamilyCompletion() throws Throwable {
    doTestCompletionVariants("text_view_font_family.xml", "monospace", "serif-monospace");
  }

  public void testCommonPrefixIdea63531() throws Throwable {
    VirtualFile file = copyFileToProject("commonPrefixIdea63531.xml");
    myFixture.configureFromExistingVirtualFile(file);
    myFixture.complete(CompletionType.BASIC);
    myFixture.checkResultByFile(testFolder + '/' + "commonPrefixIdea63531_after.xml");
  }

  public void testHighlighting() throws Throwable {
    doTestHighlighting("hl.xml");
  }

  public void testHighlighting2() throws Throwable {
    copyFileToProject("integers.xml", "res/values/integers.xml");
    doTestHighlighting("hl2.xml");
  }

  public void testWrongEnumValuesHighlighting() throws Throwable {
    doTestHighlighting("wrong_enum_value.xml");
  }

  public void testTableRowRootTag() throws Throwable {
    doTestHighlighting();
  }

  public void testCheckLayoutAttrs() throws Throwable {
    doTestHighlighting("layoutAttrs.xml");
  }

  public void testCheckLayoutAttrs1() throws Throwable {
    doTestHighlighting("layoutAttrs1.xml");
  }

  public void testCheckLayoutAttrs2() throws Throwable {
    doTestHighlighting("layoutAttrs2.xml");
  }

  public void testCheckLayoutAttrs3() throws Throwable {
    doTestHighlighting("layoutAttrs3.xml");
  }

  public void testUnknownAttribute() throws Throwable {
    doTestHighlighting("hl1.xml");
  }

  public void testMissingRequired() throws Throwable {
    doTestHighlighting("missing_attrs.xml");
  }

  public void testDataBindingHighlighting() throws Throwable {
    copyFileToProject("User.java", "src/com/android/example/bindingdemo/vo/User.java");
    doTestHighlighting("binding1.xml");
  }

  public void testDataBindingCompletion1() throws Throwable {
    doTestCompletionVariants("binding2.xml", "name", "type");
  }

  public void testDataBindingCompletion2() throws Throwable {
    toTestCompletion("binding3.xml", "binding3_after.xml");
  }

  public void testCustomTagCompletion() throws Throwable {
    copyFileToProject("LabelView.java", "src/p1/p2/LabelView.java");
    toTestCompletion("ctn.xml", "ctn_after.xml");
  }

  @SuppressWarnings("ConstantConditions")
  public void testCustomTagCompletion0() throws Throwable {
    final VirtualFile labelViewJava = copyFileToProject("LabelView.java", "src/p1/p2/LabelView.java");

    VirtualFile lf1 = myFixture.copyFileToProject(testFolder + '/' + "ctn0.xml", "res/layout/layout1.xml");
    myFixture.configureFromExistingVirtualFile(lf1);
    myFixture.complete(CompletionType.BASIC);
    List<String> variants = myFixture.getLookupElementStrings();
    assertTrue(variants.contains("p1.p2.LabelView"));

    final PsiFile psiLabelViewFile = PsiManager.getInstance(getProject()).findFile(labelViewJava);
    assertInstanceOf(psiLabelViewFile, PsiJavaFile.class);
    final PsiClass labelViewClass = ((PsiJavaFile)psiLabelViewFile).getClasses()[0];
    assertNotNull(labelViewClass);
    myFixture.renameElement(labelViewClass, "LabelView1");

    VirtualFile lf2 = myFixture.copyFileToProject(testFolder + '/' + "ctn0.xml", "res/layout/layout2.xml");
    myFixture.configureFromExistingVirtualFile(lf2);
    myFixture.complete(CompletionType.BASIC);
    variants = myFixture.getLookupElementStrings();
    assertFalse(variants.contains("p1.p2.LabelView"));
    assertTrue(variants.contains("p1.p2.LabelView1"));

    WriteCommandAction.runWriteCommandAction(null, new Runnable() {
      @Override
      public void run() {
        try {
          labelViewJava.delete(null);
        }
        catch (IOException e) {
          throw new RuntimeException(e);
        }
      }
    });

    VirtualFile lf3 = myFixture.copyFileToProject(testFolder + '/' + "ctn0.xml", "res/layout/layout3.xml");
    myFixture.configureFromExistingVirtualFile(lf3);
    myFixture.complete(CompletionType.BASIC);
    variants = myFixture.getLookupElementStrings();
    assertFalse(variants.contains("p1.p2.LabelView"));
    assertFalse(variants.contains("p1.p2.LabelView1"));
  }

  public void testCustomTagCompletion1() throws Throwable {
    copyFileToProject("LabelView.java", "src/p1/p2/LabelView.java");
    copyFileToProject("LabelView1.java", "src/p1/p2/LabelView1.java");
    copyFileToProject("IncorrectView.java", "src/p1/p2/IncorrectView.java");
    doTestCompletionVariants("ctn1.xml", "p2.LabelView", "p2.LabelView1");
  }

  public void testCustomTagCompletion2() throws Throwable {
    copyFileToProject("LabelView.java", "src/p1/p2/LabelView.java");
    VirtualFile file = copyFileToProject("ctn2.xml");
    myFixture.configureFromExistingVirtualFile(file);
    myFixture.complete(CompletionType.BASIC);
    myFixture.type("p1\n");
    myFixture.checkResultByFile(testFolder + '/' + "ctn2_after.xml");
  }

  public void testCustomTagCompletion3() throws Throwable {
    copyFileToProject("LabelView.java", "src/p1/p2/LabelView.java");
    toTestCompletion("ctn3.xml", "ctn3_after.xml");
  }

  public void testCustomTagCompletion4() throws Throwable {
    copyFileToProject("LabelView.java", "src/p1/p2/LabelView.java");
    doTestCompletionVariants("ctn4.xml", "LabelView");
  }

  public void testCustomTagCompletion5() throws Throwable {
    copyFileToProject("LabelView.java", "src/p1/p2/LabelView.java");
    VirtualFile file = copyFileToProject("ctn5.xml");
    myFixture.configureFromExistingVirtualFile(file);
    myFixture.complete(CompletionType.BASIC);
    myFixture.type("p1\n");
    myFixture.checkResultByFile(testFolder + '/' + "ctn5_after.xml");
  }

  public void testCustomTagCompletion6() throws Throwable {
    copyFileToProject("LabelView.java", "src/p1/p2/LabelView.java");
    toTestCompletion("ctn6.xml", "ctn6_after.xml");
  }

  public void testCustomTagCompletion7() throws Throwable {
    copyFileToProject("LabelView.java", "src/p1/p2/LabelView.java");
    toTestCompletion("ctn7.xml", "ctn6_after.xml");
  }

  public void testCustomTagCompletion8() throws Throwable {
    copyFileToProject("LabelView.java", "src/p1/p2/LabelView.java");
    copyFileToProject("LabelView1.java", "src/p1/p2/LabelView1.java");
    doTestCompletionVariants("ctn8.xml", "LabelView");
  }

  public void testCustomTagCompletion9() throws Throwable {
    copyFileToProject("LabelView.java", "src/p1/p2/LabelView.java");
    toTestCompletion("ctn9.xml", "ctn9_after.xml");
  }

  public void testCustomTagCompletion10() throws Throwable {
    copyFileToProject("LabelView.java", "src/p1/p2/LabelView.java");
    copyFileToProject("LabelView1.java", "src/p1/p2/LabelView1.java");
    doTestCompletionVariants("ctn10.xml", "LabelView");
  }

  public void testCustomAttributeNameCompletion() throws Throwable {
    copyFileToProject("LabelView.java", "src/p1/p2/LabelView.java");
    doTestCompletionVariants("can.xml", "text", "textColor", "textSize");
  }

  public void testCustomAttributeNameCompletion1() throws Throwable {
    copyFileToProject("LabelView.java", "src/p1/p2/LabelView.java");
    doTestCompletionVariants("can1.xml", "context", "text", "textAlignment", "textColor", "textDirection", "textSize");
  }

  public void testCustomAttributeNameCompletion2() throws Throwable {
    copyFileToProject("LabelView.java", "src/p1/p2/LabelView.java");
    VirtualFile file = copyFileToProject("can2.xml");
    myFixture.configureFromExistingVirtualFile(file);
    myFixture.complete(CompletionType.BASIC);
    myFixture.type("text");
    List<String> lookupElementStrings = myFixture.getLookupElementStrings();
    assertNotNull(lookupElementStrings);
    UsefulTestCase.assertSameElements(lookupElementStrings, "android:textAlignment", "android:textDirection", "text", "textColor",
                                      "textSize");
  }

  public void testCustomAttributeNameCompletion3() throws Throwable {
    copyFileToProject("LabelView.java", "src/p1/p2/LabelView.java");
    toTestCompletion("can3.xml", "can3_after.xml");
  }

  public void testCustomAttributeNameCompletion4() throws Throwable {
    copyFileToProject("LabelView.java", "src/p1/p2/LabelView.java");
    toTestCompletion("can4.xml", "can4_after.xml");
  }

  public void testCustomAttributeNameCompletion5() throws Throwable {
    myFacet.getProperties().LIBRARY_PROJECT = true;
    copyFileToProject("LabelView.java", "src/p1/p2/LabelView.java");
    toTestCompletion("can5.xml", "can5_after.xml");
  }

  public void testToolsAttributesCompletion() throws Throwable {
    myFixture.copyFileToProject(testFolder + "/OnClickActivity.java", "src/p1/p2/Activity1.java");
    // Create layout that we will use to test the layout completion
    myFixture.copyFileToProject(testFolder + "/tools_context_completion_after.xml", "res/layout/other_layout.xml");
    toTestFirstCompletion("tools_context_completion.xml", "tools_context_completion_after.xml");
    toTestCompletion("tools_showIn_completion.xml", "tools_showIn_completion_after.xml");
  }

  public void testCustomAttributeValueCompletion() throws Throwable {
    doTestCompletionVariants("cav.xml", "@color/color0", "@color/color1", "@color/color2");
  }

  public void testIdea64993() throws Throwable {
    copyFileToProject("LabelView.java", "src/p1/p2/LabelView.java");
    doTestHighlighting();
  }

  public void testTagNameCompletion1() throws Throwable {
    VirtualFile file = copyFileToProject("tn1.xml");
    myFixture.configureFromExistingVirtualFile(file);
    myFixture.complete(CompletionType.BASIC);
    myFixture.type('\n');
    myFixture.checkResultByFile(testFolder + '/' + "tn1_after.xml");
  }

  public void testFlagCompletion() throws Throwable {
    doTestCompletionVariants("av1.xml", "center", "center_horizontal", "center_vertical");
    doTestCompletionVariants("av2.xml", "fill_horizontal", "fill_vertical");
  }

  public void testFlagCompletion1() throws Throwable {
    doTestCompletionVariants("flagCompletion1.xml", "center", "center_horizontal", "center_vertical", "center|bottom",
                             "center|center_horizontal", "center|center_vertical", "center|clip_horizontal", "center|clip_vertical",
                             "center|end", "center|fill", "center|fill_horizontal", "center|fill_vertical", "center|left",
                             "center|right", "center|start", "center|top");
  }

  public void testFlagCompletion2() throws Throwable {
    doTestCompletionVariants("flagCompletion2.xml", "center", "center_horizontal", "center_vertical", "center|center_horizontal",
                             "center|center_vertical", "center|clip_horizontal", "center|clip_vertical", "center|end", "center|fill",
                             "center|fill_horizontal", "center|fill_vertical", "center|left", "center|right", "center|start",
                             "center|top");
    myFixture.type("|fill");
    final List<String> lookupElements = myFixture.getLookupElementStrings();
    assertNotNull(lookupElements);
    UsefulTestCase.assertSameElements(lookupElements, "center|fill", "center|fill_horizontal", "center|fill_vertical");
  }

  public void testResourceCompletion() throws Throwable {
    doTestCompletionVariants("av3.xml", "@color/", "@android:", "@drawable/");
    doTestCompletionVariants("av8.xml", "@android:", "@anim/", "@color/", "@dimen/", "@drawable/", "@id/", "@layout/", "@string/",
                             "@style/");
  }

  public void testLocalResourceCompletion1() throws Throwable {
    doTestCompletionVariants("av4.xml", "@color/color0", "@color/color1", "@color/color2");
  }

  public void testLocalResourceCompletion2() throws Throwable {
    doTestCompletionVariants("av5.xml", "@drawable/picture1", "@drawable/picture2", "@drawable/picture3", "@drawable/cdrawable");
  }

  public void testLocalResourceCompletion3() throws Throwable {
    doTestCompletionVariants("av7.xml", "@android:", "@string/hello", "@string/hello1", "@string/welcome", "@string/welcome1",
                             "@string/itStr");
  }

  public void testLocalResourceCompletion4() throws Throwable {
    doTestCompletionVariants("av7.xml", "@android:", "@string/hello", "@string/hello1", "@string/welcome", "@string/welcome1",
                             "@string/itStr");
  }

  public void testLocalResourceCompletion5() throws Throwable {
    doTestCompletionVariants("av12.xml", "@android:", "@anim/anim1", "@anim/anim2");
  }

  public void testForceLocalResourceCompletion() throws Throwable {
    doTestCompletionVariants("av13.xml", "@string/hello", "@string/hello1");
  }

  public void testSystemResourceCompletion() throws Throwable {
    doTestCompletionVariants("av6.xml", "@android:color/", "@android:drawable/", "@android:mipmap/");
  }

  public void testCompletionSpecialCases() throws Throwable {
    doTestCompletionVariants("av9.xml", "@string/hello", "@string/hello1");
  }

  public void testLayoutAttributeValuesCompletion() throws Throwable {
    doTestCompletionVariants("av10.xml", "fill_parent", "match_parent", "wrap_content", "@android:", "@dimen/myDimen");
    doTestCompletionVariants("av11.xml", "center", "center_horizontal", "center_vertical");
  }

  public void testFloatAttributeValuesCompletion() throws Throwable {
    copyFileToProject("myIntResource.xml", "res/values/myIntResource.xml");
    doTestCompletionVariants("floatAttributeValues.xml", "@android:", "@integer/my_integer");
  }

  public void testTagNameCompletion2() throws Throwable {
    VirtualFile file = copyFileToProject("tn2.xml");
    myFixture.configureFromExistingVirtualFile(file);
    myFixture.complete(CompletionType.BASIC);
    myFixture.assertPreferredCompletionItems(0, "EditText", "ExpandableListView", "android.inputmethodservice.ExtractEditText");
  }

  public void testTagNameCompletion3() throws Throwable {
    doTestCompletionVariants("tn3.xml", "ActionMenuView", "AdapterViewFlipper", "AutoCompleteTextView", "CalendarView", "CheckedTextView",
                             "ExpandableListView", "GridView", "HorizontalScrollView", "ImageView", "ListView", "MultiAutoCompleteTextView",
                             "ScrollView", "SearchView", "StackView", "SurfaceView", "TextView", "TextureView", "VideoView", "View",
                             "ViewAnimator", "ViewFlipper", "ViewStub", "ViewSwitcher", "WebView", "android.appwidget.AppWidgetHostView",
                             "android.gesture.GestureOverlayView", "android.inputmethodservice.KeyboardView", "android.media.tv.TvView",
                             "android.opengl.GLSurfaceView");
  }

  /*public void testTagNameCompletion4() throws Throwable {
    toTestCompletion("tn4.xml", "tn4_after.xml");
  }*/

  public void testTagNameCompletion5() throws Throwable {
    toTestFirstCompletion("tn5.xml", "tn5_after.xml");
  }

  public void testTagNameCompletion6() throws Throwable {
    VirtualFile file = copyFileToProject("tn6.xml");
    myFixture.configureFromExistingVirtualFile(file);
    myFixture.complete(CompletionType.BASIC);
    List<String> lookupElementStrings = myFixture.getLookupElementStrings();
    assertNotNull(lookupElementStrings);
    assertFalse(lookupElementStrings.contains("android.widget.Button"));
  }

  public void testTagNameCompletion7() throws Throwable {
    toTestCompletion("tn7.xml", "tn7_after.xml");
  }

  public void testTagNameCompletion8() throws Throwable {
    VirtualFile file = copyFileToProject("tn8.xml");
    myFixture.configureFromExistingVirtualFile(file);
    myFixture.complete(CompletionType.BASIC);
    List<String> lookupElementStrings = myFixture.getLookupElementStrings();
    assertNotNull(lookupElementStrings);
    assertTrue(lookupElementStrings.contains("widget.Button"));
  }

  public void testTagNameCompletion9() throws Throwable {
    toTestCompletion("tn9.xml", "tn9_after.xml");
  }

  public void testTagNameCompletion10() throws Throwable {
    VirtualFile file = copyFileToProject("tn10.xml");
    myFixture.configureFromExistingVirtualFile(file);
    myFixture.complete(CompletionType.BASIC);
    List<String> lookupElementStrings = myFixture.getLookupElementStrings();
    assertNotNull(lookupElementStrings);
    assertFalse(lookupElementStrings.contains("android.widget.Button"));
  }

  public void testTagNameCompletion11() throws Throwable {
    toTestCompletion("tn11.xml", "tn11_after.xml");
  }

  public void testDeprecatedTagsAreLastInCompletion() throws Throwable {
    VirtualFile file = copyFileToProject("tagName_letter_G.xml");
    myFixture.configureFromExistingVirtualFile(file);
    myFixture.complete(CompletionType.BASIC);

    // Gallery is deprecated and thus should be the last in completion list
    myFixture.assertPreferredCompletionItems(0, "GridLayout", "GridView", "android.gesture.GestureOverlayView", "android.opengl.GLSurfaceView", "Gallery");
  }

  // Completion by simple class name in layouts should work, inserting fully-qualified names
  // http://b.android.com/179380
  public void testTagNameCompletionBySimpleName() throws Throwable {
    toTestCompletion("tn13.xml", "tn13_after.xml");
  }

<<<<<<< HEAD
  // Regression test for http://b.android.com/193339
  // Completion by simple class name in layouts should succeed when tag name is typed lowercase,
  // the bug made it fail because two identical completion elements have been shown.
  public void testTagNameCompletionBySimpleNameLowercase() throws Throwable {
    toTestCompletion("tag_name_lowercase.xml", "tag_name_lowercase_after.xml");
=======
  // Test that support library component alternatives are pushed higher in completion
  public void testSupportLibraryCompletion() throws Throwable {
    myFixture.copyFileToProject(testFolder + "/GridLayout.java", "src/android/support/v7/widget/GridLayout.java");
    VirtualFile file = copyFileToProject("tn14.xml");
    myFixture.configureFromExistingVirtualFile(file);
    myFixture.complete(CompletionType.BASIC);
    List<String> completionResult = myFixture.getLookupElementStrings();

    assertNotNull(completionResult);
    // Check the elements are in the right order
    assertEquals("android.support.v7.widget.GridLayout", completionResult.get(0));
    assertEquals("GridLayout", completionResult.get(1));
>>>>>>> 4130c6eb
  }

  public void testTagNameIcons1() throws Throwable {
    doTestTagNameIcons("tn10.xml");
  }

  public void testTagNameIcons2() throws Throwable {
    doTestTagNameIcons("tn12.xml");
  }

  private void doTestTagNameIcons(String fileName) throws IOException {
    VirtualFile file = copyFileToProject(fileName);
    myFixture.configureFromExistingVirtualFile(file);
    final LookupElement[] elements = myFixture.complete(CompletionType.BASIC);
    final Set<String> elementsToCheck = new HashSet<String>(Arrays.asList(
      "view", "include", "requestFocus", "fragment", "Button"));

    for (LookupElement element : elements) {
      final String s = element.getLookupString();
      final Object obj = element.getObject();

      if (elementsToCheck.contains(s)) {
        LookupElementPresentation presentation = new LookupElementPresentation();
        element.renderElement(presentation);
        assertNotNull("no icon for element: " + element, presentation.getIcon());

        if ("Button".equals(s)) {
          assertInstanceOf(obj, PsiClass.class);
        }
      }
    }
  }

  public void testIdCompletion1() throws Throwable {
    doTestCompletionVariants("idcompl1.xml", "@android:", "@+id/", "@id/idd1", "@id/idd2");
  }

  public void testIdCompletion2() throws Throwable {
    doTestCompletionVariants("idcompl2.xml", "@android:id/text1", "@android:id/text2", "@android:id/inputExtractEditText",
                             "@android:id/selectTextMode",
                             "@android:id/startSelectingText", "@android:id/stopSelectingText");
  }

  public void testNewIdCompletion1() throws Throwable {
    toTestCompletion("newIdCompl1.xml", "newIdCompl1_after.xml");
  }

  public void testNewIdCompletion2() throws Throwable {
    toTestCompletion("newIdCompl2.xml", "newIdCompl2_after.xml");
  }

  public void testIdHighlighting() throws Throwable {
    doTestHighlighting("idh.xml");
  }

  public void testIdHighlighting1() throws Throwable {
    VirtualFile virtualFile = copyFileToProject("idh.xml", "res/layout-large/idh.xml");
    myFixture.configureFromExistingVirtualFile(virtualFile);
    myFixture.checkHighlighting(true, false, false);
  }

  public void testStyleNamespaceHighlighting() throws Throwable {
    VirtualFile virtualFile = copyFileToProject("stylesNamespaceHighlight.xml", "res/values/stylesNamespaceHighlight.xml");
    myFixture.configureFromExistingVirtualFile(virtualFile);
    myFixture.checkHighlighting(true, false, false);
  }

  // Regression test for http://b.android.com/175619
  public void testStyleShortNameCompletion() throws Throwable {
    myFixture.configureFromExistingVirtualFile(copyFileToProject("StyleNameCompletion_layout.xml", "res/layout/layout.xml"));
    copyFileToProject("StyleNameCompletion_style.xml", "res/values/styles.xml");
    myFixture.complete(CompletionType.BASIC);
    myFixture.checkResultByFile(testFolder + "/StyleNameCompletion_layout_after.xml");
  }

  public void testIdReferenceCompletion() throws Throwable {
    toTestCompletion("idref1.xml", "idref1_after.xml");
  }

  public void testSystemIdReferenceCompletion() throws Throwable {
    toTestCompletion("idref2.xml", "idref2_after.xml");
  }

  public void testSystemResourcesHighlighting() throws Throwable {
    doTestHighlighting("systemRes.xml");
  }

  public void testViewClassCompletion() throws Throwable {
    toTestCompletion("viewclass.xml", "viewclass_after.xml");
  }

  public void testViewElementHighlighting() throws Throwable {
    doTestHighlighting();
  }

  public void testPrimitiveValues() throws Throwable {
    doTestHighlighting("primValues.xml");
  }

  public void testTableCellAttributes() throws Throwable {
    toTestCompletion("tableCell.xml", "tableCell_after.xml");
  }

  public void testTextViewRootTag_IDEA_62889() throws Throwable {
    doTestCompletionVariants("textViewRootTag.xml", "AutoCompleteTextView", "CheckedTextView", "MultiAutoCompleteTextView", "TextView",
                             "TextureView");
  }

  public void testRequestFocus() throws Throwable {
    toTestCompletion(getTestName(true) + ".xml", getTestName(true) + "_after.xml");
  }

  public void testMerge() throws Throwable {
    doTestHighlighting("merge.xml");
  }

  public void testMerge1() throws Throwable {
    doTestCompletion();
  }

  public void testMerge2() throws Throwable {
    doTestCompletion();
  }

  public void testFragmentHighlighting() throws Throwable {
    copyFileToProject("MyFragmentActivity.java", "src/p1/p2/MyFragmentActivity.java");
    doTestHighlighting(getTestName(true) + ".xml");
  }

  public void testFragmentHighlighting1() throws Throwable {
    copyFileToProject("MyFragmentActivity.java", "src/p1/p2/MyFragmentActivity.java");
    doTestHighlighting(getTestName(true) + ".xml");
  }

  public void testFragmentCompletion1() throws Throwable {
    copyFileToProject("MyFragmentActivity.java", "src/p1/p2/MyFragmentActivity.java");
    toTestCompletion(getTestName(true) + ".xml", getTestName(true) + "_after.xml");
  }

  public void testFragmentCompletion2() throws Throwable {
    toTestFirstCompletion(getTestName(true) + ".xml", getTestName(true) + "_after.xml");
  }

  public void testFragmentCompletion3() throws Throwable {
    toTestCompletion(getTestName(true) + ".xml", getTestName(true) + "_after.xml");
  }

  public void testFragmentCompletion4() throws Throwable {
    copyFileToProject("MyFragmentActivity.java", "src/p1/p2/MyFragmentActivity.java");
    toTestCompletion(getTestName(true) + ".xml", getTestName(true) + "_after.xml");
  }

  public void testFragmentCompletion5() throws Throwable {
    toTestFirstCompletion(getTestName(true) + ".xml", getTestName(true) + "_after.xml");
  }

  public void testFragmentCompletion6() throws Throwable {
    VirtualFile file = copyFileToProject(getTestName(true) + ".xml");
    myFixture.configureFromExistingVirtualFile(file);
    myFixture.complete(CompletionType.BASIC);
    myFixture.type('\n');
    myFixture.checkResultByFile(testFolder + '/' + getTestName(true) + "_after.xml");
  }

  public void testCustomAttrsPerformance() throws Throwable {
    myFixture.copyFileToProject("dom/resources/bigfile.xml", "res/values/bigfile.xml");
    myFixture.copyFileToProject("dom/resources/bigattrs.xml", "res/values/bigattrs.xml");
    myFixture.copyFileToProject("dom/resources/bigattrs.xml", "res/values/bigattrs1.xml");
    myFixture.copyFileToProject("dom/resources/bigattrs.xml", "res/values/bigattrs2.xml");
    myFixture.copyFileToProject("dom/resources/bigattrs.xml", "res/values/bigattrs3.xml");
    VirtualFile f = copyFileToProject("bigfile.xml");
    myFixture.configureFromExistingVirtualFile(f);

    PlatformTestUtil.startPerformanceTest("android custom attrs highlighting is slow", 800, new ThrowableRunnable() {
      @Override
      public void run() throws Throwable {
        myFixture.doHighlighting();
      }
    }).attempts(2).cpuBound().usesAllCPUCores().useLegacyScaling().assertTiming();
  }

  /*public void testResourceHighlightingPerformance() throws Throwable {
    doCopyManyStrings();
    final VirtualFile f = copyFileToProject(getTestName(true) + ".xml");
    myFixture.configureFromExistingVirtualFile(f);
    PlatformTestUtil.startPerformanceTest("android highlighting is slow", 400, new ThrowableRunnable() {
      @Override
      public void run() throws Throwable {
        myFixture.doHighlighting();
      }
    }).attempts(2).cpuBound().usesAllCPUCores().assertTiming();
  }

  public void testResourceNavigationPerformance() throws Throwable {
    doCopyManyStrings();
    final VirtualFile f = copyFileToProject(getTestName(true) + ".xml");
    myFixture.configureFromExistingVirtualFile(f);
    @SuppressWarnings("MismatchedQueryAndUpdateOfCollection")
    final List<PsiElement> navElements = new ArrayList<PsiElement>();

    // warm
    myFixture.doHighlighting();

    PlatformTestUtil.startPerformanceTest("android highlighting is slow", 7000, new ThrowableRunnable() {
      @SuppressWarnings("ConstantConditions")
      @Override
      public void run() throws Throwable {
        final PsiReference reference = TargetElementUtil.findReference(myFixture.getEditor(), myFixture.getCaretOffset());
        final ResolveResult[] results = ((PsiPolyVariantReference)reference).multiResolve(false);
        for (ResolveResult result : results) {
          final PsiElement navElement = result.getElement().getNavigationElement();
          assertInstanceOf(navElement, XmlAttributeValue.class);
          navElements.add(navElement);
        }
      }
    }).attempts(1).cpuBound().usesAllCPUCores().assertTiming();
    assertEquals(31, navElements.size());
  }*/

  private void doCopyManyStrings() {
    myFixture.copyFileToProject(testFolder + "/many_strings.xml", "res/values/strings.xml");
    for (int i = 0; i < 30; i++) {
      myFixture.copyFileToProject(testFolder + "/many_strings.xml", "res/values-" + Integer.toString(i) + "/strings.xml");
    }
  }

  public void testViewClassReference() throws Throwable {
    VirtualFile file = myFixture.copyFileToProject(testFolder + "/vcr.xml", getPathToCopy("vcr.xml"));
    myFixture.configureFromExistingVirtualFile(file);
    PsiFile psiFile = myFixture.getFile();
    String text = psiFile.getText();
    int rootOffset = text.indexOf("ScrollView");
    PsiReference rootReference = psiFile.findReferenceAt(rootOffset);
    assertNotNull(rootReference);
    PsiElement rootViewClass = rootReference.resolve();
    assertTrue("Must be PsiClass reference", rootViewClass instanceof PsiClass);
    int childOffset = text.indexOf("LinearLayout");
    PsiReference childReference = psiFile.findReferenceAt(childOffset);
    assertNotNull(childReference);
    PsiElement childViewClass = childReference.resolve();
    assertTrue("Must be PsiClass reference", childViewClass instanceof PsiClass);
  }

  public void testViewClassReference1() throws Throwable {
    VirtualFile file = myFixture.copyFileToProject(testFolder + "/vcr1.xml", getPathToCopy("vcr1.xml"));
    myFixture.testHighlighting(true, false, true, file);
  }

  public void testViewClassReference2() throws Throwable {
    VirtualFile file = myFixture.copyFileToProject(testFolder + "/vcr2.xml", getPathToCopy("vcr2.xml"));
    myFixture.configureFromExistingVirtualFile(file);
    PsiFile psiFile = myFixture.getFile();
    String text = psiFile.getText();
    int rootOffset = text.indexOf("ScrollView");
    PsiReference rootReference = psiFile.findReferenceAt(rootOffset);
    assertNotNull(rootReference);
    PsiElement rootViewClass = rootReference.resolve();
    assertTrue("Must be PsiClass reference", rootViewClass instanceof PsiClass);
  }

  public void testOnClickCompletion() throws Throwable {
    copyOnClickClasses();
    doTestCompletionVariants(getTestName(true) + ".xml", "clickHandler1", "clickHandler7");
  }

  public void testOnClickHighlighting() throws Throwable {
    myFixture.allowTreeAccessForAllFiles();
    copyOnClickClasses();
    myFixture.enableInspections(AndroidMissingOnClickHandlerInspection.class);
    doTestHighlighting();
  }

  public void testOnClickHighlighting1() throws Throwable {
    myFixture.allowTreeAccessForAllFiles();
    myFixture.enableInspections(AndroidMissingOnClickHandlerInspection.class);
    myFixture.copyFileToProject(testFolder + "/OnClickActivity3.java", "src/p1/p2/Activity1.java");
    myFixture.copyFileToProject(testFolder + "/OnClickActivity4.java", "src/p1/p2/Activity2.java");
    doTestHighlighting();
  }

  public void testOnClickHighlighting2() throws Throwable {
    copyOnClickClasses();
    doTestHighlighting();
  }

  public void testOnClickHighlighting3() throws Throwable {
    myFixture.allowTreeAccessForAllFiles();
    myFixture.enableInspections(AndroidMissingOnClickHandlerInspection.class);
    myFixture.copyFileToProject(testFolder + "/OnClickActivity5.java", "src/p1/p2/Activity1.java");
    doTestHighlighting();
  }

  public void testOnClickHighlighting4() throws Throwable {
    myFixture.allowTreeAccessForAllFiles();
    myFixture.enableInspections(AndroidMissingOnClickHandlerInspection.class);
    myFixture.copyFileToProject(testFolder + "/OnClickActivity6.java", "src/p1/p2/Activity1.java");
    myFixture.copyFileToProject(testFolder + "/OnClickActivity4.java", "src/p1/p2/Activity2.java");
    doTestHighlighting();
  }

  public void testOnClickHighlighting5() throws Throwable {
    // Regression test for https://code.google.com/p/android/issues/detail?id=76262
    myFixture.allowTreeAccessForAllFiles();
    myFixture.enableInspections(AndroidMissingOnClickHandlerInspection.class);
    myFixture.copyFileToProject(testFolder + "/OnClickActivity7.java", "src/p1/p2/Activity1.java");
    myFixture.copyFileToProject(testFolder + "/OnClickActivity8.java", "src/p1/p2/Activity2.java");
    doTestHighlighting();
  }

  public void testOnClickHighlighting6() throws Throwable {
    // Like testOnClickHighlighting5, but instead of having the activity be found
    // due to a setContentView call, it's declared explicitly with a tools:context
    // attribute instead
    myFixture.allowTreeAccessForAllFiles();
    myFixture.enableInspections(AndroidMissingOnClickHandlerInspection.class);
    myFixture.copyFileToProject(testFolder + "/OnClickActivity7.java", "src/p1/p2/Activity1.java");
    myFixture.copyFileToProject(testFolder + "/OnClickActivity9.java", "src/p1/p2/Activity2.java");
    doTestHighlighting();
  }

  public void testOnClickHighlightingJava() throws Throwable {
    myFixture.enableInspections(new UnusedDeclarationInspection());
    final VirtualFile f = myFixture.copyFileToProject(testFolder + "/" + getTestName(true) + ".java", "src/p1/p2/MyActivity1.java");
    myFixture.configureFromExistingVirtualFile(f);
    myFixture.checkHighlighting(true, false, false);
  }

  public void testMinHeightCompletion() throws Throwable {
    doTestCompletionVariants(getTestName(true) + ".xml", "@android:", "@dimen/myDimen");
  }

  public void testOnClickNavigation() throws Throwable {
    copyOnClickClasses();
    final VirtualFile file = copyFileToProject(getTestName(true) + ".xml");
    myFixture.configureFromExistingVirtualFile(file);

    final PsiReference reference = TargetElementUtil.findReference(myFixture.getEditor(), myFixture.getCaretOffset());
    assertNotNull(reference);
    assertInstanceOf(reference, PsiPolyVariantReference.class);
    final ResolveResult[] results = ((PsiPolyVariantReference)reference).multiResolve(false);
    assertEquals(2, results.length);
    for (ResolveResult result : results) {
      assertInstanceOf(result.getElement(), PsiMethod.class);
    }
  }

  public void testRelativeIdsCompletion() throws Throwable {
    doTestCompletionVariants(getTestName(false) + ".xml", "@+id/", "@android:", "@id/idd1", "@id/idd2");
  }

  public void testCreateResourceFromUsage() throws Throwable {
    final VirtualFile virtualFile = copyFileToProject(getTestName(true) + ".xml");
    myFixture.configureFromExistingVirtualFile(virtualFile);
    final List<HighlightInfo> infos = myFixture.doHighlighting();
    final List<IntentionAction> actions = new ArrayList<IntentionAction>();

    for (HighlightInfo info : infos) {
      final List<Pair<HighlightInfo.IntentionActionDescriptor, TextRange>> ranges = info.quickFixActionRanges;

      if (ranges != null) {
        for (Pair<HighlightInfo.IntentionActionDescriptor, TextRange> pair : ranges) {
          final IntentionAction action = pair.getFirst().getAction();
          if (action instanceof CreateValueResourceQuickFix) {
            actions.add(action);
          }
        }
      }
    }
    assertEquals(1, actions.size());

    new WriteCommandAction.Simple(getProject()) {
      @Override
      protected void run() throws Throwable {
        actions.get(0).invoke(getProject(), myFixture.getEditor(), myFixture.getFile());
      }
    }.execute();
    myFixture.checkResultByFile("res/values/drawables.xml", testFolder + '/' + getTestName(true) + "_drawable_after.xml", true);
  }

  public void testXsdFile1() throws Throwable {
    final VirtualFile virtualFile = copyFileToProject("XsdFile.xsd", "res/raw/XsdFile.xsd");
    myFixture.configureFromExistingVirtualFile(virtualFile);
    myFixture.checkHighlighting(true, false, false);
  }

  public void testXsdFile2() throws Throwable {
    final VirtualFile virtualFile = copyFileToProject("XsdFile.xsd", "res/assets/XsdFile.xsd");
    myFixture.configureFromExistingVirtualFile(virtualFile);
    myFixture.checkHighlighting(true, false, false);
  }

  private void copyOnClickClasses() throws IOException {
    copyFileToProject("OnClick_Class1.java", "src/p1/p2/OnClick_Class1.java");
    copyFileToProject("OnClick_Class2.java", "src/p1/p2/OnClick_Class2.java");
    copyFileToProject("OnClick_Class3.java", "src/p1/p2/OnClick_Class3.java");
    copyFileToProject("OnClick_Class4.java", "src/p1/p2/OnClick_Class4.java");
  }

  public void testJavaCompletion1() throws Throwable {
    copyFileToProject("main.xml", "res/layout/main.xml");
    doTestJavaCompletion("p1.p2");
  }

  public void testJavaCompletion2() throws Throwable {
    copyFileToProject("main.xml", "res/layout/main.xml");
    doTestJavaCompletion("p1.p2");
  }

  public void testJavaCompletion3() throws Throwable {
    copyFileToProject("main.xml", "res/layout/main.xml");
    doTestJavaCompletion("p1.p2");
  }

  public void testJavaIdCompletion() throws Throwable {
    copyFileToProject("main.xml", "res/layout/main.xml");
    doTestJavaCompletion("p1.p2");
  }

  public void testJavaHighlighting1() throws Throwable {
    copyFileToProject("main.xml", "res/layout/main.xml");
    doTestJavaHighlighting("p1.p2");
  }

  public void testJavaHighlighting2() throws Throwable {
    copyFileToProject("main.xml", "res/layout/main.xml");
    doTestJavaHighlighting("p1");
  }

  public void testJavaHighlighting3() throws Throwable {
    copyFileToProject("main.xml", "res/layout/main.xml");
    doTestJavaHighlighting("p1.p2");
  }

  public void testJavaHighlighting4() throws Throwable {
    copyFileToProject("main.xml", "res/layout/main.xml");
    doTestJavaHighlighting("p1.p2");
  }

  public void testJavaHighlighting5() throws Throwable {
    copyFileToProject("main.xml", "res/layout/main.xml");
    doTestJavaHighlighting("p1");
  }

  public void testJavaCreateResourceFromUsage() throws Throwable {
    final VirtualFile virtualFile = copyFileToProject(getTestName(false) + ".java", "src/p1/p2/" + getTestName(true) + ".java");
    doCreateFileResourceFromUsage(virtualFile);
    myFixture.checkResultByFile("res/layout/unknown.xml", testFolder + '/' + getTestName(true) + "_layout_after.xml", true);
  }

  public void testAndroidPrefixCompletion1() throws Throwable {
    doTestAndroidPrefixCompletion("android:");
  }

  public void testAndroidPrefixCompletion2() throws Throwable {
    doTestAndroidPrefixCompletion("android:");
  }

  public void testAndroidPrefixCompletion3() throws Throwable {
    doTestAndroidPrefixCompletion(null);
  }

  public void testAndroidPrefixCompletion4() throws Throwable {
    doTestAndroidPrefixCompletion("andr:");
  }

  public void testAndroidPrefixCompletion5() throws Throwable {
    doTestAndroidPrefixCompletion(null);
  }

  public void testCreateResourceFromUsage1() throws Throwable {
    final VirtualFile virtualFile = copyFileToProject(getTestName(true) + ".xml");
    doCreateFileResourceFromUsage(virtualFile);
    myFixture.type("selector");
    myFixture.checkResultByFile("res/drawable/unknown.xml", testFolder + '/' + getTestName(true) + "_drawable_after.xml", true);
  }

  public void testPrivateAndPublicResources() throws Throwable {
    doTestHighlighting();
  }

  public void testPrivateAttributesCompletion() throws Throwable {
    doTestCompletion();
  }

  public void testPrivateAttributesHighlighting() throws Throwable {
    doTestHighlighting();
  }

  public void testResourceValidationErrors() throws Throwable {
    copyFileToProject("attrReferences_attrs.xml", "res/values/attrReferences_attrs.xml");
    doTestHighlighting();
  }

  public void testAttrReferences1() throws Throwable {
    copyFileToProject("attrReferences_attrs.xml", "res/values/attrReferences_attrs.xml");
    doTestHighlighting();
  }

  public void testAttrReferences2() throws Throwable {
    doTestAttrReferenceCompletionVariants("?");
  }

  public void testAttrReferences3() throws Throwable {
    doTestAttrReferenceCompletionVariants("attr");
  }

  private void doTestAttrReferenceCompletionVariants(String prefix) throws IOException {
    copyFileToProject("attrReferences_attrs.xml", "res/values/attrReferences_attrs.xml");
    VirtualFile file = copyFileToProject(getTestName(true) + ".xml");
    myFixture.configureFromExistingVirtualFile(file);
    myFixture.complete(CompletionType.BASIC);
    final List<String> variants = myFixture.getLookupElementStrings();
    assertNotNull(variants);
    assertTrue(variants.size() > 0);
    assertFalse(containElementStartingWith(variants, prefix));
  }

  public void testAttrReferences4() throws Throwable {
    doTestAttrReferenceCompletion("myA\n");
  }

  public void testAttrReferences5() throws Throwable {
    doTestAttrReferenceCompletion("textAppear\n");
  }

  public void testAttrReferences6() throws Throwable {
    doTestAttrReferenceCompletion("myA\n");
  }

  public void testAttrReferences7() throws Throwable {
    doTestAttrReferenceCompletion("android:textAppear\n");
  }

  public void testAttrReferences8() throws Throwable {
    doTestAttrReferenceCompletion("attr\n");
  }

  public void testAttrReferences9() throws Throwable {
    doTestAttrReferenceCompletion("android:attr\n");
  }

  public void testNamespaceCompletion() throws Throwable {
    doTestNamespaceCompletion(true, true, true, false);
  }

  public void testDimenUnitsCompletion1() throws Exception {
    final VirtualFile file = copyFileToProject(getTestName(true) + ".xml");
    myFixture.configureFromExistingVirtualFile(file);
    myFixture.complete(CompletionType.BASIC);

    final List<String> lookupElementStrings = myFixture.getLookupElementStrings();
    assertNotNull(lookupElementStrings);
    UsefulTestCase.assertSameElements(lookupElementStrings, "3dp", "3px", "3sp", "3pt", "3mm", "3in");

    final PsiElement originalElement = myFixture.getFile().findElementAt(
      myFixture.getEditor().getCaretModel().getOffset());
    assertNotNull(originalElement);


    final LookupEx lookup = myFixture.getLookup();
    LookupElement dpElement = null;
    LookupElement pxElement = null;

    for (LookupElement element : lookup.getItems()) {
      if (element.getLookupString().endsWith("dp")) {
        dpElement = element;
      }
      else if (element.getLookupString().endsWith("px")) {
        pxElement = element;
      }
    }
    assertNotNull(dpElement);
    assertNotNull(pxElement);
    DocumentationProvider provider;
    PsiElement docTargetElement;

    lookup.setCurrentItem(dpElement);
    docTargetElement = DocumentationManager.getInstance(getProject()).
      findTargetElement(myFixture.getEditor(), myFixture.getFile(), originalElement);
    assertNotNull(docTargetElement);
    provider = DocumentationManager.getProviderFromElement(docTargetElement);
    assertEquals("<html><body><b>Density-independent Pixels</b> - an abstract unit that is based on the physical " +
                 "density of the screen.</body></html>", provider.generateDoc(docTargetElement, originalElement));

    lookup.setCurrentItem(pxElement);
    docTargetElement = DocumentationManager.getInstance(getProject()).
      findTargetElement(myFixture.getEditor(), myFixture.getFile(), originalElement);
    assertNotNull(docTargetElement);
    provider = DocumentationManager.getProviderFromElement(docTargetElement);
    assertEquals("<html><body><b>Pixels</b> - corresponds to actual pixels on the screen. Not recommended.</body></html>",
                 provider.generateDoc(docTargetElement, originalElement));
  }

  public void testDimenUnitsCompletion2() throws Throwable {
    doTestCompletionVariants(getTestName(true) + ".xml", "@android:", "@dimen/myDimen");
  }

  public void testDimenUnitsCompletion3() throws Throwable {
    doTestCompletionVariants(getTestName(true) + ".xml", "3pt", "3px");
  }

  public void testOnClickIntention() throws Throwable {
    myFixture.copyFileToProject(testFolder + "/OnClickActivity.java", "src/p1/p2/Activity1.java");
    final VirtualFile file = copyFileToProject("onClickIntention.xml");
    myFixture.configureFromExistingVirtualFile(file);
    final AndroidCreateOnClickHandlerAction action = new AndroidCreateOnClickHandlerAction();
    assertTrue(action.isAvailable(myFixture.getProject(), myFixture.getEditor(), myFixture.getFile()));
    WriteCommandAction.runWriteCommandAction(null, new Runnable() {
      @Override
      public void run() {
        action.invoke(myFixture.getProject(), myFixture.getEditor(), myFixture.getFile());
      }
    });
    myFixture.checkResultByFile(testFolder + "/onClickIntention.xml");
    myFixture.checkResultByFile("src/p1/p2/Activity1.java", testFolder + "/OnClickActivity_after.java", false);
  }

  public void testOnClickIntentionIncorrectName() throws Throwable {
    myFixture.copyFileToProject(testFolder + "/OnClickActivityIncorrectName.java", "src/p1/p2/Activity1.java");
    final VirtualFile file = copyFileToProject("onClickIntentionIncorrectName.xml");
    myFixture.configureFromExistingVirtualFile(file);
    final AndroidCreateOnClickHandlerAction action = new AndroidCreateOnClickHandlerAction();
    assertFalse(action.isAvailable(myFixture.getProject(), myFixture.getEditor(), myFixture.getFile()));
  }

  public void testOnClickQuickFix1() throws Throwable {
    myFixture.enableInspections(AndroidMissingOnClickHandlerInspection.class);
    myFixture.copyFileToProject(testFolder + "/OnClickActivity.java", "src/p1/p2/Activity1.java");
    final VirtualFile file = copyFileToProject("onClickIntention.xml");
    myFixture.configureFromExistingVirtualFile(file);
    final List<IntentionAction> fixes = highlightAndFindQuickFixes(AndroidMissingOnClickHandlerInspection.MyQuickFix.class);
    assertEmpty(fixes);
  }

  public void testOnClickQuickFix2() throws Throwable {
    myFixture.enableInspections(AndroidMissingOnClickHandlerInspection.class);
    myFixture.copyFileToProject(testFolder + "/OnClickActivity1.java", "src/p1/p2/Activity1.java");
    final VirtualFile file = copyFileToProject("onClickIntention.xml");
    myFixture.configureFromExistingVirtualFile(file);
    final List<IntentionAction> actions = highlightAndFindQuickFixes(AndroidMissingOnClickHandlerInspection.MyQuickFix.class);
    assertEquals(1, actions.size());
    WriteCommandAction.runWriteCommandAction(null, new Runnable() {
      @Override
      public void run() {
        actions.get(0).invoke(getProject(), myFixture.getEditor(), myFixture.getFile());
      }
    });

    myFixture.checkResultByFile(testFolder + "/onClickIntention.xml");
    myFixture.checkResultByFile("src/p1/p2/Activity1.java", testFolder + "/OnClickActivity1_after.java", false);
  }

  public void testOnClickQuickFix3() throws Throwable {
    myFixture.enableInspections(AndroidMissingOnClickHandlerInspection.class);
    myFixture.copyFileToProject(testFolder + "/OnClickActivity1.java", "src/p1/p2/Activity1.java");
    final VirtualFile file = copyFileToProject("onClickIntention.xml");
    doTestOnClickQuickfix(file);
    myFixture.checkResultByFile("src/p1/p2/Activity1.java", testFolder + "/OnClickActivity2_after.java", false);
  }

  public void testOnClickQuickFix4() throws Throwable {
    myFixture.enableInspections(AndroidMissingOnClickHandlerInspection.class);
    myFixture.copyFileToProject(testFolder + "/OnClickActivity1.java", "src/p1/p2/Activity1.java");
    myFixture.copyFileToProject(testFolder + "/OnClickActivity4.java", "src/p1/p2/Activity2.java");
    final VirtualFile file = copyFileToProject("onClickIntention.xml");
    doTestOnClickQuickfix(file);
    myFixture.checkResultByFile("src/p1/p2/Activity1.java", testFolder + "/OnClickActivity1_after.java", false);
  }

  public void testOnClickQuickFixIncorrectName() throws Throwable {
    myFixture.enableInspections(AndroidMissingOnClickHandlerInspection.class);
    myFixture.copyFileToProject(testFolder + "/OnClickActivityIncorrectName.java", "src/p1/p2/Activity1.java");
    final VirtualFile file = copyFileToProject("onClickIntentionIncorrectName.xml");
    myFixture.configureFromExistingVirtualFile(file);
    final List<IntentionAction> fixes = highlightAndFindQuickFixes(AndroidMissingOnClickHandlerInspection.MyQuickFix.class);
    assertEmpty(fixes);
  }

  public void testSpellchecker() throws Throwable {
    myFixture.enableInspections(SpellCheckingInspection.class);
    myFixture.copyFileToProject(testFolder + "/spellchecker_resources.xml", "res/values/sr.xml");
    doTestHighlighting();
  }

  public void testSpellcheckerQuickfix() throws Throwable {
    myFixture.copyFileToProject(testFolder + "/spellchecker_resources.xml", "res/values/sr.xml");
    doTestSpellcheckerQuickFixes();
  }

  public void testAar() throws Throwable {
    PsiTestUtil.addLibrary(myModule, "maven_aar_dependency", getTestDataPath() + "/" + testFolder + "/myaar", "classes.jar", "res");
    doTestCompletion();
  }

  public void testUnknownDataBindingAttribute() throws Throwable {
    // Regression test for issue http://b.android.com/195485
    // Don't highlight data binding attributes as unknown
    doTestHighlighting();
  }

  private void doTestAttrReferenceCompletion(String textToType) throws IOException {
    copyFileToProject("attrReferences_attrs.xml", "res/values/attrReferences_attrs.xml");
    VirtualFile file = copyFileToProject(getTestName(true) + ".xml");
    myFixture.configureFromExistingVirtualFile(file);
    myFixture.complete(CompletionType.BASIC);
    myFixture.type(textToType);
    myFixture.checkResultByFile(testFolder + '/' + getTestName(true) + "_after.xml");
  }

  private static boolean containElementStartingWith(List<String> elements, String prefix) {
    for (String element : elements) {
      if (element.startsWith(prefix)) {
        return true;
      }
    }
    return false;
  }

  private void doCreateFileResourceFromUsage(VirtualFile virtualFile) {
    myFixture.configureFromExistingVirtualFile(virtualFile);
    final List<IntentionAction> actions = highlightAndFindQuickFixes(CreateFileResourceQuickFix.class);
    assertEquals(1, actions.size());

    new WriteCommandAction.Simple(getProject()) {
      @Override
      protected void run() throws Throwable {
        actions.get(0).invoke(getProject(), myFixture.getEditor(), myFixture.getFile());
      }
    }.execute();
  }
}
<|MERGE_RESOLUTION|>--- conflicted
+++ resolved
@@ -532,13 +532,6 @@
     toTestCompletion("tn13.xml", "tn13_after.xml");
   }
 
-<<<<<<< HEAD
-  // Regression test for http://b.android.com/193339
-  // Completion by simple class name in layouts should succeed when tag name is typed lowercase,
-  // the bug made it fail because two identical completion elements have been shown.
-  public void testTagNameCompletionBySimpleNameLowercase() throws Throwable {
-    toTestCompletion("tag_name_lowercase.xml", "tag_name_lowercase_after.xml");
-=======
   // Test that support library component alternatives are pushed higher in completion
   public void testSupportLibraryCompletion() throws Throwable {
     myFixture.copyFileToProject(testFolder + "/GridLayout.java", "src/android/support/v7/widget/GridLayout.java");
@@ -551,7 +544,6 @@
     // Check the elements are in the right order
     assertEquals("android.support.v7.widget.GridLayout", completionResult.get(0));
     assertEquals("GridLayout", completionResult.get(1));
->>>>>>> 4130c6eb
   }
 
   public void testTagNameIcons1() throws Throwable {
@@ -730,7 +722,7 @@
       public void run() throws Throwable {
         myFixture.doHighlighting();
       }
-    }).attempts(2).cpuBound().usesAllCPUCores().useLegacyScaling().assertTiming();
+    }).attempts(2).cpuBound().usesAllCPUCores().assertTiming();
   }
 
   /*public void testResourceHighlightingPerformance() throws Throwable {
