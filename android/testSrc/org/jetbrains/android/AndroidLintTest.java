/*
 * Copyright (C) 2017 The Android Open Source Project
 *
 * Licensed under the Apache License, Version 2.0 (the "License");
 * you may not use this file except in compliance with the License.
 * You may obtain a copy of the License at
 *
 *      http://www.apache.org/licenses/LICENSE-2.0
 *
 * Unless required by applicable law or agreed to in writing, software
 * distributed under the License is distributed on an "AS IS" BASIS,
 * WITHOUT WARRANTIES OR CONDITIONS OF ANY KIND, either express or implied.
 * See the License for the specific language governing permissions and
 * limitations under the License.
 */
package org.jetbrains.android;

import static com.android.AndroidProjectTypes.PROJECT_TYPE_APP;
import static com.android.AndroidProjectTypes.PROJECT_TYPE_LIBRARY;
import static com.google.common.truth.Truth.assertThat;

import com.android.SdkConstants;
import com.android.ide.common.repository.GradleVersion;
import com.android.ide.common.repository.StubGoogleMavenRepository;
import com.android.testutils.VirtualTimeScheduler;
import com.android.tools.analytics.AnalyticsSettings;
import com.android.tools.analytics.AnalyticsSettingsData;
import com.android.tools.analytics.LoggedUsage;
import com.android.tools.analytics.TestUsageTracker;
import com.android.tools.analytics.UsageTracker;
import com.android.tools.idea.lint.AndroidLintAdapterViewChildrenInspection;
import com.android.tools.idea.lint.AndroidLintAllowBackupInspection;
import com.android.tools.idea.lint.AndroidLintAlwaysShowActionInspection;
import com.android.tools.idea.lint.AndroidLintAnimatorKeepInspection;
import com.android.tools.idea.lint.AndroidLintAppCompatCustomViewInspection;
import com.android.tools.idea.lint.AndroidLintAppCompatMethodInspection;
import com.android.tools.idea.lint.AndroidLintApplySharedPrefInspection;
import com.android.tools.idea.lint.AndroidLintAuthLeakInspection;
import com.android.tools.idea.lint.AndroidLintButtonOrderInspection;
import com.android.tools.idea.lint.AndroidLintByteOrderMarkInspection;
import com.android.tools.idea.lint.AndroidLintContentDescriptionInspection;
import com.android.tools.idea.lint.AndroidLintDeprecatedInspection;
import com.android.tools.idea.lint.AndroidLintDisableBaselineAlignmentInspection;
import com.android.tools.idea.lint.AndroidLintDuplicateIdsInspection;
import com.android.tools.idea.lint.AndroidLintEnforceUTF8Inspection;
import com.android.tools.idea.lint.AndroidLintExifInterfaceInspection;
import com.android.tools.idea.lint.AndroidLintExportedContentProviderInspection;
import com.android.tools.idea.lint.AndroidLintExportedReceiverInspection;
import com.android.tools.idea.lint.AndroidLintExportedServiceInspection;
import com.android.tools.idea.lint.AndroidLintGradleDeprecatedInspection;
import com.android.tools.idea.lint.AndroidLintGridLayoutInspection;
import com.android.tools.idea.lint.AndroidLintHardcodedTextInspection;
import com.android.tools.idea.lint.AndroidLintIconDuplicatesInspection;
import com.android.tools.idea.lint.AndroidLintIdeClient;
import com.android.tools.idea.lint.AndroidLintImpliedTouchscreenHardwareInspection;
import com.android.tools.idea.lint.AndroidLintIncludeLayoutParamInspection;
import com.android.tools.idea.lint.AndroidLintInefficientWeightInspection;
import com.android.tools.idea.lint.AndroidLintInlinedApiInspection;
import com.android.tools.idea.lint.AndroidLintInnerclassSeparatorInspection;
import com.android.tools.idea.lint.AndroidLintInvalidImeActionIdInspection;
import com.android.tools.idea.lint.AndroidLintInvalidPermissionInspection;
import com.android.tools.idea.lint.AndroidLintInvalidUsesTagAttributeInspection;
import com.android.tools.idea.lint.AndroidLintInvalidVectorPathInspection;
import com.android.tools.idea.lint.AndroidLintInvalidWearFeatureAttributeInspection;
import com.android.tools.idea.lint.AndroidLintLockedOrientationActivityInspection;
import com.android.tools.idea.lint.AndroidLintManifestOrderInspection;
import com.android.tools.idea.lint.AndroidLintMenuTitleInspection;
import com.android.tools.idea.lint.AndroidLintMissingApplicationIconInspection;
import com.android.tools.idea.lint.AndroidLintMissingIdInspection;
import com.android.tools.idea.lint.AndroidLintMissingLeanbackSupportInspection;
import com.android.tools.idea.lint.AndroidLintMissingPermissionInspection;
import com.android.tools.idea.lint.AndroidLintMissingPrefixInspection;
import com.android.tools.idea.lint.AndroidLintMissingTvBannerInspection;
import com.android.tools.idea.lint.AndroidLintNetworkSecurityConfigInspection;
import com.android.tools.idea.lint.AndroidLintNewApiInspection;
import com.android.tools.idea.lint.AndroidLintNonResizeableActivityInspection;
import com.android.tools.idea.lint.AndroidLintObsoleteLayoutParamInspection;
import com.android.tools.idea.lint.AndroidLintObsoleteSdkIntInspection;
import com.android.tools.idea.lint.AndroidLintOldTargetApiInspection;
import com.android.tools.idea.lint.AndroidLintOverrideInspection;
import com.android.tools.idea.lint.AndroidLintParcelClassLoaderInspection;
import com.android.tools.idea.lint.AndroidLintParcelCreatorInspection;
import com.android.tools.idea.lint.AndroidLintPermissionImpliesUnsupportedChromeOsHardwareInspection;
import com.android.tools.idea.lint.AndroidLintPermissionImpliesUnsupportedHardwareInspection;
import com.android.tools.idea.lint.AndroidLintProguardInspection;
import com.android.tools.idea.lint.AndroidLintPxUsageInspection;
import com.android.tools.idea.lint.AndroidLintReferenceTypeInspection;
import com.android.tools.idea.lint.AndroidLintRegisteredInspection;
import com.android.tools.idea.lint.AndroidLintResourceAsColorInspection;
import com.android.tools.idea.lint.AndroidLintResourceTypeInspection;
import com.android.tools.idea.lint.AndroidLintRtlCompatInspection;
import com.android.tools.idea.lint.AndroidLintScrollViewCountInspection;
import com.android.tools.idea.lint.AndroidLintScrollViewSizeInspection;
import com.android.tools.idea.lint.AndroidLintSelectableTextInspection;
import com.android.tools.idea.lint.AndroidLintSignatureOrSystemPermissionsInspection;
import com.android.tools.idea.lint.AndroidLintSourceLockedOrientationActivityInspection;
import com.android.tools.idea.lint.AndroidLintSpUsageInspection;
import com.android.tools.idea.lint.AndroidLintStringEscapingInspection;
import com.android.tools.idea.lint.AndroidLintStringShouldBeIntInspection;
import com.android.tools.idea.lint.AndroidLintSwitchIntDefInspection;
import com.android.tools.idea.lint.AndroidLintTextFieldsInspection;
import com.android.tools.idea.lint.AndroidLintTypographyDashesInspection;
import com.android.tools.idea.lint.AndroidLintTypographyQuotesInspection;
import com.android.tools.idea.lint.AndroidLintTyposInspection;
import com.android.tools.idea.lint.AndroidLintUnprotectedSMSBroadcastReceiverInspection;
import com.android.tools.idea.lint.AndroidLintUnsupportedChromeOsCameraSystemFeatureInspection;
import com.android.tools.idea.lint.AndroidLintUnsupportedChromeOsHardwareInspection;
import com.android.tools.idea.lint.AndroidLintUnusedAttributeInspection;
import com.android.tools.idea.lint.AndroidLintUnusedResourcesInspection;
import com.android.tools.idea.lint.AndroidLintUseCheckPermissionInspection;
import com.android.tools.idea.lint.AndroidLintUselessLeafInspection;
import com.android.tools.idea.lint.AndroidLintUselessParentInspection;
import com.android.tools.idea.lint.AndroidLintValidActionsXmlInspection;
import com.android.tools.idea.lint.AndroidLintWakelockTimeoutInspection;
import com.android.tools.idea.lint.AndroidLintWearStandaloneAppFlagInspection;
import com.android.tools.idea.lint.AndroidLintWifiManagerLeakInspection;
import com.android.tools.idea.lint.AndroidLintWrongCallInspection;
import com.android.tools.idea.lint.AndroidLintWrongCaseInspection;
import com.android.tools.idea.lint.AndroidLintWrongViewCastInspection;
import com.android.tools.idea.lint.common.AndroidLintGradleDynamicVersionInspection;
import com.android.tools.idea.lint.common.AndroidLintInspectionBase;
import com.android.tools.idea.lint.common.LintExternalAnnotator;
import com.android.tools.idea.lint.common.LintIgnoredResult;
import com.android.tools.idea.lint.common.SuppressLintIntentionAction;
import com.android.tools.idea.projectsystem.GoogleMavenArtifactId;
import com.android.tools.idea.projectsystem.TestProjectSystem;
import com.android.tools.idea.templates.RepositoryUrlManager;
import com.android.tools.idea.testing.AndroidTestUtils;
import com.android.tools.idea.testing.IdeComponents;
<<<<<<< HEAD
import com.android.tools.lint.checks.CommentDetector;
=======
>>>>>>> c50c8b87
import com.android.tools.lint.checks.IconDetector;
import com.android.tools.lint.checks.TextViewDetector;
import com.android.utils.CharSequences;
import com.google.common.collect.ImmutableMap;
import com.google.wireless.android.sdk.stats.AndroidStudioEvent;
import com.google.wireless.android.sdk.stats.LintIssueId;
import com.google.wireless.android.sdk.stats.LintPerformance;
import com.google.wireless.android.sdk.stats.LintSession;
import com.intellij.analysis.AnalysisScope;
import com.intellij.codeInsight.daemon.impl.HighlightInfo;
import com.intellij.codeInsight.daemon.impl.ShowIntentionsPass;
import com.intellij.codeInsight.intention.IntentionAction;
import com.intellij.codeInspection.CommonProblemDescriptor;
import com.intellij.codeInspection.QuickFix;
import com.intellij.codeInspection.reference.RefEntity;
import com.intellij.codeInspection.ui.util.SynchronizedBidiMultiMap;
import com.intellij.ide.projectView.ProjectView;
import com.intellij.ide.projectView.impl.ProjectViewPane;
import com.intellij.openapi.Disposable;
import com.intellij.openapi.application.Result;
import com.intellij.openapi.command.WriteCommandAction;
import com.intellij.openapi.editor.Document;
import com.intellij.openapi.module.Module;
import com.intellij.openapi.module.ModuleManager;
import com.intellij.openapi.project.Project;
import com.intellij.openapi.util.Disposer;
import com.intellij.openapi.vfs.VirtualFile;
import com.intellij.psi.PsiDocumentManager;
import com.intellij.psi.PsiFile;
import com.intellij.psi.PsiManager;
import com.intellij.testFramework.ProjectViewTestUtil;
import com.intellij.testFramework.ServiceContainerUtil;
import com.intellij.testFramework.fixtures.IdeaProjectTestFixture;
import com.intellij.testFramework.fixtures.TestFixtureBuilder;
import java.io.IOException;
import java.nio.charset.StandardCharsets;
import java.util.ArrayList;
import java.util.Collections;
import java.util.HashSet;
import java.util.List;
import java.util.Map;
import java.util.Set;
import java.util.stream.Collectors;
import org.jetbrains.android.facet.AndroidFacet;
import org.jetbrains.android.facet.AndroidRootUtil;
import org.jetbrains.android.inspections.lint.AndroidAddStringResourceQuickFix;
import org.jetbrains.android.sdk.AndroidPlatform;
import org.jetbrains.android.util.AndroidBundle;
import org.jetbrains.annotations.NonNls;
import org.jetbrains.annotations.NotNull;
import org.jetbrains.annotations.Nullable;

public class AndroidLintTest extends AndroidTestCase {
  @NonNls private static final String BASE_PATH = "/lint/";
  @NonNls private static final String BASE_PATH_GLOBAL = BASE_PATH + "global/";

  @Override
  public void setUp() throws Exception {
    super.setUp();
    AnalyticsSettingsData analyticsSettings = new AnalyticsSettingsData();
    analyticsSettings.setOptedIn(false);
    AnalyticsSettings.setInstanceForTest(analyticsSettings);

    AndroidLintInspectionBase.setRegisterDynamicToolsFromTests(false);
    myFixture.allowTreeAccessForAllFiles();
  }

  @Override
  protected void configureAdditionalModules(@NotNull TestFixtureBuilder<IdeaProjectTestFixture> projectBuilder,
                                            @NotNull List<MyAdditionalModuleData> modules) {
    if ("testImlFileOutsideContentRoot".equals(getName())) {
      addModuleWithAndroidFacet(projectBuilder, modules, "module1", PROJECT_TYPE_LIBRARY);
      addModuleWithAndroidFacet(projectBuilder, modules, "module2", PROJECT_TYPE_LIBRARY);
    }
    else if ("testAppCompatMethod".equals(getName()) || "testExtendAppCompatWidgets".equals(getName())) {
      addModuleWithAndroidFacet(projectBuilder, modules, "appcompat", PROJECT_TYPE_APP);
    }
  }

  public void testHardcodedQuickfix() throws Exception {
    doTestHardcodedQuickfix();
  }

  public void testHardcodedQuickfix1() throws Exception {
    doTestHardcodedQuickfix();
  }

  @NotNull
  private List<IntentionAction> getAvailableFixes() {
    ShowIntentionsPass.IntentionsInfo intentions = new ShowIntentionsPass.IntentionsInfo();
    ShowIntentionsPass.getActionsToShow(myFixture.getEditor(), myFixture.getFile(), intentions, -1);

    List<IntentionAction> actions = new ArrayList<>();
    for (HighlightInfo.IntentionActionDescriptor descriptor : intentions.inspectionFixesToShow) {
      actions.add(descriptor.getAction());
    }
    return actions;
  }

  @NotNull
  private String listAvailableFixes() {
    ShowIntentionsPass.IntentionsInfo intentions = new ShowIntentionsPass.IntentionsInfo();
    ShowIntentionsPass.getActionsToShow(myFixture.getEditor(), myFixture.getFile(), intentions, -1);

    StringBuilder sb = new StringBuilder();
    for (IntentionAction action : getAvailableFixes()) {
      sb.append(action.getText()).append("\n");
    }
    return sb.toString();
  }

  public void testHardcodedString() throws Exception {
    doTestHighlighting(new AndroidLintHardcodedTextInspection(), "/res/layout/layout.xml", "xml");

    // Make sure we only have the extract quickfix and the suppress quickfix: not the disable inspection fix, and
    // the edit inspection settings quickfix (they are suppressed in AndroidLintExternalAnnotator)
    assertEquals("" +
                 "Extract string resource\n" +
                 "Suppress: Add tools:ignore=\"HardcodedText\" attribute\n",
                 listAvailableFixes());
  }

  private void doTestHardcodedQuickfix() throws IOException {
    String copyTo = false ? "AndroidManifest.xml" : "/res/layout/layout.xml";
    doTestHighlighting(new AndroidLintHardcodedTextInspection(), copyTo, "xml");
    final AndroidAddStringResourceQuickFix action =
      AndroidTestUtils
        .getIntentionAction(myFixture, AndroidAddStringResourceQuickFix.class, AndroidBundle.message("add.string.resource.intention.text"));
    assertNotNull(action);
    assertTrue(action.isAvailable(myFixture.getProject(), myFixture.getEditor(), myFixture.getFile()));

    WriteCommandAction.runWriteCommandAction(myFixture.getProject(),
       () -> action.invokeIntention(myFixture.getProject(), myFixture.getEditor(), myFixture.getFile(), "hello")
    );

    myFixture.checkResultByFile(BASE_PATH + getTestName(true) + "_after.xml");
  }

  public void testContentDescription() throws Exception {
    // Also tests analytics for single file (batch) analysis

    VirtualTimeScheduler scheduler = new VirtualTimeScheduler();
    TestUsageTracker usageTracker = new TestUsageTracker(scheduler);
    UsageTracker.setWriterForTest(usageTracker);
    try {

      doTestWithFix(new AndroidLintContentDescriptionInspection(),
                    "Set contentDescription",
                    "/res/layout/layout.xml", "xml");

      List<LoggedUsage> loggedLintSessions = usageTracker.getUsages().stream()
        .filter(usage -> usage.getStudioEvent().getKind().equals(AndroidStudioEvent.EventKind.LINT_SESSION))
        .collect(Collectors.toList());
      assertThat(loggedLintSessions).hasSize(2);
      LintSession session = loggedLintSessions.get(0).getStudioEvent().getLintSession();
      assertThat(session.getAnalysisType()).isEqualTo(LintSession.AnalysisType.IDE_FILE);

      List<LintIssueId> list = session.getIssueIdsList();
      assertThat(list).hasSize(1);
      LintIssueId issue1 = list.get(0);
      assertThat(issue1.getIssueId()).isEqualTo("ContentDescription");
      assertThat(issue1.getCount()).isEqualTo(1);
      assertThat(issue1.getSeverity()).isEqualTo(LintIssueId.LintSeverity.DEFAULT_SEVERITY);

      LintPerformance performance = session.getLintPerformance();
      assertThat(performance.getFileCount()).isEqualTo(1);
    }
    finally {
      usageTracker.close();
      UsageTracker.cleanAfterTesting();
    }
  }

  public void testContentDescription1() throws Exception {
    doTestNoFix(new AndroidLintContentDescriptionInspection(),
                "/res/layout/layout.xml", "xml");
  }

  public void testAdapterViewChildren() throws Exception {
    doTestNoFix(new AndroidLintAdapterViewChildrenInspection(),
                "/res/layout/layout.xml", "xml");
  }

  public void testScrollViewChildren() throws Exception {
    doTestNoFix(new AndroidLintScrollViewCountInspection(),
                "/res/layout/layout.xml", "xml");
  }

  public void testMissingPrefix() throws Exception {
    doTestWithFix(new AndroidLintMissingPrefixInspection(),
                  AndroidBundle.message("android.lint.fix.add.android.prefix"),
                  "/res/layout/layout.xml", "xml");
  }

  public void testMissingPrefix1() throws Exception {
    doTestWithFix(new AndroidLintMissingPrefixInspection(),
                  AndroidBundle.message("android.lint.fix.add.android.prefix"),
                  "/res/layout/layout.xml", "xml");
  }

  public void testMissingPrefix2() throws Exception {
    // lint.xml which disables the missing prefix
    myFixture.copyFileToProject(getGlobalTestDir() + "/lint.xml", "lint.xml");
    doTestHighlighting(new AndroidLintMissingPrefixInspection(), "/res/layout/layout.xml", "xml");
  }

  public void testMissingPrefix3() throws Exception {
    // lint.xml which changes the severity to warning (is normally error)
    myFixture.copyFileToProject(getGlobalTestDir() + "/lint.xml", "lint.xml");
    doTestHighlighting(new AndroidLintMissingPrefixInspection(), "/res/layout/layout.xml", "xml");
  }

  public void testMissingPrefix4() throws Exception {
    // lint.xml which suppresses this specific error path
    myFixture.copyFileToProject(getGlobalTestDir() + "/lint.xml", "lint.xml");
    doTestHighlighting(new AndroidLintMissingPrefixInspection(), "/res/layout/layout.xml", "xml");
  }

  public void testActions() throws Exception {
    // Regression test for issue 79120601
    doTestNoFix(new AndroidLintValidActionsXmlInspection(),
                "/res/xml/actions.xml", "xml");
  }

  public void testDuplicatedIds() throws Exception {
    doTestNoFix(new AndroidLintDuplicateIdsInspection(),
                "/res/layout/layout.xml", "xml");
  }

  public void testParcelCreator() throws Exception {
    doTestNoFix(new AndroidLintParcelCreatorInspection(),
                "/src/test/pkg/ParcelableDemo.java", "java");
  }

  public void testAuthString() throws Exception {
    doTestNoFix(new AndroidLintAuthLeakInspection(),
                "/src/test/pkg/AuthDemo.java", "java");
  }

  public void testColors() throws Exception {
    addColorRes();
    addColorInt();

    doTestNoFix(new AndroidLintResourceAsColorInspection(),
                "/src/test/pkg/Colors.kt", "kt");
  }

  public void testInefficientWeight() throws Exception {
    doTestWithFix(new AndroidLintInefficientWeightInspection(),
                  AndroidBundle.message("android.lint.fix.replace.with.zero.dp"),
                  "/res/layout/layout.xml", "xml");
  }

  public void testBaselineWeights() throws Exception {
    doTestWithFix(new AndroidLintDisableBaselineAlignmentInspection(),
                  "Set baselineAligned=\"false\"",
                  "/res/layout/layout.xml", "xml");
  }

  public void testObsoleteLayoutParams() throws Exception {
    doTestWithFix(new AndroidLintObsoleteLayoutParamInspection(),
                  AndroidBundle.message("android.lint.fix.remove.attribute"),
                  "/res/layout/layout.xml", "xml");
  }

  public void testConvertToDp() throws Exception {
    doTestWithFix(new AndroidLintPxUsageInspection(),
                  AndroidBundle.message("android.lint.fix.convert.to.dp"),
                  "/res/layout/layout.xml", "xml");
  }

  public void testConvertToDp1() throws Exception {
    doTestWithFix(new AndroidLintPxUsageInspection(),
                  AndroidBundle.message("android.lint.fix.convert.to.dp"),
                  "/res/values/convertToDp.xml", "xml");
  }

  public void testScrollViewSize() throws Exception {
    doTestWithFix(new AndroidLintScrollViewSizeInspection(),
                  AndroidBundle.message("android.lint.fix.set.to.wrap.content"),
                  "/res/layout/layout.xml", "xml");
  }

  public void testUnusedAttribute() throws Exception {
    doTestWithFix(new AndroidLintUnusedAttributeInspection(),
                  "Suppress with tools:targetApi attribute",
                  "/res/layout/layout.xml", "xml");
  }

  public void testExportedService() throws Exception {
    deleteManifest();
    doTestWithFix(new AndroidLintExportedServiceInspection(),
                  "Set permission",
                  "AndroidManifest.xml", "xml");
  }

  public void testExportedContentProvider() throws Exception {
    deleteManifest();
    doTestWithFix(new AndroidLintExportedContentProviderInspection(),
                  "Set exported=\"false\"", "AndroidManifest.xml", "xml");
  }

  public void testExportedReceiver() throws Exception {
    deleteManifest();
    doTestWithFix(new AndroidLintExportedReceiverInspection(),
                  "Set permission", "AndroidManifest.xml", "xml");
  }

  public void testEditText() throws Exception {
    doTestWithFix(new AndroidLintTextFieldsInspection(),
                  "Set inputType",
                  "/res/layout/layout.xml", "xml");
  }

  public void testInvalidPermission() throws Exception {
    deleteManifest();
    doTestWithFix(new AndroidLintInvalidPermissionInspection(),
                  AndroidBundle.message("android.lint.fix.remove.attribute"),
                  "AndroidManifest.xml", "xml");
  }

  public void testMissingPermissionJava() throws Exception {
    myFixture.copyFileToProject(getGlobalTestDir() + "/AndroidManifest.xml", "AndroidManifest.xml");
    doTestWithFix(new AndroidLintMissingPermissionInspection(),
                  "Add permission check",
                  "/src/p1/p2/LocationTestJava.java", "java");
  }

  public void testMissingPermissionKotlin() throws Exception {
    myFixture.copyFileToProject(getGlobalTestDir() + "/AndroidManifest.xml", "AndroidManifest.xml");
    doTestWithFix(new AndroidLintMissingPermissionInspection(),
                  "Add permission check",
                  "/src/p1/p2/LocationTest.kt", "kt");
  }

  public void testUselessLeaf() throws Exception {
    doTestWithFix(new AndroidLintUselessLeafInspection(),
                  AndroidBundle.message("android.lint.fix.remove.unnecessary.view"),
                  "/res/layout/layout.xml", "xml");
  }

  public void testUselessParent() throws Exception {
    doTestNoFix(new AndroidLintUselessParentInspection(),
                "/res/layout/layout.xml", "xml");
  }

  public void testTypographyDashes() throws Exception {
    doTestWithFix(new AndroidLintTypographyDashesInspection(),
                  AndroidBundle.message("android.lint.fix.replace.with.suggested.characters"),
                  "/res/values/typography.xml", "xml");
  }

  public void testTypographyQuotes() throws Exception {
    // Re-enable typography quotes, normally off
    myFixture.copyFileToProject(getGlobalTestDir() + "/lint.xml", "lint.xml");
    doTestWithFix(new AndroidLintTypographyQuotesInspection(),
                  AndroidBundle.message("android.lint.fix.replace.with.suggested.characters"),
                  "/res/values/typography.xml", "xml");
  }

  public void testGenBackupDescriptor() throws Exception {
    deleteManifest();
    // This is needed for quick fixes that call TemplateUtils.selectEditor(..)
    // which in turn looks up the ProjectViewPane.ID.
    ProjectViewTestUtil.setupImpl(getProject(), true);
    // In unit test mode, ProjectViewSelectInTarget#select()
    // short circuits the typical flow and sends the selection to the
    // ProjectViewPane.ID
    ProjectView.getInstance(getProject()).changeView(ProjectViewPane.ID);

    // setup project files
    myFixture.copyFileToProject(getGlobalTestDir() + "/MySqliteHelper.java",
                                "src/p1/pkg/MySqliteHelper.java");
    myFixture.copyFileToProject(getGlobalTestDir() + "/MainActivity.java",
                                "src/p1/pkg/MainActivity.java");
    myFixture.copyFileToProject(getGlobalTestDir() + "/strings.xml", "res/values/strings.xml");

    // No highlighting test: the error markers are physically present in the PSI File
    // and confuses the manifest merger, which sees them. (The <caret> tag on the
    // other hand is extracted and removed by CodeInsightTextFixtureImpl#SelectionAndCaretMarkupLoader
    doTestWithoutHighlightingWithFix(
      new AndroidLintAllowBackupInspection(),
      "Generate full-backup-content descriptor",
      "AndroidManifest.xml", "xml");
    // also check the generated backup descriptor.
    myFixture.checkResultByFile("res/xml/backup.xml",
                                getGlobalTestDir() + "/expected.xml", true);
  }

  public void testGenBackupDescriptor2() throws Exception {
    deleteManifest();
    // This test requires targetSdkVersion=23 to trigger inspection
    doTestWithFix(new AndroidLintAllowBackupInspection(),
                  "Set fullBackupContent attribute",
                  "AndroidManifest.xml", "xml");
  }

  public void testGenEmptyBackupDescriptor() throws Exception {
    // In the absence of files that indicate presence of databases or calls to
    // getSharedPreferences, the quickfix should create an empty backup descriptor
    // that contains helpful comments.
    deleteManifest();
    // This is needed for quick fixes that call TemplateUtils.selectEditor(..)
    // which in turn looks up the ProjectViewPane.ID.
    ProjectViewTestUtil.setupImpl(getProject(), true);
    // In unit test mode, ProjectViewSelectInTarget#select()
    // short circuits the typical flow and sends the selection to the
    // ProjectViewPane.ID
    ProjectView.getInstance(getProject()).changeView(ProjectViewPane.ID);

    doTestWithFix(new AndroidLintAllowBackupInspection(),
                  "Set fullBackupContent attribute and generate descriptor",
                  "AndroidManifest.xml", "xml");
    myFixture.checkResultByFile("res/xml/backup_descriptor.xml",
                                getGlobalTestDir() + "/expected.xml", true);
  }

  public void testGridLayoutAttribute() throws Exception {
    doTestWithFix(new AndroidLintGridLayoutInspection(),
                  "Update to myns:layout_column",
                  "/res/layout/grid_layout.xml", "xml");
  }

  public void testGridLayoutAttributeMissing() throws Exception {
    doTestWithFix(new AndroidLintGridLayoutInspection(),
                  "Update to app:layout_column",
                  "/res/layout/grid_layout.xml", "xml");
  }

  public void testAlwaysShowAction() throws Exception {
    doTestWithFix(new AndroidLintAlwaysShowActionInspection(),
                  "Replace with ifRoom", "/res/menu/menu.xml", "xml");
  }

  public void testPaddingStartQuickFix() throws Exception {
    deleteManifest();
    myFixture.copyFileToProject(getGlobalTestDir() + "/AndroidManifest.xml", "AndroidManifest.xml");
    doTestWithFix(new AndroidLintRtlCompatInspection(),
                  "Set paddingLeft=\"12sp\"", "/res/layout/layout.xml", "xml");
  }

  public void testAppCompatMethod() throws Exception {
    Module[] modules = ModuleManager.getInstance(getProject()).getModules();
    for (Module module : modules) {
      if (module != myModule && AndroidFacet.getInstance(module) != null) {
        deleteManifest(module);
      }
    }
    TestProjectSystem testProjectSystem = new TestProjectSystem(getProject());
    testProjectSystem.useInTests();
    testProjectSystem.addDependency(GoogleMavenArtifactId.APP_COMPAT_V7, myFixture.getModule(), GradleVersion.parse("+"));
<<<<<<< HEAD
    ServiceContainerUtil.registerExtension(myModule.getProject(), ProjectSystemUtil.getEP_NAME(),
                                       testProjectSystem, getTestRootDisposable());
=======
>>>>>>> c50c8b87
    myFixture.copyFileToProject(getGlobalTestDir() + "/ActionBarActivity.java.txt", "src/android/support/v7/app/ActionBarActivity.java");
    myFixture.copyFileToProject(getGlobalTestDir() + "/ActionMode.java.txt", "src/android/support/v7/view/ActionMode.java");
    doTestWithFix(new AndroidLintAppCompatMethodInspection(),
                  "Replace with getSupportActionBar()", "/src/test/pkg/AppCompatTest.java", "java");
  }

  public void testEditEncoding() throws Exception {
    doTestWithFix(new AndroidLintEnforceUTF8Inspection(),
                  "Replace with utf-8", "/res/layout/layout.xml", "xml");
  }

  /* Inspection disabled; these tests make network connection to MavenCentral and can change every time there
     is a new version available (which makes for unstable tests)

  public void testNewerAvailable() throws Exception {
    GradleDetector.REMOTE_VERSION.setEnabledByDefault(true);
    doTestWithFix(new AndroidLintInspectionToolProvider.AndroidLintNewerVersionAvailableInspection(),
                  "Update to 17.0.0", "build.gradle", "gradle");
  }
  */

  public void testGradlePlus() throws Exception {
    Map<String, String> cache =
      ImmutableMap.of("master-index.xml",
                      "<metadata>\n" +
                      "  <com.android.support/>\n" +
                      "</metadata>",

                      "com/android/support/group-index.xml",
                      "<com.android.support>\n" +
                      "  <support-v4 versions=\"26.0.2,26.0.2\"/>\n" +
                      "  <appcompat-v7 versions=\"18.0.0,19.0.0,19.0.1,19.1.0,20.0.0,21.0.0,21.0.2,22.0.0-alpha1\"/>\n" +
                      "</com.android.support>\n");
    StubGoogleMavenRepository repository = new StubGoogleMavenRepository(cache);

    Disposable disposable = Disposer.newDisposable();
    new IdeComponents(null, disposable).replaceApplicationService(
      RepositoryUrlManager.class,
<<<<<<< HEAD
      new RepositoryUrlManager(repository, repository, true)
=======
      new RepositoryUrlManager(repository, repository, true, false)
>>>>>>> c50c8b87
    );
    doTestWithFix(new AndroidLintGradleDynamicVersionInspection(),
                  "Replace with specific version", "build.gradle", "gradle");

    Disposer.dispose(disposable);
  }

  public void testGradleDeprecation() throws Exception {
    doTestWithFix(new AndroidLintGradleDeprecatedInspection(),
                  "Replace with com.android.library", "build.gradle", "gradle");
  }

  public void testMissingAppIcon() throws Exception {
    deleteManifest();
    doTestWithFix(new AndroidLintMissingApplicationIconInspection(),
                  "Set icon", "AndroidManifest.xml", "xml");
  }

  public void testMissingLeanbackSupport() throws Exception {
    deleteManifest();
    doTestWithFix(new AndroidLintMissingLeanbackSupportInspection(),
                  "Add uses-feature tag", "AndroidManifest.xml", "xml");
  }

  public void testPermissionImpliesHardware() throws Exception {
    deleteManifest();
    doTestWithFix(new AndroidLintPermissionImpliesUnsupportedHardwareInspection(),
                  "Add uses-feature tag", "AndroidManifest.xml", "xml");
  }

  public void testMissingTvBanner() throws Exception {
    deleteManifest();
    doTestWithFix(new AndroidLintMissingTvBannerInspection(),
                  "Set banner", "AndroidManifest.xml", "xml");
  }

  public void testInvalidUsesTagAttribute() throws Exception {
    doTestWithFix(new AndroidLintInvalidUsesTagAttributeInspection(),
                  "Replace with \"media\"",
                  "res/xml/automotive_app_desc.xml", "xml");
  }

  public void testVectorScientificNotation() throws Exception {
    doTestWithFix(new AndroidLintInvalidVectorPathInspection(),
                  "Replace with 67", "res/drawable/vector.xml", "xml");
  }

  public void testUnsupportedChromeOsHardware() throws Exception {
    deleteManifest();
    doTestWithFix(new AndroidLintUnsupportedChromeOsHardwareInspection(),
                  "Set required=\"false\"", "AndroidManifest.xml", "xml");
  }

  public void testPermissionImpliesChromeOsHardware() throws Exception {
    deleteManifest();
    doTestWithFix(new AndroidLintPermissionImpliesUnsupportedChromeOsHardwareInspection(),
                  "Add uses-feature tag", "AndroidManifest.xml", "xml");
  }

  public void testInvalidOrientationSetOnActivity() throws Exception {
    deleteManifest();
    doTestWithFix(new AndroidLintLockedOrientationActivityInspection(),
                  "Set screenOrientation=\"fullSensor\"", "AndroidManifest.xml", "xml");
  }

  public void testNonResizeableActivity() throws Exception {
    deleteManifest();
    doTestWithFix(new AndroidLintNonResizeableActivityInspection(),
                  "Set resizeableActivity=\"true\"", "AndroidManifest.xml", "xml");
  }

  public void testActivityLockedOrientationSource() throws Exception {
    doTestWithFix(new AndroidLintSourceLockedOrientationActivityInspection(),
                  "Set the orientation to SCREEN_ORIENTATION_UNSPECIFIED", "/src/test/pkg/TestActivity.java", "java");
  }

  public void testUnsupportedChromeOsCameraSystemFeature() throws Exception {
    doTestWithFix(new AndroidLintUnsupportedChromeOsCameraSystemFeatureInspection(),
                  "Switch to look for FEATURE_CAMERA_ANY", "/src/test/pkg/TestActivity.java", "java");
  }

  /* Disabled: The mipmap check now only warns about mipmap usage in Gradle projects that use
   * density filtering. Re-enable this if we broaden the mipmap check, or if we update the AndroidLintTest
   * to also check Gradle projects.
  public void testMipmap() throws Exception {
    deleteManifest();
    myFixture.copyFileToProject(getGlobalTestDir() + "/R.java", "/src/p1/p2/R.java");
    myFixture.copyFileToProject(getGlobalTestDir() + "/MyCode.java", "/src/p1/p2/MyCode.java");
    myFixture.copyFileToProject(getGlobalTestDir() + "/icon.png", "/res/drawable-mdpi/icon.png");
    myFixture.copyFileToProject(getGlobalTestDir() + "/icon.png", "/res/drawable-hdpi/icon.png");
    myFixture.copyFileToProject(getGlobalTestDir() + "/icon.png", "/res/drawable-xhdpi/icon.png");

    // Apply quickfix and check that the manifest file is updated
    doTestWithFix(new AndroidLintInspectionToolProvider.AndroidLintMipmapIconsInspection(), "Convert @drawable/icon to @mipmap/icon",
                  "AndroidManifest.xml", "xml");

    // Make sure files were moved
    assertNotNull(myFixture.findFileInTempDir("res/mipmap-mdpi/icon.png"));
    assertNotNull(myFixture.findFileInTempDir("res/mipmap-hdpi/icon.png"));
    assertNotNull(myFixture.findFileInTempDir("res/mipmap-xhdpi/icon.png"));

    // Make sure code references (in addition to Manifest XML file reference checked above) have been updated
    myFixture.checkResultByFile("src/p1/p2/MyCode.java", getGlobalTestDir() + "/MyCode_after.java", true);

    // The R.java file should not have been edited:
    myFixture.checkResultByFile("src/p1/p2/R.java", getGlobalTestDir() + "/R.java", true);
  }
  */

  public void testAllowBackup() throws Exception {
    deleteManifest();
    doTestWithFix(new AndroidLintAllowBackupInspection(),
                  "Set backup attribute", "AndroidManifest.xml", "xml");
  }

  public void testRemoveByteOrderMarks() throws Exception {
    doTestWithFix(new AndroidLintByteOrderMarkInspection(),
                  "Remove byte order marks", "/res/layout/layout.xml", "xml");
  }

  public void testBomManifest() throws Exception {
    doTestHighlighting(new AndroidLintByteOrderMarkInspection(), "AndroidManifest.xml", "xml");
  }

  public void testBomStrings() throws Exception {
    doTestHighlighting(new AndroidLintByteOrderMarkInspection(), "/res/values/strings.xml", "xml");
  }

  public void testBomClass() throws Exception {
    doTestHighlighting(new AndroidLintByteOrderMarkInspection(), "/src/test/pkg/MyTest.java", "java");
  }

  public void testCommitToApply() throws Exception {
    deleteManifest();
    // Need to use targetSdkVersion 9
    myFixture.copyFileToProject(getGlobalTestDir() + "/AndroidManifest.xml", "AndroidManifest.xml");
    doTestWithFix(new AndroidLintApplySharedPrefInspection(),
                  "Replace commit() with apply()", "/src/test/pkg/CommitToApply.java", "java");
  }

  public void testMissingIntDefSwitch() throws Exception {
    addIntDef();
    doTestWithFix(new AndroidLintSwitchIntDefInspection(),
                  "Add Missing @IntDef Constants", "/src/p1/p2/MissingIntDefSwitch.java", "java");
  }

  public void testMissingIntDefSwitchKotlin() throws Exception {
    addIntDef();
    doTestWithFix(new AndroidLintSwitchIntDefInspection(),
                  "Add Missing @IntDef Constants", "/src/p1/p2/MissingIntDefSwitch.kt", "kt");
  }

  public void testAddKeepJava() throws Exception {
    addKeep();
    doTestWithFix(new AndroidLintAnimatorKeepInspection(),
                  "Annotate with @Keep", "/src/p1/p2/AnimatorTest.java", "java");
  }

  public void testAddKeepKotlin() throws Exception {
    addKeep();
    doTestWithFix(new AndroidLintAnimatorKeepInspection(),
                  "Annotate with @Keep", "/src/p1/p2/AnimatorTest.kt", "kt");
  }

  public void testJavaCheckResultTest2() throws Exception {
    addCheckResult();
    doTestWithFix(new AndroidLintUseCheckPermissionInspection(),
                  "Call enforceFooPermission instead", "/src/p1/p2/JavaCheckResultTest2.java", "java");
  }

  public void testKotlinCheckResultTest2() throws Exception {
    addCheckResult();
    doTestWithFix(new AndroidLintUseCheckPermissionInspection(),
                  "Call enforceFooPermission instead", "/src/p1/p2/KotlinCheckResultTest2.kt", "kt");
  }

  public void testJavaRemoveObsoleteSdkCheck() throws Exception {
    deleteManifest();
    addMinSdkManifest(19);
    addRequiresApi();
    doTestWithFix(new AndroidLintObsoleteSdkIntInspection(),
                  "Unwrap 'if' statement", "/src/p1/p2/JavaRemoveObsoleteSdkCheckTest.java", "java");
  }

  public void testKotlinRemoveObsoleteSdkCheck() throws Exception {
    deleteManifest();
    addMinSdkManifest(19);
    addRequiresApi();
    doTestWithFix(new AndroidLintObsoleteSdkIntInspection(),
                  "Remove obsolete SDK version check", "/src/p1/p2/KotlinRemoveObsoleteSdkCheckTest.kt", "kt");
  }

  public void testKotlinRemoveObsoleteSdkCheck2() throws Exception {
    // Unlike previous test, checks that the quickfix keeps the else clause instead if the check is always false instead
    // of always true
    deleteManifest();
    addMinSdkManifest(19);
    addRequiresApi();
    doTestWithFix(new AndroidLintObsoleteSdkIntInspection(),
                  "Remove obsolete SDK version check", "/src/p1/p2/KotlinRemoveObsoleteSdkCheckTest2.kt", "kt");
  }

  public void testIncludeParams() throws Exception {
    doTestWithFix(new AndroidLintIncludeLayoutParamInspection(),
                  "Set layout_height", "/res/layout/layout.xml", "xml");
  }

  public void testInnerclassSeparator() throws Exception {
    deleteManifest();
    myFixture.addFileToProject("/src/test/pkg/MyActivity.java",
                               "" +
                               "package test.pkg;\n" +
                               "public class MyActivity {\n" +
                               "    public static class Inner extends android.app.Activity {\n" +
                               "    };\n" +
                               "}");

    doTestWithFix(new AndroidLintInnerclassSeparatorInspection(),
                  "Replace with .MyActivity$Inner", "AndroidManifest.xml", "xml");
  }

  public void testMenuTitle() throws Exception {
    deleteManifest();
    // Need to use targetSdkVersion 11
    myFixture.copyFileToProject(getGlobalTestDir() + "/AndroidManifest.xml", "AndroidManifest.xml");
    doTestWithFix(new AndroidLintMenuTitleInspection(),
                  "Set title", "/res/menu/menu.xml", "xml");
  }

  public void testFragmentIds() throws Exception {
    doTestWithFix(new AndroidLintMissingIdInspection(),
                  "Set id", "/res/layout/layout.xml", "xml");
  }

  public void testOldTargetApi() throws Exception {
    deleteManifest();
    String expectedTarget = Integer.toString(new AndroidLintIdeClient(getProject(), new LintIgnoredResult()).getHighestKnownApiLevel());
    doTestWithFix(new AndroidLintOldTargetApiInspection(),
                  "Update targetSdkVersion to " + expectedTarget, "AndroidManifest.xml", "xml");
  }

  /*
  public void testOldTargetApiGradle() throws Exception {
    // Doesn't work in incremental mode because this issue is also used for manifest files;
    // we don't well support implementations pointing to different detectors for each file type
    doTestWithFix(new AndroidLintInspectionToolProvider.AndroidLintOldTargetApiInspection(),
                  "Change to 17.0.0", "build.gradle", "gradle");
  }
  */

  public void testReferenceTypes() throws Exception {
    doTestWithFix(new AndroidLintReferenceTypeInspection(),
                  "Replace with @string/", "/res/values/strings.xml", "xml");
  }

  public void testSelectableText() throws Exception {
    TextViewDetector.SELECTABLE.setEnabledByDefault(true);

    deleteManifest();
    // Need to use targetSdkVersion 11
    myFixture.copyFileToProject(getGlobalTestDir() + "/AndroidManifest.xml", "AndroidManifest.xml");
    doTestWithFix(new AndroidLintSelectableTextInspection(), "Set textIsSelectable=\"true\"",
                  "/res/layout/layout.xml", "xml");
  }

  public void testSignatureOrSystem() throws Exception {
    deleteManifest();
    doTestWithFix(new AndroidLintSignatureOrSystemPermissionsInspection(),
                  "Replace with signature", "AndroidManifest.xml", "xml");
  }

  public void testSp() throws Exception {
    doTestWithFix(new AndroidLintSpUsageInspection(),
                  "Replace with sp", "/res/values/styles.xml", "xml");
  }

  public void testStringToInt() throws Exception {
    doTestWithFix(new AndroidLintStringShouldBeIntInspection(),
                  "Replace with integer", "build.gradle", "gradle");
  }

  public void testStringTypos() throws Exception {
    doTestWithFix(new AndroidLintTyposInspection(),
                  "Replace with \"Android\"", "/res/values-nb/strings.xml", "xml");
  }

  // Regression test for http://b.android.com/186465
  public void testStringTyposCDATA() throws Exception {
    doTestWithFix(new AndroidLintTyposInspection(),
                  "Replace with \"Android\"", "/res/values-nb/strings.xml", "xml");
  }

  public void testWrongViewCall() throws Exception {
    doTestWithFix(new AndroidLintWrongCallInspection(),
                  "Replace call with draw()", "/src/test/pkg/WrongViewCall.java", "java");
  }

  public void testWrongCase() throws Exception {
    doTestWithFix(new AndroidLintWrongCaseInspection(),
                  "Replace with merge", "/res/layout/layout.xml", "xml");
  }

  public void testProguard() throws Exception {
    createManifest();
    final VirtualFile proguardCfgPath = myFixture.copyFileToProject(getGlobalTestDir() + "/proguard.cfg", "proguard.cfg");
    myFacet.getProperties().RUN_PROGUARD = true;
    myFacet.getProperties().myProGuardCfgFiles = Collections.singletonList(proguardCfgPath.getUrl());

    doGlobalInspectionTest(new AndroidLintProguardInspection());
  }

  public void testManifestOrder() throws Exception {
    deleteManifest();
    myFixture.copyFileToProject(getGlobalTestDir() + "/AndroidManifest.xml", "AndroidManifest.xml");
    doGlobalInspectionTest(new AndroidLintManifestOrderInspection());
  }

  public void testButtonsOrder() throws Exception {
    deleteManifest();
    myFixture.copyFileToProject(getGlobalTestDir() + "/AndroidManifest.xml", "AndroidManifest.xml");
    myFixture.copyFileToProject(getGlobalTestDir() + "/strings.xml", "res/values/strings.xml");
    myFixture.copyFileToProject(getGlobalTestDir() + "/layout.xml", "res/layout/layout.xml");
    doGlobalInspectionTest(new AndroidLintButtonOrderInspection());
  }

  public void testViewType() throws Exception {
    myFixture.copyFileToProject(getGlobalTestDir() + "/MyActivity.java", "src/p1/p2/MyActivity.java");
    myFixture.copyFileToProject(getGlobalTestDir() + "/layout.xml", "res/layout/layout.xml");
    doGlobalInspectionTest(new AndroidLintWrongViewCastInspection());
  }

  public void testViewTypeStub() throws Exception {
    // Regression test for 183136: don't take id references to imply a
    // view type of the referencing type
    myFixture.copyFileToProject(getGlobalTestDir() + "/stub_inflated_layout.xml", "res/layout/stub_inflated_layout.xml");
    myFixture.copyFileToProject(getGlobalTestDir() + "/main.xml", "res/layout/main.xml");
    myFixture.copyFileToProject(getGlobalTestDir() + "/WrongCastActivity.java", "src/p1/p2/WrongCastActivity.java");
    doGlobalInspectionTest(new AndroidLintWrongViewCastInspection());
  }

  public void testDuplicateIcons() throws Exception {
    VirtualFile file = myFixture.copyFileToProject(getGlobalTestDir() + "/dup1.png", "res/drawable/dup1.png");
    myFixture.copyFileToProject(getGlobalTestDir() + "/dup2.png", "res/drawable/dup2.png");
    myFixture.copyFileToProject(getGlobalTestDir() + "/other.png", "res/drawable/other.png");
    doGlobalInspectionTest(new AndroidLintIconDuplicatesInspection());

    // Take on a suppress test: attempt to suppress a binary file and verify that that works:
    // Regression test for https://code.google.com/p/android/issues/detail?id=225703
    VirtualFile moduleDir = AndroidRootUtil.getMainContentRoot(myFacet);
    assertThat(moduleDir).isNotNull();
    PsiFile iconFile = PsiManager.getInstance(getProject()).findFile(file);
    assertThat(iconFile).isNotNull();
    VirtualFile lintXml = moduleDir.findChild("lint.xml");
    assertThat(lintXml).isNull();
    SuppressLintIntentionAction action = new SuppressLintIntentionAction(IconDetector.DUPLICATES_NAMES, iconFile);
    action.invoke(getProject(), null, iconFile);
    moduleDir.refresh(false, true);
    lintXml = moduleDir.findChild("lint.xml");
    assertThat(lintXml).isNotNull();
    assertThat(new String(lintXml.contentsToByteArray(), StandardCharsets.UTF_8)).isEqualTo(
      "<?xml version=\"1.0\" encoding=\"UTF-8\"?>\n" +
      "<lint>\n" +
      "    <issue id=\"IconDuplicates\">\n" +
      "        <ignore path=\"res/drawable/dup1.png\" />\n" +
      "    </issue>\n" +
      "</lint>\n");
  }

  public void testSuppressingInXml1() throws Exception {
    doTestNoFix(new AndroidLintHardcodedTextInspection(),
                "/res/layout/layout.xml", "xml");
  }

  public void testSuppressingInXml2() throws Exception {
    doTestNoFix(new AndroidLintHardcodedTextInspection(),
                "/res/layout/layout.xml", "xml");
  }

  public void testSuppressingInXml3() throws Exception {
    createManifest();
    myFixture.copyFileToProject(getGlobalTestDir() + "/layout.xml", "res/layout/layout.xml");
    doGlobalInspectionTest(new AndroidLintHardcodedTextInspection());
  }

  public void testApiCheck1() throws Exception {
    createManifest();
    myFixture.copyFileToProject(getGlobalTestDir() + "/MyActivity.java", "src/p1/p2/MyActivity.java");
    doGlobalInspectionTest(new AndroidLintNewApiInspection());
  }

  public void testApiCheck1b() throws Exception {
    // Check adding a @TargetApi annotation in a Java file to suppress
    createManifest();
    doTestWithFix(new AndroidLintNewApiInspection(),
                  "Add @TargetApi(HONEYCOMB) Annotation",
                  "/src/p1/p2/MyActivity.java", "java");
  }

  public void testApiCheck1c() throws Exception {
    // Check adding a @SuppressLint annotation in a Java file to suppress
    createManifest();
    doTestWithFix(new AndroidLintNewApiInspection(),
                  "Suppress: Add @SuppressLint(\"NewApi\") annotation",
                  "/src/p1/p2/MyActivity.java", "java");
  }

  public void testApiCheck1d() throws Exception {
    // Check adding a tools:targetApi attribute in an XML file to suppress
    createManifest();
    doTestWithFix(new AndroidLintNewApiInspection(),
                  "Suppress with tools:targetApi attribute",
                  "/res/layout/layout.xml", "xml");
  }

  public void testApiCheck1e() throws Exception {
    // Check adding a tools:suppress attribute in an XML file to suppress
    createManifest();
    doTestWithFix(new AndroidLintNewApiInspection(),
                  "Suppress: Add tools:ignore=\"NewApi\" attribute",
                  "/res/layout/layout.xml", "xml");
  }

  public void testApiCheck1f() throws Exception {
    // Check adding a version-check conditional in a Java file
    createManifest();
    doTestWithFix(new AndroidLintNewApiInspection(),
                  "Surround with if (VERSION.SDK_INT >= VERSION_CODES.HONEYCOMB) { ... }",
                  "/src/p1/p2/MyActivity.java", "java");
  }

  public void testApiCheck1Kotlin() throws Exception {
    // Check adding a version-check conditional in a Kotlin file
    createManifest();
    doTestWithFix(new AndroidLintNewApiInspection(),
                  "Surround with if (VERSION.SDK_INT >= VERSION_CODES.HONEYCOMB) { ... }",
                  "/src/p1/p2/MyActivity.kt", "kt");
  }

  public void testImlFileOutsideContentRoot() throws Exception {
    myFixture.copyFileToProject(SdkConstants.FN_ANDROID_MANIFEST_XML, "additionalModules/module1/" + SdkConstants.FN_ANDROID_MANIFEST_XML);
    myFixture.copyFileToProject(SdkConstants.FN_ANDROID_MANIFEST_XML, "additionalModules/module2/" + SdkConstants.FN_ANDROID_MANIFEST_XML);
    final String testDir = BASE_PATH_GLOBAL + "apiCheck1";
    myFixture.copyFileToProject(testDir + "/MyActivity.java", "additionalModules/module1/src/p1/p2/MyActivity.java");
    doGlobalInspectionTest(new AndroidLintNewApiInspection(), testDir, new AnalysisScope(getProject()));
  }

  public void testUnusedResource() throws Exception {
    // This test checks 3 things.
    // First, it runs the unused resources global inspection and checks that it gets it right (the results are checked
    // against unusedResources/expected.xml).
    //
    // Then, it checks that *all* the quickfixes associated with this use a unique family name. This checks that
    // we don't get into the scenario described in issue 235641, where a *single* action is created to run all 3
    // quickfixes (both adding tools/keep, which is taken as the display name, as well as the removal refactoring).
    //
    // Finally, it actually performs the unused refactoring fix. This verifies that this works without the crash
    // also reported in issue 235641 (where the unused refactoring is invoked under a write lock, which quickfixes
    // normally are, but which is forbidden by the refactoring framework.)

    VirtualFile file = myFixture.copyFileToProject(getGlobalTestDir() + "/strings.xml", "res/values/strings.xml");
    myFixture.configureFromExistingVirtualFile(file);
    SynchronizedBidiMultiMap<RefEntity, CommonProblemDescriptor> map = doGlobalInspectionTest(new AndroidLintUnusedResourcesInspection());

    CommonProblemDescriptor targetDescriptor = null;
    QuickFix<CommonProblemDescriptor> targetFix = null;

    // Ensure family names are unique; if not quickfixes get collapsed. Set.add only returns true if it wasn't already in the set.
    for (RefEntity refEntity : map.keys()) {
      for (CommonProblemDescriptor descriptor : map.get(refEntity)) {
        Set<String> familyNames = new HashSet<String>();
        QuickFix[] fixes = descriptor.getFixes();
        if (fixes != null) {
          for (QuickFix fix : fixes) {
            String name = fix.getName();
            System.out.println("Next fix = " + name);
            System.out.println("Next fix.family = " + fix.getFamilyName());
            assertTrue(familyNames.add(fix.getFamilyName()));

            if ("Remove Declarations for R.string.unused".equals(name)) {
              targetDescriptor = descriptor;
              //noinspection unchecked
              targetFix = fix;
            }
          }
        }
      }
    }

    assertNotNull(targetDescriptor);
    assertNotNull(targetFix);

    // TODO: Consider using CodeInsightTestFixtureImpl#invokeIntention
    targetFix.applyFix(getProject(), targetDescriptor);
    myFixture.checkResultByFile(getGlobalTestDir() + "/strings_after.xml");
  }

  public void testMergeObsoleteFolders() throws Exception {
    // Force minSdkVersion to v14:
    deleteManifest();
    addMinSdkManifest(14);

    VirtualFile mainFile = myFixture.copyFileToProject(getGlobalTestDir() + "/values-strings.xml", "res/values/strings.xml");
    VirtualFile v8strings = myFixture.copyFileToProject(getGlobalTestDir() + "/values-v8-strings.xml", "res/values-v8/strings.xml");
    VirtualFile v10strings = myFixture.copyFileToProject(getGlobalTestDir() + "/values-v10-strings.xml", "res/values-v10/strings.xml");
    myFixture.copyFileToProject(getGlobalTestDir() + "/layout-v11-activity_main.xml", "res/layout-v11/activity_main.xml");
    myFixture.copyFileToProject(getGlobalTestDir() + "/layout-activity_main.xml", "res/layout/activity_main.xml");
    myFixture.configureFromExistingVirtualFile(mainFile);
    AndroidLintObsoleteSdkIntInspection inspection = new AndroidLintObsoleteSdkIntInspection();
    String actionLabel = "Merge resources from -v8 and -v10 into values";
    doGlobalInspectionWithFix(inspection, actionLabel);

    myFixture.checkResultByFile(getGlobalTestDir() + "/values-strings_after.xml");
    // check that the other folders don't exist
    assertFalse(v8strings.isValid());
    assertFalse(v10strings.isValid());
  }

  public void testImpliedTouchscreenHardware() throws Exception {
    doTestWithFix(new AndroidLintImpliedTouchscreenHardwareInspection(),
                  "Add uses-feature tag",
                  "AndroidManifest.xml", "xml");
  }

  public void testApiInlined() throws Exception {
    createManifest();
    myFixture.copyFileToProject(getGlobalTestDir() + "/MyActivity.java", "src/p1/p2/MyActivity.java");
    doGlobalInspectionTest(new AndroidLintInlinedApiInspection());
  }

  public void testApiOverride() throws Exception {
    createManifest();
    createProjectProperties();

    // We need a build target >= 1 but also *smaller* than 17. Ensure this is the case
    AndroidPlatform platform = AndroidPlatform.getInstance(myFacet.getModule());
    if (platform != null && platform.getApiLevel() < 17) {
      myFixture.copyFileToProject(getGlobalTestDir() + "/MyActivity.java", "src/p1/p2/MyActivity.java");
      doGlobalInspectionTest(new AndroidLintOverrideInspection());
    }
    else {
      // TODO: else try to find and set a target on the project such that the above returns true
    }
  }

  public void testParcelLoader() throws Exception {
    doTestWithFix(new AndroidLintParcelClassLoaderInspection(),
                  "Use getClass().getClassLoader()",
                  "/src/test/pkg/ParcelClassLoaderTest.java", "java");
  }

  public void testParcelLoader2() throws Exception {
    doTestWithFix(new AndroidLintParcelClassLoaderInspection(),
                  "Use getClass().getClassLoader()",
                  "/src/test/pkg/ParcelClassLoaderTest.java", "java");
  }

  public void testDeprecation() throws Exception {
    // Need to use minSdkVersion >= 3 to get all the deprecation warnings to kick in
    deleteManifest();
    addMinSdkManifest(3);
    doTestNoFix(new AndroidLintDeprecatedInspection(),
                "/res/layout/deprecation.xml", "xml");
  }

  public void testUnprotectedSmsBroadcastReceiver() throws Exception {
    deleteManifest();
    doTestWithFix(new AndroidLintUnprotectedSMSBroadcastReceiverInspection(),
                  "Set permission=\"android.permission.BROADCAST_SMS\"", "AndroidManifest.xml", "xml");
  }

  public void testActivityRegistered() throws Exception {
    createManifest();
    myFixture.copyFileToProject(getGlobalTestDir() + "/MyActivity.java", "src/p1/p2/MyActivity.java");
    myFixture.copyFileToProject(getGlobalTestDir() + "/MyDerived.java", "src/p1/p2/MyDerived.java");
    doGlobalInspectionTest(new AndroidLintRegisteredInspection());
  }

  /**
   * Quick fix for typos in network-security-config file. (especially elements)
   */
  public void testNetworkSecurityConfigTypos1() throws Exception {
    createManifest();
    doTestWithFix(new AndroidLintNetworkSecurityConfigInspection(),
                  "Use domain-config", "res/xml/network-config.xml", "xml");
  }

  /**
   * Check typos in network-security-config attribute.
   */
  public void testNetworkSecurityConfigTypos2() throws Exception {
    createManifest();
    doTestWithFix(new AndroidLintNetworkSecurityConfigInspection(),
                  "Use includeSubdomains", "res/xml/network-config.xml", "xml");
  }

  public void testDeleteRepeatedWords() throws Exception {
    doTestWithFix(new AndroidLintTyposInspection(),
                  "Delete repeated word", "res/values/strings.xml", "xml");
  }

  public void testInvalidPinDigestAlg() throws Exception {
    createManifest();
    doTestWithFix(new AndroidLintNetworkSecurityConfigInspection(),
                  "Set digest to \"SHA-256\"",
                  "res/xml/network-config.xml", "xml");
  }

  public void testResourceTypes() throws Exception {
    createManifest();
    addDrawableRes();
    doTestNoFix(new AndroidLintResourceTypeInspection(),
                "/src/p1/p2/ResourceTypes.java", "java");
  }

  public void testStringEscapes() throws Exception {
    // Regression test for https://code.google.com/p/android/issues/detail?id=224150
    doTestWithFix(new AndroidLintStringEscapingInspection(),
                  "Escape Apostrophe", "/res/values/strings.xml", "xml");
  }

  public void testRegistration() throws Exception {
    doTestHighlighting(new AndroidLintRegisteredInspection(), "/src/p1/p2/RegistrationTest.java", "java");
  }

  public void testExtendAppCompatWidgets() throws Exception {
    // Configure appcompat dependency
    Module[] modules = ModuleManager.getInstance(getProject()).getModules();
    for (Module module : modules) {
      if (module != myModule && AndroidFacet.getInstance(module) != null) {
        deleteManifest(module);
      }
    }

    TestProjectSystem testProjectSystem = new TestProjectSystem(getProject());
    testProjectSystem.useInTests();
    testProjectSystem.addDependency(GoogleMavenArtifactId.APP_COMPAT_V7, myFixture.getModule(), GradleVersion.parse("+"));
<<<<<<< HEAD
    ServiceContainerUtil.registerExtension(myModule.getProject(), ProjectSystemUtil.getEP_NAME(),
                                       testProjectSystem, getTestRootDisposable());
=======
>>>>>>> c50c8b87

    doTestWithFix(new AndroidLintAppCompatCustomViewInspection(),
                  "Extend AppCompat widget instead", "/src/p1/p2/MyButton.java", "java");
  }

  public void testExif() throws Exception {
    doTestWithFix(new AndroidLintExifInterfaceInspection(),
                  "Update all references in this file",
                  "/src/test/pkg/ExifUsage.java", "java");
  }

  public void testMissingWearStandaloneAppFlag() throws Exception {
    deleteManifest();
    doTestWithFix(new AndroidLintWearStandaloneAppFlagInspection(),
                  "Add meta-data element for 'com.google.android.wearable.standalone'",
                  "AndroidManifest.xml", "xml");
  }

  public void testInvalidWearStandaloneAppAttrValue() throws Exception {
    deleteManifest();
    doTestWithFix(new AndroidLintWearStandaloneAppFlagInspection(),
                  "Replace with true",
                  "AndroidManifest.xml", "xml");
  }

  public void testMissingWearStandaloneAppFlagValueAttr() throws Exception {
    deleteManifest();
    doTestWithFix(new AndroidLintWearStandaloneAppFlagInspection(),
                  "Set value=\"true\"",
                  "AndroidManifest.xml", "xml");
  }

  public void testInvalidWearFeatureAttr() throws Exception {
    deleteManifest();
    doTestWithFix(new AndroidLintInvalidWearFeatureAttributeInspection(),
                  "Remove attribute",
                  "AndroidManifest.xml", "xml");
  }

  public void testWakelockTimeout() throws Exception {
    deleteManifest();
    doTestWithFix(new AndroidLintWakelockTimeoutInspection(),
                  "Set timeout to 10 minutes",
                  "/src/test/pkg/WakelockTest.java", "java");
  }

  public void testWifiManagerLeak() throws Exception {
    deleteManifest();
    // Set minSdkVersion to pre-N:
    deleteManifest();
    addMinSdkManifest(14);

    doTestWithFix(new AndroidLintWifiManagerLeakInspection(),
                  "Add getApplicationContext()",
                  "/src/test/pkg/WifiManagerLeak.java", "java");
  }

  public void testInvalidImeActionId() throws Exception {
    doTestNoFix(new AndroidLintInvalidImeActionIdInspection(),
                "/res/layout/layout.xml", "xml");
  }

  private SynchronizedBidiMultiMap<RefEntity, CommonProblemDescriptor> doGlobalInspectionTest(@NotNull AndroidLintInspectionBase inspection) {
    myFixture.enableInspections(inspection);
    return doGlobalInspectionTest(inspection, getGlobalTestDir(), new AnalysisScope(myModule));
  }

  private void doGlobalInspectionWithFix(@NotNull AndroidLintInspectionBase inspection, @NotNull String actionLabel) {
    SynchronizedBidiMultiMap<RefEntity, CommonProblemDescriptor> map = doGlobalInspectionTest(inspection);

    // Ensure family names are unique; if not quickfixes get collapsed. Set.add only returns true if it wasn't already in the set.
    for (RefEntity refEntity : map.keys()) {
      for (CommonProblemDescriptor descriptor : map.get(refEntity)) {
        QuickFix[] fixes = descriptor.getFixes();
        if (fixes != null) {
          //noinspection unchecked
          for (QuickFix<CommonProblemDescriptor> fix : fixes) {
            String name = fix.getName();
            if (actionLabel.equals(name)) {
              if (fix.startInWriteAction()) {
                WriteCommandAction.runWriteCommandAction(getProject(), () -> fix.applyFix(getProject(), descriptor));
              }
              else {
                fix.applyFix(getProject(), descriptor);
              }
              break;
            }
          }
        }
      }
    }
  }

  private String getGlobalTestDir() {
    return BASE_PATH_GLOBAL + getTestName(true);
  }

  private void doTestNoFix(@NotNull AndroidLintInspectionBase inspection, @NotNull String copyTo, @NotNull String extension)
    throws IOException {
    doTestHighlighting(inspection, copyTo, extension);

    IntentionAction action = null;

    for (IntentionAction a : myFixture.getAvailableIntentions()) {
      if (a instanceof LintExternalAnnotator.MyFixingIntention) {
        action = a;
      }
    }
    assertNull(action);
  }

  private void doTestWithFix(@NotNull AndroidLintInspectionBase inspection,
                             @NotNull String message,
                             @NotNull String copyTo,
                             @NotNull String extension)
    throws IOException {
    final IntentionAction action = doTestHighlightingAndGetQuickfix(inspection, message, copyTo, extension);
    assertNotNull(action);
    doTestWithAction(extension, action);
  }

  private void doTestWithoutHighlightingWithFix(@NotNull AndroidLintInspectionBase inspection,
                                                @NotNull String message,
                                                @NotNull String copyTo,
                                                @NotNull String extension)
    throws IOException {
    final IntentionAction action = getQuickfixWithoutHighlightingCheck(inspection, message, copyTo, extension);
    assertNotNull(action);
    doTestWithAction(extension, action);
  }

  private void doTestWithAction(@NotNull String extension, @NotNull final IntentionAction action) {
    assertTrue(action.isAvailable(myFixture.getProject(), myFixture.getEditor(), myFixture.getFile()));

    new WriteCommandAction(myFixture.getProject(), "") {
      @Override
      protected void run(@NotNull Result result) throws Throwable {
        action.invoke(myFixture.getProject(), myFixture.getEditor(), myFixture.getFile());
      }
    }.execute();

    myFixture.checkResultByFile(BASE_PATH + getTestName(true) + "_after." + extension);
  }

  @Nullable
  private IntentionAction doTestHighlightingAndGetQuickfix(@NotNull AndroidLintInspectionBase inspection,
                                                           @NotNull String message,
                                                           @NotNull String copyTo,
                                                           @NotNull String extension) throws IOException {
    doTestHighlighting(inspection, copyTo, extension, false);
    return AndroidTestUtils.getIntentionAction(myFixture, message);
  }

  @Nullable
  private IntentionAction getQuickfixWithoutHighlightingCheck(@NotNull AndroidLintInspectionBase inspection,
                                                              @NotNull String message,
                                                              @NotNull String copyTo,
                                                              @NotNull String extension) throws IOException {
    doTestHighlighting(inspection, copyTo, extension, true);
    return AndroidTestUtils.getIntentionAction(myFixture, message);
  }

  private void doTestHighlighting(@NotNull AndroidLintInspectionBase inspection, @NotNull String copyTo, @NotNull String extension)
    throws IOException {
    doTestHighlighting(inspection, copyTo, extension, false);
  }

  private void doTestHighlighting(@NotNull AndroidLintInspectionBase inspection, @NotNull String copyTo, @NotNull String extension,
                                  boolean skipCheck) throws IOException {
    myFixture.enableInspections(inspection);
    final VirtualFile file = myFixture.copyFileToProject(BASE_PATH + getTestName(true) + "." + extension, copyTo);
    myFixture.configureFromExistingVirtualFile(file);

    // Strip out <error> and <warning> markers. It's not clear why the test framework
    // doesn't do this (it *does* strip out the <caret> markers). Without this,
    // lint is passed markup files that contain the error markers, which makes
    // for example quick fixes not work.
    String prev = stripMarkers(file);
    myFixture.doHighlighting();
    // Restore markers before diffing.
    restoreMarkers(file, prev);

    if (!skipCheck) {
      myFixture.checkHighlighting(true, false, false);
    }
  }

  /**
   * Removes any error and warning markers from a file, and returns the original text
   */
  @Nullable
  private String stripMarkers(VirtualFile file) {
    Project project = getProject();
    PsiFile psiFile = PsiManager.getInstance(project).findFile(file);
    if (psiFile == null) {
      return null;
    }
    Document document = PsiDocumentManager.getInstance(project).getDocument(psiFile);
    if (document == null) {
      return null;
    }

    String prev = document.getText();
    WriteCommandAction.runWriteCommandAction(project, (Runnable)() -> {
      while (true) {
        if (!(removeTag(document, "<error", ">")
              || removeTag(document, "</error", ">")
              || removeTag(document, "<warning", ">")
              || removeTag(document, "</warning", ">"))) {
          break;
        }
      }
    });

    return prev;
  }

  /**
   * Searches the given document for a prefix and suffix and deletes it if found. Caller must hold write lock.
   */
  private static boolean removeTag(@NotNull Document document, @NotNull String prefix, @NotNull String suffix) {
    CharSequence sequence = document.getCharsSequence();
    int start = CharSequences.indexOf(sequence, prefix);
    if (start != -1) {
      int end = CharSequences.indexOf(sequence, suffix, start + prefix.length());
      if (end != -1) {
        end += suffix.length();
        document.deleteString(start, end);
        return true;
      }
    }

    return false;
  }

  /**
   * Sets the contents of the given file to the given string.
   */
  private void restoreMarkers(VirtualFile file, String contents) {
    Project project = getProject();
    PsiFile psiFile = PsiManager.getInstance(project).findFile(file);
    if (psiFile == null) {
      return;
    }
    Document document = PsiDocumentManager.getInstance(project).getDocument(psiFile);
    if (document == null) {
      return;
    }

    WriteCommandAction.runWriteCommandAction(project, () -> document.setText(contents));
  }

    private void addMinSdkManifest(int minSdk) {
    myFixture.addFileToProject("AndroidManifest.xml",
                               "<?xml version=\"1.0\" encoding=\"utf-8\"?>\n" +
                               "<manifest xmlns:android=\"http://schemas.android.com/apk/res/android\"\n" +
                               "    package=\"test.pkg\" >\n" +
                               "    <uses-sdk android:minSdkVersion=\"" + minSdk + "\" android:targetSdkVersion=\"25\" />\n" +
                               "</manifest>");
  }

  private void addRequiresApi() {
    myFixture.addFileToProject("/src/android/support/annotation/RequiresApi.java",
                               "" +
                               "package android.support.annotation;\n" +
                               "import static java.lang.annotation.ElementType.CONSTRUCTOR;\n" +
                               "import static java.lang.annotation.ElementType.FIELD;\n" +
                               "import static java.lang.annotation.ElementType.METHOD;\n" +
                               "import static java.lang.annotation.ElementType.PACKAGE;\n" +
                               "import static java.lang.annotation.ElementType.TYPE;\n" +
                               "import static java.lang.annotation.RetentionPolicy.CLASS;\n" +
                               "import java.lang.annotation.Retention;\n" +
                               "import java.lang.annotation.Target;\n" +
                               "@Retention(CLASS)\n" +
                               "@Target({TYPE, METHOD, CONSTRUCTOR, FIELD, PACKAGE})\n" +
                               "public @interface RequiresApi {\n" +
                               "    int value() default 1;\n" +
                               "    int api() default 1;\n" +
                               "}");
  }

  private void addIntDef() {
    myFixture.addFileToProject("/src/android/support/annotation/IntDef.java",
                               "package android.support.annotation;\n" +
                               "import java.lang.annotation.Retention;\n" +
                               "import java.lang.annotation.RetentionPolicy;\n" +
                               "import java.lang.annotation.Target;\n" +
                               "import static java.lang.annotation.ElementType.ANNOTATION_TYPE;\n" +
                               "import static java.lang.annotation.ElementType.FIELD;\n" +
                               "import static java.lang.annotation.ElementType.METHOD;\n" +
                               "import static java.lang.annotation.ElementType.PARAMETER;\n" +
                               "import static java.lang.annotation.RetentionPolicy.CLASS;\n" +
                               "import static java.lang.annotation.RetentionPolicy.SOURCE;\n" +
                               "\n" +
                               "@Retention(CLASS)\n" +
                               "@Target({ANNOTATION_TYPE})\n" +
                               "public @interface IntDef {\n" +
                               "    long[] value() default {};\n" +
                               "    boolean flag() default false;\n" +
                               "}\n");
  }


  private void addKeep() {
    myFixture.addFileToProject("/src/android/support/annotation/Keep.java",
                               "package android.support.annotation;\n" +
                               "import static java.lang.annotation.ElementType.ANNOTATION_TYPE;\n" +
                               "import static java.lang.annotation.ElementType.CONSTRUCTOR;\n" +
                               "import static java.lang.annotation.ElementType.FIELD;\n" +
                               "import static java.lang.annotation.ElementType.METHOD;\n" +
                               "import static java.lang.annotation.ElementType.PACKAGE;\n" +
                               "import static java.lang.annotation.ElementType.TYPE;\n" +
                               "import static java.lang.annotation.RetentionPolicy.CLASS;\n" +
                               "import java.lang.annotation.Retention;\n" +
                               "import java.lang.annotation.Target;\n" +
                               "@Retention(CLASS)\n" +
                               "@Target({PACKAGE,TYPE,ANNOTATION_TYPE,CONSTRUCTOR,METHOD,FIELD})\n" +
                               "public @interface Keep {\n" +
                               "}");
  }

  private void addCheckResult() {
    myFixture.addFileToProject("/src/android/support/annotation/Keep.java",
                               "package android.support.annotation;\n" +
                               "import static java.lang.annotation.ElementType.METHOD;\n" +
                               "import static java.lang.annotation.RetentionPolicy.CLASS;\n" +
                               "import java.lang.annotation.Documented;\n" +
                               "import java.lang.annotation.Retention;\n" +
                               "import java.lang.annotation.Target;\n" +
                               "@Documented\n" +
                               "@Retention(CLASS)\n" +
                               "@Target({METHOD})\n" +
                               "public @interface CheckResult {\n" +
                               "    String suggest() default \"\";" +
                               "}");
  }

  private void addDrawableRes() {
    myFixture.addFileToProject("/src/android/support/annotation/DrawableRes.java",
                               "" +
                               "package android.support.annotation;\n" +
                               "import static java.lang.annotation.ElementType.FIELD;\n" +
                               "import static java.lang.annotation.ElementType.LOCAL_VARIABLE;\n" +
                               "import static java.lang.annotation.ElementType.METHOD;\n" +
                               "import static java.lang.annotation.ElementType.PARAMETER;\n" +
                               "import static java.lang.annotation.RetentionPolicy.CLASS;\n" +
                               "\n" +
                               "import java.lang.annotation.Documented;\n" +
                               "import java.lang.annotation.Retention;\n" +
                               "import java.lang.annotation.Target;\n" +
                               "@Documented\n" +
                               "@Retention(CLASS)\n" +
                               "@Target({METHOD, PARAMETER, FIELD, LOCAL_VARIABLE})\n" +
                               "public @interface DrawableRes {\n" +
                               "}\n");
  }

  // --- AndroidX ---

  private void addColorInt() {
    myFixture.addFileToProject("/src/androidx/annotation/ColorInt.java",
                               "" +
                               "package androidx.annotation;\n" +
                               "\n" +
                               "import static java.lang.annotation.ElementType.FIELD;\n" +
                               "import static java.lang.annotation.ElementType.LOCAL_VARIABLE;\n" +
                               "import static java.lang.annotation.ElementType.METHOD;\n" +
                               "import static java.lang.annotation.ElementType.PARAMETER;\n" +
                               "import static java.lang.annotation.RetentionPolicy.CLASS;\n" +
                               "\n" +
                               "import java.lang.annotation.Retention;\n" +
                               "import java.lang.annotation.Target;\n" +
                               "@Retention(CLASS)\n" +
                               "@Target({PARAMETER,METHOD,LOCAL_VARIABLE,FIELD})\n" +
                               "public @interface ColorInt {\n" +
                               "}");
  }

  private void addColorRes() {
    myFixture.addFileToProject("/src/androidx/annotation/ColorRes.java",
                               "" +
                               "package androidx.annotation;\n" +
                               "import static java.lang.annotation.ElementType.FIELD;\n" +
                               "import static java.lang.annotation.ElementType.LOCAL_VARIABLE;\n" +
                               "import static java.lang.annotation.ElementType.METHOD;\n" +
                               "import static java.lang.annotation.ElementType.PARAMETER;\n" +
                               "import static java.lang.annotation.RetentionPolicy.CLASS;\n" +
                               "\n" +
                               "import java.lang.annotation.Documented;\n" +
                               "import java.lang.annotation.Retention;\n" +
                               "import java.lang.annotation.Target;\n" +
                               "@Documented\n" +
                               "@Retention(CLASS)\n" +
                               "@Target({METHOD, PARAMETER, FIELD, LOCAL_VARIABLE})\n" +
                               "public @interface ColorRes {\n" +
                               "}\n");
  }
}<|MERGE_RESOLUTION|>--- conflicted
+++ resolved
@@ -127,10 +127,6 @@
 import com.android.tools.idea.templates.RepositoryUrlManager;
 import com.android.tools.idea.testing.AndroidTestUtils;
 import com.android.tools.idea.testing.IdeComponents;
-<<<<<<< HEAD
-import com.android.tools.lint.checks.CommentDetector;
-=======
->>>>>>> c50c8b87
 import com.android.tools.lint.checks.IconDetector;
 import com.android.tools.lint.checks.TextViewDetector;
 import com.android.utils.CharSequences;
@@ -162,7 +158,6 @@
 import com.intellij.psi.PsiFile;
 import com.intellij.psi.PsiManager;
 import com.intellij.testFramework.ProjectViewTestUtil;
-import com.intellij.testFramework.ServiceContainerUtil;
 import com.intellij.testFramework.fixtures.IdeaProjectTestFixture;
 import com.intellij.testFramework.fixtures.TestFixtureBuilder;
 import java.io.IOException;
@@ -582,11 +577,6 @@
     TestProjectSystem testProjectSystem = new TestProjectSystem(getProject());
     testProjectSystem.useInTests();
     testProjectSystem.addDependency(GoogleMavenArtifactId.APP_COMPAT_V7, myFixture.getModule(), GradleVersion.parse("+"));
-<<<<<<< HEAD
-    ServiceContainerUtil.registerExtension(myModule.getProject(), ProjectSystemUtil.getEP_NAME(),
-                                       testProjectSystem, getTestRootDisposable());
-=======
->>>>>>> c50c8b87
     myFixture.copyFileToProject(getGlobalTestDir() + "/ActionBarActivity.java.txt", "src/android/support/v7/app/ActionBarActivity.java");
     myFixture.copyFileToProject(getGlobalTestDir() + "/ActionMode.java.txt", "src/android/support/v7/view/ActionMode.java");
     doTestWithFix(new AndroidLintAppCompatMethodInspection(),
@@ -625,11 +615,7 @@
     Disposable disposable = Disposer.newDisposable();
     new IdeComponents(null, disposable).replaceApplicationService(
       RepositoryUrlManager.class,
-<<<<<<< HEAD
-      new RepositoryUrlManager(repository, repository, true)
-=======
       new RepositoryUrlManager(repository, repository, true, false)
->>>>>>> c50c8b87
     );
     doTestWithFix(new AndroidLintGradleDynamicVersionInspection(),
                   "Replace with specific version", "build.gradle", "gradle");
@@ -1266,11 +1252,6 @@
     TestProjectSystem testProjectSystem = new TestProjectSystem(getProject());
     testProjectSystem.useInTests();
     testProjectSystem.addDependency(GoogleMavenArtifactId.APP_COMPAT_V7, myFixture.getModule(), GradleVersion.parse("+"));
-<<<<<<< HEAD
-    ServiceContainerUtil.registerExtension(myModule.getProject(), ProjectSystemUtil.getEP_NAME(),
-                                       testProjectSystem, getTestRootDisposable());
-=======
->>>>>>> c50c8b87
 
     doTestWithFix(new AndroidLintAppCompatCustomViewInspection(),
                   "Extend AppCompat widget instead", "/src/p1/p2/MyButton.java", "java");
