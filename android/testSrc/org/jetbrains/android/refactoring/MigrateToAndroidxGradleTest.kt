--- conflicted
+++ resolved
@@ -15,21 +15,14 @@
  */
 package org.jetbrains.android.refactoring
 
-<<<<<<< HEAD
-import com.android.tools.idea.gradle.dsl.api.GradleBuildModel
-=======
 import com.android.tools.idea.flags.StudioFlags
 import com.android.tools.idea.gradle.dsl.api.GradleBuildModel
 import com.android.tools.idea.gradle.project.GradleExperimentalSettings
->>>>>>> 640ce73c
 import com.android.tools.idea.testing.AndroidGradleTestCase
 import com.android.tools.idea.testing.DisposerExplorer
 import com.android.tools.idea.testing.TestProjectPaths.MIGRATE_TO_ANDROID_X
 import com.android.tools.idea.testing.TestProjectPaths.MIGRATE_TO_ANDROID_X_KTS
-<<<<<<< HEAD
-=======
 import com.google.common.truth.Truth
->>>>>>> 640ce73c
 import com.intellij.openapi.application.runWriteAction
 import com.intellij.openapi.command.WriteCommandAction
 import com.intellij.openapi.fileEditor.TextEditor
@@ -56,9 +49,6 @@
  * This class tests Migration to AndroidX for a Gradle project.
  */
 class MigrateToAndroidxGradleTest : AndroidGradleTestCase() {
-<<<<<<< HEAD
-  private fun doTestMigrationRefactoring(mainBuildScript: String, appBuildScript: String, activityMain: String, expectedSequence: String) {
-=======
   // Temporary instrumentation for b/148676784.
   override fun tearDown() {
     super.tearDown()
@@ -75,7 +65,6 @@
 
   private fun doTestMigrationRefactoring(
     mainBuildScript: String, appBuildScript: String, activityMain: String, mainActivityPath: String, expectedSequence: String) {
->>>>>>> 640ce73c
     runProcessor()
 
     val activityMain = getTextForFile(activityMain)
@@ -108,10 +97,7 @@
     val activityMain = "app/src/main/res/layout/activity_main.xml"
     val mainBuildScript = "build.gradle"
     val appBuildScript = "app/build.gradle"
-<<<<<<< HEAD
-=======
     val mainActivityKt = "app/src/main/java/com/example/google/migratetoandroidx/MainActivity.kt"
->>>>>>> 640ce73c
     val expectedSequence = """
     def testVariable = 'com.google.android.material:material:V.V.V'
     implementation "org.jetbrains.kotlin:kotlin-stdlib-jdk7:+"
@@ -119,11 +105,7 @@
     implementation 'androidx.constraintlayout:constraintlayout:V.V.V'
     implementation testVariable
       """
-<<<<<<< HEAD
-    doTestMigrationRefactoring(mainBuildScript, appBuildScript, activityMain, expectedSequence)
-=======
     doTestMigrationRefactoring(mainBuildScript, appBuildScript, activityMain,mainActivityKt, expectedSequence)
->>>>>>> 640ce73c
   }
 
   fun testMigrationRefactoringKts() {
@@ -131,10 +113,7 @@
     val activityMain = "app/src/main/res/layout/activity_main.xml"
     val mainBuildScript = "build.gradle.kts"
     val appBuildScript = "app/build.gradle.kts"
-<<<<<<< HEAD
-=======
     val mainActivityKt = "app/src/main/java/com/example/google/migratetoandroidxkts/MainActivity.kt"
->>>>>>> 640ce73c
     val expectedSequence = """
     val testVariable = "com.google.android.material:material:V.V.V"
     implementation("org.jetbrains.kotlin:kotlin-stdlib-jdk7:+")
@@ -142,16 +121,6 @@
     implementation("androidx.constraintlayout:constraintlayout:V.V.V")
     implementation(testVariable)
       """
-<<<<<<< HEAD
-    doTestMigrationRefactoring(mainBuildScript, appBuildScript, activityMain, expectedSequence)
-  }
-
-  private fun doTestExistingGradleProperties() {
-    loadProject(MIGRATE_TO_ANDROID_X_KTS)
-
-    runWriteAction {
-      val gradlePropertiesFile = PlatformTestUtil.getOrCreateProjectBaseDir(project).createChildData(this, "gradle.properties")
-=======
     doTestMigrationRefactoring(mainBuildScript, appBuildScript, activityMain, mainActivityKt, expectedSequence)
   }
 
@@ -160,8 +129,7 @@
     runWriteAction {
       // gradle.properties is created by test framework. We do not care about its content here since we never sync the project again
       // so we can simply overwrite it.
-      val gradlePropertiesFile = project.baseDir.findChild("gradle.properties")!!
->>>>>>> 640ce73c
+      val gradlePropertiesFile = PlatformTestUtil.getOrCreateProjectBaseDir(project).findChild("gradle.properties")!!
       gradlePropertiesFile.setBinaryContent("""
       # Preserve this comment and variable
       random.variable=true
@@ -176,7 +144,7 @@
     assertTrue(gradleProperties.contains("# Preserve this comment and variable") &&
                gradleProperties.contains("random.variable=true"))
   }
-  
+
 
   fun testExistingGradlePropertiesGroovy() {
     loadProject(MIGRATE_TO_ANDROID_X_KTS)
@@ -189,11 +157,7 @@
   }
 
   private fun doTestVerifyPrerequisites(mainBuildScript: String, appBuildScript: String, isGroovy: Boolean) {
-<<<<<<< HEAD
     val appGradleFile = PlatformTestUtil.getOrCreateProjectBaseDir(myFixture.project).findFileByRelativePath(appBuildScript)!!
-=======
-    val appGradleFile = myFixture.project.baseDir.findFileByRelativePath(appBuildScript)!!
->>>>>>> 640ce73c
     val appGradleContent = getTextForFile(appBuildScript)
 
     arrayOf("\"\$version_27\"", if (isGroovy) "ext.version_27" else "extra[\"version_27\"]").forEach {
@@ -211,11 +175,7 @@
     setFileContent(appGradleFile, appGradleContent.replaceCompileSdkWith("28", isGroovy))
 
     // Downgrade the gradle plugin and check it fails
-<<<<<<< HEAD
     val rootGradleFile = VfsUtil.findRelativeFile(PlatformTestUtil.getOrCreateProjectBaseDir(myFixture.project), mainBuildScript)!!
-=======
-    val rootGradleFile = VfsUtil.findRelativeFile(myFixture.project.baseDir, mainBuildScript)!!
->>>>>>> 640ce73c
 
     // Use the GradleBuildModel to update property accordingly to the build language.
     val buildModel = GradleBuildModel.parseBuildFile(rootGradleFile, myFixture.project)
@@ -288,11 +248,7 @@
   private fun doTestBug123303598(buildFileName: String) {
     loadProject(MIGRATE_TO_ANDROID_X_KTS)
 
-<<<<<<< HEAD
     val mainGradleFile = PlatformTestUtil.getOrCreateProjectBaseDir(myFixture.project).findFileByRelativePath(buildFileName)!!
-=======
-    val mainGradleFile = myFixture.project.baseDir.findFileByRelativePath(buildFileName)!!
->>>>>>> 640ce73c
     var mainGradleContent = getTextForFile(buildFileName)
 
     // Remove repositories blocks and check that we do not throw an NPE when evaluating the block
