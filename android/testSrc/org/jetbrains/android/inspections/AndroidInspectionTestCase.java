/*
 * Copyright (C) 2017 The Android Open Source Project
 *
 * Licensed under the Apache License, Version 2.0 (the "License");
 * you may not use this file except in compliance with the License.
 * You may obtain a copy of the License at
 *
 *      http://www.apache.org/licenses/LICENSE-2.0
 *
 * Unless required by applicable law or agreed to in writing, software
 * distributed under the License is distributed on an "AS IS" BASIS,
 * WITHOUT WARRANTIES OR CONDITIONS OF ANY KIND, either express or implied.
 * See the License for the specific language governing permissions and
 * limitations under the License.
 */
package org.jetbrains.android.inspections;

import com.android.SdkConstants;
<<<<<<< HEAD
import com.android.tools.idea.model.MergedManifestManager;
import com.google.common.util.concurrent.Futures;
=======
>>>>>>> 12e77d2e
import com.intellij.testFramework.LightProjectDescriptor;
import com.siyeh.ig.LightJavaInspectionTestCase;
import org.jetbrains.android.AndroidFacetProjectDescriptor;
import org.jetbrains.annotations.NotNull;

@SuppressWarnings("StatementWithEmptyBody")
public abstract class AndroidInspectionTestCase extends LightJavaInspectionTestCase {

  @NotNull
  @Override
  protected LightProjectDescriptor getProjectDescriptor() {
    return AndroidFacetProjectDescriptor.INSTANCE;
  }

  protected void addManifest(int minApi) {
    myFixture.addFileToProject(SdkConstants.FN_ANDROID_MANIFEST_XML,
                               "<?xml version=\"1.0\" encoding=\"utf-8\"?>\n" +
                               "<manifest xmlns:android=\"http://schemas.android.com/apk/res/android\"\n" +
                               "    package=\"test.pkg.deprecation\">\n" +
                               "\n" +
                               "    <uses-sdk android:minSdkVersion=\"" + minApi + "\" />" +
                               "\n" +
                               "</manifest>\n");
    // Ensure that the MergedManifestManager has picked up the new manifest. Otherwise,
    // since we're using a shared project from a light project fixture, we might end up
    // with a stale merged manifest from another test case.
    Futures.getUnchecked(MergedManifestManager.getMergedManifest(myFixture.getModule()));
  }
}<|MERGE_RESOLUTION|>--- conflicted
+++ resolved
@@ -1,5 +1,5 @@
 /*
- * Copyright (C) 2017 The Android Open Source Project
+ * Copyright (C) 2018 The Android Open Source Project
  *
  * Licensed under the Apache License, Version 2.0 (the "License");
  * you may not use this file except in compliance with the License.
@@ -16,11 +16,8 @@
 package org.jetbrains.android.inspections;
 
 import com.android.SdkConstants;
-<<<<<<< HEAD
 import com.android.tools.idea.model.MergedManifestManager;
 import com.google.common.util.concurrent.Futures;
-=======
->>>>>>> 12e77d2e
 import com.intellij.testFramework.LightProjectDescriptor;
 import com.siyeh.ig.LightJavaInspectionTestCase;
 import org.jetbrains.android.AndroidFacetProjectDescriptor;
