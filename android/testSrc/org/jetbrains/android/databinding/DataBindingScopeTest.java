--- conflicted
+++ resolved
@@ -35,11 +35,7 @@
     GradleInvocationResult assembleDebug = invokeGradleTasks(getProject(), "assembleDebug");
     GradleSyncState syncState = GradleSyncState.getInstance(getProject());
     assertFalse(syncState.isSyncNeeded().toBoolean());
-<<<<<<< HEAD
-    assertTrue(ModuleDataBinding.isEnabled(myAndroidFacet));
-=======
     assertTrue(ModuleDataBinding.getInstance(myAndroidFacet).isEnabled());
->>>>>>> 9e819fa1
     assertTrue(myModules.hasModule("lib"));
     assertTrue(myModules.hasModule("lib2"));
     // app depends on lib depends on lib2
