/*
 * Copyright (C) 2017 The Android Open Source Project
 *
 * Licensed under the Apache License, Version 2.0 (the "License");
 * you may not use this file except in compliance with the License.
 * You may obtain a copy of the License at
 *
 *      http://www.apache.org/licenses/LICENSE-2.0
 *
 * Unless required by applicable law or agreed to in writing, software
 * distributed under the License is distributed on an "AS IS" BASIS,
 * WITHOUT WARRANTIES OR CONDITIONS OF ANY KIND, either express or implied.
 * See the License for the specific language governing permissions and
 * limitations under the License.
 */
package org.jetbrains.android.formatter;

import com.android.tools.idea.io.TestFileUtils;
import com.intellij.openapi.command.WriteCommandAction;
import com.intellij.openapi.fileEditor.FileDocumentManager;
import com.intellij.openapi.project.Project;
import com.intellij.openapi.vfs.VirtualFile;
import com.intellij.psi.PsiFile;
import com.intellij.psi.PsiManager;
import com.intellij.psi.codeStyle.arrangement.engine.ArrangementEngine;
import java.io.IOException;
import java.nio.file.Path;
import java.nio.file.Paths;
import java.util.Collections;
import org.intellij.lang.annotations.Language;
import org.jetbrains.android.AndroidTestCase;
import org.jetbrains.annotations.NotNull;

public final class AndroidXmlArrangementTest extends AndroidTestCase {
  public void testArrangement() throws IOException {
    Path path = Paths.get(myModule.getProject().getBasePath(), "app", "src", "main", "res", "layout", "relative_layout.xml");

    @Language("XML")
    String shuffledContents = "<RelativeLayout xmlns:android=\"http://schemas.android.com/apk/res/android\"\n" +
                              "    android:layout_width=\"\"\n" +
                              "    android:layout_height=\"\">\n" +
                              "\n" +
                              "    <TextView\n" +
                              "        android:layout_height=\"\"\n" +
                              "        android:layout_toLeftOf=\"\"\n" +
                              "        android:layout_toRightOf=\"\"\n" +
                              "        android:layout_toEndOf=\"\"\n" +
                              "        android:layout_c=\"\"\n" +
                              "        android:layout_marginVertical=\"\"\n" +
                              "        android:layout_width=\"\"\n" +
                              "        android:layout_marginTop=\"\"\n" +
                              "        android:layout_b=\"\"\n" +
                              "        android:layout_a=\"\"\n" +
                              "        android:layout_toStartOf=\"\" />\n" +
                              "</RelativeLayout>\n";

    VirtualFile virtualFile = TestFileUtils.writeFileAndRefreshVfs(path, shuffledContents);

<<<<<<< HEAD
    arrange(virtualFile);
=======
    WriteCommandAction.runWriteCommandAction(project, () -> {
      PsiFile psiFile = PsiManager.getInstance(project).findFile(virtualFile);
      ArrangementEngine.getInstance().arrange(psiFile, Collections.singleton(psiFile.getTextRange()));
    });
>>>>>>> d5ea5c49

    @Language("XML")
    String arrangedContents = "<RelativeLayout xmlns:android=\"http://schemas.android.com/apk/res/android\"\n" +
                              "    android:layout_width=\"\"\n" +
                              "    android:layout_height=\"\">\n" +
                              "\n" +
                              "    <TextView\n" +
                              "        android:layout_width=\"\"\n" +
                              "        android:layout_height=\"\"\n" +
                              "        android:layout_a=\"\"\n" +
                              "        android:layout_b=\"\"\n" +
                              "        android:layout_c=\"\"\n" +
                              "        android:layout_marginVertical=\"\"\n" +
                              "        android:layout_marginTop=\"\"\n" +
                              "        android:layout_toStartOf=\"\"\n" +
                              "        android:layout_toLeftOf=\"\"\n" +
                              "        android:layout_toEndOf=\"\"\n" +
                              "        android:layout_toRightOf=\"\" />\n" +
                              "</RelativeLayout>\n";

    assertEquals(arrangedContents, FileDocumentManager.getInstance().getDocument(virtualFile).getText());
  }

  public void testArrangeDoesntRearrangeElements() throws IOException {
    // Arrange
    Path path = Paths.get(myModule.getProject().getBasePath(), "app", "src", "main", "res", "layout", "frame_layout.xml");

    @Language("XML")
    String contents = "<FrameLayout xmlns:android=\"http://schemas.android.com/apk/res/android\"\n" +
                      "    android:orientation=\"vertical\"\n" +
                      "    android:layout_width=\"match_parent\"\n" +
                      "    android:layout_height=\"match_parent\">\n" +
                      "\n" +
                      "    <View\n" +
                      "        android:layout_width=\"match_parent\"\n" +
                      "        android:background=\"#000\"\n" +
                      "        android:layout_height=\"match_parent\" />\n" +
                      "\n" +
                      "    <TextView\n" +
                      "        android:text=\"Blabla\"\n" +
                      "        android:layout_gravity=\"center\"\n" +
                      "        android:textColor=\"#FFF\"\n" +
                      "        android:layout_width=\"wrap_content\"\n" +
                      "        android:layout_height=\"wrap_content\" />\n" +
                      "</FrameLayout>\n";

    VirtualFile virtualFile = TestFileUtils.writeFileAndRefreshVfs(path, contents);

    // Act
    arrange(virtualFile);

    // Assert
    @Language("XML")
    String expectedContents = "<FrameLayout xmlns:android=\"http://schemas.android.com/apk/res/android\"\n" +
                              "    android:layout_width=\"match_parent\"\n" +
                              "    android:layout_height=\"match_parent\"\n" +
                              "    android:orientation=\"vertical\">\n" +
                              "\n" +
                              "    <View\n" +
                              "        android:layout_width=\"match_parent\"\n" +
                              "        android:layout_height=\"match_parent\"\n" +
                              "        android:background=\"#000\" />\n" +
                              "\n" +
                              "    <TextView\n" +
                              "        android:layout_width=\"wrap_content\"\n" +
                              "        android:layout_height=\"wrap_content\"\n" +
                              "        android:layout_gravity=\"center\"\n" +
                              "        android:text=\"Blabla\"\n" +
                              "        android:textColor=\"#FFF\" />\n" +
                              "</FrameLayout>\n";

    assertEquals(expectedContents, FileDocumentManager.getInstance().getDocument(virtualFile).getText());
  }

  private void arrange(@NotNull VirtualFile virtualFile) {
    Project project = myModule.getProject();

    WriteCommandAction.runWriteCommandAction(project, () -> {
      PsiFile psiFile = PsiManager.getInstance(project).findFile(virtualFile);
      ServiceManager.getService(project, ArrangementEngine.class).arrange(psiFile, Collections.singleton(psiFile.getTextRange()));
    });
  }
}<|MERGE_RESOLUTION|>--- conflicted
+++ resolved
@@ -56,14 +56,7 @@
 
     VirtualFile virtualFile = TestFileUtils.writeFileAndRefreshVfs(path, shuffledContents);
 
-<<<<<<< HEAD
     arrange(virtualFile);
-=======
-    WriteCommandAction.runWriteCommandAction(project, () -> {
-      PsiFile psiFile = PsiManager.getInstance(project).findFile(virtualFile);
-      ArrangementEngine.getInstance().arrange(psiFile, Collections.singleton(psiFile.getTextRange()));
-    });
->>>>>>> d5ea5c49
 
     @Language("XML")
     String arrangedContents = "<RelativeLayout xmlns:android=\"http://schemas.android.com/apk/res/android\"\n" +
@@ -143,7 +136,7 @@
 
     WriteCommandAction.runWriteCommandAction(project, () -> {
       PsiFile psiFile = PsiManager.getInstance(project).findFile(virtualFile);
-      ServiceManager.getService(project, ArrangementEngine.class).arrange(psiFile, Collections.singleton(psiFile.getTextRange()));
+      ArrangementEngine.getInstance().arrange(psiFile, Collections.singleton(psiFile.getTextRange()));
     });
   }
 }