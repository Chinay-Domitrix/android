--- conflicted
+++ resolved
@@ -136,11 +136,7 @@
 
     WriteCommandAction.runWriteCommandAction(project, () -> {
       PsiFile psiFile = PsiManager.getInstance(project).findFile(virtualFile);
-<<<<<<< HEAD
-      ServiceManager.getService(project, ArrangementEngine.class).arrange(psiFile, Collections.singleton(psiFile.getTextRange()));
-=======
       ArrangementEngine.getInstance().arrange(psiFile, Collections.singleton(psiFile.getTextRange()));
->>>>>>> f305d7b8
     });
   }
 }