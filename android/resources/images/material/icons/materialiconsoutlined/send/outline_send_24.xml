<vector xmlns:android="http://schemas.android.com/apk/res/android"
    android:width="24dp"
    android:height="24dp"
    android:viewportWidth="24"
    android:viewportHeight="24"
<<<<<<< HEAD
    android:tint="?attr/colorControlNormal">
=======
    android:tint="?attr/colorControlNormal"
    android:autoMirrored="true">
>>>>>>> 640ce73c
  <path
      android:fillColor="@android:color/white"
      android:pathData="M4.01,6.03l7.51,3.22 -7.52,-1 0.01,-2.22m7.5,8.72L4,17.97v-2.22l7.51,-1M2.01,3L2,10l15,2 -15,2 0.01,7L23,12 2.01,3z"/>
</vector><|MERGE_RESOLUTION|>--- conflicted
+++ resolved
@@ -3,12 +3,8 @@
     android:height="24dp"
     android:viewportWidth="24"
     android:viewportHeight="24"
-<<<<<<< HEAD
-    android:tint="?attr/colorControlNormal">
-=======
     android:tint="?attr/colorControlNormal"
     android:autoMirrored="true">
->>>>>>> 640ce73c
   <path
       android:fillColor="@android:color/white"
       android:pathData="M4.01,6.03l7.51,3.22 -7.52,-1 0.01,-2.22m7.5,8.72L4,17.97v-2.22l7.51,-1M2.01,3L2,10l15,2 -15,2 0.01,7L23,12 2.01,3z"/>
