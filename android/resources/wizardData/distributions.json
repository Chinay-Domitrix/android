--- conflicted
+++ resolved
@@ -3,11 +3,7 @@
   "name": "Gingerbread",
   "version": "2.3",
   "apiLevel": 10,
-<<<<<<< HEAD
-  "distributionPercentage": 0.027,
-=======
   "distributionPercentage": 0.017,
->>>>>>> 50d6ab60
   "url": "https://developer.android.com/about/versions/android-2.3.3.html",
   "descriptionBlocks" :[
                            {
@@ -29,11 +25,7 @@
   "name": "Ice Cream Sandwich",
   "version": "4.0",
   "apiLevel": 15,
-<<<<<<< HEAD
-  "distributionPercentage": 0.025,
-=======
   "distributionPercentage": 0.016,
->>>>>>> 50d6ab60
   "url": "https://developer.android.com/about/versions/android-4.0.html",
   "descriptionBlocks" : [
                           {
@@ -82,11 +74,7 @@
   "name": "Jelly Bean",
   "version": "4.1",
   "apiLevel": 16,
-<<<<<<< HEAD
-  "distributionPercentage": 0.088,
-=======
   "distributionPercentage": 0.060,
->>>>>>> 50d6ab60
   "url": "https://developer.android.com/about/versions/android-4.1.html",
   "descriptionBlocks" : [
                           {
@@ -135,11 +123,7 @@
   "name": "Jelly Bean",
   "version": "4.2",
   "apiLevel": 17,
-<<<<<<< HEAD
-  "distributionPercentage": 0.117,
-=======
   "distributionPercentage": 0.083,
->>>>>>> 50d6ab60
   "url": "https://developer.android.com/about/versions/android-4.2.html",
   "descriptionBlocks" : [
                           {
@@ -172,11 +156,7 @@
   "name": "Jelly Bean",
   "version": "4.3",
   "apiLevel": 18,
-<<<<<<< HEAD
-  "distributionPercentage": 0.034,
-=======
   "distributionPercentage": 0.024,
->>>>>>> 50d6ab60
   "url": "https://developer.android.com/about/versions/android-4.3.html",
   "descriptionBlocks" : [
                           {
@@ -233,11 +213,7 @@
   "name": "KitKat",
   "version": "4.4",
   "apiLevel": 19,
-<<<<<<< HEAD
-  "distributionPercentage": 0.355,
-=======
   "distributionPercentage": 0.292,
->>>>>>> 50d6ab60
   "url": "https://developer.android.com/about/versions/android-4.4.html",
   "descriptionBlocks" : [
                             {
@@ -278,11 +254,7 @@
   "name": "Lollipop",
   "version": "5.0",
   "apiLevel": 21,
-<<<<<<< HEAD
-  "distributionPercentage": 0.17,
-=======
   "distributionPercentage": 0.141,
->>>>>>> 50d6ab60
   "url": "https://developer.android.com/about/versions/android-5.0.html",
   "descriptionBlocks" : [
 
@@ -344,11 +316,7 @@
   "name": "Lollipop",
   "version": "5.1",
   "apiLevel": 22,
-<<<<<<< HEAD
-  "distributionPercentage": 0.171,
-=======
   "distributionPercentage": 0.214,
->>>>>>> 50d6ab60
   "url": "https://developer.android.com/about/versions/android-5.1.html",
   "descriptionBlocks" : [
                           {
@@ -365,11 +333,7 @@
   "name": "Marshmallow",
   "version": "6.0",
   "apiLevel": 23,
-<<<<<<< HEAD
-  "distributionPercentage": 0.012,
-=======
   "distributionPercentage": 0.152,
->>>>>>> 50d6ab60
   "url": "https://developer.android.com/about/versions/marshmallow/android-6.0.html",
   "descriptionBlocks" : [
                           {
