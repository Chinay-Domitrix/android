--- conflicted
+++ resolved
@@ -35,11 +35,7 @@
         return infoProvider.isAndroidModule() && !infoProvider.isGradleModule()
     }
 
-<<<<<<< HEAD
     override fun <T : Any> createLazyValue(value: () -> T): () -> T {
-=======
-    override fun <T: Any> createLazyValue(value: () -> T): () -> T {
->>>>>>> de127946
-        return { ClearableLazyValue.create<T> { value() }.value }
+        return { ClearableLazyValue.create<T> { value()!! }.value }
     }
 }