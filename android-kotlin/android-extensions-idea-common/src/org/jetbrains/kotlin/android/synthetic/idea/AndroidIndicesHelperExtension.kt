--- conflicted
+++ resolved
@@ -16,19 +16,11 @@
 
 class AndroidIndicesHelperExtension : KotlinIndicesHelperExtension {
     override fun appendExtensionCallables(
-<<<<<<< HEAD
-            consumer: MutableList<in CallableDescriptor>,
-            moduleDescriptor: ModuleDescriptor,
-            receiverTypes: Collection<KotlinType>,
-            nameFilter: (String) -> Boolean,
-            lookupLocation: LookupLocation,
-=======
       consumer: MutableList<in CallableDescriptor>,
       moduleDescriptor: ModuleDescriptor,
       receiverTypes: Collection<KotlinType>,
       nameFilter: (String) -> Boolean,
-      lookupLocation: LookupLocation
->>>>>>> de127946
+      lookupLocation: LookupLocation,
     ) {
         for (packageFragment in moduleDescriptor.getPackage(FqName(AndroidConst.SYNTHETIC_PACKAGE)).fragments) {
             if (packageFragment !is PredefinedPackageFragmentDescriptor) continue
