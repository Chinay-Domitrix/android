--- conflicted
+++ resolved
@@ -6,37 +6,38 @@
       <sourceFolder url="file://$MODULE_DIR$/src" isTestSource="false" />
     </content>
     <orderEntry type="inheritedJdk" />
-<<<<<<< HEAD
     <orderEntry type="sourceFolder" forTests="false" />
     <orderEntry type="module" module-name="intellij.kotlin.plugin.community.main" scope="PROVIDED" />
     <orderEntry type="library" name="Guava" level="project" />
-=======
-    <orderEntry type="library" name="studio-sdk" level="project" />
-    <orderEntry type="library" name="studio-plugin-gradle" level="project" />
-    <orderEntry type="sourceFolder" forTests="false" />
->>>>>>> cdc83e4e
     <orderEntry type="module" module-name="intellij.android.core" />
     <orderEntry type="library" name="studio-analytics-proto" level="project" />
+    <orderEntry type="module" module-name="intellij.platform.ide" />
+    <orderEntry type="module" module-name="intellij.platform.ide.impl" />
     <orderEntry type="library" name="studio-proto" level="project" />
+    <orderEntry type="library" name="protobuf" level="project" />
     <orderEntry type="module" module-name="intellij.android.common" />
+    <orderEntry type="module" module-name="intellij.platform.lang" />
     <orderEntry type="module" module-name="intellij.android.artwork" />
     <orderEntry type="module" module-name="intellij.android.wizard.model" />
     <orderEntry type="module" module-name="intellij.android.wizard" />
     <orderEntry type="module" module-name="android.sdktools.flags" />
     <orderEntry type="module" module-name="intellij.android.gradle.dsl" />
+    <orderEntry type="library" name="swingx" level="project" />
     <orderEntry type="module" module-name="intellij.android.adt.ui" />
     <orderEntry type="module" module-name="analytics-tracker" />
+    <orderEntry type="module" module-name="intellij.platform.indexing.impl" />
+    <orderEntry type="module" module-name="intellij.platform.lang.impl" />
+    <orderEntry type="library" name="Gradle" level="project" />
+    <orderEntry type="module" module-name="intellij.java.ui" />
+    <orderEntry type="module" module-name="intellij.java.compiler" />
     <orderEntry type="module" module-name="intellij.android.projectSystem" />
-<<<<<<< HEAD
     <orderEntry type="module" module-name="intellij.java.compiler.impl" />
     <orderEntry type="module" module-name="intellij.platform.core.ui" />
     <orderEntry type="module" module-name="intellij.platform.ide.util.io" />
     <orderEntry type="module" module-name="intellij.android.gradle-tooling.impl" />
-=======
     <orderEntry type="module" module-name="intellij.android.projectSystem.gradle.models" />
     <orderEntry type="module" module-name="intellij.android.projectSystem.gradle.repositorySearch" />
     <orderEntry type="module" module-name="intellij.android.projectSystem.gradle.sync" />
     <orderEntry type="library" name="studio-plugin-Kotlin" level="project" />
->>>>>>> cdc83e4e
   </component>
 </module>