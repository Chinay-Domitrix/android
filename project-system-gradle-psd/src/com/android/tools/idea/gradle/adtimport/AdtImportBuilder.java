--- conflicted
+++ resolved
@@ -24,7 +24,6 @@
 import com.android.tools.idea.gradle.project.sync.GradleSyncInvoker;
 import com.android.tools.idea.gradle.project.sync.GradleSyncListener;
 import com.android.tools.idea.sdk.AndroidSdks;
-import com.android.tools.idea.util.EditorUtil;
 import com.intellij.icons.AllIcons;
 import com.intellij.ide.impl.OpenProjectTask;
 import com.intellij.ide.util.projectWizard.WizardContext;
@@ -46,8 +45,9 @@
 import java.nio.file.Path;
 import java.util.Collections;
 import java.util.List;
-import javax.swing.*;
+import javax.swing.Icon;
 import org.jetbrains.android.sdk.AndroidSdkData;
+import org.jetbrains.android.uipreview.EditorUtil;
 import org.jetbrains.annotations.NotNull;
 import org.jetbrains.annotations.Nullable;
 
@@ -57,7 +57,7 @@
  * delegate to {@link org.jetbrains.plugins.gradle.service.project.wizard.GradleProjectImportBuilder}
  * to perform the IntelliJ model import.
  */
-public final class AdtImportBuilder extends ProjectImportBuilder<String> {
+public class AdtImportBuilder extends ProjectImportBuilder<String> {
   private File mySelectedProject;
   private GradleImport myImporter;
   private final boolean myCreateProject;
@@ -106,8 +106,18 @@
   }
 
   @Override
+  @Nullable
+  public List<String> getList() {
+    return null;
+  }
+
+  @Override
   public boolean isMarked(String element) {
     return false;
+  }
+
+  @Override
+  public void setList(List<String> list) {
   }
 
   @Override
@@ -177,12 +187,8 @@
         request.isNewProject = true;
         importer.importProjectNoSync(request);
         Path projectDir = getBaseDirPath(request.project).getAbsoluteFile().toPath();
-<<<<<<< HEAD
-        ProjectManagerEx.getInstanceEx().openProject(projectDir, new OpenProjectTask(true, null, false, false, project, null, true, null, null, -1, -1, true, false, true, null, false, true, null, null, null));
-=======
         OpenProjectTask options = OpenProjectTask.build().withProject(project).withForceOpenInNewFrame(true);
         ProjectManagerEx.getInstanceEx().openProject(projectDir, options);
->>>>>>> 44b500f2
       }
       else {
         GradleSyncInvoker.getInstance().requestProjectSync(project, TRIGGER_IMPORT_ADT_MODULE, syncListener);
