/*
 * Copyright (C) 2016 The Android Open Source Project
 *
 * Licensed under the Apache License, Version 2.0 (the "License");
 * you may not use this file except in compliance with the License.
 * You may obtain a copy of the License at
 *
 *      http://www.apache.org/licenses/LICENSE-2.0
 *
 * Unless required by applicable law or agreed to in writing, software
 * distributed under the License is distributed on an "AS IS" BASIS,
 * WITHOUT WARRANTIES OR CONDITIONS OF ANY KIND, either express or implied.
 * See the License for the specific language governing permissions and
 * limitations under the License.
 */
package com.android.tools.idea.gradle.structure.model.android

import com.android.ide.common.repository.GradleCoordinate
import com.android.tools.idea.gradle.dsl.api.dependencies.ArtifactDependencyModel
import com.android.tools.idea.gradle.dsl.api.dependencies.FileDependencyModel
import com.android.tools.idea.gradle.dsl.api.dependencies.FileTreeDependencyModel
import com.android.tools.idea.gradle.dsl.api.dependencies.ModuleDependencyModel
import com.android.tools.idea.gradle.model.IdeAndroidLibrary
import com.android.tools.idea.gradle.model.IdeArtifactLibrary
import com.android.tools.idea.gradle.model.IdeJavaLibrary
<<<<<<< HEAD
=======
import com.android.tools.idea.gradle.model.projectPath
import com.android.tools.idea.gradle.model.variant
>>>>>>> b5f40ffd
import com.android.tools.idea.gradle.structure.model.PsArtifactDependencySpec
import com.android.tools.idea.gradle.structure.model.PsDeclaredDependencyCollection
import com.android.tools.idea.gradle.structure.model.PsDependencyCollection
import com.android.tools.idea.gradle.structure.model.PsJarDependency
import com.android.tools.idea.gradle.structure.model.PsLibraryDependency
import com.android.tools.idea.gradle.structure.model.PsLibraryKey
import com.android.tools.idea.gradle.structure.model.PsModule
import com.android.tools.idea.gradle.structure.model.PsModuleDependency
import com.android.tools.idea.gradle.structure.model.PsResolvedDependencyCollection
import com.android.tools.idea.gradle.structure.model.matchJarDeclaredDependenciesIn
import com.android.tools.idea.gradle.structure.model.relativeFile
import com.android.tools.idea.gradle.structure.model.toLibraryKey


/**
 * A collection of dependencies of [parent] Android module.
 */
interface PsAndroidDependencyCollection<out LibraryDependencyT, out JarDependencyT, out ModuleDependencyT>
  : PsDependencyCollection<PsAndroidModule, LibraryDependencyT, JarDependencyT, ModuleDependencyT>
  where LibraryDependencyT : PsAndroidDependency,
        LibraryDependencyT : PsLibraryDependency,
        JarDependencyT : PsAndroidDependency,
        JarDependencyT : PsJarDependency,
        ModuleDependencyT : PsAndroidDependency,
        ModuleDependencyT : PsModuleDependency
{
  override val items: List<PsAndroidDependency> get() = modules + libraries + jars
}

/**
 * A collection of parsed (configured) dependencies of [parent] module.
 */
class PsAndroidModuleDependencyCollection(parent: PsAndroidModule)
  : PsDeclaredDependencyCollection<PsAndroidModule, PsDeclaredLibraryAndroidDependency, PsDeclaredJarAndroidDependency, PsDeclaredModuleAndroidDependency>(
  parent
), PsAndroidDependencyCollection<PsDeclaredLibraryAndroidDependency, PsDeclaredJarAndroidDependency, PsDeclaredModuleAndroidDependency> {

  override fun createOrUpdateLibraryDependency(
    existing: PsDeclaredLibraryAndroidDependency?,
    artifactDependencyModel: ArtifactDependencyModel
  ): PsDeclaredLibraryAndroidDependency =
    (existing ?: PsDeclaredLibraryAndroidDependency(parent)).apply {init(artifactDependencyModel)}

  override fun createOrUpdateJarFileDependency(
    existing: PsDeclaredJarAndroidDependency?,
    fileDependencyModel: FileDependencyModel
  ): PsDeclaredJarAndroidDependency =
    (existing ?: PsDeclaredJarAndroidDependency(parent)).apply {init(fileDependencyModel)}

  override fun createOrUpdateJarFileTreeDependency(
    existing: PsDeclaredJarAndroidDependency?,
    fileTreeDependencyModel: FileTreeDependencyModel
  ): PsDeclaredJarAndroidDependency =
    (existing ?: PsDeclaredJarAndroidDependency(parent)).apply {init(fileTreeDependencyModel)}

  override fun createOrUpdateModuleDependency(
    existing: PsDeclaredModuleAndroidDependency?,
    moduleDependencyModel: ModuleDependencyModel
  ): PsDeclaredModuleAndroidDependency =
    (existing ?: PsDeclaredModuleAndroidDependency(parent)).apply {init(moduleDependencyModel)}
}

/**
 * A collection of resolved dependencies of a specific [artifact] of module [parent].
 */
class PsAndroidArtifactDependencyCollection(val artifact: PsAndroidArtifact)
  : PsResolvedDependencyCollection<PsAndroidArtifact, PsAndroidModule, PsResolvedLibraryAndroidDependency,
  PsResolvedJarAndroidDependency, PsResolvedModuleAndroidDependency>(
  artifact,
  artifact.parent.parent
), PsAndroidDependencyCollection<PsResolvedLibraryAndroidDependency, PsResolvedJarAndroidDependency, PsResolvedModuleAndroidDependency> {

  internal val reverseDependencies: Map<PsLibraryKey, Set<ReverseDependency>>

  init {
    reverseDependencies = collectReverseDependencies()
  }

  override fun collectResolvedDependencies(container: PsAndroidArtifact) {
    val artifact = container
    val resolvedArtifact = artifact.resolvedModel ?: return
    val dependencies = resolvedArtifact.compileClasspath

    for (androidLibrary in dependencies.androidLibraries) {
      addLibrary(androidLibrary.target, artifact)
    }

    for (moduleLibrary in dependencies.moduleDependencies) {
      val gradlePath = moduleLibrary.projectPath
      val module = artifact.parent.parent.parent.findModuleByGradlePath(gradlePath)
      // TODO(solodkyy): Support not yet resolved modules.
      if (module != null) {
        addModule(module, artifact, moduleLibrary.variant)
      }
    }
    for (javaLibrary in dependencies.javaLibraries) {
      addLibrary(javaLibrary.target, artifact)
    }
  }

  private fun collectReverseDependencies(): Map<PsLibraryKey, Set<ReverseDependency>> {
    return libraries
      .flatMap { resolvedDependency ->
        resolvedDependency.pomDependencies.mapNotNull { transitiveDependencyTargetSpec ->
          findLibraryDependencies(transitiveDependencyTargetSpec.toLibraryKey()).singleOrNull()?.let { pomResolvedDependency ->
            ReverseDependency.Transitive(pomResolvedDependency.spec, resolvedDependency, transitiveDependencyTargetSpec)
          }
        } +
        parent.dependencies.findLibraryDependencies(resolvedDependency.spec.toLibraryKey())
          .filter { declaredDependency -> artifact.contains(declaredDependency.parsedModel) }
          .map { declaredDependency -> ReverseDependency.Declared(resolvedDependency.spec, declaredDependency) }
      }
      .groupBy({ it.spec.toLibraryKey() })
      .mapValues { it.value.toSet() }
  }

  private fun addLibrary(library: IdeArtifactLibrary, artifact: PsAndroidArtifact) {
    val libraryArtifactFile = when (library) {
      is IdeAndroidLibrary -> library.artifact
      is IdeJavaLibrary -> library.artifact
      else -> error("Unsupported IdeArtifactLibrary instance.")
    }
    // TODO(solodkyy): Inverse the process and match parsed dependencies with resolved instead. (See other TODOs).
    val parsedDependencies = parent.dependencies

    val coordinates = GradleCoordinate.parseCoordinateString(library.artifactAddress)
    if (coordinates != null) {
      val spec = PsArtifactDependencySpec.create(coordinates)
      // TODO(b/74425541): Make sure it returns all the matching parsed dependencies rather than the first one.
      val matchingDeclaredDependencies =
        parsedDependencies
          .findLibraryDependencies(coordinates.groupId, coordinates.artifactId)
          .filter { artifact.contains(it.parsedModel) }
      // TODO(b/74425541): Reconsider duplicates.
      val androidDependency = PsResolvedLibraryAndroidDependency(parent, this, spec, artifact, matchingDeclaredDependencies)
<<<<<<< HEAD
      androidDependency.setDependenciesFromPomFile(parent.parent.pomDependencyCache.getPomDependencies(library.artifactAddress, libraryArtifactFile))
      addLibraryDependency(androidDependency)
    }
    else {
      val artifactCanonicalFile = libraryArtifactFile.canonicalFile
      val matchingDeclaredDependencies =
        matchJarDeclaredDependenciesIn(parsedDependencies, artifactCanonicalFile)
      val path = parent.relativeFile(artifactCanonicalFile)
      val jarDependency = PsResolvedJarAndroidDependency(parent, this, path.path, artifact, matchingDeclaredDependencies)
      addJarDependency(jarDependency)
=======
      if (libraryArtifactFile != null) {
        androidDependency.setDependenciesFromPomFile(
          parent.parent.pomDependencyCache.getPomDependencies(
            library.artifactAddress,
            libraryArtifactFile
          )
        )
      }
      addLibraryDependency(androidDependency)
    }
    else {
      val artifactCanonicalFile = libraryArtifactFile?.canonicalFile
      if (artifactCanonicalFile != null) {
        val matchingDeclaredDependencies =
          matchJarDeclaredDependenciesIn(parsedDependencies, artifactCanonicalFile)
        val path = parent.relativeFile(artifactCanonicalFile)
        val jarDependency = PsResolvedJarAndroidDependency(parent, this, path.path, artifact, matchingDeclaredDependencies)
        addJarDependency(jarDependency)
      }
>>>>>>> b5f40ffd
    }
  }

  private fun addModule(module: PsModule, artifact: PsAndroidArtifact, projectVariant: String?) {
    val gradlePath = module.gradlePath
    val matchingParsedDependency =
      parent
        .dependencies
        .findModuleDependencies(gradlePath)
        .filter { artifact.contains(it.parsedModel) }
    val dependency =
      PsResolvedModuleAndroidDependency(
        parent,
        gradlePath,
        artifact,
        projectVariant,
        module,
        matchingParsedDependency)
    addModuleDependency(dependency)
  }
}<|MERGE_RESOLUTION|>--- conflicted
+++ resolved
@@ -23,11 +23,8 @@
 import com.android.tools.idea.gradle.model.IdeAndroidLibrary
 import com.android.tools.idea.gradle.model.IdeArtifactLibrary
 import com.android.tools.idea.gradle.model.IdeJavaLibrary
-<<<<<<< HEAD
-=======
 import com.android.tools.idea.gradle.model.projectPath
 import com.android.tools.idea.gradle.model.variant
->>>>>>> b5f40ffd
 import com.android.tools.idea.gradle.structure.model.PsArtifactDependencySpec
 import com.android.tools.idea.gradle.structure.model.PsDeclaredDependencyCollection
 import com.android.tools.idea.gradle.structure.model.PsDependencyCollection
@@ -163,18 +160,6 @@
           .filter { artifact.contains(it.parsedModel) }
       // TODO(b/74425541): Reconsider duplicates.
       val androidDependency = PsResolvedLibraryAndroidDependency(parent, this, spec, artifact, matchingDeclaredDependencies)
-<<<<<<< HEAD
-      androidDependency.setDependenciesFromPomFile(parent.parent.pomDependencyCache.getPomDependencies(library.artifactAddress, libraryArtifactFile))
-      addLibraryDependency(androidDependency)
-    }
-    else {
-      val artifactCanonicalFile = libraryArtifactFile.canonicalFile
-      val matchingDeclaredDependencies =
-        matchJarDeclaredDependenciesIn(parsedDependencies, artifactCanonicalFile)
-      val path = parent.relativeFile(artifactCanonicalFile)
-      val jarDependency = PsResolvedJarAndroidDependency(parent, this, path.path, artifact, matchingDeclaredDependencies)
-      addJarDependency(jarDependency)
-=======
       if (libraryArtifactFile != null) {
         androidDependency.setDependenciesFromPomFile(
           parent.parent.pomDependencyCache.getPomDependencies(
@@ -194,7 +179,6 @@
         val jarDependency = PsResolvedJarAndroidDependency(parent, this, path.path, artifact, matchingDeclaredDependencies)
         addJarDependency(jarDependency)
       }
->>>>>>> b5f40ffd
     }
   }
 
