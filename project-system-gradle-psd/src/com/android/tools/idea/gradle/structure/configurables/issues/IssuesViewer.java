/*
 * Copyright (C) 2016 The Android Open Source Project
 *
 * Licensed under the Apache License, Version 2.0 (the "License");
 * you may not use this file except in compliance with the License.
 * You may obtain a copy of the License at
 *
 *      http://www.apache.org/licenses/LICENSE-2.0
 *
 * Unless required by applicable law or agreed to in writing, software
 * distributed under the License is distributed on an "AS IS" BASIS,
 * WITHOUT WARRANTIES OR CONDITIONS OF ANY KIND, either express or implied.
 * See the License for the specific language governing permissions and
 * limitations under the License.
 */
package com.android.tools.idea.gradle.structure.configurables.issues;

import static com.android.tools.idea.gradle.structure.configurables.ui.UiUtil.revalidateAndRepaint;
import static com.intellij.util.ui.UIUtil.getTreeFont;

import com.android.tools.idea.gradle.structure.configurables.PsContext;
import com.android.tools.idea.gradle.structure.configurables.ui.IssuesViewerPanel;
import com.android.tools.idea.gradle.structure.model.PsIssue;
import com.android.tools.idea.gradle.structure.model.PsPath;
import com.google.common.collect.Lists;
import java.awt.Font;
import java.util.ArrayList;
import java.util.Arrays;
import java.util.Collection;
<<<<<<< HEAD
import java.util.HashMap;
=======
import java.util.Comparator;
>>>>>>> b5f40ffd
import java.util.LinkedHashSet;
import java.util.List;
import java.util.Map;
import java.util.Set;
import javax.swing.JPanel;
import org.jetbrains.annotations.NotNull;
import org.jetbrains.annotations.Nullable;

public class IssuesViewer {
  @NotNull private final PsContext myContext;
  @NotNull private final DependencyViewIssuesRenderer myRenderer;

  @NotNull private List<IssuesViewerPanel> myIssuesPanels;
  private JPanel myIssuesPanel1;
  private JPanel myIssuesPanel2;
  private JPanel myIssuesPanel3;
  private JPanel myIssuesPanel4;
  private JPanel myMainPanel;

  @Nullable private Set<PsIssue> myLastDisplayedIssues = null;

  public IssuesViewer(@NotNull PsContext context, @NotNull DependencyViewIssuesRenderer renderer) {
    myContext = context;
    myRenderer = renderer;
  }

  public void display(@NotNull Collection<PsIssue> issues, @Nullable PsPath scope) {
    Set<PsIssue> newIssues = new LinkedHashSet<>(issues);
    if (newIssues.equals(myLastDisplayedIssues)) return;
    myLastDisplayedIssues = newIssues;
    if (newIssues.isEmpty()) {
      for (IssuesViewerPanel panel : myIssuesPanels) {
        panel.setVisible(false);
      }
      revalidateAndRepaintPanels();
      return;
    }

    Map<PsIssue.Severity, List<PsIssue>> issuesBySeverity = new HashMap<>();
    for (PsIssue issue : newIssues) {
      PsIssue.Severity severity = issue.getSeverity();
<<<<<<< HEAD
      List<PsIssue> currentIssues = issuesBySeverity.get(severity);
      if (currentIssues == null) {
        currentIssues = new ArrayList<>();
        issuesBySeverity.put(severity, currentIssues);
      }
=======
      List<PsIssue> currentIssues = issuesBySeverity.computeIfAbsent(severity, k -> Lists.newArrayList());
>>>>>>> b5f40ffd
      currentIssues.add(issue);
    }

    List<PsIssue.Severity> severities = Lists.newArrayList(issuesBySeverity.keySet());
<<<<<<< HEAD
    severities.sort((t1, t2) -> t1.getPriority() - t2.getPriority());
=======
    severities.sort(Comparator.comparingInt(PsIssue.Severity::getPriority));
>>>>>>> b5f40ffd

    int typeCount = severities.size();
    assert typeCount < 5; // There are only 4 types of issues

    // Start displaying from last to first, so that if any issue panels are visible the vertically-expanding
    // one at the bottom of IssuesViewer.form is (to keep the locations of the issues stable)
    for (int index = 3; index >= 0; index--) {
      if(typeCount <= 0) {
        myIssuesPanels.get(index).setVisible(false);
      } else {
        PsIssue.Severity severity = severities.get(--typeCount);
        myIssuesPanels.get(index).displayIssues(scope, myRenderer, severity, issuesBySeverity.get(severity));
        myIssuesPanels.get(index).setVisible(true);
      }
    }
    revalidateAndRepaintPanels();
  }

  private void revalidateAndRepaintPanels() {
    for (IssuesViewerPanel panel : myIssuesPanels) {
      revalidateAndRepaint(panel);
    }
    revalidateAndRepaint(myMainPanel);
  }

  @NotNull
  public JPanel getPanel() {
    return myMainPanel;
  }

  private void createUIComponents() {
    Font font = getTreeFont();
    NavigationHyperlinkListener hyperlinkListener = new NavigationHyperlinkListener(myContext);

    myIssuesPanel1 = new IssuesViewerPanel(hyperlinkListener, font);
    myIssuesPanel2 = new IssuesViewerPanel(hyperlinkListener, font);
    myIssuesPanel3 = new IssuesViewerPanel(hyperlinkListener, font);
    myIssuesPanel4 = new IssuesViewerPanel(hyperlinkListener, font);
    myIssuesPanels = Arrays.asList((IssuesViewerPanel) myIssuesPanel1,
                                   (IssuesViewerPanel) myIssuesPanel2,
                                   (IssuesViewerPanel) myIssuesPanel3,
                                   (IssuesViewerPanel) myIssuesPanel4);
    for (IssuesViewerPanel panel : myIssuesPanels) {
      panel.setVisible(false);
    }
  }
}<|MERGE_RESOLUTION|>--- conflicted
+++ resolved
@@ -27,11 +27,8 @@
 import java.util.ArrayList;
 import java.util.Arrays;
 import java.util.Collection;
-<<<<<<< HEAD
+import java.util.Comparator;
 import java.util.HashMap;
-=======
-import java.util.Comparator;
->>>>>>> b5f40ffd
 import java.util.LinkedHashSet;
 import java.util.List;
 import java.util.Map;
@@ -73,24 +70,12 @@
     Map<PsIssue.Severity, List<PsIssue>> issuesBySeverity = new HashMap<>();
     for (PsIssue issue : newIssues) {
       PsIssue.Severity severity = issue.getSeverity();
-<<<<<<< HEAD
-      List<PsIssue> currentIssues = issuesBySeverity.get(severity);
-      if (currentIssues == null) {
-        currentIssues = new ArrayList<>();
-        issuesBySeverity.put(severity, currentIssues);
-      }
-=======
-      List<PsIssue> currentIssues = issuesBySeverity.computeIfAbsent(severity, k -> Lists.newArrayList());
->>>>>>> b5f40ffd
+      List<PsIssue> currentIssues = issuesBySeverity.computeIfAbsent(severity, k -> new ArrayList<>());
       currentIssues.add(issue);
     }
 
     List<PsIssue.Severity> severities = Lists.newArrayList(issuesBySeverity.keySet());
-<<<<<<< HEAD
-    severities.sort((t1, t2) -> t1.getPriority() - t2.getPriority());
-=======
     severities.sort(Comparator.comparingInt(PsIssue.Severity::getPriority));
->>>>>>> b5f40ffd
 
     int typeCount = severities.size();
     assert typeCount < 5; // There are only 4 types of issues
