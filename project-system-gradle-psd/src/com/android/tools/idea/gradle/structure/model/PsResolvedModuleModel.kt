/*
 * Copyright (C) 2018 The Android Open Source Project
 *
 * Licensed under the Apache License, Version 2.0 (the "License");
 * you may not use this file except in compliance with the License.
 * You may obtain a copy of the License at
 *
 *      http://www.apache.org/licenses/LICENSE-2.0
 *
 * Unless required by applicable law or agreed to in writing, software
 * distributed under the License is distributed on an "AS IS" BASIS,
 * WITHOUT WARRANTIES OR CONDITIONS OF ANY KIND, either express or implied.
 * See the License for the specific language governing permissions and
 * limitations under the License.
 */
package com.android.tools.idea.gradle.structure.model

import com.android.tools.idea.gradle.project.model.GradleAndroidModel
<<<<<<< HEAD
import com.android.tools.idea.gradle.project.model.JavaModuleModel
import com.android.tools.idea.gradle.project.model.NdkModuleModel
import com.android.tools.idea.gradle.project.sync.issues.SyncIssues
=======
import com.android.tools.idea.gradle.project.model.NdkModuleModel
import com.android.tools.idea.gradle.project.sync.issues.SyncIssues
import org.jetbrains.plugins.gradle.model.ExternalProject
>>>>>>> b5f40ffd

/**
 * A sealed wrapper around a gradle model of a module identified by its gradle path.
 */
sealed class PsResolvedModuleModel {
  abstract val gradlePath: String
  abstract val buildFile: String?

  data class PsAndroidModuleResolvedModel(
    override val gradlePath: String,
    override val buildFile: String?,
    val model: GradleAndroidModel,
    val nativeModel: NdkModuleModel?,
    val syncIssues: SyncIssues
  ) : PsResolvedModuleModel()

  data class PsJavaModuleResolvedModel(
<<<<<<< HEAD
      override val gradlePath: String,
      override val buildFile: String?,
      val model: JavaModuleModel,
      val syncIssues: SyncIssues
=======
    override val gradlePath: String,
    override val buildFile: String?,
    val model: ExternalProject,
    val syncIssues: SyncIssues
>>>>>>> b5f40ffd
  ) : PsResolvedModuleModel()
}<|MERGE_RESOLUTION|>--- conflicted
+++ resolved
@@ -16,15 +16,9 @@
 package com.android.tools.idea.gradle.structure.model
 
 import com.android.tools.idea.gradle.project.model.GradleAndroidModel
-<<<<<<< HEAD
-import com.android.tools.idea.gradle.project.model.JavaModuleModel
-import com.android.tools.idea.gradle.project.model.NdkModuleModel
-import com.android.tools.idea.gradle.project.sync.issues.SyncIssues
-=======
 import com.android.tools.idea.gradle.project.model.NdkModuleModel
 import com.android.tools.idea.gradle.project.sync.issues.SyncIssues
 import org.jetbrains.plugins.gradle.model.ExternalProject
->>>>>>> b5f40ffd
 
 /**
  * A sealed wrapper around a gradle model of a module identified by its gradle path.
@@ -42,16 +36,9 @@
   ) : PsResolvedModuleModel()
 
   data class PsJavaModuleResolvedModel(
-<<<<<<< HEAD
-      override val gradlePath: String,
-      override val buildFile: String?,
-      val model: JavaModuleModel,
-      val syncIssues: SyncIssues
-=======
     override val gradlePath: String,
     override val buildFile: String?,
     val model: ExternalProject,
     val syncIssues: SyncIssues
->>>>>>> b5f40ffd
   ) : PsResolvedModuleModel()
 }