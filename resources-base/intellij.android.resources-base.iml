--- conflicted
+++ resolved
@@ -7,16 +7,15 @@
     </content>
     <orderEntry type="inheritedJdk" />
     <orderEntry type="sourceFolder" forTests="false" />
-    <orderEntry type="library" name="jetbrains-annotations-java5" level="project" />
     <orderEntry type="module" module-name="android.sdktools.common" />
     <orderEntry type="module" module-name="android.sdktools.sdk-common" />
+    <orderEntry type="module" module-name="intellij.platform.util" />
+    <orderEntry type="library" name="fastutil-min" level="project" />
+    <orderEntry type="module" module-name="intellij.platform.util.rt" />
     <orderEntry type="library" name="aapt-proto" level="project" />
-<<<<<<< HEAD
     <orderEntry type="library" name="kotlin-stdlib-jdk8" level="project" />
     <orderEntry type="library" name="protobuf" level="project" />
     <orderEntry type="library" name="fastutil-min" level="project" />
     <orderEntry type="library" name="Trove4j" level="project" />
-=======
->>>>>>> cdc83e4e
   </component>
 </module>