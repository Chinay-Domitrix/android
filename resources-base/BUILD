load("//tools/base/bazel:bazel.bzl", "iml_module")
load("//tools/base/bazel:maven.bzl", "maven_repo")
load("//tools/base/bazel:maven.bzl", "maven_java_library")

# managed by go/iml_to_build
iml_module(
    name = "intellij.android.resources-base",
    srcs = ["src"],
    iml_files = ["intellij.android.resources-base.iml"],
    lint_baseline = "//tools/base/lint:studio-checks/empty_baseline.xml",
    visibility = ["//visibility:public"],
    # do not sort: must match IML order
    deps = [
        "//tools/base/common:studio.android.sdktools.common[module]",
        "//tools/base/sdk-common:studio.android.sdktools.sdk-common[module]",
        "//tools/idea/platform/util:intellij.platform.util[module]",
        "//tools/idea/platform/util-rt:intellij.platform.util.rt[module]",
        "//tools/idea/.idea/libraries:aapt-proto",
        "//tools/idea/.idea/libraries:kotlin-stdlib-jdk8",
        "//tools/idea/.idea/libraries:protobuf",
    ],
)

# managed by go/iml_to_build
iml_module(
    name = "intellij.android.resources-base.tests",
    iml_files = ["intellij.android.resources-base.tests.iml"],
    test_class = "com.android.tools.idea.resources.aar.ResourcesAarTestSuite",
    # keep sorted
    test_data = [
        "//prebuilts/studio/layoutlib/data:framework_res.jar",
        "//prebuilts/studio/layoutlib/data/res",
        "//prebuilts/studio/sdk:platforms/latest",
        "//tools/adt/idea/android/testData",
    ],
    # do not sort: must match IML order
    test_runtime_deps = [
        "//tools/idea/platform/statistics/devkit:intellij.platform.statistics.devkit",
        "//tools/idea/platform/tasks-platform-impl:intellij.platform.tasks.impl",
        "//tools/idea/.idea/libraries:delight-rhino-sandbox",
        "//tools/idea/.idea/libraries:rhino",
        "//tools/idea/.idea/libraries:netty-handler-proxy",
        "//tools/idea/.idea/libraries:javassist",
        "//tools/idea/platform/diagnostic:intellij.platform.diagnostic",
        "//tools/idea/.idea/libraries:error-prone-annotations",
<<<<<<< HEAD
=======
        "//tools/idea/jvm/jvm-analysis-impl:intellij.jvm.analysis.impl",
        "//tools/idea/uast/uast-tests:intellij.platform.uast.tests",
>>>>>>> 640ce73c
        "//tools/idea/plugins/IntelliLang/intellilang-jps-plugin:intellij.java.langInjection.jps",
        "//tools/idea/jvm/jvm-analysis-java-tests:intellij.jvm.analysis.java.tests",
        "//tools/idea:intellij.java.ui.tests",
        "//tools/idea/java/manifest:intellij.java.manifest",
        "//tools/idea/plugins/java-i18n:intellij.java.i18n",
        "//tools/idea/plugins/java-decompiler/plugin:intellij.java.decompiler",
        "//tools/idea/plugins/ui-designer:intellij.java.guiForms.designer",
        "//tools/idea/java/plugin:intellij.java.plugin",
        "//tools/idea/java/ide-resources:intellij.java.ide.resources",
<<<<<<< HEAD
        "//tools/idea/plugins/ui-designer-core:intellij.uiDesigner",
        "//prebuilts/tools/common/m2/repository/com/jetbrains/intellij/documentation/tips-intellij-idea-community/193.4:jar",
=======
        "//tools/idea/java/compiler/instrumentation-util-8:intellij.java.compiler.instrumentationUtil.java8",
        "//prebuilts/tools/common/m2/repository/com/jetbrains/intellij/documentation/tips-intellij-idea-community/201.11:jar",
>>>>>>> 640ce73c
        "//tools/idea/.idea/libraries:precompiled_jshell-frontend",
        "//tools/idea/plugins/maven/error-prone-compiler:intellij.maven.errorProne.compiler",
        "//tools/adt/idea/databinding:intellij.android.databinding",
    ],
    test_srcs = ["testSrc"],
    test_tags = [
        "cpu:3",
        "block-network",
        "no_test_windows",
    ],
    test_timeout = "long",  # "medium" is not sufficient on Mac b/155999536
    visibility = ["//visibility:public"],
    # do not sort: must match IML order
    deps = [
        "//tools/base/layoutlib-api:studio.android.sdktools.layoutlib-api[module, test]",
        "//tools/base/sdk-common:studio.android.sdktools.sdk-common[module, test]",
        "//tools/base/testutils:studio.android.sdktools.testutils[module, test]",
        "//tools/adt/idea/adt-testutils:intellij.android.adt.testutils[module, test]",
        "//tools/adt/idea/android:intellij.android.core[module, test]",
        "//tools/adt/idea/android:intellij.android.core.tests[module, test]",
        "//tools/adt/idea/resources-base:intellij.android.resources-base[module, test]",
        "//tools/adt/idea/android-test-framework:intellij.android.testFramework[module, test]",
        "//tools/idea:intellij.platform.jps.build_and_others[module, test]",
        "//tools/idea/platform/testFramework:intellij.platform.testFramework[module, test]",
        "//tools/idea/.idea/libraries:aapt-proto[test]",
        "//tools/idea/.idea/libraries:JUnit4[test]",
        "//tools/idea/.idea/libraries:protobuf[test]",
        "//tools/idea/.idea/libraries:truth[test]",
    ],
)

java_binary(
    name = "framework-res-jar-creator",
    main_class = "com.android.tools.idea.resources.aar.FrameworkResJarCreator",
    runtime_deps = [":intellij.android.resources-base_runtime"],
)

genrule(
    name = "framework_res",
    srcs = [
        "//prebuilts/studio/layoutlib/data/res",
        "//prebuilts/studio/layoutlib/data/res:version",
    ],
    outs = ["framework_res.jar"],
    cmd = "$(JAVA) -classpath $(location :framework-res-jar-creator_deploy.jar) " + "com.android.tools.idea.resources.aar.FrameworkResJarCreator " + "$(location //prebuilts/studio/layoutlib/data/res:version)/.. $(OUTS)",
    toolchains = ["//prebuilts/studio/jdk:jdk_runtime"],
    tools = [
        ":framework-res-jar-creator",
        ":framework-res-jar-creator_deploy.jar",
    ],
    visibility = ["//visibility:public"],
)<|MERGE_RESOLUTION|>--- conflicted
+++ resolved
@@ -43,11 +43,8 @@
         "//tools/idea/.idea/libraries:javassist",
         "//tools/idea/platform/diagnostic:intellij.platform.diagnostic",
         "//tools/idea/.idea/libraries:error-prone-annotations",
-<<<<<<< HEAD
-=======
         "//tools/idea/jvm/jvm-analysis-impl:intellij.jvm.analysis.impl",
         "//tools/idea/uast/uast-tests:intellij.platform.uast.tests",
->>>>>>> 640ce73c
         "//tools/idea/plugins/IntelliLang/intellilang-jps-plugin:intellij.java.langInjection.jps",
         "//tools/idea/jvm/jvm-analysis-java-tests:intellij.jvm.analysis.java.tests",
         "//tools/idea:intellij.java.ui.tests",
@@ -57,13 +54,8 @@
         "//tools/idea/plugins/ui-designer:intellij.java.guiForms.designer",
         "//tools/idea/java/plugin:intellij.java.plugin",
         "//tools/idea/java/ide-resources:intellij.java.ide.resources",
-<<<<<<< HEAD
-        "//tools/idea/plugins/ui-designer-core:intellij.uiDesigner",
-        "//prebuilts/tools/common/m2/repository/com/jetbrains/intellij/documentation/tips-intellij-idea-community/193.4:jar",
-=======
         "//tools/idea/java/compiler/instrumentation-util-8:intellij.java.compiler.instrumentationUtil.java8",
         "//prebuilts/tools/common/m2/repository/com/jetbrains/intellij/documentation/tips-intellij-idea-community/201.11:jar",
->>>>>>> 640ce73c
         "//tools/idea/.idea/libraries:precompiled_jshell-frontend",
         "//tools/idea/plugins/maven/error-prone-compiler:intellij.maven.errorProne.compiler",
         "//tools/adt/idea/databinding:intellij.android.databinding",
