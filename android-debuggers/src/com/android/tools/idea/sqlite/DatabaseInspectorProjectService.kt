--- conflicted
+++ resolved
@@ -40,16 +40,6 @@
 import com.intellij.openapi.project.Project
 import com.intellij.openapi.util.Disposer
 import com.intellij.openapi.vfs.VirtualFile
-<<<<<<< HEAD
-import com.intellij.openapi.vfs.VirtualFileManager
-import com.intellij.openapi.vfs.newvfs.BulkFileListener
-import com.intellij.openapi.vfs.newvfs.events.VFileDeleteEvent
-import com.intellij.openapi.vfs.newvfs.events.VFileEvent
-import com.intellij.openapi.wm.ToolWindowManager
-import com.intellij.serviceContainer.NonInjectable
-import com.intellij.util.concurrency.EdtExecutorService
-import com.intellij.util.ui.UIUtil.invokeLaterIfNeeded
-=======
 import com.intellij.serviceContainer.NonInjectable
 import com.intellij.util.concurrency.EdtExecutorService
 import kotlinx.coroutines.asCoroutineDispatcher
@@ -57,7 +47,6 @@
 import kotlinx.coroutines.guava.future
 import kotlinx.coroutines.launch
 import kotlinx.coroutines.withContext
->>>>>>> 640ce73c
 import org.jetbrains.annotations.TestOnly
 import org.jetbrains.ide.PooledThreadExecutor
 import java.util.concurrent.Executor
@@ -182,19 +171,6 @@
   @TestOnly
   constructor(project: Project, edtExecutor: Executor, taskExecutor: Executor, viewFactory: DatabaseInspectorViewsFactory) : this (
     project,
-<<<<<<< HEAD
-    ToolWindowManager.getInstance(project),
-    edtExecutor,
-    taskExecutor,
-    DatabaseConnectionFactoryImpl(),
-    Consumer { OpenFileAction.openFile(it, project) },
-    viewFactory,
-    ModelImpl(),
-    { myModel ->
-      DatabaseInspectorControllerImpl(
-        project,
-        myModel,
-=======
     edtExecutor,
     taskExecutor,
     DatabaseRepositoryImpl(project, taskExecutor),
@@ -206,7 +182,6 @@
         project,
         myModel,
         myRepository,
->>>>>>> 640ce73c
         viewFactory,
         edtExecutor,
         taskExecutor
@@ -222,12 +197,6 @@
     EdtExecutorService.getInstance(),
     PooledThreadExecutor.INSTANCE, DatabaseInspectorViewsFactoryImpl()
   )
-<<<<<<< HEAD
-
-  private val edtExecutor: FutureCallbackExecutor = FutureCallbackExecutor.wrap(edtExecutor)
-  private val taskExecutor: FutureCallbackExecutor = FutureCallbackExecutor.wrap(taskExecutor)
-=======
->>>>>>> 640ce73c
 
   private val uiThread = edtExecutor.asCoroutineDispatcher()
   private val workerThread = taskExecutor.asCoroutineDispatcher()
@@ -281,12 +250,6 @@
     controller.restoreSavedState(previousState)
   }
 
-<<<<<<< HEAD
-  private fun openSqliteDatabaseInInspector(databaseFuture: ListenableFuture<SqliteDatabase>): ListenableFuture<SqliteDatabase> {
-    invokeLaterIfNeeded {
-      toolWindowManager.getToolWindow(DatabaseInspectorToolWindowFactory.TOOL_WINDOW_ID)?.show {
-        controller.addSqliteDatabase(databaseFuture)
-=======
   @UiThread
   override fun stopAppInspectionSession(): SavedUiState {
     ideServices = null
@@ -297,7 +260,6 @@
     projectScope.launch(uiThread) {
       model.getOpenDatabaseIds().forEach {
         controller.closeDatabase(it)
->>>>>>> 640ce73c
       }
       model.clearDatabases()
     }
