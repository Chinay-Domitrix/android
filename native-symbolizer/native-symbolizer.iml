--- conflicted
+++ resolved
@@ -8,16 +8,15 @@
     </content>
     <orderEntry type="inheritedJdk" />
     <orderEntry type="sourceFolder" forTests="false" />
-<<<<<<< HEAD
-    <orderEntry type="library" name="jetbrains-annotations-java5" level="project" />
     <orderEntry type="library" name="kotlin-stdlib-jdk8" level="project" />
     <orderEntry type="module" module-name="intellij.platform.core" />
-=======
->>>>>>> cdc83e4e
     <orderEntry type="module" module-name="intellij.android.core" />
     <orderEntry type="module" module-name="intellij.android.projectSystem.gradle.models" />
     <orderEntry type="module" module-name="intellij.android.common" />
+    <orderEntry type="module" module-name="intellij.platform.projectModel" />
+    <orderEntry type="module" module-name="intellij.platform.lang" />
     <orderEntry type="module" module-name="android.sdktools.testutils" scope="TEST" />
     <orderEntry type="module" module-name="intellij.android.adt.testutils" scope="TEST" />
+    <orderEntry type="module" module-name="intellij.platform.core.impl" />
   </component>
 </module>