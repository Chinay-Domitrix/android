--- conflicted
+++ resolved
@@ -23,30 +23,25 @@
     <orderEntry type="library" scope="TEST" name="mockito" level="project" />
     <orderEntry type="library" scope="TEST" name="truth" level="project" />
     <orderEntry type="library" scope="TEST" name="zxing-core" level="project" />
-<<<<<<< HEAD
-    <orderEntry type="library" name="Gradle" level="project" />
+    <orderEntry type="module" module-name="android.sdktools.device-provisioner" />
+    <orderEntry type="module" module-name="android.sdktools.adblib.tools" scope="TEST" />
     <orderEntry type="library" name="kotlin-stdlib" level="project" />
     <orderEntry type="library" scope="TEST" name="Guava" level="project" />
     <orderEntry type="library" scope="TEST" name="kotlinx-coroutines-core" level="project" />
-    <orderEntry type="library" scope="TEST" name="hamcrest" level="project" />
     <orderEntry type="library" scope="TEST" name="JUnit4" level="project" />
+    <orderEntry type="module" module-name="intellij.platform.util.jdom" scope="TEST" />
+    <orderEntry type="module" module-name="intellij.platform.projectModel" scope="TEST" />
     <orderEntry type="module" module-name="intellij.platform.testFramework.core" scope="TEST" />
-    <orderEntry type="module" module-name="intellij.platform.util.rt" scope="TEST" />
     <orderEntry type="module" module-name="intellij.platform.testFramework" scope="TEST" />
-    <orderEntry type="module" module-name="intellij.platform.ide.core.impl" scope="TEST" />
     <orderEntry type="module" module-name="intellij.platform.editor" scope="TEST" />
+    <orderEntry type="module" module-name="intellij.platform.ide" scope="TEST" />
     <orderEntry type="module" module-name="intellij.platform.core" scope="TEST" />
-    <orderEntry type="module" module-name="intellij.platform.ide" scope="TEST" />
+    <orderEntry type="module" module-name="intellij.platform.ide.impl" scope="TEST" />
     <orderEntry type="module" module-name="intellij.platform.extensions" scope="TEST" />
     <orderEntry type="module" module-name="intellij.platform.util" scope="TEST" />
-    <orderEntry type="module" module-name="intellij.platform.util.ex" scope="TEST" />
     <orderEntry type="module" module-name="intellij.platform.core.ui" scope="TEST" />
     <orderEntry type="module" module-name="intellij.platform.ide.core" scope="TEST" />
     <orderEntry type="module" module-name="intellij.platform.util.ui" scope="TEST" />
-=======
-    <orderEntry type="module" module-name="android.sdktools.device-provisioner" />
-    <orderEntry type="module" module-name="android.sdktools.adblib.tools" scope="TEST" />
->>>>>>> de127946
   </component>
   <component name="TestModuleProperties" production-module="intellij.android.adb" />
 </module>