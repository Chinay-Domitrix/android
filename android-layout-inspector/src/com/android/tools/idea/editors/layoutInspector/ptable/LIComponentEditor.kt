/*
 * Copyright (C) 2018 The Android Open Source Project
 *
 * Licensed under the Apache License, Version 2.0 (the "License");
 * you may not use this file except in compliance with the License.
 * You may obtain a copy of the License at
 *
 *      http://www.apache.org/licenses/LICENSE-2.0
 *
 * Unless required by applicable law or agreed to in writing, software
 * distributed under the License is distributed on an "AS IS" BASIS,
 * WITHOUT WARRANTIES OR CONDITIONS OF ANY KIND, either express or implied.
 * See the License for the specific language governing permissions and
 * limitations under the License.
 */
package com.android.tools.idea.editors.layoutInspector.ptable

import com.android.tools.property.ptable.PTableItem
import com.intellij.openapi.util.SystemInfo
import com.intellij.ui.components.JBTextField
import com.intellij.util.ui.UIUtil
import java.awt.BorderLayout
import java.awt.event.ActionEvent
import java.awt.event.ActionListener
<<<<<<< HEAD
import javax.swing.JComponent
import javax.swing.JPanel
=======
import javax.swing.UIManager
>>>>>>> 640ce73c

/**
 * Used by [LITableCellEditor] to provide the JComponent for editing a cell.
 */
class LIComponentEditor {
  private val myTextField: JBTextField = JBTextField()
  private val myPanel: JPanel

  var property: PTableItem? = null
    set(property) {
      field = property
      val propValue = this.property!!.value
      myTextField.text = propValue
    }

  val component: JComponent
    get() = myPanel

  val value: Any?
    get() = property?.value

  init {
    myTextField.addActionListener(ActionListener { this.textChanged(it) })
<<<<<<< HEAD
    val fg = UIUtil.getTableSelectionForeground()
=======
    val fg = UIManager.getColor("Table.selectionForeground")
>>>>>>> 640ce73c
    val bg = UIUtil.getTableSelectionBackground(true)
    myPanel = JPanel(BorderLayout(if (SystemInfo.isMac) 0 else 2, 0))
    myPanel.foreground = fg
    myPanel.background = bg
    myPanel.add(myTextField)
  }

  private fun textChanged(event: ActionEvent) {
    property!!.setValue(myTextField.text)
  }
}<|MERGE_RESOLUTION|>--- conflicted
+++ resolved
@@ -17,17 +17,14 @@
 
 import com.android.tools.property.ptable.PTableItem
 import com.intellij.openapi.util.SystemInfo
+import javax.swing.JComponent
+import java.awt.event.ActionEvent
+import javax.swing.JPanel
 import com.intellij.ui.components.JBTextField
 import com.intellij.util.ui.UIUtil
 import java.awt.BorderLayout
-import java.awt.event.ActionEvent
 import java.awt.event.ActionListener
-<<<<<<< HEAD
-import javax.swing.JComponent
-import javax.swing.JPanel
-=======
 import javax.swing.UIManager
->>>>>>> 640ce73c
 
 /**
  * Used by [LITableCellEditor] to provide the JComponent for editing a cell.
@@ -51,11 +48,7 @@
 
   init {
     myTextField.addActionListener(ActionListener { this.textChanged(it) })
-<<<<<<< HEAD
-    val fg = UIUtil.getTableSelectionForeground()
-=======
     val fg = UIManager.getColor("Table.selectionForeground")
->>>>>>> 640ce73c
     val bg = UIUtil.getTableSelectionBackground(true)
     myPanel = JPanel(BorderLayout(if (SystemInfo.isMac) 0 else 2, 0))
     myPanel.foreground = fg
