--- conflicted
+++ resolved
@@ -20,7 +20,6 @@
 import com.android.tools.idea.preview.FilePreviewElementFinder
 import com.android.tools.idea.preview.PreviewDisplaySettings
 import com.intellij.openapi.application.ReadAction
-import com.intellij.openapi.project.DumbService
 import com.intellij.openapi.project.Project
 import com.intellij.openapi.vfs.VirtualFile
 import com.intellij.psi.PsiElement
@@ -115,14 +114,7 @@
       methodsToElements
     )
 
-<<<<<<< HEAD
-  override fun hasPreviewElements(project: Project, vFile: VirtualFile): Boolean {
-    if (DumbService.isDumb(project)) {
-      return false
-    }
-=======
   override suspend fun hasPreviewElements(project: Project, vFile: VirtualFile): Boolean {
->>>>>>> de127946
     return hasAnnotations(
       project,
       vFile,
