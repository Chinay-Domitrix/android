load("//tools/base/bazel:bazel.bzl", "iml_module", "iml_test")
load("//tools/base/bazel:maven.bzl", "maven_repository")

common_data = select({
    "@platforms//os:linux": [
        "//tools/adt/idea/studio:android-studio.linux.zip",
    ],
    "@platforms//os:macos": [
        "//tools/adt/idea/studio:android-studio.mac.zip",
    ],
    "@platforms//os:windows": [
        "//tools/adt/idea/studio:android-studio.win.zip",
    ],
}) + [
    ":sdkindexapp",
    ":sdkindexproject_deps",
    ":sdkindexsnapshot",
    "//prebuilts/studio/sdk:build-tools/latest",
    "//tools/base/build-system:gradle-distrib-7.3.3",
]

<<<<<<< HEAD
=======
old_project_app_data = select({
    "@platforms//os:linux": [
        "//tools/adt/idea/studio:android-studio.linux.zip",
    ],
    "@platforms//os:macos": [
        "//tools/adt/idea/studio:android-studio.mac.zip",
    ],
    "@platforms//os:windows": [
        "//tools/adt/idea/studio:android-studio.win.zip",
    ],
}) + [
    ":oldprojectapp",
    ":oldprojectapp_deps",
    "//prebuilts/studio/jdk/jdk11",
    "//prebuilts/studio/sdk:build-tools/latest",
    "//tools/base/build-system:gradle-distrib-6.7.1",
]

>>>>>>> de127946
# managed by go/iml_to_build
iml_module(
    name = "intellij.android.projectSystem.integration.tests",
    enable_tests = False,
    iml_files = ["intellij.android.projectSystem.integration.tests.iml"],
    test_srcs = ["testSrc"],
    visibility = ["//visibility:public"],
    # do not sort: must match IML order
    deps = [
        "//prebuilts/studio/intellij-sdk:studio-sdk[test]",
        "//prebuilts/tools/common/m2:junit-4.12[test]",
        "//tools/adt/idea/as-driver:as-driver.utils[module, test]",
        "//tools/base/testutils:studio.android.sdktools.testutils[module, test]",
        "//tools/base/common:studio.android.sdktools.common[module, test]",
        "//tools/adt/idea/.idea/libraries:truth[test]",
        "//tools/base/lint:studio.android.sdktools.lint-checks[module, test]",
        "//tools/adt/idea/android:intellij.android.core[module, test]",
    ],
)

iml_test(
    name = "PolicyIssuesPsdTest",
<<<<<<< HEAD
    timeout = "long",
    data = common_data,
    module = ":intellij.android.projectSystem.integration.tests",
    tags = [
        "block-network",
        # Disabled on Mac due to b/242358149
        "no_mac",
    ],
    test_class = "com.android.tools.idea.projectsystem.gradle.PolicyIssuesPsdTest",
)

iml_test(
    name = "SdkIndexLintTest",
    timeout = "long",
    data = common_data,
    module = ":intellij.android.projectSystem.integration.tests",
    tags = [
        "block-network",
        # Disabled on Mac due to b/242358149
        "no_mac",
    ],
=======
    timeout = "long",
    data = common_data,
    module = ":intellij.android.projectSystem.integration.tests",
    tags_linux = ["block-network"],
    # Commented out due to b/242358149
    # tags_mac = ["block-network"],
    tags_windows = ["block-network"],
    test_class = "com.android.tools.idea.projectsystem.gradle.PolicyIssuesPsdTest",
)

iml_test(
    name = "SdkIndexLintTest",
    timeout = "long",
    data = common_data,
    module = ":intellij.android.projectSystem.integration.tests",
    tags_linux = ["block-network"],
    # Commented out due to b/242358149
    # tags_mac = ["block-network"],
    tags_windows = ["block-network"],
>>>>>>> de127946
    test_class = "com.android.tools.idea.projectsystem.gradle.SdkIndexLintTest",
)

iml_test(
    name = "SdkIndexPsdTest",
    timeout = "long",
    data = common_data,
    module = ":intellij.android.projectSystem.integration.tests",
<<<<<<< HEAD
    tags = [
        "block-network",
        # Disabled on Mac due to b/242358149
        "no_mac",
    ],
    test_class = "com.android.tools.idea.projectsystem.gradle.SdkIndexPsdTest",
)

=======
    tags_linux = ["block-network"],
    # Commented out due to b/242358149
    # tags_mac = ["block-network"],
    tags_windows = ["block-network"],
    test_class = "com.android.tools.idea.projectsystem.gradle.SdkIndexPsdTest",
)

iml_test(
    name = "OldProjectAppTest",
    timeout = "long",
    data = old_project_app_data,
    module = ":intellij.android.projectSystem.integration.tests",
    tags_linux = ["block-network"],
    # Commented out due to b/242358149
    # tags_mac = ["block-network"],
    tags_windows = ["block-network"],
    test_class = "com.android.tools.idea.projectsystem.gradle.OldProjectAppTest",
)

>>>>>>> de127946
maven_repository(
    name = "sdkindexproject_deps",
    # keep sorted: for buildifier
    artifacts = [
        "@maven//:com.android.tools.build.gradle_7.1.0",
        "@maven//:org.jetbrains.kotlin.kotlin-compiler_1.8.20-Beta",
        "@maven//:org.jetbrains.kotlin.kotlin-gradle-plugin-api_1.8.20-Beta",
        "@maven//:org.jetbrains.kotlin.kotlin-gradle-plugin_1.8.20-Beta",
        "@maven//:org.jetbrains.kotlin.kotlin-stdlib-jdk8_1.8.20-Beta",
        "@maven//:org.jetbrains.kotlinx.kotlinx-coroutines-core_1.4.1",
        "@maven//:org.jetbrains.markdown_0.2.1",
    ],
)

maven_repository(
    name = "oldprojectapp_deps",
    # keep sorted: for buildifier
    artifacts = [
        "@maven//:com.android.tools.build.gradle_4.2.0",
        "@maven//:org.jetbrains.kotlin.kotlin-compiler_1.7.20",
        "@maven//:org.jetbrains.kotlin.kotlin-gradle-plugin-api_1.7.20",
        "@maven//:org.jetbrains.kotlin.kotlin-gradle-plugin_1.7.20",
        "@maven//:org.jetbrains.kotlin.kotlin-stdlib-jdk8_1.7.20",
        "@maven//:org.jetbrains.kotlinx.kotlinx-coroutines-core_1.4.1",
        "@maven//:org.jetbrains.markdown_0.2.1",
    ],
)

filegroup(
    name = "sdkindexapp",
    srcs = glob(["testData/sdkindexapp/**"]),
)

filegroup(
    name = "sdkindexsnapshot",
    srcs = glob(["testData/snapshot/**"]),
)

filegroup(
    name = "oldprojectapp",
    srcs = glob(["testData/oldprojectapp/**"]),
)<|MERGE_RESOLUTION|>--- conflicted
+++ resolved
@@ -19,8 +19,6 @@
     "//tools/base/build-system:gradle-distrib-7.3.3",
 ]
 
-<<<<<<< HEAD
-=======
 old_project_app_data = select({
     "@platforms//os:linux": [
         "//tools/adt/idea/studio:android-studio.linux.zip",
@@ -39,7 +37,6 @@
     "//tools/base/build-system:gradle-distrib-6.7.1",
 ]
 
->>>>>>> de127946
 # managed by go/iml_to_build
 iml_module(
     name = "intellij.android.projectSystem.integration.tests",
@@ -62,29 +59,6 @@
 
 iml_test(
     name = "PolicyIssuesPsdTest",
-<<<<<<< HEAD
-    timeout = "long",
-    data = common_data,
-    module = ":intellij.android.projectSystem.integration.tests",
-    tags = [
-        "block-network",
-        # Disabled on Mac due to b/242358149
-        "no_mac",
-    ],
-    test_class = "com.android.tools.idea.projectsystem.gradle.PolicyIssuesPsdTest",
-)
-
-iml_test(
-    name = "SdkIndexLintTest",
-    timeout = "long",
-    data = common_data,
-    module = ":intellij.android.projectSystem.integration.tests",
-    tags = [
-        "block-network",
-        # Disabled on Mac due to b/242358149
-        "no_mac",
-    ],
-=======
     timeout = "long",
     data = common_data,
     module = ":intellij.android.projectSystem.integration.tests",
@@ -104,7 +78,6 @@
     # Commented out due to b/242358149
     # tags_mac = ["block-network"],
     tags_windows = ["block-network"],
->>>>>>> de127946
     test_class = "com.android.tools.idea.projectsystem.gradle.SdkIndexLintTest",
 )
 
@@ -113,16 +86,6 @@
     timeout = "long",
     data = common_data,
     module = ":intellij.android.projectSystem.integration.tests",
-<<<<<<< HEAD
-    tags = [
-        "block-network",
-        # Disabled on Mac due to b/242358149
-        "no_mac",
-    ],
-    test_class = "com.android.tools.idea.projectsystem.gradle.SdkIndexPsdTest",
-)
-
-=======
     tags_linux = ["block-network"],
     # Commented out due to b/242358149
     # tags_mac = ["block-network"],
@@ -142,7 +105,6 @@
     test_class = "com.android.tools.idea.projectsystem.gradle.OldProjectAppTest",
 )
 
->>>>>>> de127946
 maven_repository(
     name = "sdkindexproject_deps",
     # keep sorted: for buildifier
