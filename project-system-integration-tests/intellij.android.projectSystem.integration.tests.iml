--- conflicted
+++ resolved
@@ -13,11 +13,7 @@
     <orderEntry type="module" module-name="android.sdktools.common" scope="TEST" />
     <orderEntry type="library" scope="TEST" name="truth" level="project" />
     <orderEntry type="module" module-name="android.sdktools.lint-checks" scope="TEST" />
-<<<<<<< HEAD
+    <orderEntry type="module" module-name="intellij.android.core" scope="TEST" />
     <orderEntry type="library" name="kotlin-stdlib" level="project" />
-    <orderEntry type="library" scope="TEST" name="Guava" level="project" />
-=======
-    <orderEntry type="module" module-name="intellij.android.core" scope="TEST" />
->>>>>>> de127946
   </component>
 </module>