load("//tools/base/bazel:bazel.bzl", "iml_module")
load("//tools/base/bazel:maven.bzl", "maven_repository")
load("//tools/adt/idea/kotlin-integration:version.bzl", "KOTLIN_IDE_VERSION")

# The maven artifact aliases below exist in order to simplify Kotlin plugin updates.
# If a test requires Kotlin maven artifacts with a version matching the Kotlin
# IDE plugin, then the test should use these aliases.

alias(
    name = "kotlin-android-extensions-runtime-for-ide-plugin",
    actual = "@maven//:org.jetbrains.kotlin.kotlin-android-extensions-runtime_" + KOTLIN_IDE_VERSION,
    visibility = ["//visibility:public"],
)

alias(
    name = "kotlin-gradle-plugin-for-ide-plugin",
<<<<<<< HEAD
    actual = "@maven//:org.jetbrains.kotlin.kotlin-gradle-plugin_" + KOTLIN_IDE_VERSION,
=======
    actual = "@maven//:org.jetbrains.kotlin.android.org.jetbrains.kotlin.android.gradle.plugin_" + KOTLIN_IDE_VERSION,
>>>>>>> b5f40ffd
    visibility = ["//visibility:public"],
)

alias(
    name = "kotlin-reflect-for-ide-plugin",
    actual = "@maven//:org.jetbrains.kotlin.kotlin-reflect_" + KOTLIN_IDE_VERSION,
    visibility = ["//visibility:public"],
)

alias(
    name = "kotlin-script-runtime-for-ide-plugin",
    actual = "@maven//:org.jetbrains.kotlin.kotlin-script-runtime_" + KOTLIN_IDE_VERSION,
    visibility = ["//visibility:public"],
)

alias(
    name = "kotlin-stdlib-jdk8-for-ide-plugin",
    actual = "@maven//:org.jetbrains.kotlin.kotlin-stdlib-jdk8_" + KOTLIN_IDE_VERSION,
    visibility = ["//visibility:public"],
)

# managed by go/iml_to_build
iml_module(
    name = "kotlin-integration-tests",
    iml_files = ["kotlin-integration-tests.iml"],
    tags = ["no_test_windows"],
    test_class = "com.android.tools.idea.KotlinIntegrationTestSuite",
    test_data = [
        ":test_deps",
        "//prebuilts/studio/jdk",
        "//prebuilts/studio/sdk:build-tools/latest",
        "//prebuilts/studio/sdk:platform-tools",
        "//prebuilts/studio/sdk:platforms/latest",
        "//tools/adt/idea/android/annotations",
        "//tools/adt/idea/android/testData",
        "//tools/adt/idea/artwork:device-art-resources",
        "//tools/adt/idea/kotlin-integration/testData",
        "//tools/base/build-system:android_gradle_plugin.zip",
        "//tools/base/build-system:android_gradle_plugin_runtime_dependencies",
        "//tools/base/build-system:gradle-distrib",
<<<<<<< HEAD
        "//tools/base/build-system:studio_repo",
=======
>>>>>>> b5f40ffd
        "//tools/base/build-system/integration-test:kotlin_gradle_plugin_prebuilts",
    ],
    test_shard_count = 2,
    test_srcs = ["testSrc"],
    test_tags = [
        "no_test_mac",
    ],
    test_timeout = "long",
    visibility = ["//visibility:public"],
    # do not sort: must match IML order
    deps = [
        "//prebuilts/studio/intellij-sdk:studio-sdk",
        "//prebuilts/studio/intellij-sdk:studio-sdk-plugin-gradle",
        "//prebuilts/studio/intellij-sdk:studio-sdk-plugin-Kotlin",
        "//prebuilts/studio/intellij-sdk:studio-sdk-plugin-junit",
        "//tools/adt/idea/android:intellij.android.core[module, test]",
        "//tools/adt/idea/android-test-framework:intellij.android.testFramework[module, test]",
        "//tools/adt/idea/android-plugin:intellij.android.plugin[module, test]",
        "//tools/base/testutils:studio.android.sdktools.testutils[module, test]",
        "//tools/adt/idea/adt-testutils:intellij.android.adt.testutils[module, test]",
        "//tools/adt/idea/.idea/libraries:truth",
        "//tools/analytics-library/tracker:analytics-tracker[module, test]",
        "//tools/analytics-library/testing:android.sdktools.analytics-testing[module, test]",
        "//tools/analytics-library/shared:analytics-shared[module, test]",
        "//tools/adt/idea/.idea/libraries:studio-analytics-proto",
        "//tools/adt/idea/.idea/libraries:mockito[test]",
        "//tools/adt/idea/android-kotlin:intellij.android.kotlin.extensions[module, test]",
        "//tools/adt/idea/android-kotlin:intellij.android.kotlin.idea[module, test]",
        "//tools/adt/idea/android-kotlin:intellij.android.kotlin.output.parser[module, test]",
        "//tools/base/lint:studio.android.sdktools.lint-checks[module, test]",
    ],
)

maven_repository(
    name = "test_deps",
    # keep sorted: for buildifier
    artifacts = [
        "@maven//:commons-logging.commons-logging_1.1.1",
        "@maven//:junit.junit_4.12",
        "@maven//:org.hamcrest.hamcrest-integration_1.3",
        "@maven//:org.jdeferred.jdeferred-android-aar_1.2.3",
        "@maven//:org.jetbrains.intellij.deps.trove4j_1.0.20181211",
        "@maven//:org.mockito.mockito-core_3.0.0",
    ],
)<|MERGE_RESOLUTION|>--- conflicted
+++ resolved
@@ -14,11 +14,7 @@
 
 alias(
     name = "kotlin-gradle-plugin-for-ide-plugin",
-<<<<<<< HEAD
-    actual = "@maven//:org.jetbrains.kotlin.kotlin-gradle-plugin_" + KOTLIN_IDE_VERSION,
-=======
     actual = "@maven//:org.jetbrains.kotlin.android.org.jetbrains.kotlin.android.gradle.plugin_" + KOTLIN_IDE_VERSION,
->>>>>>> b5f40ffd
     visibility = ["//visibility:public"],
 )
 
@@ -59,10 +55,6 @@
         "//tools/base/build-system:android_gradle_plugin.zip",
         "//tools/base/build-system:android_gradle_plugin_runtime_dependencies",
         "//tools/base/build-system:gradle-distrib",
-<<<<<<< HEAD
-        "//tools/base/build-system:studio_repo",
-=======
->>>>>>> b5f40ffd
         "//tools/base/build-system/integration-test:kotlin_gradle_plugin_prebuilts",
     ],
     test_shard_count = 2,
