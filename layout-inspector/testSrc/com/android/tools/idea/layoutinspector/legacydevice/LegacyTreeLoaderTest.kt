/*
 * Copyright (C) 2019 The Android Open Source Project
 *
 * Licensed under the Apache License, Version 2.0 (the "License");
 * you may not use this file except in compliance with the License.
 * You may obtain a copy of the License at
 *
 *      http://www.apache.org/licenses/LICENSE-2.0
 *
 * Unless required by applicable law or agreed to in writing, software
 * distributed under the License is distributed on an "AS IS" BASIS,
 * WITHOUT WARRANTIES OR CONDITIONS OF ANY KIND, either express or implied.
 * See the License for the specific language governing permissions and
 * limitations under the License.
 */
package com.android.tools.idea.layoutinspector.legacydevice

import com.android.ddmlib.ByteBufferUtil
import com.android.ddmlib.DebugViewDumpHandler
import com.android.ddmlib.DebugViewDumpHandler.CHUNK_VULW
import com.android.ddmlib.DebugViewDumpHandler.CHUNK_VURT
import com.android.ddmlib.FakeClientBuilder
import com.android.ddmlib.IDevice
import com.android.ddmlib.internal.ClientImpl
import com.android.ddmlib.internal.jdwp.chunkhandler.JdwpPacket
import com.android.ddmlib.testing.FakeAdbRule
import com.android.tools.adtui.workbench.PropertiesComponentMock
import com.android.tools.idea.layoutinspector.model.ViewNode
import com.android.tools.idea.layoutinspector.properties.DimensionUnits
import com.android.tools.idea.layoutinspector.properties.PropertiesSettings
import com.android.tools.idea.layoutinspector.resource.ResourceLookup
import com.android.tools.property.testing.ApplicationRule
import com.google.common.truth.Truth.assertThat
<<<<<<< HEAD
import com.intellij.testFramework.DisposableRule
import org.junit.Rule
import org.junit.Test
import org.mockito.ArgumentMatcher
=======
import com.intellij.ide.util.PropertiesComponent
import com.intellij.openapi.project.Project
import com.intellij.testFramework.DisposableRule
import org.junit.Before
import org.junit.Rule
import org.junit.Test
import org.mockito.ArgumentMatcher
import org.mockito.ArgumentMatchers.any
import org.mockito.ArgumentMatchers.anyBoolean
import org.mockito.ArgumentMatchers.argThat
import org.mockito.ArgumentMatchers.eq
import org.mockito.Mockito.`when`
import org.mockito.Mockito.mock
import org.mockito.Mockito.verify
>>>>>>> 640ce73c
import java.nio.ByteBuffer

class LegacyTreeLoaderTest {

  @get:Rule
<<<<<<< HEAD
=======
  val applicationRule = ApplicationRule()

  @get:Rule
>>>>>>> 640ce73c
  val adb = FakeAdbRule()

  @get:Rule
  val disposableRule = DisposableRule()

<<<<<<< HEAD
=======
  @Before
  fun init() {
    val propertiesComponent = PropertiesComponentMock()
    applicationRule.testApplication.registerService(PropertiesComponent::class.java, propertiesComponent)
    PropertiesSettings.dimensionUnits = DimensionUnits.PIXELS
  }

>>>>>>> 640ce73c
  private val treeSample = """
com.android.internal.policy.DecorView@41673e3 mID=5,NO_ID layout:getHeight()=4,1920 layout:getLocationOnScreen_x()=1,0 layout:getLocationOnScreen_y()=1,0 layout:getWidth()=4,1080
 android.widget.LinearLayout@8dc1681 mID=5,NO_ID layout:getHeight()=4,1794 layout:getLocationOnScreen_x()=1,0 layout:getLocationOnScreen_y()=1,0 layout:getWidth()=4,1080
  androidx.appcompat.widget.FitWindowsLinearLayout@d0e237b mID=18,id/action_bar_root layout:getHeight()=4,1794 layout:getLocationOnScreen_x()=1,0 layout:getLocationOnScreen_y()=1,0 layout:getWidth()=4,1080
  androidx.coordinatorlayout.widget.CoordinatorLayout@1d72495 mID=5,NO_ID layout:getHeight()=4,1794 layout:getLocationOnScreen_x()=1,0 layout:getLocationOnScreen_y()=1,0 layout:getWidth()=4,1080
   com.google.android.material.appbar.AppBarLayout@51a200b mID=9,id/appbar layout:getHeight()=3,730 layout:getLocationOnScreen_x()=1,0 layout:getLocationOnScreen_y()=1,0 layout:getWidth()=4,1080
   androidx.appcompat.widget.Toolbar@fbf7138 mID=10,id/toolbar layout:getHeight()=3,147 layout:getLocationOnScreen_x()=1,0 layout:getLocationOnScreen_y()=2,63 layout:getWidth()=4,1080
    androidx.appcompat.widget.AppCompatImageButton@2527511 mID=5,NO_ID layout:getHeight()=3,147 layout:getLocationOnScreen_x()=1,0 layout:getLocationOnScreen_y()=2,63 layout:getWidth()=3,147
    androidx.appcompat.widget.ActionMenuView@29668e4 mID=5,id/actionMenu layout:getHeight()=3,147 layout:getLocationOnScreen_x()=3,932 layout:getLocationOnScreen_y()=2,63 layout:getWidth()=3,148
   androidx.core.widget.NestedScrollView@5652ee8 mID=26,id/plant_detail_scrollview layout:getHeight()=4,1584 layout:getLocationOnScreen_x()=1,0 layout:getLocationOnScreen_y()=3,730 layout:getWidth()=4,1080
    com.google.android.material.textview.MaterialTextView@2d35b6f mID=20,id/plant_detail_name layout:getHeight()=2,85 layout:getLocationOnScreen_x()=2,63 layout:getLocationOnScreen_y()=3,772 layout:getWidth()=3,954
    com.google.android.material.textview.MaterialTextView@b3f07c needs mID=24,id/plant_watering_header layout:getHeight()=2,51 layout:getLocationOnScreen_x()=2,63 layout:getLocationOnScreen_y()=3,899 layout:getWidth()=3,954
   com.google.android.material.floatingactionbutton.FloatingActionButton@fcfd901 mID=6,id/fab layout:getHeight()=3,147 layout:getLocationOnScreen_x()=4,1856 layout:getLocationOnScreen_y()=4,1388 layout:getWidth()=3,147
 android.view.View@3d2ff9c mID=22,id/statusBarBackground layout:getHeight()=2,63 layout:getLocationOnScreen_x()=1,0 layout:getLocationOnScreen_y()=1,0 layout:getWidth()=4,1080
DONE.
""".trim()

  @Test
  fun testParseNodes() {
    val resourceLookup = mock(ResourceLookup::class.java)
    `when`(resourceLookup.dpi).thenReturn(-1)
    val provider = LegacyPropertiesProvider()
    val propertiesUpdater = LegacyPropertiesProvider.Updater(resourceLookup)
    val (root, hash) = LegacyTreeLoader.parseLiveViewNode(treeSample.toByteArray(Charsets.UTF_8), propertiesUpdater)!!
    propertiesUpdater.apply(provider)
    provider.requestProperties(root)
    assertThat(hash).isEqualTo("com.android.internal.policy.DecorView@41673e3")
    assertThat(root.drawId).isEqualTo(0x41673e3)
    assertThat(root.x).isEqualTo(0)
    assertThat(root.y).isEqualTo(0)
    assertThat(root.width).isEqualTo(1080)
    assertThat(root.height).isEqualTo(1920)
    assertThat(root.viewId).isNull()
    assertThat(printTree(root).trim()).isEqualTo("""
          0x41673e3
           0x8dc1681
            0xd0e237b
            0x1d72495
             0x51a200b
             0xfbf7138
              0x2527511
              0x29668e4
             0x5652ee8
              0x2d35b6f
              0xb3f07c
             0xfcfd901
           0x3d2ff9c
           """.trimIndent())
    val actionMenuView = findView(listOf(root), 0x29668e4)
    assertThat(actionMenuView.drawId).isEqualTo(0x29668e4)
    assertThat(actionMenuView.x).isEqualTo(932)
    assertThat(actionMenuView.y).isEqualTo(63)
    assertThat(actionMenuView.width).isEqualTo(148)
    assertThat(actionMenuView.height).isEqualTo(147)
    assertThat(actionMenuView.viewId.toString()).isEqualTo("ResourceReference{namespace=apk/res-auto, type=id, name=ac}")
  }

  private fun printTree(node: ViewNode, indent: Int = 0): String =
    " ".repeat(indent) + "0x${node.drawId.toString(16)}\n${node.children.joinToString("") { printTree(it, indent + 1) }}"

  private fun findView(nodes: List<ViewNode>, drawId: Long): ViewNode =
    nodes.find { it.drawId == drawId } ?: findView(nodes.flatMap { it.children }, drawId)

  @Test
  fun testGetAllWindowIds() {
    val requestMatcher: ArgumentMatcher<JdwpPacket> = ArgumentMatcher { it.payload.getInt(0) == CHUNK_VULW }
    val window1 = "myWindowNumberOne"
    val window2 = "theOtherWindow"
    val responseBytes = ByteBuffer.allocate(window1.length * 2 + window2.length * 2 + 4 * 3)
    responseBytes.putInt(2)
    responseBytes.putInt(window1.length)
    ByteBufferUtil.putString(responseBytes, window1)
    responseBytes.putInt(window2.length)
    ByteBufferUtil.putString(responseBytes, window2)
    val ddmClient = FakeClientBuilder().registerResponse(requestMatcher, CHUNK_VULW, responseBytes).build()
    val resourceLookup = mock(ResourceLookup::class.java)

<<<<<<< HEAD
    val legacyClient = LegacyClient(disposableRule.disposable)
=======
    val legacyClient = LegacyClient(resourceLookup, disposableRule.disposable)
>>>>>>> 640ce73c
    legacyClient.selectedClient = ddmClient

    val result = LegacyTreeLoader.getAllWindowIds(null, legacyClient)
    assertThat(result).containsExactly(window1, window2)
<<<<<<< HEAD
=======
  }

  @Test
  fun testLoadComponentTree() {
    val resourceLookup = mock(ResourceLookup::class.java)
    val legacyClient = mock(LegacyClient::class.java)
    val device = mock(IDevice::class.java)
    val client = mock(ClientImpl::class.java)
    `when`(legacyClient.selectedClient).thenReturn(client)
    `when`(device.density).thenReturn(560)
    `when`(client.device).thenReturn(device)
    `when`(client.send(argThat { argument ->
      argument?.payload?.int == CHUNK_VURT &&
      argument.payload.getInt(8) == 1 /* VURT_DUMP_HIERARCHY */
    }, any())).thenAnswer { invocation ->
      invocation
        .getArgument(1, DebugViewDumpHandler::class.java)
        .handleChunk(client, CHUNK_VURT, ByteBuffer.wrap(treeSample.toByteArray(Charsets.UTF_8)), true, 1)
    }
    `when`(client.dumpViewHierarchy(eq("window1"), anyBoolean(), anyBoolean(), anyBoolean(),
                                    any(DebugViewDumpHandler::class.java))).thenCallRealMethod()
    val (viewNode, windowId) = LegacyTreeLoader.loadComponentTree(
      LegacyEvent("window1", LegacyPropertiesProvider.Updater(resourceLookup), listOf("window1")),
      mock(ResourceLookup::class.java), legacyClient, mock(Project::class.java))!!
    assertThat(windowId).isEqualTo("window1")
    assertThat(viewNode.drawId).isEqualTo(0x41673e3)
    verify(resourceLookup).dpi = 560
>>>>>>> 640ce73c
  }
}<|MERGE_RESOLUTION|>--- conflicted
+++ resolved
@@ -31,12 +31,6 @@
 import com.android.tools.idea.layoutinspector.resource.ResourceLookup
 import com.android.tools.property.testing.ApplicationRule
 import com.google.common.truth.Truth.assertThat
-<<<<<<< HEAD
-import com.intellij.testFramework.DisposableRule
-import org.junit.Rule
-import org.junit.Test
-import org.mockito.ArgumentMatcher
-=======
 import com.intellij.ide.util.PropertiesComponent
 import com.intellij.openapi.project.Project
 import com.intellij.testFramework.DisposableRule
@@ -51,25 +45,19 @@
 import org.mockito.Mockito.`when`
 import org.mockito.Mockito.mock
 import org.mockito.Mockito.verify
->>>>>>> 640ce73c
 import java.nio.ByteBuffer
 
 class LegacyTreeLoaderTest {
 
   @get:Rule
-<<<<<<< HEAD
-=======
   val applicationRule = ApplicationRule()
 
   @get:Rule
->>>>>>> 640ce73c
   val adb = FakeAdbRule()
 
   @get:Rule
   val disposableRule = DisposableRule()
 
-<<<<<<< HEAD
-=======
   @Before
   fun init() {
     val propertiesComponent = PropertiesComponentMock()
@@ -77,7 +65,6 @@
     PropertiesSettings.dimensionUnits = DimensionUnits.PIXELS
   }
 
->>>>>>> 640ce73c
   private val treeSample = """
 com.android.internal.policy.DecorView@41673e3 mID=5,NO_ID layout:getHeight()=4,1920 layout:getLocationOnScreen_x()=1,0 layout:getLocationOnScreen_y()=1,0 layout:getWidth()=4,1080
  android.widget.LinearLayout@8dc1681 mID=5,NO_ID layout:getHeight()=4,1794 layout:getLocationOnScreen_x()=1,0 layout:getLocationOnScreen_y()=1,0 layout:getWidth()=4,1080
@@ -155,17 +142,11 @@
     val ddmClient = FakeClientBuilder().registerResponse(requestMatcher, CHUNK_VULW, responseBytes).build()
     val resourceLookup = mock(ResourceLookup::class.java)
 
-<<<<<<< HEAD
-    val legacyClient = LegacyClient(disposableRule.disposable)
-=======
     val legacyClient = LegacyClient(resourceLookup, disposableRule.disposable)
->>>>>>> 640ce73c
     legacyClient.selectedClient = ddmClient
 
     val result = LegacyTreeLoader.getAllWindowIds(null, legacyClient)
     assertThat(result).containsExactly(window1, window2)
-<<<<<<< HEAD
-=======
   }
 
   @Test
@@ -193,6 +174,5 @@
     assertThat(windowId).isEqualTo("window1")
     assertThat(viewNode.drawId).isEqualTo(0x41673e3)
     verify(resourceLookup).dpi = 560
->>>>>>> 640ce73c
   }
 }