--- conflicted
+++ resolved
@@ -139,11 +139,7 @@
 
   @Test
   fun testHasLinkPanel() {
-<<<<<<< HEAD
-    val model = model(projectRule.project, FakeTreeSettings(), DemoExample.setUpDemo(projectRule.fixture))
-=======
     val model = model(projectRule.project, FakeTreeSettings(), body = DemoExample.setUpDemo(projectRule.fixture))
->>>>>>> b5f40ffd
     val node = model["title"]!!
     val item1 = InspectorPropertyItem(
       ANDROID_URI, ATTR_TEXT_COLOR, ATTR_TEXT_COLOR, Type.COLOR, null, PropertySection.DECLARED, node.layout, node.drawId, model)
@@ -182,11 +178,7 @@
     editors.setBounds(0, 0, 200, 300)
     val ui = FakeUi(editors)
     val generatedImage = ui.render()
-<<<<<<< HEAD
-    CheckUtil.assertImageSimilarPerPlatform(TestUtils.resolveWorkspacePath(TEST_DATA_PATH), "testResolutionEditorPaint$expected",
-=======
     CheckUtil.assertImageSimilarPerPlatform(TestUtils.resolveWorkspacePathUnchecked(TEST_DATA_PATH), "testResolutionEditorPaint$expected",
->>>>>>> b5f40ffd
                                             generatedImage, DIFF_THRESHOLD)
   }
 
@@ -199,11 +191,7 @@
   }
 
   private fun createEditors(): JPanel {
-<<<<<<< HEAD
-    val model = model(projectRule.project, FakeTreeSettings(), DemoExample.setUpDemo(projectRule.fixture))
-=======
     val model = model(projectRule.project, FakeTreeSettings(), body = DemoExample.setUpDemo(projectRule.fixture))
->>>>>>> b5f40ffd
     val node = model["title"]!!
     val item = InspectorPropertyItem(
       ANDROID_URI, ATTR_TEXT_COLOR, ATTR_TEXT_COLOR, Type.COLOR, null, PropertySection.DECLARED, node.layout, node.drawId, model)
