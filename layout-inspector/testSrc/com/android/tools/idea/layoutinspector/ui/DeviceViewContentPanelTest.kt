/*
 * Copyright (C) 2019 The Android Open Source Project
 *
 * Licensed under the Apache License, Version 2.0 (the "License");
 * you may not use this file except in compliance with the License.
 * You may obtain a copy of the License at
 *
 *      http://www.apache.org/licenses/LICENSE-2.0
 *
 * Unless required by applicable law or agreed to in writing, software
 * distributed under the License is distributed on an "AS IS" BASIS,
 * WITHOUT WARRANTIES OR CONDITIONS OF ANY KIND, either express or implied.
 * See the License for the specific language governing permissions and
 * limitations under the License.
 */
package com.android.tools.idea.layoutinspector.ui

import com.android.testutils.MockitoKt.mock
import com.android.testutils.PropertySetterRule
import com.android.tools.adtui.imagediff.ImageDiffUtil
import com.android.tools.adtui.swing.FakeUi
import com.android.tools.idea.layoutinspector.model
import com.android.tools.idea.layoutinspector.model.ROOT
import com.android.tools.idea.layoutinspector.model.VIEW1
import com.android.tools.idea.layoutinspector.model.VIEW2
import com.android.tools.idea.layoutinspector.model.VIEW3
import com.android.tools.idea.layoutinspector.model.WINDOW_MANAGER_FLAG_DIM_BEHIND
import com.android.tools.idea.layoutinspector.transport.InspectorClient
<<<<<<< HEAD
import com.android.tools.idea.layoutinspector.view
import com.android.tools.idea.util.AndroidTestPaths
=======
import com.android.tools.idea.layoutinspector.window
>>>>>>> 799703f0
import com.intellij.testFramework.ProjectRule
import junit.framework.TestCase.assertEquals
import org.junit.Rule
import org.junit.Test
import org.junit.rules.RuleChain
import java.awt.Color
import java.awt.Dimension
import java.awt.Font
import java.awt.GradientPaint
import java.awt.Graphics2D
import java.awt.Polygon
import java.awt.image.BufferedImage
import java.awt.image.BufferedImage.TYPE_INT_ARGB
import java.io.File
import javax.imageio.ImageIO

<<<<<<< HEAD
private val TEST_DATA_PATH = AndroidTestPaths.adtSources().resolve("layout-inspector/testData").toFile()
private const val DIFF_THRESHOLD = 0.05
=======
private const val TEST_DATA_PATH = "tools/adt/idea/layout-inspector/testData"
private const val DIFF_THRESHOLD = 0.02
>>>>>>> 799703f0

class DeviceViewContentPanelTest {

  @get:Rule
  val chain = RuleChain.outerRule(ProjectRule()).around(DeviceViewSettingsRule())!!

  @get:Rule
  val clientFactoryRule = PropertySetterRule(
    { _, _ -> listOf(mock()) },
    InspectorClient.Companion::clientFactory)

  @Test
  fun testSize() {
    val model = model {
      view(ROOT, 0, 0, 100, 200) {
        view(VIEW1, 0, 0, 50, 50) {
          view(VIEW3, 30, 30, 10, 10)
        }
        view(VIEW2, 60, 160, 10, 20)
      }
    }
    val settings = DeviceViewSettings(scalePercent = 30)
    settings.drawLabel = false
    val panel = DeviceViewContentPanel(model, settings)
    assertEquals(Dimension(376, 394), panel.preferredSize)

    settings.scalePercent = 100
    assertEquals(Dimension(1020, 1084), panel.preferredSize)

    model.update(
      window(ROOT, ROOT, 0, 0, 100, 200) {
        view(VIEW1, 0, 0, 50, 50)
      }, listOf(ROOT), 0)
    // This is usually handled by a listener registered in DeviceViewPanel
    panel.model.refresh()
    assertEquals(Dimension(732, 820), panel.preferredSize)
  }

  @Test
  fun testPaint() {
    val model = model {
      view(ROOT, 0, 0, 500, 1000) {
        view(VIEW1, 125, 150, 250, 250) {
          image()
        }
      }
    }

    @Suppress("UndesirableClassUsage")
    val generatedImage = BufferedImage(1000, 1500, TYPE_INT_ARGB)
    var graphics = generatedImage.createGraphics()

    val settings = DeviceViewSettings(scalePercent = 100)
    settings.drawLabel = false
    val panel = DeviceViewContentPanel(model, settings)
    panel.setSize(1000, 1500)

    panel.paint(graphics)
    ImageDiffUtil.assertImageSimilar(File(TEST_DATA_PATH, "testPaint.png"), generatedImage, DIFF_THRESHOLD)

    settings.scalePercent = 50
    graphics = generatedImage.createGraphics()
    panel.paint(graphics)
    ImageDiffUtil.assertImageSimilar(File(TEST_DATA_PATH, "testPaint_scaled.png"), generatedImage, DIFF_THRESHOLD)

    settings.scalePercent = 100
    panel.model.rotate(0.3, 0.2)
    graphics = generatedImage.createGraphics()
    panel.paint(graphics)
    ImageDiffUtil.assertImageSimilar(File(TEST_DATA_PATH, "testPaint_rotated.png"), generatedImage, DIFF_THRESHOLD)

    panel.model.layerSpacing = 10
    graphics = generatedImage.createGraphics()
    panel.paint(graphics)
    ImageDiffUtil.assertImageSimilar(File(TEST_DATA_PATH, "testPaint_spacing1.png"), generatedImage, DIFF_THRESHOLD)

    panel.model.layerSpacing = 200
    graphics = generatedImage.createGraphics()
    panel.paint(graphics)
    ImageDiffUtil.assertImageSimilar(File(TEST_DATA_PATH, "testPaint_spacing2.png"), generatedImage, DIFF_THRESHOLD)

    panel.model.layerSpacing = INITIAL_LAYER_SPACING
    val windowRoot = model[ROOT]!!
    model.selection = windowRoot
    graphics = generatedImage.createGraphics()
    panel.paint(graphics)
    ImageDiffUtil.assertImageSimilar(File(TEST_DATA_PATH, "testPaint_selected.png"), generatedImage, DIFF_THRESHOLD)

    settings.drawLabel = true
    model.selection = model[VIEW1]!!
    graphics = generatedImage.createGraphics()
    // Set the font so it will be the same across platforms
    graphics.font = Font("Droid Sans", Font.PLAIN, 12)

    panel.paint(graphics)
    ImageDiffUtil.assertImageSimilar(File(TEST_DATA_PATH, "testPaint_label.png"), generatedImage, DIFF_THRESHOLD)

    settings.drawBorders = false
    graphics = generatedImage.createGraphics()
    graphics.font = Font("Droid Sans", Font.PLAIN, 12)
    panel.paint(graphics)
    ImageDiffUtil.assertImageSimilar(File(TEST_DATA_PATH, "testPaint_noborders.png"), generatedImage, DIFF_THRESHOLD)

    model.hoveredNode = windowRoot
    graphics = generatedImage.createGraphics()
    graphics.font = Font("Droid Sans", Font.PLAIN, 12)
    panel.paint(graphics)
    ImageDiffUtil.assertImageSimilar(File(TEST_DATA_PATH, "testPaint_hovered.png"), generatedImage, DIFF_THRESHOLD)
  }


  @Test
  fun testRotationDoesntThrow() {
    val model = model {
      view(ROOT, 0, 0, 500, 1000) {
        // Use a RTL name to force TextLayout to be used
        view(VIEW1, 125, 150, 250, 250, qualifiedName = "שמי העברי") {
          image()
        }
      }
    }

    @Suppress("UndesirableClassUsage")
    val generatedImage = BufferedImage(10, 15, TYPE_INT_ARGB)
    val graphics = generatedImage.createGraphics()

    model.selection = model[VIEW1]!!
    val panel = DeviceViewContentPanel(model, DeviceViewSettings())
    panel.setSize(10, 15)
    panel.model.rotate(-1.0, -1.0)

    for (i in 0..20) {
      panel.model.rotate(-2.0, 0.1)
      for (j in 0..20) {
        panel.model.rotate(0.1, 0.0)
        panel.paint(graphics)
      }
    }
  }

  @Test
  fun testOverlay() {
    val model = model {
      view(ROOT, 0, 0, 600, 600) {
        view(VIEW1, 125, 150, 250, 250)
      }
    }

    @Suppress("UndesirableClassUsage")
    val generatedImage = BufferedImage(1000, 1500, TYPE_INT_ARGB)
    var graphics = generatedImage.createGraphics()

    val settings = DeviceViewSettings(scalePercent = 100)
    settings.drawLabel = false
    val panel = DeviceViewContentPanel(model, settings)
    panel.setSize(1000, 1500)

<<<<<<< HEAD
    panel.model.overlay = ImageIO.read(File(TEST_DATA_PATH, "testPaint_hovered.png"))
=======
    panel.model.overlay = ImageIO.read(File(getWorkspaceRoot(), "$TEST_DATA_PATH/overlay.png"))
>>>>>>> 799703f0

    panel.paint(graphics)
    ImageDiffUtil.assertImageSimilar(File(TEST_DATA_PATH, "testPaint_overlay-60.png"), generatedImage, DIFF_THRESHOLD)

    panel.model.overlayAlpha = 0.2f
    graphics = generatedImage.createGraphics()
    panel.paint(graphics)
    ImageDiffUtil.assertImageSimilar(File(TEST_DATA_PATH, "testPaint_overlay-20.png"), generatedImage, DIFF_THRESHOLD)

    panel.model.overlayAlpha = 0.9f
    graphics = generatedImage.createGraphics()
    panel.paint(graphics)
    ImageDiffUtil.assertImageSimilar(File(TEST_DATA_PATH, "testPaint_overlay-90.png"), generatedImage, DIFF_THRESHOLD)
  }

  @Test
<<<<<<< HEAD
  fun testClipping() {
    val model = model {
      view(ROOT, 0, 0, 100, 100) {
        view(VIEW1, 25, 50, 50, 100)
      }
    }

    @Suppress("UndesirableClassUsage")
    val childImage = BufferedImage(50, 100, TYPE_INT_ARGB)
    val childImageGraphics = childImage.createGraphics()
    childImageGraphics.color = Color.RED
    childImageGraphics.fillOval(0, 0, 50, 100)

    model[VIEW1]!!.imageBottom = childImage

    @Suppress("UndesirableClassUsage")
    val generatedImage = BufferedImage(200, 300, TYPE_INT_ARGB)
    val graphics = generatedImage.createGraphics()

    val settings = DeviceViewSettings(scalePercent = 50)
    settings.drawLabel = false
    val panel = DeviceViewContentPanel(model, settings)
    panel.setSize(200, 300)

    panel.paint(graphics)
    ImageDiffUtil.assertImageSimilar(File(TEST_DATA_PATH, "testClip.png"), generatedImage, DIFF_THRESHOLD)
  }

  @Test
=======
>>>>>>> 799703f0
  fun testDrag() {
    val model = model {
      view(ROOT, 0, 0, 100, 200) {
        view(VIEW1, 25, 30, 50, 50) {
          image()
        }
      }
    }

    val settings = DeviceViewSettings(scalePercent = 100)
    settings.drawLabel = false
    val panel = DeviceViewContentPanel(model, settings)
    panel.setSize(200, 300)
    val fakeUi = FakeUi(panel)

    fakeUi.mouse.drag(10, 10, 10, 10)
    assertEquals(0.01, panel.model.xOff)
    assertEquals(0.01, panel.model.yOff)

    panel.model.resetRotation()
    assertEquals(0.0, panel.model.xOff)
    assertEquals(0.0, panel.model.yOff)
  }

  @Test
  fun testPaintMultiWindow() {
    val model = model {
      view(ROOT, 0, 0, 100, 200) {
        view(VIEW1, 0, 0, 50, 50) {
          image()
        }
      }
    }

    // Second window. Root doesn't overlap with top of first window--verify they're on separate levels in the drawing.
    val window2 = window(VIEW2, VIEW2, 60, 60, 30, 30) {
      view(VIEW3, 70, 70, 10, 10)
    }

    model.update(window2, listOf(ROOT, VIEW2), 0)

    @Suppress("UndesirableClassUsage")
    val generatedImage = BufferedImage(200, 300, TYPE_INT_ARGB)
    var graphics = generatedImage.createGraphics()

    val settings = DeviceViewSettings(scalePercent = 100)
    settings.drawLabel = false
    val panel = DeviceViewContentPanel(model, settings)
    panel.setSize(200, 300)

    panel.paint(graphics)
    ImageDiffUtil.assertImageSimilar(File(TEST_DATA_PATH, "testPaintMultiWindow.png"), generatedImage, DIFF_THRESHOLD)

    model.selection = model[VIEW3]
    graphics = generatedImage.createGraphics()
    panel.paint(graphics)
    ImageDiffUtil.assertImageSimilar(File(TEST_DATA_PATH, "testPaintMultiWindow_selected.png"), generatedImage,
                                     DIFF_THRESHOLD)

    panel.model.rotate(0.3, 0.2)
    graphics = generatedImage.createGraphics()
    panel.paint(graphics)
    ImageDiffUtil.assertImageSimilar(File(TEST_DATA_PATH, "testPaintMultiWindow_rotated.png"), generatedImage,
                                     DIFF_THRESHOLD)
  }

  @Test
  fun testPaintMultiWindowDimBehind() {
    val model = model {
      view(ROOT, 0, 0, 100, 200) {
        view(VIEW1, 0, 0, 50, 50) {
          image()
        }
      }
    }

    // Second window. Root doesn't overlap with top of first window--verify they're on separate levels in the drawing.
    val window2 = window(VIEW2, VIEW2, 60, 60, 30, 30, layoutFlags = WINDOW_MANAGER_FLAG_DIM_BEHIND) {
      view(VIEW3, 70, 70, 10, 10)
    }

    model.update(window2, listOf(ROOT, VIEW2), 0)

    @Suppress("UndesirableClassUsage")
    val generatedImage = BufferedImage(200, 300, TYPE_INT_ARGB)
    var graphics = generatedImage.createGraphics()

    val settings = DeviceViewSettings(scalePercent = 100)
    settings.drawLabel = false
    val panel = DeviceViewContentPanel(model, settings)
    panel.setSize(200, 300)
    panel.paint(graphics)
    ImageDiffUtil.assertImageSimilar(
      File(TEST_DATA_PATH, "testPaintMultiWindowDimBehind.png"), generatedImage, DIFF_THRESHOLD)

    panel.model.rotate(0.3, 0.2)
    settings.scalePercent = 50
    graphics = generatedImage.createGraphics()
    panel.paint(graphics)
    ImageDiffUtil.assertImageSimilar(File(TEST_DATA_PATH, "testPaintMultiWindowDimBehind_rotated.png"), generatedImage,
                                     DIFF_THRESHOLD)
  }

  @Test
  fun testPaintWithImages() {
    val image1 = ImageIO.read(File(TEST_DATA_PATH, "image1.png"))
    val image2 = ImageIO.read(File(TEST_DATA_PATH, "image2.png"))
    val image3 = ImageIO.read(File(TEST_DATA_PATH, "image3.png"))

    val model = model {
      view(ROOT, 0, 0, 585, 804) {
        image(image1)
        view(VIEW1, 0, 100, 585, 585) {
          image(image2)
        }
        view(VIEW2, 100, 400, 293, 402) {
          image(image3)
        }
      }
    }

    @Suppress("UndesirableClassUsage")
    val generatedImage = BufferedImage(350, 450, TYPE_INT_ARGB)
    var graphics = generatedImage.createGraphics()

    val settings = DeviceViewSettings(scalePercent = 50)
    settings.drawLabel = false
    val panel = DeviceViewContentPanel(model, settings)
    panel.setSize(350, 450)

    panel.paint(graphics)
    ImageDiffUtil.assertImageSimilar(File(TEST_DATA_PATH, "testPaintWithImages.png"), generatedImage, DIFF_THRESHOLD)

    model.selection = model[ROOT]
    graphics = generatedImage.createGraphics()
    panel.paint(graphics)
    ImageDiffUtil.assertImageSimilar(
      File(TEST_DATA_PATH, "testPaintWithImages_root.png"), generatedImage, DIFF_THRESHOLD)

    model.selection = model[VIEW1]
    graphics = generatedImage.createGraphics()
    panel.paint(graphics)
    ImageDiffUtil.assertImageSimilar(
      File(TEST_DATA_PATH, "testPaintWithImages_view1.png"), generatedImage, DIFF_THRESHOLD)

    model.selection = model[VIEW2]
    graphics = generatedImage.createGraphics()
    panel.paint(graphics)
    ImageDiffUtil.assertImageSimilar(
      File(TEST_DATA_PATH, "testPaintWithImages_view2.png"), generatedImage, DIFF_THRESHOLD)

    graphics = generatedImage.createGraphics()
    panel.paint(graphics)
    ImageDiffUtil.assertImageSimilar(
      File(TEST_DATA_PATH, "testPaintWithImages_view2.png"), generatedImage, DIFF_THRESHOLD)

    graphics = generatedImage.createGraphics()
    panel.paint(graphics)
    ImageDiffUtil.assertImageSimilar(
      File(TEST_DATA_PATH, "testPaintWithImages_view2.png"), generatedImage, DIFF_THRESHOLD)

    settings.drawLabel = true
    graphics = generatedImage.createGraphics()
    // Set the font so it will be the same across platforms
    graphics.font = Font("Droid Sans", Font.PLAIN, 12)
    panel.paint(graphics)
    ImageDiffUtil.assertImageSimilar(
      File(TEST_DATA_PATH, "testPaintWithImages_label.png"), generatedImage, DIFF_THRESHOLD)
  }

  @Suppress("UndesirableClassUsage")
  @Test
  fun testPaintWithImagesBetweenChildren() {
    val image1 = BufferedImage(100, 100, TYPE_INT_ARGB)
    image1.graphics.run {
      color = Color.RED
      fillRect(25, 25, 50, 50)
    }
    val image2 = BufferedImage(100, 100, TYPE_INT_ARGB)
    image2.graphics.run {
      color = Color.BLUE
      fillRect(0, 0, 60, 60)
    }
    val image3 = BufferedImage(50, 50, TYPE_INT_ARGB)
    image3.graphics.run {
      color = Color.GREEN
      fillRect(0, 0, 50, 50)
    }

    val model = model {
      view(ROOT, 0, 0, 100, 100) {
        view(VIEW1, 0, 0, 100, 100) {
          image(image2)
        }
        image(image1)
        view(VIEW2, 50, 50, 50, 50) {
          image(image3)
        }
      }
    }

    @Suppress("UndesirableClassUsage")
    val generatedImage = BufferedImage(1200, 1400, TYPE_INT_ARGB)
    var graphics = generatedImage.createGraphics()

    val panel = DeviceViewContentPanel(model, DeviceViewSettings(scalePercent = 400))
    panel.setSize(1200, 1400)

    panel.paint(graphics)
    ImageDiffUtil.assertImageSimilar(File(getWorkspaceRoot(), "$TEST_DATA_PATH/testPaintWithImagesBetweenChildren.png"), generatedImage,
                                     DIFF_THRESHOLD)

    panel.model.rotate(0.3, 0.2)
    graphics = generatedImage.createGraphics()
    panel.paint(graphics)
    ImageDiffUtil.assertImageSimilar(File(getWorkspaceRoot(), "$TEST_DATA_PATH/testPaintWithImagesBetweenChildren_rotated.png"),
                                     generatedImage, DIFF_THRESHOLD)

<<<<<<< HEAD
    val image1 = ImageIO.read(File(TEST_DATA_PATH, "image1.png"))
=======
    model.selection = model[ROOT]
    graphics = generatedImage.createGraphics()
    graphics.font = Font("Droid Sans", Font.PLAIN, 12)
    panel.paint(graphics)
    ImageDiffUtil.assertImageSimilar(
      File(getWorkspaceRoot(), "$TEST_DATA_PATH/testPaintWithImagesBetweenChildren_root.png"), generatedImage, DIFF_THRESHOLD)
  }

  @Test
  fun testPaintWithRootImageOnly() {
    val image1 = ImageIO.read(File(getWorkspaceRoot(), "$TEST_DATA_PATH/image1.png"))
>>>>>>> 799703f0

    val model = model {
      view(ROOT, 0, 0, 585, 804) {
        image(image1)
        view(VIEW1, 0, 100, 585, 585)
        view(VIEW2, 100, 400, 293, 402)
      }
    }

    @Suppress("UndesirableClassUsage")
    val generatedImage = BufferedImage(350, 450, TYPE_INT_ARGB)
    var graphics = generatedImage.createGraphics()

    val settings = DeviceViewSettings(scalePercent = 50)
    settings.drawLabel = false
    val panel = DeviceViewContentPanel(model, settings)
    panel.setSize(350, 450)

    panel.paint(graphics)
<<<<<<< HEAD
    ImageDiffUtil.assertImageSimilar(File(TEST_DATA_PATH, "testPaintWithRootImageOnly.png"), generatedImage, DIFF_THRESHOLD)
=======
    ImageDiffUtil.assertImageSimilar(File(getWorkspaceRoot(), "$TEST_DATA_PATH/testPaintWithRootImageOnly.png"), generatedImage,
                                     DIFF_THRESHOLD)
>>>>>>> 799703f0

    model.selection = model[ROOT]
    graphics = generatedImage.createGraphics()
    panel.paint(graphics)
    ImageDiffUtil.assertImageSimilar(
      File(TEST_DATA_PATH, "testPaintWithRootImageOnly_root.png"), generatedImage, DIFF_THRESHOLD)

    model.selection = model[VIEW1]
    graphics = generatedImage.createGraphics()
    panel.paint(graphics)
    ImageDiffUtil.assertImageSimilar(
      File(TEST_DATA_PATH, "testPaintWithRootImageOnly_view1.png"), generatedImage, DIFF_THRESHOLD)
  }

  @Test
  @Suppress("UndesirableClassUsage")
  fun testPaintTransformed() {
    val image1 = BufferedImage(220, 220, TYPE_INT_ARGB)
    (image1.graphics as Graphics2D).run {
      paint = GradientPaint(0f, 40f, Color.RED, 220f, 180f, Color.BLUE)
      fill(Polygon(intArrayOf(0, 180, 220, 40), intArrayOf(40, 0, 180, 220), 4))
    }

    val model = model {
      view(ROOT, 0, 0, 400, 600) {
        view(VIEW1, 50, 100, 300, 300, bounds = Polygon(intArrayOf(90, 270, 310, 130), intArrayOf(180, 140, 320, 360), 4)) {
          image(image1)
        }
      }
    }

    val generatedImage = BufferedImage(400, 600, TYPE_INT_ARGB)
    var graphics = generatedImage.createGraphics()
    graphics.font = ImageDiffUtil.getDefaultFont()

    val settings = DeviceViewSettings(scalePercent = 50)
    settings.drawLabel = false
    val panel = DeviceViewContentPanel(model, settings)
    panel.setSize(400, 600)

    panel.paint(graphics)
    ImageDiffUtil.assertImageSimilar(File(getWorkspaceRoot(), "$TEST_DATA_PATH/testPaintTransformed.png"), generatedImage,
                                     DIFF_THRESHOLD)

    model.selection = model[VIEW1]
    graphics = generatedImage.createGraphics()
    graphics.font = ImageDiffUtil.getDefaultFont()
    panel.paint(graphics)
    ImageDiffUtil.assertImageSimilar(
      File(getWorkspaceRoot(), "$TEST_DATA_PATH/testPaintTransformed_view1.png"), generatedImage, DIFF_THRESHOLD)

    settings.drawLabel = true
    graphics = generatedImage.createGraphics()
    graphics.font = ImageDiffUtil.getDefaultFont()
    panel.paint(graphics)
    ImageDiffUtil.assertImageSimilar(
      File(getWorkspaceRoot(), "$TEST_DATA_PATH/testPaintTransformed_label.png"), generatedImage, DIFF_THRESHOLD)

    settings.drawUntransformedBounds = true
    graphics = generatedImage.createGraphics()
    graphics.font = ImageDiffUtil.getDefaultFont()
    panel.paint(graphics)
    ImageDiffUtil.assertImageSimilar(
      File(getWorkspaceRoot(), "$TEST_DATA_PATH/testPaintTransformed_untransformed.png"), generatedImage, DIFF_THRESHOLD)

    settings.drawBorders = false
    graphics = generatedImage.createGraphics()
    graphics.font = ImageDiffUtil.getDefaultFont()
    panel.paint(graphics)
    ImageDiffUtil.assertImageSimilar(
      File(getWorkspaceRoot(), "$TEST_DATA_PATH/testPaintTransformed_onlyUntransformed.png"), generatedImage, DIFF_THRESHOLD)
  }

  @Test
  @Suppress("UndesirableClassUsage")
  fun testPaintTransformedOutsideRoot() {
    val image1 = BufferedImage(80, 150, TYPE_INT_ARGB)
    (image1.graphics as Graphics2D).run {
      paint = GradientPaint(0f, 0f, Color.RED, 80f, 100f, Color.BLUE)
      fillRect(0, 0, 80, 100)
    }

    val model = model {
      view(ROOT, 0, 0, 100, 100) {
        view(VIEW1, 20, 20, 60, 60, bounds = Polygon(intArrayOf(-20, 80, 80, -20), intArrayOf(-50, -50, 150, 150), 4)) {
          image(image1)
        }
      }
    }

    val generatedImage = BufferedImage(200, 200, TYPE_INT_ARGB)
    var graphics = generatedImage.createGraphics()
    graphics.font = ImageDiffUtil.getDefaultFont()

    val settings = DeviceViewSettings(scalePercent = 75)
    settings.drawLabel = false
    val panel = DeviceViewContentPanel(model, settings)
    panel.setSize(200, 200)

    panel.paint(graphics)
    ImageDiffUtil.assertImageSimilar(File(getWorkspaceRoot(), "$TEST_DATA_PATH/testPaintTransformedOutsideRoot.png"), generatedImage,
                                     DIFF_THRESHOLD)

    model.selection = model[VIEW1]
    graphics = generatedImage.createGraphics()
    graphics.font = ImageDiffUtil.getDefaultFont()
    panel.paint(graphics)
    ImageDiffUtil.assertImageSimilar(
      File(getWorkspaceRoot(), "$TEST_DATA_PATH/testPaintTransformedOutsideRoot_view1.png"), generatedImage, DIFF_THRESHOLD)
  }
}<|MERGE_RESOLUTION|>--- conflicted
+++ resolved
@@ -26,12 +26,8 @@
 import com.android.tools.idea.layoutinspector.model.VIEW3
 import com.android.tools.idea.layoutinspector.model.WINDOW_MANAGER_FLAG_DIM_BEHIND
 import com.android.tools.idea.layoutinspector.transport.InspectorClient
-<<<<<<< HEAD
-import com.android.tools.idea.layoutinspector.view
+import com.android.tools.idea.layoutinspector.window
 import com.android.tools.idea.util.AndroidTestPaths
-=======
-import com.android.tools.idea.layoutinspector.window
->>>>>>> 799703f0
 import com.intellij.testFramework.ProjectRule
 import junit.framework.TestCase.assertEquals
 import org.junit.Rule
@@ -48,13 +44,8 @@
 import java.io.File
 import javax.imageio.ImageIO
 
-<<<<<<< HEAD
 private val TEST_DATA_PATH = AndroidTestPaths.adtSources().resolve("layout-inspector/testData").toFile()
-private const val DIFF_THRESHOLD = 0.05
-=======
-private const val TEST_DATA_PATH = "tools/adt/idea/layout-inspector/testData"
 private const val DIFF_THRESHOLD = 0.02
->>>>>>> 799703f0
 
 class DeviceViewContentPanelTest {
 
@@ -212,11 +203,7 @@
     val panel = DeviceViewContentPanel(model, settings)
     panel.setSize(1000, 1500)
 
-<<<<<<< HEAD
-    panel.model.overlay = ImageIO.read(File(TEST_DATA_PATH, "testPaint_hovered.png"))
-=======
-    panel.model.overlay = ImageIO.read(File(getWorkspaceRoot(), "$TEST_DATA_PATH/overlay.png"))
->>>>>>> 799703f0
+    panel.model.overlay = ImageIO.read(File(TEST_DATA_PATH, "overlay.png"))
 
     panel.paint(graphics)
     ImageDiffUtil.assertImageSimilar(File(TEST_DATA_PATH, "testPaint_overlay-60.png"), generatedImage, DIFF_THRESHOLD)
@@ -233,38 +220,6 @@
   }
 
   @Test
-<<<<<<< HEAD
-  fun testClipping() {
-    val model = model {
-      view(ROOT, 0, 0, 100, 100) {
-        view(VIEW1, 25, 50, 50, 100)
-      }
-    }
-
-    @Suppress("UndesirableClassUsage")
-    val childImage = BufferedImage(50, 100, TYPE_INT_ARGB)
-    val childImageGraphics = childImage.createGraphics()
-    childImageGraphics.color = Color.RED
-    childImageGraphics.fillOval(0, 0, 50, 100)
-
-    model[VIEW1]!!.imageBottom = childImage
-
-    @Suppress("UndesirableClassUsage")
-    val generatedImage = BufferedImage(200, 300, TYPE_INT_ARGB)
-    val graphics = generatedImage.createGraphics()
-
-    val settings = DeviceViewSettings(scalePercent = 50)
-    settings.drawLabel = false
-    val panel = DeviceViewContentPanel(model, settings)
-    panel.setSize(200, 300)
-
-    panel.paint(graphics)
-    ImageDiffUtil.assertImageSimilar(File(TEST_DATA_PATH, "testClip.png"), generatedImage, DIFF_THRESHOLD)
-  }
-
-  @Test
-=======
->>>>>>> 799703f0
   fun testDrag() {
     val model = model {
       view(ROOT, 0, 0, 100, 200) {
@@ -483,21 +438,17 @@
     ImageDiffUtil.assertImageSimilar(File(getWorkspaceRoot(), "$TEST_DATA_PATH/testPaintWithImagesBetweenChildren_rotated.png"),
                                      generatedImage, DIFF_THRESHOLD)
 
-<<<<<<< HEAD
+    model.selection = model[ROOT]
+    graphics = generatedImage.createGraphics()
+    graphics.font = Font("Droid Sans", Font.PLAIN, 12)
+    panel.paint(graphics)
+    ImageDiffUtil.assertImageSimilar(
+      File(getWorkspaceRoot(), "$TEST_DATA_PATH/testPaintWithImagesBetweenChildren_root.png"), generatedImage, DIFF_THRESHOLD)
+  }
+
+  @Test
+  fun testPaintWithRootImageOnly() {
     val image1 = ImageIO.read(File(TEST_DATA_PATH, "image1.png"))
-=======
-    model.selection = model[ROOT]
-    graphics = generatedImage.createGraphics()
-    graphics.font = Font("Droid Sans", Font.PLAIN, 12)
-    panel.paint(graphics)
-    ImageDiffUtil.assertImageSimilar(
-      File(getWorkspaceRoot(), "$TEST_DATA_PATH/testPaintWithImagesBetweenChildren_root.png"), generatedImage, DIFF_THRESHOLD)
-  }
-
-  @Test
-  fun testPaintWithRootImageOnly() {
-    val image1 = ImageIO.read(File(getWorkspaceRoot(), "$TEST_DATA_PATH/image1.png"))
->>>>>>> 799703f0
 
     val model = model {
       view(ROOT, 0, 0, 585, 804) {
@@ -517,12 +468,8 @@
     panel.setSize(350, 450)
 
     panel.paint(graphics)
-<<<<<<< HEAD
-    ImageDiffUtil.assertImageSimilar(File(TEST_DATA_PATH, "testPaintWithRootImageOnly.png"), generatedImage, DIFF_THRESHOLD)
-=======
-    ImageDiffUtil.assertImageSimilar(File(getWorkspaceRoot(), "$TEST_DATA_PATH/testPaintWithRootImageOnly.png"), generatedImage,
-                                     DIFF_THRESHOLD)
->>>>>>> 799703f0
+    ImageDiffUtil.assertImageSimilar(File(TEST_DATA_PATH, "testPaintWithRootImageOnly.png"), generatedImage,
+                                     DIFF_THRESHOLD)
 
     model.selection = model[ROOT]
     graphics = generatedImage.createGraphics()
