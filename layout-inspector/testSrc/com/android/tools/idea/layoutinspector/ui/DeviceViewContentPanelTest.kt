--- conflicted
+++ resolved
@@ -28,12 +28,8 @@
 import com.android.testutils.AssumeUtil
 import com.android.testutils.ImageDiffUtil
 import com.android.testutils.MockitoKt.mock
-<<<<<<< HEAD
-import com.android.testutils.TestUtils
-=======
 import com.android.testutils.MockitoKt.whenever
 import com.android.testutils.TestUtils.resolveWorkspacePathUnchecked
->>>>>>> b5f40ffd
 import com.android.tools.adtui.actions.DropDownAction
 import com.android.tools.adtui.imagediff.ImageDiffTestUtil
 import com.android.tools.adtui.swing.FakeMouse
@@ -47,11 +43,8 @@
 import com.android.tools.idea.layoutinspector.common.SelectViewAction
 import com.android.tools.idea.layoutinspector.metrics.statistics.SessionStatistics
 import com.android.tools.idea.layoutinspector.model
-<<<<<<< HEAD
-=======
 import com.android.tools.idea.layoutinspector.model.COMPOSE1
 import com.android.tools.idea.layoutinspector.model.ComposeViewNode
->>>>>>> b5f40ffd
 import com.android.tools.idea.layoutinspector.model.DrawViewImage
 import com.android.tools.idea.layoutinspector.model.InspectorModel
 import com.android.tools.idea.layoutinspector.model.ROOT
@@ -68,10 +61,7 @@
 import com.android.tools.idea.layoutinspector.util.CheckUtil
 import com.android.tools.idea.layoutinspector.util.FakeTreeSettings
 import com.android.tools.idea.layoutinspector.view
-<<<<<<< HEAD
-=======
 import com.android.tools.idea.layoutinspector.view.inspection.LayoutInspectorViewProtocol
->>>>>>> b5f40ffd
 import com.android.tools.idea.layoutinspector.window
 import com.android.tools.idea.protobuf.ByteString
 import com.android.tools.layoutinspector.BitmapType
@@ -94,10 +84,6 @@
 import com.intellij.ui.components.JBScrollPane
 import com.intellij.util.ui.UIUtil
 import junit.framework.TestCase.assertEquals
-<<<<<<< HEAD
-import layoutinspector.view.inspection.LayoutInspectorViewProtocol
-=======
->>>>>>> b5f40ffd
 import org.junit.Before
 import org.junit.Rule
 import org.junit.Test
@@ -108,18 +94,10 @@
 import org.mockito.Mockito.doAnswer
 import org.mockito.Mockito.mockStatic
 import org.mockito.Mockito.verify
-<<<<<<< HEAD
-import org.mockito.Mockito.`when`
-=======
->>>>>>> b5f40ffd
 import java.awt.Color
 import java.awt.Cursor
 import java.awt.Cursor.HAND_CURSOR
 import java.awt.Dimension
-<<<<<<< HEAD
-import java.awt.Font
-=======
->>>>>>> b5f40ffd
 import java.awt.GradientPaint
 import java.awt.Graphics2D
 import java.awt.Point
@@ -133,10 +111,7 @@
 
 private const val TEST_DATA_PATH = "tools/adt/idea/layout-inspector/testData"
 private const val DIFF_THRESHOLD = 0.01
-<<<<<<< HEAD
-=======
 private const val DIFF_THRESHOLD_TEXT = 0.2
->>>>>>> b5f40ffd
 private val activityMain = ResourceReference(ResourceNamespace.RES_AUTO, ResourceType.LAYOUT, "activity_main")
 
 class DeviceViewContentPanelTest {
@@ -156,11 +131,7 @@
   @Before
   fun before() {
     ApplicationManager.getApplication().replaceService(PropertiesComponent::class.java, PropertiesComponentMock(), disposable.disposable)
-<<<<<<< HEAD
-    testDataPath = TestUtils.resolveWorkspacePath(TEST_DATA_PATH)
-=======
     testDataPath = resolveWorkspacePathUnchecked(TEST_DATA_PATH)
->>>>>>> b5f40ffd
   }
 
   @Test
@@ -175,13 +146,6 @@
     }
     val treeSettings = FakeTreeSettings()
     treeSettings.hideSystemNodes = false
-<<<<<<< HEAD
-    val settings = EditorDeviceViewSettings(scalePercent = 30)
-    settings.drawLabel = false
-    val stats = SessionStatistics(model, treeSettings)
-    val panel = DeviceViewContentPanel(model, stats, treeSettings, settings, { mock() }, mock(), null, disposable.disposable)
-    assertEquals(Dimension(376, 394), panel.preferredSize)
-=======
     val settings = FakeDeviceViewSettings()
     settings.scalePercent = 30
     settings.drawLabel = false
@@ -190,7 +154,6 @@
     assertEquals(Dimension(130, 160), panel.preferredSize)
     panel.model.rotate(1.0, 0.0)
     assertEquals(Dimension(376, 395), panel.preferredSize)
->>>>>>> b5f40ffd
 
     settings.scalePercent = 100
     assertEquals(Dimension(1020, 1084), panel.preferredSize)
@@ -201,27 +164,14 @@
       }, listOf(ROOT), 0)
     // This is usually handled by a listener registered in DeviceViewPanel
     panel.model.refresh()
-<<<<<<< HEAD
-=======
     assertEquals(Dimension(200, 300), panel.preferredSize)
     panel.model.rotate(1.0, 0.0)
->>>>>>> b5f40ffd
     assertEquals(Dimension(732, 820), panel.preferredSize)
   }
 
   @Test
   fun testPaint() {
     val model = model {
-<<<<<<< HEAD
-      view(ROOT, 0, 0, 20, 40) {
-        view(VIEW1, 5, 6, 10, 10) {
-          image()
-        }
-      }
-    }
-    @Suppress("UndesirableClassUsage")
-    val generatedImage = BufferedImage(50, 70, TYPE_INT_ARGB)
-=======
       view(ROOT, 0, 0, 100, 150) {
         view(VIEW1, 10, 15, 25, 25) {
           image()
@@ -342,21 +292,12 @@
     model.foldInfo = InspectorModel.FoldInfo(97, InspectorModel.Posture.HALF_OPEN, InspectorModel.FoldOrientation.VERTICAL)
     @Suppress("UndesirableClassUsage")
     val generatedImage = BufferedImage(130, 250, TYPE_INT_ARGB)
->>>>>>> b5f40ffd
     var graphics = generatedImage.createGraphics()
 
     val settings = EditorDeviceViewSettings(scalePercent = 100)
     settings.drawLabel = false
     val treeSettings = FakeTreeSettings()
     treeSettings.hideSystemNodes = false
-<<<<<<< HEAD
-    val panel = DeviceViewContentPanel(model, SessionStatistics(model, treeSettings), treeSettings, settings, { mock() }, mock(), null,
-                                       disposable.disposable)
-    panel.setSize(50, 70)
-
-    panel.paint(graphics)
-    ImageDiffUtil.assertImageSimilar(TestUtils.resolveWorkspacePath("$TEST_DATA_PATH/testPaint.png"), generatedImage, DIFF_THRESHOLD)
-=======
     val client = mock<InspectorClient>()
     whenever(client.capabilities).thenReturn(setOf(InspectorClient.Capability.SUPPORTS_SKP))
     val panel = DeviceViewContentPanel(model, null, SessionStatistics(model, treeSettings), treeSettings, settings, { client }, mock(), null,
@@ -366,48 +307,11 @@
     panel.paint(graphics)
     ImageDiffUtil.assertImageSimilar(
       resolveWorkspacePathUnchecked("$TEST_DATA_PATH/testPaintFold.png"), generatedImage, DIFF_THRESHOLD_TEXT)
->>>>>>> b5f40ffd
 
     panel.model.layerSpacing = 10
     panel.model.rotate(0.5, 0.7)
     graphics = generatedImage.createGraphics()
     panel.paint(graphics)
-<<<<<<< HEAD
-    ImageDiffUtil.assertImageSimilar(TestUtils.resolveWorkspacePath("$TEST_DATA_PATH/testPaint_scaled.png"), generatedImage, DIFF_THRESHOLD)
-
-    panel.model.layerSpacing = 3
-    settings.scalePercent = 100
-    panel.model.rotate(0.3, 0.2)
-    graphics = generatedImage.createGraphics()
-    panel.paint(graphics)
-    ImageDiffUtil.assertImageSimilar(TestUtils.resolveWorkspacePath("$TEST_DATA_PATH/testPaint_rotated.png"), generatedImage, DIFF_THRESHOLD)
-
-    panel.model.layerSpacing = 1
-    graphics = generatedImage.createGraphics()
-    panel.paint(graphics)
-    ImageDiffUtil.assertImageSimilar(TestUtils.resolveWorkspacePath("$TEST_DATA_PATH/testPaint_spacing1.png"), generatedImage, DIFF_THRESHOLD)
-
-    panel.model.layerSpacing = 15
-    graphics = generatedImage.createGraphics()
-    panel.paint(graphics)
-    ImageDiffUtil.assertImageSimilar(TestUtils.resolveWorkspacePath("$TEST_DATA_PATH/testPaint_spacing2.png"), generatedImage, DIFF_THRESHOLD)
-
-    panel.model.layerSpacing = 3
-    val windowRoot = model[ROOT]!!
-    model.setSelection(windowRoot, SelectionOrigin.INTERNAL)
-    graphics = generatedImage.createGraphics()
-    panel.paint(graphics)
-    ImageDiffUtil.assertImageSimilar(TestUtils.resolveWorkspacePath("$TEST_DATA_PATH/testPaint_selected.png"), generatedImage, DIFF_THRESHOLD)
-
-    settings.drawLabel = true
-    model.setSelection(model[VIEW1], SelectionOrigin.INTERNAL)
-    graphics = generatedImage.createGraphics()
-    // Set the font so it will be the same across platforms
-    graphics.font = Font("Droid Sans", Font.PLAIN, 12)
-
-    panel.paint(graphics)
-    CheckUtil.assertImageSimilarPerPlatform(TestUtils.resolveWorkspacePath(TEST_DATA_PATH), "testPaint_label", generatedImage, DIFF_THRESHOLD)
-=======
     ImageDiffUtil.assertImageSimilar(
       resolveWorkspacePathUnchecked("$TEST_DATA_PATH/testPaintFold_rotated.png"), generatedImage, DIFF_THRESHOLD_TEXT)
 
@@ -444,7 +348,6 @@
     ImageDiffUtil.assertImageSimilar(
       resolveWorkspacePathUnchecked("$TEST_DATA_PATH/testPaintFold_horizontal.png"), generatedImage2, DIFF_THRESHOLD_TEXT)
   }
->>>>>>> b5f40ffd
 
   @Test
   fun testPaintWithHiddenSystemViews() {
@@ -474,34 +377,15 @@
     panel.model.layerSpacing = 3
     panel.model.rotate(0.3, 0.2)
     graphics = generatedImage.createGraphics()
-    graphics.font = Font("Droid Sans", Font.PLAIN, 12)
-    panel.paint(graphics)
-<<<<<<< HEAD
-    CheckUtil.assertImageSimilarPerPlatform(TestUtils.resolveWorkspacePath(TEST_DATA_PATH), "testPaint_noborders", generatedImage, DIFF_THRESHOLD)
-=======
+    panel.paint(graphics)
     ImageDiffUtil.assertImageSimilar(resolveWorkspacePathUnchecked("$TEST_DATA_PATH/testPaintWithHiddenSystemView_rotated.png"),
                                      generatedImage, DIFF_THRESHOLD)
->>>>>>> b5f40ffd
 
     panel.model.layerSpacing = 10
     val windowRoot = model[ROOT]!!
     model.setSelection(windowRoot, SelectionOrigin.INTERNAL)
     graphics = generatedImage.createGraphics()
-    graphics.font = Font("Droid Sans", Font.PLAIN, 12)
-    panel.paint(graphics)
-<<<<<<< HEAD
-    CheckUtil.assertImageSimilarPerPlatform(TestUtils.resolveWorkspacePath(TEST_DATA_PATH), "testPaint_hovered", generatedImage, DIFF_THRESHOLD)
-  }
-
-  @Test
-  fun testPaintWithFold() {
-    val model = model {
-      view(ROOT, 0, 0, 20, 40) {
-        view(VIEW1, 3, 3, 14, 14) {
-          view(VIEW2, 6, 6, 8, 8)
-          image()
-        }
-=======
+    panel.paint(graphics)
     ImageDiffUtil.assertImageSimilar(resolveWorkspacePathUnchecked("$TEST_DATA_PATH/testPaintWithHiddenSystemView_selected.png"),
                                      generatedImage, DIFF_THRESHOLD)
   }
@@ -543,165 +427,6 @@
     val model = model {
       view(ROOT, 0, 0, 600, 600) {
         view(VIEW1, 125, 150, 250, 250)
->>>>>>> b5f40ffd
-      }
-    }
-    model.foldInfo = InspectorModel.FoldInfo(97, InspectorModel.Posture.HALF_OPEN, InspectorModel.FoldOrientation.VERTICAL)
-    @Suppress("UndesirableClassUsage")
-    val generatedImage = BufferedImage(130, 250, TYPE_INT_ARGB)
-    var graphics = generatedImage.createGraphics()
-
-<<<<<<< HEAD
-    val settings = EditorDeviceViewSettings(scalePercent = 100)
-    settings.drawLabel = false
-    val treeSettings = FakeTreeSettings()
-    treeSettings.hideSystemNodes = false
-    val client = mock<InspectorClient>()
-    `when`(client.capabilities).thenReturn(setOf(InspectorClient.Capability.SUPPORTS_SKP))
-    val panel = DeviceViewContentPanel(model, SessionStatistics(model, treeSettings), treeSettings, settings, { client }, mock(), null,
-                                       disposable.disposable)
-    panel.setSize(130, 250)
-
-    panel.paint(graphics)
-    CheckUtil.assertImageSimilarPerPlatform(testDataPath, "testPaintFold", generatedImage, DIFF_THRESHOLD)
-=======
-    val settings = FakeDeviceViewSettings()
-    settings.drawLabel = false
-    val treeSettings = FakeTreeSettings()
-    treeSettings.hideSystemNodes = false
-    val panel = DeviceViewContentPanel(model, null, SessionStatistics(model, treeSettings), treeSettings, settings, { mock() }, mock(), null,
-                                       disposable.disposable)
-    panel.setSize(1000, 1500)
-
-    panel.model.overlay = ImageIO.read(resolveWorkspacePathUnchecked("$TEST_DATA_PATH/overlay.png").toFile())
->>>>>>> b5f40ffd
-
-    panel.model.layerSpacing = 10
-    panel.model.rotate(0.5, 0.7)
-    graphics = generatedImage.createGraphics()
-    panel.paint(graphics)
-<<<<<<< HEAD
-    CheckUtil.assertImageSimilarPerPlatform(testDataPath, "testPaintFold_rotated", generatedImage, DIFF_THRESHOLD)
-=======
-    ImageDiffUtil.assertImageSimilar(resolveWorkspacePathUnchecked("$TEST_DATA_PATH/testPaint_overlay-60.png"), generatedImage, DIFF_THRESHOLD)
->>>>>>> b5f40ffd
-
-    panel.model.hoveredDrawInfo = panel.model.hitRects.find { it.node is DrawViewImage }
-    graphics = generatedImage.createGraphics()
-    panel.paint(graphics)
-<<<<<<< HEAD
-    CheckUtil.assertImageSimilarPerPlatform(testDataPath, "testPaintFold_hovered", generatedImage, DIFF_THRESHOLD)
-=======
-    ImageDiffUtil.assertImageSimilar(resolveWorkspacePathUnchecked("$TEST_DATA_PATH/testPaint_overlay-20.png"), generatedImage, DIFF_THRESHOLD)
->>>>>>> b5f40ffd
-
-    model.setSelection(model[VIEW1], SelectionOrigin.INTERNAL)
-    graphics = generatedImage.createGraphics()
-    panel.paint(graphics)
-<<<<<<< HEAD
-    CheckUtil.assertImageSimilarPerPlatform(testDataPath, "testPaintFold_hovered_selected", generatedImage, DIFF_THRESHOLD)
-
-    panel.model.hoveredDrawInfo = null
-    graphics = generatedImage.createGraphics()
-    panel.paint(graphics)
-    CheckUtil.assertImageSimilarPerPlatform(testDataPath, "testPaintFold_selected", generatedImage, DIFF_THRESHOLD)
-
-    settings.drawFold = false
-    graphics = generatedImage.createGraphics()
-    panel.paint(graphics)
-    ImageDiffUtil.assertImageSimilar(testDataPath.resolve("testPaintFold_no_fold.png"), generatedImage, DIFF_THRESHOLD)
-    settings.drawFold = true
-
-    panel.setSize(350, 100)
-    @Suppress("UndesirableClassUsage")
-    val generatedImage2 = BufferedImage(350, 100, TYPE_INT_ARGB)
-    model.foldInfo = InspectorModel.FoldInfo(97, InspectorModel.Posture.HALF_OPEN, InspectorModel.FoldOrientation.HORIZONTAL)
-    graphics = generatedImage2.createGraphics()
-    panel.paint(graphics)
-    CheckUtil.assertImageSimilarPerPlatform(testDataPath, "testPaintFold_horizontal", generatedImage2, DIFF_THRESHOLD)
-  }
-
-  @Test
-  fun testPaintWithHiddenSystemViews() {
-    val model = model {
-      view(ROOT, 0, 0, 20, 40, layout = null) {
-        view(VIEW1, 5, 6, 10, 10, layout = activityMain) {
-          image()
-        }
-      }
-    }
-    @Suppress("UndesirableClassUsage")
-    val generatedImage = BufferedImage(40, 60, TYPE_INT_ARGB)
-    var graphics = generatedImage.createGraphics()
-
-    val settings = EditorDeviceViewSettings(scalePercent = 100)
-    settings.drawLabel = false
-    val treeSettings = FakeTreeSettings()
-    val panel = DeviceViewContentPanel(model, SessionStatistics(model, treeSettings), treeSettings, settings, { mock() }, mock(), null,
-                                       disposable.disposable)
-    panel.setSize(40, 60)
-
-    panel.paint(graphics)
-    ImageDiffUtil.assertImageSimilar(
-      TestUtils.resolveWorkspacePath("$TEST_DATA_PATH/testPaintWithHiddenSystemViews.png"),
-      generatedImage, DIFF_THRESHOLD)
-
-    settings.scalePercent = 100
-    panel.model.layerSpacing = 3
-    panel.model.rotate(0.3, 0.2)
-    graphics = generatedImage.createGraphics()
-    panel.paint(graphics)
-    ImageDiffUtil.assertImageSimilar(
-      TestUtils.resolveWorkspacePath("$TEST_DATA_PATH/testPaintWithHiddenSystemView_rotated.png"),
-      generatedImage, DIFF_THRESHOLD)
-
-    panel.model.layerSpacing = 10
-    val windowRoot = model[ROOT]!!
-    model.setSelection(windowRoot, SelectionOrigin.INTERNAL)
-    graphics = generatedImage.createGraphics()
-    panel.paint(graphics)
-    ImageDiffUtil.assertImageSimilar(
-      TestUtils.resolveWorkspacePath("$TEST_DATA_PATH/testPaintWithHiddenSystemView_selected.png"),
-      generatedImage, DIFF_THRESHOLD)
-  }
-
-  @Test
-  fun testRotationDoesntThrow() {
-    val model = model {
-      view(ROOT, 0, 0, 500, 1000) {
-        // Use an RTL name to force TextLayout to be used
-        view(VIEW1, 125, 150, 250, 250, qualifiedName = "שמי העברי") {
-          image()
-        }
-      }
-    }
-
-    @Suppress("UndesirableClassUsage")
-    val generatedImage = BufferedImage(10, 15, TYPE_INT_ARGB)
-    val graphics = generatedImage.createGraphics()
-
-    model.setSelection(model[VIEW1], SelectionOrigin.INTERNAL)
-    val treeSettings = FakeTreeSettings()
-    treeSettings.hideSystemNodes = false
-    val panel = DeviceViewContentPanel(model, SessionStatistics(model, treeSettings), treeSettings, EditorDeviceViewSettings(), { mock() },
-                                       mock(), null, disposable.disposable)
-    panel.setSize(10, 15)
-    panel.model.rotate(-1.0, -1.0)
-
-    for (i in 0..20) {
-      panel.model.rotate(-2.0, 0.1)
-      for (j in 0..20) {
-        panel.model.rotate(0.1, 0.0)
-        panel.paint(graphics)
-      }
-    }
-  }
-
-  @Test
-  fun testOverlay() {
-    val model = model {
-      view(ROOT, 0, 0, 600, 600) {
-        view(VIEW1, 125, 150, 250, 250)
       }
     }
 
@@ -709,29 +434,27 @@
     val generatedImage = BufferedImage(1000, 1500, TYPE_INT_ARGB)
     var graphics = generatedImage.createGraphics()
 
-    val settings = EditorDeviceViewSettings(scalePercent = 100)
-    settings.drawLabel = false
-    val treeSettings = FakeTreeSettings()
-    treeSettings.hideSystemNodes = false
-    val panel = DeviceViewContentPanel(model, SessionStatistics(model, treeSettings), treeSettings, settings, { mock() }, mock(), null,
+    val settings = FakeDeviceViewSettings()
+    settings.drawLabel = false
+    val treeSettings = FakeTreeSettings()
+    treeSettings.hideSystemNodes = false
+    val panel = DeviceViewContentPanel(model, null, SessionStatistics(model, treeSettings), treeSettings, settings, { mock() }, mock(), null,
                                        disposable.disposable)
     panel.setSize(1000, 1500)
 
-    panel.model.overlay = ImageIO.read(TestUtils.resolveWorkspacePath("$TEST_DATA_PATH/overlay.png").toFile())
-
-    panel.paint(graphics)
-    ImageDiffUtil.assertImageSimilar(TestUtils.resolveWorkspacePath("$TEST_DATA_PATH/testPaint_overlay-60.png"), generatedImage, DIFF_THRESHOLD)
+    panel.model.overlay = ImageIO.read(resolveWorkspacePathUnchecked("$TEST_DATA_PATH/overlay.png").toFile())
+
+    panel.paint(graphics)
+    ImageDiffUtil.assertImageSimilar(resolveWorkspacePathUnchecked("$TEST_DATA_PATH/testPaint_overlay-60.png"), generatedImage, DIFF_THRESHOLD)
 
     panel.model.overlayAlpha = 0.2f
     graphics = generatedImage.createGraphics()
     panel.paint(graphics)
-    ImageDiffUtil.assertImageSimilar(TestUtils.resolveWorkspacePath("$TEST_DATA_PATH/testPaint_overlay-20.png"), generatedImage, DIFF_THRESHOLD)
+    ImageDiffUtil.assertImageSimilar(resolveWorkspacePathUnchecked("$TEST_DATA_PATH/testPaint_overlay-20.png"), generatedImage, DIFF_THRESHOLD)
 
     panel.model.overlayAlpha = 0.9f
     graphics = generatedImage.createGraphics()
     panel.paint(graphics)
-    ImageDiffUtil.assertImageSimilar(TestUtils.resolveWorkspacePath("$TEST_DATA_PATH/testPaint_overlay-90.png"), generatedImage, DIFF_THRESHOLD)
-=======
     ImageDiffUtil.assertImageSimilar(resolveWorkspacePathUnchecked("$TEST_DATA_PATH/testPaint_overlay-90.png"), generatedImage, DIFF_THRESHOLD)
   }
 
@@ -811,7 +534,6 @@
     treeSettings.hideSystemNodes = true
     fakeUi.mouse.click(40, 50)
     assertThat(model.selection).isSameAs(model[VIEW1]!!)
->>>>>>> b5f40ffd
   }
 
   @Test
@@ -820,15 +542,11 @@
     val layoutAppcompat = ResourceReference(ResourceNamespace.APPCOMPAT, ResourceType.LAYOUT, "abc_screen_simple")
     val model = model {
       view(ROOT, 0, 0, 100, 200) {
-<<<<<<< HEAD
-        view(VIEW1, 25, 30, 50, 50)
-=======
         view(VIEW1, 25, 30, 50, 50, layout = layoutMain) {
           view(VIEW2, 30, 35, 40, 40, layout = layoutAppcompat) {
             view(VIEW3, 35, 40, 30, 30, layout = layoutAppcompat)
           }
         }
->>>>>>> b5f40ffd
       }
     }
     val settings = FakeDeviceViewSettings()
@@ -845,26 +563,6 @@
     fakeUi.mouse.moveTo(40, 50)
     assertThat(model.hoveredNode).isSameAs(model[VIEW3]!!)
 
-<<<<<<< HEAD
-    val settings = EditorDeviceViewSettings(scalePercent = 100)
-    settings.drawLabel = false
-    val treeSettings = FakeTreeSettings()
-    treeSettings.hideSystemNodes = false
-    val client: InspectorClient = mock()
-    val panel = DeviceViewContentPanel(model, SessionStatistics(model, treeSettings), treeSettings, settings, { client }, mock(), null,
-                                       disposable.disposable)
-    `when`(client.capabilities).thenReturn(setOf(InspectorClient.Capability.SUPPORTS_SKP))
-    val layoutInspector: LayoutInspector = mock()
-    `when`(layoutInspector.currentClient).thenReturn(client)
-    (DataManager.getInstance() as HeadlessDataManager).setTestDataProvider { id ->
-      when (id) {
-        LAYOUT_INSPECTOR_DATA_KEY.name -> layoutInspector
-        TOGGLE_3D_ACTION_BUTTON_KEY.name -> mock<ActionButton>()
-        else -> null
-      }
-    }
-    panel.setSize(200, 300)
-=======
     // Move to VIEW3 when system views are hidden:
     treeSettings.hideSystemNodes = true
     fakeUi.mouse.moveTo(40, 50)
@@ -893,7 +591,6 @@
     val panel = DeviceViewContentPanel(model, null, SessionStatistics(model, treeSettings), treeSettings, settings, { mock() }, mock(), null,
                                        disposable.disposable)
     panel.setSize(100, 200)
->>>>>>> b5f40ffd
     val fakeUi = FakeUi(panel)
     assertThat(model.selection).isNull()
 
@@ -914,18 +611,6 @@
     latestPopup!!.assertSelectViewAction(5, 2)
   }
 
-<<<<<<< HEAD
-    fakeUi.mouse.drag(10, 10, 50, 10)
-    // We're not in rotated mode, so nothing should have happened yet.
-    assertEquals(0.0, panel.model.xOff)
-    assertEquals(0.0, panel.model.yOff)
-
-    // Now modify the model to be rotated and verify that dragging changes the rotation
-    panel.model.xOff = 0.1
-    fakeUi.mouse.drag(10, 10, 10, 10)
-    assertEquals(0.11, panel.model.xOff)
-    assertEquals(0.01, panel.model.yOff)
-=======
   @Test
   fun testEmptyTextVisibility() {
     val settings = FakeDeviceViewSettings()
@@ -956,7 +641,6 @@
       browserUtil.verify(atLeastOnce()) { BrowserUtil.browse("https://developer.android.com/studio/debug/layout-inspector") }
       verify(selectProcessAction, atLeastOnce()).actionPerformed(any())
     }
->>>>>>> b5f40ffd
 
     model.update(window(ROOT, ROOT) { view(VIEW1) }, listOf(ROOT), 1)
     for (x in 0..200) {
@@ -968,154 +652,6 @@
   }
 
   @Test
-  fun testClick() {
-    val layoutMain = ResourceReference(ResourceNamespace.RES_AUTO, ResourceType.LAYOUT, "activity_main")
-    val layoutAppcompat = ResourceReference(ResourceNamespace.APPCOMPAT, ResourceType.LAYOUT, "abc_screen_simple")
-    val model = model {
-      view(ROOT, 0, 0, 100, 200) {
-        view(VIEW1, 25, 30, 50, 50, layout = layoutMain) {
-          view(VIEW2, 30, 35, 40, 40, layout = layoutAppcompat) {
-            view(VIEW3, 35, 40, 30, 30, layout = layoutAppcompat)
-          }
-        }
-      }
-    }
-    val settings = EditorDeviceViewSettings(scalePercent = 100)
-    settings.drawLabel = false
-    val treeSettings = FakeTreeSettings()
-    treeSettings.hideSystemNodes = false
-    val panel = DeviceViewContentPanel(model, SessionStatistics(model, treeSettings), treeSettings, settings, { mock() }, mock(), null,
-                                       disposable.disposable)
-    panel.setSize(100, 200)
-    val fakeUi = FakeUi(panel)
-    assertThat(model.selection).isNull()
-
-    // Click on VIEW3 when system views are showing:
-    treeSettings.hideSystemNodes = false
-    fakeUi.mouse.click(40, 50)
-    assertThat(model.selection).isSameAs(model[VIEW3]!!)
-
-    // Click on VIEW3 when system views are hidden:
-    treeSettings.hideSystemNodes = true
-    fakeUi.mouse.click(40, 50)
-    assertThat(model.selection).isSameAs(model[VIEW1]!!)
-  }
-
-  @Test
-  fun testMouseMove() {
-    val layoutMain = ResourceReference(ResourceNamespace.RES_AUTO, ResourceType.LAYOUT, "activity_main")
-    val layoutAppcompat = ResourceReference(ResourceNamespace.APPCOMPAT, ResourceType.LAYOUT, "abc_screen_simple")
-    val model = model {
-      view(ROOT, 0, 0, 100, 200) {
-        view(VIEW1, 25, 30, 50, 50, layout = layoutMain) {
-          view(VIEW2, 30, 35, 40, 40, layout = layoutAppcompat) {
-            view(VIEW3, 35, 40, 30, 30, layout = layoutAppcompat)
-          }
-        }
-      }
-    }
-    val settings = EditorDeviceViewSettings(scalePercent = 100)
-    settings.drawLabel = false
-    val treeSettings = FakeTreeSettings()
-    treeSettings.hideSystemNodes = false
-    val panel = DeviceViewContentPanel(model, SessionStatistics(model, treeSettings), treeSettings, settings, { mock() }, mock(), null,
-                                       disposable.disposable)
-    panel.setSize(100, 200)
-    val fakeUi = FakeUi(panel)
-    assertThat(model.hoveredNode).isNull()
-
-    // Move to VIEW3 when system views are showing:
-    fakeUi.mouse.moveTo(40, 50)
-    assertThat(model.hoveredNode).isSameAs(model[VIEW3]!!)
-
-    // Move to VIEW3 when system views are hidden:
-    treeSettings.hideSystemNodes = true
-    fakeUi.mouse.moveTo(40, 50)
-    assertThat(model.hoveredNode).isSameAs(model[VIEW1]!!)
-  }
-
-  @Test
-  fun testContextMenu() {
-    val layoutMain = ResourceReference(ResourceNamespace.RES_AUTO, ResourceType.LAYOUT, "activity_main")
-    val layoutAppcompat = ResourceReference(ResourceNamespace.APPCOMPAT, ResourceType.LAYOUT, "abc_screen_simple")
-    val model = model {
-      view(ROOT, 0, 0, 100, 200, layout = null) {
-        view(VIEW1, 25, 30, 50, 50, layout = layoutMain) {
-          view(VIEW2, 30, 35, 40, 40, layout = layoutAppcompat) {
-            view(VIEW3, 35, 40, 30, 30, layout = layoutAppcompat) {
-              view(VIEW4, 36, 41, 25, 25, layout = layoutMain)
-            }
-          }
-        }
-      }
-    }
-    val settings = EditorDeviceViewSettings(scalePercent = 100)
-    settings.drawLabel = false
-    val treeSettings = FakeTreeSettings()
-    treeSettings.hideSystemNodes = false
-    val panel = DeviceViewContentPanel(model, SessionStatistics(model, treeSettings), treeSettings, settings, { mock() }, mock(), null,
-                                       disposable.disposable)
-    panel.setSize(100, 200)
-    val fakeUi = FakeUi(panel)
-    assertThat(model.selection).isNull()
-
-    var latestPopup: FakeActionPopupMenu? = null
-    ApplicationManager.getApplication().replaceService(ActionManager::class.java, mock(), disposable.disposable)
-    doAnswer { invocation ->
-      latestPopup = FakeActionPopupMenu(invocation.getArgument(1))
-      latestPopup
-    }.`when`(ActionManager.getInstance()).createActionPopupMenu(anyString(), any(ActionGroup::class.java))
-
-    // Right click on VIEW4 when system views are showing:
-    fakeUi.mouse.click(40, 50, FakeMouse.Button.RIGHT)
-    latestPopup!!.assertSelectViewAction(5, 4, 3, 2, 1)
-
-    // Right click on VIEW4 when system views are hidden:
-    treeSettings.hideSystemNodes = true
-    fakeUi.mouse.click(40, 50, FakeMouse.Button.RIGHT)
-    latestPopup!!.assertSelectViewAction(5, 2)
-  }
-
-  @Test
-  fun testEmptyTextVisibility() {
-    val settings = EditorDeviceViewSettings(scalePercent = 100)
-    settings.drawLabel = false
-    val model = model {}
-    val launcher: InspectorClientLauncher = mock()
-    val client = mock<InspectorClient>()
-    `when`(launcher.activeClient).thenReturn(client)
-    val treeSettings = FakeTreeSettings()
-    treeSettings.hideSystemNodes = false
-    val selectProcessAction = mock<SelectProcessAction>()
-    `when`(selectProcessAction.templatePresentation).thenReturn(mock())
-    val panel = DeviceViewContentPanel(model, SessionStatistics(model, treeSettings), treeSettings, settings, { client }, mock(),
-                                       selectProcessAction, disposable.disposable)
-    panel.setSize(200, 200)
-    val fakeUi = FakeUi(panel)
-    val hand = Cursor.getPredefinedCursor(HAND_CURSOR)
-    mockStatic(BrowserUtil::class.java).use { browserUtil ->
-      for (x in 0..200) {
-        for (y in 0..200) {
-          fakeUi.mouse.moveTo(x, y)
-          if (panel.cursor == hand) {
-            fakeUi.mouse.click(x, y)
-          }
-        }
-      }
-      browserUtil.verify(atLeastOnce()) { BrowserUtil.browse("https://developer.android.com/studio/debug/layout-inspector") }
-      verify(selectProcessAction, atLeastOnce()).actionPerformed(any())
-    }
-
-    model.update(window(ROOT, ROOT) { view(VIEW1) }, listOf(ROOT), 1)
-    for (x in 0..200) {
-      for (y in 0..200) {
-        fakeUi.mouse.moveTo(x, y)
-        assertThat(panel.cursor).isNotEqualTo(hand)
-      }
-    }
-  }
-
-  @Test
   fun testPaintMultiWindow() {
     val model = model {
       view(ROOT, 0, 0, 100, 200) {
@@ -1136,52 +672,28 @@
     val generatedImage = BufferedImage(200, 300, TYPE_INT_ARGB)
     var graphics = generatedImage.createGraphics()
 
-<<<<<<< HEAD
-    val settings = EditorDeviceViewSettings(scalePercent = 100)
-    settings.drawLabel = false
-    val treeSettings = FakeTreeSettings()
-    treeSettings.hideSystemNodes = false
-    val panel = DeviceViewContentPanel(model, SessionStatistics(model, treeSettings), treeSettings, settings, { mock() }, mock(), null,
-=======
-    val settings = FakeDeviceViewSettings()
-    settings.drawLabel = false
-    val treeSettings = FakeTreeSettings()
-    treeSettings.hideSystemNodes = false
-    val panel = DeviceViewContentPanel(model, null, SessionStatistics(model, treeSettings), treeSettings, settings, { mock() }, mock(), null,
->>>>>>> b5f40ffd
+    val settings = FakeDeviceViewSettings()
+    settings.drawLabel = false
+    val treeSettings = FakeTreeSettings()
+    treeSettings.hideSystemNodes = false
+    val panel = DeviceViewContentPanel(model, null, SessionStatistics(model, treeSettings), treeSettings, settings, { mock() }, mock(), null,
                                        disposable.disposable)
     panel.setSize(200, 300)
 
     panel.paint(graphics)
-<<<<<<< HEAD
-    ImageDiffUtil.assertImageSimilar(TestUtils.resolveWorkspacePath("$TEST_DATA_PATH/testPaintMultiWindow.png"), generatedImage, DIFF_THRESHOLD)
-=======
     ImageDiffUtil.assertImageSimilar(resolveWorkspacePathUnchecked("$TEST_DATA_PATH/testPaintMultiWindow.png"), generatedImage, DIFF_THRESHOLD)
->>>>>>> b5f40ffd
 
     model.setSelection(model[VIEW3], SelectionOrigin.INTERNAL)
     graphics = generatedImage.createGraphics()
     panel.paint(graphics)
-<<<<<<< HEAD
-    ImageDiffUtil.assertImageSimilar(
-      TestUtils.resolveWorkspacePath("$TEST_DATA_PATH/testPaintMultiWindow_selected.png"), generatedImage,
-      DIFF_THRESHOLD)
-=======
     ImageDiffUtil.assertImageSimilar(resolveWorkspacePathUnchecked("$TEST_DATA_PATH/testPaintMultiWindow_selected.png"), generatedImage,
                                      DIFF_THRESHOLD)
->>>>>>> b5f40ffd
 
     panel.model.rotate(0.3, 0.2)
     graphics = generatedImage.createGraphics()
     panel.paint(graphics)
-<<<<<<< HEAD
-    ImageDiffUtil.assertImageSimilar(
-      TestUtils.resolveWorkspacePath("$TEST_DATA_PATH/testPaintMultiWindow_rotated.png"), generatedImage,
-      DIFF_THRESHOLD)
-=======
     ImageDiffUtil.assertImageSimilar(resolveWorkspacePathUnchecked("$TEST_DATA_PATH/testPaintMultiWindow_rotated.png"), generatedImage,
                                      DIFF_THRESHOLD)
->>>>>>> b5f40ffd
   }
 
   @Test
@@ -1205,54 +717,30 @@
     val generatedImage = BufferedImage(200, 300, TYPE_INT_ARGB)
     var graphics = generatedImage.createGraphics()
 
-<<<<<<< HEAD
-    val settings = EditorDeviceViewSettings(scalePercent = 100)
-    settings.drawLabel = false
-    val treeSettings = FakeTreeSettings()
-    treeSettings.hideSystemNodes = false
-    val panel = DeviceViewContentPanel(model, SessionStatistics(model, treeSettings), treeSettings, settings, { mock() }, mock(), null,
-=======
-    val settings = FakeDeviceViewSettings()
-    settings.drawLabel = false
-    val treeSettings = FakeTreeSettings()
-    treeSettings.hideSystemNodes = false
-    val panel = DeviceViewContentPanel(model, null, SessionStatistics(model, treeSettings), treeSettings, settings, { mock() }, mock(), null,
->>>>>>> b5f40ffd
+    val settings = FakeDeviceViewSettings()
+    settings.drawLabel = false
+    val treeSettings = FakeTreeSettings()
+    treeSettings.hideSystemNodes = false
+    val panel = DeviceViewContentPanel(model, null, SessionStatistics(model, treeSettings), treeSettings, settings, { mock() }, mock(), null,
                                        disposable.disposable)
     panel.setSize(200, 300)
     panel.paint(graphics)
     ImageDiffUtil.assertImageSimilar(
-<<<<<<< HEAD
-      TestUtils.resolveWorkspacePath("$TEST_DATA_PATH/testPaintMultiWindowDimBehind.png"), generatedImage, DIFF_THRESHOLD)
-=======
       resolveWorkspacePathUnchecked("$TEST_DATA_PATH/testPaintMultiWindowDimBehind.png"), generatedImage, DIFF_THRESHOLD)
->>>>>>> b5f40ffd
 
     panel.model.rotate(0.3, 0.2)
     settings.scalePercent = 50
     graphics = generatedImage.createGraphics()
     panel.paint(graphics)
-<<<<<<< HEAD
-    ImageDiffUtil.assertImageSimilar(
-      TestUtils.resolveWorkspacePath("$TEST_DATA_PATH/testPaintMultiWindowDimBehind_rotated.png"), generatedImage,
-      DIFF_THRESHOLD)
-=======
     ImageDiffUtil.assertImageSimilar(resolveWorkspacePathUnchecked("$TEST_DATA_PATH/testPaintMultiWindowDimBehind_rotated.png"), generatedImage,
                                      DIFF_THRESHOLD)
->>>>>>> b5f40ffd
   }
 
   @Test
   fun testPaintWithImages() {
-<<<<<<< HEAD
-    val image1 = ImageIO.read(TestUtils.resolveWorkspacePath("$TEST_DATA_PATH/image1.png").toFile())
-    val image2 = ImageIO.read(TestUtils.resolveWorkspacePath("$TEST_DATA_PATH/image2.png").toFile())
-    val image3 = ImageIO.read(TestUtils.resolveWorkspacePath("$TEST_DATA_PATH/image3.png").toFile())
-=======
     val image1 = ImageIO.read(resolveWorkspacePathUnchecked("$TEST_DATA_PATH/image1.png").toFile())
     val image2 = ImageIO.read(resolveWorkspacePathUnchecked("$TEST_DATA_PATH/image2.png").toFile())
     val image3 = ImageIO.read(resolveWorkspacePathUnchecked("$TEST_DATA_PATH/image3.png").toFile())
->>>>>>> b5f40ffd
 
     val model = model {
       view(ROOT, 0, 0, 585, 804) {
@@ -1270,81 +758,52 @@
     val generatedImage = BufferedImage(350, 450, TYPE_INT_ARGB)
     var graphics = generatedImage.createGraphics()
 
-<<<<<<< HEAD
-    val settings = EditorDeviceViewSettings(scalePercent = 50)
-    settings.drawLabel = false
-    val treeSettings = FakeTreeSettings()
-    treeSettings.hideSystemNodes = false
-    val panel = DeviceViewContentPanel(model, SessionStatistics(model, treeSettings), treeSettings, settings, { mock() }, mock(), null,
-=======
     val settings = FakeDeviceViewSettings()
     settings.scalePercent = 50
     settings.drawLabel = false
     val treeSettings = FakeTreeSettings()
     treeSettings.hideSystemNodes = false
     val panel = DeviceViewContentPanel(model, null, SessionStatistics(model, treeSettings), treeSettings, settings, { mock() }, mock(), null,
->>>>>>> b5f40ffd
                                        disposable.disposable)
     panel.setSize(350, 450)
 
     panel.paint(graphics)
-<<<<<<< HEAD
-    ImageDiffUtil.assertImageSimilar(TestUtils.resolveWorkspacePath("$TEST_DATA_PATH/testPaintWithImages.png"), generatedImage, DIFF_THRESHOLD)
-=======
     ImageDiffUtil.assertImageSimilar(resolveWorkspacePathUnchecked("$TEST_DATA_PATH/testPaintWithImages.png"), generatedImage, DIFF_THRESHOLD)
->>>>>>> b5f40ffd
 
     model.setSelection(model[ROOT], SelectionOrigin.INTERNAL)
     graphics = generatedImage.createGraphics()
     panel.paint(graphics)
     ImageDiffUtil.assertImageSimilar(
-<<<<<<< HEAD
-      TestUtils.resolveWorkspacePath("$TEST_DATA_PATH/testPaintWithImages_root.png"), generatedImage, DIFF_THRESHOLD)
-=======
       resolveWorkspacePathUnchecked("$TEST_DATA_PATH/testPaintWithImages_root.png"), generatedImage, DIFF_THRESHOLD)
->>>>>>> b5f40ffd
 
     model.setSelection(model[VIEW1], SelectionOrigin.INTERNAL)
     graphics = generatedImage.createGraphics()
     panel.paint(graphics)
     ImageDiffUtil.assertImageSimilar(
-<<<<<<< HEAD
-      TestUtils.resolveWorkspacePath("$TEST_DATA_PATH/testPaintWithImages_view1.png"), generatedImage, DIFF_THRESHOLD)
-=======
       resolveWorkspacePathUnchecked("$TEST_DATA_PATH/testPaintWithImages_view1.png"), generatedImage, DIFF_THRESHOLD)
->>>>>>> b5f40ffd
 
     model.setSelection(model[VIEW2], SelectionOrigin.INTERNAL)
     graphics = generatedImage.createGraphics()
     panel.paint(graphics)
     ImageDiffUtil.assertImageSimilar(
-<<<<<<< HEAD
-      TestUtils.resolveWorkspacePath("$TEST_DATA_PATH/testPaintWithImages_view2.png"), generatedImage, DIFF_THRESHOLD)
-=======
       resolveWorkspacePathUnchecked("$TEST_DATA_PATH/testPaintWithImages_view2.png"), generatedImage, DIFF_THRESHOLD)
->>>>>>> b5f40ffd
-
-    graphics = generatedImage.createGraphics()
-    panel.paint(graphics)
-    ImageDiffUtil.assertImageSimilar(
-<<<<<<< HEAD
-      TestUtils.resolveWorkspacePath("$TEST_DATA_PATH/testPaintWithImages_view2.png"), generatedImage, DIFF_THRESHOLD)
-=======
+
+    graphics = generatedImage.createGraphics()
+    panel.paint(graphics)
+    ImageDiffUtil.assertImageSimilar(
       resolveWorkspacePathUnchecked("$TEST_DATA_PATH/testPaintWithImages_view2.png"), generatedImage, DIFF_THRESHOLD)
->>>>>>> b5f40ffd
-
-    graphics = generatedImage.createGraphics()
-    panel.paint(graphics)
-    ImageDiffUtil.assertImageSimilar(
-<<<<<<< HEAD
-      TestUtils.resolveWorkspacePath("$TEST_DATA_PATH/testPaintWithImages_view2.png"), generatedImage, DIFF_THRESHOLD)
+
+    graphics = generatedImage.createGraphics()
+    panel.paint(graphics)
+    ImageDiffUtil.assertImageSimilar(
+      resolveWorkspacePathUnchecked("$TEST_DATA_PATH/testPaintWithImages_view2.png"), generatedImage, DIFF_THRESHOLD)
 
     settings.drawLabel = true
     graphics = generatedImage.createGraphics()
-    graphics.font = Font("Droid Sans", Font.PLAIN, 12)
-    panel.paint(graphics)
-    CheckUtil.assertImageSimilarPerPlatform(
-      TestUtils.resolveWorkspacePath(TEST_DATA_PATH), "testPaintWithImages_label", generatedImage, DIFF_THRESHOLD)
+    graphics.font = ImageDiffTestUtil.getDefaultFont()
+    panel.paint(graphics)
+    ImageDiffUtil.assertImageSimilar(
+      resolveWorkspacePathUnchecked("$TEST_DATA_PATH/testPaintWithImages_label.png"), generatedImage, DIFF_THRESHOLD)
   }
 
   @Suppress("UndesirableClassUsage")
@@ -1385,95 +844,18 @@
     val treeSettings = FakeTreeSettings()
     treeSettings.hideSystemNodes = false
     val stats = SessionStatistics(model, treeSettings)
-    val panel = DeviceViewContentPanel(model, stats, treeSettings, EditorDeviceViewSettings(), { mock() }, mock(), null,
+    val panel = DeviceViewContentPanel(model, null, stats, treeSettings, FakeDeviceViewSettings(), { mock() }, mock(), null,
                                        disposable.disposable)
     panel.setSize(120, 140)
 
     panel.paint(graphics)
-    ImageDiffUtil.assertImageSimilar(
-      TestUtils.resolveWorkspacePath("$TEST_DATA_PATH/testPaintWithImagesBetweenChildren.png"), generatedImage,
-      DIFF_THRESHOLD)
+    ImageDiffUtil.assertImageSimilar(resolveWorkspacePathUnchecked("$TEST_DATA_PATH/testPaintWithImagesBetweenChildren.png"), generatedImage,
+                                     DIFF_THRESHOLD)
 
     panel.model.layerSpacing = 60
     panel.model.rotate(0.3, 0.2)
     graphics = generatedImage.createGraphics()
     panel.paint(graphics)
-    ImageDiffUtil.assertImageSimilar(
-      TestUtils.resolveWorkspacePath("$TEST_DATA_PATH/testPaintWithImagesBetweenChildren_rotated.png"),
-      generatedImage, DIFF_THRESHOLD)
-
-    model.setSelection(model[ROOT], SelectionOrigin.INTERNAL)
-    graphics = generatedImage.createGraphics()
-    graphics.font = Font("Droid Sans", Font.PLAIN, 12)
-    panel.paint(graphics)
-    CheckUtil.assertImageSimilarPerPlatform(
-      TestUtils.resolveWorkspacePath(TEST_DATA_PATH), "testPaintWithImagesBetweenChildren_root", generatedImage, DIFF_THRESHOLD)
-=======
-      resolveWorkspacePathUnchecked("$TEST_DATA_PATH/testPaintWithImages_view2.png"), generatedImage, DIFF_THRESHOLD)
-
-    settings.drawLabel = true
-    graphics = generatedImage.createGraphics()
-    graphics.font = ImageDiffTestUtil.getDefaultFont()
-    panel.paint(graphics)
-    ImageDiffUtil.assertImageSimilar(
-      resolveWorkspacePathUnchecked("$TEST_DATA_PATH/testPaintWithImages_label.png"), generatedImage, DIFF_THRESHOLD)
->>>>>>> b5f40ffd
-  }
-
-  @Suppress("UndesirableClassUsage")
-  @Test
-<<<<<<< HEAD
-  fun testPaintWithRootImageOnly() {
-    val image1 = ImageIO.read(TestUtils.resolveWorkspacePath("$TEST_DATA_PATH/image1.png").toFile())
-=======
-  fun testPaintWithImagesBetweenChildren() {
-    val image1 = BufferedImage(40, 40, TYPE_INT_ARGB)
-    image1.graphics.run {
-      color = Color.RED
-      fillRect(10, 10, 20, 20)
-    }
-    val image2 = BufferedImage(40, 40, TYPE_INT_ARGB)
-    image2.graphics.run {
-      color = Color.BLUE
-      fillRect(0, 0, 24, 24)
-    }
-    val image3 = BufferedImage(20, 20, TYPE_INT_ARGB)
-    image3.graphics.run {
-      color = Color.GREEN
-      fillRect(0, 0, 20, 20)
-    }
-
-    val model = model {
-      view(ROOT, 0, 0, 40, 40) {
-        view(VIEW1, 0, 0, 40, 40) {
-          image(image2)
-        }
-        image(image1)
-        view(VIEW2, 20, 20, 20, 20) {
-          image(image3)
-        }
-      }
-    }
-
-    @Suppress("UndesirableClassUsage")
-    val generatedImage = BufferedImage(120, 140, TYPE_INT_ARGB)
-    var graphics = generatedImage.createGraphics()
-
-    val treeSettings = FakeTreeSettings()
-    treeSettings.hideSystemNodes = false
-    val stats = SessionStatistics(model, treeSettings)
-    val panel = DeviceViewContentPanel(model, null, stats, treeSettings, FakeDeviceViewSettings(), { mock() }, mock(), null,
-                                       disposable.disposable)
-    panel.setSize(120, 140)
-
-    panel.paint(graphics)
-    ImageDiffUtil.assertImageSimilar(resolveWorkspacePathUnchecked("$TEST_DATA_PATH/testPaintWithImagesBetweenChildren.png"), generatedImage,
-                                     DIFF_THRESHOLD)
-
-    panel.model.layerSpacing = 60
-    panel.model.rotate(0.3, 0.2)
-    graphics = generatedImage.createGraphics()
-    panel.paint(graphics)
     ImageDiffUtil.assertImageSimilar(resolveWorkspacePathUnchecked("$TEST_DATA_PATH/testPaintWithImagesBetweenChildren_rotated.png"),
                                      generatedImage, DIFF_THRESHOLD)
 
@@ -1488,7 +870,6 @@
   @Test
   fun testPaintWithRootImageOnly() {
     val image1 = ImageIO.read(resolveWorkspacePathUnchecked("$TEST_DATA_PATH/image1.png").toFile())
->>>>>>> b5f40ffd
 
     val model = model {
       view(ROOT, 0, 0, 585, 804) {
@@ -1502,43 +883,30 @@
     val generatedImage = BufferedImage(350, 450, TYPE_INT_ARGB)
     var graphics = generatedImage.createGraphics()
 
-<<<<<<< HEAD
-    val settings = EditorDeviceViewSettings(scalePercent = 50)
-    settings.drawLabel = false
-    val treeSettings = FakeTreeSettings()
-    treeSettings.hideSystemNodes = false
-    val panel = DeviceViewContentPanel(model, SessionStatistics(model, treeSettings), treeSettings, settings, { mock() }, mock(), null,
-=======
     val settings = FakeDeviceViewSettings()
     settings.scalePercent = 50
     settings.drawLabel = false
     val treeSettings = FakeTreeSettings()
     treeSettings.hideSystemNodes = false
     val panel = DeviceViewContentPanel(model, null, SessionStatistics(model, treeSettings), treeSettings, settings, { mock() }, mock(), null,
->>>>>>> b5f40ffd
                                        disposable.disposable)
     panel.setSize(350, 450)
 
     panel.paint(graphics)
-<<<<<<< HEAD
-    ImageDiffUtil.assertImageSimilar(TestUtils.resolveWorkspacePath("$TEST_DATA_PATH/testPaintWithRootImageOnly.png"), generatedImage,
-=======
     ImageDiffUtil.assertImageSimilar(resolveWorkspacePathUnchecked("$TEST_DATA_PATH/testPaintWithRootImageOnly.png"), generatedImage,
->>>>>>> b5f40ffd
                                      DIFF_THRESHOLD)
 
     model.setSelection(model[ROOT], SelectionOrigin.INTERNAL)
     graphics = generatedImage.createGraphics()
     panel.paint(graphics)
     ImageDiffUtil.assertImageSimilar(
-<<<<<<< HEAD
-      TestUtils.resolveWorkspacePath("$TEST_DATA_PATH/testPaintWithRootImageOnly_root.png"), generatedImage, DIFF_THRESHOLD)
+      resolveWorkspacePathUnchecked("$TEST_DATA_PATH/testPaintWithRootImageOnly_root.png"), generatedImage, DIFF_THRESHOLD)
 
     model.setSelection(model[VIEW1], SelectionOrigin.INTERNAL)
     graphics = generatedImage.createGraphics()
     panel.paint(graphics)
     ImageDiffUtil.assertImageSimilar(
-      TestUtils.resolveWorkspacePath("$TEST_DATA_PATH/testPaintWithRootImageOnly_view1.png"), generatedImage, DIFF_THRESHOLD)
+      resolveWorkspacePathUnchecked("$TEST_DATA_PATH/testPaintWithRootImageOnly_view1.png"), generatedImage, DIFF_THRESHOLD)
   }
 
   @Test
@@ -1562,16 +930,17 @@
     var graphics = generatedImage.createGraphics()
     graphics.font = ImageDiffTestUtil.getDefaultFont()
 
-    val settings = EditorDeviceViewSettings(scalePercent = 50)
-    settings.drawLabel = false
-    val treeSettings = FakeTreeSettings()
-    treeSettings.hideSystemNodes = false
-    val panel = DeviceViewContentPanel(model, SessionStatistics(model, treeSettings), treeSettings, settings, { mock() }, mock(), null,
+    val settings = FakeDeviceViewSettings()
+    settings.scalePercent = 50
+    settings.drawLabel = false
+    val treeSettings = FakeTreeSettings()
+    treeSettings.hideSystemNodes = false
+    val panel = DeviceViewContentPanel(model, null, SessionStatistics(model, treeSettings), treeSettings, settings, { mock() }, mock(), null,
                                        disposable.disposable)
     panel.setSize(400, 600)
 
     panel.paint(graphics)
-    ImageDiffUtil.assertImageSimilar(TestUtils.resolveWorkspacePath("$TEST_DATA_PATH/testPaintTransformed.png"), generatedImage,
+    ImageDiffUtil.assertImageSimilar(resolveWorkspacePathUnchecked("$TEST_DATA_PATH/testPaintTransformed.png"), generatedImage,
                                      DIFF_THRESHOLD)
 
     model.setSelection(model[VIEW1], SelectionOrigin.INTERNAL)
@@ -1579,33 +948,28 @@
     graphics.font = ImageDiffTestUtil.getDefaultFont()
     panel.paint(graphics)
     ImageDiffUtil.assertImageSimilar(
-      TestUtils.resolveWorkspacePath("$TEST_DATA_PATH/testPaintTransformed_view1.png"), generatedImage, DIFF_THRESHOLD)
+      resolveWorkspacePathUnchecked("$TEST_DATA_PATH/testPaintTransformed_view1.png"), generatedImage, DIFF_THRESHOLD)
 
     settings.drawLabel = true
-=======
-      resolveWorkspacePathUnchecked("$TEST_DATA_PATH/testPaintWithRootImageOnly_root.png"), generatedImage, DIFF_THRESHOLD)
-
-    model.setSelection(model[VIEW1], SelectionOrigin.INTERNAL)
->>>>>>> b5f40ffd
     graphics = generatedImage.createGraphics()
     graphics.font = ImageDiffTestUtil.getDefaultFont()
     panel.paint(graphics)
-    CheckUtil.assertImageSimilarPerPlatform(
-      TestUtils.resolveWorkspacePath(TEST_DATA_PATH), "testPaintTransformed_label", generatedImage, DIFF_THRESHOLD)
+    ImageDiffUtil.assertImageSimilar(
+      resolveWorkspacePathUnchecked("$TEST_DATA_PATH/testPaintTransformed_label.png"), generatedImage, DIFF_THRESHOLD)
 
     settings.drawUntransformedBounds = true
     graphics = generatedImage.createGraphics()
     graphics.font = ImageDiffTestUtil.getDefaultFont()
     panel.paint(graphics)
-    CheckUtil.assertImageSimilarPerPlatform(
-      TestUtils.resolveWorkspacePath(TEST_DATA_PATH), "testPaintTransformed_untransformed", generatedImage, DIFF_THRESHOLD)
+    ImageDiffUtil.assertImageSimilar(
+      resolveWorkspacePathUnchecked("$TEST_DATA_PATH/testPaintTransformed_untransformed.png"), generatedImage, DIFF_THRESHOLD)
 
     settings.drawBorders = false
     graphics = generatedImage.createGraphics()
     graphics.font = ImageDiffTestUtil.getDefaultFont()
     panel.paint(graphics)
-    CheckUtil.assertImageSimilarPerPlatform(
-      TestUtils.resolveWorkspacePath(TEST_DATA_PATH), "testPaintTransformed_onlyUntransformed", generatedImage, DIFF_THRESHOLD)
+    ImageDiffUtil.assertImageSimilar(
+      resolveWorkspacePathUnchecked("$TEST_DATA_PATH/testPaintTransformed_onlyUntransformed.png"), generatedImage, DIFF_THRESHOLD)
   }
 
   @Test
@@ -1629,108 +993,6 @@
     var graphics = generatedImage.createGraphics()
     graphics.font = ImageDiffTestUtil.getDefaultFont()
 
-    val settings = EditorDeviceViewSettings(scalePercent = 75)
-    settings.drawLabel = false
-    val treeSettings = FakeTreeSettings()
-    treeSettings.hideSystemNodes = false
-    val panel = DeviceViewContentPanel(model, SessionStatistics(model, treeSettings), treeSettings, settings, { mock() }, mock(), null,
-                                       disposable.disposable)
-    panel.setSize(200, 200)
-
-    panel.paint(graphics)
-    ImageDiffUtil.assertImageSimilar(
-<<<<<<< HEAD
-      TestUtils.resolveWorkspacePath("$TEST_DATA_PATH/testPaintTransformedOutsideRoot.png"), generatedImage,
-      DIFF_THRESHOLD)
-
-=======
-      resolveWorkspacePathUnchecked("$TEST_DATA_PATH/testPaintWithRootImageOnly_view1.png"), generatedImage, DIFF_THRESHOLD)
-  }
-
-  @Test
-  @Suppress("UndesirableClassUsage")
-  fun testPaintTransformed() {
-    val image1 = BufferedImage(220, 220, TYPE_INT_ARGB)
-    (image1.graphics as Graphics2D).run {
-      paint = GradientPaint(0f, 40f, Color.RED, 220f, 180f, Color.BLUE)
-      fill(Polygon(intArrayOf(0, 180, 220, 40), intArrayOf(40, 0, 180, 220), 4))
-    }
-
-    val model = model {
-      view(ROOT, 0, 0, 400, 600) {
-        view(VIEW1, 50, 100, 300, 300, bounds = Polygon(intArrayOf(90, 270, 310, 130), intArrayOf(180, 140, 320, 360), 4)) {
-          image(image1)
-        }
-      }
-    }
-
-    val generatedImage = BufferedImage(400, 600, TYPE_INT_ARGB)
-    var graphics = generatedImage.createGraphics()
-    graphics.font = ImageDiffTestUtil.getDefaultFont()
-
-    val settings = FakeDeviceViewSettings()
-    settings.scalePercent = 50
-    settings.drawLabel = false
-    val treeSettings = FakeTreeSettings()
-    treeSettings.hideSystemNodes = false
-    val panel = DeviceViewContentPanel(model, null, SessionStatistics(model, treeSettings), treeSettings, settings, { mock() }, mock(), null,
-                                       disposable.disposable)
-    panel.setSize(400, 600)
-
-    panel.paint(graphics)
-    ImageDiffUtil.assertImageSimilar(resolveWorkspacePathUnchecked("$TEST_DATA_PATH/testPaintTransformed.png"), generatedImage,
-                                     DIFF_THRESHOLD)
-
-    model.setSelection(model[VIEW1], SelectionOrigin.INTERNAL)
-    graphics = generatedImage.createGraphics()
-    graphics.font = ImageDiffTestUtil.getDefaultFont()
-    panel.paint(graphics)
-    ImageDiffUtil.assertImageSimilar(
-      resolveWorkspacePathUnchecked("$TEST_DATA_PATH/testPaintTransformed_view1.png"), generatedImage, DIFF_THRESHOLD)
-
-    settings.drawLabel = true
-    graphics = generatedImage.createGraphics()
-    graphics.font = ImageDiffTestUtil.getDefaultFont()
-    panel.paint(graphics)
-    ImageDiffUtil.assertImageSimilar(
-      resolveWorkspacePathUnchecked("$TEST_DATA_PATH/testPaintTransformed_label.png"), generatedImage, DIFF_THRESHOLD)
-
-    settings.drawUntransformedBounds = true
-    graphics = generatedImage.createGraphics()
-    graphics.font = ImageDiffTestUtil.getDefaultFont()
-    panel.paint(graphics)
-    ImageDiffUtil.assertImageSimilar(
-      resolveWorkspacePathUnchecked("$TEST_DATA_PATH/testPaintTransformed_untransformed.png"), generatedImage, DIFF_THRESHOLD)
-
-    settings.drawBorders = false
-    graphics = generatedImage.createGraphics()
-    graphics.font = ImageDiffTestUtil.getDefaultFont()
-    panel.paint(graphics)
-    ImageDiffUtil.assertImageSimilar(
-      resolveWorkspacePathUnchecked("$TEST_DATA_PATH/testPaintTransformed_onlyUntransformed.png"), generatedImage, DIFF_THRESHOLD)
-  }
-
-  @Test
-  @Suppress("UndesirableClassUsage")
-  fun testPaintTransformedOutsideRoot() {
-    val image1 = BufferedImage(80, 150, TYPE_INT_ARGB)
-    (image1.graphics as Graphics2D).run {
-      paint = GradientPaint(0f, 0f, Color.RED, 80f, 100f, Color.BLUE)
-      fillRect(0, 0, 80, 100)
-    }
-
-    val model = model {
-      view(ROOT, 0, 0, 100, 100) {
-        view(VIEW1, 20, 20, 60, 60, bounds = Polygon(intArrayOf(-20, 80, 80, -20), intArrayOf(-50, -50, 150, 150), 4)) {
-          image(image1)
-        }
-      }
-    }
-
-    val generatedImage = BufferedImage(200, 200, TYPE_INT_ARGB)
-    var graphics = generatedImage.createGraphics()
-    graphics.font = ImageDiffTestUtil.getDefaultFont()
-
     val settings = FakeDeviceViewSettings()
     settings.scalePercent = 75
     settings.drawLabel = false
@@ -1744,28 +1006,19 @@
     ImageDiffUtil.assertImageSimilar(resolveWorkspacePathUnchecked("$TEST_DATA_PATH/testPaintTransformedOutsideRoot.png"), generatedImage,
                                      DIFF_THRESHOLD)
 
->>>>>>> b5f40ffd
     model.setSelection(model[VIEW1], SelectionOrigin.INTERNAL)
     graphics = generatedImage.createGraphics()
     graphics.font = ImageDiffTestUtil.getDefaultFont()
     panel.paint(graphics)
     ImageDiffUtil.assertImageSimilar(
-<<<<<<< HEAD
-      TestUtils.resolveWorkspacePath("$TEST_DATA_PATH/testPaintTransformedOutsideRoot_view1.png"), generatedImage, DIFF_THRESHOLD)
-=======
       resolveWorkspacePathUnchecked("$TEST_DATA_PATH/testPaintTransformedOutsideRoot_view1.png"), generatedImage, DIFF_THRESHOLD)
->>>>>>> b5f40ffd
   }
 
   @RunsInEdt
   @Test
   fun testAutoScroll() {
     val model = model {
-<<<<<<< HEAD
-      view(ROOT, 0, 0, 100, 200) {
-=======
       view(ROOT, 0, 0, 300, 400) {
->>>>>>> b5f40ffd
         view(VIEW1, 0, 0, 50, 50) {
           view(VIEW3, 30, 30, 10, 10)
         }
@@ -1773,17 +1026,6 @@
       }
     }
     val view1 = model[VIEW1]
-<<<<<<< HEAD
-    val settings = EditorDeviceViewSettings(scalePercent = 200)
-    val treeSettings = FakeTreeSettings()
-    treeSettings.hideSystemNodes = false
-    val panel = DeviceViewContentPanel(model, SessionStatistics(model, treeSettings), treeSettings, settings, { mock() }, mock(), null,
-                                       disposable.disposable)
-    val scrollPane = JBScrollPane(panel)
-    panel.setBounds(0, 0, 1000, 1000)
-    scrollPane.setBounds(0, 0, 400, 400)
-    scrollPane.viewport.viewPosition = Point(600, 600)
-=======
     val treeSettings = FakeTreeSettings()
     treeSettings.hideSystemNodes = false
     val panel = DeviceViewContentPanel(model, null, SessionStatistics(model, treeSettings), treeSettings, FakeDeviceViewSettings(), { mock() },
@@ -1792,24 +1034,15 @@
     panel.setBounds(0, 0, 1000, 1000)
     scrollPane.setBounds(0, 0, 200, 200)
     scrollPane.viewport.viewPosition = Point(100, 100)
->>>>>>> b5f40ffd
     UIUtil.dispatchAllInvocationEvents()
 
     // No auto scrolling when selection is changed from the image:
     model.setSelection(view1, SelectionOrigin.INTERNAL)
-<<<<<<< HEAD
-    assertThat(scrollPane.viewport.viewPosition).isEqualTo(Point(600, 600))
-
-    // Auto scrolling will be in effect when selecting from the component tree:
-    model.setSelection(view1, SelectionOrigin.COMPONENT_TREE)
-    assertThat(scrollPane.viewport.viewPosition).isEqualTo(Point(398, 278))
-=======
     assertThat(scrollPane.viewport.viewPosition).isEqualTo(Point(100, 100))
 
     // Auto scrolling will be in effect when selecting from the component tree:
     model.setSelection(view1, SelectionOrigin.COMPONENT_TREE)
     assertThat(scrollPane.viewport.viewPosition).isEqualTo(Point(348, 277))
->>>>>>> b5f40ffd
   }
 
   private class FakeActionPopupMenu(private val group: ActionGroup): ActionPopupMenu {
@@ -1822,11 +1055,7 @@
 
     fun assertSelectViewAction(vararg expected: Long) {
       val event: AnActionEvent = mock()
-<<<<<<< HEAD
-      `when`(event.actionManager).thenReturn(ActionManager.getInstance())
-=======
       whenever(event.actionManager).thenReturn(ActionManager.getInstance())
->>>>>>> b5f40ffd
       val actions = group.getChildren(event)
       assertThat(actions.size).isEqualTo(1)
       assertThat(actions[0]).isInstanceOf(DropDownAction::class.java)
@@ -1870,27 +1099,16 @@
     val generatedImage = BufferedImage(350, 450, TYPE_INT_ARGB)
     val graphics = generatedImage.createGraphics()
 
-<<<<<<< HEAD
-    val settings = EditorDeviceViewSettings(scalePercent = 50)
-    settings.drawLabel = false
-    val treeSettings = FakeTreeSettings()
-    treeSettings.hideSystemNodes = false
-    val panel = DeviceViewContentPanel(model, SessionStatistics(model, treeSettings), treeSettings, settings, { mock() }, mock(), null,
-=======
     val settings = FakeDeviceViewSettings()
     settings.scalePercent = 50
     settings.drawLabel = false
     val treeSettings = FakeTreeSettings()
     treeSettings.hideSystemNodes = false
     val panel = DeviceViewContentPanel(model, null, SessionStatistics(model, treeSettings), treeSettings, settings, { mock() }, mock(), null,
->>>>>>> b5f40ffd
                                        disposable.disposable)
     panel.setSize(350, 450)
 
     panel.paint(graphics)
-<<<<<<< HEAD
-    ImageDiffUtil.assertImageSimilar(TestUtils.resolveWorkspacePath("$TEST_DATA_PATH/wear_round_expected.png"), generatedImage, DIFF_THRESHOLD)
-=======
     ImageDiffUtil.assertImageSimilar(resolveWorkspacePathUnchecked("$TEST_DATA_PATH/wear_round_expected.png"), generatedImage, DIFF_THRESHOLD)
   }
 
@@ -1964,7 +1182,6 @@
     // Set the font such that it will be the same across platforms
     graphics.font = ImageDiffTestUtil.getDefaultFont()
     panel.paint(graphics)
->>>>>>> b5f40ffd
   }
 }
 
@@ -1982,22 +1199,14 @@
     treeSettings.hideSystemNodes = false
     val model = model {}
     val stats = SessionStatistics(model, treeSettings)
-<<<<<<< HEAD
-    val panel = DeviceViewContentPanel(model, stats, treeSettings, EditorDeviceViewSettings(), { mock() }, mock(), mock(),
-=======
     val panel = DeviceViewContentPanel(model, null, stats, treeSettings, FakeDeviceViewSettings(), { mock() }, mock(), mock(),
->>>>>>> b5f40ffd
                                        disposable.disposable)
     panel.setSize(800, 400)
     @Suppress("UndesirableClassUsage")
     val generatedImage = BufferedImage(panel.width, panel.height, TYPE_INT_ARGB)
     val graphics = generatedImage.createGraphics()
     panel.paint(graphics)
-<<<<<<< HEAD
-    CheckUtil.assertImageSimilarPerPlatform(TestUtils.resolveWorkspacePath(TEST_DATA_PATH), "testPaintEmpty", generatedImage, DIFF_THRESHOLD)
-=======
     CheckUtil.assertImageSimilarPerPlatform(
       resolveWorkspacePathUnchecked(TEST_DATA_PATH), "testPaintEmpty", generatedImage, DIFF_THRESHOLD_TEXT)
->>>>>>> b5f40ffd
   }
 }