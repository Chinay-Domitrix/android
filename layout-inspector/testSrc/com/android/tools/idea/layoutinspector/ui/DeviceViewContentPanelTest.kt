/*
 * Copyright (C) 2019 The Android Open Source Project
 *
 * Licensed under the Apache License, Version 2.0 (the "License");
 * you may not use this file except in compliance with the License.
 * You may obtain a copy of the License at
 *
 *      http://www.apache.org/licenses/LICENSE-2.0
 *
 * Unless required by applicable law or agreed to in writing, software
 * distributed under the License is distributed on an "AS IS" BASIS,
 * WITHOUT WARRANTIES OR CONDITIONS OF ANY KIND, either express or implied.
 * See the License for the specific language governing permissions and
 * limitations under the License.
 */
package com.android.tools.idea.layoutinspector.ui

import com.android.ide.common.rendering.api.ResourceNamespace
import com.android.ide.common.rendering.api.ResourceReference
import com.android.resources.ResourceType
import com.android.testutils.ImageDiffUtil
import com.android.testutils.MockitoKt.mock
<<<<<<< HEAD
import com.android.testutils.PropertySetterRule
import com.android.tools.adtui.imagediff.ImageDiffUtil
=======
import com.android.testutils.TestUtils.getWorkspaceRoot
import com.android.tools.adtui.actions.DropDownAction
import com.android.tools.adtui.imagediff.ImageDiffTestUtil
import com.android.tools.adtui.swing.FakeMouse
>>>>>>> cdc83e4e
import com.android.tools.adtui.swing.FakeUi
import com.android.tools.adtui.swing.setPortableUiFont
import com.android.tools.adtui.workbench.PropertiesComponentMock
import com.android.tools.idea.appinspection.ide.ui.SelectProcessAction
import com.android.tools.idea.layoutinspector.LAYOUT_INSPECTOR_DATA_KEY
import com.android.tools.idea.layoutinspector.LayoutInspector
import com.android.tools.idea.layoutinspector.common.SelectViewAction
import com.android.tools.idea.layoutinspector.metrics.statistics.SessionStatistics
import com.android.tools.idea.layoutinspector.model
import com.android.tools.idea.layoutinspector.model.ROOT
import com.android.tools.idea.layoutinspector.model.SelectionOrigin
import com.android.tools.idea.layoutinspector.model.VIEW1
import com.android.tools.idea.layoutinspector.model.VIEW2
import com.android.tools.idea.layoutinspector.model.VIEW3
import com.android.tools.idea.layoutinspector.model.VIEW4
import com.android.tools.idea.layoutinspector.model.WINDOW_MANAGER_FLAG_DIM_BEHIND
import com.android.tools.idea.layoutinspector.pipeline.InspectorClient
import com.android.tools.idea.layoutinspector.pipeline.InspectorClientLauncher
import com.android.tools.idea.layoutinspector.util.FakeTreeSettings
import com.android.tools.idea.layoutinspector.window
<<<<<<< HEAD
import com.android.tools.idea.util.AndroidTestPaths
=======
import com.google.common.truth.Truth.assertThat
import com.intellij.ide.BrowserUtil
import com.intellij.ide.DataManager
import com.intellij.ide.impl.HeadlessDataManager
import com.intellij.ide.util.PropertiesComponent
import com.intellij.openapi.actionSystem.ActionGroup
import com.intellij.openapi.actionSystem.ActionManager
import com.intellij.openapi.actionSystem.ActionPopupMenu
import com.intellij.openapi.actionSystem.AnActionEvent
import com.intellij.openapi.actionSystem.impl.ActionButton
import com.intellij.openapi.application.ApplicationManager
import com.intellij.openapi.util.IconLoader
import com.intellij.testFramework.DisposableRule
import com.intellij.testFramework.EdtRule
>>>>>>> cdc83e4e
import com.intellij.testFramework.ProjectRule
import com.intellij.testFramework.RunsInEdt
import com.intellij.testFramework.replaceService
import com.intellij.ui.components.JBScrollPane
import com.intellij.util.ui.UIUtil
import junit.framework.TestCase.assertEquals
import org.junit.Before
import org.junit.Rule
import org.junit.Test
import org.junit.rules.RuleChain
import org.mockito.Mockito.`when`
import org.mockito.Mockito.any
import org.mockito.Mockito.anyString
import org.mockito.Mockito.atLeastOnce
import org.mockito.Mockito.doAnswer
import org.mockito.Mockito.mockStatic
import org.mockito.Mockito.verify
import java.awt.Color
import java.awt.Cursor
import java.awt.Cursor.HAND_CURSOR
import java.awt.Dimension
import java.awt.Font
import java.awt.GradientPaint
import java.awt.Graphics2D
import java.awt.Point
import java.awt.Polygon
import java.awt.image.BufferedImage
import java.awt.image.BufferedImage.TYPE_INT_ARGB
import javax.imageio.ImageIO
import javax.swing.JComponent
import javax.swing.JPopupMenu

private val TEST_DATA_PATH = AndroidTestPaths.adtSources().resolve("layout-inspector/testData").toFile()
private const val DIFF_THRESHOLD = 0.02
private val activityMain = ResourceReference(ResourceNamespace.RES_AUTO, ResourceType.LAYOUT, "activity_main")

class DeviceViewContentPanelTest {
  private val projectRule = ProjectRule()

  @get:Rule
  val disposable = DisposableRule()

  @get:Rule
  val chain = RuleChain.outerRule(projectRule).around(DeviceViewSettingsRule()).around(EdtRule())!!

  @Before
  fun before() {
    ApplicationManager.getApplication().replaceService(PropertiesComponent::class.java, PropertiesComponentMock(), disposable.disposable)
  }

  @Test
  fun testSize() {
    val model = model {
      view(ROOT, 0, 0, 100, 200) {
        view(VIEW1, 0, 0, 50, 50) {
          view(VIEW3, 30, 30, 10, 10)
        }
        view(VIEW2, 60, 160, 10, 20)
      }
    }
    val treeSettings = FakeTreeSettings()
    treeSettings.hideSystemNodes = false
    val settings = DeviceViewSettings(scalePercent = 30)
    settings.drawLabel = false
    val stats = SessionStatistics(model, treeSettings)
    val panel = DeviceViewContentPanel(model, stats, treeSettings, settings, disposable.disposable)
    assertEquals(Dimension(376, 394), panel.preferredSize)

    settings.scalePercent = 100
    assertEquals(Dimension(1020, 1084), panel.preferredSize)

    model.update(
      window(ROOT, ROOT, 0, 0, 100, 200) {
        view(VIEW1, 0, 0, 50, 50)
      }, listOf(ROOT), 0)
    // This is usually handled by a listener registered in DeviceViewPanel
    panel.model.refresh()
    assertEquals(Dimension(732, 820), panel.preferredSize)
  }

  @Test
  fun testPaint() {
    val model = model {
      view(ROOT, 0, 0, 500, 1000) {
        view(VIEW1, 125, 150, 250, 250) {
          image()
        }
      }
    }
    @Suppress("UndesirableClassUsage")
    val generatedImage = BufferedImage(1000, 1500, TYPE_INT_ARGB)
    var graphics = generatedImage.createGraphics()

    val settings = DeviceViewSettings(scalePercent = 100)
    settings.drawLabel = false
    val treeSettings = FakeTreeSettings()
    treeSettings.hideSystemNodes = false
    val panel = DeviceViewContentPanel(model, SessionStatistics(model, treeSettings), treeSettings, settings, disposable.disposable)
    panel.setSize(1000, 1500)

    panel.paint(graphics)
<<<<<<< HEAD
    ImageDiffUtil.assertImageSimilar(File(TEST_DATA_PATH, "testPaint.png"), generatedImage, DIFF_THRESHOLD)
=======
    ImageDiffUtil.assertImageSimilar(getWorkspaceRoot().resolve("$TEST_DATA_PATH/testPaint.png"), generatedImage, DIFF_THRESHOLD)
>>>>>>> cdc83e4e

    settings.scalePercent = 50
    graphics = generatedImage.createGraphics()
    panel.paint(graphics)
<<<<<<< HEAD
    ImageDiffUtil.assertImageSimilar(File(TEST_DATA_PATH, "testPaint_scaled.png"), generatedImage, DIFF_THRESHOLD)
=======
    ImageDiffUtil.assertImageSimilar(getWorkspaceRoot().resolve("$TEST_DATA_PATH/testPaint_scaled.png"), generatedImage, DIFF_THRESHOLD)
>>>>>>> cdc83e4e

    settings.scalePercent = 100
    panel.model.rotate(0.3, 0.2)
    graphics = generatedImage.createGraphics()
    panel.paint(graphics)
<<<<<<< HEAD
    ImageDiffUtil.assertImageSimilar(File(TEST_DATA_PATH, "testPaint_rotated.png"), generatedImage, DIFF_THRESHOLD)
=======
    ImageDiffUtil.assertImageSimilar(getWorkspaceRoot().resolve("$TEST_DATA_PATH/testPaint_rotated.png"), generatedImage, DIFF_THRESHOLD)
>>>>>>> cdc83e4e

    panel.model.layerSpacing = 10
    graphics = generatedImage.createGraphics()
    panel.paint(graphics)
<<<<<<< HEAD
    ImageDiffUtil.assertImageSimilar(File(TEST_DATA_PATH, "testPaint_spacing1.png"), generatedImage, DIFF_THRESHOLD)
=======
    ImageDiffUtil.assertImageSimilar(getWorkspaceRoot().resolve("$TEST_DATA_PATH/testPaint_spacing1.png"), generatedImage, DIFF_THRESHOLD)
>>>>>>> cdc83e4e

    panel.model.layerSpacing = 200
    graphics = generatedImage.createGraphics()
    panel.paint(graphics)
<<<<<<< HEAD
    ImageDiffUtil.assertImageSimilar(File(TEST_DATA_PATH, "testPaint_spacing2.png"), generatedImage, DIFF_THRESHOLD)
=======
    ImageDiffUtil.assertImageSimilar(getWorkspaceRoot().resolve("$TEST_DATA_PATH/testPaint_spacing2.png"), generatedImage, DIFF_THRESHOLD)
>>>>>>> cdc83e4e

    panel.model.layerSpacing = INITIAL_LAYER_SPACING
    val windowRoot = model[ROOT]!!
    model.setSelection(windowRoot, SelectionOrigin.INTERNAL)
    graphics = generatedImage.createGraphics()
    panel.paint(graphics)
<<<<<<< HEAD
    ImageDiffUtil.assertImageSimilar(File(TEST_DATA_PATH, "testPaint_selected.png"), generatedImage, DIFF_THRESHOLD)
=======
    ImageDiffUtil.assertImageSimilar(getWorkspaceRoot().resolve("$TEST_DATA_PATH/testPaint_selected.png"), generatedImage, DIFF_THRESHOLD)
>>>>>>> cdc83e4e

    settings.drawLabel = true
    model.setSelection(model[VIEW1], SelectionOrigin.INTERNAL)
    graphics = generatedImage.createGraphics()
    // Set the font so it will be the same across platforms
    graphics.font = Font("Droid Sans", Font.PLAIN, 12)

    panel.paint(graphics)
<<<<<<< HEAD
    ImageDiffUtil.assertImageSimilar(File(TEST_DATA_PATH, "testPaint_label.png"), generatedImage, DIFF_THRESHOLD)
=======
    ImageDiffUtil.assertImageSimilar(getWorkspaceRoot().resolve("$TEST_DATA_PATH/testPaint_label.png"), generatedImage, DIFF_THRESHOLD)
>>>>>>> cdc83e4e

    settings.drawBorders = false
    graphics = generatedImage.createGraphics()
    graphics.font = Font("Droid Sans", Font.PLAIN, 12)
    panel.paint(graphics)
<<<<<<< HEAD
    ImageDiffUtil.assertImageSimilar(File(TEST_DATA_PATH, "testPaint_noborders.png"), generatedImage, DIFF_THRESHOLD)
=======
    ImageDiffUtil.assertImageSimilar(getWorkspaceRoot().resolve("$TEST_DATA_PATH/testPaint_noborders.png"), generatedImage, DIFF_THRESHOLD)
>>>>>>> cdc83e4e

    model.hoveredNode = windowRoot
    graphics = generatedImage.createGraphics()
    graphics.font = Font("Droid Sans", Font.PLAIN, 12)
    panel.paint(graphics)
<<<<<<< HEAD
    ImageDiffUtil.assertImageSimilar(File(TEST_DATA_PATH, "testPaint_hovered.png"), generatedImage, DIFF_THRESHOLD)
=======
    ImageDiffUtil.assertImageSimilar(getWorkspaceRoot().resolve("$TEST_DATA_PATH/testPaint_hovered.png"), generatedImage, DIFF_THRESHOLD)
>>>>>>> cdc83e4e
  }

  @Test
  fun testPaintWithHiddenSystemViews() {
    val model = model {
      view(ROOT, 0, 0, 500, 1000, layout = null) {
        view(VIEW1, 125, 150, 250, 250, layout = activityMain) {
          image()
        }
      }
    }
    @Suppress("UndesirableClassUsage")
    val generatedImage = BufferedImage(1000, 1500, TYPE_INT_ARGB)
    var graphics = generatedImage.createGraphics()

    val settings = DeviceViewSettings(scalePercent = 100)
    settings.drawLabel = false
    val treeSettings = FakeTreeSettings()
    val panel = DeviceViewContentPanel(model, SessionStatistics(model, treeSettings), treeSettings, settings, disposable.disposable)
    panel.setSize(1000, 1500)

    panel.paint(graphics)
    ImageDiffUtil.assertImageSimilar(getWorkspaceRoot().resolve("$TEST_DATA_PATH/testPaintWithHiddenSystemViews.png"),
                                     generatedImage, DIFF_THRESHOLD)

    settings.scalePercent = 100
    panel.model.rotate(0.3, 0.2)
    graphics = generatedImage.createGraphics()
    panel.paint(graphics)
    ImageDiffUtil.assertImageSimilar(getWorkspaceRoot().resolve("$TEST_DATA_PATH/testPaintWithHiddenSystemView_rotated.png"),
                                     generatedImage, DIFF_THRESHOLD)

    panel.model.layerSpacing = INITIAL_LAYER_SPACING
    val windowRoot = model[ROOT]!!
    model.setSelection(windowRoot, SelectionOrigin.INTERNAL)
    graphics = generatedImage.createGraphics()
    panel.paint(graphics)
    ImageDiffUtil.assertImageSimilar(getWorkspaceRoot().resolve("$TEST_DATA_PATH/testPaintWithHiddenSystemView_selected.png"),
                                     generatedImage, DIFF_THRESHOLD)
  }

  @Test
  fun testRotationDoesntThrow() {
    val model = model {
      view(ROOT, 0, 0, 500, 1000) {
        // Use a RTL name to force TextLayout to be used
        view(VIEW1, 125, 150, 250, 250, qualifiedName = "שמי העברי") {
          image()
        }
      }
    }

    @Suppress("UndesirableClassUsage")
    val generatedImage = BufferedImage(10, 15, TYPE_INT_ARGB)
    val graphics = generatedImage.createGraphics()

    model.setSelection(model[VIEW1], SelectionOrigin.INTERNAL)
    val treeSettings = FakeTreeSettings()
    treeSettings.hideSystemNodes = false
    val panel = DeviceViewContentPanel(model, SessionStatistics(model, treeSettings), treeSettings, DeviceViewSettings(), disposable.disposable)
    panel.setSize(10, 15)
    panel.model.rotate(-1.0, -1.0)

    for (i in 0..20) {
      panel.model.rotate(-2.0, 0.1)
      for (j in 0..20) {
        panel.model.rotate(0.1, 0.0)
        panel.paint(graphics)
      }
    }
  }

  @Test
  fun testOverlay() {
    val model = model {
      view(ROOT, 0, 0, 600, 600) {
        view(VIEW1, 125, 150, 250, 250)
      }
    }

    @Suppress("UndesirableClassUsage")
    val generatedImage = BufferedImage(1000, 1500, TYPE_INT_ARGB)
    var graphics = generatedImage.createGraphics()

    val settings = DeviceViewSettings(scalePercent = 100)
    settings.drawLabel = false
    val treeSettings = FakeTreeSettings()
    treeSettings.hideSystemNodes = false
    val panel = DeviceViewContentPanel(model, SessionStatistics(model, treeSettings), treeSettings, settings, disposable.disposable)
    panel.setSize(1000, 1500)

<<<<<<< HEAD
    panel.model.overlay = ImageIO.read(File(TEST_DATA_PATH, "overlay.png"))

    panel.paint(graphics)
    ImageDiffUtil.assertImageSimilar(File(TEST_DATA_PATH, "testPaint_overlay-60.png"), generatedImage, DIFF_THRESHOLD)
=======
    panel.model.overlay = ImageIO.read(getWorkspaceRoot().resolve("$TEST_DATA_PATH/overlay.png").toFile())

    panel.paint(graphics)
    ImageDiffUtil.assertImageSimilar(getWorkspaceRoot().resolve("$TEST_DATA_PATH/testPaint_overlay-60.png"), generatedImage, DIFF_THRESHOLD)
>>>>>>> cdc83e4e

    panel.model.overlayAlpha = 0.2f
    graphics = generatedImage.createGraphics()
    panel.paint(graphics)
<<<<<<< HEAD
    ImageDiffUtil.assertImageSimilar(File(TEST_DATA_PATH, "testPaint_overlay-20.png"), generatedImage, DIFF_THRESHOLD)
=======
    ImageDiffUtil.assertImageSimilar(getWorkspaceRoot().resolve("$TEST_DATA_PATH/testPaint_overlay-20.png"), generatedImage, DIFF_THRESHOLD)
>>>>>>> cdc83e4e

    panel.model.overlayAlpha = 0.9f
    graphics = generatedImage.createGraphics()
    panel.paint(graphics)
<<<<<<< HEAD
    ImageDiffUtil.assertImageSimilar(File(TEST_DATA_PATH, "testPaint_overlay-90.png"), generatedImage, DIFF_THRESHOLD)
=======
    ImageDiffUtil.assertImageSimilar(getWorkspaceRoot().resolve("$TEST_DATA_PATH/testPaint_overlay-90.png"), generatedImage, DIFF_THRESHOLD)
>>>>>>> cdc83e4e
  }

  @Test
  fun testDrag() {
    val model = model {
      view(ROOT, 0, 0, 100, 200) {
        view(VIEW1, 25, 30, 50, 50)
      }
    }

    val settings = DeviceViewSettings(scalePercent = 100)
    settings.drawLabel = false
    val treeSettings = FakeTreeSettings()
    treeSettings.hideSystemNodes = false
    val panel = DeviceViewContentPanel(model, SessionStatistics(model, treeSettings), treeSettings, settings, disposable.disposable)
    val client: InspectorClient = mock()
    `when`(client.capabilities).thenReturn(setOf(InspectorClient.Capability.SUPPORTS_SKP))
    val layoutInspector: LayoutInspector = mock()
    `when`(layoutInspector.currentClient).thenReturn(client)
    (DataManager.getInstance() as HeadlessDataManager).setTestDataProvider { id ->
      if (id == LAYOUT_INSPECTOR_DATA_KEY.name) {
        layoutInspector
      }
      else if (id == TOGGLE_3D_ACTION_BUTTON_KEY.name) {
        mock<ActionButton>()
      }
      else {
        null
      }
    }
    panel.setSize(200, 300)
    val fakeUi = FakeUi(panel)

    fakeUi.mouse.drag(10, 10, 50, 10)
    // We're not in rotated mode, so nothing should have happened yet.
    assertEquals(0.0, panel.model.xOff)
    assertEquals(0.0, panel.model.yOff)

    // Now modify the model to be rotated and verify that dragging changes the rotation
    panel.model.xOff = 0.1
    fakeUi.mouse.drag(10, 10, 10, 10)
    assertEquals(0.11, panel.model.xOff)
    assertEquals(0.01, panel.model.yOff)

    panel.model.resetRotation()
    assertEquals(0.0, panel.model.xOff)
    assertEquals(0.0, panel.model.yOff)
  }

  @Test
  fun testClick() {
    val layoutMain = ResourceReference(ResourceNamespace.RES_AUTO, ResourceType.LAYOUT, "activity_main")
    val layoutAppcompat = ResourceReference(ResourceNamespace.APPCOMPAT, ResourceType.LAYOUT, "abc_screen_simple")
    val model = model {
      view(ROOT, 0, 0, 100, 200) {
        view(VIEW1, 25, 30, 50, 50, layout = layoutMain) {
          view(VIEW2, 30, 35, 40, 40, layout = layoutAppcompat) {
            view(VIEW3, 35, 40, 30, 30, layout = layoutAppcompat)
          }
        }
      }
    }
    val settings = DeviceViewSettings(scalePercent = 100)
    settings.drawLabel = false
    val treeSettings = FakeTreeSettings()
    treeSettings.hideSystemNodes = false
    val panel = DeviceViewContentPanel(model, SessionStatistics(model, treeSettings), treeSettings, settings, disposable.disposable)
    panel.setSize(100, 200)
    val fakeUi = FakeUi(panel)
    assertThat(model.selection).isNull()

    // Click on VIEW3 when system views are showing:
    treeSettings.hideSystemNodes = false
    fakeUi.mouse.click(40, 50)
    assertThat(model.selection).isSameAs(model[VIEW3]!!)

    // Click on VIEW3 when system views are hidden:
    treeSettings.hideSystemNodes = true
    fakeUi.mouse.click(40, 50)
    assertThat(model.selection).isSameAs(model[VIEW1]!!)
  }

  @Test
  fun testMouseMove() {
    val layoutMain = ResourceReference(ResourceNamespace.RES_AUTO, ResourceType.LAYOUT, "activity_main")
    val layoutAppcompat = ResourceReference(ResourceNamespace.APPCOMPAT, ResourceType.LAYOUT, "abc_screen_simple")
    val model = model {
      view(ROOT, 0, 0, 100, 200) {
        view(VIEW1, 25, 30, 50, 50, layout = layoutMain) {
          view(VIEW2, 30, 35, 40, 40, layout = layoutAppcompat) {
            view(VIEW3, 35, 40, 30, 30, layout = layoutAppcompat)
          }
        }
      }
    }
    val settings = DeviceViewSettings(scalePercent = 100)
    settings.drawLabel = false
    val treeSettings = FakeTreeSettings()
    treeSettings.hideSystemNodes = false
    val panel = DeviceViewContentPanel(model, SessionStatistics(model, treeSettings), treeSettings, settings, disposable.disposable)
    panel.setSize(100, 200)
    val fakeUi = FakeUi(panel)
    assertThat(model.hoveredNode).isNull()

    // Move to VIEW3 when system views are showing:
    fakeUi.mouse.moveTo(40, 50)
    assertThat(model.hoveredNode).isSameAs(model[VIEW3]!!)

    // Move to VIEW3 when system views are hidden:
    treeSettings.hideSystemNodes = true
    fakeUi.mouse.moveTo(40, 50)
    assertThat(model.hoveredNode).isSameAs(model[VIEW1]!!)
  }

  @Test
  fun testContextMenu() {
    val layoutMain = ResourceReference(ResourceNamespace.RES_AUTO, ResourceType.LAYOUT, "activity_main")
    val layoutAppcompat = ResourceReference(ResourceNamespace.APPCOMPAT, ResourceType.LAYOUT, "abc_screen_simple")
    val model = model {
      view(ROOT, 0, 0, 100, 200, layout = null) {
        view(VIEW1, 25, 30, 50, 50, layout = layoutMain) {
          view(VIEW2, 30, 35, 40, 40, layout = layoutAppcompat) {
            view(VIEW3, 35, 40, 30, 30, layout = layoutAppcompat) {
              view(VIEW4, 36, 41, 25, 25, layout = layoutMain)
            }
          }
        }
      }
    }
    val settings = DeviceViewSettings(scalePercent = 100)
    settings.drawLabel = false
    val treeSettings = FakeTreeSettings()
    treeSettings.hideSystemNodes = false
    val panel = DeviceViewContentPanel(model, SessionStatistics(model, treeSettings), treeSettings, settings, disposable.disposable)
    panel.setSize(100, 200)
    val fakeUi = FakeUi(panel)
    assertThat(model.selection).isNull()

    var latestPopup: FakeActionPopupMenu? = null
    ApplicationManager.getApplication().replaceService(ActionManager::class.java, mock(), disposable.disposable)
    doAnswer { invocation ->
      latestPopup = FakeActionPopupMenu(invocation.getArgument(1))
      latestPopup
    }.`when`(ActionManager.getInstance()).createActionPopupMenu(anyString(), any(ActionGroup::class.java))

    // Right click on VIEW4 when system views are showing:
    fakeUi.mouse.click(40, 50, FakeMouse.Button.RIGHT)
    latestPopup!!.assertSelectViewAction(5, 4, 3, 2, 1)

    // Right click on VIEW4 when system views are hidden:
    treeSettings.hideSystemNodes = true
    fakeUi.mouse.click(40, 50, FakeMouse.Button.RIGHT)
    latestPopup!!.assertSelectViewAction(5, 2)
  }

  @Test
  fun testEmptyTextVisibility() {
    val settings = DeviceViewSettings(scalePercent = 100)
    settings.drawLabel = false
    val model = model {}
    val launcher: InspectorClientLauncher = mock()
    `when`(launcher.activeClient).thenReturn(mock())
    val treeSettings = FakeTreeSettings()
    treeSettings.hideSystemNodes = false
    val panel = DeviceViewContentPanel(model, SessionStatistics(model, treeSettings), treeSettings, settings, disposable.disposable)
    val selectProcessAction = mock<SelectProcessAction>()
    panel.selectProcessAction = selectProcessAction
    `when`(selectProcessAction.templatePresentation).thenReturn(mock())
    panel.setSize(200, 200)
    val fakeUi = FakeUi(panel)
    val hand = Cursor.getPredefinedCursor(HAND_CURSOR)
    mockStatic(BrowserUtil::class.java).use { browserUtil ->
      for (x in 0..200) {
        for (y in 0..200) {
          fakeUi.mouse.moveTo(x, y)
          if (panel.cursor == hand) {
            fakeUi.mouse.click(x, y)
          }
        }
      }
      browserUtil.verify(atLeastOnce()) { BrowserUtil.browse("https://developer.android.com/studio/debug/layout-inspector") }
      verify(selectProcessAction, atLeastOnce()).actionPerformed(any())
    }

    model.update(window(ROOT, ROOT) { view(VIEW1) }, listOf(ROOT), 1)
    for (x in 0..200) {
      for (y in 0..200) {
        fakeUi.mouse.moveTo(x, y)
        assertThat(panel.cursor).isNotEqualTo(hand)
      }
    }
  }

  @Test
  fun testPaintMultiWindow() {
    val model = model {
      view(ROOT, 0, 0, 100, 200) {
        view(VIEW1, 0, 0, 50, 50) {
          image()
        }
      }
    }

    // Second window. Root doesn't overlap with top of first window--verify they're on separate levels in the drawing.
    val window2 = window(VIEW2, VIEW2, 60, 60, 30, 30) {
      view(VIEW3, 70, 70, 10, 10)
    }

    model.update(window2, listOf(ROOT, VIEW2), 0)

    @Suppress("UndesirableClassUsage")
    val generatedImage = BufferedImage(200, 300, TYPE_INT_ARGB)
    var graphics = generatedImage.createGraphics()

    val settings = DeviceViewSettings(scalePercent = 100)
    settings.drawLabel = false
    val treeSettings = FakeTreeSettings()
    treeSettings.hideSystemNodes = false
    val panel = DeviceViewContentPanel(model, SessionStatistics(model, treeSettings), treeSettings, settings, disposable.disposable)
    panel.setSize(200, 300)

    panel.paint(graphics)
<<<<<<< HEAD
    ImageDiffUtil.assertImageSimilar(File(TEST_DATA_PATH, "testPaintMultiWindow.png"), generatedImage, DIFF_THRESHOLD)
=======
    ImageDiffUtil.assertImageSimilar(getWorkspaceRoot().resolve("$TEST_DATA_PATH/testPaintMultiWindow.png"), generatedImage, DIFF_THRESHOLD)
>>>>>>> cdc83e4e

    model.setSelection(model[VIEW3], SelectionOrigin.INTERNAL)
    graphics = generatedImage.createGraphics()
    panel.paint(graphics)
<<<<<<< HEAD
    ImageDiffUtil.assertImageSimilar(File(TEST_DATA_PATH, "testPaintMultiWindow_selected.png"), generatedImage,
=======
    ImageDiffUtil.assertImageSimilar(getWorkspaceRoot().resolve("$TEST_DATA_PATH/testPaintMultiWindow_selected.png"), generatedImage,
>>>>>>> cdc83e4e
                                     DIFF_THRESHOLD)

    panel.model.rotate(0.3, 0.2)
    graphics = generatedImage.createGraphics()
    panel.paint(graphics)
<<<<<<< HEAD
    ImageDiffUtil.assertImageSimilar(File(TEST_DATA_PATH, "testPaintMultiWindow_rotated.png"), generatedImage,
=======
    ImageDiffUtil.assertImageSimilar(getWorkspaceRoot().resolve("$TEST_DATA_PATH/testPaintMultiWindow_rotated.png"), generatedImage,
>>>>>>> cdc83e4e
                                     DIFF_THRESHOLD)
  }

  @Test
  fun testPaintMultiWindowDimBehind() {
    val model = model {
      view(ROOT, 0, 0, 100, 200) {
        view(VIEW1, 0, 0, 50, 50) {
          image()
        }
      }
    }

    // Second window. Root doesn't overlap with top of first window--verify they're on separate levels in the drawing.
    val window2 = window(VIEW2, VIEW2, 60, 60, 30, 30, layoutFlags = WINDOW_MANAGER_FLAG_DIM_BEHIND) {
      view(VIEW3, 70, 70, 10, 10)
    }

    model.update(window2, listOf(ROOT, VIEW2), 0)

    @Suppress("UndesirableClassUsage")
    val generatedImage = BufferedImage(200, 300, TYPE_INT_ARGB)
    var graphics = generatedImage.createGraphics()

    val settings = DeviceViewSettings(scalePercent = 100)
    settings.drawLabel = false
    val treeSettings = FakeTreeSettings()
    treeSettings.hideSystemNodes = false
    val panel = DeviceViewContentPanel(model, SessionStatistics(model, treeSettings), treeSettings, settings, disposable.disposable)
    panel.setSize(200, 300)
    panel.paint(graphics)
    ImageDiffUtil.assertImageSimilar(
<<<<<<< HEAD
      File(TEST_DATA_PATH, "testPaintMultiWindowDimBehind.png"), generatedImage, DIFF_THRESHOLD)
=======
      getWorkspaceRoot().resolve("$TEST_DATA_PATH/testPaintMultiWindowDimBehind.png"), generatedImage, DIFF_THRESHOLD)
>>>>>>> cdc83e4e

    panel.model.rotate(0.3, 0.2)
    settings.scalePercent = 50
    graphics = generatedImage.createGraphics()
    panel.paint(graphics)
<<<<<<< HEAD
    ImageDiffUtil.assertImageSimilar(File(TEST_DATA_PATH, "testPaintMultiWindowDimBehind_rotated.png"), generatedImage,
=======
    ImageDiffUtil.assertImageSimilar(getWorkspaceRoot().resolve("$TEST_DATA_PATH/testPaintMultiWindowDimBehind_rotated.png"), generatedImage,
>>>>>>> cdc83e4e
                                     DIFF_THRESHOLD)
  }

  @Test
  fun testPaintWithImages() {
<<<<<<< HEAD
    val image1 = ImageIO.read(File(TEST_DATA_PATH, "image1.png"))
    val image2 = ImageIO.read(File(TEST_DATA_PATH, "image2.png"))
    val image3 = ImageIO.read(File(TEST_DATA_PATH, "image3.png"))
=======
    val image1 = ImageIO.read(getWorkspaceRoot().resolve("$TEST_DATA_PATH/image1.png").toFile())
    val image2 = ImageIO.read(getWorkspaceRoot().resolve("$TEST_DATA_PATH/image2.png").toFile())
    val image3 = ImageIO.read(getWorkspaceRoot().resolve("$TEST_DATA_PATH/image3.png").toFile())
>>>>>>> cdc83e4e

    val model = model {
      view(ROOT, 0, 0, 585, 804) {
        image(image1)
        view(VIEW1, 0, 100, 585, 585) {
          image(image2)
        }
        view(VIEW2, 100, 400, 293, 402) {
          image(image3)
        }
      }
    }

    @Suppress("UndesirableClassUsage")
    val generatedImage = BufferedImage(350, 450, TYPE_INT_ARGB)
    var graphics = generatedImage.createGraphics()

    val settings = DeviceViewSettings(scalePercent = 50)
    settings.drawLabel = false
    val treeSettings = FakeTreeSettings()
    treeSettings.hideSystemNodes = false
    val panel = DeviceViewContentPanel(model, SessionStatistics(model, treeSettings), treeSettings, settings, disposable.disposable)
    panel.setSize(350, 450)

    panel.paint(graphics)
<<<<<<< HEAD
    ImageDiffUtil.assertImageSimilar(File(TEST_DATA_PATH, "testPaintWithImages.png"), generatedImage, DIFF_THRESHOLD)
=======
    ImageDiffUtil.assertImageSimilar(getWorkspaceRoot().resolve("$TEST_DATA_PATH/testPaintWithImages.png"), generatedImage, DIFF_THRESHOLD)
>>>>>>> cdc83e4e

    model.setSelection(model[ROOT], SelectionOrigin.INTERNAL)
    graphics = generatedImage.createGraphics()
    panel.paint(graphics)
    ImageDiffUtil.assertImageSimilar(
<<<<<<< HEAD
      File(TEST_DATA_PATH, "testPaintWithImages_root.png"), generatedImage, DIFF_THRESHOLD)
=======
      getWorkspaceRoot().resolve("$TEST_DATA_PATH/testPaintWithImages_root.png"), generatedImage, DIFF_THRESHOLD)
>>>>>>> cdc83e4e

    model.setSelection(model[VIEW1], SelectionOrigin.INTERNAL)
    graphics = generatedImage.createGraphics()
    panel.paint(graphics)
    ImageDiffUtil.assertImageSimilar(
<<<<<<< HEAD
      File(TEST_DATA_PATH, "testPaintWithImages_view1.png"), generatedImage, DIFF_THRESHOLD)
=======
      getWorkspaceRoot().resolve("$TEST_DATA_PATH/testPaintWithImages_view1.png"), generatedImage, DIFF_THRESHOLD)
>>>>>>> cdc83e4e

    model.setSelection(model[VIEW2], SelectionOrigin.INTERNAL)
    graphics = generatedImage.createGraphics()
    panel.paint(graphics)
    ImageDiffUtil.assertImageSimilar(
<<<<<<< HEAD
      File(TEST_DATA_PATH, "testPaintWithImages_view2.png"), generatedImage, DIFF_THRESHOLD)
=======
      getWorkspaceRoot().resolve("$TEST_DATA_PATH/testPaintWithImages_view2.png"), generatedImage, DIFF_THRESHOLD)
>>>>>>> cdc83e4e

    graphics = generatedImage.createGraphics()
    panel.paint(graphics)
    ImageDiffUtil.assertImageSimilar(
<<<<<<< HEAD
      File(TEST_DATA_PATH, "testPaintWithImages_view2.png"), generatedImage, DIFF_THRESHOLD)
=======
      getWorkspaceRoot().resolve("$TEST_DATA_PATH/testPaintWithImages_view2.png"), generatedImage, DIFF_THRESHOLD)
>>>>>>> cdc83e4e

    graphics = generatedImage.createGraphics()
    panel.paint(graphics)
    ImageDiffUtil.assertImageSimilar(
<<<<<<< HEAD
      File(TEST_DATA_PATH, "testPaintWithImages_view2.png"), generatedImage, DIFF_THRESHOLD)
=======
      getWorkspaceRoot().resolve("$TEST_DATA_PATH/testPaintWithImages_view2.png"), generatedImage, DIFF_THRESHOLD)
>>>>>>> cdc83e4e

    settings.drawLabel = true
    graphics = generatedImage.createGraphics()
    // Set the font so it will be the same across platforms
    graphics.font = Font("Droid Sans", Font.PLAIN, 12)
    panel.paint(graphics)
    ImageDiffUtil.assertImageSimilar(
<<<<<<< HEAD
      File(TEST_DATA_PATH, "testPaintWithImages_label.png"), generatedImage, DIFF_THRESHOLD)
=======
      getWorkspaceRoot().resolve("$TEST_DATA_PATH/testPaintWithImages_label.png"), generatedImage, DIFF_THRESHOLD)
>>>>>>> cdc83e4e
  }

  @Suppress("UndesirableClassUsage")
  @Test
  fun testPaintWithImagesBetweenChildren() {
    val image1 = BufferedImage(100, 100, TYPE_INT_ARGB)
    image1.graphics.run {
      color = Color.RED
      fillRect(25, 25, 50, 50)
    }
    val image2 = BufferedImage(100, 100, TYPE_INT_ARGB)
    image2.graphics.run {
      color = Color.BLUE
      fillRect(0, 0, 60, 60)
    }
    val image3 = BufferedImage(50, 50, TYPE_INT_ARGB)
    image3.graphics.run {
      color = Color.GREEN
      fillRect(0, 0, 50, 50)
    }

    val model = model {
      view(ROOT, 0, 0, 100, 100) {
        view(VIEW1, 0, 0, 100, 100) {
          image(image2)
        }
        image(image1)
        view(VIEW2, 50, 50, 50, 50) {
          image(image3)
        }
      }
    }

    @Suppress("UndesirableClassUsage")
    val generatedImage = BufferedImage(1200, 1400, TYPE_INT_ARGB)
    var graphics = generatedImage.createGraphics()

    val treeSettings = FakeTreeSettings()
    treeSettings.hideSystemNodes = false
    val stats = SessionStatistics(model, treeSettings)
    val panel = DeviceViewContentPanel(model, stats, treeSettings, DeviceViewSettings(scalePercent = 400), disposable.disposable)
    panel.setSize(1200, 1400)

    panel.paint(graphics)
<<<<<<< HEAD
    ImageDiffUtil.assertImageSimilar(File(TEST_DATA_PATH, "testPaintWithImagesBetweenChildren.png"), generatedImage,
=======
    ImageDiffUtil.assertImageSimilar(getWorkspaceRoot().resolve("$TEST_DATA_PATH/testPaintWithImagesBetweenChildren.png"), generatedImage,
>>>>>>> cdc83e4e
                                     DIFF_THRESHOLD)

    panel.model.rotate(0.3, 0.2)
    graphics = generatedImage.createGraphics()
    panel.paint(graphics)
<<<<<<< HEAD
    ImageDiffUtil.assertImageSimilar(File(TEST_DATA_PATH, "testPaintWithImagesBetweenChildren_rotated.png"),
=======
    ImageDiffUtil.assertImageSimilar(getWorkspaceRoot().resolve("$TEST_DATA_PATH/testPaintWithImagesBetweenChildren_rotated.png"),
>>>>>>> cdc83e4e
                                     generatedImage, DIFF_THRESHOLD)

    model.setSelection(model[ROOT], SelectionOrigin.INTERNAL)
    graphics = generatedImage.createGraphics()
    graphics.font = Font("Droid Sans", Font.PLAIN, 12)
    panel.paint(graphics)
    ImageDiffUtil.assertImageSimilar(
<<<<<<< HEAD
      File(TEST_DATA_PATH, "testPaintWithImagesBetweenChildren_root.png"), generatedImage, DIFF_THRESHOLD)
=======
      getWorkspaceRoot().resolve("$TEST_DATA_PATH/testPaintWithImagesBetweenChildren_root.png"), generatedImage, DIFF_THRESHOLD)
>>>>>>> cdc83e4e
  }

  @Test
  fun testPaintWithRootImageOnly() {
<<<<<<< HEAD
    val image1 = ImageIO.read(File(TEST_DATA_PATH, "image1.png"))
=======
    val image1 = ImageIO.read(getWorkspaceRoot().resolve("$TEST_DATA_PATH/image1.png").toFile())
>>>>>>> cdc83e4e

    val model = model {
      view(ROOT, 0, 0, 585, 804) {
        image(image1)
        view(VIEW1, 0, 100, 585, 585)
        view(VIEW2, 100, 400, 293, 402)
      }
    }

    @Suppress("UndesirableClassUsage")
    val generatedImage = BufferedImage(350, 450, TYPE_INT_ARGB)
    var graphics = generatedImage.createGraphics()

    val settings = DeviceViewSettings(scalePercent = 50)
    settings.drawLabel = false
    val treeSettings = FakeTreeSettings()
    treeSettings.hideSystemNodes = false
    val panel = DeviceViewContentPanel(model, SessionStatistics(model, treeSettings), treeSettings, settings, disposable.disposable)
    panel.setSize(350, 450)

    panel.paint(graphics)
<<<<<<< HEAD
    ImageDiffUtil.assertImageSimilar(File(TEST_DATA_PATH, "testPaintWithRootImageOnly.png"), generatedImage,
=======
    ImageDiffUtil.assertImageSimilar(getWorkspaceRoot().resolve("$TEST_DATA_PATH/testPaintWithRootImageOnly.png"), generatedImage,
>>>>>>> cdc83e4e
                                     DIFF_THRESHOLD)

    model.setSelection(model[ROOT], SelectionOrigin.INTERNAL)
    graphics = generatedImage.createGraphics()
    panel.paint(graphics)
    ImageDiffUtil.assertImageSimilar(
<<<<<<< HEAD
      File(TEST_DATA_PATH, "testPaintWithRootImageOnly_root.png"), generatedImage, DIFF_THRESHOLD)
=======
      getWorkspaceRoot().resolve("$TEST_DATA_PATH/testPaintWithRootImageOnly_root.png"), generatedImage, DIFF_THRESHOLD)
>>>>>>> cdc83e4e

    model.setSelection(model[VIEW1], SelectionOrigin.INTERNAL)
    graphics = generatedImage.createGraphics()
    panel.paint(graphics)
    ImageDiffUtil.assertImageSimilar(
<<<<<<< HEAD
      File(TEST_DATA_PATH, "testPaintWithRootImageOnly_view1.png"), generatedImage, DIFF_THRESHOLD)
=======
      getWorkspaceRoot().resolve("$TEST_DATA_PATH/testPaintWithRootImageOnly_view1.png"), generatedImage, DIFF_THRESHOLD)
>>>>>>> cdc83e4e
  }

  @Test
  @Suppress("UndesirableClassUsage")
  fun testPaintTransformed() {
    val image1 = BufferedImage(220, 220, TYPE_INT_ARGB)
    (image1.graphics as Graphics2D).run {
      paint = GradientPaint(0f, 40f, Color.RED, 220f, 180f, Color.BLUE)
      fill(Polygon(intArrayOf(0, 180, 220, 40), intArrayOf(40, 0, 180, 220), 4))
    }

    val model = model {
      view(ROOT, 0, 0, 400, 600) {
        view(VIEW1, 50, 100, 300, 300, bounds = Polygon(intArrayOf(90, 270, 310, 130), intArrayOf(180, 140, 320, 360), 4)) {
          image(image1)
        }
      }
    }

    val generatedImage = BufferedImage(400, 600, TYPE_INT_ARGB)
    var graphics = generatedImage.createGraphics()
    graphics.font = ImageDiffTestUtil.getDefaultFont()

    val settings = DeviceViewSettings(scalePercent = 50)
    settings.drawLabel = false
    val treeSettings = FakeTreeSettings()
    treeSettings.hideSystemNodes = false
    val panel = DeviceViewContentPanel(model, SessionStatistics(model, treeSettings), treeSettings, settings, disposable.disposable)
    panel.setSize(400, 600)

    panel.paint(graphics)
<<<<<<< HEAD
    ImageDiffUtil.assertImageSimilar(File(TEST_DATA_PATH, "testPaintTransformed.png"), generatedImage,
=======
    ImageDiffUtil.assertImageSimilar(getWorkspaceRoot().resolve("$TEST_DATA_PATH/testPaintTransformed.png"), generatedImage,
>>>>>>> cdc83e4e
                                     DIFF_THRESHOLD)

    model.setSelection(model[VIEW1], SelectionOrigin.INTERNAL)
    graphics = generatedImage.createGraphics()
    graphics.font = ImageDiffTestUtil.getDefaultFont()
    panel.paint(graphics)
    ImageDiffUtil.assertImageSimilar(
<<<<<<< HEAD
      File(TEST_DATA_PATH, "testPaintTransformed_view1.png"), generatedImage, DIFF_THRESHOLD)
=======
      getWorkspaceRoot().resolve("$TEST_DATA_PATH/testPaintTransformed_view1.png"), generatedImage, DIFF_THRESHOLD)
>>>>>>> cdc83e4e

    settings.drawLabel = true
    graphics = generatedImage.createGraphics()
    graphics.font = ImageDiffTestUtil.getDefaultFont()
    panel.paint(graphics)
    ImageDiffUtil.assertImageSimilar(
<<<<<<< HEAD
      File(TEST_DATA_PATH, "testPaintTransformed_label.png"), generatedImage, DIFF_THRESHOLD)
=======
      getWorkspaceRoot().resolve("$TEST_DATA_PATH/testPaintTransformed_label.png"), generatedImage, DIFF_THRESHOLD)
>>>>>>> cdc83e4e

    settings.drawUntransformedBounds = true
    graphics = generatedImage.createGraphics()
    graphics.font = ImageDiffTestUtil.getDefaultFont()
    panel.paint(graphics)
    ImageDiffUtil.assertImageSimilar(
<<<<<<< HEAD
      File(TEST_DATA_PATH, "testPaintTransformed_untransformed.png"), generatedImage, DIFF_THRESHOLD)
=======
      getWorkspaceRoot().resolve("$TEST_DATA_PATH/testPaintTransformed_untransformed.png"), generatedImage, DIFF_THRESHOLD)
>>>>>>> cdc83e4e

    settings.drawBorders = false
    graphics = generatedImage.createGraphics()
    graphics.font = ImageDiffTestUtil.getDefaultFont()
    panel.paint(graphics)
    ImageDiffUtil.assertImageSimilar(
      getWorkspaceRoot().resolve("$TEST_DATA_PATH/testPaintTransformed_onlyUntransformed.png"), generatedImage, DIFF_THRESHOLD)
  }

  @Test
  @Suppress("UndesirableClassUsage")
  fun testPaintTransformedOutsideRoot() {
    val image1 = BufferedImage(80, 150, TYPE_INT_ARGB)
    (image1.graphics as Graphics2D).run {
      paint = GradientPaint(0f, 0f, Color.RED, 80f, 100f, Color.BLUE)
      fillRect(0, 0, 80, 100)
    }

    val model = model {
      view(ROOT, 0, 0, 100, 100) {
        view(VIEW1, 20, 20, 60, 60, bounds = Polygon(intArrayOf(-20, 80, 80, -20), intArrayOf(-50, -50, 150, 150), 4)) {
          image(image1)
        }
      }
    }

    val generatedImage = BufferedImage(200, 200, TYPE_INT_ARGB)
    var graphics = generatedImage.createGraphics()
    graphics.font = ImageDiffTestUtil.getDefaultFont()

    val settings = DeviceViewSettings(scalePercent = 75)
    settings.drawLabel = false
    val treeSettings = FakeTreeSettings()
    treeSettings.hideSystemNodes = false
    val panel = DeviceViewContentPanel(model, SessionStatistics(model, treeSettings), treeSettings, settings, disposable.disposable)
    panel.setSize(200, 200)

    panel.paint(graphics)
    ImageDiffUtil.assertImageSimilar(getWorkspaceRoot().resolve("$TEST_DATA_PATH/testPaintTransformedOutsideRoot.png"), generatedImage,
                                     DIFF_THRESHOLD)

    model.setSelection(model[VIEW1], SelectionOrigin.INTERNAL)
    graphics = generatedImage.createGraphics()
    graphics.font = ImageDiffTestUtil.getDefaultFont()
    panel.paint(graphics)
    ImageDiffUtil.assertImageSimilar(
<<<<<<< HEAD
      File(TEST_DATA_PATH, "testPaintTransformed_onlyUntransformed.png"), generatedImage, DIFF_THRESHOLD)
=======
      getWorkspaceRoot().resolve("$TEST_DATA_PATH/testPaintTransformedOutsideRoot_view1.png"), generatedImage, DIFF_THRESHOLD)
>>>>>>> cdc83e4e
  }

  @Test
  @Suppress("UndesirableClassUsage")
<<<<<<< HEAD
  fun testPaintTransformedOutsideRoot() {
    val image1 = BufferedImage(80, 150, TYPE_INT_ARGB)
    (image1.graphics as Graphics2D).run {
      paint = GradientPaint(0f, 0f, Color.RED, 80f, 100f, Color.BLUE)
      fillRect(0, 0, 80, 100)
    }

    val model = model {
      view(ROOT, 0, 0, 100, 100) {
        view(VIEW1, 20, 20, 60, 60, bounds = Polygon(intArrayOf(-20, 80, 80, -20), intArrayOf(-50, -50, 150, 150), 4)) {
          image(image1)
        }
      }
    }

    val generatedImage = BufferedImage(200, 200, TYPE_INT_ARGB)
    var graphics = generatedImage.createGraphics()
    graphics.font = ImageDiffUtil.getDefaultFont()

    val settings = DeviceViewSettings(scalePercent = 75)
    settings.drawLabel = false
    val panel = DeviceViewContentPanel(model, settings)
    panel.setSize(200, 200)

    panel.paint(graphics)
    ImageDiffUtil.assertImageSimilar(File(TEST_DATA_PATH, "testPaintTransformedOutsideRoot.png"), generatedImage,
                                     DIFF_THRESHOLD)

    model.selection = model[VIEW1]
    graphics = generatedImage.createGraphics()
    graphics.font = ImageDiffUtil.getDefaultFont()
    panel.paint(graphics)
    ImageDiffUtil.assertImageSimilar(
      File(TEST_DATA_PATH, "testPaintTransformedOutsideRoot_view1.png"), generatedImage, DIFF_THRESHOLD)
=======
  fun testPaintEmpty() {
    IconLoader.activate()
    setPortableUiFont(2.0f)
    val treeSettings = FakeTreeSettings()
    treeSettings.hideSystemNodes = false
    val model = model {}
    val stats = SessionStatistics(model, treeSettings)
    val panel = DeviceViewContentPanel(model, stats, treeSettings, DeviceViewSettings(), disposable.disposable)
    panel.setSize(800, 400)
    val generatedImage = BufferedImage(panel.width, panel.height, TYPE_INT_ARGB)
    val graphics = generatedImage.createGraphics()
    panel.paint(graphics)
    // We have to use a big threshold here, since the image is almost all text and despite using the portable font there's still
    // some differences between platforms.
    ImageDiffUtil.assertImageSimilar(getWorkspaceRoot().resolve("$TEST_DATA_PATH/testPaintEmpty.png"), generatedImage, 0.1)
  }

  @RunsInEdt
  @Test
  fun testAutoScroll() {
    val model = model {
      view(ROOT, 0, 0, 100, 200) {
        view(VIEW1, 0, 0, 50, 50) {
          view(VIEW3, 30, 30, 10, 10)
        }
        view(VIEW2, 60, 160, 10, 20)
      }
    }
    val view1 = model[VIEW1]
    val settings = DeviceViewSettings(scalePercent = 200)
    val treeSettings = FakeTreeSettings()
    treeSettings.hideSystemNodes = false
    val panel = DeviceViewContentPanel(model, SessionStatistics(model, treeSettings), treeSettings, settings, disposable.disposable)
    val scrollPane = JBScrollPane(panel)
    panel.setBounds(0, 0, 1000, 1000)
    scrollPane.setBounds(0, 0, 400, 400)
    scrollPane.viewport.viewPosition = Point(600, 600)
    UIUtil.dispatchAllInvocationEvents()

    // No auto scrolling when selection is changed from the image:
    model.setSelection(view1, SelectionOrigin.INTERNAL)
    assertThat(scrollPane.viewport.viewPosition).isEqualTo(Point(600, 600))

    // Auto scrolling will be in effect when selecting from the component tree:
    model.setSelection(view1, SelectionOrigin.COMPONENT_TREE)
    assertThat(scrollPane.viewport.viewPosition).isEqualTo(Point(394, 194))
  }

  private class FakeActionPopupMenu(private val group: ActionGroup): ActionPopupMenu {
    val popup: JPopupMenu = mock()

    override fun getComponent(): JPopupMenu = popup
    override fun getActionGroup(): ActionGroup = group
    override fun getPlace(): String = error("Not implemented")
    override fun setTargetComponent(component: JComponent) = error("Not implemented")

    fun assertSelectViewAction(vararg expected: Long) {
      val event: AnActionEvent = mock()
      `when`(event.actionManager).thenReturn(ActionManager.getInstance())
      val actions = group.getChildren(event)
      assertThat(actions.size).isEqualTo(1)
      assertThat(actions[0]).isInstanceOf(DropDownAction::class.java)
      val selectActions = (actions[0] as DropDownAction).getChildren(event)
      assertThat(selectActions.toList().filterIsInstance(SelectViewAction::class.java).map { it.view.drawId  })
        .containsExactlyElementsIn(expected.toList())
    }
>>>>>>> cdc83e4e
  }
}<|MERGE_RESOLUTION|>--- conflicted
+++ resolved
@@ -20,15 +20,11 @@
 import com.android.resources.ResourceType
 import com.android.testutils.ImageDiffUtil
 import com.android.testutils.MockitoKt.mock
-<<<<<<< HEAD
-import com.android.testutils.PropertySetterRule
-import com.android.tools.adtui.imagediff.ImageDiffUtil
-=======
 import com.android.testutils.TestUtils.getWorkspaceRoot
 import com.android.tools.adtui.actions.DropDownAction
 import com.android.tools.adtui.imagediff.ImageDiffTestUtil
+import com.android.tools.adtui.imagediff.ImageDiffUtil
 import com.android.tools.adtui.swing.FakeMouse
->>>>>>> cdc83e4e
 import com.android.tools.adtui.swing.FakeUi
 import com.android.tools.adtui.swing.setPortableUiFont
 import com.android.tools.adtui.workbench.PropertiesComponentMock
@@ -49,9 +45,6 @@
 import com.android.tools.idea.layoutinspector.pipeline.InspectorClientLauncher
 import com.android.tools.idea.layoutinspector.util.FakeTreeSettings
 import com.android.tools.idea.layoutinspector.window
-<<<<<<< HEAD
-import com.android.tools.idea.util.AndroidTestPaths
-=======
 import com.google.common.truth.Truth.assertThat
 import com.intellij.ide.BrowserUtil
 import com.intellij.ide.DataManager
@@ -66,7 +59,6 @@
 import com.intellij.openapi.util.IconLoader
 import com.intellij.testFramework.DisposableRule
 import com.intellij.testFramework.EdtRule
->>>>>>> cdc83e4e
 import com.intellij.testFramework.ProjectRule
 import com.intellij.testFramework.RunsInEdt
 import com.intellij.testFramework.replaceService
@@ -168,59 +160,35 @@
     panel.setSize(1000, 1500)
 
     panel.paint(graphics)
-<<<<<<< HEAD
-    ImageDiffUtil.assertImageSimilar(File(TEST_DATA_PATH, "testPaint.png"), generatedImage, DIFF_THRESHOLD)
-=======
     ImageDiffUtil.assertImageSimilar(getWorkspaceRoot().resolve("$TEST_DATA_PATH/testPaint.png"), generatedImage, DIFF_THRESHOLD)
->>>>>>> cdc83e4e
 
     settings.scalePercent = 50
     graphics = generatedImage.createGraphics()
     panel.paint(graphics)
-<<<<<<< HEAD
-    ImageDiffUtil.assertImageSimilar(File(TEST_DATA_PATH, "testPaint_scaled.png"), generatedImage, DIFF_THRESHOLD)
-=======
     ImageDiffUtil.assertImageSimilar(getWorkspaceRoot().resolve("$TEST_DATA_PATH/testPaint_scaled.png"), generatedImage, DIFF_THRESHOLD)
->>>>>>> cdc83e4e
 
     settings.scalePercent = 100
     panel.model.rotate(0.3, 0.2)
     graphics = generatedImage.createGraphics()
     panel.paint(graphics)
-<<<<<<< HEAD
-    ImageDiffUtil.assertImageSimilar(File(TEST_DATA_PATH, "testPaint_rotated.png"), generatedImage, DIFF_THRESHOLD)
-=======
     ImageDiffUtil.assertImageSimilar(getWorkspaceRoot().resolve("$TEST_DATA_PATH/testPaint_rotated.png"), generatedImage, DIFF_THRESHOLD)
->>>>>>> cdc83e4e
 
     panel.model.layerSpacing = 10
     graphics = generatedImage.createGraphics()
     panel.paint(graphics)
-<<<<<<< HEAD
-    ImageDiffUtil.assertImageSimilar(File(TEST_DATA_PATH, "testPaint_spacing1.png"), generatedImage, DIFF_THRESHOLD)
-=======
     ImageDiffUtil.assertImageSimilar(getWorkspaceRoot().resolve("$TEST_DATA_PATH/testPaint_spacing1.png"), generatedImage, DIFF_THRESHOLD)
->>>>>>> cdc83e4e
 
     panel.model.layerSpacing = 200
     graphics = generatedImage.createGraphics()
     panel.paint(graphics)
-<<<<<<< HEAD
-    ImageDiffUtil.assertImageSimilar(File(TEST_DATA_PATH, "testPaint_spacing2.png"), generatedImage, DIFF_THRESHOLD)
-=======
     ImageDiffUtil.assertImageSimilar(getWorkspaceRoot().resolve("$TEST_DATA_PATH/testPaint_spacing2.png"), generatedImage, DIFF_THRESHOLD)
->>>>>>> cdc83e4e
 
     panel.model.layerSpacing = INITIAL_LAYER_SPACING
     val windowRoot = model[ROOT]!!
     model.setSelection(windowRoot, SelectionOrigin.INTERNAL)
     graphics = generatedImage.createGraphics()
     panel.paint(graphics)
-<<<<<<< HEAD
-    ImageDiffUtil.assertImageSimilar(File(TEST_DATA_PATH, "testPaint_selected.png"), generatedImage, DIFF_THRESHOLD)
-=======
     ImageDiffUtil.assertImageSimilar(getWorkspaceRoot().resolve("$TEST_DATA_PATH/testPaint_selected.png"), generatedImage, DIFF_THRESHOLD)
->>>>>>> cdc83e4e
 
     settings.drawLabel = true
     model.setSelection(model[VIEW1], SelectionOrigin.INTERNAL)
@@ -229,31 +197,19 @@
     graphics.font = Font("Droid Sans", Font.PLAIN, 12)
 
     panel.paint(graphics)
-<<<<<<< HEAD
-    ImageDiffUtil.assertImageSimilar(File(TEST_DATA_PATH, "testPaint_label.png"), generatedImage, DIFF_THRESHOLD)
-=======
     ImageDiffUtil.assertImageSimilar(getWorkspaceRoot().resolve("$TEST_DATA_PATH/testPaint_label.png"), generatedImage, DIFF_THRESHOLD)
->>>>>>> cdc83e4e
 
     settings.drawBorders = false
     graphics = generatedImage.createGraphics()
     graphics.font = Font("Droid Sans", Font.PLAIN, 12)
     panel.paint(graphics)
-<<<<<<< HEAD
-    ImageDiffUtil.assertImageSimilar(File(TEST_DATA_PATH, "testPaint_noborders.png"), generatedImage, DIFF_THRESHOLD)
-=======
     ImageDiffUtil.assertImageSimilar(getWorkspaceRoot().resolve("$TEST_DATA_PATH/testPaint_noborders.png"), generatedImage, DIFF_THRESHOLD)
->>>>>>> cdc83e4e
 
     model.hoveredNode = windowRoot
     graphics = generatedImage.createGraphics()
     graphics.font = Font("Droid Sans", Font.PLAIN, 12)
     panel.paint(graphics)
-<<<<<<< HEAD
-    ImageDiffUtil.assertImageSimilar(File(TEST_DATA_PATH, "testPaint_hovered.png"), generatedImage, DIFF_THRESHOLD)
-=======
     ImageDiffUtil.assertImageSimilar(getWorkspaceRoot().resolve("$TEST_DATA_PATH/testPaint_hovered.png"), generatedImage, DIFF_THRESHOLD)
->>>>>>> cdc83e4e
   }
 
   @Test
@@ -345,35 +301,20 @@
     val panel = DeviceViewContentPanel(model, SessionStatistics(model, treeSettings), treeSettings, settings, disposable.disposable)
     panel.setSize(1000, 1500)
 
-<<<<<<< HEAD
-    panel.model.overlay = ImageIO.read(File(TEST_DATA_PATH, "overlay.png"))
-
-    panel.paint(graphics)
-    ImageDiffUtil.assertImageSimilar(File(TEST_DATA_PATH, "testPaint_overlay-60.png"), generatedImage, DIFF_THRESHOLD)
-=======
     panel.model.overlay = ImageIO.read(getWorkspaceRoot().resolve("$TEST_DATA_PATH/overlay.png").toFile())
 
     panel.paint(graphics)
     ImageDiffUtil.assertImageSimilar(getWorkspaceRoot().resolve("$TEST_DATA_PATH/testPaint_overlay-60.png"), generatedImage, DIFF_THRESHOLD)
->>>>>>> cdc83e4e
 
     panel.model.overlayAlpha = 0.2f
     graphics = generatedImage.createGraphics()
     panel.paint(graphics)
-<<<<<<< HEAD
-    ImageDiffUtil.assertImageSimilar(File(TEST_DATA_PATH, "testPaint_overlay-20.png"), generatedImage, DIFF_THRESHOLD)
-=======
     ImageDiffUtil.assertImageSimilar(getWorkspaceRoot().resolve("$TEST_DATA_PATH/testPaint_overlay-20.png"), generatedImage, DIFF_THRESHOLD)
->>>>>>> cdc83e4e
 
     panel.model.overlayAlpha = 0.9f
     graphics = generatedImage.createGraphics()
     panel.paint(graphics)
-<<<<<<< HEAD
-    ImageDiffUtil.assertImageSimilar(File(TEST_DATA_PATH, "testPaint_overlay-90.png"), generatedImage, DIFF_THRESHOLD)
-=======
     ImageDiffUtil.assertImageSimilar(getWorkspaceRoot().resolve("$TEST_DATA_PATH/testPaint_overlay-90.png"), generatedImage, DIFF_THRESHOLD)
->>>>>>> cdc83e4e
   }
 
   @Test
@@ -596,30 +537,18 @@
     panel.setSize(200, 300)
 
     panel.paint(graphics)
-<<<<<<< HEAD
-    ImageDiffUtil.assertImageSimilar(File(TEST_DATA_PATH, "testPaintMultiWindow.png"), generatedImage, DIFF_THRESHOLD)
-=======
     ImageDiffUtil.assertImageSimilar(getWorkspaceRoot().resolve("$TEST_DATA_PATH/testPaintMultiWindow.png"), generatedImage, DIFF_THRESHOLD)
->>>>>>> cdc83e4e
 
     model.setSelection(model[VIEW3], SelectionOrigin.INTERNAL)
     graphics = generatedImage.createGraphics()
     panel.paint(graphics)
-<<<<<<< HEAD
-    ImageDiffUtil.assertImageSimilar(File(TEST_DATA_PATH, "testPaintMultiWindow_selected.png"), generatedImage,
-=======
     ImageDiffUtil.assertImageSimilar(getWorkspaceRoot().resolve("$TEST_DATA_PATH/testPaintMultiWindow_selected.png"), generatedImage,
->>>>>>> cdc83e4e
                                      DIFF_THRESHOLD)
 
     panel.model.rotate(0.3, 0.2)
     graphics = generatedImage.createGraphics()
     panel.paint(graphics)
-<<<<<<< HEAD
-    ImageDiffUtil.assertImageSimilar(File(TEST_DATA_PATH, "testPaintMultiWindow_rotated.png"), generatedImage,
-=======
     ImageDiffUtil.assertImageSimilar(getWorkspaceRoot().resolve("$TEST_DATA_PATH/testPaintMultiWindow_rotated.png"), generatedImage,
->>>>>>> cdc83e4e
                                      DIFF_THRESHOLD)
   }
 
@@ -652,35 +581,21 @@
     panel.setSize(200, 300)
     panel.paint(graphics)
     ImageDiffUtil.assertImageSimilar(
-<<<<<<< HEAD
-      File(TEST_DATA_PATH, "testPaintMultiWindowDimBehind.png"), generatedImage, DIFF_THRESHOLD)
-=======
       getWorkspaceRoot().resolve("$TEST_DATA_PATH/testPaintMultiWindowDimBehind.png"), generatedImage, DIFF_THRESHOLD)
->>>>>>> cdc83e4e
 
     panel.model.rotate(0.3, 0.2)
     settings.scalePercent = 50
     graphics = generatedImage.createGraphics()
     panel.paint(graphics)
-<<<<<<< HEAD
-    ImageDiffUtil.assertImageSimilar(File(TEST_DATA_PATH, "testPaintMultiWindowDimBehind_rotated.png"), generatedImage,
-=======
     ImageDiffUtil.assertImageSimilar(getWorkspaceRoot().resolve("$TEST_DATA_PATH/testPaintMultiWindowDimBehind_rotated.png"), generatedImage,
->>>>>>> cdc83e4e
                                      DIFF_THRESHOLD)
   }
 
   @Test
   fun testPaintWithImages() {
-<<<<<<< HEAD
-    val image1 = ImageIO.read(File(TEST_DATA_PATH, "image1.png"))
-    val image2 = ImageIO.read(File(TEST_DATA_PATH, "image2.png"))
-    val image3 = ImageIO.read(File(TEST_DATA_PATH, "image3.png"))
-=======
     val image1 = ImageIO.read(getWorkspaceRoot().resolve("$TEST_DATA_PATH/image1.png").toFile())
     val image2 = ImageIO.read(getWorkspaceRoot().resolve("$TEST_DATA_PATH/image2.png").toFile())
     val image3 = ImageIO.read(getWorkspaceRoot().resolve("$TEST_DATA_PATH/image3.png").toFile())
->>>>>>> cdc83e4e
 
     val model = model {
       view(ROOT, 0, 0, 585, 804) {
@@ -706,59 +621,35 @@
     panel.setSize(350, 450)
 
     panel.paint(graphics)
-<<<<<<< HEAD
-    ImageDiffUtil.assertImageSimilar(File(TEST_DATA_PATH, "testPaintWithImages.png"), generatedImage, DIFF_THRESHOLD)
-=======
     ImageDiffUtil.assertImageSimilar(getWorkspaceRoot().resolve("$TEST_DATA_PATH/testPaintWithImages.png"), generatedImage, DIFF_THRESHOLD)
->>>>>>> cdc83e4e
 
     model.setSelection(model[ROOT], SelectionOrigin.INTERNAL)
     graphics = generatedImage.createGraphics()
     panel.paint(graphics)
     ImageDiffUtil.assertImageSimilar(
-<<<<<<< HEAD
-      File(TEST_DATA_PATH, "testPaintWithImages_root.png"), generatedImage, DIFF_THRESHOLD)
-=======
       getWorkspaceRoot().resolve("$TEST_DATA_PATH/testPaintWithImages_root.png"), generatedImage, DIFF_THRESHOLD)
->>>>>>> cdc83e4e
 
     model.setSelection(model[VIEW1], SelectionOrigin.INTERNAL)
     graphics = generatedImage.createGraphics()
     panel.paint(graphics)
     ImageDiffUtil.assertImageSimilar(
-<<<<<<< HEAD
-      File(TEST_DATA_PATH, "testPaintWithImages_view1.png"), generatedImage, DIFF_THRESHOLD)
-=======
       getWorkspaceRoot().resolve("$TEST_DATA_PATH/testPaintWithImages_view1.png"), generatedImage, DIFF_THRESHOLD)
->>>>>>> cdc83e4e
 
     model.setSelection(model[VIEW2], SelectionOrigin.INTERNAL)
     graphics = generatedImage.createGraphics()
     panel.paint(graphics)
     ImageDiffUtil.assertImageSimilar(
-<<<<<<< HEAD
-      File(TEST_DATA_PATH, "testPaintWithImages_view2.png"), generatedImage, DIFF_THRESHOLD)
-=======
       getWorkspaceRoot().resolve("$TEST_DATA_PATH/testPaintWithImages_view2.png"), generatedImage, DIFF_THRESHOLD)
->>>>>>> cdc83e4e
-
-    graphics = generatedImage.createGraphics()
-    panel.paint(graphics)
-    ImageDiffUtil.assertImageSimilar(
-<<<<<<< HEAD
-      File(TEST_DATA_PATH, "testPaintWithImages_view2.png"), generatedImage, DIFF_THRESHOLD)
-=======
+
+    graphics = generatedImage.createGraphics()
+    panel.paint(graphics)
+    ImageDiffUtil.assertImageSimilar(
       getWorkspaceRoot().resolve("$TEST_DATA_PATH/testPaintWithImages_view2.png"), generatedImage, DIFF_THRESHOLD)
->>>>>>> cdc83e4e
-
-    graphics = generatedImage.createGraphics()
-    panel.paint(graphics)
-    ImageDiffUtil.assertImageSimilar(
-<<<<<<< HEAD
-      File(TEST_DATA_PATH, "testPaintWithImages_view2.png"), generatedImage, DIFF_THRESHOLD)
-=======
+
+    graphics = generatedImage.createGraphics()
+    panel.paint(graphics)
+    ImageDiffUtil.assertImageSimilar(
       getWorkspaceRoot().resolve("$TEST_DATA_PATH/testPaintWithImages_view2.png"), generatedImage, DIFF_THRESHOLD)
->>>>>>> cdc83e4e
 
     settings.drawLabel = true
     graphics = generatedImage.createGraphics()
@@ -766,11 +657,7 @@
     graphics.font = Font("Droid Sans", Font.PLAIN, 12)
     panel.paint(graphics)
     ImageDiffUtil.assertImageSimilar(
-<<<<<<< HEAD
-      File(TEST_DATA_PATH, "testPaintWithImages_label.png"), generatedImage, DIFF_THRESHOLD)
-=======
       getWorkspaceRoot().resolve("$TEST_DATA_PATH/testPaintWithImages_label.png"), generatedImage, DIFF_THRESHOLD)
->>>>>>> cdc83e4e
   }
 
   @Suppress("UndesirableClassUsage")
@@ -815,21 +702,13 @@
     panel.setSize(1200, 1400)
 
     panel.paint(graphics)
-<<<<<<< HEAD
-    ImageDiffUtil.assertImageSimilar(File(TEST_DATA_PATH, "testPaintWithImagesBetweenChildren.png"), generatedImage,
-=======
     ImageDiffUtil.assertImageSimilar(getWorkspaceRoot().resolve("$TEST_DATA_PATH/testPaintWithImagesBetweenChildren.png"), generatedImage,
->>>>>>> cdc83e4e
                                      DIFF_THRESHOLD)
 
     panel.model.rotate(0.3, 0.2)
     graphics = generatedImage.createGraphics()
     panel.paint(graphics)
-<<<<<<< HEAD
-    ImageDiffUtil.assertImageSimilar(File(TEST_DATA_PATH, "testPaintWithImagesBetweenChildren_rotated.png"),
-=======
     ImageDiffUtil.assertImageSimilar(getWorkspaceRoot().resolve("$TEST_DATA_PATH/testPaintWithImagesBetweenChildren_rotated.png"),
->>>>>>> cdc83e4e
                                      generatedImage, DIFF_THRESHOLD)
 
     model.setSelection(model[ROOT], SelectionOrigin.INTERNAL)
@@ -837,20 +716,12 @@
     graphics.font = Font("Droid Sans", Font.PLAIN, 12)
     panel.paint(graphics)
     ImageDiffUtil.assertImageSimilar(
-<<<<<<< HEAD
-      File(TEST_DATA_PATH, "testPaintWithImagesBetweenChildren_root.png"), generatedImage, DIFF_THRESHOLD)
-=======
       getWorkspaceRoot().resolve("$TEST_DATA_PATH/testPaintWithImagesBetweenChildren_root.png"), generatedImage, DIFF_THRESHOLD)
->>>>>>> cdc83e4e
   }
 
   @Test
   fun testPaintWithRootImageOnly() {
-<<<<<<< HEAD
-    val image1 = ImageIO.read(File(TEST_DATA_PATH, "image1.png"))
-=======
     val image1 = ImageIO.read(getWorkspaceRoot().resolve("$TEST_DATA_PATH/image1.png").toFile())
->>>>>>> cdc83e4e
 
     val model = model {
       view(ROOT, 0, 0, 585, 804) {
@@ -872,32 +743,20 @@
     panel.setSize(350, 450)
 
     panel.paint(graphics)
-<<<<<<< HEAD
-    ImageDiffUtil.assertImageSimilar(File(TEST_DATA_PATH, "testPaintWithRootImageOnly.png"), generatedImage,
-=======
     ImageDiffUtil.assertImageSimilar(getWorkspaceRoot().resolve("$TEST_DATA_PATH/testPaintWithRootImageOnly.png"), generatedImage,
->>>>>>> cdc83e4e
                                      DIFF_THRESHOLD)
 
     model.setSelection(model[ROOT], SelectionOrigin.INTERNAL)
     graphics = generatedImage.createGraphics()
     panel.paint(graphics)
     ImageDiffUtil.assertImageSimilar(
-<<<<<<< HEAD
-      File(TEST_DATA_PATH, "testPaintWithRootImageOnly_root.png"), generatedImage, DIFF_THRESHOLD)
-=======
       getWorkspaceRoot().resolve("$TEST_DATA_PATH/testPaintWithRootImageOnly_root.png"), generatedImage, DIFF_THRESHOLD)
->>>>>>> cdc83e4e
 
     model.setSelection(model[VIEW1], SelectionOrigin.INTERNAL)
     graphics = generatedImage.createGraphics()
     panel.paint(graphics)
     ImageDiffUtil.assertImageSimilar(
-<<<<<<< HEAD
-      File(TEST_DATA_PATH, "testPaintWithRootImageOnly_view1.png"), generatedImage, DIFF_THRESHOLD)
-=======
       getWorkspaceRoot().resolve("$TEST_DATA_PATH/testPaintWithRootImageOnly_view1.png"), generatedImage, DIFF_THRESHOLD)
->>>>>>> cdc83e4e
   }
 
   @Test
@@ -929,11 +788,7 @@
     panel.setSize(400, 600)
 
     panel.paint(graphics)
-<<<<<<< HEAD
-    ImageDiffUtil.assertImageSimilar(File(TEST_DATA_PATH, "testPaintTransformed.png"), generatedImage,
-=======
     ImageDiffUtil.assertImageSimilar(getWorkspaceRoot().resolve("$TEST_DATA_PATH/testPaintTransformed.png"), generatedImage,
->>>>>>> cdc83e4e
                                      DIFF_THRESHOLD)
 
     model.setSelection(model[VIEW1], SelectionOrigin.INTERNAL)
@@ -941,33 +796,21 @@
     graphics.font = ImageDiffTestUtil.getDefaultFont()
     panel.paint(graphics)
     ImageDiffUtil.assertImageSimilar(
-<<<<<<< HEAD
-      File(TEST_DATA_PATH, "testPaintTransformed_view1.png"), generatedImage, DIFF_THRESHOLD)
-=======
       getWorkspaceRoot().resolve("$TEST_DATA_PATH/testPaintTransformed_view1.png"), generatedImage, DIFF_THRESHOLD)
->>>>>>> cdc83e4e
 
     settings.drawLabel = true
     graphics = generatedImage.createGraphics()
     graphics.font = ImageDiffTestUtil.getDefaultFont()
     panel.paint(graphics)
     ImageDiffUtil.assertImageSimilar(
-<<<<<<< HEAD
-      File(TEST_DATA_PATH, "testPaintTransformed_label.png"), generatedImage, DIFF_THRESHOLD)
-=======
       getWorkspaceRoot().resolve("$TEST_DATA_PATH/testPaintTransformed_label.png"), generatedImage, DIFF_THRESHOLD)
->>>>>>> cdc83e4e
 
     settings.drawUntransformedBounds = true
     graphics = generatedImage.createGraphics()
     graphics.font = ImageDiffTestUtil.getDefaultFont()
     panel.paint(graphics)
     ImageDiffUtil.assertImageSimilar(
-<<<<<<< HEAD
-      File(TEST_DATA_PATH, "testPaintTransformed_untransformed.png"), generatedImage, DIFF_THRESHOLD)
-=======
       getWorkspaceRoot().resolve("$TEST_DATA_PATH/testPaintTransformed_untransformed.png"), generatedImage, DIFF_THRESHOLD)
->>>>>>> cdc83e4e
 
     settings.drawBorders = false
     graphics = generatedImage.createGraphics()
@@ -1014,51 +857,11 @@
     graphics.font = ImageDiffTestUtil.getDefaultFont()
     panel.paint(graphics)
     ImageDiffUtil.assertImageSimilar(
-<<<<<<< HEAD
-      File(TEST_DATA_PATH, "testPaintTransformed_onlyUntransformed.png"), generatedImage, DIFF_THRESHOLD)
-=======
       getWorkspaceRoot().resolve("$TEST_DATA_PATH/testPaintTransformedOutsideRoot_view1.png"), generatedImage, DIFF_THRESHOLD)
->>>>>>> cdc83e4e
   }
 
   @Test
   @Suppress("UndesirableClassUsage")
-<<<<<<< HEAD
-  fun testPaintTransformedOutsideRoot() {
-    val image1 = BufferedImage(80, 150, TYPE_INT_ARGB)
-    (image1.graphics as Graphics2D).run {
-      paint = GradientPaint(0f, 0f, Color.RED, 80f, 100f, Color.BLUE)
-      fillRect(0, 0, 80, 100)
-    }
-
-    val model = model {
-      view(ROOT, 0, 0, 100, 100) {
-        view(VIEW1, 20, 20, 60, 60, bounds = Polygon(intArrayOf(-20, 80, 80, -20), intArrayOf(-50, -50, 150, 150), 4)) {
-          image(image1)
-        }
-      }
-    }
-
-    val generatedImage = BufferedImage(200, 200, TYPE_INT_ARGB)
-    var graphics = generatedImage.createGraphics()
-    graphics.font = ImageDiffUtil.getDefaultFont()
-
-    val settings = DeviceViewSettings(scalePercent = 75)
-    settings.drawLabel = false
-    val panel = DeviceViewContentPanel(model, settings)
-    panel.setSize(200, 200)
-
-    panel.paint(graphics)
-    ImageDiffUtil.assertImageSimilar(File(TEST_DATA_PATH, "testPaintTransformedOutsideRoot.png"), generatedImage,
-                                     DIFF_THRESHOLD)
-
-    model.selection = model[VIEW1]
-    graphics = generatedImage.createGraphics()
-    graphics.font = ImageDiffUtil.getDefaultFont()
-    panel.paint(graphics)
-    ImageDiffUtil.assertImageSimilar(
-      File(TEST_DATA_PATH, "testPaintTransformedOutsideRoot_view1.png"), generatedImage, DIFF_THRESHOLD)
-=======
   fun testPaintEmpty() {
     IconLoader.activate()
     setPortableUiFont(2.0f)
@@ -1125,6 +928,5 @@
       assertThat(selectActions.toList().filterIsInstance(SelectViewAction::class.java).map { it.view.drawId  })
         .containsExactlyElementsIn(expected.toList())
     }
->>>>>>> cdc83e4e
   }
 }