/*
 * Copyright (C) 2019 The Android Open Source Project
 *
 * Licensed under the Apache License, Version 2.0 (the "License");
 * you may not use this file except in compliance with the License.
 * You may obtain a copy of the License at
 *
 *      http://www.apache.org/licenses/LICENSE-2.0
 *
 * Unless required by applicable law or agreed to in writing, software
 * distributed under the License is distributed on an "AS IS" BASIS,
 * WITHOUT WARRANTIES OR CONDITIONS OF ANY KIND, either express or implied.
 * See the License for the specific language governing permissions and
 * limitations under the License.
 */
package com.android.tools.idea.layoutinspector.ui

import com.android.testutils.MockitoKt.mock
import com.android.testutils.PropertySetterRule
import com.android.testutils.TestUtils.getWorkspaceRoot
import com.android.tools.adtui.imagediff.ImageDiffUtil
import com.android.tools.adtui.swing.FakeUi
import com.android.tools.idea.layoutinspector.model
import com.android.tools.idea.layoutinspector.model.ROOT
import com.android.tools.idea.layoutinspector.model.VIEW1
import com.android.tools.idea.layoutinspector.model.VIEW2
import com.android.tools.idea.layoutinspector.model.VIEW3
import com.android.tools.idea.layoutinspector.model.WINDOW_MANAGER_FLAG_DIM_BEHIND
import com.android.tools.idea.layoutinspector.transport.InspectorClient
import com.android.tools.idea.layoutinspector.view
import com.intellij.testFramework.ProjectRule
import junit.framework.TestCase.assertEquals
import org.junit.Rule
import org.junit.Test
import org.junit.rules.RuleChain
import java.awt.Color
import java.awt.Dimension
<<<<<<< HEAD
import java.awt.Image
=======
import java.awt.Font
>>>>>>> ffedfdb9
import java.awt.image.BufferedImage
import java.awt.image.BufferedImage.TYPE_INT_ARGB
import java.io.File
import javax.imageio.ImageIO

private const val TEST_DATA_PATH = "tools/adt/idea/layout-inspector/testData"
private const val DIFF_THRESHOLD = 0.05

class DeviceViewContentPanelTest {

  @get:Rule
  val chain = RuleChain.outerRule(ProjectRule()).around(DeviceViewSettingsRule())!!

  @get:Rule
  val clientFactoryRule = PropertySetterRule(
    { _, _ -> listOf(mock()) },
    InspectorClient.Companion::clientFactory)

  @Test
  fun testSize() {
    val model = model {
      view(ROOT, 0, 0, 100, 200) {
        view(VIEW1, 0, 0, 50, 50) {
          view(VIEW3, 30, 30, 10, 10)
        }
        view(VIEW2, 60, 160, 10, 20)
      }
    }
    val settings = DeviceViewSettings(scalePercent = 30)
    settings.drawLabel = false
    val panel = DeviceViewContentPanel(model, settings)
    assertEquals(Dimension(376, 394), panel.preferredSize)

    settings.scalePercent = 100
    assertEquals(Dimension(1020, 1084), panel.preferredSize)

    model.update(
      view(ROOT, 0, 0, 100, 200) {
        view(VIEW1, 0, 0, 50, 50)
      }, ROOT, listOf(ROOT))
    assertEquals(Dimension(732, 820), panel.preferredSize)
  }

  @Test
  fun testPaint() {
    val model = model {
      view(ROOT, 0, 0, 500, 1000) {
        view(VIEW1, 125, 150, 250, 250) {
          image()
        }
      }
    }

    @Suppress("UndesirableClassUsage")
    val generatedImage = BufferedImage(1000, 1500, TYPE_INT_ARGB)
    var graphics = generatedImage.createGraphics()

    val settings = DeviceViewSettings(scalePercent = 100)
    settings.drawLabel = false
    val panel = DeviceViewContentPanel(model, settings)
    panel.setSize(1000, 1500)

    panel.paint(graphics)
    ImageDiffUtil.assertImageSimilar(File(getWorkspaceRoot(), "$TEST_DATA_PATH/testPaint.png"), generatedImage, DIFF_THRESHOLD)

    settings.scalePercent = 50
    graphics = generatedImage.createGraphics()
    panel.paint(graphics)
    ImageDiffUtil.assertImageSimilar(File(getWorkspaceRoot(), "$TEST_DATA_PATH/testPaint_scaled.png"), generatedImage, DIFF_THRESHOLD)

    settings.scalePercent = 100
    panel.model.rotate(0.3, 0.2)
    graphics = generatedImage.createGraphics()
    panel.paint(graphics)
    ImageDiffUtil.assertImageSimilar(File(getWorkspaceRoot(), "$TEST_DATA_PATH/testPaint_rotated.png"), generatedImage, DIFF_THRESHOLD)

    panel.model.layerSpacing = 10
    graphics = generatedImage.createGraphics()
    panel.paint(graphics)
    ImageDiffUtil.assertImageSimilar(File(getWorkspaceRoot(), "$TEST_DATA_PATH/testPaint_spacing1.png"), generatedImage, DIFF_THRESHOLD)

    panel.model.layerSpacing = 200
    graphics = generatedImage.createGraphics()
    panel.paint(graphics)
    ImageDiffUtil.assertImageSimilar(File(getWorkspaceRoot(), "$TEST_DATA_PATH/testPaint_spacing2.png"), generatedImage, DIFF_THRESHOLD)

    panel.model.layerSpacing = INITIAL_LAYER_SPACING
    val windowRoot = model[ROOT]!!
    model.selection = windowRoot
    graphics = generatedImage.createGraphics()
    panel.paint(graphics)
    ImageDiffUtil.assertImageSimilar(File(getWorkspaceRoot(), "$TEST_DATA_PATH/testPaint_selected.png"), generatedImage, DIFF_THRESHOLD)

    settings.drawLabel = true
    model.selection = model[VIEW1]!!
    graphics = generatedImage.createGraphics()
    panel.paint(graphics)
    ImageDiffUtil.assertImageSimilar(File(getWorkspaceRoot(), "$TEST_DATA_PATH/testPaint_label.png"), generatedImage, DIFF_THRESHOLD)

    settings.drawBorders = false
    graphics = generatedImage.createGraphics()
    panel.paint(graphics)
    ImageDiffUtil.assertImageSimilar(File(getWorkspaceRoot(), "$TEST_DATA_PATH/testPaint_noborders.png"), generatedImage, DIFF_THRESHOLD)

    model.hoveredNode = windowRoot
    graphics = generatedImage.createGraphics()
    panel.paint(graphics)
    ImageDiffUtil.assertImageSimilar(File(getWorkspaceRoot(), "$TEST_DATA_PATH/testPaint_hovered.png"), generatedImage, DIFF_THRESHOLD)
  }


  @Test
  fun testRotationDoesntThrow() {
    val model = model {
      view(ROOT, 0, 0, 500, 1000) {
        // Use a RTL name to force TextLayout to be used
        view(VIEW1, 125, 150, 250, 250, qualifiedName = "שמי העברי") {
          image()
        }
      }
    }

    @Suppress("UndesirableClassUsage")
    val generatedImage = BufferedImage(10, 15, TYPE_INT_ARGB)
    val graphics = generatedImage.createGraphics()

    model.selection = model[VIEW1]!!
    val panel = DeviceViewContentPanel(model, DeviceViewSettings())
    panel.setSize(10, 15)
    panel.model.rotate(-1.0, -1.0)

    for (i in 0..20) {
      panel.model.rotate(-2.0, 0.1)
      for (j in 0..20) {
        panel.model.rotate(0.1, 0.0)
        panel.paint(graphics)
      }
    }
  }

  @Test
  fun testOverlay() {
    val model = model {
      view(ROOT, 0, 0, 500, 1000) {
        view(VIEW1, 125, 150, 250, 250)
      }
    }

    @Suppress("UndesirableClassUsage")
    val generatedImage = BufferedImage(1000, 1500, TYPE_INT_ARGB)
    var graphics = generatedImage.createGraphics()

    val settings = DeviceViewSettings(scalePercent = 100)
    settings.drawLabel = false
    val panel = DeviceViewContentPanel(model, settings)
    panel.setSize(1000, 1500)

    panel.model.overlay = ImageIO.read(File(getWorkspaceRoot(), "$TEST_DATA_PATH/testPaint_hovered.png"))

    panel.paint(graphics)
    ImageDiffUtil.assertImageSimilar(File(getWorkspaceRoot(), "$TEST_DATA_PATH/testPaint_overlay-60.png"), generatedImage, DIFF_THRESHOLD)

    panel.model.overlayAlpha = 0.2f
    graphics = generatedImage.createGraphics()
    panel.paint(graphics)
    ImageDiffUtil.assertImageSimilar(File(getWorkspaceRoot(), "$TEST_DATA_PATH/testPaint_overlay-20.png"), generatedImage, DIFF_THRESHOLD)

    panel.model.overlayAlpha = 0.9f
    graphics = generatedImage.createGraphics()
    panel.paint(graphics)
    ImageDiffUtil.assertImageSimilar(File(getWorkspaceRoot(), "$TEST_DATA_PATH/testPaint_overlay-90.png"), generatedImage, DIFF_THRESHOLD)
  }

  @Test
  fun testClipping() {
    @Suppress("UndesirableClassUsage")
    val childImage = BufferedImage(50, 100, TYPE_INT_ARGB)
    val childImageGraphics = childImage.createGraphics()
    childImageGraphics.color = Color.RED
    childImageGraphics.fillOval(0, 0, 50, 100)

    val model = model {
      view(ROOT, 0, 0, 100, 100) {
        view(VIEW1, 25, 50, 50, 100) {
          image(childImage)
        }
      }
    }

    @Suppress("UndesirableClassUsage")
    val generatedImage = BufferedImage(200, 300, TYPE_INT_ARGB)
    val graphics = generatedImage.createGraphics()

    val settings = DeviceViewSettings(scalePercent = 50)
    settings.drawLabel = false
    val panel = DeviceViewContentPanel(model, settings)
    panel.setSize(200, 300)

    panel.paint(graphics)
    ImageDiffUtil.assertImageSimilar(File(getWorkspaceRoot(), "$TEST_DATA_PATH/testClip.png"), generatedImage, DIFF_THRESHOLD)
  }

  @Test
  fun testDrag() {
    val model = model {
      view(ROOT, 0, 0, 100, 200) {
        view(VIEW1, 25, 30, 50, 50) {
          image()
        }
      }
    }

    val settings = DeviceViewSettings(scalePercent = 100)
    settings.drawLabel = false
    val panel = DeviceViewContentPanel(model, settings)
    panel.setSize(200, 300)
    val fakeUi = FakeUi(panel)

    fakeUi.mouse.drag(10, 10, 10, 10)
    assertEquals(0.01, panel.model.xOff)
    assertEquals(0.01, panel.model.yOff)

    panel.model.resetRotation()
    assertEquals(0.0, panel.model.xOff)
    assertEquals(0.0, panel.model.yOff)
  }

  @Test
  fun testPaintMultiWindow() {
    val model = model {
      view(ROOT, 0, 0, 100, 200) {
        view(VIEW1, 0, 0, 50, 50) {
          image()
        }
      }
    }

    // Second window. Root doesn't overlap with top of first window--verify they're on separate levels in the drawing.
    val window2 = view(VIEW2, 60, 60, 30, 30) {
      view(VIEW3, 70, 70, 10, 10)
    }

    model.update(window2, VIEW2, listOf(ROOT, VIEW2))

    @Suppress("UndesirableClassUsage")
    val generatedImage = BufferedImage(200, 300, TYPE_INT_ARGB)
    var graphics = generatedImage.createGraphics()

    val settings = DeviceViewSettings(scalePercent = 100)
    settings.drawLabel = false
    val panel = DeviceViewContentPanel(model, settings)
    panel.setSize(200, 300)

    panel.paint(graphics)
    ImageDiffUtil.assertImageSimilar(File(getWorkspaceRoot(), "$TEST_DATA_PATH/testPaintMultiWindow.png"), generatedImage, DIFF_THRESHOLD)

    model.selection = model[VIEW3]
    graphics = generatedImage.createGraphics()
    panel.paint(graphics)
    ImageDiffUtil.assertImageSimilar(File(getWorkspaceRoot(), "$TEST_DATA_PATH/testPaintMultiWindow_selected.png"), generatedImage,
                                     DIFF_THRESHOLD)

    panel.model.rotate(0.3, 0.2)
    graphics = generatedImage.createGraphics()
    panel.paint(graphics)
    ImageDiffUtil.assertImageSimilar(File(getWorkspaceRoot(), "$TEST_DATA_PATH/testPaintMultiWindow_rotated.png"), generatedImage,
                                     DIFF_THRESHOLD)
  }

  @Test
  fun testPaintMultiWindowDimBehind() {
    val model = model {
      view(ROOT, 0, 0, 100, 200) {
        view(VIEW1, 0, 0, 50, 50) {
          image()
        }
      }
    }

    // Second window. Root doesn't overlap with top of first window--verify they're on separate levels in the drawing.
    val window2 = view(VIEW2, 60, 60, 30, 30, layoutFlags = WINDOW_MANAGER_FLAG_DIM_BEHIND) {
      view(VIEW3, 70, 70, 10, 10)
    }

    model.update(window2, VIEW2, listOf(ROOT, VIEW2))

    @Suppress("UndesirableClassUsage")
    val generatedImage = BufferedImage(200, 300, TYPE_INT_ARGB)
    var graphics = generatedImage.createGraphics()

    val settings = DeviceViewSettings(scalePercent = 100)
    settings.drawLabel = false
    val panel = DeviceViewContentPanel(model, settings)
    panel.setSize(200, 300)
    panel.paint(graphics)
    ImageDiffUtil.assertImageSimilar(
      File(getWorkspaceRoot(), "$TEST_DATA_PATH/testPaintMultiWindowDimBehind.png"), generatedImage, DIFF_THRESHOLD)

    panel.model.rotate(0.3, 0.2)
    settings.scalePercent = 50
    graphics = generatedImage.createGraphics()
    panel.paint(graphics)
    ImageDiffUtil.assertImageSimilar(File(getWorkspaceRoot(), "$TEST_DATA_PATH/testPaintMultiWindowDimBehind_rotated.png"), generatedImage,
                                     DIFF_THRESHOLD)
  }

  @Test
  fun testPaintWithImages() {
    val image1 = ImageIO.read(File(getWorkspaceRoot(), "$TEST_DATA_PATH/image1.png"))
    val image2 = ImageIO.read(File(getWorkspaceRoot(), "$TEST_DATA_PATH/image2.png"))
    val image3 = ImageIO.read(File(getWorkspaceRoot(), "$TEST_DATA_PATH/image3.png"))

    val model = model {
      view(ROOT, 0, 0, 585, 804) {
        image(image1)
        view(VIEW1, 0, 100, 585, 585) {
          image(image2)
        }
        view(VIEW2, 100, 400, 293, 402) {
          image(image3)
        }
      }
    }

    @Suppress("UndesirableClassUsage")
    val generatedImage = BufferedImage(350, 450, TYPE_INT_ARGB)
    var graphics = generatedImage.createGraphics()

    val settings = DeviceViewSettings(scalePercent = 50)
    settings.drawLabel = false
    val panel = DeviceViewContentPanel(model, settings)
    panel.setSize(350, 450)

    panel.paint(graphics)
    ImageDiffUtil.assertImageSimilar(File(getWorkspaceRoot(), "$TEST_DATA_PATH/testPaintWithImages.png"), generatedImage, DIFF_THRESHOLD)

    model.selection = model[ROOT]
    graphics = generatedImage.createGraphics()
    panel.paint(graphics)
    ImageDiffUtil.assertImageSimilar(
      File(getWorkspaceRoot(), "$TEST_DATA_PATH/testPaintWithImages_root.png"), generatedImage, DIFF_THRESHOLD)

    model.selection = model[VIEW1]
    graphics = generatedImage.createGraphics()
    panel.paint(graphics)
    ImageDiffUtil.assertImageSimilar(
      File(getWorkspaceRoot(), "$TEST_DATA_PATH/testPaintWithImages_view1.png"), generatedImage, DIFF_THRESHOLD)

    model.selection = model[VIEW2]
    graphics = generatedImage.createGraphics()
    panel.paint(graphics)
    ImageDiffUtil.assertImageSimilar(
      File(getWorkspaceRoot(), "$TEST_DATA_PATH/testPaintWithImages_view2.png"), generatedImage, DIFF_THRESHOLD)

    graphics = generatedImage.createGraphics()
    panel.paint(graphics)
    ImageDiffUtil.assertImageSimilar(
      File(getWorkspaceRoot(), "$TEST_DATA_PATH/testPaintWithImages_view2.png"), generatedImage, DIFF_THRESHOLD)

    graphics = generatedImage.createGraphics()
    panel.paint(graphics)
    ImageDiffUtil.assertImageSimilar(
      File(getWorkspaceRoot(), "$TEST_DATA_PATH/testPaintWithImages_view2.png"), generatedImage, DIFF_THRESHOLD)

    settings.drawLabel = true
    graphics = generatedImage.createGraphics()
    panel.paint(graphics)
    ImageDiffUtil.assertImageSimilar(
      File(getWorkspaceRoot(), "$TEST_DATA_PATH/testPaintWithImages_label.png"), generatedImage, DIFF_THRESHOLD)
  }

  @Test
  fun testPaintWithImagesBetweenChildren() {
    val image1 = ImageIO.read(File(getWorkspaceRoot(), "$TEST_DATA_PATH/image1.png"))
    val image2 = ImageIO.read(File(getWorkspaceRoot(), "$TEST_DATA_PATH/image2.png"))
    val image3 = ImageIO.read(File(getWorkspaceRoot(), "$TEST_DATA_PATH/image3.png"))

    val model = model {
      view(ROOT, 0, 0, 100, 200) {
        view(VIEW1, 0, 0, 100, 100) {
          image(image2)
        }
        image(image1, 0, 50)
        view(VIEW2, 0, 100, 100, 100) {
          image(image3)
        }
      }
    }

    @Suppress("UndesirableClassUsage")
    val generatedImage = BufferedImage(1400, 1800, TYPE_INT_ARGB)
    var graphics = generatedImage.createGraphics()

    val panel = DeviceViewContentPanel(model, DeviceViewSettings(scalePercent = 400))
    panel.setSize(1400, 1800)

    panel.paint(graphics)
    ImageDiffUtil.assertImageSimilar(File(getWorkspaceRoot(), "$TEST_DATA_PATH/testPaintWithImagesBetweenChildren.png"), generatedImage,
                                     DIFF_THRESHOLD)

    panel.model.rotate(0.3, 0.2)
    graphics = generatedImage.createGraphics()
    panel.paint(graphics)
    ImageDiffUtil.assertImageSimilar(File(getWorkspaceRoot(), "$TEST_DATA_PATH/testPaintWithImagesBetweenChildren_rotated.png"),
                                     generatedImage, DIFF_THRESHOLD)

    model.selection = model[ROOT]
    graphics = generatedImage.createGraphics()
    graphics.font = Font("Droid Sans", Font.PLAIN, 12)
    panel.paint(graphics)
    ImageDiffUtil.assertImageSimilar(
      File(getWorkspaceRoot(), "$TEST_DATA_PATH/testPaintWithImagesBetweenChildren_root.png"), generatedImage, DIFF_THRESHOLD)

  }

  @Test
  fun testPaintWithRootImageOnly() {

    val image1 = ImageIO.read(File(getWorkspaceRoot(), "$TEST_DATA_PATH/image1.png"))

    val model = model {
      view(ROOT, 0, 0, 585, 804) {
        image(image1)
        view(VIEW1, 0, 100, 585, 585)
        view(VIEW2, 100, 400, 293, 402)
      }
    }

    @Suppress("UndesirableClassUsage")
    val generatedImage = BufferedImage(350, 450, TYPE_INT_ARGB)
    var graphics = generatedImage.createGraphics()

    val settings = DeviceViewSettings(scalePercent = 50)
    settings.drawLabel = false
    val panel = DeviceViewContentPanel(model, settings)
    panel.setSize(350, 450)

    panel.paint(graphics)
    ImageDiffUtil.assertImageSimilar(File(getWorkspaceRoot(), "$TEST_DATA_PATH/testPaintWithRootImageOnly.png"), generatedImage, DIFF_THRESHOLD)

    model.selection = model[ROOT]
    graphics = generatedImage.createGraphics()
    panel.paint(graphics)
    ImageDiffUtil.assertImageSimilar(
      File(getWorkspaceRoot(), "$TEST_DATA_PATH/testPaintWithRootImageOnly_root.png"), generatedImage, DIFF_THRESHOLD)

    model.selection = model[VIEW1]
    graphics = generatedImage.createGraphics()
    panel.paint(graphics)
    ImageDiffUtil.assertImageSimilar(
      File(getWorkspaceRoot(), "$TEST_DATA_PATH/testPaintWithRootImageOnly_view1.png"), generatedImage, DIFF_THRESHOLD)
  }
}<|MERGE_RESOLUTION|>--- conflicted
+++ resolved
@@ -35,18 +35,14 @@
 import org.junit.rules.RuleChain
 import java.awt.Color
 import java.awt.Dimension
-<<<<<<< HEAD
-import java.awt.Image
-=======
 import java.awt.Font
->>>>>>> ffedfdb9
 import java.awt.image.BufferedImage
 import java.awt.image.BufferedImage.TYPE_INT_ARGB
 import java.io.File
 import javax.imageio.ImageIO
 
 private const val TEST_DATA_PATH = "tools/adt/idea/layout-inspector/testData"
-private const val DIFF_THRESHOLD = 0.05
+private const val DIFF_THRESHOLD = 0.02
 
 class DeviceViewContentPanelTest {
 
@@ -136,16 +132,21 @@
     settings.drawLabel = true
     model.selection = model[VIEW1]!!
     graphics = generatedImage.createGraphics()
+    // Set the font so it will be the same across platforms
+    graphics.font = Font("Droid Sans", Font.PLAIN, 12)
+
     panel.paint(graphics)
     ImageDiffUtil.assertImageSimilar(File(getWorkspaceRoot(), "$TEST_DATA_PATH/testPaint_label.png"), generatedImage, DIFF_THRESHOLD)
 
     settings.drawBorders = false
     graphics = generatedImage.createGraphics()
+    graphics.font = Font("Droid Sans", Font.PLAIN, 12)
     panel.paint(graphics)
     ImageDiffUtil.assertImageSimilar(File(getWorkspaceRoot(), "$TEST_DATA_PATH/testPaint_noborders.png"), generatedImage, DIFF_THRESHOLD)
 
     model.hoveredNode = windowRoot
     graphics = generatedImage.createGraphics()
+    graphics.font = Font("Droid Sans", Font.PLAIN, 12)
     panel.paint(graphics)
     ImageDiffUtil.assertImageSimilar(File(getWorkspaceRoot(), "$TEST_DATA_PATH/testPaint_hovered.png"), generatedImage, DIFF_THRESHOLD)
   }
@@ -183,7 +184,7 @@
   @Test
   fun testOverlay() {
     val model = model {
-      view(ROOT, 0, 0, 500, 1000) {
+      view(ROOT, 0, 0, 600, 600) {
         view(VIEW1, 125, 150, 250, 250)
       }
     }
@@ -197,7 +198,7 @@
     val panel = DeviceViewContentPanel(model, settings)
     panel.setSize(1000, 1500)
 
-    panel.model.overlay = ImageIO.read(File(getWorkspaceRoot(), "$TEST_DATA_PATH/testPaint_hovered.png"))
+    panel.model.overlay = ImageIO.read(File(getWorkspaceRoot(), "$TEST_DATA_PATH/overlay.png"))
 
     panel.paint(graphics)
     ImageDiffUtil.assertImageSimilar(File(getWorkspaceRoot(), "$TEST_DATA_PATH/testPaint_overlay-60.png"), generatedImage, DIFF_THRESHOLD)
@@ -406,6 +407,8 @@
 
     settings.drawLabel = true
     graphics = generatedImage.createGraphics()
+    // Set the font so it will be the same across platforms
+    graphics.font = Font("Droid Sans", Font.PLAIN, 12)
     panel.paint(graphics)
     ImageDiffUtil.assertImageSimilar(
       File(getWorkspaceRoot(), "$TEST_DATA_PATH/testPaintWithImages_label.png"), generatedImage, DIFF_THRESHOLD)
