--- conflicted
+++ resolved
@@ -17,10 +17,7 @@
 
 import com.android.ddmlib.testing.FakeAdbRule
 import com.android.testutils.MockitoKt.mock
-<<<<<<< HEAD
-=======
 import com.android.testutils.MockitoKt.whenever
->>>>>>> b5f40ffd
 import com.android.tools.adtui.actions.ZoomType
 import com.android.tools.adtui.common.AdtUiCursorType
 import com.android.tools.adtui.common.AdtUiCursorsProvider
@@ -32,15 +29,11 @@
 import com.android.tools.adtui.swing.IconLoaderRule
 import com.android.tools.idea.appinspection.api.process.ProcessesModel
 import com.android.tools.idea.appinspection.ide.ui.ICON_PHONE
-<<<<<<< HEAD
-import com.android.tools.idea.appinspection.inspector.api.process.ProcessDescriptor
-=======
 import com.android.tools.idea.appinspection.ide.ui.SelectProcessAction
 import com.android.tools.idea.appinspection.inspector.api.process.DeviceDescriptor
 import com.android.tools.idea.appinspection.inspector.api.process.ProcessDescriptor
 import com.android.tools.idea.appinspection.internal.process.TransportProcessDescriptor
 import com.android.tools.idea.appinspection.internal.process.toDeviceDescriptor
->>>>>>> b5f40ffd
 import com.android.tools.idea.appinspection.test.DEFAULT_TEST_INSPECTION_STREAM
 import com.android.tools.idea.appinspection.test.TestProcessDiscovery
 import com.android.tools.idea.concurrency.waitForCondition
@@ -62,11 +55,8 @@
 import com.android.tools.idea.layoutinspector.model.VIEW1
 import com.android.tools.idea.layoutinspector.model.VIEW2
 import com.android.tools.idea.layoutinspector.model.ViewNode
-<<<<<<< HEAD
-=======
 import com.android.tools.idea.layoutinspector.pipeline.DeviceModel
 import com.android.tools.idea.layoutinspector.pipeline.ForegroundProcess
->>>>>>> b5f40ffd
 import com.android.tools.idea.layoutinspector.pipeline.InspectorClient
 import com.android.tools.idea.layoutinspector.pipeline.InspectorClientLauncher
 import com.android.tools.idea.layoutinspector.pipeline.InspectorClientSettings
@@ -74,14 +64,10 @@
 import com.android.tools.idea.layoutinspector.util.ComponentUtil.flatten
 import com.android.tools.idea.layoutinspector.util.FakeTreeSettings
 import com.android.tools.idea.layoutinspector.util.ReportingCountDownLatch
-<<<<<<< HEAD
-import com.android.tools.idea.layoutinspector.window
-=======
 import com.android.tools.idea.layoutinspector.view.inspection.LayoutInspectorViewProtocol
 import com.android.tools.idea.layoutinspector.window
 import com.android.tools.idea.transport.faketransport.FakeTransportService
 import com.android.tools.profiler.proto.Common
->>>>>>> b5f40ffd
 import com.google.common.truth.Truth.assertThat
 import com.google.common.util.concurrent.MoreExecutors
 import com.intellij.ide.DataManager
@@ -102,16 +88,11 @@
 import com.intellij.ui.components.JBScrollPane
 import icons.StudioIcons
 import junit.framework.TestCase
-import layoutinspector.view.inspection.LayoutInspectorViewProtocol
 import org.jetbrains.android.util.AndroidBundle
 import org.junit.Before
 import org.junit.Rule
 import org.junit.Test
 import org.junit.rules.RuleChain
-<<<<<<< HEAD
-import org.mockito.Mockito.`when`
-=======
->>>>>>> b5f40ffd
 import java.awt.Cursor
 import java.awt.Dimension
 import java.awt.Point
@@ -142,11 +123,8 @@
   private var latch: CountDownLatch? = null
   private val commands = mutableListOf<LayoutInspectorViewProtocol.Command>()
 
-<<<<<<< HEAD
-=======
   private val deviceModel = DeviceModel(inspectorRule.processes)
 
->>>>>>> b5f40ffd
   @Before
   fun before() {
     inspectorRule.attachDevice(MODERN_DEVICE)
@@ -156,11 +134,7 @@
   fun testLiveControlEnabledAndSetByDefaultWhenDisconnected() {
     val settings = EditorDeviceViewSettings()
     val toolbar = getToolbar(
-<<<<<<< HEAD
-      DeviceViewPanel(inspectorRule.processes, inspectorRule.inspector, settings, inspectorRule.projectRule.fixture.testRootDisposable))
-=======
       DeviceViewPanel(deviceModel, inspectorRule.processes, {}, {}, inspectorRule.inspector, settings, inspectorRule.projectRule.fixture.testRootDisposable))
->>>>>>> b5f40ffd
 
     val toggle = toolbar.components.find { it is ActionButton && it.action is DeviceViewPanel.PauseLayoutInspectorAction } as ActionButton
     assertThat(toggle.isEnabled).isTrue()
@@ -176,11 +150,7 @@
 
     val settings = EditorDeviceViewSettings()
     val toolbar = getToolbar(
-<<<<<<< HEAD
-      DeviceViewPanel(inspectorRule.processes, inspectorRule.inspector, settings, inspectorRule.projectRule.fixture.testRootDisposable))
-=======
       DeviceViewPanel(deviceModel, inspectorRule.processes, {}, {}, inspectorRule.inspector, settings, inspectorRule.projectRule.fixture.testRootDisposable))
->>>>>>> b5f40ffd
 
     val toggle = toolbar.components.find { it is ActionButton && it.action is DeviceViewPanel.PauseLayoutInspectorAction } as ActionButton
     assertThat(toggle.isEnabled).isTrue()
@@ -199,11 +169,7 @@
 
     val settings = EditorDeviceViewSettings()
     val toolbar = getToolbar(
-<<<<<<< HEAD
-      DeviceViewPanel(inspectorRule.processes, inspectorRule.inspector, settings, inspectorRule.projectRule.fixture.testRootDisposable))
-=======
       DeviceViewPanel(deviceModel, inspectorRule.processes, {}, {}, inspectorRule.inspector, settings, inspectorRule.projectRule.fixture.testRootDisposable))
->>>>>>> b5f40ffd
 
     val toggle = toolbar.components.find { it is ActionButton && it.action is DeviceViewPanel.PauseLayoutInspectorAction } as ActionButton
     assertThat(toggle.isEnabled).isTrue()
@@ -224,11 +190,7 @@
     assertThat(latch?.await(1L, TimeUnit.SECONDS)).isTrue()
     val settings = EditorDeviceViewSettings()
     val toolbar = getToolbar(
-<<<<<<< HEAD
-      DeviceViewPanel(inspectorRule.processes, inspectorRule.inspector, settings, inspectorRule.projectRule.fixture.testRootDisposable))
-=======
       DeviceViewPanel(deviceModel, inspectorRule.processes, {}, {}, inspectorRule.inspector, settings, inspectorRule.projectRule.fixture.testRootDisposable))
->>>>>>> b5f40ffd
 
     val toggle = toolbar.components.find { it is ActionButton && it.action is DeviceViewPanel.PauseLayoutInspectorAction } as ActionButton
     assertThat(toggle.isEnabled).isTrue()
@@ -248,11 +210,7 @@
     stats.toggledToLive()
     val settings = EditorDeviceViewSettings()
     val toolbar = getToolbar(
-<<<<<<< HEAD
-      DeviceViewPanel(inspectorRule.processes, inspectorRule.inspector, settings, inspectorRule.projectRule.fixture.testRootDisposable))
-=======
       DeviceViewPanel(deviceModel, inspectorRule.processes, {}, {}, inspectorRule.inspector, settings, inspectorRule.projectRule.fixture.testRootDisposable))
->>>>>>> b5f40ffd
 
     val toggle = toolbar.components.find { it is ActionButton && it.action is DeviceViewPanel.PauseLayoutInspectorAction } as ActionButton
     val fakeUi = FakeUi(toggle)
@@ -277,11 +235,7 @@
     stats.toggledToRefresh()
     val settings = EditorDeviceViewSettings()
     val toolbar = getToolbar(
-<<<<<<< HEAD
-      DeviceViewPanel(inspectorRule.processes, inspectorRule.inspector, settings, inspectorRule.projectRule.fixture.testRootDisposable))
-=======
       DeviceViewPanel(deviceModel, inspectorRule.processes, {}, {}, inspectorRule.inspector, settings, inspectorRule.projectRule.fixture.testRootDisposable))
->>>>>>> b5f40ffd
 
     val toggle = toolbar.components.find { it is ActionButton && it.action is DeviceViewPanel.PauseLayoutInspectorAction } as ActionButton
     toolbar.size = Dimension(800, 200)
@@ -311,11 +265,7 @@
     latch = CountDownLatch(2)
     val settings = EditorDeviceViewSettings()
     val toolbar = getToolbar(
-<<<<<<< HEAD
-      DeviceViewPanel(inspectorRule.processes, inspectorRule.inspector, settings, inspectorRule.projectRule.fixture.testRootDisposable))
-=======
       DeviceViewPanel(deviceModel, inspectorRule.processes, {}, {}, inspectorRule.inspector, settings, inspectorRule.projectRule.fixture.testRootDisposable))
->>>>>>> b5f40ffd
     val toggle = toolbar.components.find { it is ActionButton && it.action is DeviceViewPanel.PauseLayoutInspectorAction } as ActionButton
 
     val fakeUi = FakeUi(toggle)
@@ -329,14 +279,9 @@
     assertThat(latch?.await(1, TimeUnit.SECONDS)).isTrue()
     assertThat(commands).hasSize(3)
     assertThat(commands[0].hasStartFetchCommand()).isTrue()
-<<<<<<< HEAD
-    assertThat(commands[1].hasStopFetchCommand()).isTrue()
-    assertThat(commands[2].updateScreenshotTypeCommand.type).isEqualTo(LayoutInspectorViewProtocol.Screenshot.Type.SKP)
-=======
     // stop and update screenshot type can come in either order
     assertThat(commands.find { it.hasStopFetchCommand() }).isNotNull()
     assertThat(commands.find { it.hasUpdateScreenshotTypeCommand() }).isNotNull()
->>>>>>> b5f40ffd
     assertThat(stats.currentModeIsLive).isFalse()
   }
 
@@ -354,11 +299,7 @@
 
     val settings = EditorDeviceViewSettings()
     val toolbar = getToolbar(
-<<<<<<< HEAD
-      DeviceViewPanel(inspectorRule.processes, inspectorRule.inspector, settings, inspectorRule.projectRule.fixture.testRootDisposable))
-=======
       DeviceViewPanel(deviceModel, inspectorRule.processes, {}, {}, inspectorRule.inspector, settings, inspectorRule.projectRule.fixture.testRootDisposable))
->>>>>>> b5f40ffd
     val toggle = toolbar.components.find { it is ActionButton && it.action is DeviceViewPanel.PauseLayoutInspectorAction } as ActionButton
     toolbar.size = Dimension(800, 200)
     toolbar.doLayout()
@@ -388,11 +329,7 @@
       inspectorRule.inspectorModel.update(window("w1", 1L), listOf("w1"), 1)
     }
     val settings = EditorDeviceViewSettings()
-<<<<<<< HEAD
-    val panel = DeviceViewPanel(inspectorRule.processes, inspectorRule.inspector, settings,
-=======
     val panel = DeviceViewPanel(deviceModel, inspectorRule.processes, {}, {}, inspectorRule.inspector, settings,
->>>>>>> b5f40ffd
                                 inspectorRule.projectRule.fixture.testRootDisposable)
     val loadingPane = flatten(panel).filterIsInstance<JBLoadingPanel>().first()
     val contentPanel = flatten(panel).filterIsInstance<DeviceViewContentPanel>().first()
@@ -400,11 +337,7 @@
     assertThat(contentPanel.showEmptyText).isTrue()
 
     // Start connecting, loading should show
-<<<<<<< HEAD
-    inspectorRule.asyncLaunchLatch = ReportingCountDownLatch(1)
-=======
     inspectorRule.startLaunch(2)
->>>>>>> b5f40ffd
     inspectorRule.processes.selectedProcess = MODERN_PROCESS
 
     waitForCondition(1, TimeUnit.SECONDS) { loadingPane.isLoading }
@@ -412,11 +345,7 @@
 
     // Release the response from the agent and wait for connection. The loading should stop.
     latch.countDown()
-<<<<<<< HEAD
-    inspectorRule.asyncLaunchLatch.await(1, TimeUnit.SECONDS)
-=======
     inspectorRule.awaitLaunch()
->>>>>>> b5f40ffd
 
     waitForCondition(1, TimeUnit.SECONDS) { !loadingPane.isLoading && contentPanel.showEmptyText }
   }
@@ -430,11 +359,7 @@
       inspectorRule.inspectorModel.update(window("w1", 1L), listOf("w1"), 1)
     }
     val settings = EditorDeviceViewSettings()
-<<<<<<< HEAD
-    val panel = DeviceViewPanel(inspectorRule.processes, inspectorRule.inspector, settings,
-=======
     val panel = DeviceViewPanel(deviceModel, inspectorRule.processes, {}, {}, inspectorRule.inspector, settings,
->>>>>>> b5f40ffd
                                 inspectorRule.projectRule.fixture.testRootDisposable)
     val loadingPane = flatten(panel).filterIsInstance<JBLoadingPanel>().first()
     val contentPanel = flatten(panel).filterIsInstance<DeviceViewContentPanel>().first()
@@ -442,29 +367,18 @@
     assertThat(contentPanel.showEmptyText).isTrue()
 
     // Start connecting, loading should show
-<<<<<<< HEAD
-    inspectorRule.asyncLaunchLatch = ReportingCountDownLatch(3)
-=======
     inspectorRule.startLaunch(6)
->>>>>>> b5f40ffd
     inspectorRule.processes.selectedProcess = MODERN_PROCESS
 
     waitForCondition(1, TimeUnit.SECONDS) { loadingPane.isLoading }
     waitForCondition(1, TimeUnit.SECONDS) { !contentPanel.showEmptyText }
 
     // Stop connecting, loading should stop
-<<<<<<< HEAD
-    contentPanel.selectProcessAction?.updateActions(mock())
-    val actionEvent = mock<AnActionEvent>()
-    `when`(actionEvent.actionManager).thenReturn(mock())
-    val stopAction = contentPanel.selectProcessAction?.getChildren(actionEvent)?.first { it.templateText == "Stop inspector" }
-=======
     val selectProcessAction = contentPanel.selectTargetAction?.dropDownAction as? SelectProcessAction
     selectProcessAction?.updateActions(mock())
     val actionEvent = mock<AnActionEvent>()
     whenever(actionEvent.actionManager).thenReturn(mock())
     val stopAction = selectProcessAction?.getChildren(actionEvent)?.first { it.templateText == "Stop Inspector" }
->>>>>>> b5f40ffd
     stopAction?.actionPerformed(mock())
 
     waitForCondition(1, TimeUnit.SECONDS) { !loadingPane.isLoading }
@@ -472,26 +386,16 @@
 
     // Release the response from the agent such that all waiting threads can complete (cleanup).
     latch.countDown()
-<<<<<<< HEAD
-    inspectorRule.asyncLaunchLatch.await(3, TimeUnit.MINUTES)
-=======
     inspectorRule.awaitLaunch()
->>>>>>> b5f40ffd
   }
 
   @Test
   fun testSelectProcessDropDown() {
     val settings = EditorDeviceViewSettings()
-<<<<<<< HEAD
-    val panel = DeviceViewPanel(inspectorRule.processes, inspectorRule.inspector, settings,
-                                inspectorRule.projectRule.fixture.testRootDisposable)
-    val selectProcessAction = flatten(panel).filterIsInstance<DeviceViewContentPanel>().first().selectProcessAction!!
-=======
     val panel = DeviceViewPanel(deviceModel, inspectorRule.processes, {}, {}, inspectorRule.inspector, settings,
                                 inspectorRule.projectRule.fixture.testRootDisposable)
     val selectTargetAction = flatten(panel).filterIsInstance<DeviceViewContentPanel>().first().selectTargetAction!!
     val selectProcessAction = selectTargetAction.dropDownAction as SelectProcessAction
->>>>>>> b5f40ffd
     installCommandHandlers()
     connect(MODERN_PROCESS)
     inspectorRule.processNotifier.addDevice(LEGACY_DEVICE)
@@ -502,21 +406,13 @@
     checkDeviceAction(children[0], enabled = true, ICON_PHONE, "Google Modern Model")
     checkDeviceAction(children[1], enabled = true, ICON_LEGACY_PHONE, "Google Legacy Model (Live inspection disabled for API < 29)")
     checkDeviceAction(children[2], enabled = false, ICON_PHONE, "Google Older Legacy Model (Unsupported for API < 23)")
-<<<<<<< HEAD
-    checkDeviceAction(children[3], enabled = true, StudioIcons.Shell.Toolbar.STOP, "Stop inspector")
-=======
     checkDeviceAction(children[3], enabled = true, StudioIcons.Shell.Toolbar.STOP, "Stop Inspector")
->>>>>>> b5f40ffd
   }
 
   private fun checkDeviceAction(action: AnAction, enabled: Boolean, icon: Icon?, text: String) {
     val presentation = action.templatePresentation.clone()
     val event: AnActionEvent = mock()
-<<<<<<< HEAD
-    `when`(event.presentation).thenReturn(presentation)
-=======
     whenever(event.presentation).thenReturn(presentation)
->>>>>>> b5f40ffd
     action.update(event)
     assertThat(presentation.text).isEqualTo(text)
     assertThat(presentation.icon).isSameAs(icon)
@@ -569,17 +465,10 @@
                                            executor = MoreExecutors.directExecutor())
     val treeSettings = FakeTreeSettings()
     val stats: SessionStatistics = mock()
-<<<<<<< HEAD
-    `when`(stats.rotation).thenReturn(mock())
-    val inspector = LayoutInspector(launcher, model, stats, treeSettings, MoreExecutors.directExecutor())
-    treeSettings.hideSystemNodes = false
-    val panel = DeviceViewPanel(processes, inspector, viewSettings, disposableRule.disposable)
-=======
     whenever(stats.rotation).thenReturn(mock())
     val inspector = LayoutInspector(launcher, model, stats, treeSettings, MoreExecutors.directExecutor())
     treeSettings.hideSystemNodes = false
     val panel = DeviceViewPanel(DeviceModel(processes), processes, {}, {} ,inspector, viewSettings, disposableRule.disposable)
->>>>>>> b5f40ffd
 
     val scrollPane = flatten(panel).filterIsInstance<JBScrollPane>().first()
     scrollPane.setSize(200, 300)
@@ -620,17 +509,10 @@
                                            executor = MoreExecutors.directExecutor())
     val treeSettings = FakeTreeSettings()
     val stats: SessionStatistics = mock()
-<<<<<<< HEAD
-    `when`(stats.rotation).thenReturn(mock())
-    val inspector = LayoutInspector(launcher, model, stats, treeSettings, MoreExecutors.directExecutor())
-    treeSettings.hideSystemNodes = true
-    val panel = DeviceViewPanel(processes, inspector, viewSettings, disposableRule.disposable)
-=======
     whenever(stats.rotation).thenReturn(mock())
     val inspector = LayoutInspector(launcher, model, stats, treeSettings, MoreExecutors.directExecutor())
     treeSettings.hideSystemNodes = true
     val panel = DeviceViewPanel(DeviceModel(processes), processes, {}, {}, inspector, viewSettings, disposableRule.disposable)
->>>>>>> b5f40ffd
 
     val scrollPane = flatten(panel).filterIsInstance<JBScrollPane>().first()
     scrollPane.setSize(200, 300)
@@ -659,11 +541,7 @@
     val treeSettings = FakeTreeSettings()
     val inspector = LayoutInspector(launcher, model, SessionStatistics(model, treeSettings), treeSettings, MoreExecutors.directExecutor())
     treeSettings.hideSystemNodes = false
-<<<<<<< HEAD
-    val panel = DeviceViewPanel(processes, inspector, viewSettings, disposableRule.disposable, MoreExecutors.directExecutor())
-=======
     val panel = DeviceViewPanel(DeviceModel(processes), processes, {}, {}, inspector, viewSettings, disposableRule.disposable, MoreExecutors.directExecutor())
->>>>>>> b5f40ffd
 
     val scrollPane = flatten(panel).filterIsInstance<JBScrollPane>().first()
     scrollPane.setSize(200, 300)
@@ -701,11 +579,7 @@
     val treeSettings = FakeTreeSettings()
     val inspector = LayoutInspector(launcher, model, SessionStatistics(model, treeSettings), treeSettings, MoreExecutors.directExecutor())
     treeSettings.hideSystemNodes = false
-<<<<<<< HEAD
-    val panel = DeviceViewPanel(processes, inspector, viewSettings, disposableRule.disposable, MoreExecutors.directExecutor())
-=======
     val panel = DeviceViewPanel(DeviceModel(processes), processes, {}, {}, inspector, viewSettings, disposableRule.disposable, MoreExecutors.directExecutor())
->>>>>>> b5f40ffd
 
     val scrollPane = flatten(panel).filterIsInstance<JBScrollPane>().first()
     val contentPanelModel = flatten(panel).filterIsInstance<DeviceViewContentPanel>().first().model
@@ -746,11 +620,7 @@
     val inspector = LayoutInspector(launcher, model, SessionStatistics(model, treeSettings), treeSettings, MoreExecutors.directExecutor())
     treeSettings.hideSystemNodes = false
     val settings = EditorDeviceViewSettings()
-<<<<<<< HEAD
-    val panel = DeviceViewPanel(processes, inspector, settings, disposableRule.disposable)
-=======
     val panel = DeviceViewPanel(DeviceModel(processes), processes, {}, {}, inspector, settings, disposableRule.disposable)
->>>>>>> b5f40ffd
     val toolbar = getToolbar(panel)
 
     toolbar.components.forEach { assertThat(it.isFocusable).isTrue() }
@@ -782,13 +652,6 @@
       }
     }
 
-<<<<<<< HEAD
-    val processes = ProcessesModel(TestProcessDiscovery())
-    val launcher: InspectorClientLauncher = mock()
-    val client: InspectorClient = mock()
-    `when`(client.capabilities).thenReturn(setOf(InspectorClient.Capability.SUPPORTS_SKP))
-    `when`(launcher.activeClient).thenReturn(client)
-=======
     val fakeProcess = createFakeStream().createFakeProcess()
     val processes = ProcessesModel(TestProcessDiscovery())
     val latch = CountDownLatch(1)
@@ -803,16 +666,11 @@
     val client: InspectorClient = mock()
     whenever(client.capabilities).thenReturn(setOf(InspectorClient.Capability.SUPPORTS_SKP))
     whenever(launcher.activeClient).thenReturn(client)
->>>>>>> b5f40ffd
     val treeSettings = FakeTreeSettings()
     val inspector = LayoutInspector(launcher, model, SessionStatistics(model, treeSettings), treeSettings, MoreExecutors.directExecutor())
     treeSettings.hideSystemNodes = false
     val settings = EditorDeviceViewSettings()
-<<<<<<< HEAD
-    val panel = DeviceViewPanel(processes, inspector, settings, disposableRule.disposable)
-=======
     val panel = DeviceViewPanel(DeviceModel(processes), processes, {}, {}, inspector, settings, disposableRule.disposable)
->>>>>>> b5f40ffd
 
     val contentPanel = flatten(panel).filterIsInstance<DeviceViewContentPanel>().first()
     val viewport = flatten(panel).filterIsInstance<JViewport>().first()
@@ -821,10 +679,7 @@
       id -> if (id == LAYOUT_INSPECTOR_DATA_KEY.name) inspector else null
     }
 
-<<<<<<< HEAD
-=======
     assertThat(processes.selectedProcess).isNotNull()
->>>>>>> b5f40ffd
 
     contentPanel.setSize(200, 300)
     viewport.extentSize = Dimension(100, 100)
@@ -879,20 +734,13 @@
 
   @Test
   fun testLiveControlDisabledWithProcessFromLegacyDevice() {
-<<<<<<< HEAD
-=======
     inspectorRule.attachDevice(LEGACY_DEVICE)
->>>>>>> b5f40ffd
     inspectorRule.processes.selectedProcess = LEGACY_DEVICE.createProcess()
     waitForCondition(5, TimeUnit.SECONDS) { inspectorRule.inspectorClient.isConnected }
 
     val settings = EditorDeviceViewSettings()
     val toolbar = getToolbar(
-<<<<<<< HEAD
-      DeviceViewPanel(inspectorRule.processes, inspectorRule.inspector, settings, inspectorRule.projectRule.fixture.testRootDisposable))
-=======
       DeviceViewPanel(DeviceModel(inspectorRule.processes), inspectorRule.processes, {}, {}, inspectorRule.inspector, settings, inspectorRule.projectRule.fixture.testRootDisposable))
->>>>>>> b5f40ffd
 
     val toggle = toolbar.components.find { it is ActionButton && it.action is DeviceViewPanel.PauseLayoutInspectorAction } as ActionButton
     assertThat(toggle.isEnabled).isFalse()
@@ -902,20 +750,12 @@
   @Test
   fun testLiveControlDisabledWithProcessFromModernDevice() {
     inspectorRule.launchSynchronously = false
-<<<<<<< HEAD
-    inspectorRule.asyncLaunchLatch = ReportingCountDownLatch(1)
-=======
->>>>>>> b5f40ffd
     inspectorRule.processes.selectedProcess = MODERN_PROCESS
     waitForCondition(5, TimeUnit.SECONDS) { inspectorRule.inspectorClient.isConnected }
 
     val settings = EditorDeviceViewSettings()
     val toolbar = getToolbar(
-<<<<<<< HEAD
-      DeviceViewPanel(inspectorRule.processes, inspectorRule.inspector, settings, inspectorRule.projectRule.fixture.testRootDisposable))
-=======
       DeviceViewPanel(DeviceModel(inspectorRule.processes), inspectorRule.processes, {}, {}, inspectorRule.inspector, settings, inspectorRule.projectRule.fixture.testRootDisposable))
->>>>>>> b5f40ffd
 
     val toggle = toolbar.components.find { it is ActionButton && it.action is DeviceViewPanel.PauseLayoutInspectorAction } as ActionButton
     assertThat(toggle.isEnabled).isFalse()
@@ -1002,7 +842,6 @@
     // view proportionally offset from center
     assertThat(scrollPane.viewport.viewPosition).isEqualTo(Point(166, 358))
   }
-<<<<<<< HEAD
 
   @Test
   fun testChangeSize() {
@@ -1017,22 +856,6 @@
     // view should still be in the same place
     assertThat(scrollPane.viewport.viewPosition).isEqualTo(Point(250, 400))
 
-=======
-
-  @Test
-  fun testChangeSize() {
-    // Start view as centered
-    scrollPane.viewport.viewPosition = Point(250, 400)
-    layoutManager.layoutContainer(scrollPane.viewport)
-
-    // view grows
-    contentPanel.preferredSize = Dimension(1200, 1200)
-    layoutManager.layoutContainer(scrollPane.viewport)
-
-    // view should still be in the same place
-    assertThat(scrollPane.viewport.viewPosition).isEqualTo(Point(250, 400))
-
->>>>>>> b5f40ffd
     // view grows, root location moves
     contentPanel.preferredSize = Dimension(1300, 1300)
     rootPosition = Point(500, 600)
@@ -1048,7 +871,6 @@
 
     // scroll goes back to origin
     assertThat(scrollPane.viewport.viewPosition).isEqualTo(Point(0, 0))
-<<<<<<< HEAD
   }
 }
 
@@ -1071,52 +893,6 @@
 
   @Test
   fun testLoadingPane() {
-    inspectorRule.asyncLaunchLatch = ReportingCountDownLatch(1)
-    inspectorRule.launchSynchronously = false
-    val settings = EditorDeviceViewSettings()
-    val panel = DeviceViewPanel(inspectorRule.processes, inspectorRule.inspector, settings,
-                                inspectorRule.projectRule.fixture.testRootDisposable)
-    val loadingPane = flatten(panel).filterIsInstance<JBLoadingPanel>().first()
-    val contentPanel = flatten(panel).filterIsInstance<DeviceViewContentPanel>().first()
-    assertThat(loadingPane.isLoading).isFalse()
-    assertThat(contentPanel.showEmptyText).isTrue()
-
-    // Start connecting, loading should show
-    inspectorRule.processes.selectedProcess = MODERN_PROCESS
-
-    waitForCondition(1, TimeUnit.SECONDS) { loadingPane.isLoading }
-    waitForCondition(1, TimeUnit.SECONDS) { !contentPanel.showEmptyText }
-    postCreateLatch.countDown()
-    inspectorRule.asyncLaunchLatch.await(1, TimeUnit.SECONDS)
-
-    waitForCondition(1, TimeUnit.SECONDS) { !loadingPane.isLoading }
-    waitForCondition(1, TimeUnit.SECONDS) { contentPanel.showEmptyText }
-  }
-}
-
-=======
-  }
-}
-
-@RunsInEdt
-class DeviceViewPanelWithNoClientsTest {
-  private val disposableRule = DisposableRule()
-  private val appInspectorRule = AppInspectionInspectorRule(disposableRule.disposable, withDefaultResponse = false)
-  private val postCreateLatch = CountDownLatch(1)
-  private val inspectorRule = LayoutInspectorRule(
-    clientProviders = listOf(InspectorClientProvider { _, _ ->
-        postCreateLatch.await()
-        null
-      }),
-    isPreferredProcess = { it.name == MODERN_PROCESS.name }
-  )
-
-  @get:Rule
-  val ruleChain =
-    RuleChain.outerRule(appInspectorRule).around(inspectorRule).around(IconLoaderRule()).around(EdtRule()).around(disposableRule)!!
-
-  @Test
-  fun testLoadingPane() {
     inspectorRule.startLaunch(4)
     inspectorRule.launchSynchronously = false
     val settings = EditorDeviceViewSettings()
@@ -1177,7 +953,6 @@
   }
 }
 
->>>>>>> b5f40ffd
 private fun getToolbar(panel: DeviceViewPanel): JComponent =
   (flatten(panel).find { it.name == DEVICE_VIEW_ACTION_TOOLBAR_NAME } as JComponent).run {
     size = Dimension(800, 200)
@@ -1191,8 +966,6 @@
                             ActionManager.getInstance(), 0)
   button.action.update(event)
   return presentation
-<<<<<<< HEAD
-=======
 }
 
 private fun Common.Stream.createFakeProcess(name: String? = null, pid: Int = 0): ProcessDescriptor {
@@ -1206,5 +979,4 @@
   return Common.Stream.newBuilder()
     .setDevice(FakeTransportService.FAKE_DEVICE)
     .build()
->>>>>>> b5f40ffd
 }