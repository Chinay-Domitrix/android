/*
 * Copyright (C) 2019 The Android Open Source Project
 *
 * Licensed under the Apache License, Version 2.0 (the "License");
 * you may not use this file except in compliance with the License.
 * You may obtain a copy of the License at
 *
 *      http://www.apache.org/licenses/LICENSE-2.0
 *
 * Unless required by applicable law or agreed to in writing, software
 * distributed under the License is distributed on an "AS IS" BASIS,
 * WITHOUT WARRANTIES OR CONDITIONS OF ANY KIND, either express or implied.
 * See the License for the specific language governing permissions and
 * limitations under the License.
 */
package com.android.tools.idea.layoutinspector.ui

import com.android.ddmlib.testing.FakeAdbRule
import com.android.testutils.MockitoKt.mock
import com.android.tools.adtui.actions.ZoomType
import com.android.tools.adtui.common.AdtUiCursorType
import com.android.tools.adtui.common.AdtUiCursorsProvider
import com.android.tools.adtui.common.TestAdtUiCursorsProvider
import com.android.tools.adtui.common.replaceAdtUiCursorWithPredefinedCursor
import com.android.tools.adtui.swing.FakeKeyboard
import com.android.tools.adtui.swing.FakeMouse.Button
import com.android.tools.adtui.swing.FakeUi
import com.android.tools.idea.appinspection.api.process.ProcessesModel
import com.android.tools.idea.appinspection.inspector.api.process.ProcessDescriptor
import com.android.tools.idea.appinspection.test.TestProcessNotifier
import com.android.tools.idea.concurrency.waitForCondition
import com.android.tools.idea.layoutinspector.LAYOUT_INSPECTOR_DATA_KEY
import com.android.tools.idea.layoutinspector.LEGACY_DEVICE
import com.android.tools.idea.layoutinspector.LayoutInspector
import com.android.tools.idea.layoutinspector.LayoutInspectorRule
import com.android.tools.idea.layoutinspector.LegacyClientProvider
import com.android.tools.idea.layoutinspector.MODERN_DEVICE
import com.android.tools.idea.layoutinspector.createProcess
import com.android.tools.idea.layoutinspector.model
import com.android.tools.idea.layoutinspector.model.InspectorModel
import com.android.tools.idea.layoutinspector.model.REBOOT_FOR_LIVE_INSPECTOR_MESSAGE_KEY
import com.android.tools.idea.layoutinspector.model.ROOT
import com.android.tools.idea.layoutinspector.model.ROOT2
import com.android.tools.idea.layoutinspector.model.VIEW1
import com.android.tools.idea.layoutinspector.model.VIEW2
import com.android.tools.idea.layoutinspector.model.ViewNode
import com.android.tools.idea.layoutinspector.pipeline.InspectorClient
import com.android.tools.idea.layoutinspector.pipeline.InspectorClientLauncher
import com.android.tools.idea.layoutinspector.pipeline.InspectorClientSettings
import com.android.tools.idea.layoutinspector.pipeline.transport.TransportInspectorRule
import com.android.tools.idea.layoutinspector.util.ComponentUtil.flatten
import com.android.tools.idea.layoutinspector.window
import com.android.tools.layoutinspector.proto.LayoutInspectorProto.LayoutInspectorCommand.Type
import com.android.tools.profiler.proto.Commands
import com.android.tools.profiler.proto.Common
import com.google.common.truth.Truth.assertThat
import com.google.common.util.concurrent.MoreExecutors
import com.intellij.ide.DataManager
import com.intellij.ide.impl.HeadlessDataManager
import com.intellij.openapi.actionSystem.ActionManager
import com.intellij.openapi.actionSystem.AnActionEvent
import com.intellij.openapi.actionSystem.Presentation
import com.intellij.openapi.actionSystem.impl.ActionButton
import com.intellij.openapi.application.ApplicationManager
import com.intellij.testFramework.DisposableRule
import com.intellij.testFramework.EdtRule
import com.intellij.testFramework.ProjectRule
import com.intellij.testFramework.RunsInEdt
import com.intellij.testFramework.registerServiceInstance
import com.intellij.ui.components.JBLoadingPanel
import com.intellij.ui.components.JBScrollPane
import junit.framework.TestCase
import org.jetbrains.android.util.AndroidBundle
import org.junit.Before
import org.junit.Rule
import org.junit.Test
import org.junit.rules.RuleChain
import org.mockito.Mockito.`when`
import java.awt.Cursor
import java.awt.Dimension
import java.awt.Point
import java.util.concurrent.CountDownLatch
import java.util.concurrent.TimeUnit
import javax.swing.JComponent
import javax.swing.JPanel
import javax.swing.JScrollPane
import javax.swing.JViewport

@RunsInEdt
class DeviceViewPanelWithFullInspectorTest {
  private val transportRule = TransportInspectorRule()
  private val inspectorRule = LayoutInspectorRule(transportRule.createClientProvider())

  @get:Rule
  val ruleChain = RuleChain.outerRule(transportRule).around(inspectorRule).around(EdtRule())!!

  // Used by all tests that install command handlers
  private var latch: CountDownLatch? = null
  private val commands = mutableListOf<Type>()

  @Test
  fun testLiveControlEnabledAndSetByDefaultWhenDisconnected() {
    val settings = DeviceViewSettings()
    val toolbar = getToolbar(
      DeviceViewPanel(inspectorRule.processes, inspectorRule.inspector, settings, inspectorRule.projectRule.fixture.testRootDisposable))

    val toggle = toolbar.components.find { it is ActionButton && it.action is DeviceViewPanel.PauseLayoutInspectorAction } as ActionButton
    assertThat(toggle.isEnabled).isTrue()
    assertThat(toggle.isSelected).isTrue()
    assertThat(getPresentation(toggle).description).isNull()
  }

  @Test
  fun testLiveControlEnabledAndNotSetInSnapshotModeWhenDisconnected() {
    InspectorClientSettings.isCapturingModeOn = false

    val settings = DeviceViewSettings()
    val toolbar = getToolbar(
      DeviceViewPanel(inspectorRule.processes, inspectorRule.inspector, settings, inspectorRule.projectRule.fixture.testRootDisposable))

    val toggle = toolbar.components.find { it is ActionButton && it.action is DeviceViewPanel.PauseLayoutInspectorAction } as ActionButton
    assertThat(toggle.isEnabled).isTrue()
    assertThat(toggle.isSelected).isFalse()
    assertThat(getPresentation(toggle).description).isNull()
  }

  @Test
  fun testLiveControlEnabledAndSetByDefaultWhenConnected() {
    installCommandHandlers()
    latch = CountDownLatch(1)
    connect(MODERN_DEVICE.createProcess())
    assertThat(latch?.await(1L, TimeUnit.SECONDS)).isTrue()

    val settings = DeviceViewSettings()
    val toolbar = getToolbar(
      DeviceViewPanel(inspectorRule.processes, inspectorRule.inspector, settings, inspectorRule.projectRule.fixture.testRootDisposable))

    val toggle = toolbar.components.find { it is ActionButton && it.action is DeviceViewPanel.PauseLayoutInspectorAction } as ActionButton
    assertThat(toggle.isEnabled).isTrue()
    assertThat(toggle.isSelected).isTrue()
    assertThat(getPresentation(toggle).description).isEqualTo(
      "Stream updates to your app's layout from your device in realtime. Enabling live updates consumes more device resources and might " +
      "impact runtime performance.")
    assertThat(commands).containsExactly(Type.START)
  }

  @Test
  fun testLiveControlEnabledAndNotSetInSnapshotModeWhenConnected() {
    InspectorClientSettings.isCapturingModeOn = false
    installCommandHandlers()
    latch = CountDownLatch(1)
    connect(MODERN_DEVICE.createProcess())
    assertThat(latch?.await(1L, TimeUnit.SECONDS)).isTrue()
    val settings = DeviceViewSettings()
    val toolbar = getToolbar(
      DeviceViewPanel(inspectorRule.processes, inspectorRule.inspector, settings, inspectorRule.projectRule.fixture.testRootDisposable))

    val toggle = toolbar.components.find { it is ActionButton && it.action is DeviceViewPanel.PauseLayoutInspectorAction } as ActionButton
    assertThat(toggle.isEnabled).isTrue()
    assertThat(toggle.isSelected).isFalse()
    assertThat(getPresentation(toggle).description).isEqualTo(
      "Stream updates to your app's layout from your device in realtime. Enabling live updates consumes more device resources and might " +
      "impact runtime performance.")
    assertThat(commands).containsExactly(Type.REFRESH)
  }

  @Test
  fun testTurnOnSnapshotModeWhenDisconnected() {
    installCommandHandlers()

    val stats = inspectorRule.inspectorModel.stats.live
    stats.toggledToLive()
    val settings = DeviceViewSettings()
    val toolbar = getToolbar(
      DeviceViewPanel(inspectorRule.processes, inspectorRule.inspector, settings, inspectorRule.projectRule.fixture.testRootDisposable))

    val toggle = toolbar.components.find { it is ActionButton && it.action is DeviceViewPanel.PauseLayoutInspectorAction } as ActionButton
    val fakeUi = FakeUi(toggle)
<<<<<<< HEAD
    fakeUi.mouse.moveTo(10, 10)
=======
>>>>>>> dc90dd2b
    fakeUi.mouse.click(10, 10)
    assertThat(toggle.isEnabled).isTrue()
    assertThat(toggle.isSelected).isFalse()
    assertThat(getPresentation(toggle).description).isNull()

    assertThat(commands).isEmpty()
    assertThat(InspectorClientSettings.isCapturingModeOn).isFalse()
    assertThat(stats.currentModeIsLive).isTrue() // unchanged
  }

  @Test
  fun testTurnOnLiveModeWhenDisconnected() {
    installCommandHandlers()
    InspectorClientSettings.isCapturingModeOn = false

    val stats = inspectorRule.inspectorModel.stats.live
    stats.toggledToRefresh()
    val settings = DeviceViewSettings()
    val toolbar = getToolbar(
      DeviceViewPanel(inspectorRule.processes, inspectorRule.inspector, settings, inspectorRule.projectRule.fixture.testRootDisposable))

    val toggle = toolbar.components.find { it is ActionButton && it.action is DeviceViewPanel.PauseLayoutInspectorAction } as ActionButton
    toolbar.size = Dimension(800, 200)
    toolbar.doLayout()
    val fakeUi = FakeUi(toggle)
<<<<<<< HEAD
    fakeUi.mouse.moveTo(10, 10)
=======
>>>>>>> dc90dd2b
    fakeUi.mouse.click(10, 10)
    assertThat(toggle.isEnabled).isTrue()
    assertThat(toggle.isSelected).isTrue()
    assertThat(getPresentation(toggle).description).isNull()

    assertThat(commands).isEmpty()
    assertThat(InspectorClientSettings.isCapturingModeOn).isTrue()
    assertThat(stats.currentModeIsLive).isFalse() // unchanged
  }

  @Test
  fun testTurnOnSnapshotMode() {
    val stats = inspectorRule.inspectorModel.stats.live
    stats.toggledToLive()
    latch = CountDownLatch(2)

    installCommandHandlers()
    connect(MODERN_DEVICE.createProcess())

    val settings = DeviceViewSettings()
    val toolbar = getToolbar(
      DeviceViewPanel(inspectorRule.processes, inspectorRule.inspector, settings, inspectorRule.projectRule.fixture.testRootDisposable))
    val toggle = toolbar.components.find { it is ActionButton && it.action is DeviceViewPanel.PauseLayoutInspectorAction } as ActionButton

    val fakeUi = FakeUi(toggle)
<<<<<<< HEAD
    fakeUi.mouse.moveTo(10, 10)
=======
>>>>>>> dc90dd2b
    fakeUi.mouse.click(10, 10)
    assertThat(toggle.isEnabled).isTrue()
    assertThat(toggle.isSelected).isFalse()
    assertThat(getPresentation(toggle).description).isEqualTo(
      "Stream updates to your app's layout from your device in realtime. Enabling live updates consumes more device resources and might " +
      "impact runtime performance.")

    assertThat(latch?.await(1, TimeUnit.SECONDS)).isTrue()
    assertThat(commands).containsExactly(Type.START, Type.STOP).inOrder()
    assertThat(stats.currentModeIsLive).isFalse()
  }

  @Test
  fun testTurnOnLiveMode() {
    val stats = inspectorRule.inspectorModel.stats.live
    stats.toggledToRefresh()
    latch = CountDownLatch(2)

    installCommandHandlers()
    InspectorClientSettings.isCapturingModeOn = false
    connect(MODERN_DEVICE.createProcess())

    val settings = DeviceViewSettings()
    val toolbar = getToolbar(
      DeviceViewPanel(inspectorRule.processes, inspectorRule.inspector, settings, inspectorRule.projectRule.fixture.testRootDisposable))
    val toggle = toolbar.components.find { it is ActionButton && it.action is DeviceViewPanel.PauseLayoutInspectorAction } as ActionButton
    toolbar.size = Dimension(800, 200)
    toolbar.doLayout()

    val fakeUi = FakeUi(toggle)
<<<<<<< HEAD
    fakeUi.mouse.moveTo(10, 10)
=======
>>>>>>> dc90dd2b
    fakeUi.mouse.click(10, 10)
    assertThat(toggle.isEnabled).isTrue()
    assertThat(toggle.isSelected).isTrue()
    assertThat(getPresentation(toggle).description).isEqualTo(
      "Stream updates to your app's layout from your device in realtime. Enabling live updates consumes more device resources and might" +
      " impact runtime performance.")

    assertThat(latch?.await(1, TimeUnit.SECONDS)).isTrue()
    assertThat(commands).containsExactly(Type.REFRESH, Type.START).inOrder()
    assertThat(stats.currentModeIsLive).isTrue()
  }

  @Test
  fun testLoadingPane() {
    val settings = DeviceViewSettings()
    val panel = DeviceViewPanel(inspectorRule.processes, inspectorRule.inspector, settings,
                                inspectorRule.projectRule.fixture.testRootDisposable)
    val loadingPane = flatten(panel).filterIsInstance<JBLoadingPanel>().first()
    val contentPanel = flatten(panel).filterIsInstance<DeviceViewContentPanel>().first()
    assertThat(loadingPane.isLoading).isFalse()
    assertThat(contentPanel.showEmptyText).isTrue()

    // Start connecting, loading should show
    inspectorRule.processes.selectedProcess = MODERN_DEVICE.createProcess()

    waitForCondition(1, TimeUnit.SECONDS) { loadingPane.isLoading }
    assertThat(contentPanel.showEmptyText).isFalse()

    // Stop connecting, loading should stop
    contentPanel.selectProcessAction.updateActions(mock())
    val actionEvent = mock<AnActionEvent>()
    `when`(actionEvent.actionManager).thenReturn(mock())
    val stopAction = contentPanel.selectProcessAction.getChildren(actionEvent).first { it.templateText == "Stop inspector" }
    stopAction.actionPerformed(mock())

    waitForCondition(1, TimeUnit.SECONDS) { !loadingPane.isLoading }
    assertThat(contentPanel.showEmptyText).isTrue()

    // Start connecting again, loading should show
    inspectorRule.processes.resume()
    inspectorRule.processes.selectedProcess = MODERN_DEVICE.createProcess(pid = 2)

    waitForCondition(1, TimeUnit.SECONDS) { loadingPane.isLoading }
    waitForCondition(1, TimeUnit.SECONDS) { !contentPanel.showEmptyText }

    // We get a response from the device and the model is updated. Loading should stop.
    val newWindow = window(ROOT, ROOT) { view(VIEW1) }
    inspectorRule.inspectorModel.update(newWindow, listOf(ROOT), 0)

    waitForCondition(1, TimeUnit.SECONDS) { !loadingPane.isLoading }
    assertThat(contentPanel.showEmptyText).isTrue()

  }

  private fun installCommandHandlers() {
    for (type in Type.values()) {
      transportRule.addCommandHandler(type, ::saveCommand)
    }
  }

  @Suppress("UNUSED_PARAMETER")
  private fun saveCommand(command: Commands.Command, events: MutableList<Common.Event>) {
    latch?.countDown()
    commands.add(command.layoutInspector.type)
  }

  private fun connect(process: ProcessDescriptor) {
    inspectorRule.processes.selectedProcess = process
    transportRule.scheduler.advanceBy(1100, TimeUnit.MILLISECONDS)
  }
}

@RunsInEdt
class DeviceViewPanelTest {

  @get:Rule
  val disposableRule = DisposableRule()

  @get:Rule
  val edtRule = EdtRule()

  @get:Rule
  val projectRule = ProjectRule()

  @get:Rule
  val adbRule = FakeAdbRule()

  @Before
  fun setup() {
    ApplicationManager.getApplication().registerServiceInstance(AdtUiCursorsProvider::class.java, TestAdtUiCursorsProvider())
    replaceAdtUiCursorWithPredefinedCursor(AdtUiCursorType.GRAB, Cursor.getPredefinedCursor(Cursor.CROSSHAIR_CURSOR))
    replaceAdtUiCursorWithPredefinedCursor(AdtUiCursorType.GRABBING, Cursor.getPredefinedCursor(Cursor.TEXT_CURSOR))
  }

  @Test
  fun testZoomOnConnect() {
    val viewSettings = DeviceViewSettings(scalePercent = 100)
    val model = InspectorModel(projectRule.project)
    val processes = ProcessesModel(TestProcessNotifier()) { listOf() }
    val launcher = InspectorClientLauncher(adbRule.bridge, processes, listOf(), disposableRule.disposable, MoreExecutors.directExecutor())
    val inspector = LayoutInspector(launcher, model, MoreExecutors.directExecutor())
    val panel = DeviceViewPanel(processes, inspector, viewSettings, disposableRule.disposable)

    val scrollPane = flatten(panel).filterIsInstance<JBScrollPane>().first()
    scrollPane.setSize(200, 300)

    assertThat(viewSettings.scalePercent).isEqualTo(100)

    val newWindow = window(ROOT, ROOT, 0, 0, 100, 200) {
      view(VIEW1, 25, 30, 50, 50) {
        image()
      }
    }

    model.update(newWindow, listOf(ROOT), 0)

    // now we should be zoomed to fit
    assertThat(viewSettings.scalePercent).isEqualTo(135)

    viewSettings.scalePercent = 200

    // Update the model
    val newWindow2 = window(ROOT, ROOT, 0, 0, 100, 200) {
      view(VIEW2, 50, 20, 30, 40) {
        image()
      }
    }
    model.update(newWindow2, listOf(ROOT), 0)

    // Should still have the manually set zoom
    assertThat(viewSettings.scalePercent).isEqualTo(200)
  }

  @Test
  fun testDrawNewWindow() {
    val viewSettings = DeviceViewSettings()
    val model = InspectorModel(projectRule.project)
    val processes = ProcessesModel(TestProcessNotifier()) { listOf() }
    val launcher = InspectorClientLauncher(adbRule.bridge, processes, listOf(), disposableRule.disposable, MoreExecutors.directExecutor())
    val inspector = LayoutInspector(launcher, model, MoreExecutors.directExecutor())
    val panel = DeviceViewPanel(processes, inspector, viewSettings, disposableRule.disposable)

    val scrollPane = flatten(panel).filterIsInstance<JBScrollPane>().first()
    scrollPane.setSize(200, 300)

    val window1 = window(ROOT, ROOT, 0, 0, 100, 200) {
      view(VIEW1, 25, 30, 50, 50) {
        image()
      }
    }

    model.update(window1, listOf(ROOT), 0)

    // Add another window
    val window2 = window(100, 100, 0, 0, 100, 200) {
      view(VIEW2, 50, 20, 30, 40) {
        image()
      }
    }
    //clear drawChildren for window2 so we can ensure they're regenerated
    ViewNode.writeDrawChildren { drawChildren -> window2.root.flatten().forEach { it.drawChildren().clear() } }

    model.update(window2, listOf(ROOT, 100), 1)

    // drawChildren for the new window should be populated
    assertThat(ViewNode.readDrawChildren { drawChildren -> window2.root.drawChildren() }).isNotEmpty()
  }

  @Test
  fun testNewWindowDoesntResetZoom() {
    val viewSettings = DeviceViewSettings()
    val model = InspectorModel(projectRule.project)
    val processes = ProcessesModel(TestProcessNotifier()) { listOf() }
    val launcher = InspectorClientLauncher(adbRule.bridge, processes, listOf(), disposableRule.disposable, MoreExecutors.directExecutor())
    val inspector = LayoutInspector(launcher, model, MoreExecutors.directExecutor())
    val panel = DeviceViewPanel(processes, inspector, viewSettings, disposableRule.disposable)

    val scrollPane = flatten(panel).filterIsInstance<JBScrollPane>().first()
    val contentPanelModel = flatten(panel).filterIsInstance<DeviceViewContentPanel>().first().model
    scrollPane.setSize(200, 300)

    val window1 = window(ROOT, ROOT, 0, 0, 100, 200) {
      view(VIEW1, 25, 30, 50, 50) {
        image()
      }
    }

    model.update(window1, listOf(ROOT), 0)
    // Wait for the content panel model to be updated
    for (i in 1..10) {
      if (contentPanelModel.hitRects.size == 2) {
        break
      }
      Thread.sleep(20)
    }
    assertThat(contentPanelModel.hitRects.size).isEqualTo(2)

    viewSettings.scalePercent = 33

    // Add another window
    val window2 = window(ROOT2, ROOT2, 0, 0, 100, 200) {
      view(VIEW2, 50, 20, 30, 40) {
        image()
      }
    }

    model.update(window2, listOf(ROOT, ROOT2), 1)

    // Wait for the content panel model to be updated again
    for (i in 1..10) {
      if (contentPanelModel.hitRects.size == 4) {
        break
      }
      Thread.sleep(20)
    }
    assertThat(contentPanelModel.hitRects.size).isEqualTo(4)

    // we should still have the manually set zoom
    assertThat(viewSettings.scalePercent).isEqualTo(33)
  }

  @Test
  fun testFocusableActionButtons() {
    val model = model { view(1, 0, 0, 1200, 1600, qualifiedName = "RelativeLayout") }
    val processes = ProcessesModel(TestProcessNotifier()) { listOf() }
    val launcher = InspectorClientLauncher(adbRule.bridge, processes, listOf(), disposableRule.disposable, MoreExecutors.directExecutor())
    val inspector = LayoutInspector(launcher, model, MoreExecutors.directExecutor())
    val settings = DeviceViewSettings()
    val panel = DeviceViewPanel(processes, inspector, settings, disposableRule.disposable)
    val toolbar = getToolbar(panel)

    toolbar.components.forEach { assertThat(it.isFocusable).isTrue() }
  }

  @Test
  fun testDragWithSpace() {
    testPan({ ui, _ -> ui.keyboard.press(FakeKeyboard.Key.SPACE) },
            { ui, _ -> ui.keyboard.release(FakeKeyboard.Key.SPACE) })
  }

  @Test
  fun testDragInPanMode() {
    testPan({ _, panel -> panel.isPanning = true },
            { _, panel -> panel.isPanning = false })
  }

  @Test
  fun testDragWithMiddleButton() {
    testPan({ _, _ -> }, { _, _ -> }, Button.MIDDLE)
  }

  private fun testPan(startPan: (FakeUi, DeviceViewPanel) -> Unit,
                      endPan: (FakeUi, DeviceViewPanel) -> Unit,
                      panButton: Button = Button.LEFT) {
    val model = model {
      view(ROOT, 0, 0, 100, 200) {
        view(VIEW1, 25, 30, 50, 50)
      }
    }

    val processes = ProcessesModel(TestProcessNotifier()) { listOf() }
    val launcher: InspectorClientLauncher = mock()
    val client: InspectorClient = mock()
    `when`(client.capabilities).thenReturn(setOf(InspectorClient.Capability.SUPPORTS_SKP))
    `when`(launcher.activeClient).thenReturn(client)
    val inspector = LayoutInspector(launcher, model, MoreExecutors.directExecutor())
    val settings = DeviceViewSettings(scalePercent = 100)
    val panel = DeviceViewPanel(processes, inspector, settings, disposableRule.disposable)

    val contentPanel = flatten(panel).filterIsInstance<DeviceViewContentPanel>().first()
    val viewport = flatten(panel).filterIsInstance<JViewport>().first()

    (DataManager.getInstance() as HeadlessDataManager).setTestDataProvider {
      id -> if (id == LAYOUT_INSPECTOR_DATA_KEY.name) inspector else null
    }


    contentPanel.setSize(200, 300)
    viewport.extentSize = Dimension(100, 100)

    assertThat(viewport.viewPosition).isEqualTo(Point(0, 0))

    val fakeUi = FakeUi(contentPanel)
    fakeUi.keyboard.setFocus(contentPanel)

    // Rotate the model so that dragging would normally rotate
    contentPanel.model.xOff = 0.02

    startPan(fakeUi, panel)
    fakeUi.mouse.drag(20, 20, -10, -10, panButton)
    // Unchanged--we panned instead
    TestCase.assertEquals(0.02, contentPanel.model.xOff)
    TestCase.assertEquals(0.0, contentPanel.model.yOff)
    assertThat(viewport.viewPosition).isEqualTo(Point(10, 10))

    endPan(fakeUi, panel)
    // Now we'll actually rotate
    fakeUi.mouse.drag(20, 20, -10, -10)
    TestCase.assertEquals(0.01, contentPanel.model.xOff)
    TestCase.assertEquals(-0.01, contentPanel.model.yOff)
  }
}

@RunsInEdt
class DeviceViewPanelLegacyClientOnLegacyDeviceTest {
  @get:Rule
  val edtRule = EdtRule()

  @get:Rule
  val inspectorRule = LayoutInspectorRule(LegacyClientProvider())

  @Test
  fun testLiveControlDisabledWithProcessFromLegacyDevice() {
    inspectorRule.processes.selectedProcess = LEGACY_DEVICE.createProcess()
    assertThat(inspectorRule.inspectorClient.isConnected).isTrue()

    val settings = DeviceViewSettings()
    val toolbar = getToolbar(
      DeviceViewPanel(inspectorRule.processes, inspectorRule.inspector, settings, inspectorRule.projectRule.fixture.testRootDisposable))

    val toggle = toolbar.components.find { it is ActionButton && it.action is DeviceViewPanel.PauseLayoutInspectorAction } as ActionButton
    assertThat(toggle.isEnabled).isFalse()
    assertThat(getPresentation(toggle).description).isEqualTo("Live updates not available for devices below API 29")
  }

  @Test
  fun testLiveControlDisabledWithProcessFromModernDevice() {
    inspectorRule.processes.selectedProcess = MODERN_DEVICE.createProcess()
    assertThat(inspectorRule.inspectorClient.isConnected).isTrue()

    val settings = DeviceViewSettings()
    val toolbar = getToolbar(
      DeviceViewPanel(inspectorRule.processes, inspectorRule.inspector, settings, inspectorRule.projectRule.fixture.testRootDisposable))

    val toggle = toolbar.components.find { it is ActionButton && it.action is DeviceViewPanel.PauseLayoutInspectorAction } as ActionButton
    assertThat(toggle.isEnabled).isFalse()
    assertThat(getPresentation(toggle).description).isEqualTo(AndroidBundle.message(REBOOT_FOR_LIVE_INSPECTOR_MESSAGE_KEY))
  }
}

@RunsInEdt
class MyViewportLayoutManagerTest {
  private lateinit var scrollPane: JScrollPane
  private lateinit var contentPanel: JComponent
  private lateinit var layoutManager: MyViewportLayoutManager

  private var layerSpacing = INITIAL_LAYER_SPACING

  private var rootPosition: Point? = Point(400, 500)

  @get:Rule
  val edtRule = EdtRule()

  @Before
  fun setUp() {
    contentPanel = JPanel()
    scrollPane = JBScrollPane(contentPanel)
    scrollPane.size = Dimension(502, 202)
    scrollPane.preferredSize = Dimension(502, 202)
    contentPanel.preferredSize = Dimension(1000, 1000)
    layoutManager = MyViewportLayoutManager(scrollPane.viewport, { layerSpacing }, { rootPosition })
    layoutManager.layoutContainer(scrollPane.viewport)
    scrollPane.layout.layoutContainer(scrollPane)
  }

  @Test
  fun testAdjustLayerSpacing() {
    // Start view as centered
    scrollPane.viewport.viewPosition = Point(250, 400)
    // expand spacing
    layerSpacing = 200
    contentPanel.preferredSize = Dimension(1200, 1200)
    layoutManager.layoutContainer(scrollPane.viewport)
    // Still centered
    assertThat(scrollPane.viewport.viewPosition).isEqualTo(Point(350, 500))

    // offset view (-100, -50) from center
    scrollPane.viewport.viewPosition = Point(250, 450)
    // put spacing and size back
    layerSpacing = INITIAL_LAYER_SPACING
    contentPanel.preferredSize = Dimension(1000, 1000)
    layoutManager.layoutContainer(scrollPane.viewport)

    // view still offset (-100, -50) from center
    assertThat(scrollPane.viewport.viewPosition).isEqualTo(Point(150, 350))
  }

  @Test
  fun testZoomToFit() {
    assertThat(scrollPane.viewport.viewPosition).isEqualTo(Point(0, 0))
    layoutManager.currentZoomOperation = ZoomType.FIT
    layoutManager.layoutContainer(scrollPane.viewport)
    // view is centered after fit
    assertThat(scrollPane.viewport.viewPosition).isEqualTo(Point(250, 400))
  }

  @Test
  fun testZoom() {
    // Start view as centered
    scrollPane.viewport.viewPosition = Point(250, 400)
    // zoom in
    layoutManager.currentZoomOperation = ZoomType.IN
    contentPanel.preferredSize = Dimension(1200, 1200)

    layoutManager.layoutContainer(scrollPane.viewport)
    // Still centered
    assertThat(scrollPane.viewport.viewPosition).isEqualTo(Point(350, 500))

    // offset view (-100, -50) from center
    scrollPane.viewport.viewPosition = Point(250, 450)
    // zoom out
    layoutManager.currentZoomOperation = ZoomType.OUT
    contentPanel.preferredSize = Dimension(1000, 1000)

    layoutManager.layoutContainer(scrollPane.viewport)

    // view proportionally offset from center
    assertThat(scrollPane.viewport.viewPosition).isEqualTo(Point(166, 358))
  }

  @Test
  fun testChangeSize() {
    // Start view as centered
    scrollPane.viewport.viewPosition = Point(250, 400)
    layoutManager.layoutContainer(scrollPane.viewport)

    // view grows
    contentPanel.preferredSize = Dimension(1200, 1200)
    layoutManager.layoutContainer(scrollPane.viewport)

    // view should still be in the same place
    assertThat(scrollPane.viewport.viewPosition).isEqualTo(Point(250, 400))

    // view grows, root location moves
    contentPanel.preferredSize = Dimension(1300, 1300)
    rootPosition = Point(500, 600)
    layoutManager.layoutContainer(scrollPane.viewport)

    // scroll changes to keep view in the same place
    assertThat(scrollPane.viewport.viewPosition).isEqualTo(Point(350, 500))

    // disconnect, no root location
    contentPanel.preferredSize = Dimension(0, 0)
    rootPosition = null
    layoutManager.layoutContainer(scrollPane.viewport)

    // scroll goes back to origin
    assertThat(scrollPane.viewport.viewPosition).isEqualTo(Point(0, 0))
  }
}

private fun getToolbar(panel: DeviceViewPanel): JComponent =
  (flatten(panel).find { it.name == DEVICE_VIEW_ACTION_TOOLBAR_NAME } as JComponent).run {
    size = Dimension(800, 200)
    doLayout()
    return this
  }

private fun getPresentation(button: ActionButton): Presentation {
  val presentation = Presentation()
  val event = AnActionEvent(null, DataManager.getInstance().getDataContext(button), "DynamicLayoutInspectorLeft", presentation,
                            ActionManager.getInstance(), 0)
  button.action.update(event)
  return presentation
}<|MERGE_RESOLUTION|>--- conflicted
+++ resolved
@@ -176,10 +176,6 @@
 
     val toggle = toolbar.components.find { it is ActionButton && it.action is DeviceViewPanel.PauseLayoutInspectorAction } as ActionButton
     val fakeUi = FakeUi(toggle)
-<<<<<<< HEAD
-    fakeUi.mouse.moveTo(10, 10)
-=======
->>>>>>> dc90dd2b
     fakeUi.mouse.click(10, 10)
     assertThat(toggle.isEnabled).isTrue()
     assertThat(toggle.isSelected).isFalse()
@@ -205,10 +201,6 @@
     toolbar.size = Dimension(800, 200)
     toolbar.doLayout()
     val fakeUi = FakeUi(toggle)
-<<<<<<< HEAD
-    fakeUi.mouse.moveTo(10, 10)
-=======
->>>>>>> dc90dd2b
     fakeUi.mouse.click(10, 10)
     assertThat(toggle.isEnabled).isTrue()
     assertThat(toggle.isSelected).isTrue()
@@ -234,10 +226,6 @@
     val toggle = toolbar.components.find { it is ActionButton && it.action is DeviceViewPanel.PauseLayoutInspectorAction } as ActionButton
 
     val fakeUi = FakeUi(toggle)
-<<<<<<< HEAD
-    fakeUi.mouse.moveTo(10, 10)
-=======
->>>>>>> dc90dd2b
     fakeUi.mouse.click(10, 10)
     assertThat(toggle.isEnabled).isTrue()
     assertThat(toggle.isSelected).isFalse()
@@ -268,10 +256,6 @@
     toolbar.doLayout()
 
     val fakeUi = FakeUi(toggle)
-<<<<<<< HEAD
-    fakeUi.mouse.moveTo(10, 10)
-=======
->>>>>>> dc90dd2b
     fakeUi.mouse.click(10, 10)
     assertThat(toggle.isEnabled).isTrue()
     assertThat(toggle.isSelected).isTrue()
