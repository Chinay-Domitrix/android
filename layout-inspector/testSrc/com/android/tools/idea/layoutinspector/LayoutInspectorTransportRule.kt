--- conflicted
+++ resolved
@@ -133,10 +133,6 @@
   private val unsetSettingsLatch = CountDownLatch(2)
   private val scheduler = VirtualTimeScheduler()
   private var inspectorClientFactory: () -> InspectorClient = {
-<<<<<<< HEAD
-    DefaultInspectorClient(inspectorModel(), projectRule.fixture.projectDisposable, grpcServer.name, scheduler)
-  }
-=======
     DefaultInspectorClient(inspectorModel, projectRule.fixture.projectDisposable, grpcServer.name, scheduler)
   }
 
@@ -145,7 +141,6 @@
   private val commandHandlers = mutableMapOf<
     LayoutInspectorProto.LayoutInspectorCommand.Type,
     (Commands.Command, MutableList<Common.Event>) -> Unit>()
->>>>>>> e624679c
 
   private var attachHandler: CommandHandler = object : CommandHandler(timer) {
     override fun handleCommand(command: Commands.Command, events: MutableList<Common.Event>) {
@@ -362,16 +357,10 @@
     originalClientFactory = InspectorClient.clientFactory
     inspectorClientFactory.let {
       inspectorClient = it()
-<<<<<<< HEAD
-      InspectorClient.clientFactory = { _, _ -> inspectorClient }
-    }
-    inspector = LayoutInspector(inspectorModel(), projectRule.fixture.projectDisposable)
-=======
       InspectorClient.clientFactory = { _, _ -> listOf(inspectorClient) }
     }
     inspector = LayoutInspector(inspectorModel, project)
     inspector.currentClient = inspectorClient
->>>>>>> e624679c
     transportService.setCommandHandler(Commands.Command.CommandType.ATTACH_AGENT, attachHandler)
     transportService.setCommandHandler(Commands.Command.CommandType.LAYOUT_INSPECTOR, inspectorHandler)
     beforeActions.forEach { it() }
@@ -389,7 +378,6 @@
         waitForUnsetSettings()
       }
     }
-    InspectorClient.clientFactory = { model, parentDisposable -> DefaultInspectorClient(model, parentDisposable) }
   }
 
   private fun waitForUnsetSettings() {
