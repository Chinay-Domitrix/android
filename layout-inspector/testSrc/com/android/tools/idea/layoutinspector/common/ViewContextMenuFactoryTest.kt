--- conflicted
+++ resolved
@@ -21,10 +21,7 @@
 import com.android.testutils.MockitoKt.any
 import com.android.testutils.MockitoKt.getTypedArgument
 import com.android.testutils.MockitoKt.mock
-<<<<<<< HEAD
-=======
 import com.android.testutils.MockitoKt.whenever
->>>>>>> b5f40ffd
 import com.android.tools.adtui.actions.DropDownAction
 import com.android.tools.idea.layoutinspector.LAYOUT_INSPECTOR_DATA_KEY
 import com.android.tools.idea.layoutinspector.LayoutInspector
@@ -49,10 +46,6 @@
 import org.junit.Rule
 import org.junit.Test
 import org.mockito.Mockito.verify
-<<<<<<< HEAD
-import org.mockito.Mockito.`when`
-=======
->>>>>>> b5f40ffd
 import javax.swing.JComponent
 import javax.swing.JPopupMenu
 
@@ -79,11 +72,7 @@
       createdGroup = invocation.getTypedArgument(1)
       mockPopupMenu
     }
-<<<<<<< HEAD
-    `when`(mockPopupMenu.component).thenReturn(popupMenuComponent)
-=======
     whenever(mockPopupMenu.component).thenReturn(popupMenuComponent)
->>>>>>> b5f40ffd
     inspectorModel = model {
       view(ROOT, viewId = ResourceReference(ResourceNamespace.RES_AUTO, ResourceType.ID, "rootId")) {
         view(VIEW1)
@@ -97,19 +86,11 @@
     }
 
     val client: InspectorClient = mock()
-<<<<<<< HEAD
-    `when`(client.capabilities).thenReturn(setOf(InspectorClient.Capability.SUPPORTS_SKP))
-    val layoutInspector: LayoutInspector = mock()
-    `when`(layoutInspector.currentClient).thenReturn(client)
-    `when`(event.getData(LAYOUT_INSPECTOR_DATA_KEY)).thenReturn(layoutInspector)
-    `when`(event.actionManager).thenReturn(mockActionManager)
-=======
     whenever(client.capabilities).thenReturn(setOf(InspectorClient.Capability.SUPPORTS_SKP))
     val layoutInspector: LayoutInspector = mock()
     whenever(layoutInspector.currentClient).thenReturn(client)
     whenever(event.getData(LAYOUT_INSPECTOR_DATA_KEY)).thenReturn(layoutInspector)
     whenever(event.actionManager).thenReturn(mockActionManager)
->>>>>>> b5f40ffd
   }
 
   @After
@@ -218,15 +199,6 @@
       createdGroup = invocation.getTypedArgument(1)
       mockPopupMenu
     }
-<<<<<<< HEAD
-    `when`(mockPopupMenu.component).thenReturn(popupMenuComponent)
-    val client: InspectorClient = mock()
-    `when`(client.capabilities).thenReturn(setOf())
-    val layoutInspector: LayoutInspector = mock()
-    `when`(layoutInspector.currentClient).thenReturn(client)
-    `when`(event.getData(LAYOUT_INSPECTOR_DATA_KEY)).thenReturn(layoutInspector)
-    `when`(event.actionManager).thenReturn(mockActionManager)
-=======
     whenever(mockPopupMenu.component).thenReturn(popupMenuComponent)
     val client: InspectorClient = mock()
     whenever(client.capabilities).thenReturn(setOf())
@@ -234,7 +206,6 @@
     whenever(layoutInspector.currentClient).thenReturn(client)
     whenever(event.getData(LAYOUT_INSPECTOR_DATA_KEY)).thenReturn(layoutInspector)
     whenever(event.actionManager).thenReturn(mockActionManager)
->>>>>>> b5f40ffd
   }
 
   @After
