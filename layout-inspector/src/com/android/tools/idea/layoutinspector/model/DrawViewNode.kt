--- conflicted
+++ resolved
@@ -229,16 +229,7 @@
   override fun canCollapse(treeSettings: TreeSettings) = true
 
   override fun paint(g2: Graphics2D, model: InspectorModel) {
-<<<<<<< HEAD
-    val composite = g2.composite
-    // Check hasSubImages, since it doesn't make sense to dim if we're only showing one image.
-    if (model.selection != null && owner != model.selection && model.hasSubImages) {
-      g2.composite = AlphaComposite.SrcOver.derive(0.6f)
-    }
-    val bounds = owner.transformedBounds.bounds
-=======
     val bounds = bounds.bounds
->>>>>>> cdc83e4e
     UIUtil.drawImage(
       g2, image,
       Rectangle(max(bounds.x, 0), max(bounds.y, 0), bounds.width + min(bounds.x, 0), bounds.height + min(bounds.y, 0)),
