--- conflicted
+++ resolved
@@ -23,10 +23,7 @@
 import com.android.tools.idea.layoutinspector.pipeline.InspectorClient
 import com.android.tools.idea.layoutinspector.pipeline.InspectorClientLauncher
 import com.android.tools.idea.layoutinspector.tree.TreeSettings
-<<<<<<< HEAD
-=======
 import com.android.tools.idea.layoutinspector.ui.InspectorBannerService
->>>>>>> b5f40ffd
 import com.google.common.annotations.VisibleForTesting
 import com.google.wireless.android.sdk.stats.DynamicLayoutInspectorErrorInfo.AttachErrorState
 import com.intellij.ide.DataManager
@@ -95,19 +92,6 @@
       client.registerErrorCallback(::logError)
       client.registerTreeEventCallback(::loadComponentTree)
       client.registerStateCallback { state -> if (state == InspectorClient.State.CONNECTED) updateConnection(client) }
-<<<<<<< HEAD
-      stats.start(client.isCapturing)
-    }
-    else {
-      // If disconnected, e.g. stopped, force models to clear their state and, by association, the UI
-      layoutInspectorModel.updateConnection(DisconnectedClient)
-      ApplicationManager.getApplication().invokeLater {
-        if (currentClient === DisconnectedClient) {
-          layoutInspectorModel.update(null, listOf<Any>(), 0)
-        }
-      }
-    }
-=======
       client.registerConnectionTimeoutCallback { state -> layoutInspectorModel.fireAttachStateEvent(state) }
       stats.start(client.isCapturing)
     }
@@ -120,7 +104,6 @@
         }
       }
     }
->>>>>>> b5f40ffd
   }
 
   private fun updateConnection(client: InspectorClient) {
@@ -141,10 +124,6 @@
             return@execute
           }
           latestLoadTime.set(time)
-<<<<<<< HEAD
-          layoutInspectorModel.update(data.window, allIds, data.generation)
-          currentClient.updateProgress(AttachErrorState.MODEL_UPDATED)
-=======
           // If we've disconnected, don't continue with the update.
           if (currentClient.state <= InspectorClient.State.CONNECTED) {
             layoutInspectorModel.update(data.window, allIds, data.generation) {
@@ -155,7 +134,6 @@
           if (currentClient.state > InspectorClient.State.CONNECTED) {
             layoutInspectorModel.clear()
           }
->>>>>>> b5f40ffd
         }
       }
     }
