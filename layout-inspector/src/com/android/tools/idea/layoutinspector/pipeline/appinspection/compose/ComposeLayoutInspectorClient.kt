--- conflicted
+++ resolved
@@ -30,7 +30,6 @@
 import com.android.tools.idea.flags.StudioFlags
 import com.android.tools.idea.layoutinspector.model.InspectorModel
 import com.android.tools.idea.layoutinspector.pipeline.InspectorClientLaunchMonitor
-import com.android.tools.idea.layoutinspector.tree.TreeSettings
 import com.android.tools.idea.layoutinspector.ui.InspectorBannerService
 import com.google.common.annotations.VisibleForTesting
 import com.google.wireless.android.sdk.stats.DynamicLayoutInspectorErrorInfo.AttachErrorState
@@ -133,14 +132,10 @@
 
   suspend fun getComposeables(rootViewId: Long, newGeneration: Int): GetComposablesResponse {
     lastGeneration = newGeneration
-<<<<<<< HEAD
     launchMonitor.updateProgress(AttachErrorState.COMPOSE_REQUEST_SENT)
-=======
->>>>>>> 44b500f2
     val response = messenger.sendCommand {
       getComposablesCommand = GetComposablesCommand.newBuilder().apply {
         this.rootViewId = rootViewId
-        skipSystemComposables = TreeSettings.skipSystemNodesInAgent
         generation = lastGeneration
       }.build()
     }
@@ -153,7 +148,6 @@
       getParametersCommand = GetParametersCommand.newBuilder().apply {
         this.rootViewId = rootViewId
         this.composableId = composableId
-        skipSystemComposables = TreeSettings.skipSystemNodesInAgent
         generation = lastGeneration
       }.build()
     }
@@ -164,7 +158,6 @@
     val response = messenger.sendCommand {
       getAllParametersCommand = GetAllParametersCommand.newBuilder().apply {
         this.rootViewId = rootViewId
-        skipSystemComposables = TreeSettings.skipSystemNodesInAgent
         generation = lastGeneration
       }.build()
     }
@@ -180,7 +173,6 @@
     val response = messenger.sendCommand {
       getParameterDetailsCommand = GetParameterDetailsCommand.newBuilder().apply {
         this.rootViewId = rootViewId
-        skipSystemComposables = TreeSettings.skipSystemNodesInAgent
         generation = lastGeneration
         this.startIndex = startIndex
         this.maxElements = maxElements
