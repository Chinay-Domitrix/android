/*
 * Copyright (C) 2019 The Android Open Source Project
 *
 * Licensed under the Apache License, Version 2.0 (the "License");
 * you may not use this file except in compliance with the License.
 * You may obtain a copy of the License at
 *
 *      http://www.apache.org/licenses/LICENSE-2.0
 *
 * Unless required by applicable law or agreed to in writing, software
 * distributed under the License is distributed on an "AS IS" BASIS,
 * WITHOUT WARRANTIES OR CONDITIONS OF ANY KIND, either express or implied.
 * See the License for the specific language governing permissions and
 * limitations under the License.
 */
package com.android.tools.idea.layoutinspector.resource

import com.android.annotations.concurrency.Slow
import com.android.ide.common.rendering.api.ResourceReference
import com.android.ide.common.resources.ResourceResolver
import com.android.ide.common.resources.ResourceResolver.MAX_RESOURCE_INDIRECTION
import com.android.ide.common.resources.configuration.FolderConfiguration
import com.android.resources.Density.DEFAULT_DENSITY
import com.android.tools.idea.appinspection.inspector.api.process.ProcessDescriptor
import com.android.tools.idea.configurations.ConfigurationManager
import com.android.tools.idea.layoutinspector.common.StringTable
import com.android.tools.idea.layoutinspector.model.ComposeViewNode
import com.android.tools.idea.layoutinspector.model.ViewNode
import com.android.tools.idea.layoutinspector.properties.InspectorPropertyItem
import com.android.tools.idea.layoutinspector.resource.data.AppContext
import com.android.tools.idea.res.RESOURCE_ICON_SIZE
import com.android.tools.idea.res.parseColor
import com.google.common.annotations.VisibleForTesting
import com.intellij.openapi.application.ReadAction
import com.intellij.openapi.project.Project
import com.intellij.pom.Navigatable
import com.intellij.psi.JavaPsiFacade
import com.intellij.psi.search.GlobalSearchScope
import com.intellij.psi.util.ClassUtil
import com.intellij.ui.scale.JBUIScale
import com.intellij.util.ui.ColorIcon
import org.jetbrains.android.facet.AndroidFacet
import javax.swing.Icon

const val DEFAULT_FONT_SCALE = 1.0f

/**
 * Utility for looking up resources in a project.
 *
 * This class contains facilities for finding property values and to navigate to
 * the property definition or property assignment.
 */
class ResourceLookup(private val project: Project) {
  private val composeResolver = LambdaResolver(project)

  @VisibleForTesting
  var resolver: ResourceLookupResolver? = null
    private set

  val hasResolver: Boolean
    get() = resolver != null

  /**
   * The dpi of the device we are currently inspecting or -1 if unknown.
   */
  var dpi: Int = DEFAULT_DENSITY

  /**
   * The fontScale currently used on the device.
   */
  var fontScale: Float = DEFAULT_FONT_SCALE

  /**
   * Updates the configuration after a possible configuration change detected on the device.
   */
<<<<<<< HEAD
=======
  @Slow
>>>>>>> b5f40ffd
  fun updateConfiguration(
    folderConfig: FolderConfiguration,
    fontScaleFromConfig: Float,
    appContext: AppContext,
    stringTable: StringTable,
    process: ProcessDescriptor
  ) {
    dpi = folderConfig.densityQualifier?.value?.dpiValue ?: DEFAULT_DENSITY
    fontScale = if (fontScaleFromConfig != 0.0f) fontScaleFromConfig else DEFAULT_FONT_SCALE
    resolver = createResolver(folderConfig, appContext, stringTable, process)
  }

<<<<<<< HEAD
=======
  @Slow
>>>>>>> b5f40ffd
  private fun createResolver(
    folderConfig: FolderConfiguration,
    appContext: AppContext,
    stringTable: StringTable,
    process: ProcessDescriptor
  ): ResourceLookupResolver? {
    val facet = ReadAction.compute<AndroidFacet?, RuntimeException> { findFacetFromPackage(project, process.name) } ?: return null
    val theme = appContext.theme.createReference(stringTable)
    val themeStyle = mapReference(facet, theme)?.resourceUrl?.toString() ?: return null
    val mgr = ConfigurationManager.getOrCreateInstance(facet)
    val cache = mgr.resolverCache
    val resourceResolver = ReadAction.compute<ResourceResolver, RuntimeException> {
      cache.getResourceResolver(mgr.target, themeStyle, folderConfig)
    }
    return ResourceLookupResolver(project, facet, folderConfig, resourceResolver)
  }

  /**
   * Find the file locations for a [property].
   *
   * The list of file locations will start from [InspectorPropertyItem.source]. If that is a reference
   * the definition of that reference will be next etc.
   * The [max] guards against recursive indirection in the resources.
   * Each file location is specified by:
   *  - a string containing the file name and a line number
   *  - a [Navigatable] that can be used to goto the source location
   */
  fun findFileLocations(property: InspectorPropertyItem, view: ViewNode, max: Int = MAX_RESOURCE_INDIRECTION): List<SourceLocation> =
    resolver?.findFileLocations(property, view, property.source, max) ?: emptyList()

  /**
   * Find the location of the specified [view].
   */
  fun findFileLocation(view: ViewNode): SourceLocation? =
    resolver?.findFileLocation(view)

  /**
   * Find the attribute value from resource reference.
   */
  fun findAttributeValue(property: InspectorPropertyItem, view: ViewNode, location: ResourceReference): String? =
    resolver?.findAttributeValue(property, view, location)

  /**
   * Find the lambda source location.
   */
  fun findLambdaLocation(
    packageName: String,
    fileName: String,
    lambdaName: String,
    functionName: String,
    startLine: Int,
    endLine: Int
  ): SourceLocation =
    composeResolver.findLambdaLocation(packageName, fileName, lambdaName, functionName, startLine, endLine)

  /**
   * Find the source navigatable of a composable function.
   */
<<<<<<< HEAD
=======
  @Slow
>>>>>>> b5f40ffd
  fun findComposableNavigatable(composable: ComposeViewNode): Navigatable? =
    composeResolver.findComposableNavigatable(composable)

  /**
   * Find the icon from this drawable property.
   */
  fun resolveAsIcon(property: InspectorPropertyItem, view: ViewNode): Icon? {
    resolver?.resolveAsIcon(property, view)?.let { return it }
    val value = property.value
    val color = value?.let { parseColor(value) } ?: return null
    return JBUIScale.scaleIcon(ColorIcon(RESOURCE_ICON_SIZE, color, false))
  }

  /**
   * Convert a class name to a source location.
   */
  fun resolveClassNameAsSourceLocation(className: String): SourceLocation? {
    val psiClass = JavaPsiFacade.getInstance(project).findClass(className, GlobalSearchScope.allScope(project))
    val navigatable = psiClass?.let { findNavigatable(psiClass) } ?: return null
    val source = ClassUtil.extractClassName(className)
    return SourceLocation(source, navigatable)
  }

  /**
   * Is this attribute a dimension according to the resource manager.
   */
  @Slow
  fun isDimension(view: ViewNode, attributeName: String): Boolean =
    ReadAction.compute<Boolean, Nothing> { resolver?.isDimension(view, attributeName) ?: false }
}<|MERGE_RESOLUTION|>--- conflicted
+++ resolved
@@ -73,10 +73,7 @@
   /**
    * Updates the configuration after a possible configuration change detected on the device.
    */
-<<<<<<< HEAD
-=======
   @Slow
->>>>>>> b5f40ffd
   fun updateConfiguration(
     folderConfig: FolderConfiguration,
     fontScaleFromConfig: Float,
@@ -89,10 +86,7 @@
     resolver = createResolver(folderConfig, appContext, stringTable, process)
   }
 
-<<<<<<< HEAD
-=======
   @Slow
->>>>>>> b5f40ffd
   private fun createResolver(
     folderConfig: FolderConfiguration,
     appContext: AppContext,
@@ -151,10 +145,7 @@
   /**
    * Find the source navigatable of a composable function.
    */
-<<<<<<< HEAD
-=======
   @Slow
->>>>>>> b5f40ffd
   fun findComposableNavigatable(composable: ComposeViewNode): Navigatable? =
     composeResolver.findComposableNavigatable(composable)
 
