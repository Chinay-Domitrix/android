/*
 * Copyright (C) 2019 The Android Open Source Project
 *
 * Licensed under the Apache License, Version 2.0 (the "License");
 * you may not use this file except in compliance with the License.
 * You may obtain a copy of the License at
 *
 *      http://www.apache.org/licenses/LICENSE-2.0
 *
 * Unless required by applicable law or agreed to in writing, software
 * distributed under the License is distributed on an "AS IS" BASIS,
 * WITHOUT WARRANTIES OR CONDITIONS OF ANY KIND, either express or implied.
 * See the License for the specific language governing permissions and
 * limitations under the License.
 */
package com.android.tools.idea.layoutinspector.transport

import com.android.SdkConstants.ANDROID_URI
import com.android.ide.common.rendering.api.ResourceReference
import com.android.tools.idea.layoutinspector.common.StringTableImpl
import com.android.tools.idea.layoutinspector.model.ViewNode
import com.android.tools.idea.layoutinspector.properties.InspectorGroupPropertyItem
import com.android.tools.idea.layoutinspector.properties.InspectorPropertyItem
import com.android.tools.idea.layoutinspector.properties.PropertiesProvider
import com.android.tools.idea.layoutinspector.properties.PropertySection
import com.android.tools.idea.layoutinspector.properties.addInternalProperties
import com.android.tools.idea.layoutinspector.resource.ResourceLookup
import com.android.tools.idea.res.colorToString
import com.android.tools.layoutinspector.proto.LayoutInspectorProto.FlagValue
import com.android.tools.layoutinspector.proto.LayoutInspectorProto.LayoutInspectorCommand
import com.android.tools.layoutinspector.proto.LayoutInspectorProto.LayoutInspectorEvent
import com.android.tools.layoutinspector.proto.LayoutInspectorProto.Property
import com.android.tools.layoutinspector.proto.LayoutInspectorProto.Property.Type
import com.android.tools.layoutinspector.proto.LayoutInspectorProto.PropertyEvent
import com.android.tools.layoutinspector.proto.LayoutInspectorProto.Resource
import com.android.tools.profiler.proto.Common
import com.android.tools.property.panel.api.PropertiesTable
import com.google.common.collect.HashBasedTable
import com.google.common.collect.Table
import com.google.common.util.concurrent.Futures
import com.intellij.openapi.application.ApplicationManager
import java.awt.Color
import java.util.concurrent.Future

private val INT32_FIELD_DESCRIPTOR = Property.getDescriptor().findFieldByNumber(Property.INT32_VALUE_FIELD_NUMBER)
private val INT64_FIELD_DESCRIPTOR = Property.getDescriptor().findFieldByNumber(Property.INT64_VALUE_FIELD_NUMBER)
private val DOUBLE_FIELD_DESCRIPTOR = Property.getDescriptor().findFieldByNumber(Property.DOUBLE_VALUE_FIELD_NUMBER)
private val FLOAT_FIELD_DESCRIPTOR = Property.getDescriptor().findFieldByNumber(Property.FLOAT_VALUE_FIELD_NUMBER)

private const val SOME_UNKNOWN_ANIM_VALUE = "@anim/?"
private const val SOME_UNKNOWN_ANIMATOR_VALUE = "@animator/?"
private const val SOME_UNKNOWN_DRAWABLE_VALUE = "@drawable/?"
private const val SOME_UNKNOWN_INTERPOLATOR_VALUE = "@interpolator/?"
private const val ANIMATION_PACKAGE = "android.view.animation"
private const val FRAMEWORK_INTERPOLATOR_PREFIX = "@android:interpolator"

class DefaultPropertiesProvider(
  private val client: InspectorClient,
  private val resourceLookup: ResourceLookup
): PropertiesProvider {

  private var lastRequestedView: ViewNode? = null

  init {
    client.register(Common.Event.EventGroupIds.PROPERTIES, ::loadProperties)
  }

  override val resultListeners = mutableListOf<(PropertiesProvider, ViewNode, PropertiesTable<InspectorPropertyItem>) -> Unit>()

  override fun requestProperties(view: ViewNode): Future<*> {
    if (!client.isConnected) {
      lastRequestedView = null
      firePropertiesProvided(view, PropertiesTable.emptyTable())
      return Futures.immediateFuture(null)
<<<<<<< HEAD
=======
    }
    if (!view.hasProperties) {
      val generator = Generator(PropertyEvent.getDefaultInstance(), view, resourceLookup)
      firePropertiesProvided(view, PropertiesTable.create(generator.generate()))
      return Futures.immediateFuture(null)
>>>>>>> e624679c
    }
    lastRequestedView = view
    val inspectorCommand = LayoutInspectorCommand.newBuilder()
      .setType(LayoutInspectorCommand.Type.GET_PROPERTIES)
      .setViewId(view.drawId)
      .build()
    return ApplicationManager.getApplication().executeOnPooledThread { client.execute(inspectorCommand) }
  }

  private fun loadProperties(event: Any) {
    val transportEvent = event as? LayoutInspectorEvent ?: return
    val view = lastRequestedView
    if (view == null || transportEvent.properties.viewId != view.drawId) {
      return
    }
    val generator = Generator(transportEvent.properties, view, resourceLookup)
    val properties = PropertiesTable.create(generator.generate())
    firePropertiesProvided(view, properties)
  }

  private fun firePropertiesProvided(view: ViewNode, properties: PropertiesTable<InspectorPropertyItem>) {
    resultListeners.forEach { it(this, view, properties) }
  }

  private class Generator(
    private val properties: PropertyEvent,
    private val view: ViewNode,
    private val resourceLookup: ResourceLookup
  ) {
    // TODO: The module namespace probably should be retrieved from the module. Use the layout namespace for now:
    private val stringTable = StringTableImpl(properties.stringList)
    private val layout = stringTable[properties.layout]
    private val table = HashBasedTable.create<String, String, InspectorPropertyItem>()

    fun generate(): Table<String, String, InspectorPropertyItem> {
      for (property in properties.propertyList) {
        val name = stringTable[property.name]
        val isDeclared = property.source == properties.layout &&
                         property.source != Resource.getDefaultInstance()
        val source = stringTable[property.source]
        val group = when {
          property.isLayout -> PropertySection.LAYOUT
          isDeclared -> PropertySection.DECLARED
          else -> PropertySection.DEFAULT
        }
        val value: String? = when (property.type) {
          Type.STRING,
          Type.INT_ENUM -> stringTable[property.int32Value]
          Type.GRAVITY,
          Type.INT_FLAG -> fromFlags(property.flagValue)
          Type.BOOLEAN -> fromBoolean(property)?.toString()
          Type.CHAR -> fromChar(property)?.toString()
          Type.BYTE,
          Type.INT16,
          Type.INT32 -> fromInt32(property)?.toString()
          Type.INT64 -> fromInt64(property)?.toString()
          Type.DOUBLE -> fromDouble(property)?.toString()
          Type.FLOAT -> fromFloat(property)?.toString()
          Type.RESOURCE -> fromResource(property, layout)
          Type.COLOR -> fromColor(property)

          // We are unable to get the value from the agent. Use a placeholder.
          Type.DRAWABLE -> SOME_UNKNOWN_DRAWABLE_VALUE
          Type.ANIM -> SOME_UNKNOWN_ANIM_VALUE
          Type.ANIMATOR -> SOME_UNKNOWN_ANIMATOR_VALUE
          Type.INTERPOLATOR -> SOME_UNKNOWN_INTERPOLATOR_VALUE
          else -> ""
        }
        var type = property.type
        if ((type == Type.INT32 || type == Type.FLOAT) && resourceLookup.isDimension(view, name)) {
          type = if (type == Type.INT32) Type.DIMENSION else Type.DIMENSION_FLOAT
        }
        // TODO: Handle attribute namespaces i.e. the hardcoded ANDROID_URI below
        add(InspectorPropertyItem(ANDROID_URI, name, type, value, group, source, view, resourceLookup))
      }
      ApplicationManager.getApplication().runReadAction { generateItemsForResolutionStack() }
      addInternalProperties(table, view, resourceLookup)
      return table
    }

    /**
     * Generate items for displaying the resolution stack.
     *
     * Each property may include a resolution stack i.e. places and values in e.g. styles
     * that are overridden by other attribute or style assignments.
     *
     * In the inspector properties table we have chosen to show these as independent values
     * in collapsible sections for each property. The resolution stack is received as a list
     * of resource references that may (or may not) set the value of the current attribute.
     * The code below will lookup the value (from PSI source files) of each possible resource
     * reference. If any values were found the original property item is replaced with a group
     * item with children consisting of the available resource references where a value was
     * found.
     */
    private fun generateItemsForResolutionStack() {
      for (property in properties.propertyList) {
        val name = stringTable[property.name]
        val item = table[ANDROID_URI, name] ?: continue
        val map = property.resolutionStackList
          .mapNotNull { stringTable[it] }
          .associateWith { resourceLookup.findAttributeValue(item, it) }
          .filterValues { it != null }
          .toMutableMap()
        val firstRef = map.keys.firstOrNull()
        if (firstRef != null && firstRef == item.source) {
          map.remove(firstRef)
        }
        val className: String? = when (property.type) {
          Type.ANIM,
          Type.ANIMATOR,
          Type.INTERPOLATOR,
          Type.DRAWABLE -> stringTable[property.int32Value].ifEmpty { null }
          else -> null  // TODO offer information from other object types
        }
        val initialValue: String? = when (property.type) {
          // Attempt to find the drawable value from source code, since it is impossible to get from the agent.
          Type.ANIM,
          Type.ANIMATOR,
          Type.DRAWABLE -> item.source?.let { resourceLookup.findAttributeValue(item, it) } ?: item.initialValue
          Type.INTERPOLATOR  -> item.source?.let { resourceLookup.findAttributeValue(item, it) } ?: valueFromInterpolatorClass(className)
          else -> item.initialValue
        }
        val classLocation = className?.let { resourceLookup.resolveClassNameAsSourceLocation(it) }
        if (map.isNotEmpty() || item.source != null || className != null || initialValue != item.initialValue) {
          add(InspectorGroupPropertyItem(ANDROID_URI,
                                         name,
                                         item.type,
                                         initialValue,
                                         classLocation,
                                         item.group,
                                         item.source,
                                         view,
                                         resourceLookup,
                                         map))
        }
      }
    }

    private fun fromResource(property: Property, layout: ResourceReference?): String {
      val reference = stringTable[property.resourceValue]
      val url = layout?.let { reference?.getRelativeResourceUrl(layout.namespace) } ?: reference?.resourceUrl
      return url?.toString() ?: ""
    }

    private fun fromFlags(flagValue: FlagValue): String {
      return flagValue.flagList.joinToString("|") { stringTable[it] }
    }

    private fun fromBoolean(property: Property): Boolean? {
      val intValue = fromInt32(property) ?: return null
      return intValue != 0
    }

    private fun fromChar(property: Property): Char? {
      val intValue = fromInt32(property) ?: return null
      return intValue.toChar()
    }

    private fun fromInt32(property: Property): Int? {
      val intValue = property.int32Value
      if (intValue == 0 && !property.hasField(INT32_FIELD_DESCRIPTOR)) {
        return null
      }
      return intValue
    }

    private fun fromInt64(property: Property): Long? {
      val intValue = property.int64Value
      if (intValue == 0L && !property.hasField(INT64_FIELD_DESCRIPTOR)) {
        return null
      }
      return intValue
    }

    private fun fromDouble(property: Property): Double? {
      val doubleValue = property.doubleValue
      if (doubleValue == 0.0 && !property.hasField(DOUBLE_FIELD_DESCRIPTOR)) {
        return null
      }
      return doubleValue
    }

    private fun fromFloat(property: Property): Float? {
      val floatValue = property.floatValue
      if (floatValue == 0.0f && !property.hasField(FLOAT_FIELD_DESCRIPTOR)) {
        return null
      }
      return floatValue
    }

    private fun fromColor(property: Property): String? {
      val intValue = fromInt32(property) ?: return null
      return colorToString(Color(intValue))
    }

    private fun add(item: InspectorPropertyItem) {
      table.put(item.namespace, item.name, item)
    }

    /**
     * Map an interpolator className into the resource id for the interpolator.
     *
     * Some interpolator implementations do not have any variants. We can map such an
     * interpolator to a resource value even if we don't have access to the source.
     *
     * Note: the following interpolator classes have variants:
     *  - AccelerateInterpolator
     *  - DecelerateInterpolator
     *  - PathInterpolator
     * and are represented by more than 1 resource id depending on the variant.
     */
    private fun valueFromInterpolatorClass(className: String?): String =
      when (className) {
        "$ANIMATION_PACKAGE.AccelerateDecelerateInterpolator" -> "$FRAMEWORK_INTERPOLATOR_PREFIX/accelerate_decelerate"
        "$ANIMATION_PACKAGE.AnticipateInterpolator" -> "$FRAMEWORK_INTERPOLATOR_PREFIX/anticipate"
        "$ANIMATION_PACKAGE.AnticipateOvershootInterpolator" -> "$FRAMEWORK_INTERPOLATOR_PREFIX/anticipate_overshoot"
        "$ANIMATION_PACKAGE.BounceInterpolator" -> "$FRAMEWORK_INTERPOLATOR_PREFIX/bounce"
        "$ANIMATION_PACKAGE.CycleInterpolator" -> "$FRAMEWORK_INTERPOLATOR_PREFIX/cycle"
        "$ANIMATION_PACKAGE.LinearInterpolator" -> "$FRAMEWORK_INTERPOLATOR_PREFIX/linear"
        "$ANIMATION_PACKAGE.OvershootInterpolator" -> "$FRAMEWORK_INTERPOLATOR_PREFIX/overshoot"
        else -> SOME_UNKNOWN_INTERPOLATOR_VALUE
      }
  }
}<|MERGE_RESOLUTION|>--- conflicted
+++ resolved
@@ -72,14 +72,11 @@
       lastRequestedView = null
       firePropertiesProvided(view, PropertiesTable.emptyTable())
       return Futures.immediateFuture(null)
-<<<<<<< HEAD
-=======
     }
     if (!view.hasProperties) {
       val generator = Generator(PropertyEvent.getDefaultInstance(), view, resourceLookup)
       firePropertiesProvided(view, PropertiesTable.create(generator.generate()))
       return Futures.immediateFuture(null)
->>>>>>> e624679c
     }
     lastRequestedView = view
     val inspectorCommand = LayoutInspectorCommand.newBuilder()
