/*
 * Copyright (C) 2019 The Android Open Source Project
 *
 * Licensed under the Apache License, Version 2.0 (the "License");
 * you may not use this file except in compliance with the License.
 * You may obtain a copy of the License at
 *
 *      http://www.apache.org/licenses/LICENSE-2.0
 *
 * Unless required by applicable law or agreed to in writing, software
 * distributed under the License is distributed on an "AS IS" BASIS,
 * WITHOUT WARRANTIES OR CONDITIONS OF ANY KIND, either express or implied.
 * See the License for the specific language governing permissions and
 * limitations under the License.
 */
package com.android.tools.idea.layoutinspector.properties

/**
 * The attributes are grouped in sections in the properties panel.
 */
enum class PropertySection {
<<<<<<< HEAD
  DEFAULT,    // Use this value if an item is not in any of the groups mentioned below
  DECLARED,   // This attribute was specified by the user in a layout file in the application
  LAYOUT,     // This attribute is a layout attribute i.e. defined by the parent view
  DIMENSION,  // This attribute is intended for the Dimension section only
  VIEW,       // This attribute is intended for the SelectedView section only
  PARAMETERS, // This attribute is a parameter of a composable
  MERGED,     // This attribute is a merged semantic attribute of a composable
  UNMERGED,   // This attribute is an unmerged semantic attribute from a semantic modifier of a composable
=======
  DEFAULT,        // Use this value if an item is not in any of the groups mentioned below
  DECLARED,       // This attribute was specified by the user in a layout file in the application
  LAYOUT,         // This attribute is a layout attribute i.e. defined by the parent view
  DIMENSION,      // This attribute is intended for the Dimension section only
  VIEW,           // This attribute is intended for the SelectedView section only
  PARAMETERS,     // This attribute is a parameter of a composable
  MERGED,         // This attribute is a merged semantic attribute of a composable
  UNMERGED,       // This attribute is an unmerged semantic attribute from a semantic modifier of a composable
  RECOMPOSITIONS, // This attribute holds recomposition and skip counts
>>>>>>> b5f40ffd
}<|MERGE_RESOLUTION|>--- conflicted
+++ resolved
@@ -19,16 +19,6 @@
  * The attributes are grouped in sections in the properties panel.
  */
 enum class PropertySection {
-<<<<<<< HEAD
-  DEFAULT,    // Use this value if an item is not in any of the groups mentioned below
-  DECLARED,   // This attribute was specified by the user in a layout file in the application
-  LAYOUT,     // This attribute is a layout attribute i.e. defined by the parent view
-  DIMENSION,  // This attribute is intended for the Dimension section only
-  VIEW,       // This attribute is intended for the SelectedView section only
-  PARAMETERS, // This attribute is a parameter of a composable
-  MERGED,     // This attribute is a merged semantic attribute of a composable
-  UNMERGED,   // This attribute is an unmerged semantic attribute from a semantic modifier of a composable
-=======
   DEFAULT,        // Use this value if an item is not in any of the groups mentioned below
   DECLARED,       // This attribute was specified by the user in a layout file in the application
   LAYOUT,         // This attribute is a layout attribute i.e. defined by the parent view
@@ -38,5 +28,4 @@
   MERGED,         // This attribute is a merged semantic attribute of a composable
   UNMERGED,       // This attribute is an unmerged semantic attribute from a semantic modifier of a composable
   RECOMPOSITIONS, // This attribute holds recomposition and skip counts
->>>>>>> b5f40ffd
 }