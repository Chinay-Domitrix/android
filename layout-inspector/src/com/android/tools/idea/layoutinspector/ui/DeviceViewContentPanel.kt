/*
 * Copyright (C) 2019 The Android Open Source Project
 *
 * Licensed under the Apache License, Version 2.0 (the "License");
 * you may not use this file except in compliance with the License.
 * You may obtain a copy of the License at
 *
 *      http://www.apache.org/licenses/LICENSE-2.0
 *
 * Unless required by applicable law or agreed to in writing, software
 * distributed under the License is distributed on an "AS IS" BASIS,
 * WITHOUT WARRANTIES OR CONDITIONS OF ANY KIND, either express or implied.
 * See the License for the specific language governing permissions and
 * limitations under the License.
 */
package com.android.tools.idea.layoutinspector.ui

import com.android.tools.adtui.common.AdtPrimaryPanel
import com.android.tools.adtui.common.primaryPanelBackground
import com.android.tools.idea.appinspection.ide.ui.SelectProcessAction
import com.android.tools.idea.layoutinspector.LayoutInspector
import com.android.tools.idea.layoutinspector.common.showViewContextMenu
import com.android.tools.idea.layoutinspector.metrics.statistics.SessionStatistics
import com.android.tools.idea.layoutinspector.model.AndroidWindow
import com.android.tools.idea.layoutinspector.model.DRAW_NODE_LABEL_HEIGHT
import com.android.tools.idea.layoutinspector.model.EMPHASIZED_BORDER_OUTLINE_THICKNESS
import com.android.tools.idea.layoutinspector.model.InspectorModel
import com.android.tools.idea.layoutinspector.model.LABEL_FONT_SIZE
import com.android.tools.idea.layoutinspector.model.SelectionOrigin
import com.android.tools.idea.layoutinspector.pipeline.InspectorClient
import com.android.tools.idea.layoutinspector.tree.TreeSettings
import com.intellij.icons.AllIcons
import com.intellij.ide.BrowserUtil
import com.intellij.ide.DataManager
import com.intellij.openapi.Disposable
import com.intellij.openapi.actionSystem.ActionPlaces
import com.intellij.openapi.actionSystem.AnActionEvent
import com.intellij.openapi.actionSystem.ex.CustomComponentAction
import com.intellij.openapi.ui.popup.Balloon
import com.intellij.ui.GotItTooltip
import com.intellij.ui.PopupHandler
import com.intellij.ui.SimpleTextAttributes
import com.intellij.ui.scale.JBUIScale
import com.intellij.util.ui.JBUI
import com.intellij.util.ui.StatusText
import com.intellij.util.ui.UIUtil
import org.jetbrains.annotations.VisibleForTesting
import java.awt.AlphaComposite
import java.awt.Component
import java.awt.Dimension
import java.awt.Graphics
import java.awt.Graphics2D
import java.awt.Point
import java.awt.Rectangle
import java.awt.RenderingHints
import java.awt.event.ComponentAdapter
import java.awt.event.ComponentEvent
import java.awt.event.MouseAdapter
import java.awt.event.MouseEvent

private const val MARGIN = 50

private const val FRAMES_BEFORE_RESET_TO_BITMAP = 3

private val HQ_RENDERING_HINTS = mapOf(
  RenderingHints.KEY_ANTIALIASING to RenderingHints.VALUE_ANTIALIAS_ON,
  RenderingHints.KEY_RENDERING to RenderingHints.VALUE_RENDER_QUALITY,
  RenderingHints.KEY_INTERPOLATION to RenderingHints.VALUE_INTERPOLATION_BILINEAR,
  RenderingHints.KEY_STROKE_CONTROL to RenderingHints.VALUE_STROKE_PURE
)

class DeviceViewContentPanel(
  val inspectorModel: InspectorModel,
  val stats: SessionStatistics,
  val treeSettings: TreeSettings,
  val viewSettings: DeviceViewSettings,
  disposableParent: Disposable
) : AdtPrimaryPanel() {

  @VisibleForTesting
  lateinit var selectProcessAction: SelectProcessAction

  @VisibleForTesting
  var showEmptyText = true

  val model = DeviceViewPanelModel(inspectorModel, stats, treeSettings) { LayoutInspector.get(this@DeviceViewContentPanel)?.currentClient }

  val rootLocation: Point?
    get() {
      val modelLocation = model.hitRects.firstOrNull()?.bounds?.bounds?.location ?: return null
      return Point((modelLocation.x * viewSettings.scaleFraction).toInt() + (size.width / 2),
                   (modelLocation.y * viewSettings.scaleFraction).toInt() + (size.height / 2))
    }

  private val emptyText: StatusText = object : StatusText(this) {
    override fun isStatusVisible() = !model.isActive && showEmptyText
  }

  init {
<<<<<<< HEAD
    inspectorModel.selectionListeners.add { _, _ -> repaint() }
=======
    emptyText.appendLine("No process connected")

    emptyText.appendLine("Deploy your app or ")
    @Suppress("DialogTitleCapitalization")
    emptyText.appendText("select a process", SimpleTextAttributes.LINK_ATTRIBUTES) {
      val button = selectProcessAction.button
      val dataContext = DataManager.getInstance().getDataContext(button)
      selectProcessAction.templatePresentation.putClientProperty(CustomComponentAction.COMPONENT_KEY, button)
      val event = AnActionEvent.createFromDataContext(ActionPlaces.TOOLWINDOW_CONTENT, selectProcessAction.templatePresentation, dataContext)
      selectProcessAction.actionPerformed(event)
    }
    @Suppress("DialogTitleCapitalization")
    emptyText.appendText(" to begin inspection.")

    emptyText.appendLine("")
    emptyText.appendLine(AllIcons.General.ContextHelp, "Using the layout inspector", SimpleTextAttributes.LINK_ATTRIBUTES) {
      BrowserUtil.browse("https://developer.android.com/studio/debug/layout-inspector")
    }
    isOpaque = true
    inspectorModel.selectionListeners.add { _, _, origin -> autoScrollAndRepaint(origin) }
>>>>>>> cdc83e4e
    inspectorModel.hoverListeners.add { _, _ -> repaint() }
    addComponentListener(object : ComponentAdapter() {
      override fun componentResized(e: ComponentEvent?) {
        repaint()
      }
    })

    val listener = object : MouseAdapter() {
      private var x = 0
      private var y = 0

      override fun mousePressed(e: MouseEvent) {
        if (e.isConsumed) return
        x = e.x
        y = e.y
      }

      override fun mouseDragged(e: MouseEvent) {
        if (e.isConsumed) return
        val client = LayoutInspector.get(this@DeviceViewContentPanel)?.currentClient
        if (model.overlay != null || client?.capabilities?.contains(InspectorClient.Capability.SUPPORTS_SKP) != true) {
          // can't rotate
          return
        }
        if (model.isRotated) {
          val xRotation = (e.x - x) * 0.001
          val yRotation = (e.y - y) * 0.001
          x = e.x
          y = e.y
          if (xRotation != 0.0 || yRotation != 0.0) {
            model.rotate(xRotation, yRotation)
          }
          repaint()
        }
        else if ((e.x - x) + (e.y - y) > 50) {
          // Drag when rotation is disabled. Show tooltip.
          val dataContext = DataManager.getInstance().getDataContext(this@DeviceViewContentPanel)
          val toggle3dButton = dataContext.getData(TOGGLE_3D_ACTION_BUTTON_KEY)!!
          GotItTooltip("LayoutInspector.RotateViewTooltip", "Click to toggle 3D mode", disposableParent)
            .withShowCount(FRAMES_BEFORE_RESET_TO_BITMAP)
            .withPosition(Balloon.Position.atLeft)
            .show(toggle3dButton, GotItTooltip.LEFT_MIDDLE)
        }
      }

      private fun nodeAtPoint(e: MouseEvent) = model.findTopViewAt((e.x - size.width / 2.0) / viewSettings.scaleFraction,
                                                                 (e.y - size.height / 2.0) / viewSettings.scaleFraction)

      override fun mouseClicked(e: MouseEvent) {
        if (e.isConsumed) return
        val view = nodeAtPoint(e)
        inspectorModel.setSelection(view, SelectionOrigin.INTERNAL)
        stats.selectionMadeFromImage(view)
      }

      override fun mouseMoved(e: MouseEvent) {
        if (e.isConsumed) return
        inspectorModel.hoveredNode = findTopViewAt(e.x, e.y)
      }
    }
    addMouseListener(listener)
    addMouseMotionListener(listener)

    addMouseListener(object : PopupHandler() {
      override fun invokePopup(comp: Component, x: Int, y: Int) {
        val views = findComponentsAt(x, y)
        showViewContextMenu(views.toList(), inspectorModel, this@DeviceViewContentPanel, x, y)
      }
    })

    viewSettings.modificationListeners.add { repaint() }
    // If we get three consecutive pictures where SKPs aren't needed, reset to bitmap.
    var toResetCount = 0
    inspectorModel.modificationListeners.add { _, _, _ ->
      // SKP is needed if the view is rotated or if anything is hidden. We have to check on each update, since previously-hidden nodes
      // may have been removed.
      val client = LayoutInspector.get(this@DeviceViewContentPanel)?.currentClient
      if (inspectorModel.pictureType == AndroidWindow.ImageType.SKP &&
          client?.isCapturing == true &&
          !model.isRotated && !inspectorModel.hasHiddenNodes()) {
        // We know for sure there's not a hidden descendant now, so update the field in case it was out of date.
        if (toResetCount++ > FRAMES_BEFORE_RESET_TO_BITMAP) {
          toResetCount = 0
          // Be sure to reset the scale as well, since if we were previously paused the scale will be set to 1.
          client.updateScreenshotType(AndroidWindow.ImageType.BITMAP_AS_REQUESTED, viewSettings.scaleFraction.toFloat())
        }
      }
      else {
        // SKP was needed
        toResetCount = 0
      }
    }
    model.modificationListeners.add {
      revalidate()
      repaint()
    }
  }

  private fun findComponentsAt(x: Int, y: Int) = model.findViewsAt((x - size.width / 2.0) / viewSettings.scaleFraction,
                                                                      (y - size.height / 2.0) / viewSettings.scaleFraction)

  private fun findTopViewAt(x: Int, y: Int) = model.findTopViewAt((x - size.width / 2.0) / viewSettings.scaleFraction,
                                                                  (y - size.height / 2.0) / viewSettings.scaleFraction)

  override fun paint(g: Graphics?) {
    val g2d = g as? Graphics2D ?: return
    g2d.setRenderingHints(HQ_RENDERING_HINTS)
    g2d.color = primaryPanelBackground
    g2d.fillRect(0, 0, width, height)
    emptyText.paint(this, g)
    g2d.translate(size.width / 2.0, size.height / 2.0)
    g2d.scale(viewSettings.scaleFraction, viewSettings.scaleFraction)

    model.hitRects.forEach { drawImages(g2d, it) }
    model.hitRects.forEach { drawBorders(g2d, it) }

    if (model.overlay != null) {
      g2d.composite = AlphaComposite.SrcOver.derive(model.overlayAlpha)
      val bounds = model.hitRects[0].bounds.bounds
      g2d.drawImage(model.overlay, bounds.x, bounds.y, bounds.width, bounds.height, null)
    }
  }

  override fun getPreferredSize() =
    if (inspectorModel.isEmpty) Dimension(0, 0)
    // Give twice the needed size so we have room to move the view around a little. Otherwise things can jump around
    // when the number of layers changes and the canvas size adjusts to smaller than the viewport size.
    else Dimension((model.maxWidth * viewSettings.scaleFraction + JBUI.scale(MARGIN)).toInt() * 2,
                   (model.maxHeight * viewSettings.scaleFraction + JBUI.scale(MARGIN)).toInt() * 2)

  private fun autoScrollAndRepaint(origin: SelectionOrigin) {
    val selection = inspectorModel.selection
    if (origin != SelectionOrigin.INTERNAL && selection != null) {
      val hits = model.hitRects.filter { it.node.findFilteredOwner(treeSettings) == selection }
      val bounds = Rectangle()
      hits.forEach { if (bounds.isEmpty) bounds.bounds = it.bounds.bounds else bounds.add(it.bounds.bounds) }
      if (!bounds.isEmpty) {
        val font = UIUtil.getLabelFont().deriveFont(JBUIScale.scale(LABEL_FONT_SIZE))
        val fontMetrics = getFontMetrics(font)
        val textWidth = fontMetrics.stringWidth(selection.unqualifiedName)
        val labelHeight = JBUIScale.scale(DRAW_NODE_LABEL_HEIGHT).toInt()
        val borderSize = EMPHASIZED_BORDER_OUTLINE_THICKNESS.toInt() / 2
        bounds.width = kotlin.math.max(bounds.width, textWidth)
        bounds.x -= borderSize
        bounds.y -= borderSize + labelHeight
        bounds.width += borderSize * 2
        bounds.height += borderSize * 2 + labelHeight
        bounds.x = (bounds.x * viewSettings.scaleFraction).toInt() + (size.width / 2)
        bounds.y = (bounds.y * viewSettings.scaleFraction).toInt() + (size.height / 2)
        bounds.width = (bounds.width * viewSettings.scaleFraction).toInt()
        bounds.height = (bounds.height * viewSettings.scaleFraction).toInt()
        scrollRectToVisible(bounds)
      }
    }
    repaint()
  }

  private fun drawBorders(g: Graphics2D, drawInfo: ViewDrawInfo) {
    val hoveredNode = inspectorModel.hoveredNode

    val drawView = drawInfo.node
    val view = drawView.findFilteredOwner(treeSettings)
    val selection = inspectorModel.selection

    if (!drawInfo.isCollapsed &&
        (viewSettings.drawBorders || viewSettings.drawUntransformedBounds || view == selection || view == hoveredNode)) {
      val g2 = g.create() as Graphics2D
      g2.transform = g2.transform.apply { concatenate(drawInfo.transform) }
      drawView.paintBorder(g2, view == selection, view == hoveredNode, viewSettings, treeSettings)
    }
  }

  private fun drawImages(g: Graphics, drawInfo: ViewDrawInfo) {
    val g2 = g.create() as Graphics2D
    g2.setRenderingHints(HQ_RENDERING_HINTS)
    g2.transform = g2.transform.apply { concatenate(drawInfo.transform) }
    drawInfo.node.paint(g2, inspectorModel)
  }
}<|MERGE_RESOLUTION|>--- conflicted
+++ resolved
@@ -97,9 +97,6 @@
   }
 
   init {
-<<<<<<< HEAD
-    inspectorModel.selectionListeners.add { _, _ -> repaint() }
-=======
     emptyText.appendLine("No process connected")
 
     emptyText.appendLine("Deploy your app or ")
@@ -120,7 +117,6 @@
     }
     isOpaque = true
     inspectorModel.selectionListeners.add { _, _, origin -> autoScrollAndRepaint(origin) }
->>>>>>> cdc83e4e
     inspectorModel.hoverListeners.add { _, _ -> repaint() }
     addComponentListener(object : ComponentAdapter() {
       override fun componentResized(e: ComponentEvent?) {
