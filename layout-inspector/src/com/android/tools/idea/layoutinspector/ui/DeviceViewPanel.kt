--- conflicted
+++ resolved
@@ -356,17 +356,6 @@
         // TODO(b/265150325) move to a more generic place
         layoutInspector.currentClient.stats.recompositionHighlightColor = renderSettings.highlightColor
 
-<<<<<<< HEAD
-    // Zoom to fit on initial connect
-    model.modificationListeners.add { _, new, _ ->
-      if (contentPanel.model.maxWidth == 0) {
-        layoutInspector.currentClient.stats.recompositionHighlightColor = viewSettings.highlightColor
-        contentPanel.model.refresh()
-        if (!zoom(ZoomType.FIT)) {
-          // If we didn't change the zoom, we need to refresh explicitly. Otherwise the zoom listener will do it.
-          new?.refreshImages(viewSettings.scaleFraction)
-          contentPanel.model.refresh()
-=======
         if (shouldZoomToFit) {
           // Zoom to fit each time a new window shows up immediately after a process change
           // we should do this only after a process change, because the new window showing up could be a dialog being open, in which case
@@ -375,7 +364,6 @@
           // center it.
           zoom(ZoomType.FIT)
           shouldZoomToFit = false
->>>>>>> de127946
         }
       }
     }
