/*
 * Copyright (C) 2019 The Android Open Source Project
 *
 * Licensed under the Apache License, Version 2.0 (the "License");
 * you may not use this file except in compliance with the License.
 * You may obtain a copy of the License at
 *
 *      http://www.apache.org/licenses/LICENSE-2.0
 *
 * Unless required by applicable law or agreed to in writing, software
 * distributed under the License is distributed on an "AS IS" BASIS,
 * WITHOUT WARRANTIES OR CONDITIONS OF ANY KIND, either express or implied.
 * See the License for the specific language governing permissions and
 * limitations under the License.
 */
package com.android.tools.idea.layoutinspector

import com.android.sdklib.AndroidVersion
import com.android.tools.adtui.workbench.WorkBench
<<<<<<< HEAD
import com.android.tools.analytics.UsageTracker
import com.android.tools.idea.flags.StudioFlags
=======
import com.android.tools.idea.appinspection.api.process.ProcessNotifier
import com.android.tools.idea.appinspection.api.process.ProcessesModel
import com.android.tools.idea.appinspection.ide.AppInspectionDiscoveryService
import com.android.tools.idea.appinspection.inspector.api.process.ProcessDescriptor
import com.android.tools.idea.concurrency.AndroidExecutors
import com.android.tools.idea.layoutinspector.metrics.LayoutInspectorMetrics
import com.android.tools.idea.layoutinspector.metrics.statistics.SessionStatistics
>>>>>>> cdc83e4e
import com.android.tools.idea.layoutinspector.model.InspectorModel
import com.android.tools.idea.layoutinspector.pipeline.InspectorClientLauncher
import com.android.tools.idea.layoutinspector.pipeline.adb.AdbUtils
import com.android.tools.idea.layoutinspector.properties.LayoutInspectorPropertiesPanelDefinition
import com.android.tools.idea.layoutinspector.tree.LayoutInspectorTreePanelDefinition
import com.android.tools.idea.layoutinspector.tree.TreeSettingsImpl
import com.android.tools.idea.layoutinspector.ui.DeviceViewPanel
import com.android.tools.idea.layoutinspector.ui.DeviceViewSettings
import com.android.tools.idea.layoutinspector.ui.InspectorBanner
<<<<<<< HEAD
import com.android.tools.idea.stats.withProjectId
=======
import com.android.tools.idea.layoutinspector.ui.InspectorBannerService
import com.android.tools.idea.model.AndroidModuleInfo
>>>>>>> cdc83e4e
import com.android.tools.idea.transport.TransportService
import com.android.tools.idea.ui.enableLiveLayoutInspector
import com.google.common.annotations.VisibleForTesting
import com.google.wireless.android.sdk.stats.DynamicLayoutInspectorEvent.DynamicLayoutInspectorEventType
import com.intellij.ide.DataManager
import com.intellij.ide.startup.ServiceNotReadyException
import com.intellij.openapi.actionSystem.DataKey
import com.intellij.openapi.actionSystem.DataProvider
import com.intellij.openapi.module.ModuleManager
import com.intellij.openapi.project.Project
import com.intellij.openapi.ui.MessageType
import com.intellij.openapi.util.Disposer
import com.intellij.openapi.wm.ToolWindow
import com.intellij.openapi.wm.ToolWindowFactory
import com.intellij.openapi.wm.ToolWindowManager
import com.intellij.openapi.wm.ex.ToolWindowManagerListener
import com.intellij.util.concurrency.EdtExecutorService
import java.awt.BorderLayout
import java.util.concurrent.Executor
import javax.swing.JPanel
import javax.swing.event.HyperlinkEvent

const val LAYOUT_INSPECTOR_TOOL_WINDOW_ID = "Layout Inspector"

val LAYOUT_INSPECTOR_DATA_KEY = DataKey.create<LayoutInspector>(LayoutInspector::class.java.name)

/**
 * Create a [DataProvider] for the specified [layoutInspector].
 */
@VisibleForTesting
fun dataProviderForLayoutInspector(layoutInspector: LayoutInspector, deviceViewPanel: DataProvider): DataProvider =
  DataProvider { dataId -> if (LAYOUT_INSPECTOR_DATA_KEY.`is`(dataId)) layoutInspector else deviceViewPanel.getData(dataId) }

/**
 * Return true if the process it represents is inspectable in the Layout Inspector.
 *
 * Currently, a process is deemed inspectable if the device it's running on is M+ and if it's debuggable. The latter condition is
 * guaranteed to be true because transport pipeline only provides debuggable processes, so there is no need to check.
 */
private fun ProcessDescriptor.isInspectableInLayoutInspector(): Boolean {
  return this.device.apiLevel >= AndroidVersion.VersionCodes.M
}

/**
 * ToolWindowFactory: For creating a layout inspector tool window for the project.
 */
internal class LayoutInspectorToolWindowFactory : ToolWindowFactory {

  override fun isApplicable(project: Project): Boolean = enableLiveLayoutInspector

  override fun createToolWindowContent(project: Project, toolWindow: ToolWindow) {
    // Ensure the transport service is started
    if (TransportService.getInstance() == null) {
      throw ServiceNotReadyException()
    }
    val workbench = WorkBench<LayoutInspector>(project, LAYOUT_INSPECTOR_TOOL_WINDOW_ID, null, project)
    val viewSettings = DeviceViewSettings()

    val edtExecutor = EdtExecutorService.getInstance()

    val contentPanel = JPanel(BorderLayout())
    contentPanel.add(InspectorBanner(project), BorderLayout.NORTH)
    contentPanel.add(workbench, BorderLayout.CENTER)

    val contentManager = toolWindow.contentManager
    val content = contentManager.factory.createContent(contentPanel, "", true)
    contentManager.addContent(content)

    workbench.showLoading("Initializing ADB")
    AndroidExecutors.getInstance().workerThreadExecutor.execute {
      val adb = AdbUtils.getAdbFuture(project).get()
      edtExecutor.execute {
        workbench.hideLoading()

        val processes = createProcessesModel(project, AppInspectionDiscoveryService.instance.apiServices.processNotifier, edtExecutor)
        Disposer.register(workbench, processes)
        val model = InspectorModel(project)
        model.setProcessModel(processes)

        processes.addSelectedProcessListeners {
          // Reset notification bar every time active process changes, since otherwise we might leave up stale notifications from an error
          // encountered during a previous run.
          InspectorBannerService.getInstance(project).notification = null
        }

        lateinit var launcher: InspectorClientLauncher
        val treeSettings = TreeSettingsImpl { launcher.activeClient }
        val stats = SessionStatistics(model, treeSettings)
        launcher = InspectorClientLauncher.createDefaultLauncher(adb, processes, model, stats, workbench)
        val layoutInspector = LayoutInspector(launcher, model, stats, treeSettings)
        val deviceViewPanel = DeviceViewPanel(processes, layoutInspector, viewSettings, workbench)
        DataManager.registerDataProvider(workbench, dataProviderForLayoutInspector(layoutInspector, deviceViewPanel))
        workbench.init(deviceViewPanel, layoutInspector, listOf(
          LayoutInspectorTreePanelDefinition(), LayoutInspectorPropertiesPanelDefinition()), false)

        project.messageBus.connect(workbench).subscribe(ToolWindowManagerListener.TOPIC,
                                                        LayoutInspectorToolWindowManagerListener(project, toolWindow, deviceViewPanel,
                                                                                                 launcher))
      }
    }
  }

<<<<<<< HEAD
  override fun shouldBeAvailable(project: Project): Boolean = StudioFlags.DYNAMIC_LAYOUT_INSPECTOR_ENABLED.get()
=======
  @VisibleForTesting
  fun createProcessesModel(project: Project, processNotifier: ProcessNotifier, executor: Executor) = ProcessesModel(
    executor = executor,
    processNotifier = processNotifier,
    acceptProcess = { it.isInspectableInLayoutInspector() },
    getPreferredProcessNames = {
      ModuleManager.getInstance(project).modules
        .mapNotNull { AndroidModuleInfo.getInstance(it)?.`package` }
        .toList()
    }
  )
>>>>>>> cdc83e4e
}

/**
 * Listen to state changes for the create layout inspector tool window.
 */
class LayoutInspectorToolWindowManagerListener @VisibleForTesting constructor(private val project: Project,
                                                                              private val clientLauncher: InspectorClientLauncher,
                                                                              private val stopInspectors: () -> Unit = {},
                                                                              private var wasWindowVisible: Boolean = false
) : ToolWindowManagerListener {

  internal constructor(project: Project,
                       toolWindow: ToolWindow,
                       deviceViewPanel: DeviceViewPanel,
                       clientLauncher: InspectorClientLauncher
  ) : this(project, clientLauncher, { deviceViewPanel.stopInspectors() }, toolWindow.isVisible)

  override fun stateChanged(toolWindowManager: ToolWindowManager) {
    val window = toolWindowManager.getToolWindow(LAYOUT_INSPECTOR_TOOL_WINDOW_ID) ?: return
    val isWindowVisible = window.isVisible // Layout Inspector tool window is expanded.
    val windowVisibilityChanged = isWindowVisible != wasWindowVisible
    wasWindowVisible = isWindowVisible
<<<<<<< HEAD
    if (windowVisibilityChanged && isWindowVisible) {
      UsageTracker.log(AndroidStudioEvent.newBuilder()
                         .setKind(AndroidStudioEvent.EventKind.DYNAMIC_LAYOUT_INSPECTOR_EVENT)
                         .setDynamicLayoutInspectorEvent(DynamicLayoutInspectorEvent.newBuilder()
                                                           .setType(DynamicLayoutInspectorEvent.DynamicLayoutInspectorEventType.OPEN))
                         .withProjectId(project))
    }
    val preferredProcess = getPreferredInspectorProcess(project) ?: return
    if (!windowVisibilityChanged || !isWindowVisible) {
      return
    }
    val inspector = lookupLayoutInspector(window) ?: return
    if (!inspector.currentClient.isConnected) {
      inspector.allClients.find { it.attachIfSupported(preferredProcess) != null }
=======
    if (windowVisibilityChanged) {
      if (isWindowVisible) {
        LayoutInspectorMetrics.create(project).logEvent(DynamicLayoutInspectorEventType.OPEN)
      }
      else if (clientLauncher.activeClient.isConnected) {
        toolWindowManager.notifyByBalloon(
          LAYOUT_INSPECTOR_TOOL_WINDOW_ID,
          MessageType.INFO,
          """
            <b>Layout Inspection</b> is running in the background.<br>
            You can either <a href="stop">stop</a> it, or leave it running and resume your session later.
          """.trimIndent(),
          null
        ) { hyperlinkEvent ->
          if (hyperlinkEvent.eventType == HyperlinkEvent.EventType.ACTIVATED) {
            stopInspectors()
          }
        }
      }
      clientLauncher.enabled = isWindowVisible
>>>>>>> cdc83e4e
    }
  }
}<|MERGE_RESOLUTION|>--- conflicted
+++ resolved
@@ -17,10 +17,6 @@
 
 import com.android.sdklib.AndroidVersion
 import com.android.tools.adtui.workbench.WorkBench
-<<<<<<< HEAD
-import com.android.tools.analytics.UsageTracker
-import com.android.tools.idea.flags.StudioFlags
-=======
 import com.android.tools.idea.appinspection.api.process.ProcessNotifier
 import com.android.tools.idea.appinspection.api.process.ProcessesModel
 import com.android.tools.idea.appinspection.ide.AppInspectionDiscoveryService
@@ -28,7 +24,6 @@
 import com.android.tools.idea.concurrency.AndroidExecutors
 import com.android.tools.idea.layoutinspector.metrics.LayoutInspectorMetrics
 import com.android.tools.idea.layoutinspector.metrics.statistics.SessionStatistics
->>>>>>> cdc83e4e
 import com.android.tools.idea.layoutinspector.model.InspectorModel
 import com.android.tools.idea.layoutinspector.pipeline.InspectorClientLauncher
 import com.android.tools.idea.layoutinspector.pipeline.adb.AdbUtils
@@ -38,12 +33,8 @@
 import com.android.tools.idea.layoutinspector.ui.DeviceViewPanel
 import com.android.tools.idea.layoutinspector.ui.DeviceViewSettings
 import com.android.tools.idea.layoutinspector.ui.InspectorBanner
-<<<<<<< HEAD
-import com.android.tools.idea.stats.withProjectId
-=======
 import com.android.tools.idea.layoutinspector.ui.InspectorBannerService
 import com.android.tools.idea.model.AndroidModuleInfo
->>>>>>> cdc83e4e
 import com.android.tools.idea.transport.TransportService
 import com.android.tools.idea.ui.enableLiveLayoutInspector
 import com.google.common.annotations.VisibleForTesting
@@ -146,9 +137,6 @@
     }
   }
 
-<<<<<<< HEAD
-  override fun shouldBeAvailable(project: Project): Boolean = StudioFlags.DYNAMIC_LAYOUT_INSPECTOR_ENABLED.get()
-=======
   @VisibleForTesting
   fun createProcessesModel(project: Project, processNotifier: ProcessNotifier, executor: Executor) = ProcessesModel(
     executor = executor,
@@ -160,7 +148,6 @@
         .toList()
     }
   )
->>>>>>> cdc83e4e
 }
 
 /**
@@ -183,22 +170,6 @@
     val isWindowVisible = window.isVisible // Layout Inspector tool window is expanded.
     val windowVisibilityChanged = isWindowVisible != wasWindowVisible
     wasWindowVisible = isWindowVisible
-<<<<<<< HEAD
-    if (windowVisibilityChanged && isWindowVisible) {
-      UsageTracker.log(AndroidStudioEvent.newBuilder()
-                         .setKind(AndroidStudioEvent.EventKind.DYNAMIC_LAYOUT_INSPECTOR_EVENT)
-                         .setDynamicLayoutInspectorEvent(DynamicLayoutInspectorEvent.newBuilder()
-                                                           .setType(DynamicLayoutInspectorEvent.DynamicLayoutInspectorEventType.OPEN))
-                         .withProjectId(project))
-    }
-    val preferredProcess = getPreferredInspectorProcess(project) ?: return
-    if (!windowVisibilityChanged || !isWindowVisible) {
-      return
-    }
-    val inspector = lookupLayoutInspector(window) ?: return
-    if (!inspector.currentClient.isConnected) {
-      inspector.allClients.find { it.attachIfSupported(preferredProcess) != null }
-=======
     if (windowVisibilityChanged) {
       if (isWindowVisible) {
         LayoutInspectorMetrics.create(project).logEvent(DynamicLayoutInspectorEventType.OPEN)
@@ -219,7 +190,6 @@
         }
       }
       clientLauncher.enabled = isWindowVisible
->>>>>>> cdc83e4e
     }
   }
 }