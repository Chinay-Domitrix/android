--- conflicted
+++ resolved
@@ -4,6 +4,7 @@
     <exclude-output />
     <content url="file://$MODULE_DIR$">
       <sourceFolder url="file://$MODULE_DIR$/src" isTestSource="false" />
+      <sourceFolder url="file://$MODULE_DIR$/resources" type="java-resource" />
     </content>
     <orderEntry type="inheritedJdk" />
     <orderEntry type="sourceFolder" forTests="false" />
@@ -37,11 +38,8 @@
     <orderEntry type="module" module-name="analytics-tracker" />
     <orderEntry type="library" name="studio-analytics-proto" level="project" />
     <orderEntry type="library" name="protobuf" level="project" />
-<<<<<<< HEAD
-    <orderEntry type="module" module-name="intellij.platform.core.ui" />
-=======
     <orderEntry type="module" module-name="intellij.platform.indexing" />
     <orderEntry type="module" module-name="intellij.platform.indexing.impl" />
->>>>>>> e624679c
+    <orderEntry type="module" module-name="intellij.platform.core.ui" />
   </component>
 </module>