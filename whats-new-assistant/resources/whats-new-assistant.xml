<?xml version="1.0"?>
<!--
  ~ Copyright (C) 2019 The Android Open Source Project
  ~
  ~ Licensed under the Apache License, Version 2.0 (the "License");
  ~ you may not use this file except in compliance with the License.
  ~ You may obtain a copy of the License at
  ~
  ~      http://www.apache.org/licenses/LICENSE-2.0
  ~
  ~ Unless required by applicable law or agreed to in writing, software
  ~ distributed under the License is distributed on an "AS IS" BASIS,
  ~ WITHOUT WARRANTIES OR CONDITIONS OF ANY KIND, either express or implied.
  ~ See the License for the specific language governing permissions and
  ~ limitations under the License.
  -->
<tutorialBundle
    name="What's New"
    resourceRoot="/"
    stepByStep="false"
    hideStepIndex="true"
<<<<<<< HEAD
    version="3620">
=======
    version="4016">
>>>>>>> bd07c1f4
  <feature
      name="What's New in 4.0">
    <tutorial
        key="whats-new"
<<<<<<< HEAD
        label=" What's New in 3.6"
        icon="stable/whats_new_icon.png"
        remoteLink="https://d.android.com/r/studio-ui/whats-new-assistant/stable-release-notes.html"
=======
        label=" What's New in 4.0"
        icon="stable/whats_new_icon.png"
        remoteLink="https://d.android.com/r/studio-ui/whats-new-assistant/stable-release-notes.html#4.0"
>>>>>>> bd07c1f4
        remoteLinkLabel="Read in a browser">
      <description>
        <![CDATA[
          This panel describes some of the new features and behavior changes
          included in this update.

          <br><br>
          To open this panel again later, select <b>Help &gt; What's New in Android Studio</b>
          from the main menu.
          ]]>
      </description>
<<<<<<< HEAD
      <step label="Design tools">
        <stepElement>
          <section>
            <![CDATA[
            <br>
            This version of Android Studio includes updates to several design tools, including the Layout Editor and Resource Manager.
            <br><br>
            <b>Color picker resource tab</b>
            <br><br>
            In the color picker for XML or design tools, Android Studio now populates the color resources in your app for you to quickly choose and replace color resources values.
            <br><br>
            <img src="https://d.android.com/studio/releases/assistant/3.6.0/color_picker_resource_tab.png" width="428">
            <br><br>
            <b>Split view and zoom in design editors</b>
            <br><br>
            Design editors, such as the Layout Editor and Navigation Editor, now provide a <b>Split</b> view that enables you to see both the <b>Design</b> and <b>Code</b> views of your UI at the same time. To enable split view, click the <b>Split</b> icon <img src="https://d.android.com/studio/images/buttons/split-view-icon.png" width="19" height="19" /> in the top-right corner of the editor window.
            <br><br>
            <img src="https://d.android.com/studio/releases/assistant/3.6.0/split-view.png" width="428">
            <br><br>
            <br>
            <b>Resource Manager updates</b>
            <br><br>
            The Resource Manager now supports most resource types and includes improved filter and search options.
            <br><br>
            <a href="https://d.android.com/r/studio-wna/3.6.0/resource-manager">Learn more</a>
            <br><br>
           ]]>
          </section>
        </stepElement>
      </step>
      <step label="Android Gradle plugin 3.6.0 updates">
        <stepElement>
          <section>
            <![CDATA[
            The latest version of the Android Gradle plugin includes many updates, including optimizations for build speed, support for the Maven publishing plugin, and support for View Binding. To learn more, read the <a href="https://d.android.com/studio/releases/gradle-plugin?utm_source=android-studio-3-6&utm_medium=studio-assistant-stable#3-6-0">full release notes</a>.
            <br><br>
            <b>View binding</b>
            <br><br>
            View binding provides compile-time safety when referencing views in your code. You can
            now replace <code><span style="font-family:monospace;">findViewById()</span></code>
            with the auto-generated binding class reference.
            <br><br>
            To start using View binding, include the following in each module's
            <code><span style="font-family:monospace;">build.gradle</span></code> file:
            <div style="border:1px solid gray; margin-top:8px; padding-left:10px;"><pre>
            android {
              viewBinding.enabled = true
            }</pre></div>
            <br>
            <a href="https://d.android.com/r/studio-wna/3.6.0/view-binding">Learn more</a>
            <br><br>
           ]]>
          </section>
        </stepElement>
      </step>
      <step label="Emulators">
        <stepElement>
          <section>
            <![CDATA[
            Enhancements to the emulators include the following. <a href="https://d.android.com/r/studio-wna/3.6.0/emulators">Learn more</a>
            <br>
            <br>
            <ul>
              <li>Multi-display support.
                <br><br>
            <img src="https://d.android.com/studio/releases/assistant/3.6.0/multi-display.png" width="428">
            <br><br>
              </li>
              <li>Improved location support, with options for Single Points and Routes.
                <br><br>
            <img src="https://d.android.com/studio/releases/assistant/3.6.0/emulator-routes.png" width="428">
            <br><br>
              </li>
              <li>New virtual devices and project templates for Android Automotive OS.
                <br><br>
            <img src="https://d.android.com/studio/releases/assistant/3.6.0/automotive-project-template.png" width="428">
              </li>
            </ul>
            <br><br>
           ]]>
          </section>
        </stepElement>
      </step>
      <step label="Native tooling">
        <stepElement>
          <section>
            <![CDATA[
            The following updates support native (C/C++) development in Android Studio:
            <br><br>
            <ul>
              <li>Extended Kotlin support, including improved error-checking and navigation between Kotlin JNI declarations and their C/C++ implementations.
              </li>
              <li>Overall JNI improvements, including enhanced autocompletion and inspection.
              </li>
            </ul>
            <br>
            <a href="https://d.android.com/r/studio-wna/3.6.0/native-tooling">Learn more</a>
            <br><br>
           ]]>
          </section>
        </stepElement>
      </step>
      <step label="Leak detection in Memory Profiler">
        <stepElement>
          <section>
            <![CDATA[
            When analyzing a heap dump in the Memory Profiler, you can now filter profiling data that Android Studio thinks might indicate memory leaks for Activity and Fragment instances in your app.
            <br><br>To use this feature, first capture a heap dump or import a heap dump file into Android Studio.
            <br><br>To display the fragments and activities that may be leaking memory, select the Activity/Fragment Leaks checkbox in the heap dump pane of the Memory Profiler.
            <br><br>
            <img src="https://d.android.com/studio/releases/assistant/3.6.0/profiler-memory-leak-detection.png" width="428">
            <br>
            <a href="https://d.android.com/r/studio-wna/3.6.0/leak-detection">Learn more</a>
            <br><br>
           ]]>
          </section>
        </stepElement>
      </step>
      <step label="Push new classes with Apply Changes">
        <stepElement>
          <section>
            <![CDATA[
            You can now add a class and then deploy that code change to your running app by clicking
            either <b>Apply Code Changes</b>&nbsp;
            <img src="https://d.android.com/studio/releases/assistant/3.6.0/toolbar-apply-code-changes.png" width="19" height="19" />
            or <b>Apply Changes and Restart Activity</b>&nbsp;
            <img src="https://d.android.com/studio/releases/assistant/3.6.0/toolbar-apply-changes.png" width="19" height="19" />.
            <br><br>
            <a href="https://d.android.com/r/studio-wna/3.6.0/apply-changes">Learn more</a>
=======
      <step label="Build Speed window">
        <stepElement>
          <section>
            <![CDATA[
             <center><img src="https://d.android.com/studio/releases/assistant/4.0.0/build-speed-chart-wna.png"
                 width="428"
                 alt="Build speed chart" /></center>

            <br><p>When using Android Studio 4.0 with Android Gradle plugin 4.0.0 and
            higher, the <b>Build Speed</b> window is available to help you understand and diagnose
            issues with your build process, such as disabled optimizations and improperly configured
            tasks.
            </p>
            <br>
          <p><a href="https://d.android.com/studio/build/build-analyzer?utm_source=android-studio-4-0&utm_medium=studio-assistant-stable">Learn more</a>
          </p>
          <br>
            ]]>
          </section>
        </stepElement>
      </step>
      <step label="Live Layout Inspector">
        <stepElement>
          <section>
            <![CDATA[
        Debug your layout with an updated Live Layout Inspector
        that provides complete, real-time insights into your app’s UI while it’s deployed to
        a device.
        <br><br>
        <center><img src="https://d.android.com/studio/releases/assistant/4.0.0/layout-inspector-3d-view_wna.png" alt="3D visualization in Live Layout Inspector"></center>
        <p>To open a Layout Inspector window, go to <b>View > Tool Windows > Layout Inspector</b>.
        Along with many of the same features of the existing Layout Inspector, the Live Layout
        Inspector also includes:
        </p>
        <br>
        <ul>
          <li>A dynamic layout hierarchy that updates as the views on the device change.
          </li>
          <li>A property values resolution stack to investigate where a resource property value
          originates in the source code and navigate to its location.
          </li>
          <li>Advanced 3D visualization of an app's view hierarchy at runtime.
          </li>
        </ul>
        <br><a href="https://d.android.com/r/studio-wna/4.0.0/layout-validation">Learn more</a>
        <br>
        <br>
          ]]>
          </section>
        </stepElement>
      </step>
      <step label="CPU Profiler UI Upgrades">
        <stepElement>
          <section>
            <![CDATA[
            The UI for the CPU Profiler has been overhauled to provide a more intuitive workflow. Some notable changes include:
            <br>
            <br>
            <ul>
              <li>CPU recordings are now separated from the main profiler timeline to allow for easier analysis.
              </li>
              <li>
                Recorded data are organized in groups on the left side of the Profiler window. You can move groups up and
                down to reorganize the list.
              </li>
              <li>For easier side-by-side analysis, you can now view all thread activity in the thread activity
              timeline. To expand a specific thread and view its activity, double-click the thread in the
              timeline.
            </li>
          </ul>
          <br>
          <center><img src="https://d.android.com/studio/releases/assistant/4.0.0/cpu-profiler.png"
                 width="428"
                 alt="System Trace in Android Studio Profiler" /></center>
            <br>
          <p>Similarly, the UI for System Trace has also been updated:
          </p>
          <br>
          <ul>
            <li>Events are now uniquely colored for easier differentiation.
            </li>
            <li>Threads are sorted by the number of trace events within them so that the “busier” threads
            are ranked higher in the list.
            </li>
            <li>You can select one or more threads to see analysis in the righthand column for those
            selected threads only. Clicking on an event also displays analysis of the
            selected event in the righthand column.
            </li>
          </ul>
            <br><a href="https://d.android.com/r/studio-wna/4.0.0/cpu-profiler">Learn more</a>
            <br>
            <br>
            ]]>
          </section>
        </stepElement>
      </step>
      <step label="Java 8 library desugaring in D8 and R8">
        <stepElement>
          <section>
            <![CDATA[
            Through a process called <em>desugaring</em>, you can now use a number of Java 8
            language APIs without requiring a minimum API level for your app. This means that you
            can now include standard language APIs that were available only in recent Android
            releases (such as <code>java.util.streams</code>) in apps that support older versions of Android.

           <p><a href="https://d.android.com/studio/write/java8-support?utm_source=android-studio-4-0&utm_medium=studio-assistant-stable#library-desugaring">Learn more</a>
            </p>
            <br>
           ]]>
          </section>
        </stepElement>
      </step>
      <step label="Essential support for Kotlin DSL script (KTS) files">
        <stepElement>
          <section>
            <![CDATA[
            Android Gradle plugin 4.0.0-alpha01 and higher now support Kotlin DSL build script files
            (<code>*.kts</code>). When using Android Studio, certain IDE features, such as the
            Project Structure dialog and build script quick fixes, now also support reading and
            writing to Kotlin build script files.
            <br>
           ]]>
          </section>
        </stepElement>
      </step>
      <step label="Smart editor features for code shrinker rules">
        <stepElement>
          <section>
            <![CDATA[
            <center><img src="https://d.android.com/studio/releases/assistant/4.0.0/shrinker-smart-editor-wna.png"
                 width="428"
                 alt="Smart editor features for R8 rules files." /></center>
            <p>Android Studio now provides smart editor features when you open code shrinker
            rules files for R8, such as syntax highlighting, code completion and error checking.
            The editor also integrates with your Android Studio project to provide full symbol
            completion for all classes, methods, and fields, and includes quick navigation
            and refactoring.
            </p>
            <br>
           ]]>
          </section>
        </stepElement>
      </step>
      <step label="New Motion Editor">
        <stepElement>
          <section>
            <![CDATA[
            Android Studio now includes a visual design editor for the
            <a href="https://d.android.com/training/constraint-layout/motionlayout?utm_source=android-studio-4-0&utm_medium=studio-assistant-stable">MotionLayout</a>
            layout type, making it easier to
            create and preview animations.
            <br><br>
            <center><img src="https://d.android.com/studio/releases/assistant/4.0.0/motion_animation_preview_wna.png"
                 width="428"
                 alt="Motion editor provides an interactive UI for implementing MotionLayouts" /></center>
>>>>>>> bd07c1f4
            <br><br>

            In previous releases, creating and altering these elements required manually editing constraints
            in XML resource files. Now, the Motion Editor can generate this XML for you, with support for start and end states, keyframes,
            transitions, and timelines.
            <p><a href="https://d.android.com/r/studio-wna/4.0.0/motion-editor">Learn more</a>
            </p>
            <br>
          ]]>
          </section>
        </stepElement>
      </step>
      <step label="Feature-on-feature dependencies">
        <stepElement>
          <section>
            <![CDATA[
            When you create an app with
            <a href="https://developer.android.com/studio/projects/dynamic-delivery?utm_source=android-studio-4-0&utm_medium=studio-assistant-stable#customize_delivery">Dynamic
            Feature modules</a>, you can now declare that a feature module depends on another
            feature module.
            <br><br>
            <center><img src="https://d.android.com/studio/releases/assistant/4.0.0/feature-on-feature.png"
                 width="428"
                 alt="A dependency tree with on dynamic feature with a dependency on another." /></center>
            <br><br>
            For example, a feature module for taking videos can depend on another feature that
            enables camera functionality. So, when your app requests to download the video feature,
            the app also downloads the camera feature module.
            <p><a href="https://d.android.com/r/studio-wna/4.0.0/feature-dependencies">Learn more</a>
            </p>
            <br>
           ]]>
          </section>
        </stepElement>
      </step>
<<<<<<< HEAD
      <step label="APK reloading for native libraries">
        <stepElement>
          <section>
            <![CDATA[
            You no longer need to create a new project when an APK containing native code is updated outside the IDE. Android Studio detects changes in the APK and gives you the option to re-import it.
            <br><br>
=======
      <step label="'feature' and 'instantapp' plugins removed">
        <stepElement>
          <section>
            <![CDATA[
            In favor of using the Dynamic Feature plugin (<code>com.android.dynamic-feature</code>)
            to build and package your instant apps using
            <a href="https://developer.android.com/guide/app-bundle?utm_source=android-studio-4-0&utm_medium=studio-assistant-stable">Android
            App Bundles</a>, Android Gradle plugin 4.0.0-alpha01 and higher remove the Feature
            plugin (<code>com.android.feature</code>) and the Instant App plugin
            (<code>com.android.instantapp</code>).
            <p>So, to use the latest Android Gradle plugin, you need to
            <a href="https://developer.android.com/topic/google-play-instant/feature-module-migration?utm_source=android-studio-4-0&utm_medium=studio-assistant-stable">migrate
            your instant app to support Android App Bundles</a>. By migrating your instant apps, you
            can leverage the benefits of app bundles and
            <a href="https://android-developers.googleblog.com/2019/04/google-play-instant-feature-plugin.html">simplify
            your app's modular design</a>.
            </p>
            <br>
>>>>>>> bd07c1f4
           ]]>
          </section>
        </stepElement>
      </step>
<<<<<<< HEAD
      <step label="Toggle Gradle offline mode">
        <stepElement>
          <section>
            <![CDATA[
            To enable or disable Gradle's offline mode, first select <b>View > Tool Windows > Gradle</b> from the menu bar. Then, near the top of the <b>Gradle</b> window, click <b>Toggle Offline Mode</b> <img src="https://d.android.com/studio/images/buttons/gradle-offline.png" alt="Gradle offline button in the Gradle panel."  width="19" height="19" />.
            <br><br>
=======
      <step label="Kotlin Android live templates">
        <stepElement>
          <section>
            <![CDATA[
            Android Studio now includes Android
            <a href="https://developer.android.com/studio/write/index.html?utm_source=android-studio-4-0&utm_medium=studio-assistant-stable#create_custom_code-completion_templates">live
            templates</a> for your Kotlin classes. For example, you can now type <code>toast</code>
            and press the <b>Tab</b> key to quickly insert a Toast. For a full list of available
            live templates, click <b>File > Settings > Editor > Live Templates</b>.
            <br>
            <br>
>>>>>>> bd07c1f4
           ]]>
          </section>
        </stepElement>
      </step>
<<<<<<< HEAD
      <step label="Resumable SDK downloads">
        <stepElement>
          <section>
            <![CDATA[
            When downloading SDK components and tools using the SDK Manager, Android Studio now
            allows you to resume downloads that were interrupted (for example, due to a network
            issue) instead of restarting the download from the beginning. This enhancement is
            especially helpful for large downloads, such as the Android Emulator or system images,
            when internet connectivity is unreliable.
            <br><br>
            <a href="https://d.android.com/r/studio-wna/3.6.0/resumable-downloads">Learn more</a>
            <br><br>
=======
      <step label="Layout Validation">
        <stepElement>
          <section>
            <![CDATA[
          Layout Validation is a visual tool for simultaneously previewing layouts on different devices and configurations, helping you detect layout errors and create more accessible apps.
          <p>You can preview your layouts using one of the following configuration sets:
          </p>
          <br>
          <ul>
            <li>Pixel Devices
            </li>
            <li>Custom
            </li>
            <li>Color Blind
            </li>
            <li>Font Sizes
            </li>
          </ul>
          <p>To use this feature, when viewing a layout file in the code editor,
            click on the <b>Layout Validation</b> tab in the top-right corner of
            the IDE window.
          </p>
            <br><br>
            <center><img src="https://d.android.com/studio/releases/assistant/4.0.0/layout-validation-pixel-devices.png"
                 width="428"
                 alt="The Layout Validation window." /></center>
            <p>
            <a href="https://d.android.com/r/studio-wna/4.0.0/layout-validation">Learn more</a>
            </p>
            <br>
>>>>>>> bd07c1f4
           ]]>
          </section>
        </stepElement>
      </step>
<<<<<<< HEAD
      <step label="Attach Kotlin-only APK sources">
        <stepElement>
          <section>
            <![CDATA[
            It is now possible to attach Kotlin-only external APK sources when you profile and debug pre-built APKs.
            <br><br>
            <a href="https://d.android.com/r/studio-wna/3.6.0/attach-sources">Learn more</a>
            <br><br>
=======
      <step label="Fragment wizard and new fragment templates">
        <stepElement>
          <section>
            <![CDATA[
            A New Android Fragment wizard and new fragment templates are now available by navigating to
            <b>File > New > Fragment > Gallery</b> or by clicking <b>Create new destination</b>
            in the Navigation editor.
            <br><br>
            <center><img src="https://d.android.com/studio/releases/assistant/4.0.0/fragment-gallery-wna.png"
                 width="428"
                 alt="The Fragment gallery wizard." /></center>
            <p><a href="https://d.android.com/r/studio-wna/4.0.0/fragment-wizard">Learn more</a>
            </p>
            <br>
           ]]>
          </section>
        </stepElement>
      </step>
      <step label="Dependencies metadata">
        <stepElement>
          <section>
            <![CDATA[
            When building your app using Android Gradle plugin 4.0.0 and higher, the plugin includes metadata that describes the dependencies that are compiled into your app. When uploading your app, the Play Console inspects this metadata to provide you with the following benefits:
            <br>
            <br>
            <ul>
              <li>Get alerts for known issues with SDKs and dependencies your app uses
              </li>
              <li>Receive actionable feedback to resolve those issues
              </li>
            </ul>
            <br>
            <a href="https://d.android.com/r/studio-wna/4.0.0/gradle-plugin-dependency-metadata">Learn more</a>
            <br>
            <br>
>>>>>>> bd07c1f4
            ]]>
          </section>
        </stepElement>
      </step>
<<<<<<< HEAD
      <step label="IntelliJ IDEA 2019.2">
        <stepElement>
          <section>
            <![CDATA[
           The core Android Studio IDE has been updated with improvements from IntelliJ IDEA through
           the <a href="https://blog.jetbrains.com/idea/2019/07/intellij-idea-2019-2-java-13-preview-features-profiling-tools-services-tool-window-and-more/">
           2019.2 release</a>.
           <br><br><hr><br>
           <em>Last updated 1/27/20</em>
           <br><br>
           ]]>
          </section>
        </stepElement>
      </step>
=======
      <step label="Expanded camera support in Android emulator">
        <stepElement>
          <section>
            <![CDATA[
            When using an Android 11 image, the Android Emulator camera includes the
            following new features:
            <br>
            <br>
            <ul>
              <li>RAW capture
              </li>
              <li>YUV reprocessing
              </li>
              <li>Level 3 devices
              </li>
              <li>Logical camera support
              </li>
            </ul>
            ]]>
          </section>
        </stepElement>
      </step>
      <footerStep label="">
        <stepElement>
          <section>
            <![CDATA[
<br><em>Last updated 5/17/2020</em><br><br>
]]>
          </section>
        </stepElement>
      </footerStep>
>>>>>>> bd07c1f4
    </tutorial>
  </feature>
</tutorialBundle><|MERGE_RESOLUTION|>--- conflicted
+++ resolved
@@ -19,24 +19,14 @@
     resourceRoot="/"
     stepByStep="false"
     hideStepIndex="true"
-<<<<<<< HEAD
-    version="3620">
-=======
     version="4016">
->>>>>>> bd07c1f4
   <feature
       name="What's New in 4.0">
     <tutorial
         key="whats-new"
-<<<<<<< HEAD
-        label=" What's New in 3.6"
-        icon="stable/whats_new_icon.png"
-        remoteLink="https://d.android.com/r/studio-ui/whats-new-assistant/stable-release-notes.html"
-=======
         label=" What's New in 4.0"
         icon="stable/whats_new_icon.png"
         remoteLink="https://d.android.com/r/studio-ui/whats-new-assistant/stable-release-notes.html#4.0"
->>>>>>> bd07c1f4
         remoteLinkLabel="Read in a browser">
       <description>
         <![CDATA[
@@ -48,137 +38,6 @@
           from the main menu.
           ]]>
       </description>
-<<<<<<< HEAD
-      <step label="Design tools">
-        <stepElement>
-          <section>
-            <![CDATA[
-            <br>
-            This version of Android Studio includes updates to several design tools, including the Layout Editor and Resource Manager.
-            <br><br>
-            <b>Color picker resource tab</b>
-            <br><br>
-            In the color picker for XML or design tools, Android Studio now populates the color resources in your app for you to quickly choose and replace color resources values.
-            <br><br>
-            <img src="https://d.android.com/studio/releases/assistant/3.6.0/color_picker_resource_tab.png" width="428">
-            <br><br>
-            <b>Split view and zoom in design editors</b>
-            <br><br>
-            Design editors, such as the Layout Editor and Navigation Editor, now provide a <b>Split</b> view that enables you to see both the <b>Design</b> and <b>Code</b> views of your UI at the same time. To enable split view, click the <b>Split</b> icon <img src="https://d.android.com/studio/images/buttons/split-view-icon.png" width="19" height="19" /> in the top-right corner of the editor window.
-            <br><br>
-            <img src="https://d.android.com/studio/releases/assistant/3.6.0/split-view.png" width="428">
-            <br><br>
-            <br>
-            <b>Resource Manager updates</b>
-            <br><br>
-            The Resource Manager now supports most resource types and includes improved filter and search options.
-            <br><br>
-            <a href="https://d.android.com/r/studio-wna/3.6.0/resource-manager">Learn more</a>
-            <br><br>
-           ]]>
-          </section>
-        </stepElement>
-      </step>
-      <step label="Android Gradle plugin 3.6.0 updates">
-        <stepElement>
-          <section>
-            <![CDATA[
-            The latest version of the Android Gradle plugin includes many updates, including optimizations for build speed, support for the Maven publishing plugin, and support for View Binding. To learn more, read the <a href="https://d.android.com/studio/releases/gradle-plugin?utm_source=android-studio-3-6&utm_medium=studio-assistant-stable#3-6-0">full release notes</a>.
-            <br><br>
-            <b>View binding</b>
-            <br><br>
-            View binding provides compile-time safety when referencing views in your code. You can
-            now replace <code><span style="font-family:monospace;">findViewById()</span></code>
-            with the auto-generated binding class reference.
-            <br><br>
-            To start using View binding, include the following in each module's
-            <code><span style="font-family:monospace;">build.gradle</span></code> file:
-            <div style="border:1px solid gray; margin-top:8px; padding-left:10px;"><pre>
-            android {
-              viewBinding.enabled = true
-            }</pre></div>
-            <br>
-            <a href="https://d.android.com/r/studio-wna/3.6.0/view-binding">Learn more</a>
-            <br><br>
-           ]]>
-          </section>
-        </stepElement>
-      </step>
-      <step label="Emulators">
-        <stepElement>
-          <section>
-            <![CDATA[
-            Enhancements to the emulators include the following. <a href="https://d.android.com/r/studio-wna/3.6.0/emulators">Learn more</a>
-            <br>
-            <br>
-            <ul>
-              <li>Multi-display support.
-                <br><br>
-            <img src="https://d.android.com/studio/releases/assistant/3.6.0/multi-display.png" width="428">
-            <br><br>
-              </li>
-              <li>Improved location support, with options for Single Points and Routes.
-                <br><br>
-            <img src="https://d.android.com/studio/releases/assistant/3.6.0/emulator-routes.png" width="428">
-            <br><br>
-              </li>
-              <li>New virtual devices and project templates for Android Automotive OS.
-                <br><br>
-            <img src="https://d.android.com/studio/releases/assistant/3.6.0/automotive-project-template.png" width="428">
-              </li>
-            </ul>
-            <br><br>
-           ]]>
-          </section>
-        </stepElement>
-      </step>
-      <step label="Native tooling">
-        <stepElement>
-          <section>
-            <![CDATA[
-            The following updates support native (C/C++) development in Android Studio:
-            <br><br>
-            <ul>
-              <li>Extended Kotlin support, including improved error-checking and navigation between Kotlin JNI declarations and their C/C++ implementations.
-              </li>
-              <li>Overall JNI improvements, including enhanced autocompletion and inspection.
-              </li>
-            </ul>
-            <br>
-            <a href="https://d.android.com/r/studio-wna/3.6.0/native-tooling">Learn more</a>
-            <br><br>
-           ]]>
-          </section>
-        </stepElement>
-      </step>
-      <step label="Leak detection in Memory Profiler">
-        <stepElement>
-          <section>
-            <![CDATA[
-            When analyzing a heap dump in the Memory Profiler, you can now filter profiling data that Android Studio thinks might indicate memory leaks for Activity and Fragment instances in your app.
-            <br><br>To use this feature, first capture a heap dump or import a heap dump file into Android Studio.
-            <br><br>To display the fragments and activities that may be leaking memory, select the Activity/Fragment Leaks checkbox in the heap dump pane of the Memory Profiler.
-            <br><br>
-            <img src="https://d.android.com/studio/releases/assistant/3.6.0/profiler-memory-leak-detection.png" width="428">
-            <br>
-            <a href="https://d.android.com/r/studio-wna/3.6.0/leak-detection">Learn more</a>
-            <br><br>
-           ]]>
-          </section>
-        </stepElement>
-      </step>
-      <step label="Push new classes with Apply Changes">
-        <stepElement>
-          <section>
-            <![CDATA[
-            You can now add a class and then deploy that code change to your running app by clicking
-            either <b>Apply Code Changes</b>&nbsp;
-            <img src="https://d.android.com/studio/releases/assistant/3.6.0/toolbar-apply-code-changes.png" width="19" height="19" />
-            or <b>Apply Changes and Restart Activity</b>&nbsp;
-            <img src="https://d.android.com/studio/releases/assistant/3.6.0/toolbar-apply-changes.png" width="19" height="19" />.
-            <br><br>
-            <a href="https://d.android.com/r/studio-wna/3.6.0/apply-changes">Learn more</a>
-=======
       <step label="Build Speed window">
         <stepElement>
           <section>
@@ -334,7 +193,6 @@
             <center><img src="https://d.android.com/studio/releases/assistant/4.0.0/motion_animation_preview_wna.png"
                  width="428"
                  alt="Motion editor provides an interactive UI for implementing MotionLayouts" /></center>
->>>>>>> bd07c1f4
             <br><br>
 
             In previous releases, creating and altering these elements required manually editing constraints
@@ -370,14 +228,6 @@
           </section>
         </stepElement>
       </step>
-<<<<<<< HEAD
-      <step label="APK reloading for native libraries">
-        <stepElement>
-          <section>
-            <![CDATA[
-            You no longer need to create a new project when an APK containing native code is updated outside the IDE. Android Studio detects changes in the APK and gives you the option to re-import it.
-            <br><br>
-=======
       <step label="'feature' and 'instantapp' plugins removed">
         <stepElement>
           <section>
@@ -396,19 +246,10 @@
             your app's modular design</a>.
             </p>
             <br>
->>>>>>> bd07c1f4
-           ]]>
-          </section>
-        </stepElement>
-      </step>
-<<<<<<< HEAD
-      <step label="Toggle Gradle offline mode">
-        <stepElement>
-          <section>
-            <![CDATA[
-            To enable or disable Gradle's offline mode, first select <b>View > Tool Windows > Gradle</b> from the menu bar. Then, near the top of the <b>Gradle</b> window, click <b>Toggle Offline Mode</b> <img src="https://d.android.com/studio/images/buttons/gradle-offline.png" alt="Gradle offline button in the Gradle panel."  width="19" height="19" />.
-            <br><br>
-=======
+           ]]>
+          </section>
+        </stepElement>
+      </step>
       <step label="Kotlin Android live templates">
         <stepElement>
           <section>
@@ -420,25 +261,10 @@
             live templates, click <b>File > Settings > Editor > Live Templates</b>.
             <br>
             <br>
->>>>>>> bd07c1f4
-           ]]>
-          </section>
-        </stepElement>
-      </step>
-<<<<<<< HEAD
-      <step label="Resumable SDK downloads">
-        <stepElement>
-          <section>
-            <![CDATA[
-            When downloading SDK components and tools using the SDK Manager, Android Studio now
-            allows you to resume downloads that were interrupted (for example, due to a network
-            issue) instead of restarting the download from the beginning. This enhancement is
-            especially helpful for large downloads, such as the Android Emulator or system images,
-            when internet connectivity is unreliable.
-            <br><br>
-            <a href="https://d.android.com/r/studio-wna/3.6.0/resumable-downloads">Learn more</a>
-            <br><br>
-=======
+           ]]>
+          </section>
+        </stepElement>
+      </step>
       <step label="Layout Validation">
         <stepElement>
           <section>
@@ -469,21 +295,10 @@
             <a href="https://d.android.com/r/studio-wna/4.0.0/layout-validation">Learn more</a>
             </p>
             <br>
->>>>>>> bd07c1f4
-           ]]>
-          </section>
-        </stepElement>
-      </step>
-<<<<<<< HEAD
-      <step label="Attach Kotlin-only APK sources">
-        <stepElement>
-          <section>
-            <![CDATA[
-            It is now possible to attach Kotlin-only external APK sources when you profile and debug pre-built APKs.
-            <br><br>
-            <a href="https://d.android.com/r/studio-wna/3.6.0/attach-sources">Learn more</a>
-            <br><br>
-=======
+           ]]>
+          </section>
+        </stepElement>
+      </step>
       <step label="Fragment wizard and new fragment templates">
         <stepElement>
           <section>
@@ -519,27 +334,10 @@
             <a href="https://d.android.com/r/studio-wna/4.0.0/gradle-plugin-dependency-metadata">Learn more</a>
             <br>
             <br>
->>>>>>> bd07c1f4
             ]]>
           </section>
         </stepElement>
       </step>
-<<<<<<< HEAD
-      <step label="IntelliJ IDEA 2019.2">
-        <stepElement>
-          <section>
-            <![CDATA[
-           The core Android Studio IDE has been updated with improvements from IntelliJ IDEA through
-           the <a href="https://blog.jetbrains.com/idea/2019/07/intellij-idea-2019-2-java-13-preview-features-profiling-tools-services-tool-window-and-more/">
-           2019.2 release</a>.
-           <br><br><hr><br>
-           <em>Last updated 1/27/20</em>
-           <br><br>
-           ]]>
-          </section>
-        </stepElement>
-      </step>
-=======
       <step label="Expanded camera support in Android emulator">
         <stepElement>
           <section>
@@ -571,7 +369,6 @@
           </section>
         </stepElement>
       </footerStep>
->>>>>>> bd07c1f4
     </tutorial>
   </feature>
 </tutorialBundle>