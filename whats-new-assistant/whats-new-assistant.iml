--- conflicted
+++ resolved
@@ -9,19 +9,19 @@
     <orderEntry type="inheritedJdk" />
     <orderEntry type="sourceFolder" forTests="false" />
     <orderEntry type="module" module-name="assistant" />
+    <orderEntry type="module" module-name="intellij.platform.core" />
     <orderEntry type="module" module-name="intellij.android.core" />
     <orderEntry type="module" module-name="intellij.android.common" />
+    <orderEntry type="module" module-name="intellij.platform.ide.impl" />
     <orderEntry type="module" module-name="intellij.android.emulator" />
     <orderEntry type="module" module-name="android.sdktools.flags" />
     <orderEntry type="module" module-name="analytics-tracker" />
     <orderEntry type="module" module-name="intellij.android.build-attribution" />
     <orderEntry type="module" module-name="intellij.android.app-inspection.ide" />
+    <orderEntry type="library" name="protobuf" level="project" />
     <orderEntry type="library" name="studio-analytics-proto" level="project" />
     <orderEntry type="module" module-name="intellij.android.kotlin.extensions" />
-<<<<<<< HEAD
     <orderEntry type="library" name="jaxb-api" level="project" />
     <orderEntry type="module" module-name="intellij.platform.core.ui" />
-=======
->>>>>>> cdc83e4e
   </component>
 </module>