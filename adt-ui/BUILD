load("//tools/base/bazel:bazel.bzl", "iml_module")

# managed by go/iml_to_build
iml_module(
    name = "intellij.android.adt.ui",
    srcs = ["src/main/java"],
    iml_files = ["intellij.android.adt.ui.iml"],
    javacopts_from_jps = [
        "--add-exports",
        "java.desktop/sun.swing=ALL-UNNAMED",
        "--add-exports",
        "java.desktop/java.awt.peer=ALL-UNNAMED",
        "--add-exports",
        "java.desktop/sun.awt=ALL-UNNAMED",
        "--add-exports",
        "java.desktop/sun.java2d.pipe=ALL-UNNAMED",
    ],
    lint_baseline = "lint_baseline.xml",
    resources = ["resources"],
    test_class = "com.android.tools.adtui.AdtUiTestSuite",
    test_data = [
        "//tools/adt/idea/artwork:device-art-resources",
    ],
    test_flaky = True,  # b/172521726
    test_resources = ["src/test/resources"],
    test_srcs = ["src/test/java"],
    visibility = ["//visibility:public"],
    # do not sort: must match IML order
    deps = [
        "//prebuilts/studio/intellij-sdk:studio-sdk",
<<<<<<< HEAD
=======
        "//tools/adt/idea/.idea/libraries:kotlin-test[test]",
>>>>>>> b5f40ffd
        "//prebuilts/studio/intellij-sdk:studio-sdk-plugin-platform-images[test]",
        "//prebuilts/studio/intellij-sdk:studio-sdk-plugin-webp[test]",
        "//tools/base/common:studio.android.sdktools.common[module]",
        "//tools/adt/idea/.idea/libraries:truth[test]",
        "//tools/base/testutils:studio.android.sdktools.testutils[module, test]",
        "//tools/adt/idea/.idea/libraries:mockito[test]",
        "//tools/adt/idea/adt-ui-model:intellij.android.adt.ui.model[module]",
        "//tools/adt/idea/observable:intellij.android.observable[module]",
        "//tools/adt/idea/adt-testutils:intellij.android.adt.testutils[module, test]",
        "//tools/adt/idea/artwork:intellij.android.artwork[module]",
        "//tools/base/layoutlib-api:studio.android.sdktools.layoutlib-api[module]",
        "//tools/base/sdklib:studio.android.sdktools.sdklib[module]",
        "//tools/base/ninepatch:studio.android.sdktools.ninepatch[module]",
        "//tools/adt/idea/android-common:intellij.android.common[module]",
        "//tools/adt/idea/.idea/libraries:jetbrains.kotlinx.coroutines.test[test]",
<<<<<<< HEAD
=======
        "//tools/base/sdk-common:studio.android.sdktools.sdk-common[module]",
>>>>>>> b5f40ffd
    ],
)

java_binary(
    name = "baseline-images-generator",
    testonly = True,
    main_class = "com.android.tools.adtui.imagediff.BaselineImagesGenerator",
    runtime_deps = [":intellij.android.adt.ui_testlib"],
)<|MERGE_RESOLUTION|>--- conflicted
+++ resolved
@@ -28,10 +28,7 @@
     # do not sort: must match IML order
     deps = [
         "//prebuilts/studio/intellij-sdk:studio-sdk",
-<<<<<<< HEAD
-=======
         "//tools/adt/idea/.idea/libraries:kotlin-test[test]",
->>>>>>> b5f40ffd
         "//prebuilts/studio/intellij-sdk:studio-sdk-plugin-platform-images[test]",
         "//prebuilts/studio/intellij-sdk:studio-sdk-plugin-webp[test]",
         "//tools/base/common:studio.android.sdktools.common[module]",
@@ -47,10 +44,7 @@
         "//tools/base/ninepatch:studio.android.sdktools.ninepatch[module]",
         "//tools/adt/idea/android-common:intellij.android.common[module]",
         "//tools/adt/idea/.idea/libraries:jetbrains.kotlinx.coroutines.test[test]",
-<<<<<<< HEAD
-=======
         "//tools/base/sdk-common:studio.android.sdktools.sdk-common[module]",
->>>>>>> b5f40ffd
     ],
 )
 
