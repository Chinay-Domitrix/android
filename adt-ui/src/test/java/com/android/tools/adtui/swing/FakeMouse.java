/*
 * Copyright (C) 2017 The Android Open Source Project
 *
 * Licensed under the Apache License, Version 2.0 (the "License");
 * you may not use this file except in compliance with the License.
 * You may obtain a copy of the License at
 *
 *      http://www.apache.org/licenses/LICENSE-2.0
 *
 * Unless required by applicable law or agreed to in writing, software
 * distributed under the License is distributed on an "AS IS" BASIS,
 * WITHOUT WARRANTIES OR CONDITIONS OF ANY KIND, either express or implied.
 * See the License for the specific language governing permissions and
 * limitations under the License.
 */
package com.android.tools.adtui.swing;

import java.awt.Component;
import java.awt.Point;
import java.awt.event.InputEvent;
import java.awt.event.MouseEvent;
import java.awt.event.MouseWheelEvent;
import java.util.concurrent.TimeUnit;
import javax.swing.SwingUtilities;
import org.jetbrains.annotations.NotNull;
import org.jetbrains.annotations.Nullable;

/**
 * A fake mouse device that can be used for clicking on / scrolling programmatically in tests.
 *
 * Do not instantiate directly - use {@link FakeUi#mouse} instead.
 */
public final class FakeMouse {

  private final FakeKeyboard myKeyboard;
  @NotNull
  private final FakeUi myUi;
  @Nullable Cursor myCursor;
  @Nullable Component myFocus;

  /**
   * Created by {@link FakeUi}.
   */
  FakeMouse(@NotNull FakeUi ui, FakeKeyboard keyboard) {
    myUi = ui;
    myKeyboard = keyboard;
  }

  /**
   * Returns the component underneath the mouse cursor, the one which will receive any dispatched
   * mouse events.
   *
   * Note: This value is potentially updated after every call to {@link #moveTo(int, int)}.
   */
  @Nullable public Component getFocus() {
    return myFocus;
  }

  /**
   * Begin holding down a mouse button. Can be dragged with {@link #dragTo(int, int)} and
   * eventually should be released by {@link #release()}
   */
  public void press(int x, int y, Button button) {
    press(x, y, button, 1);
  }

  private void press(int x, int y, Button button, int clickCount) {
    if (myCursor != null) {
      throw new IllegalStateException("Mouse already pressed. Call release before pressing again.");
    }
    dispatchMouseEvent(MouseEvent.MOUSE_PRESSED, x, y, button, clickCount, button == Button.RIGHT);
    myCursor = new Cursor(button, x, y);
  }

  public void dragTo(@NotNull Point point) {
    dragTo(point.x, point.y);
  }

<<<<<<< HEAD
=======
  /**
   * Simulates dragging mouse pointer from the current position (determined by {@link #myCursor})
   * to the given point. In addition to a MOUSE_DRAGGED event, may generate MOUSE_ENTERED
   * and/or MOUSE_EXITED events, if the mouse pointer crosses component boundaries.
   */
>>>>>>> b5f40ffd
  public void dragTo(int x, int y) {
    if (myCursor == null) {
      throw new IllegalStateException("Mouse not pressed. Call press before dragging.");
    }

    FakeUi.RelativePoint point = myUi.targetMouseEvent(x, y);
    Component target = point == null ? null : point.component;
    if (target != myFocus) {
      if (myFocus != null) {
        Point relative = myUi.toRelative(myFocus, x, y);
        FakeUi.RelativePoint relativePoint = new FakeUi.RelativePoint(myFocus, relative.x, relative.y);
        dispatchMouseEvent(relativePoint, MouseEvent.MOUSE_EXITED, myCursor.button.mask, 0, 1, false);
      }
      if (target != null) {
        dispatchMouseEvent(point, MouseEvent.MOUSE_ENTERED, myCursor.button.mask, 0, 1, false);
      }
    }
    if (target != null) {
      dispatchMouseEvent(MouseEvent.MOUSE_DRAGGED, x, y, myCursor.button, 1, false);
      myCursor = new Cursor(myCursor, x, y);
    }
    myFocus = target;
  }

  /**
   * Like {@link #dragTo(int, int)} but with relative values.
   */
  public void dragDelta(int xDelta, int yDelta) {
    if (myCursor == null) {
      throw new IllegalStateException("Mouse not pressed. Call press before dragging.");
    }

    dragTo(myCursor.x + xDelta, myCursor.y + yDelta);
  }

  public void moveTo(@NotNull Point point) {
    moveTo(point.x, point.y);
  }

<<<<<<< HEAD
=======
  /**
   * Simulates moving mouse pointer from the current position (determined by {@link #myCursor})
   * to the given point. In addition to a MOUSE_DRAGGED event, may generate MOUSE_ENTERED
   * and/or MOUSE_EXITED events, if the mouse pointer crosses component boundaries.
   */
>>>>>>> b5f40ffd
  public void moveTo(int x, int y) {
    FakeUi.RelativePoint point = myUi.targetMouseEvent(x, y);
    Component target = point == null ? null : point.component;
    if (target != myFocus) {
      if (myFocus != null) {
        Point converted = myUi.toRelative(myFocus, x, y);
        dispatchMouseEvent(new FakeUi.RelativePoint(myFocus, converted.x, converted.y), MouseEvent.MOUSE_EXITED, 0, 0, 1, false);
      }
      if (target != null) {
        dispatchMouseEvent(point, MouseEvent.MOUSE_ENTERED, 0, 0, 1, false);
      }
    }
    if (target != null) {
      dispatchMouseEvent(point, MouseEvent.MOUSE_MOVED, 0, 0, 1, false);
    }
    myFocus = target;
  }

  public void release() {
    if (myCursor == null) {
      throw new IllegalStateException("Mouse not pressed. Call press before releasing.");
    }
    dispatchMouseEvent(MouseEvent.MOUSE_RELEASED, myCursor.x, myCursor.y, myCursor.button, 1, false);
    myCursor = null;
  }

  /**
   * Convenience method which calls {@link #press(int, int, Button)} and
   * {@link #release()} in turn and ensures that a clicked event is fired.
   *
   * Unfortunately, it seems like it may take some time for the click event to propagate to its
   * target component. Therefore, you may need to call {@link SwingUtilities#invokeLater(Runnable)}
   * or {@link SwingUtilities#invokeAndWait(Runnable)} after calling this method, to ensure the
   * event is handled before you check a component's state.
   */
  public void click(int x, int y, Button button) {
    click(x, y, button, 1);
  }

  private void click(int x, int y, Button button, int clickCount) {
    if (myCursor != null) {
      throw new IllegalStateException("Mouse already pressed. Call release before clicking.");
    }
    moveTo(x, y);
    press(x, y, button, clickCount);
    Cursor cursor = myCursor;
    release();
    // PRESSED + RELEASED should additionally fire a CLICKED event
    dispatchMouseEvent(MouseEvent.MOUSE_CLICKED, cursor.x, cursor.y, cursor.button, clickCount, false);
  }

  /**
   * Convenience method which calls {@link #click(int, int)} twice in quick succession.
   *
   * Unfortunately, it seems like it may take some time for the click event to propagate to its
   * target component. Therefore, you may need to call {@link SwingUtilities#invokeLater(Runnable)}
   * or {@link SwingUtilities#invokeAndWait(Runnable)} after calling this method, to ensure the
   * event is handled before you check a component's state.
   */
  public void doubleClick(int x, int y, Button button) {
    if (myCursor != null) {
      throw new IllegalStateException("Mouse already pressed. Call release before double-clicking.");
    }
    click(x, y, button, 1);
    click(x, y, button, 2);
  }

  /**
   * Convenience method which calls {@link #press(int, int, Button)}, {@link #dragTo(int, int)},
   * and {@link #release()} in turn.
   */
  public void drag(int xStart, int yStart, int xDelta, int yDelta, Button button) {
    if (myCursor != null) {
      throw new IllegalStateException("Mouse already pressed. Call release before dragging.");
    }

    int xTo = xStart + xDelta;
    int yTo = yStart + yDelta;
    press(xStart, yStart, button);
    dragTo(xTo, yTo);
    release();
  }

  public void press(@NotNull Point point) {
    press(point.x, point.y, Button.LEFT);
  }

  public void press(int x, int y) {
    press(x, y, Button.LEFT);
  }

  public void click(int x, int y) {
    click(x, y, Button.LEFT);
  }

  public void rightClick(int x, int y) {
    click(x, y, Button.RIGHT, 1);
  }

  public void doubleClick(int x, int y) {
    doubleClick(x, y, Button.LEFT);
  }

  public void drag(int xStart, int yStart, int xDelta, int yDelta) {
    drag(xStart, yStart, xDelta, yDelta, Button.LEFT);
  }

  /**
   * Scroll the mouse unit {@code rotation} clicks. Negative values mean scroll up / away, and
   * positive values mean scroll down / towards.
   */
  public void wheel(int x, int y, int rotation) {
    dispatchMouseWheelEvent(x, y, rotation);
  }

  private void dispatchMouseEvent(int eventType, int x, int y, Button button, int clickCount, boolean popupTrigger) {
    FakeUi.RelativePoint point = myUi.targetMouseEvent(x, y);
    if (point != null) {
      // Rare, but can happen if, say, a release mouse event closes a component, and then we try to
      // fire a followup clicked event on it.
      dispatchMouseEvent(point, eventType, button.mask, button.code, clickCount, popupTrigger);
    }
  }

  /**
   * Helper method to dispatch a mouse event.
   *
   * @param point Point that supplies the component and coordinates to trigger mouse event.
   * @param eventType Type of mouse event to trigger.
   * @param modifiers Mouse modifier codes.
   * @param button Which mouse button to pass to the event.
   * @param clickCount The number of consecutive clicks passed in the event. This is not how many
   *     times to issue the event but how many times a click has occurred.
   * @param popupTrigger should this event trigger a popup menu
   */
  private void dispatchMouseEvent(
    @NotNull FakeUi.RelativePoint point,
    int eventType,
    int modifiers,
    int button,
    int clickCount,
    boolean popupTrigger
  ) {
    //noinspection MagicConstant (modifier code is valid, from FakeKeyboard class)
    MouseEvent event = new MouseEvent(point.component, eventType, TimeUnit.NANOSECONDS.toMillis(System.nanoTime()),
                                      myKeyboard.toModifiersCode() | modifiers,
                                      point.x, point.y, clickCount, popupTrigger, button);
    point.component.dispatchEvent(event);
  }

  private void dispatchMouseWheelEvent(int x, int y, int rotation) {
    FakeUi.RelativePoint point = myUi.targetMouseEvent(x, y);
    if (point == null) {
      return;
    }
    //noinspection MagicConstant (modifier code is valid, from FakeKeyboard class)
    MouseWheelEvent event = new MouseWheelEvent(point.component, MouseEvent.MOUSE_WHEEL, TimeUnit.NANOSECONDS.toMillis(System.nanoTime()),
                                                myKeyboard.toModifiersCode(), point.x, point.y, 0, false,
                                                MouseWheelEvent.WHEEL_UNIT_SCROLL, 1, rotation);
    point.component.dispatchEvent(event);
  }

  public enum Button {
    LEFT(MouseEvent.BUTTON1, InputEvent.BUTTON1_DOWN_MASK),
    CTRL_LEFT(MouseEvent.BUTTON1, InputEvent.BUTTON1_DOWN_MASK | InputEvent.CTRL_DOWN_MASK),
    RIGHT(MouseEvent.BUTTON3, InputEvent.BUTTON3_DOWN_MASK),
    MIDDLE(MouseEvent.BUTTON2, InputEvent.BUTTON2_DOWN_MASK);

    final int code;
    final int mask;

    Button(int code, int mask) {
      this.code = code;
      this.mask = mask;
    }
  }

  private static final class Cursor {
    final Button button;
    final int x;
    final int y;

    public Cursor(@NotNull Button button, int x, int y) {
      this.button = button;
      this.x = x;
      this.y = y;
    }

    public Cursor(@NotNull Cursor prev, int x, int y) {
      this.button = prev.button;
      this.x = x;
      this.y = y;
    }
  }
}<|MERGE_RESOLUTION|>--- conflicted
+++ resolved
@@ -76,14 +76,11 @@
     dragTo(point.x, point.y);
   }
 
-<<<<<<< HEAD
-=======
   /**
    * Simulates dragging mouse pointer from the current position (determined by {@link #myCursor})
    * to the given point. In addition to a MOUSE_DRAGGED event, may generate MOUSE_ENTERED
    * and/or MOUSE_EXITED events, if the mouse pointer crosses component boundaries.
    */
->>>>>>> b5f40ffd
   public void dragTo(int x, int y) {
     if (myCursor == null) {
       throw new IllegalStateException("Mouse not pressed. Call press before dragging.");
@@ -123,14 +120,11 @@
     moveTo(point.x, point.y);
   }
 
-<<<<<<< HEAD
-=======
   /**
    * Simulates moving mouse pointer from the current position (determined by {@link #myCursor})
    * to the given point. In addition to a MOUSE_DRAGGED event, may generate MOUSE_ENTERED
    * and/or MOUSE_EXITED events, if the mouse pointer crosses component boundaries.
    */
->>>>>>> b5f40ffd
   public void moveTo(int x, int y) {
     FakeUi.RelativePoint point = myUi.targetMouseEvent(x, y);
     Component target = point == null ? null : point.component;
