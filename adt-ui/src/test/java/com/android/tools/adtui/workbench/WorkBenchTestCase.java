// Copyright (C) 2017 The Android Open Source Project
//
// Licensed under the Apache License, Version 2.0 (the "License");
// you may not use this file except in compliance with the License.
// You may obtain a copy of the License at
//
//      http://www.apache.org/licenses/LICENSE-2.0
//
// Unless required by applicable law or agreed to in writing, software
// distributed under the License is distributed on an "AS IS" BASIS,
// WITHOUT WARRANTIES OR CONDITIONS OF ANY KIND, either express or implied.
// See the License for the specific language governing permissions and
// limitations under the License.
package com.android.tools.adtui.workbench;

import com.android.tools.adtui.mockito.MockitoThreadLocalsCleaner;
import com.intellij.openapi.application.ApplicationManager;
<<<<<<< HEAD
import com.intellij.testFramework.HeavyPlatformTestCase;
import org.jetbrains.annotations.NotNull;

public abstract class WorkBenchTestCase extends HeavyPlatformTestCase {
=======
import com.intellij.testFramework.LightPlatformTestCase;
import org.jetbrains.annotations.NotNull;

public abstract class WorkBenchTestCase extends LightPlatformTestCase {
>>>>>>> c50c8b87
  private ComponentStack myApplicationComponentStack;
  private ComponentStack myProjectComponentStack;
  MockitoThreadLocalsCleaner cleaner = new MockitoThreadLocalsCleaner();

  @Override
  protected void setUp() throws Exception {
    super.setUp();

    cleaner.setup();
    myApplicationComponentStack = new ComponentStack(ApplicationManager.getApplication());
    myProjectComponentStack = new ComponentStack(getProject());
  }

  @Override
  protected void tearDown() throws Exception {
    try {
      cleaner.cleanupAndTearDown();
<<<<<<< HEAD
      myApplicationComponentStack.restoreComponents();
=======
      myApplicationComponentStack.restore();
>>>>>>> c50c8b87
      myApplicationComponentStack = null;
      myProjectComponentStack.restore();
      myProjectComponentStack = null;
    }
    catch (Throwable e) {
      addSuppressedException(e);
    }
    finally {
      super.tearDown();
    }
  }

  public <T> void registerApplicationComponent(@NotNull Class<T> key, @NotNull T instance) {
    myApplicationComponentStack.registerComponentInstance(key, instance);
  }

  public <T> void registerApplicationService(@NotNull Class<T> key, @NotNull T instance) {
    myApplicationComponentStack.registerServiceInstance(key, instance);
  }

  public <T> void registerProjectComponent(@NotNull Class<T> key, @NotNull T instance) {
    myProjectComponentStack.registerComponentInstance(key, instance);
  }

  public <T> void registerProjectService(@NotNull Class<T> key, @NotNull T instance) {
    myProjectComponentStack.registerServiceInstance(key, instance);
  }
}<|MERGE_RESOLUTION|>--- conflicted
+++ resolved
@@ -15,17 +15,10 @@
 
 import com.android.tools.adtui.mockito.MockitoThreadLocalsCleaner;
 import com.intellij.openapi.application.ApplicationManager;
-<<<<<<< HEAD
-import com.intellij.testFramework.HeavyPlatformTestCase;
-import org.jetbrains.annotations.NotNull;
-
-public abstract class WorkBenchTestCase extends HeavyPlatformTestCase {
-=======
 import com.intellij.testFramework.LightPlatformTestCase;
 import org.jetbrains.annotations.NotNull;
 
 public abstract class WorkBenchTestCase extends LightPlatformTestCase {
->>>>>>> c50c8b87
   private ComponentStack myApplicationComponentStack;
   private ComponentStack myProjectComponentStack;
   MockitoThreadLocalsCleaner cleaner = new MockitoThreadLocalsCleaner();
@@ -43,11 +36,7 @@
   protected void tearDown() throws Exception {
     try {
       cleaner.cleanupAndTearDown();
-<<<<<<< HEAD
-      myApplicationComponentStack.restoreComponents();
-=======
       myApplicationComponentStack.restore();
->>>>>>> c50c8b87
       myApplicationComponentStack = null;
       myProjectComponentStack.restore();
       myProjectComponentStack = null;
