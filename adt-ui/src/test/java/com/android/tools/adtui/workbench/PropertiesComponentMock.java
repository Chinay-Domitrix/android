/*
 * Copyright (C) 2016 The Android Open Source Project
 *
 * Licensed under the Apache License, Version 2.0 (the "License");
 * you may not use this file except in compliance with the License.
 * You may obtain a copy of the License at
 *
 *      http://www.apache.org/licenses/LICENSE-2.0
 *
 * Unless required by applicable law or agreed to in writing, software
 * distributed under the License is distributed on an "AS IS" BASIS,
 * WITHOUT WARRANTIES OR CONDITIONS OF ANY KIND, either express or implied.
 * See the License for the specific language governing permissions and
 * limitations under the License.
 */
package com.android.tools.adtui.workbench;

import com.intellij.ide.util.PropertiesComponent;
import org.jetbrains.annotations.NonNls;
import org.jetbrains.annotations.NotNull;
import org.jetbrains.annotations.Nullable;

import java.util.Properties;

public class PropertiesComponentMock extends PropertiesComponent {
  private final Properties myProperties;

  public PropertiesComponentMock() {
    myProperties = new Properties();
  }

  @Override
  public void unsetValue(@NotNull String name) {
    myProperties.remove(name);
  }

  @Override
  public boolean isValueSet(@NotNull String name) {
    return myProperties.getProperty(name) != null;
  }

  @Nullable
  @Override
  public String getValue(@NonNls String name) {
    return myProperties.getProperty(name);
  }

  @Override
  public void setValue(@NotNull String name, @Nullable String value) {
    myProperties.setProperty(name, value);
  }

  @Override
  public void setValue(@NotNull String name, @Nullable String value, @Nullable String defaultValue) {
    if (value == null || value.equals(defaultValue)) {
      myProperties.remove(name);
    }
    else {
      setValue(name, String.valueOf(value));
    }
  }

  @Override
  public void setValue(@NotNull String name, float value, float defaultValue) {
<<<<<<< HEAD
=======
    //noinspection FloatingPointEquality : Same as the implementation PropertiesComponentImpl
>>>>>>> 9e819fa1
    if (value == defaultValue) {
      myProperties.remove(name);
    }
    else {
      setValue(name, String.valueOf(value));
    }
  }

  @Override
  public void setValue(@NotNull String name, int value, int defaultValue) {
    if (value == defaultValue) {
      myProperties.remove(name);
    }
    else {
      setValue(name, String.valueOf(value));
    }
  }

  @Override
  public void setValue(@NotNull String name, boolean value, boolean defaultValue) {
    if (value == defaultValue) {
      myProperties.remove(name);
    }
    else {
      setValue(name, String.valueOf(value));
    }
  }

  @Nullable
  @Override
  public String[] getValues(@NotNull String name) {
    String value = myProperties.getProperty(name);
    if (value == null) {
      return null;
    }
    return value.split("\n");
  }

  @Override
  public void setValues(@NotNull String name, @Nullable String[] values) {
    if (values == null || values.length == 0) {
      myProperties.setProperty(name, null);
    }
    StringBuilder builder = new StringBuilder();
    for (String value : values) {
      if (builder.length() > 0) {
        builder.append("\n");
      }
      builder.append(value);
    }
    myProperties.setProperty(name, builder.toString());
  }
}<|MERGE_RESOLUTION|>--- conflicted
+++ resolved
@@ -62,10 +62,7 @@
 
   @Override
   public void setValue(@NotNull String name, float value, float defaultValue) {
-<<<<<<< HEAD
-=======
     //noinspection FloatingPointEquality : Same as the implementation PropertiesComponentImpl
->>>>>>> 9e819fa1
     if (value == defaultValue) {
       myProperties.remove(name);
     }
