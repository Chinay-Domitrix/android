/*
 * Copyright (C) 2018 The Android Open Source Project
 *
 * Licensed under the Apache License, Version 2.0 (the "License");
 * you may not use this file except in compliance with the License.
 * You may obtain a copy of the License at
 *
 *      http://www.apache.org/licenses/LICENSE-2.0
 *
 * Unless required by applicable law or agreed to in writing, software
 * distributed under the License is distributed on an "AS IS" BASIS,
 * WITHOUT WARRANTIES OR CONDITIONS OF ANY KIND, either express or implied.
 * See the License for the specific language governing permissions and
 * limitations under the License.
 */
package com.android.tools.adtui.imagediff

import com.android.tools.adtui.chart.hchart.DefaultHRenderer
import com.android.tools.adtui.chart.hchart.HTreeChart
import com.android.tools.adtui.model.DefaultHNode
import com.android.tools.adtui.model.Range
import java.awt.Color
import java.awt.Dimension
import java.awt.FontMetrics
import java.awt.geom.Rectangle2D

private const val RANGE_MIN = 0.0
private const val RANGE_MAX = 100.0

private class HTreeChartEntriesRegistrar : ImageDiffEntriesRegistrar() {
  init {
    register(object : HTreeChartImageDiffEntry(HTreeChart.Orientation.TOP_DOWN, "htreechart_topdown_baseline.png") {
      override fun createNodeTree(): HTree {
        val root = HTreeNode("l0", 0, 100).apply {
          addChild(HTreeNode("l1", 0, 30).apply {
            addChild(HTreeNode("l11", 5, 20))
            addChild(HTreeNode("l12", 22, 30).apply {
              addChild(HTreeNode("l121", 24, 28))
            })
          })
          addChild(HTreeNode("l2", 40, 60))
          addChild(HTreeNode("l3", 60, 100).apply {
            addChild(HTreeNode("l31", 70, 90).apply {
              addChild(HTreeNode("l311", 75, 85).apply {
                addChild(HTreeNode("l3111", 78, 83))
              })
            })
          })
        }

        return HTree(root, "l12")
      }
    })

    register(object : HTreeChartImageDiffEntry(HTreeChart.Orientation.BOTTOM_UP, "htreechart_bottomup_baseline.png") {
      override fun createNodeTree(): HTree {
        val root = HTreeNode("l0", 0, 100).apply {
          addChild(HTreeNode("l1", 0, 30).apply {
            addChild(HTreeNode("l11", 5, 20))
            addChild(HTreeNode("l12", 22, 30).apply {
              addChild(HTreeNode("l121", 24, 28))
            })
          })
          addChild(HTreeNode("l2", 40, 60))
          addChild(HTreeNode("l3", 60, 100).apply {
            addChild(HTreeNode("l31", 70, 90).apply {
              addChild(HTreeNode("l311", 75, 85).apply {
                addChild(HTreeNode("l3111", 78, 83))
              })
            })
          })
        }

        return HTree(root, "l311")
      }
    })
  }

  /**
   * Create an [HTreeChart] with the range [RANGE_MIN] to [RANGE_MAX].
   */
  private abstract class HTreeChartImageDiffEntry(private val orientation: HTreeChart.Orientation, baselineFilename: String)
    : AnimatedComponentImageDiffEntry(baselineFilename) {

    protected class HTreeModel(val id: String)
    protected class HTreeNode(id: String, start: Long, end: Long) : DefaultHNode<HTreeModel>(HTreeModel(id)) {
      init {
        setStart(start)
        setEnd(end)
      }
    }
    protected class HTree(val root: HTreeNode, focusedId: String?) {
      private var _focusedNode: HTreeNode? = null
      val focusedNode
          get() = _focusedNode

      init {
        val nodes = mutableListOf(root)
        while (nodes.isNotEmpty()) {
          val node = nodes.removeAt(0)
          node.children.forEach { nodes.add(it as HTreeNode) }
          node.parent?.let { parent ->
            node.depth = parent.depth + 1
          }
          if (node.data.id == focusedId) {
            _focusedNode = node
          }
        }
      }
    }

    protected lateinit var chart: HTreeChart<DefaultHNode<HTreeModel>>

    final override fun setUp() {
      val fillColors = listOf(Color.WHITE, Color.LIGHT_GRAY, Color.DARK_GRAY)
      var colorIndex = 0
      val nextFillColor = { fillColors[(colorIndex++) % fillColors.size] }
<<<<<<< HEAD

      chart = HTreeChart(null, Range(RANGE_MIN, RANGE_MAX), orientation)
      chart.setHRenderer(object : DefaultHRenderer<HTreeModel>({ Color.YELLOW }) {
=======
      val renderer = object : DefaultHRenderer<HTreeModel>({ _ -> Color.YELLOW }) {
>>>>>>> 2cd46877
        // Don't draw any text because it doesn't compare well across platforms
        override fun generateFittingText(nodeData: HTreeModel, rect: Rectangle2D, fontMetrics: FontMetrics) = ""
        override fun getFillColor(nodeData: HTreeModel) = nextFillColor()
      }

      val nodeTree = createNodeTree()
      chart = HTreeChart.Builder(nodeTree.root, Range(RANGE_MIN, RANGE_MAX), renderer)
        .setOrientation(orientation)
        .setRootVisible(true)
        .build()
      chart.setFocusedNode(nodeTree.focusedNode)
      myContentPane.add(chart)
    }

    final override fun generateTestData() = Unit
    final override fun generateComponent() {
      // Our hchart images are nowhere near as tall as the default size settings
      val reducedHeight = Dimension(myContentPane.size.width, myContentPane.size.height / 4)
      myContentPane.size = reducedHeight
      myContentPane.preferredSize = reducedHeight
    }

    abstract fun createNodeTree(): HTree
  }
}<|MERGE_RESOLUTION|>--- conflicted
+++ resolved
@@ -111,17 +111,11 @@
 
     protected lateinit var chart: HTreeChart<DefaultHNode<HTreeModel>>
 
-    final override fun setUp() {
+    override final fun setUp() {
       val fillColors = listOf(Color.WHITE, Color.LIGHT_GRAY, Color.DARK_GRAY)
       var colorIndex = 0
       val nextFillColor = { fillColors[(colorIndex++) % fillColors.size] }
-<<<<<<< HEAD
-
-      chart = HTreeChart(null, Range(RANGE_MIN, RANGE_MAX), orientation)
-      chart.setHRenderer(object : DefaultHRenderer<HTreeModel>({ Color.YELLOW }) {
-=======
       val renderer = object : DefaultHRenderer<HTreeModel>({ _ -> Color.YELLOW }) {
->>>>>>> 2cd46877
         // Don't draw any text because it doesn't compare well across platforms
         override fun generateFittingText(nodeData: HTreeModel, rect: Rectangle2D, fontMetrics: FontMetrics) = ""
         override fun getFillColor(nodeData: HTreeModel) = nextFillColor()
@@ -136,8 +130,8 @@
       myContentPane.add(chart)
     }
 
-    final override fun generateTestData() = Unit
-    final override fun generateComponent() {
+    override final fun generateTestData() = Unit
+    override final fun generateComponent() {
       // Our hchart images are nowhere near as tall as the default size settings
       val reducedHeight = Dimension(myContentPane.size.width, myContentPane.size.height / 4)
       myContentPane.size = reducedHeight
