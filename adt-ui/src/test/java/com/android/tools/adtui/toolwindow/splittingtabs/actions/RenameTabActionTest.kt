/*
 * Copyright (C) 2021 The Android Open Source Project
 *
 * Licensed under the Apache License, Version 2.0 (the "License");
 * you may not use this file except in compliance with the License.
 * You may obtain a copy of the License at
 *
 *      http://www.apache.org/licenses/LICENSE-2.0
 *
 * Unless required by applicable law or agreed to in writing, software
 * distributed under the License is distributed on an "AS IS" BASIS,
 * WITHOUT WARRANTIES OR CONDITIONS OF ANY KIND, either express or implied.
 * See the License for the specific language governing permissions and
 * limitations under the License.
 */
package com.android.tools.adtui.toolwindow.splittingtabs.actions

import com.android.tools.adtui.toolwindow.splittingtabs.ChildComponentFactory
import com.android.tools.adtui.toolwindow.splittingtabs.SplittingPanel
import com.google.common.truth.Truth.assertThat
import com.intellij.openapi.actionSystem.ActionGroup
import com.intellij.openapi.actionSystem.CommonDataKeys
import com.intellij.openapi.actionSystem.impl.SimpleDataContext
<<<<<<< HEAD
import com.intellij.openapi.project.Project
import com.intellij.openapi.util.Disposer
import com.intellij.testFramework.ApplicationRule
=======
import com.intellij.openapi.util.Disposer
import com.intellij.testFramework.EdtRule
import com.intellij.testFramework.ProjectRule
import com.intellij.testFramework.RuleChain
>>>>>>> de127946
import com.intellij.testFramework.TestActionEvent
import com.intellij.toolWindow.ToolWindowHeadlessManagerImpl
import org.junit.After
import org.junit.Rule
import org.junit.Test
import javax.swing.JComponent
import javax.swing.JPanel

/**
 * Tests for [RenameTabAction]
 */
class RenameTabActionTest {
  private val projectRule = ProjectRule()

  @get:Rule
  val rule = RuleChain(projectRule, EdtRule())

  private val toolWindow by lazy { ToolWindowHeadlessManagerImpl.MockToolWindow(projectRule.project)}
  private val contentFactory by lazy { toolWindow.contentManager.factory }
<<<<<<< HEAD
  private val event by lazy { TestActionEvent.createTestEvent(
    action, SimpleDataContext.builder().add(CommonDataKeys.PROJECT, project).build()) }
=======
  private val event by lazy { TestActionEvent(SimpleDataContext.builder().add(CommonDataKeys.PROJECT, projectRule.project).build(), action) }
>>>>>>> de127946

  private val action = RenameTabAction()

  @After
  fun tearDown(){
    Disposer.dispose(project)
  }

  @Test
  fun presentationTextSet() {
    assertThat(action.templatePresentation.text).isEqualTo("Rename Tab")
  }

  @Test
  fun update_nullContent_invisible() {
    action.update(event, toolWindow, null)

    assertThat(event.presentation.isVisible).isFalse()
  }


  @Test
  fun update_notSplittingTabContent_invisible() {
    val content = contentFactory.createContent(JPanel(), "Content", false)

    action.update(event, toolWindow, content)

    assertThat(event.presentation.isVisible).isFalse()
  }

  @Test
  fun update_splittingTabContent_visible() {
    val content = contentFactory.createContent(null, "Content", false).also {
      Disposer.register(project, it)
      it.component = SplittingPanel(it, null, object : ChildComponentFactory {
        override fun createChildComponent(state: String?, popupActionGroup: ActionGroup): JComponent = JPanel()
      })
    }
    Disposer.register(toolWindow.contentManager, content)

    action.update(event, toolWindow, content)

    assertThat(event.presentation.isVisible).isTrue()
  }
}<|MERGE_RESOLUTION|>--- conflicted
+++ resolved
@@ -21,19 +21,12 @@
 import com.intellij.openapi.actionSystem.ActionGroup
 import com.intellij.openapi.actionSystem.CommonDataKeys
 import com.intellij.openapi.actionSystem.impl.SimpleDataContext
-<<<<<<< HEAD
-import com.intellij.openapi.project.Project
-import com.intellij.openapi.util.Disposer
-import com.intellij.testFramework.ApplicationRule
-=======
 import com.intellij.openapi.util.Disposer
 import com.intellij.testFramework.EdtRule
 import com.intellij.testFramework.ProjectRule
 import com.intellij.testFramework.RuleChain
->>>>>>> de127946
 import com.intellij.testFramework.TestActionEvent
 import com.intellij.toolWindow.ToolWindowHeadlessManagerImpl
-import org.junit.After
 import org.junit.Rule
 import org.junit.Test
 import javax.swing.JComponent
@@ -50,19 +43,10 @@
 
   private val toolWindow by lazy { ToolWindowHeadlessManagerImpl.MockToolWindow(projectRule.project)}
   private val contentFactory by lazy { toolWindow.contentManager.factory }
-<<<<<<< HEAD
   private val event by lazy { TestActionEvent.createTestEvent(
-    action, SimpleDataContext.builder().add(CommonDataKeys.PROJECT, project).build()) }
-=======
-  private val event by lazy { TestActionEvent(SimpleDataContext.builder().add(CommonDataKeys.PROJECT, projectRule.project).build(), action) }
->>>>>>> de127946
+    action, SimpleDataContext.builder().add(CommonDataKeys.PROJECT, projectRule.project).build()) }
 
   private val action = RenameTabAction()
-
-  @After
-  fun tearDown(){
-    Disposer.dispose(project)
-  }
 
   @Test
   fun presentationTextSet() {
@@ -89,7 +73,6 @@
   @Test
   fun update_splittingTabContent_visible() {
     val content = contentFactory.createContent(null, "Content", false).also {
-      Disposer.register(project, it)
       it.component = SplittingPanel(it, null, object : ChildComponentFactory {
         override fun createChildComponent(state: String?, popupActionGroup: ActionGroup): JComponent = JPanel()
       })
