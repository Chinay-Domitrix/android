/*
 * Copyright (C) 2015 The Android Open Source Project
 *
 * Licensed under the Apache License, Version 2.0 (the "License");
 * you may not use this file except in compliance with the License.
 * You may obtain a copy of the License at
 *
 *      http://www.apache.org/licenses/LICENSE-2.0
 *
 * Unless required by applicable law or agreed to in writing, software
 * distributed under the License is distributed on an "AS IS" BASIS,
 * WITHOUT WARRANTIES OR CONDITIONS OF ANY KIND, either express or implied.
 * See the License for the specific language governing permissions and
 * limitations under the License.
 */
package com.android.tools.adtui.common;

import com.android.annotations.Nullable;
import com.android.tools.adtui.RangeScrollBarUI;
import com.android.tools.adtui.TabularLayout;
import com.intellij.openapi.util.Pair;
import com.intellij.ui.AbstractExpandableItemsHandler;
import com.intellij.ui.ColoredTreeCellRenderer;
import com.intellij.ui.JBColor;
import com.intellij.ui.TableCell;
import com.intellij.ui.components.JBScrollBar;
import com.intellij.ui.components.JBScrollPane;
import com.intellij.ui.render.RenderingUtil;
import com.intellij.ui.table.JBTable;
import com.intellij.ui.tree.ui.DefaultTreeUI;
import com.intellij.util.containers.ContainerUtil;
import com.intellij.util.ui.tree.TreeModelAdapter;
import com.intellij.util.ui.tree.WideSelectionTreeUI;
import java.awt.Adjustable;
import java.awt.BorderLayout;
import java.awt.Color;
import java.awt.Component;
import java.awt.Container;
import java.awt.Dimension;
import java.awt.Graphics;
import java.awt.Graphics2D;
import java.awt.Insets;
import java.awt.LayoutManager;
import java.awt.Point;
import java.awt.Rectangle;
import java.awt.event.MouseAdapter;
import java.awt.event.MouseEvent;
import java.util.ArrayList;
import java.util.Arrays;
import java.util.Collections;
import java.util.Comparator;
import java.util.Enumeration;
import java.util.LinkedList;
import java.util.List;
import javax.swing.BoundedRangeModel;
import javax.swing.DefaultRowSorter;
import javax.swing.JComponent;
import javax.swing.JLabel;
import javax.swing.JPanel;
import javax.swing.JTable;
import javax.swing.JTree;
import javax.swing.JViewport;
import javax.swing.RowSorter;
import javax.swing.ScrollPaneConstants;
import javax.swing.Scrollable;
import javax.swing.SortOrder;
import javax.swing.SwingUtilities;
import javax.swing.border.Border;
import javax.swing.event.ChangeEvent;
import javax.swing.event.ChangeListener;
import javax.swing.event.ListSelectionEvent;
import javax.swing.event.TableColumnModelEvent;
import javax.swing.event.TableColumnModelListener;
import javax.swing.event.TreeModelEvent;
import javax.swing.event.TreeModelListener;
import javax.swing.table.DefaultTableCellRenderer;
import javax.swing.table.DefaultTableModel;
import javax.swing.table.JTableHeader;
import javax.swing.table.TableCellRenderer;
import javax.swing.table.TableColumn;
import javax.swing.table.TableColumnModel;
import javax.swing.table.TableModel;
import javax.swing.table.TableRowSorter;
import javax.swing.tree.AbstractLayoutCache;
import javax.swing.tree.DefaultTreeSelectionModel;
import javax.swing.tree.TreeCellRenderer;
import javax.swing.tree.TreeModel;
import javax.swing.tree.TreeNode;
import javax.swing.tree.TreePath;
import org.jetbrains.annotations.NotNull;


/**
 * A ColumnTree is an alternative to TreeTables with slightly less functionality but
 * with a much more simple model. A column tree is composed by two things: A tree and
 * a set of headers. Each node in the tree renders all the "columns". This is
 * achieved by doing the following:
 * - The tree is given a renderer that is a JPanel with a custom layout manager.
 * - Each component of this panel is the renderer for each "Column"
 * - The layout manager given to the panel uses the columns to decide how to align
 * the components for each column
 * - The TreeUI is changed on the tree to create components that extend the whole
 * width of the tree.
 *
 * To set up your component do this:
 * JComponent node = new ColumnTreeBuilder(myTree)
 * .addColumn(new ColumnTreeBuilder.ColumnBuilder()
 * .setName("Column 1")
 * .setRenderer(new MyColumnOneRenderer()))
 * .addColumn(new ColumnTreeBuilder.ColumnBuilder()
 * .setName("Column 2")
 * .setRenderer(new MyColumnTwoRenderer()))
 * .build()
 */
public class ColumnTreeBuilder {
  @NotNull
  private final JTree myTree;

  @NotNull
  private ColumnTreeCellRenderer myCellRenderer;

  @NotNull
  private final JTable myTable;

  @NotNull
  private final DefaultTableModel myTableModel;

  @Nullable
  private TreeSorter myTreeSorter;

  @NotNull
  private List<ColumnBuilder> myColumnBuilders;

  @Nullable
  private Border myBorder;

  @Nullable
  private Color myBackground;

  @Nullable
  private Color myHoverColor;

  private boolean myShowHeaderTooltips;

  @NotNull
  private final ColumnTreeScrollPanel myHScrollBarPanel;

  @Nullable
  private TreeCellRenderer myHeaderRowCellRenderer = null;

  @Nullable
  private ColumnTreeExpandableItemsHandler myExpandableItemsHandler;

  private static final String LAST_TREE_PREFERRED_WIDTH = "last.tree.width";

  private static final String PREFERRED_TREE_WIDTH = "tree.width";

  private static final String TREE_OFFSET = "tree.offset";

  public ColumnTreeBuilder(@NotNull JTree tree) {
    this(tree, null);
  }

  public ColumnTreeBuilder(@NotNull JTree tree, TableColumnModel tableColumnModel) {
    myTree = tree;
    myTableModel = new DefaultTableModel();
    myTable = new JBTable(myTableModel, tableColumnModel);
    myHScrollBarPanel = new ColumnTreeScrollPanel(myTree, myTable);
    myTable.setAutoCreateColumnsFromModel(true);
    myTable.setShowVerticalLines(false);
    myTable.setFocusable(false);
    myColumnBuilders = new LinkedList<>();
  }

  /**
   * Sets the tree sorter to call when a column wants to be sorted.
   */
  public ColumnTreeBuilder setTreeSorter(@NotNull TreeSorter<?> sorter) {
    myTreeSorter = sorter;
    return this;
  }

  public ColumnTreeBuilder setBorder(@NotNull Border border) {
    myBorder = border;
    return this;
  }

  public ColumnTreeBuilder setBackground(@NotNull Color background) {
    myBackground = background;
    return this;
  }

  public ColumnTreeBuilder setHoverColor(@NotNull Color hoverColor) {
    myHoverColor = hoverColor;
    return this;
  }

  public ColumnTreeBuilder setShowVerticalLines(boolean showVerticalLines) {
    myTable.setShowVerticalLines(showVerticalLines);
    return this;
  }

  public ColumnTreeBuilder setTableFocusable(boolean focusable) {
    myTable.setFocusable(focusable);
    return this;
  }

  @NotNull
  public ColumnTreeBuilder setTableIntercellSpacing(Dimension spacing) {
    myTable.setIntercellSpacing(spacing);
    return this;
  }

  @NotNull
  public ColumnTreeBuilder setShowHeaderTooltips(boolean showing) {
    myShowHeaderTooltips = showing;
    return this;
  }

  /**
   * Optionally sets a different renderer for header rows.
   *
   * A header row is a row that contains the top-most parent. For example:
   *  ---------
   *  >parent1
   *     child1
   *     child2
   *  >parent2
   *     child3
   *  ---------
   *  parent1 and parent2 are header rows.
   * @param renderer
   * @return
   */
  @NotNull
  public ColumnTreeBuilder setHeaderRowCellRenderer(@NotNull TreeCellRenderer renderer) {
    myHeaderRowCellRenderer = renderer;
    return this;
  }

  public JComponent build() {
    myCellRenderer = new ColumnTreeCellRenderer(myTree, myTable.getColumnModel(), myHeaderRowCellRenderer);
    boolean showsRootHandles = myTree.getShowsRootHandles(); // Stash this value since it'll get stomped WideSelectionTreeUI.
    final ColumnTreeHoverListener hoverListener = myHoverColor != null ? ColumnTreeHoverListener.create(myTree) : null;
    setTreeUi(hoverListener);

    // Do not select header rows which do not represent any meaningful data.
    if (myHeaderRowCellRenderer != null) {
      myTree.setSelectionModel(new DefaultTreeSelectionModel() {
        private boolean isLastComponentNotHeader(TreePath path) {
          // A Path to header row contains exact 2 components: root and itself.
          return path.getPathCount() != 2;
        }

        @Override
        public void addSelectionPath(TreePath path) {
          if (isLastComponentNotHeader(path)) {
            super.addSelectionPath(path);
          }
        }

        @Override
        public void addSelectionPaths(TreePath[] paths) {
          super.addSelectionPaths(Arrays.stream(paths).filter(this::isLastComponentNotHeader).toArray(TreePath[]::new));
        }

        @Override
        public void setSelectionPath(TreePath path) {
          if (isLastComponentNotHeader(path)) {
            super.setSelectionPath(path);
          }
        }

        @Override
        public void setSelectionPaths(TreePath[] pPaths) {
          super.setSelectionPaths(Arrays.stream(pPaths).filter(this::isLastComponentNotHeader).toArray(TreePath[]::new));
        }
      });
    }

    myTree.addPropertyChangeListener(evt -> {
      if (evt.getPropertyName().equals("UI")) {
        // We need to preserve ColumnTreeUI always,
        // Otherwise width of rows will be wrong and the table will lose its formatting.
        if (!(evt.getNewValue() instanceof ColumnTreeUI)) {
          setTreeUi(hoverListener);
        }
      }
    });

    myTree.setShowsRootHandles(showsRootHandles);
    myTree.setCellRenderer(myCellRenderer);

    myTable.getColumnModel().addColumnModelListener(new TableColumnModelListener() {
      @Override
      public void columnAdded(TableColumnModelEvent tableColumnModelEvent) {
      }

      @Override
      public void columnRemoved(TableColumnModelEvent tableColumnModelEvent) {
      }

      @Override
      public void columnMoved(TableColumnModelEvent tableColumnModelEvent) {
      }

      @Override
      public void columnMarginChanged(ChangeEvent changeEvent) {
        myTree.revalidate();
        myTree.repaint();
        myHScrollBarPanel.updateScrollBar();
      }

      @Override
      public void columnSelectionChanged(ListSelectionEvent listSelectionEvent) {
      }
    });

    ColumnTreeTableRowSorter rowSorter = new ColumnTreeTableRowSorter(
      myTable.getModel(), ContainerUtil.map(myColumnBuilders, cb -> cb.mySortOrderPreference));

    myTable.setRowSorter(rowSorter);
    rowSorter.addRowSorterListener(event -> {
      if (myTreeSorter != null && !rowSorter.getSortKeys().isEmpty()) {
        RowSorter.SortKey key = rowSorter.getSortKeys().get(0);
        Comparator<?> comparator = rowSorter.getComparator(key.getColumn());
        Enumeration<TreePath> expanded = myTree.getExpandedDescendants(new TreePath(myTree.getModel().getRoot()));
        comparator = key.getSortOrder() == SortOrder.ASCENDING ? comparator : Collections.reverseOrder(comparator);
        myTreeSorter.sort(comparator, key.getSortOrder());
        if (expanded != null) {
          while (expanded.hasMoreElements()) {
            myTree.expandPath(expanded.nextElement());
          }
        }
      }
    });
    myTable.setAutoResizeMode(JTable.AUTO_RESIZE_NEXT_COLUMN);
    for (ColumnBuilder column : myColumnBuilders) {
      column.create(myTableModel);
    }

    myExpandableItemsHandler = new ColumnTreeExpandableItemsHandler(myTree, myTable);

    for (int i = 0; i < myColumnBuilders.size(); i++) {
      ColumnBuilder column = myColumnBuilders.get(i);
      column.configure(i, myTable, rowSorter, myCellRenderer, myShowHeaderTooltips);
    }

    JPanel panel = new TreeWrapperPanel(myTable, myTree);
    if (myBackground != null) {
      panel.setBackground(myBackground);
    }

    JTableHeader header = myTable.getTableHeader();
    header.setReorderingAllowed(false);

    JViewport viewport = new JViewport();
    viewport.setView(header);

    JBScrollPane scrollPane = new JBScrollPane(panel);
    scrollPane.setColumnHeader(viewport);
    scrollPane.setHorizontalScrollBarPolicy(ScrollPaneConstants.HORIZONTAL_SCROLLBAR_NEVER);

    JPanel outerPanel = new JPanel(new BorderLayout());
    outerPanel.add(scrollPane, BorderLayout.CENTER);
    outerPanel.add(myHScrollBarPanel, BorderLayout.SOUTH);

    if (myBorder != null) {
      scrollPane.setBorder(myBorder);
    }
    myHScrollBarPanel.setBorder(scrollPane.getBorder());
    return outerPanel;
  }

  private void setTreeUi(@Nullable ColumnTreeHoverListener hoverListener) {
    if (myHeaderRowCellRenderer == null) {
      myTree.setUI(new ColumnTreeUI(myHoverColor, hoverListener, myTable, myHScrollBarPanel));
    }
    else {
      myTree.setUI(new HeaderColumnTreeUI(myHoverColor, hoverListener, myTable, myHScrollBarPanel));
    }
  }

  private static int getTreeColumnWidth(JTable table) {
    if (table == null || table.getColumnModel().getColumnCount() == 0) {
      return 0;
    }
    return table.getColumnModel().getColumn(0).getWidth();
  }


  /**
   * Returns the preferred width of the tree column. This is the maximum of the preferred width only
   * taking into account the first column.
   * Used to determine the ideal size of the first column and show it in the scrollbar.
   */
  private static int getPreferredTreeWidth(JTree tree) {
    Object value = tree.getClientProperty(PREFERRED_TREE_WIDTH);
    return value == null ? 0 : (Integer)value;
  }

  private static void setPreferredTreeWidth(JTree tree, int width) {
    tree.putClientProperty(PREFERRED_TREE_WIDTH, width);
  }

  /**
   * How much of the tree column is off screen (how much it is offset from the beginning of the column).
   */
  private static int getTreeOffset(JTree tree) {
    Object value = tree.getClientProperty(TREE_OFFSET);
    return value == null ? 0 : (Integer)value;
  }

  private static void setTreeOffset(JTree tree, int offset) {
    tree.putClientProperty(TREE_OFFSET, offset);
  }

  @NotNull
  public ColumnTreeBuilder addColumn(@NotNull ColumnBuilder column) {
    myColumnBuilders.add(column);
    return this;
  }

  public interface TreeSorter<T> {
    void sort(Comparator<T> comparator, SortOrder order);
  }

  private class ColumnTreeExpandableItemsHandler extends AbstractExpandableItemsHandler<TableCell, JTree> {

    @NotNull
    private final JTable myTable;

    protected ColumnTreeExpandableItemsHandler(@NotNull JTree tree, @NotNull JTable table) {
      super(tree);
      myTable = table;

      final TreeModelListener modelListener = new TreeModelAdapter() {
        @Override
        protected void process(@NotNull TreeModelEvent event, @NotNull TreeModelAdapter.EventType type) {
          if (type == EventType.NodesChanged) {
            updateCurrentSelection();
          }
        }
      };

      if (tree.getModel() != null) tree.getModel().addTreeModelListener(modelListener);
      tree.addPropertyChangeListener("model", evt -> {
        updateCurrentSelection();

        if (evt.getOldValue() != null) {
          ((TreeModel)evt.getOldValue()).removeTreeModelListener(modelListener);
        }
        if (evt.getNewValue() != null) {
          ((TreeModel)evt.getNewValue()).addTreeModelListener(modelListener);
        }
      });
    }

    @Override
    protected @Nullable
    Pair<Component, Rectangle> getCellRendererAndBounds(TableCell key) {
      int rowIndex = key.row;

      TreePath path = myComponent.getPathForRow(rowIndex);
      if (path == null) return null;

      Rectangle treeCellRect = myComponent.getPathBounds(path);
      if (treeCellRect == null) return null;

      TreeCellRenderer treeCellRenderer = myComponent.getCellRenderer();
      if (treeCellRenderer == null) return null;

      if (key.row < 0 || key.row >= myComponent.getRowCount() ||
          key.column < 0 || key.column >= myTable.getColumnCount() ||
          hasDraggingOrResizingColumn()) {
        return null;
      }

      Object node = path.getLastPathComponent();
      Component treeCellComponent = treeCellRenderer.getTreeCellRendererComponent(
        myComponent,
        node,
        myComponent.isRowSelected(rowIndex),
        myComponent.isExpanded(rowIndex),
        myComponent.getModel().isLeaf(node),
        rowIndex,
        myComponent.hasFocus()
      );
      // Ignore header rows.
      if (!(treeCellComponent instanceof ColumnTreeCellRenderer)) {
        return null;
      }

      Component tableCellComponent = ((ColumnTreeCellRenderer)treeCellComponent).getComponent(key.column);
      Rectangle tableHeaderRect = myTable.getTableHeader().getHeaderRect(key.column);
      Rectangle tableCellRect = new Rectangle(Math.max(treeCellRect.x, tableHeaderRect.x),
                                              treeCellRect.y,
                                              tableCellComponent.getPreferredSize().width,
                                              treeCellRect.height);

      return Pair.create(tableCellComponent, tableCellRect);
    }

    @Override
    protected TableCell getCellKeyForPoint(Point point) {
      int rowIndex = myTree.getRowForLocation(point.x, point.y);
      if (rowIndex == -1) {
        return null;
      }

      int columnIndex = myTable.columnAtPoint(point);
      if (columnIndex == -1) {
        return null;
      }
      return new TableCell(rowIndex, columnIndex);
    }

    private boolean hasDraggingOrResizingColumn() {
      JTableHeader header = myTable.getTableHeader();
      return header != null && (header.getResizingColumn() != null || header.getDraggedColumn() != null);
    }

    @Override
    public Rectangle getVisibleRect(TableCell key) {
      Rectangle columnVisibleRect = myComponent.getVisibleRect();
      Rectangle tableHeaderRect = myTable.getTableHeader().getHeaderRect(key.column);
      int visibleRight = Math.min(columnVisibleRect.x + columnVisibleRect.width, tableHeaderRect.x + tableHeaderRect.width);
      columnVisibleRect.x = Math.min(columnVisibleRect.x, tableHeaderRect.x);
      columnVisibleRect.width = Math.max(0, visibleRight - columnVisibleRect.x);
      return columnVisibleRect;
    }

    @Override
    protected void doPaintTooltipImage(Component rComponent,
                                       Rectangle cellBounds,
                                       Graphics2D g,
                                       TableCell key) {
      DefaultTreeUI.setBackground(myComponent, rComponent, key.row);
      Container parent = rComponent.getParent();
      if (parent instanceof ColumnTreeCellRenderer) {
        ColumnTreeCellRenderer parentRenderer = (ColumnTreeCellRenderer)parent;
        int index = Arrays.asList(parentRenderer.getComponents()).indexOf(rComponent);
        if (index == -1) {
          return;
        }
        // Calling super.doPaintTooltipImage will remove rComponent from its parent, and we need to restore it afterwards.
        parentRenderer.remove(rComponent);
        super.doPaintTooltipImage(rComponent, cellBounds, g, key);
        parentRenderer.add(rComponent, index);
      }
    }
  }

  private static class ColumnTreeScrollPanel extends JPanel {

    @NotNull
    private final ColumnTreeScrollBar myScrollbar;

    @NotNull
    private final JTree myTree;

    @NotNull
    private final JTable myTable;

    public ColumnTreeScrollPanel(@NotNull JTree tree, @NotNull JTable table) {
      super((new TabularLayout("Fit-,*")));
      myTree = tree;
      myTable = table;
      myScrollbar = new ColumnTreeScrollBar(table);
      add(myScrollbar, new TabularLayout.Constraint(0, 0));
      add(new JPanel(), new TabularLayout.Constraint(0, 1));
    }

    public BoundedRangeModel getModel() {
      return myScrollbar.getModel();
    }

    public void updateScrollBar() {
      // Min is always 0
      int max = getPreferredTreeWidth(myTree);
      int value = getTreeOffset(myTree);
      int extent = getTreeColumnWidth(myTable);
      // Adjust the values so always value+extent <= max which avoids having space to show
      // the tree but still having part of the tree outside the view.
      if (value + extent > max) {
        value = max - extent;
      }
      myScrollbar.getModel().setMaximum(max);
      myScrollbar.getModel().setValue(value);
      myScrollbar.getModel().setExtent(extent);
      myScrollbar.revalidate();
      setVisible(extent < max);
    }
  }

  private static class ColumnTreeScrollBar extends JBScrollBar {

    @NotNull
    private final JTable myTable;

    @Override
    public void updateUI() {
      setUI(new RangeScrollBarUI());
    }

    public ColumnTreeScrollBar(@NotNull JTable table) {
      super(Adjustable.HORIZONTAL);
      myTable = table;
    }

    @Override
    public Dimension getMinimumSize() {
      Dimension dim = super.getMinimumSize();
      return new Dimension(getTreeColumnWidth(myTable), dim.height);
    }
  }

  /**
   * A custom layout manager to use while rendering a tree node.
   * It uses the given column model to know the size of the columns.
   */
  private static class ColumnLayout implements LayoutManager {
    @NotNull
    private final TableColumnModel myColumnModel;
    @NotNull
    private final JTree myTree;

    public ColumnLayout(@NotNull JTree tree, @NotNull TableColumnModel columnModel) {
      myTree = tree;
      myColumnModel = columnModel;
    }

    @Override
    public void addLayoutComponent(String name, Component comp) {
    }

    @Override
    public void removeLayoutComponent(Component comp) {
    }

    @Override
    public Dimension preferredLayoutSize(Container parent) {
      return parent.getSize();
    }

    @Override
    public Dimension minimumLayoutSize(Container parent) {
      return parent.getSize();
    }

    @Override
    public void layoutContainer(Container parent) {
      int size = parent.getComponentCount();
      int columns = myColumnModel.getColumnCount();
      Insets insets = myTree.getInsets();
      assert size == columns;

      int padding = myTree.getWidth();
      for (int i = 0; i < size && i < columns; i++) {
        padding -= myColumnModel.getColumn(i).getWidth();
      }

      // The parent component has no fixed start position, but it fills the whole width, so we fill in reverse.
      int offset = parent.getWidth() - (insets.left + insets.right);
      for (int i = size - 1; i >= 0; i--) {
        Component component = parent.getComponent(i);
        int columnWidth = myColumnModel.getColumn(i).getWidth();
        if (i == size - 1) {
          // Adjust the right most column's width to account for inset
          columnWidth -= insets.right;
        }
        int width = i == 0 ? offset : Math.min(columnWidth + padding, offset);
        component.setBounds(offset - width, 0, width, parent.getHeight());
        offset -= width;
        padding = 0;
      }
    }
  }

  /**
   * The cell renderer to use on the tree. It's a simple panel that uses the ColumnLayout
   * to align its "columns". When rendered, it calls to its child renderers to set up their
   * widgets.
   */
  private static class ColumnTreeCellRenderer extends JPanel implements TreeCellRenderer {
    @Nullable
    private final TreeCellRenderer myHeaderRowCellRenderer;

    public ColumnTreeCellRenderer(JTree tree, TableColumnModel columnModel, @Nullable TreeCellRenderer headerRowCellRenderer) {
      super(new ColumnLayout(tree, columnModel));
      myHeaderRowCellRenderer = headerRowCellRenderer;
    }

    @Override
    public Component getTreeCellRendererComponent(JTree tree,
                                                  Object value,
                                                  boolean selected,
                                                  boolean expanded,
                                                  boolean leaf,
                                                  int row,
                                                  boolean hasFocus) {
      // Return custom component for immediate children of root.
      if (myHeaderRowCellRenderer != null && value instanceof TreeNode) {
        TreeNode parent = ((TreeNode)value).getParent();
        if (parent != null && parent.getParent() == null) {
          return myHeaderRowCellRenderer.getTreeCellRendererComponent(tree, value, selected, expanded, leaf, row, hasFocus);
        }
      }

      setFont(tree.getFont());
      String toolTip = null;
      for (int i = 0; i < getComponentCount(); i++) {
        Component component = getComponent(i);
        if (component instanceof ColoredTreeCellRenderer) {
          Component c =
            ((ColoredTreeCellRenderer)component).getTreeCellRendererComponent(tree, value, selected, expanded, leaf, row, hasFocus);
          if (c instanceof JComponent) {
            if (toolTip == null) {
              toolTip = ((JComponent)c).getToolTipText();
            }
          }
        }
        if (i == 0) {
          tree.putClientProperty(LAST_TREE_PREFERRED_WIDTH, component.getPreferredSize().width);
        }
      }
      setToolTipText(toolTip);
      return this;
    }

    @Override
    public Dimension getPreferredSize() {
      Dimension dimension = new Dimension();
      for (int i = 0; i < getComponentCount(); i++) {
        Dimension size = getComponent(i).getPreferredSize();
        dimension.width += size.width;
        dimension.height = Math.max(dimension.height, size.height);
      }
      return dimension;
    }
  }

  /**
   * A custom TreeUI that is needed to adjust the components created by each node.
   * The width of each component on the tree must be all the way to the right, which
   * means that we need to know how much indentation is added at which point, and
   * this is known by the UI (see getRowX).
   */
  private static class ColumnTreeUI extends WideSelectionTreeUI {
    private final ColumnTreeScrollPanel myHScrollBarPanel;
    private int myWidth = -1;
    private int myTreeColumnWidth = -1;
    private ArrayList<Integer> myTreeWidths = new ArrayList<>();

    @NotNull private final Color myHoverColor;
    @NotNull private final ColumnTreeHoverListener myHoverConfig;
    @Nullable private final JTable myTable;
    private ChangeListener stateChangeListener;

    ColumnTreeUI() {
      this(null, null, null, null);
    }

    @Override
    protected void uninstallListeners() {
      super.uninstallListeners();
      if (stateChangeListener != null) {
        myHScrollBarPanel.getModel().removeChangeListener(stateChangeListener);
        stateChangeListener = null;
      }
    }

    @Override
    protected void installListeners() {
      super.installListeners();
      if (stateChangeListener == null) {
        stateChangeListener = new ChangeListener() {
          @Override
          public void stateChanged(ChangeEvent e) {
            setTreeOffset(tree, myHScrollBarPanel.getModel().getValue());
            treeState.invalidateSizes();
            tree.repaint();
          }
        };
        myHScrollBarPanel.getModel().addChangeListener(stateChangeListener);
      }
    }

    /**
     * @param table Used for rendering column grid lines, if {@link JTable#getShowVerticalLines()}
     *              is {@code true}.
     */
    ColumnTreeUI(@Nullable Color hoverColor, @Nullable ColumnTreeHoverListener hoverConfig,
                 @Nullable JTable table, @Nullable ColumnTreeScrollPanel hsb) {
      myHoverColor = hoverColor != null ? hoverColor : new JBColor(new Color(0, 0, 0, 0), new Color(0, 0, 0, 0));
      myHoverConfig = hoverConfig != null ? hoverConfig : ColumnTreeHoverListener.EMPTY_LISTENER;
      myTable = table;
      myHScrollBarPanel = hsb;
    }

    @Override
    public void paint(Graphics g, JComponent c) {
      if (myWidth != c.getWidth() || myTreeColumnWidth != getTreeColumnWidth(myTable)) {
        treeState.invalidateSizes();
        myWidth = c.getWidth();
        myTreeColumnWidth = getTreeColumnWidth(myTable);
      }
      if (myTable != null && myTable.getShowVerticalLines()) {
        g.setColor(myTable.getGridColor());
        getColumnX().forEach((Integer x) -> g.drawLine(x, 0, x, c.getHeight()));
      }
      super.paint(g, c);
    }

    @Override
    protected boolean isLocationInExpandControl(TreePath path, int mouseX, int mouseY) {
      return super.isLocationInExpandControl(path, mouseX + getTreeOffset(tree), mouseY);
    }

    @Override
    protected AbstractLayoutCache.NodeDimensions createNodeDimensions() {
      return new NodeDimensionsHandler() {
        @Override
        public Rectangle getNodeDimensions(Object value, int row, int depth, boolean expanded, Rectangle size) {
          // Getting the node dimensions with a custom renderer will trigger the custom renderer, which has access to the
          // tree column preferred size.
          tree.putClientProperty(LAST_TREE_PREFERRED_WIDTH, null);
          Rectangle dimensions = super.getNodeDimensions(value, row, depth, expanded, size);
          dimensions.width = tree.getWidth() - getRowX(row, depth);
          if (row >= 0 && tree.getClientProperty(LAST_TREE_PREFERRED_WIDTH) != null) {
            int realWidth = getRowX(row, depth) + (Integer)tree.getClientProperty(LAST_TREE_PREFERRED_WIDTH);
            while (myTreeWidths.size() <= row) {
              myTreeWidths.add(0);
            }
            myTreeWidths.set(row, realWidth);
          }
          int secondColumnStart = getTreeColumnWidth(myTable) - tree.getInsets().left;
          // If the second column start point is less that the current x, we should use that.
          // This means the second column was resized to the left of the start of the node
          if (secondColumnStart < dimensions.x) {
            dimensions.width += dimensions.x - secondColumnStart;
            dimensions.x = secondColumnStart;
          }
          int offset = getTreeOffset(tree);
          dimensions.x -= offset;
          dimensions.width += offset;
          return dimensions;
        }
      };
    }

    @Override
    protected void updateCachedPreferredSize() {
      super.updateCachedPreferredSize();
      int treePreferredWidth = 0;
      for (int r = 0; r < tree.getRowCount() && r < myTreeWidths.size(); r++) {
        treePreferredWidth = Math.max(treePreferredWidth, myTreeWidths.get(r));
      }
      setPreferredTreeWidth(tree, treePreferredWidth);
      myHScrollBarPanel.updateScrollBar();
    }

    /**
     * Called before the row is painted.
     *
     * This is mainly used to perform necessary painting work that should happen
     * before everything else is painted.
     */
    protected void onPaintRow(
      Graphics g,
      Rectangle clipBounds,
      Insets insets,
      Rectangle bounds,
      TreePath path,
      int row,
      boolean isExpanded,
      boolean hasBeenExpanded,
      boolean isLeaf
    ) {
      if (row == myHoverConfig.getHoveredRow() && !tree.isPathSelected(path)) {
        Color originalColor = g.getColor();
        g.setColor(myHoverColor);
        g.fillRect(0, bounds.y, tree.getWidth(), bounds.height);
        g.setColor(originalColor);
      }
    }

    @Override
    protected void paintRow(Graphics g,
                            Rectangle clipBounds,
                            Insets insets,
                            Rectangle bounds,
                            TreePath path,
                            int row,
                            boolean isExpanded,
                            boolean hasBeenExpanded,
                            boolean isLeaf) {
      onPaintRow(g, clipBounds, insets, bounds, path, row, isExpanded, hasBeenExpanded, isLeaf);

      super.paintRow(g, clipBounds, insets, bounds, path, row, isExpanded, hasBeenExpanded, isLeaf);

      // Grid line color need to look like covered by hover or select highlight. Instead of painting transparent grid lines on top of
      // table hover or select background, paint a blending color of background and grid color.
      if (myTable != null && myTable.getShowVerticalLines() && tree.isPathSelected(path)) {
        Color gridBackground = RenderingUtil.getSelectionBackground(tree);
        Color gridColor = gridBackground == null ? myTable.getGridColor() :
                    AdtUiUtils.overlayColor(gridBackground.getRGB(), myTable.getGridColor().getRGB(), 0.25f);
        g.setColor(gridColor);
        getColumnX().forEach((Integer x) -> g.drawLine(x, bounds.y, x, bounds.y + bounds.height - 1));
      }
    }

    @Override
    protected void paintExpandControl(Graphics g, Rectangle clipBounds, Insets insets, Rectangle bounds, TreePath path,
                                      int row, boolean isExpanded, boolean hasBeenExpanded, boolean isLeaf) {
      // Because the bounds move with the column, we need to stop rendering the handle
      // one unit before the row starts moving left, or the handle will move with it.
      if (bounds.x < getTreeColumnWidth(myTable) - 1) {
        super.paintExpandControl(g, clipBounds, insets, bounds, path, row, isExpanded, hasBeenExpanded, isLeaf);
      }
    }

    private List<Integer> getColumnX() {
      if (myTable == null) {
        return new ArrayList<>();
      }
      List<Integer> columnX = new ArrayList<>();
      int x = 0;
      for (int i = 0; i < myTable.getColumnModel().getColumnCount() - 1; i++) {
        x += myTable.getColumnModel().getColumn(i).getWidth();
        // -1 so that the vertical line lines up with the header column lines
        columnX.add(x - 1);
      }
      return columnX;
    }
  }

  private static class HeaderColumnTreeUI extends ColumnTreeUI {

    HeaderColumnTreeUI(@Nullable Color hoverColor, @Nullable ColumnTreeHoverListener hoverConfig,
                       @Nullable JTable table, @Nullable ColumnTreeScrollPanel hsb) {
      super(hoverColor, hoverConfig, table, hsb);
    }

    @Override
    protected void onPaintRow(Graphics g,
                              Rectangle clipBounds,
                              Insets insets,
                              Rectangle bounds,
                              TreePath path,
                              int row,
                              boolean isExpanded,
                              boolean hasBeenExpanded, boolean isLeaf) {
      super.onPaintRow(g, clipBounds, insets, bounds, path, row, isExpanded, hasBeenExpanded, isLeaf);
      if (path.getPathCount() == 2) {
        // Paint the background.
        final int containerWidth = tree.getParent() instanceof JViewport ? tree.getParent().getWidth() : tree.getWidth();
        final int xOffset = tree.getParent() instanceof JViewport ? ((JViewport)tree.getParent()).getViewPosition().x : 0;
        Color originalColor = g.getColor();
        g.setColor(StudioColorsKt.getPrimaryPanelBackground());
        g.fillRect(xOffset, bounds.y, containerWidth, bounds.height);
        g.setColor(StudioColorsKt.getBorder());
<<<<<<< HEAD
        g.drawRect(xOffset, bounds.y, containerWidth, bounds.height);
=======
        // Draw upper and bottom borders for header row.
        g.drawLine(xOffset, bounds.y, xOffset + containerWidth, bounds.y);
        g.drawLine(xOffset, bounds.y + bounds.height, xOffset + containerWidth, bounds.y + bounds.height);
>>>>>>> b5f40ffd
        g.setColor(originalColor);
      }
    }
  }

  public static class ColumnBuilder {
    private String myName;
    private int myWidth;
    private int myHeaderAlignment;
    private int myMinimumWidth;
    private int myMaximumWidth = Integer.MAX_VALUE;
    private Border myHeaderBorder;
    private Comparator<?> myComparator;
    private ColoredTreeCellRenderer myRenderer;
    private SortOrder myInitialOrder = SortOrder.UNSORTED;
    private SortOrder mySortOrderPreference = SortOrder.ASCENDING;

    @NotNull
    public ColumnBuilder setName(@NotNull String name) {
      myName = name;
      return this;
    }

    @NotNull
    public ColumnBuilder setPreferredWidth(int width) {
      myWidth = width;
      return this;
    }

    @NotNull
    public ColumnBuilder setMinWidth(int width) {
      myMinimumWidth = width;
      return this;
    }

    @NotNull
    public ColumnBuilder setMaxWidth(int width) {
      myMaximumWidth = width;
      return this;
    }

    @NotNull
    public ColumnBuilder setHeaderAlignment(int alignment) {
      myHeaderAlignment = alignment;
      return this;
    }

    @NotNull
    public ColumnBuilder setHeaderBorder(Border border) {
      myHeaderBorder = border;
      return this;
    }

    /**
     * Sets the prefered {@link SortOrder} for the initial click on the column header.
     */
    @NotNull
    public ColumnBuilder setSortOrderPreference(@NotNull SortOrder sortOrderPreference) {
      assert sortOrderPreference == SortOrder.ASCENDING || sortOrderPreference == SortOrder.DESCENDING;
      mySortOrderPreference = sortOrderPreference;
      return this;
    }

    public void create(DefaultTableModel model) {
      model.addColumn(myName);
    }

    private void configure(int index,
                           JTable table,
                           ColumnTreeTableRowSorter sorter,
                           ColumnTreeCellRenderer renderer,
                           boolean showHeaderTooltips) {
      TableColumn column = table.getColumnModel().getColumn(index);
      column.setPreferredWidth(myWidth);
      column.setMinWidth(myMinimumWidth);
      column.setMaxWidth(myMaximumWidth);

      final TableCellRenderer tableCellRenderer = table.getTableHeader().getDefaultRenderer();
      column.setHeaderRenderer(new DefaultTableCellRenderer() {
        @Override
        public Component getTableCellRendererComponent(JTable table, Object value,
                                                       boolean isSelected, boolean hasFocus, int row, int column) {
          Component component = tableCellRenderer.getTableCellRendererComponent(table, value, isSelected, hasFocus, row, column);
          if (component instanceof JLabel) {
            ((JLabel)component).setHorizontalAlignment(myHeaderAlignment);
          }
          if (component instanceof JComponent) {
            ((JComponent)component).setBorder(myHeaderBorder);
            if (showHeaderTooltips) {
              ((JComponent)component).setToolTipText(value.toString());
            }
          }
          return component;
        }
      });

      if (myComparator != null) {
        sorter.setComparator(column.getModelIndex(), myComparator);
        if (myInitialOrder != SortOrder.UNSORTED) {
          sorter.setSortKeys(Collections.singletonList(new RowSorter.SortKey(column.getModelIndex(), myInitialOrder)));
        }
      }
      else {
        sorter.setSortable(column.getModelIndex(), false);
      }
      assert myRenderer != null;
      renderer.add(myRenderer);
    }

    public ColumnBuilder setComparator(@NotNull Comparator<?> comparator) {
      myComparator = comparator;
      return this;
    }

    public ColumnBuilder setRenderer(@NotNull ColoredTreeCellRenderer renderer) {
      myRenderer = renderer;
      return this;
    }

    public ColumnBuilder setInitialOrder(@NotNull SortOrder initialOrder) {
      myInitialOrder = initialOrder;
      return this;
    }
  }

  private static class TreeWrapperPanel extends JPanel implements Scrollable {
    @NotNull
    private final JTree myTree;

    public TreeWrapperPanel(JTable table, JTree tree) {
      super(new BorderLayout());

      myTree = tree;

      add(table, BorderLayout.NORTH);
      add(myTree, BorderLayout.CENTER);
    }

    @Override
    public Dimension getPreferredScrollableViewportSize() {
      return myTree.getPreferredScrollableViewportSize();
    }

    @Override
    public int getScrollableUnitIncrement(Rectangle visibleRect, int orientation, int direction) {
      return myTree.getScrollableUnitIncrement(visibleRect, orientation, direction);
    }

    @Override
    public int getScrollableBlockIncrement(Rectangle visibleRect, int orientation, int direction) {
      return myTree.getScrollableUnitIncrement(visibleRect, orientation, direction);
    }

    @Override
    public boolean getScrollableTracksViewportWidth() {
      Container parent = SwingUtilities.getUnwrappedParent(this);
      if (parent instanceof JViewport) {
        // Note: This assumes myTree extends the full width of the panel
        return parent.getWidth() > myTree.getPreferredSize().width;
      }
      return false;
    }

    @Override
    public boolean getScrollableTracksViewportHeight() {
      Container parent = SwingUtilities.getUnwrappedParent(this);
      if (parent instanceof JViewport) {
        // Note: This assumes myTable has a height of 0
        return parent.getHeight() > myTree.getPreferredSize().height;
      }
      return false;
    }
  }

  private static class ColumnTreeTableRowSorter extends TableRowSorter<TableModel> {
    @NotNull private final List<SortOrder> mySortOrderPreferences;

    /**
     * @param sortOrderPreferences a {@link List} that corresponds 1:1, in order, to the {@link SortOrder} preference of each column.
     */
    private ColumnTreeTableRowSorter(@NotNull TableModel model, @NotNull List<SortOrder> sortOrderPreferences) {
      super(model);
      mySortOrderPreferences = sortOrderPreferences;
    }

    /**
     * Pretty much copied from DefaultRowSorter, except with the initial {@link SortOrder} configurable.
     *
     * @param column
     */
    @Override
    public void toggleSortOrder(int column) {
      checkColumn(column);
      if (isSortable(column)) {
        List<SortKey> keys = new ArrayList<>(getSortKeys());
        int sortIndex;
        for (sortIndex = keys.size() - 1; sortIndex >= 0; sortIndex--) {
          if (keys.get(sortIndex).getColumn() == column) {
            break;
          }
        }

        SortKey sortKey;
        if (sortIndex == -1) {
          // Key doesn't exist
          sortKey = new SortKey(column, mySortOrderPreferences.get(column));
          keys.add(0, sortKey);
        }
        else if (sortIndex == 0) {
          // It's the primary sorting key, toggle it
          keys.set(0, toggle(keys.get(0)));
        }
        else {
          // It's not the first, but was sorted on, remove old entry, insert as first with the preferred sort order preference.
          keys.remove(sortIndex);
          keys.add(0, new SortKey(column, mySortOrderPreferences.get(column)));
        }
        if (keys.size() > getMaxSortKeys()) {
          keys = keys.subList(0, getMaxSortKeys());
        }
        setSortKeys(keys);
      }
    }

    /**
     * Copied from {@link DefaultRowSorter} because it is private.
     */
    private void checkColumn(int column) {
      if (column < 0 || column >= getModelWrapper().getColumnCount()) {
        throw new IndexOutOfBoundsException(
          "column beyond range of TableModel");
      }
    }

    /**
     * Copied from {@link DefaultRowSorter} because it is private.
     */
    private static SortKey toggle(SortKey key) {
      if (key.getSortOrder() == SortOrder.ASCENDING) {
        return new SortKey(key.getColumn(), SortOrder.DESCENDING);
      }
      return new SortKey(key.getColumn(), SortOrder.ASCENDING);
    }
  }

  private static class ColumnTreeHoverListener extends MouseAdapter {
    /**
     * Empty hover config which returns the hovered row as -1 always, and it should not listen to tree.
     */
    public static final ColumnTreeHoverListener EMPTY_LISTENER = new ColumnTreeHoverListener() {
      @Override
      public int getHoveredRow() {
        return -1;
      }
    };

    public static ColumnTreeHoverListener create(@NotNull JTree tree) {
      ColumnTreeHoverListener config = new ColumnTreeHoverListener();
      tree.addMouseListener(config);
      tree.addMouseMotionListener(config);
      return config;
    }

    private int myHoveredRow = -1;

    @Override
    public void mouseMoved(MouseEvent e) {
      JTree tree = (JTree)e.getSource();
      int row = getRowForLocation(tree, e.getX(), e.getY());
      if (row != myHoveredRow) {
        int oldHoveredRow = myHoveredRow;
        myHoveredRow = row;
        if (oldHoveredRow != -1 && oldHoveredRow < tree.getRowCount()) {
          tree.repaint(getHoverBounds(tree, oldHoveredRow));
        }
        if (myHoveredRow != -1) {
          tree.repaint(getHoverBounds(tree, myHoveredRow));
        }
      }
    }

    @Override
    public void mouseEntered(MouseEvent e) {
      mouseMoved(e);
    }

    @Override
    public void mouseExited(MouseEvent e) {
      JTree tree = (JTree)e.getSource();
      if (myHoveredRow != -1) {
        int oldHoveredRow = myHoveredRow;
        myHoveredRow = -1;
        if (oldHoveredRow < tree.getRowCount()) {
          tree.repaint(getHoverBounds(tree, oldHoveredRow));
        }
      }
    }

    public int getHoveredRow() {
      return myHoveredRow;
    }

    /**
     * Row bounds does not include handler on the left, so mark dirty area from x value zero and adjust width.
     */
    private static Rectangle getHoverBounds(JTree tree, int row) {
      Rectangle bounds = tree.getRowBounds(row);
      return new Rectangle(0, bounds.y, bounds.width + bounds.x, bounds.height);
    }

    /**
     * Point may be at tree collapse/expand handler, find closest row first and verify bounds.
     */
    private static int getRowForLocation(JTree tree, int x, int y) {
      int row = tree.getClosestRowForLocation(x, y);
      if (row != -1 && getHoverBounds(tree, row).contains(x, y)) {
        return row;
      }
      return -1;
    }
  }
}<|MERGE_RESOLUTION|>--- conflicted
+++ resolved
@@ -960,13 +960,9 @@
         g.setColor(StudioColorsKt.getPrimaryPanelBackground());
         g.fillRect(xOffset, bounds.y, containerWidth, bounds.height);
         g.setColor(StudioColorsKt.getBorder());
-<<<<<<< HEAD
-        g.drawRect(xOffset, bounds.y, containerWidth, bounds.height);
-=======
         // Draw upper and bottom borders for header row.
         g.drawLine(xOffset, bounds.y, xOffset + containerWidth, bounds.y);
         g.drawLine(xOffset, bounds.y + bounds.height, xOffset + containerWidth, bounds.y + bounds.height);
->>>>>>> b5f40ffd
         g.setColor(originalColor);
       }
     }
