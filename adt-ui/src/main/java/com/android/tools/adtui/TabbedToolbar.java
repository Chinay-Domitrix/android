--- conflicted
+++ resolved
@@ -55,11 +55,7 @@
   @Nullable private TabLabel myActiveTab;
   @Nullable private TabLabel myMouseOverTab;
   private final HorizontalScrollView myTabScrollView = new HorizontalScrollView(myTabsPanel);
-<<<<<<< HEAD
-  private List<Runnable> mySelectionActions = new ArrayList<>();
-=======
   private List<Runnable> mySelectionActions = new ArrayList<Runnable>();
->>>>>>> b5f40ffd
 
   /**
    * Creates a toolbar where the label can be replaces by a custom component.
