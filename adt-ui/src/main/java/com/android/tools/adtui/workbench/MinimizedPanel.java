/*
 * Copyright (C) 2016 The Android Open Source Project
 *
 * Licensed under the Apache License, Version 2.0 (the "License");
 * you may not use this file except in compliance with the License.
 * You may obtain a copy of the License at
 *
 *      http://www.apache.org/licenses/LICENSE-2.0
 *
 * Unless required by applicable law or agreed to in writing, software
 * distributed under the License is distributed on an "AS IS" BASIS,
 * WITHOUT WARRANTIES OR CONDITIONS OF ANY KIND, either express or implied.
 * See the License for the specific language governing permissions and
 * limitations under the License.
 */
package com.android.tools.adtui.workbench;

import com.intellij.ui.IdeBorderFactory;
import com.intellij.ui.JBColor;
import com.intellij.ui.SideBorder;
<<<<<<< HEAD
import java.awt.Component;
import javax.swing.AbstractButton;
import javax.swing.Box;
import javax.swing.BoxLayout;
import javax.swing.JPanel;
=======
import com.intellij.ui.scale.JBUIScale;
>>>>>>> e549e917
import org.jetbrains.annotations.NotNull;

/**
 * The {@link MinimizedPanel} shows tool button to the left or right of the {@link WorkBench}.
 *
 * @param <T> Specifies the type of data controlled by the {@link WorkBench}.
 */
class MinimizedPanel<T> extends JPanel implements SideModel.Listener<T> {
  private final SideModel<T> myModel;
  private final Side mySide;
  private final Component myFiller;
  private boolean myHasVisibleButtons;

  MinimizedPanel(@NotNull Side side, @NotNull SideModel<T> model) {
    setLayout(new BoxLayout(this, BoxLayout.Y_AXIS));
    setBorder(IdeBorderFactory.createBorder(side.isLeft() ? SideBorder.RIGHT : SideBorder.LEFT));
<<<<<<< HEAD
=======
    setPreferredSize(new Dimension(JBUIScale.scale(20), 0));
>>>>>>> e549e917
    setBackground(JBColor.white);
    setOpaque(false);
    myModel = model;
    mySide = side;
    myFiller = Box.createVerticalGlue();
    model.addListener(this);
  }

  @Override
  public void modelChanged(@NotNull SideModel<T> model, @NotNull SideModel.EventType unused) {
    removeAll();
    myHasVisibleButtons = false;
    model.getTopTools(mySide).forEach(this::addButton);
    add(myFiller);
    model.getBottomTools(mySide).forEach(this::addButton);
    setVisible(myHasVisibleButtons);
    revalidate();
    repaint();
  }

  private void addButton(@NotNull AttachedToolWindow tool) {
    AbstractButton button = tool.getMinimizedButton();
    button.setVisible(true);
    myHasVisibleButtons |= tool.isMinimized() || tool.isAutoHide();
    add(button);
  }

  public int drag(@NotNull AttachedToolWindow<T> tool, int position) {
    AbstractButton button = tool.getMinimizedButton();
    if (!isOpaque()) {
      enableMinimizeButtonDragAndDrop(true);
      button.setVisible(true);
    }
    int insertIndex = findInsertIndex(position, button);
    int index = getComponentIndex(button);
    if (index == insertIndex) {
      return insertIndex;
    }
    if (index >= 0) {
      remove(index);
    }
    add(button, insertIndex);
    revalidate();
    repaint();
    return insertIndex;
  }

  public void dragExit(@NotNull AttachedToolWindow<T> tool) {
    tool.getMinimizedButton().setVisible(false);
    enableMinimizeButtonDragAndDrop(false);
    revalidate();
    repaint();
  }

  public void dragDrop(@NotNull AttachedToolWindow<T> tool, int position) {
    int index = drag(tool, position);
    tool.getMinimizedButton().setVisible(false);
    int fillerIndex = getComponentIndex(myFiller);
    Split newSplit = index > fillerIndex ? Split.BOTTOM : Split.TOP;
    int toolIndex = newSplit.isBottom() ? index - fillerIndex - 1 : index;
    myModel.changeToolSettingsAfterDragAndDrop(tool, mySide, newSplit, toolIndex);
    enableMinimizeButtonDragAndDrop(false);
  }

  private void enableMinimizeButtonDragAndDrop(boolean enable) {
    setOpaque(enable);
    setVisible(enable || myHasVisibleButtons);
    revalidate();
    repaint();
  }

  private int findInsertIndex(int position, @NotNull Component draggedButton) {
    int index = 0;
    int y = 0;
    int extraFillerHeight = draggedButton.getParent() == this ? draggedButton.getHeight() : 0;
    for (Component component : getComponents()) {
      if (component != draggedButton) {
        if (component instanceof Box.Filler) {
          if (position < y + (component.getHeight() + extraFillerHeight) / 2) {
            return index;
          }
          index++;
          y += extraFillerHeight;
        }
        y += component.getHeight();
        if (position < y) {
          return index;
        }
        index++;
      }
    }
    return index - 1;
  }

  private int getComponentIndex(@NotNull Component component) {
    for (int index = 0; index < getComponentCount(); index++) {
      if (getComponent(index) == component) {
        return index;
      }
    }
    return -1;
  }
}<|MERGE_RESOLUTION|>--- conflicted
+++ resolved
@@ -18,15 +18,13 @@
 import com.intellij.ui.IdeBorderFactory;
 import com.intellij.ui.JBColor;
 import com.intellij.ui.SideBorder;
-<<<<<<< HEAD
+import com.intellij.ui.scale.JBUIScale;
 import java.awt.Component;
+import java.awt.Dimension;
 import javax.swing.AbstractButton;
 import javax.swing.Box;
 import javax.swing.BoxLayout;
 import javax.swing.JPanel;
-=======
-import com.intellij.ui.scale.JBUIScale;
->>>>>>> e549e917
 import org.jetbrains.annotations.NotNull;
 
 /**
@@ -43,10 +41,7 @@
   MinimizedPanel(@NotNull Side side, @NotNull SideModel<T> model) {
     setLayout(new BoxLayout(this, BoxLayout.Y_AXIS));
     setBorder(IdeBorderFactory.createBorder(side.isLeft() ? SideBorder.RIGHT : SideBorder.LEFT));
-<<<<<<< HEAD
-=======
     setPreferredSize(new Dimension(JBUIScale.scale(20), 0));
->>>>>>> e549e917
     setBackground(JBColor.white);
     setOpaque(false);
     myModel = model;
