--- conflicted
+++ resolved
@@ -21,12 +21,8 @@
 import com.intellij.util.ui.JBUI;
 
 import javax.swing.*;
-<<<<<<< HEAD
-=======
 import javax.swing.border.Border;
->>>>>>> 1e5b25b8
 import java.awt.*;
-import java.awt.image.BufferedImage;
 
 import static com.intellij.util.ui.SwingHelper.ELLIPSIS;
 
@@ -45,16 +41,6 @@
    */
   public static final Color DEFAULT_FONT_COLOR = JBColor.foreground();
 
-<<<<<<< HEAD
-  /**
-   * Default background color of charts and components.
-   */
-  public static final Color DEFAULT_BACKGROUND_COLOR = JBColor.background();
-
-  public static final Color DEFAULT_BORDER_COLOR = new JBColor(Gray._96, Gray._192);
-
-  public static final Color GRID_COLOR = new JBColor(Gray._192, Gray._96);
-=======
   public static final Color DEFAULT_BORDER_COLOR = new JBColor(Gray._201, Gray._40);
   public static final Border DEFAULT_TOP_BORDER = BorderFactory.createMatteBorder(1, 0, 0, 0, DEFAULT_BORDER_COLOR);
   public static final Border DEFAULT_LEFT_BORDER = BorderFactory.createMatteBorder(0, 1, 0, 0, DEFAULT_BORDER_COLOR);
@@ -62,7 +48,6 @@
   public static final Border DEFAULT_RIGHT_BORDER = BorderFactory.createMatteBorder(0, 0, 0, 1, DEFAULT_BORDER_COLOR);
   public static final Border DEFAULT_HORIZONTAL_BORDERS = BorderFactory.createMatteBorder(1, 0, 1, 0, DEFAULT_BORDER_COLOR);
   public static final Border DEFAULT_VERTICAL_BORDERS = BorderFactory.createMatteBorder(0, 1, 0, 1, DEFAULT_BORDER_COLOR);
->>>>>>> 1e5b25b8
 
   public static final GridBagConstraints GBC_FULL =
     new GridBagConstraints(0, 0, 1, 1, 1, 1, GridBagConstraints.BASELINE, GridBagConstraints.BOTH, new Insets(0, 0, 0, 0), 0, 0);
@@ -102,22 +87,9 @@
   }
 
   /**
-<<<<<<< HEAD
-   * Creates a static rectangular image with given color, width and height.
-   */
-  public static Icon buildStaticImage(Color color, int width, int height) {
-    BufferedImage image = new BufferedImage(width, height, BufferedImage.TYPE_4BYTE_ABGR);
-    for (int y = 0; y < height; y++) {
-      for (int x = 0; x < width; x++) {
-        image.setRGB(x, y, color.getRGB());
-      }
-    }
-    return new ImageIcon(image);
-=======
    * Does the reverse of {@link JBUI#scale(int) }
    */
   public static int unscale(int i) {
     return Math.round(i / JBUI.scale(1.0f));
->>>>>>> 1e5b25b8
   }
 }