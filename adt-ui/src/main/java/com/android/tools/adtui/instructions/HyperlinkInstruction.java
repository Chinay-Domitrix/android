--- conflicted
+++ resolved
@@ -57,11 +57,7 @@
 
     setMouseHandler(evt -> myHyperlinkLabel.dispatchEvent(evt));
 
-<<<<<<< HEAD
-    // do this after setting text and icon in HyperlinkLabel
-=======
     // save size after setting text and icon in HyperlinkLabel, to get the real size. Otherwise text and icon might overlap.
->>>>>>> cdc83e4e
     mySize = myHyperlinkLabel.getPreferredSize();
   }
 
