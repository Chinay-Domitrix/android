/*
 * Copyright (C) 2016 The Android Open Source Project
 *
 * Licensed under the Apache License, Version 2.0 (the "License");
 * you may not use this file except in compliance with the License.
 * You may obtain a copy of the License at
 *
 *      http://www.apache.org/licenses/LICENSE-2.0
 *
 * Unless required by applicable law or agreed to in writing, software
 * distributed under the License is distributed on an "AS IS" BASIS,
 * WITHOUT WARRANTIES OR CONDITIONS OF ANY KIND, either express or implied.
 * See the License for the specific language governing permissions and
 * limitations under the License.
 */

package com.android.tools.adtui;

import com.android.tools.adtui.common.AdtUiUtils;
<<<<<<< HEAD
import com.android.tools.adtui.model.EventAction;
import com.android.tools.adtui.model.RangedSeries;
import com.android.tools.adtui.model.SeriesData;
import com.google.common.primitives.Ints;
import com.intellij.util.containers.ImmutableList;
=======
import com.android.tools.adtui.model.event.ActivityAction;
import com.android.tools.adtui.model.event.EventAction;
import com.android.tools.adtui.model.SeriesData;
import com.android.tools.adtui.model.event.EventModel;
import com.android.tools.adtui.model.event.StackedEventType;
import com.intellij.ui.JBColor;
>>>>>>> 1e5b25b8
import org.jetbrains.annotations.NotNull;

import java.awt.*;
import java.awt.geom.AffineTransform;
<<<<<<< HEAD
import java.awt.geom.Path2D;
import java.util.ArrayList;
import java.util.HashMap;
import java.util.Iterator;
=======
import java.awt.geom.Rectangle2D;
import java.util.*;
>>>>>>> 1e5b25b8
import java.util.List;

import static com.android.tools.adtui.common.AdtUiUtils.getFittedString;

/**
 * A chart component that renders lines with a title that have the ability to stack.
 */
public class StackedEventComponent extends MouseAdapterComponent {

<<<<<<< HEAD
  private static final Color DISABLED_ACTION = new Color(221, 222, 224);
  private static final Color ENABLED_ACTION = new Color(106, 189, 180);
  private static final int CHARACTERS_TO_SHRINK_BY = 1;
  private static final int SEGMENT_SPACING = 5;

  @NotNull
  private final RangedSeries<EventAction<EventAction.ActivityAction, String>> mData;

  private float myLineThickness = 6.0f;
=======
  private static final Color DISABLED_ACTION = new JBColor(0xDBDFE2, 0X5E5F60);
  private static final Color ENABLED_ACTION = new JBColor(0x64D8B6, 0x12B0A1);
  private static final int CHARACTERS_TO_SHRINK_BY = 1;
  private static final int SEGMENT_SPACING = 5;

  private static final float DEFAULT_LINE_THICKNESS = .5f;
  private static final float EXPANDED_LINE_THICKNESS = 1.2f;
  private static final float FONT_PADDING = 10;
  private static final int FONT_SPACING = 7;

  @NotNull
  private final EventModel<StackedEventType> myModel;
>>>>>>> 1e5b25b8

  /**
   * This map is used to pair actions, to their draw location. This is used primarily to store the
   * location where to draw the name of the incoming event.
   */
<<<<<<< HEAD
  private HashMap<EventAction<EventAction.ActivityAction, String>, EventRenderData> myActionToDrawLocationMap = new HashMap<>();
  private List<EventRenderData> myActivities = new ArrayList<>();

  /**
   * @param data The state chart data.
   */
  public StackedEventComponent(@NotNull RangedSeries<EventAction<EventAction.ActivityAction, String>> data) {
    mData = data;
    setFont(AdtUiUtils.DEFAULT_FONT);
  }

  @Override
  protected void updateData() {
    double min = mData.getXRange().getMin();
    double max = mData.getXRange().getMax();
=======
  private HashMap<EventAction<StackedEventType>, EventRenderData> myActionToDrawLocationMap = new HashMap<>();
  private List<EventRenderData> myActivities = new ArrayList<>();
  private boolean myRender;

  public StackedEventComponent(@NotNull EventModel<StackedEventType> model) {
    super(DEFAULT_LINE_THICKNESS, EXPANDED_LINE_THICKNESS);
    myModel = model;
    setFont(AdtUiUtils.DEFAULT_FONT);
    myModel.addDependency(myAspectObserver).onChange(EventModel.Aspect.EVENT, this::modelChanged);
    myRender = true;
  }

  private void modelChanged() {
    myRender = true;
    opaqueRepaint();
  }

  private void renderActivity() {
    double min = myModel.getRangedSeries().getXRange().getMin();
    double max = myModel.getRangedSeries().getXRange().getMax();
>>>>>>> 1e5b25b8

    // A map of EventAction started events to their start time, so we can correlate these to
    // EventAction competed events with the EventAction start events. This is done this way as
    // a event started and completed events may come in in any order at any time.

    // A queue of open index values, this allows us to pack our events without leaving gaps.

    myActivities.clear();
    myActionToDrawLocationMap.clear();
<<<<<<< HEAD
    ImmutableList<SeriesData<EventAction<EventAction.ActivityAction, String>>> series = mData.getSeries();
=======
    List<SeriesData<EventAction<StackedEventType>>> series = myModel.getRangedSeries().getSeries();
>>>>>>> 1e5b25b8
    int size = series.size();

    // Loop through the data series looking at all of the start events, and stop events.
    // For each start event we store off its EventAction until we find an associated stop event.
    // Once we find a stop event we determine the draw order, name, start and stop locations and
    // cache off a path to draw.
    for (int i = 0; i < size; i++) {
<<<<<<< HEAD
      SeriesData<EventAction<EventAction.ActivityAction, String>> seriesData = series.get(i);
      EventAction<EventAction.ActivityAction, String> data = seriesData.value;
      Path2D.Float path = new Path2D.Float();
=======
      SeriesData<EventAction<StackedEventType>> seriesData = series.get(i);
      ActivityAction data = (ActivityAction)seriesData.value;
>>>>>>> 1e5b25b8
      // Here we normalize the position to a value between 0 and 1. This allows us to scale the width of the line based on the
      // width of our chart.
      double endTime = data.getEndUs() == 0 ? max : data.getEndUs();
      double normalizedEndPosition = ((endTime - min) / (max - min));
<<<<<<< HEAD
      double normalizedstartPosition = ((data.getStartUs() - min) / (max - min));
      path.moveTo(normalizedEndPosition, 1);
      path.lineTo(normalizedstartPosition, 1);
      myActivities.add(new EventRenderData(data, path));
=======
      double normalizedStartPosition = ((data.getStartUs() - min) / (max - min));
      if (normalizedStartPosition < 0) {
        normalizedStartPosition = 0;
      }
      //updateRect(rectangle, (previousX - minX) / (maxX - minX), rectY,(currentX - previousX) / (maxX - minX), gap);
      Rectangle2D.Float rect = setRectangleData(data, data.getStartUs(), endTime , min, max, 0.3f, .2f);
      myActivities.add(new EventRenderData(data, rect));
>>>>>>> 1e5b25b8
    }

    myActivities.sort((erd1, erd2) -> {
      if (erd1.getAction().getEndUs() == 0 && erd2.getAction().getEndUs() != 0) {
        return -1;
      }
      else if (erd1.getAction().getEndUs() != 0 && erd2.getAction().getEndUs() == 0) {
        return 1;
      }
      else if (erd1.getAction().getEndUs() != 0 && erd2.getAction().getEndUs() != 0) {
        return erd1.getAction().getEndUs() - erd2.getAction().getEndUs() >= 0 ? 1 : -1;
      }
      return erd1.getAction().getStartUs() - erd2.getAction().getStartUs() >= 0 ? 1 : -1;
    });
  }

  @Override
  protected void draw(Graphics2D g2d, Dimension dim) {
<<<<<<< HEAD
    int scaleFactor = dim.width;
    double min = mData.getXRange().getMin();
    double max = mData.getXRange().getMax();
    FontMetrics metrics = g2d.getFontMetrics();
    Stroke current = g2d.getStroke();
    BasicStroke str = new BasicStroke(myLineThickness);
    AffineTransform scale = AffineTransform.getScaleInstance(scaleFactor, dim.height - SEGMENT_SPACING);
    Iterator<EventRenderData> itor = myActivities.iterator();
    g2d.setFont(getFont());

    while (itor.hasNext()) {
      g2d.setStroke(str);
      EventRenderData renderData = itor.next();
      EventAction<EventAction.ActivityAction, String> event = renderData.getAction();
      if (event.getEndUs() != 0) {
        g2d.setColor(DISABLED_ACTION);
      }
      else {
        g2d.setColor(ENABLED_ACTION);
      }
      Shape shape = scale.createTransformedShape(renderData.getPath());
      g2d.draw(shape);

      g2d.setStroke(current);
      String text = event.getValueData();
      int width = metrics.stringWidth(text);
      int height = metrics.getHeight();
      double normalizedStartPosition = (event.getStartUs() - min) / (max - min);
      double lifetime = event.getEndUs() - event.getStartUs();
      if (event.getEndUs() == 0) {
        lifetime = max - event.getStartUs();
      }
      double normalizedEndPosition = ((event.getStartUs() + (lifetime)) - min)
=======
    // Set Antialiasing, before we draw anything.
    g2d.setRenderingHint(RenderingHints.KEY_ANTIALIASING, RenderingHints.VALUE_ANTIALIAS_ON);
    if (myRender) {
      renderActivity();
      myRender = false;
    }
    g2d.setFont(AdtUiUtils.DEFAULT_FONT.deriveFont(11f));
    drawActivity(g2d, dim);
  }

  private void drawActivity(Graphics2D g2d, Dimension dim) {
    int scaleFactor = dim.width;
    AffineTransform scale = AffineTransform.getScaleInstance(scaleFactor, dim.height - SEGMENT_SPACING);
    double min = myModel.getRangedSeries().getXRange().getMin();
    double max = myModel.getRangedSeries().getXRange().getMax();
    FontMetrics metrics = g2d.getFontMetrics();
    ListIterator<EventRenderData> itor = myActivities.listIterator();
    while (itor.hasNext()) {
      EventRenderData renderData = itor.next();
      EventAction<StackedEventType> event = renderData.getAction();
      g2d.setColor(event.getEndUs() == 0 ? ENABLED_ACTION : DISABLED_ACTION);
      Shape shape = scale.createTransformedShape(renderData.getPath());
      g2d.fill(shape);

      String text = "";
      if (event.getType() != StackedEventType.NONE) {
        text = ((ActivityAction)event).getData();
      }
      double normalizedStartPosition = (event.getStartUs() - min) / (max - min);
      double lifetime = event.getEndUs();
      if (event.getEndUs() == 0) {
        lifetime = max;
      }
      double normalizedEndPosition = (lifetime - min)
>>>>>>> 1e5b25b8
                                     / (max - min);
      float startPosition = (float)normalizedStartPosition * scaleFactor;
      float endPosition = (float)normalizedEndPosition * scaleFactor;
      boolean ellipsis = true;

      if (startPosition <= FONT_PADDING) {
        startPosition = FONT_PADDING;
      }

      if (ellipsis) {
        text = getFittedString(metrics, text, endPosition - startPosition, CHARACTERS_TO_SHRINK_BY);
        if (text.isEmpty()) {
          continue;
        }
      }
<<<<<<< HEAD
      if (event.getEndUs() != 0) {
        g2d.setColor(DISABLED_ACTION);
      }
      else {
        g2d.setColor(ENABLED_ACTION);
      }
      g2d.drawString(text, startPosition, (myLineThickness + SEGMENT_SPACING));
=======

      g2d.setColor(AdtUiUtils.DEFAULT_FONT_COLOR);
      float normalizedLineHeight = getRectangle(event).height - DEFAULT_LINE_THICKNESS;
      g2d.drawString(text, startPosition, FONT_SPACING - normalizedLineHeight * (float)dim.getHeight());
>>>>>>> 1e5b25b8
    }
  }

  private static class EventRenderData {

    private final EventAction<StackedEventType> mAction;
    private final Rectangle2D mPath;

    public EventAction<StackedEventType> getAction() {
      return mAction;
    }

    public Rectangle2D getPath() {
      return mPath;
    }

    public EventRenderData(EventAction<StackedEventType> action, Rectangle2D path) {
      mAction = action;
      mPath = path;
    }
  }

  public void setLineThickness(float lineThickness) {
    myLineThickness = lineThickness;
  }

  private static class EventRenderData {

    private final EventAction<EventAction.ActivityAction, String> mAction;
    private final Path2D mPath;

    public EventAction<EventAction.ActivityAction, String> getAction() {
      return mAction;
    }

    public Path2D getPath() {
      return mPath;
    }

    public EventRenderData(EventAction<EventAction.ActivityAction, String> action, Path2D path) {
      mAction = action;
      mPath = path;
    }
  }
}

<|MERGE_RESOLUTION|>--- conflicted
+++ resolved
@@ -1,332 +1,201 @@
-/*
- * Copyright (C) 2016 The Android Open Source Project
- *
- * Licensed under the Apache License, Version 2.0 (the "License");
- * you may not use this file except in compliance with the License.
- * You may obtain a copy of the License at
- *
- *      http://www.apache.org/licenses/LICENSE-2.0
- *
- * Unless required by applicable law or agreed to in writing, software
- * distributed under the License is distributed on an "AS IS" BASIS,
- * WITHOUT WARRANTIES OR CONDITIONS OF ANY KIND, either express or implied.
- * See the License for the specific language governing permissions and
- * limitations under the License.
- */
-
-package com.android.tools.adtui;
-
-import com.android.tools.adtui.common.AdtUiUtils;
-<<<<<<< HEAD
-import com.android.tools.adtui.model.EventAction;
-import com.android.tools.adtui.model.RangedSeries;
-import com.android.tools.adtui.model.SeriesData;
-import com.google.common.primitives.Ints;
-import com.intellij.util.containers.ImmutableList;
-=======
-import com.android.tools.adtui.model.event.ActivityAction;
-import com.android.tools.adtui.model.event.EventAction;
-import com.android.tools.adtui.model.SeriesData;
-import com.android.tools.adtui.model.event.EventModel;
-import com.android.tools.adtui.model.event.StackedEventType;
-import com.intellij.ui.JBColor;
->>>>>>> 1e5b25b8
-import org.jetbrains.annotations.NotNull;
-
-import java.awt.*;
-import java.awt.geom.AffineTransform;
-<<<<<<< HEAD
-import java.awt.geom.Path2D;
-import java.util.ArrayList;
-import java.util.HashMap;
-import java.util.Iterator;
-=======
-import java.awt.geom.Rectangle2D;
-import java.util.*;
->>>>>>> 1e5b25b8
-import java.util.List;
-
-import static com.android.tools.adtui.common.AdtUiUtils.getFittedString;
-
-/**
- * A chart component that renders lines with a title that have the ability to stack.
- */
-public class StackedEventComponent extends MouseAdapterComponent {
-
-<<<<<<< HEAD
-  private static final Color DISABLED_ACTION = new Color(221, 222, 224);
-  private static final Color ENABLED_ACTION = new Color(106, 189, 180);
-  private static final int CHARACTERS_TO_SHRINK_BY = 1;
-  private static final int SEGMENT_SPACING = 5;
-
-  @NotNull
-  private final RangedSeries<EventAction<EventAction.ActivityAction, String>> mData;
-
-  private float myLineThickness = 6.0f;
-=======
-  private static final Color DISABLED_ACTION = new JBColor(0xDBDFE2, 0X5E5F60);
-  private static final Color ENABLED_ACTION = new JBColor(0x64D8B6, 0x12B0A1);
-  private static final int CHARACTERS_TO_SHRINK_BY = 1;
-  private static final int SEGMENT_SPACING = 5;
-
-  private static final float DEFAULT_LINE_THICKNESS = .5f;
-  private static final float EXPANDED_LINE_THICKNESS = 1.2f;
-  private static final float FONT_PADDING = 10;
-  private static final int FONT_SPACING = 7;
-
-  @NotNull
-  private final EventModel<StackedEventType> myModel;
->>>>>>> 1e5b25b8
-
-  /**
-   * This map is used to pair actions, to their draw location. This is used primarily to store the
-   * location where to draw the name of the incoming event.
-   */
-<<<<<<< HEAD
-  private HashMap<EventAction<EventAction.ActivityAction, String>, EventRenderData> myActionToDrawLocationMap = new HashMap<>();
-  private List<EventRenderData> myActivities = new ArrayList<>();
-
-  /**
-   * @param data The state chart data.
-   */
-  public StackedEventComponent(@NotNull RangedSeries<EventAction<EventAction.ActivityAction, String>> data) {
-    mData = data;
-    setFont(AdtUiUtils.DEFAULT_FONT);
-  }
-
-  @Override
-  protected void updateData() {
-    double min = mData.getXRange().getMin();
-    double max = mData.getXRange().getMax();
-=======
-  private HashMap<EventAction<StackedEventType>, EventRenderData> myActionToDrawLocationMap = new HashMap<>();
-  private List<EventRenderData> myActivities = new ArrayList<>();
-  private boolean myRender;
-
-  public StackedEventComponent(@NotNull EventModel<StackedEventType> model) {
-    super(DEFAULT_LINE_THICKNESS, EXPANDED_LINE_THICKNESS);
-    myModel = model;
-    setFont(AdtUiUtils.DEFAULT_FONT);
-    myModel.addDependency(myAspectObserver).onChange(EventModel.Aspect.EVENT, this::modelChanged);
-    myRender = true;
-  }
-
-  private void modelChanged() {
-    myRender = true;
-    opaqueRepaint();
-  }
-
-  private void renderActivity() {
-    double min = myModel.getRangedSeries().getXRange().getMin();
-    double max = myModel.getRangedSeries().getXRange().getMax();
->>>>>>> 1e5b25b8
-
-    // A map of EventAction started events to their start time, so we can correlate these to
-    // EventAction competed events with the EventAction start events. This is done this way as
-    // a event started and completed events may come in in any order at any time.
-
-    // A queue of open index values, this allows us to pack our events without leaving gaps.
-
-    myActivities.clear();
-    myActionToDrawLocationMap.clear();
-<<<<<<< HEAD
-    ImmutableList<SeriesData<EventAction<EventAction.ActivityAction, String>>> series = mData.getSeries();
-=======
-    List<SeriesData<EventAction<StackedEventType>>> series = myModel.getRangedSeries().getSeries();
->>>>>>> 1e5b25b8
-    int size = series.size();
-
-    // Loop through the data series looking at all of the start events, and stop events.
-    // For each start event we store off its EventAction until we find an associated stop event.
-    // Once we find a stop event we determine the draw order, name, start and stop locations and
-    // cache off a path to draw.
-    for (int i = 0; i < size; i++) {
-<<<<<<< HEAD
-      SeriesData<EventAction<EventAction.ActivityAction, String>> seriesData = series.get(i);
-      EventAction<EventAction.ActivityAction, String> data = seriesData.value;
-      Path2D.Float path = new Path2D.Float();
-=======
-      SeriesData<EventAction<StackedEventType>> seriesData = series.get(i);
-      ActivityAction data = (ActivityAction)seriesData.value;
->>>>>>> 1e5b25b8
-      // Here we normalize the position to a value between 0 and 1. This allows us to scale the width of the line based on the
-      // width of our chart.
-      double endTime = data.getEndUs() == 0 ? max : data.getEndUs();
-      double normalizedEndPosition = ((endTime - min) / (max - min));
-<<<<<<< HEAD
-      double normalizedstartPosition = ((data.getStartUs() - min) / (max - min));
-      path.moveTo(normalizedEndPosition, 1);
-      path.lineTo(normalizedstartPosition, 1);
-      myActivities.add(new EventRenderData(data, path));
-=======
-      double normalizedStartPosition = ((data.getStartUs() - min) / (max - min));
-      if (normalizedStartPosition < 0) {
-        normalizedStartPosition = 0;
-      }
-      //updateRect(rectangle, (previousX - minX) / (maxX - minX), rectY,(currentX - previousX) / (maxX - minX), gap);
-      Rectangle2D.Float rect = setRectangleData(data, data.getStartUs(), endTime , min, max, 0.3f, .2f);
-      myActivities.add(new EventRenderData(data, rect));
->>>>>>> 1e5b25b8
-    }
-
-    myActivities.sort((erd1, erd2) -> {
-      if (erd1.getAction().getEndUs() == 0 && erd2.getAction().getEndUs() != 0) {
-        return -1;
-      }
-      else if (erd1.getAction().getEndUs() != 0 && erd2.getAction().getEndUs() == 0) {
-        return 1;
-      }
-      else if (erd1.getAction().getEndUs() != 0 && erd2.getAction().getEndUs() != 0) {
-        return erd1.getAction().getEndUs() - erd2.getAction().getEndUs() >= 0 ? 1 : -1;
-      }
-      return erd1.getAction().getStartUs() - erd2.getAction().getStartUs() >= 0 ? 1 : -1;
-    });
-  }
-
-  @Override
-  protected void draw(Graphics2D g2d, Dimension dim) {
-<<<<<<< HEAD
-    int scaleFactor = dim.width;
-    double min = mData.getXRange().getMin();
-    double max = mData.getXRange().getMax();
-    FontMetrics metrics = g2d.getFontMetrics();
-    Stroke current = g2d.getStroke();
-    BasicStroke str = new BasicStroke(myLineThickness);
-    AffineTransform scale = AffineTransform.getScaleInstance(scaleFactor, dim.height - SEGMENT_SPACING);
-    Iterator<EventRenderData> itor = myActivities.iterator();
-    g2d.setFont(getFont());
-
-    while (itor.hasNext()) {
-      g2d.setStroke(str);
-      EventRenderData renderData = itor.next();
-      EventAction<EventAction.ActivityAction, String> event = renderData.getAction();
-      if (event.getEndUs() != 0) {
-        g2d.setColor(DISABLED_ACTION);
-      }
-      else {
-        g2d.setColor(ENABLED_ACTION);
-      }
-      Shape shape = scale.createTransformedShape(renderData.getPath());
-      g2d.draw(shape);
-
-      g2d.setStroke(current);
-      String text = event.getValueData();
-      int width = metrics.stringWidth(text);
-      int height = metrics.getHeight();
-      double normalizedStartPosition = (event.getStartUs() - min) / (max - min);
-      double lifetime = event.getEndUs() - event.getStartUs();
-      if (event.getEndUs() == 0) {
-        lifetime = max - event.getStartUs();
-      }
-      double normalizedEndPosition = ((event.getStartUs() + (lifetime)) - min)
-=======
-    // Set Antialiasing, before we draw anything.
-    g2d.setRenderingHint(RenderingHints.KEY_ANTIALIASING, RenderingHints.VALUE_ANTIALIAS_ON);
-    if (myRender) {
-      renderActivity();
-      myRender = false;
-    }
-    g2d.setFont(AdtUiUtils.DEFAULT_FONT.deriveFont(11f));
-    drawActivity(g2d, dim);
-  }
-
-  private void drawActivity(Graphics2D g2d, Dimension dim) {
-    int scaleFactor = dim.width;
-    AffineTransform scale = AffineTransform.getScaleInstance(scaleFactor, dim.height - SEGMENT_SPACING);
-    double min = myModel.getRangedSeries().getXRange().getMin();
-    double max = myModel.getRangedSeries().getXRange().getMax();
-    FontMetrics metrics = g2d.getFontMetrics();
-    ListIterator<EventRenderData> itor = myActivities.listIterator();
-    while (itor.hasNext()) {
-      EventRenderData renderData = itor.next();
-      EventAction<StackedEventType> event = renderData.getAction();
-      g2d.setColor(event.getEndUs() == 0 ? ENABLED_ACTION : DISABLED_ACTION);
-      Shape shape = scale.createTransformedShape(renderData.getPath());
-      g2d.fill(shape);
-
-      String text = "";
-      if (event.getType() != StackedEventType.NONE) {
-        text = ((ActivityAction)event).getData();
-      }
-      double normalizedStartPosition = (event.getStartUs() - min) / (max - min);
-      double lifetime = event.getEndUs();
-      if (event.getEndUs() == 0) {
-        lifetime = max;
-      }
-      double normalizedEndPosition = (lifetime - min)
->>>>>>> 1e5b25b8
-                                     / (max - min);
-      float startPosition = (float)normalizedStartPosition * scaleFactor;
-      float endPosition = (float)normalizedEndPosition * scaleFactor;
-      boolean ellipsis = true;
-
-      if (startPosition <= FONT_PADDING) {
-        startPosition = FONT_PADDING;
-      }
-
-      if (ellipsis) {
-        text = getFittedString(metrics, text, endPosition - startPosition, CHARACTERS_TO_SHRINK_BY);
-        if (text.isEmpty()) {
-          continue;
-        }
-      }
-<<<<<<< HEAD
-      if (event.getEndUs() != 0) {
-        g2d.setColor(DISABLED_ACTION);
-      }
-      else {
-        g2d.setColor(ENABLED_ACTION);
-      }
-      g2d.drawString(text, startPosition, (myLineThickness + SEGMENT_SPACING));
-=======
-
-      g2d.setColor(AdtUiUtils.DEFAULT_FONT_COLOR);
-      float normalizedLineHeight = getRectangle(event).height - DEFAULT_LINE_THICKNESS;
-      g2d.drawString(text, startPosition, FONT_SPACING - normalizedLineHeight * (float)dim.getHeight());
->>>>>>> 1e5b25b8
-    }
-  }
-
-  private static class EventRenderData {
-
-    private final EventAction<StackedEventType> mAction;
-    private final Rectangle2D mPath;
-
-    public EventAction<StackedEventType> getAction() {
-      return mAction;
-    }
-
-    public Rectangle2D getPath() {
-      return mPath;
-    }
-
-    public EventRenderData(EventAction<StackedEventType> action, Rectangle2D path) {
-      mAction = action;
-      mPath = path;
-    }
-  }
-
-  public void setLineThickness(float lineThickness) {
-    myLineThickness = lineThickness;
-  }
-
-  private static class EventRenderData {
-
-    private final EventAction<EventAction.ActivityAction, String> mAction;
-    private final Path2D mPath;
-
-    public EventAction<EventAction.ActivityAction, String> getAction() {
-      return mAction;
-    }
-
-    public Path2D getPath() {
-      return mPath;
-    }
-
-    public EventRenderData(EventAction<EventAction.ActivityAction, String> action, Path2D path) {
-      mAction = action;
-      mPath = path;
-    }
-  }
-}
-
+/*
+ * Copyright (C) 2016 The Android Open Source Project
+ *
+ * Licensed under the Apache License, Version 2.0 (the "License");
+ * you may not use this file except in compliance with the License.
+ * You may obtain a copy of the License at
+ *
+ *      http://www.apache.org/licenses/LICENSE-2.0
+ *
+ * Unless required by applicable law or agreed to in writing, software
+ * distributed under the License is distributed on an "AS IS" BASIS,
+ * WITHOUT WARRANTIES OR CONDITIONS OF ANY KIND, either express or implied.
+ * See the License for the specific language governing permissions and
+ * limitations under the License.
+ */
+
+package com.android.tools.adtui;
+
+import com.android.tools.adtui.common.AdtUiUtils;
+import com.android.tools.adtui.model.event.ActivityAction;
+import com.android.tools.adtui.model.event.EventAction;
+import com.android.tools.adtui.model.SeriesData;
+import com.android.tools.adtui.model.event.EventModel;
+import com.android.tools.adtui.model.event.StackedEventType;
+import com.intellij.ui.JBColor;
+import org.jetbrains.annotations.NotNull;
+
+import java.awt.*;
+import java.awt.geom.AffineTransform;
+import java.awt.geom.Rectangle2D;
+import java.util.*;
+import java.util.List;
+
+import static com.android.tools.adtui.common.AdtUiUtils.getFittedString;
+
+/**
+ * A chart component that renders lines with a title that have the ability to stack.
+ */
+public class StackedEventComponent extends MouseAdapterComponent {
+
+  private static final Color DISABLED_ACTION = new JBColor(0xDBDFE2, 0X5E5F60);
+  private static final Color ENABLED_ACTION = new JBColor(0x64D8B6, 0x12B0A1);
+  private static final int CHARACTERS_TO_SHRINK_BY = 1;
+  private static final int SEGMENT_SPACING = 5;
+
+  private static final float DEFAULT_LINE_THICKNESS = .5f;
+  private static final float EXPANDED_LINE_THICKNESS = 1.2f;
+  private static final float FONT_PADDING = 10;
+  private static final int FONT_SPACING = 7;
+
+  @NotNull
+  private final EventModel<StackedEventType> myModel;
+
+  /**
+   * This map is used to pair actions, to their draw location. This is used primarily to store the
+   * location where to draw the name of the incoming event.
+   */
+  private HashMap<EventAction<StackedEventType>, EventRenderData> myActionToDrawLocationMap = new HashMap<>();
+  private List<EventRenderData> myActivities = new ArrayList<>();
+  private boolean myRender;
+
+  public StackedEventComponent(@NotNull EventModel<StackedEventType> model) {
+    super(DEFAULT_LINE_THICKNESS, EXPANDED_LINE_THICKNESS);
+    myModel = model;
+    setFont(AdtUiUtils.DEFAULT_FONT);
+    myModel.addDependency(myAspectObserver).onChange(EventModel.Aspect.EVENT, this::modelChanged);
+    myRender = true;
+  }
+
+  private void modelChanged() {
+    myRender = true;
+    opaqueRepaint();
+  }
+
+  private void renderActivity() {
+    double min = myModel.getRangedSeries().getXRange().getMin();
+    double max = myModel.getRangedSeries().getXRange().getMax();
+
+    // A map of EventAction started events to their start time, so we can correlate these to
+    // EventAction competed events with the EventAction start events. This is done this way as
+    // a event started and completed events may come in in any order at any time.
+
+    // A queue of open index values, this allows us to pack our events without leaving gaps.
+
+    myActivities.clear();
+    myActionToDrawLocationMap.clear();
+    List<SeriesData<EventAction<StackedEventType>>> series = myModel.getRangedSeries().getSeries();
+    int size = series.size();
+
+    // Loop through the data series looking at all of the start events, and stop events.
+    // For each start event we store off its EventAction until we find an associated stop event.
+    // Once we find a stop event we determine the draw order, name, start and stop locations and
+    // cache off a path to draw.
+    for (int i = 0; i < size; i++) {
+      SeriesData<EventAction<StackedEventType>> seriesData = series.get(i);
+      ActivityAction data = (ActivityAction)seriesData.value;
+      // Here we normalize the position to a value between 0 and 1. This allows us to scale the width of the line based on the
+      // width of our chart.
+      double endTime = data.getEndUs() == 0 ? max : data.getEndUs();
+      double normalizedEndPosition = ((endTime - min) / (max - min));
+      double normalizedStartPosition = ((data.getStartUs() - min) / (max - min));
+      if (normalizedStartPosition < 0) {
+        normalizedStartPosition = 0;
+      }
+      //updateRect(rectangle, (previousX - minX) / (maxX - minX), rectY,(currentX - previousX) / (maxX - minX), gap);
+      Rectangle2D.Float rect = setRectangleData(data, data.getStartUs(), endTime , min, max, 0.3f, .2f);
+      myActivities.add(new EventRenderData(data, rect));
+    }
+
+    myActivities.sort((erd1, erd2) -> {
+      if (erd1.getAction().getEndUs() == 0 && erd2.getAction().getEndUs() != 0) {
+        return -1;
+      }
+      else if (erd1.getAction().getEndUs() != 0 && erd2.getAction().getEndUs() == 0) {
+        return 1;
+      }
+      else if (erd1.getAction().getEndUs() != 0 && erd2.getAction().getEndUs() != 0) {
+        return erd1.getAction().getEndUs() - erd2.getAction().getEndUs() >= 0 ? 1 : -1;
+      }
+      return erd1.getAction().getStartUs() - erd2.getAction().getStartUs() >= 0 ? 1 : -1;
+    });
+  }
+
+  @Override
+  protected void draw(Graphics2D g2d, Dimension dim) {
+    // Set Antialiasing, before we draw anything.
+    g2d.setRenderingHint(RenderingHints.KEY_ANTIALIASING, RenderingHints.VALUE_ANTIALIAS_ON);
+    if (myRender) {
+      renderActivity();
+      myRender = false;
+    }
+    g2d.setFont(AdtUiUtils.DEFAULT_FONT.deriveFont(11f));
+    drawActivity(g2d, dim);
+  }
+
+  private void drawActivity(Graphics2D g2d, Dimension dim) {
+    int scaleFactor = dim.width;
+    AffineTransform scale = AffineTransform.getScaleInstance(scaleFactor, dim.height - SEGMENT_SPACING);
+    double min = myModel.getRangedSeries().getXRange().getMin();
+    double max = myModel.getRangedSeries().getXRange().getMax();
+    FontMetrics metrics = g2d.getFontMetrics();
+    ListIterator<EventRenderData> itor = myActivities.listIterator();
+    while (itor.hasNext()) {
+      EventRenderData renderData = itor.next();
+      EventAction<StackedEventType> event = renderData.getAction();
+      g2d.setColor(event.getEndUs() == 0 ? ENABLED_ACTION : DISABLED_ACTION);
+      Shape shape = scale.createTransformedShape(renderData.getPath());
+      g2d.fill(shape);
+
+      String text = "";
+      if (event.getType() != StackedEventType.NONE) {
+        text = ((ActivityAction)event).getData();
+      }
+      double normalizedStartPosition = (event.getStartUs() - min) / (max - min);
+      double lifetime = event.getEndUs();
+      if (event.getEndUs() == 0) {
+        lifetime = max;
+      }
+      double normalizedEndPosition = (lifetime - min)
+                                     / (max - min);
+      float startPosition = (float)normalizedStartPosition * scaleFactor;
+      float endPosition = (float)normalizedEndPosition * scaleFactor;
+      boolean ellipsis = true;
+
+      if (startPosition <= FONT_PADDING) {
+        startPosition = FONT_PADDING;
+      }
+
+      if (ellipsis) {
+        text = getFittedString(metrics, text, endPosition - startPosition, CHARACTERS_TO_SHRINK_BY);
+        if (text.isEmpty()) {
+          continue;
+        }
+      }
+
+      g2d.setColor(AdtUiUtils.DEFAULT_FONT_COLOR);
+      float normalizedLineHeight = getRectangle(event).height - DEFAULT_LINE_THICKNESS;
+      g2d.drawString(text, startPosition, FONT_SPACING - normalizedLineHeight * (float)dim.getHeight());
+    }
+  }
+
+  private static class EventRenderData {
+
+    private final EventAction<StackedEventType> mAction;
+    private final Rectangle2D mPath;
+
+    public EventAction<StackedEventType> getAction() {
+      return mAction;
+    }
+
+    public Rectangle2D getPath() {
+      return mPath;
+    }
+
+    public EventRenderData(EventAction<StackedEventType> action, Rectangle2D path) {
+      mAction = action;
+      mPath = path;
+    }
+  }
+}
+