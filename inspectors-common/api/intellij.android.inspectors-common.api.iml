--- conflicted
+++ resolved
@@ -12,17 +12,15 @@
     <orderEntry type="library" scope="TEST" name="truth" level="project" />
     <orderEntry type="module" module-name="android.sdktools.testutils" scope="TEST" />
     <orderEntry type="module" module-name="intellij.android.adt.testutils" scope="TEST" />
-<<<<<<< HEAD
-    <orderEntry type="module" module-name="codenavigation" />
-=======
+    <orderEntry type="module" module-name="intellij.android.codenavigation" />
+    <orderEntry type="library" name="Guava" level="project" />
+    <orderEntry type="library" name="jetbrains-annotations" level="project" />
     <orderEntry type="library" name="kotlin-stdlib-jdk8" level="project" />
+    <orderEntry type="module" module-name="intellij.platform.core" />
+    <orderEntry type="module" module-name="intellij.platform.ide" />
+    <orderEntry type="module" module-name="intellij.platform.extensions" />
     <orderEntry type="module" module-name="intellij.platform.util" />
-    <orderEntry type="library" name="Guava" level="project" />
-    <orderEntry type="module" module-name="intellij.platform.ide" />
-    <orderEntry type="module" module-name="intellij.java.psi" />
+    <orderEntry type="module" module-name="intellij.platform.editor" />
     <orderEntry type="library" scope="TEST" name="JUnit4" level="project" />
-    <orderEntry type="module" module-name="intellij.platform.vfs.impl" scope="TEST" />
-    <orderEntry type="module" module-name="intellij.platform.testFramework" scope="TEST" />
->>>>>>> 44b500f2
   </component>
 </module>