--- conflicted
+++ resolved
@@ -21,18 +21,12 @@
         "//tools/adt/idea/wizard:intellij.android.wizard[module]",
         "//tools/adt/idea/artwork:intellij.android.artwork[module]",
         "//tools/adt/idea/android-common:intellij.android.common[module]",
-<<<<<<< HEAD
-=======
         "//tools/adt/idea/jps-model:intellij.android.jps.model[module]",
->>>>>>> b5f40ffd
         "//prebuilts/studio/intellij-sdk:studio-sdk-plugin-Kotlin",
         "//tools/base/wizard/template-plugin:studio.intellij.android.wizardTemplate.plugin[module]",
         "//tools/adt/idea/.idea/libraries:studio-analytics-proto",
         "//tools/adt/idea/gradle-dsl:intellij.android.gradle.dsl[module]",
-<<<<<<< HEAD
-=======
         "//tools/adt/idea/project-system-gradle:intellij.android.projectSystem.gradle[module]",
->>>>>>> b5f40ffd
         "//tools/analytics-library/tracker:analytics-tracker[module]",
         "//tools/base/flags:studio.android.sdktools.flags[module]",
         "//tools/adt/idea/lint:intellij.lint[module]",
@@ -78,14 +72,9 @@
         "//prebuilts/studio/sdk:platform-tools",
         "//prebuilts/studio/sdk:platforms/latest",
         "//tools/adt/idea/android/testData",
-<<<<<<< HEAD
-        "//tools/base/build-system:gradle-distrib",
-        "//tools/base/build-system:studio_repo",
-=======
         "//tools/base/build-system:android_gradle_plugin.zip",
         "//tools/base/build-system:android_gradle_plugin_runtime_dependencies",
         "//tools/base/build-system:gradle-distrib",
->>>>>>> b5f40ffd
         "//tools/base/build-system/integration-test:kotlin_gradle_plugin_prebuilts",
     ],
     test_srcs = [
@@ -98,10 +87,7 @@
     # do not sort: must match IML order
     deps = [
         "//prebuilts/studio/intellij-sdk:studio-sdk",
-<<<<<<< HEAD
-=======
         "//tools/adt/idea/.idea/libraries:kotlin-test[test]",
->>>>>>> b5f40ffd
         "//prebuilts/studio/intellij-sdk:studio-sdk-plugin-gradle",
         "//tools/adt/idea/android-npw:intellij.android.newProjectWizard[module, test]",
         "//tools/adt/idea/.idea/libraries:truth[test]",
@@ -124,11 +110,8 @@
         "//tools/adt/idea/project-system-gradle-models:intellij.android.projectSystem.gradle.models[module, test]",
         "//tools/adt/idea/layoutlib:intellij.android.layoutlib[module, test]",
         "//tools/adt/idea/android-lint:intellij.android.lint[module, test]",
-<<<<<<< HEAD
-=======
         "//tools/adt/idea/project-system-gradle:intellij.android.projectSystem.gradle[module, test]",
         "//tools/adt/idea/project-system-gradle-upgrade:intellij.android.projectSystem.gradle.upgrade[module, test]",
->>>>>>> b5f40ffd
     ],
 )
 
@@ -143,11 +126,7 @@
         "@maven//:androidx.appcompat.appcompat_1.3.0",
         "@maven//:androidx.benchmark.benchmark-gradle-plugin_1.1.0-beta04",
         "@maven//:androidx.constraintlayout.constraintlayout_1.1.3",
-<<<<<<< HEAD
-        "@maven//:androidx.constraintlayout.constraintlayout_2.0.4",
-=======
         "@maven//:androidx.constraintlayout.constraintlayout_2.1.3",
->>>>>>> b5f40ffd
         "@maven//:androidx.core.core-ktx_1.2.0",
         "@maven//:androidx.core.core-ktx_1.6.0",
         "@maven//:androidx.lifecycle.lifecycle-livedata-ktx_2.3.1",
