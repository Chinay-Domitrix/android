<?xml version="1.0" encoding="UTF-8"?>
<module type="JAVA_MODULE" version="4">
  <component name="NewModuleRootManager" inherit-compiler-output="true">
    <exclude-output />
    <content url="file://$MODULE_DIR$">
      <sourceFolder url="file://$MODULE_DIR$/src" isTestSource="false" />
      <sourceFolder url="file://$MODULE_DIR$/resources" type="java-resource" />
    </content>
    <orderEntry type="inheritedJdk" />
    <orderEntry type="sourceFolder" forTests="false" />
    <orderEntry type="library" name="jetbrains-annotations-java5" level="project" />
    <orderEntry type="module" module-name="assistant" />
    <orderEntry type="module" module-name="intellij.android.designer" />
    <orderEntry type="module" module-name="intellij.android.core" />
    <orderEntry type="module" module-name="intellij.android.adt.ui" />
    <orderEntry type="module" module-name="intellij.android.layout-ui" />
    <orderEntry type="library" name="studio-analytics-proto" level="project" />
    <orderEntry type="module" module-name="android.sdktools.flags" />
    <orderEntry type="module" module-name="intellij.android.artwork" />
    <orderEntry type="module" module-name="intellij.android.common" />
    <orderEntry type="module-library">
      <library name="eclipse-layout-kernel" type="repository">
        <properties maven-id="org.eclipse.elk:org.eclipse.elk.alg.layered:0.3.0">
          <exclude>
            <dependency maven-id="com.google.guava:guava" />
            <dependency maven-id="org.eclipse.elk:org.eclipse.elk.alg.common.compaction" />
            <dependency maven-id="org.eclipse.emf:org.eclipse.emf.ecore.xmi" />
          </exclude>
        </properties>
        <CLASSES>
          <root url="jar://$MAVEN_REPOSITORY$/org/eclipse/elk/org.eclipse.elk.alg.layered/0.3.0/org.eclipse.elk.alg.layered-0.3.0.jar!/" />
          <root url="jar://$MAVEN_REPOSITORY$/org/eclipse/elk/org.eclipse.elk.core/0.3.0/org.eclipse.elk.core-0.3.0.jar!/" />
          <root url="jar://$MAVEN_REPOSITORY$/org/eclipse/elk/org.eclipse.elk.graph/0.3.0/org.eclipse.elk.graph-0.3.0.jar!/" />
          <root url="jar://$MAVEN_REPOSITORY$/org/eclipse/emf/org.eclipse.emf.common/2.12.0/org.eclipse.emf.common-2.12.0.jar!/" />
          <root url="jar://$MAVEN_REPOSITORY$/org/eclipse/emf/org.eclipse.emf.ecore/2.12.0/org.eclipse.emf.ecore-2.12.0.jar!/" />
        </CLASSES>
        <JAVADOC />
        <SOURCES />
      </library>
    </orderEntry>
    <orderEntry type="module" module-name="intellij.android.projectSystem" />
    <orderEntry type="module" module-name="intellij.android.adt.ui.model" />
    <orderEntry type="module" module-name="intellij.android.observable" />
    <orderEntry type="module" module-name="intellij.android.observable.ui" />
<<<<<<< HEAD
    <orderEntry type="module" module-name="intellij.xml.psi.impl" />
    <orderEntry type="module" module-name="intellij.platform.core.ui" />
=======
>>>>>>> cdc83e4e
  </component>
</module><|MERGE_RESOLUTION|>--- conflicted
+++ resolved
@@ -8,7 +8,6 @@
     </content>
     <orderEntry type="inheritedJdk" />
     <orderEntry type="sourceFolder" forTests="false" />
-    <orderEntry type="library" name="jetbrains-annotations-java5" level="project" />
     <orderEntry type="module" module-name="assistant" />
     <orderEntry type="module" module-name="intellij.android.designer" />
     <orderEntry type="module" module-name="intellij.android.core" />
@@ -18,6 +17,8 @@
     <orderEntry type="module" module-name="android.sdktools.flags" />
     <orderEntry type="module" module-name="intellij.android.artwork" />
     <orderEntry type="module" module-name="intellij.android.common" />
+    <orderEntry type="module" module-name="intellij.java" />
+    <orderEntry type="module" module-name="intellij.platform.ide.impl" />
     <orderEntry type="module-library">
       <library name="eclipse-layout-kernel" type="repository">
         <properties maven-id="org.eclipse.elk:org.eclipse.elk.alg.layered:0.3.0">
@@ -38,14 +39,14 @@
         <SOURCES />
       </library>
     </orderEntry>
+    <orderEntry type="module" module-name="intellij.xml.dom" />
     <orderEntry type="module" module-name="intellij.android.projectSystem" />
+    <orderEntry type="library" name="protobuf" level="project" />
     <orderEntry type="module" module-name="intellij.android.adt.ui.model" />
+    <orderEntry type="module" module-name="intellij.xml.dom.impl" scope="TEST" />
     <orderEntry type="module" module-name="intellij.android.observable" />
     <orderEntry type="module" module-name="intellij.android.observable.ui" />
-<<<<<<< HEAD
     <orderEntry type="module" module-name="intellij.xml.psi.impl" />
     <orderEntry type="module" module-name="intellij.platform.core.ui" />
-=======
->>>>>>> cdc83e4e
   </component>
 </module>