--- conflicted
+++ resolved
@@ -206,27 +206,6 @@
   @VisibleForTesting
   protected open fun getImage(xmlFile: XmlFile, file: VirtualFile, configuration: Configuration): CompletableFuture<BufferedImage?> {
     val renderService = RenderService.getInstance(module.project)
-<<<<<<< HEAD
-    val task = createTask(facet, xmlFile, configuration, renderService)
-    try {
-      var renderResult: CompletableFuture<RenderResult>? = null
-      if (task != null) {
-        renderResult = task.render()
-      }
-      var image: BufferedImage? = null
-      if (renderResult != null) {
-        // This should also be done in a listener if task.render() were actually async.
-        image = renderResult.get().renderedImage.copy
-        myImages.put(file, configuration, SoftReference<BufferedImage>(image))
-        myRenderVersions.put(file, configuration, myResourceRepository.modificationCount)
-        myRenderModStamps.put(file, configuration, file.timeStamp)
-      }
-      return image
-    }
-    finally {
-      task?.dispose()
-    }
-=======
     val renderTaskFuture = createTask(facet, xmlFile, configuration, renderService)
     return renderTaskFuture.thenCompose { task -> task.render() }
       .thenApply {
@@ -237,7 +216,6 @@
         image
       }
       .whenCompleteAsync({ _, _ -> renderTaskFuture.get()?.dispose() }, AppExecutorUtil.getAppExecutorService())
->>>>>>> b5f40ffd
   }
 
   protected open fun createTask(facet: AndroidFacet,
