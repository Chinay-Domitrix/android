/*
 * Copyright (C) 2018 The Android Open Source Project
 *
 * Licensed under the Apache License, Version 2.0 (the "License");
 * you may not use this file except in compliance with the License.
 * You may obtain a copy of the License at
 *
 *      http://www.apache.org/licenses/LICENSE-2.0
 *
 * Unless required by applicable law or agreed to in writing, software
 * distributed under the License is distributed on an "AS IS" BASIS,
 * WITHOUT WARRANTIES OR CONDITIONS OF ANY KIND, either express or implied.
 * See the License for the specific language governing permissions and
 * limitations under the License.
 */
package com.android.tools.idea.naveditor.editor

import com.android.tools.adtui.workbench.AutoHide
import com.android.tools.adtui.workbench.Side
import com.android.tools.adtui.workbench.Split
import com.android.tools.adtui.workbench.WorkBench
import com.android.tools.idea.common.editor.DesignerEditor
import com.android.tools.idea.common.editor.DesignerEditorPanel
import com.android.tools.idea.naveditor.model.NavComponentRegistrar
import com.android.tools.idea.naveditor.property.NavPropertiesPanelDefinition
import com.android.tools.idea.naveditor.structure.HostPanelDefinition
import com.android.tools.idea.naveditor.surface.NavDesignSurface
import com.android.tools.idea.naveditor.tree.TreePanelDefinition
import com.intellij.openapi.project.Project
import com.intellij.openapi.vfs.VirtualFile
import org.jetbrains.android.uipreview.AndroidEditorSettings


private const val WORKBENCH_NAME = "NAV_EDITOR"

const val NAV_EDITOR_ID = "nav-designer"

private fun getDefaultSurfaceState(): DesignerEditorPanel.State = when (AndroidEditorSettings.getInstance().globalState.preferredEditorMode) {
  AndroidEditorSettings.EditorMode.CODE -> DesignerEditorPanel.State.DEACTIVATED
  AndroidEditorSettings.EditorMode.SPLIT -> DesignerEditorPanel.State.SPLIT
  else -> DesignerEditorPanel.State.FULL
}

open class NavEditor(file: VirtualFile, project: Project) : DesignerEditor(file, project) {

  override fun getEditorId() = NAV_EDITOR_ID

  override fun createEditorPanel() =
    DesignerEditorPanel(this, myProject, myFile, WorkBench(myProject, WORKBENCH_NAME, this, this),
<<<<<<< HEAD
                        { NavDesignSurface(myProject, it, this) }, NavComponentRegistrar,
=======
                        { NavDesignSurface(myProject, it, this).apply { name = "Navigation" } }, NavComponentRegistrar,
>>>>>>> b5f40ffd
                        {
                          listOf(
                            NavPropertiesPanelDefinition(it, Side.RIGHT, Split.TOP, AutoHide.DOCKED),
                            TreePanelDefinition(),
                            HostPanelDefinition()
                          )
                        }, getDefaultSurfaceState())

  override fun getName() = "Design"
}<|MERGE_RESOLUTION|>--- conflicted
+++ resolved
@@ -47,11 +47,7 @@
 
   override fun createEditorPanel() =
     DesignerEditorPanel(this, myProject, myFile, WorkBench(myProject, WORKBENCH_NAME, this, this),
-<<<<<<< HEAD
-                        { NavDesignSurface(myProject, it, this) }, NavComponentRegistrar,
-=======
                         { NavDesignSurface(myProject, it, this).apply { name = "Navigation" } }, NavComponentRegistrar,
->>>>>>> b5f40ffd
                         {
                           listOf(
                             NavPropertiesPanelDefinition(it, Side.RIGHT, Split.TOP, AutoHide.DOCKED),
