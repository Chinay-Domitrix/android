<?xml version="1.0" encoding="UTF-8"?>
<module type="JAVA_MODULE" version="4">
  <component name="NewModuleRootManager" inherit-compiler-output="true">
    <exclude-output />
    <content url="file://$MODULE_DIR$">
      <sourceFolder url="file://$MODULE_DIR$/resources" type="java-resource" />
      <sourceFolder url="file://$MODULE_DIR$/src" isTestSource="false" />
    </content>
    <orderEntry type="inheritedJdk" />
    <orderEntry type="sourceFolder" forTests="false" />
    <orderEntry type="module" module-name="android.sdktools.adblib" />
    <orderEntry type="module" module-name="android.sdktools.adblib.tools" />
    <orderEntry type="module" module-name="android.sdktools.pixelprobe" />
    <orderEntry type="module" module-name="intellij.android.adb" />
    <orderEntry type="module" module-name="intellij.android.adt.ui" />
    <orderEntry type="module" module-name="intellij.android.artwork" />
    <orderEntry type="module" module-name="intellij.android.common" />
    <orderEntry type="module" module-name="intellij.android.core" />
<<<<<<< HEAD
    <orderEntry type="library" name="Guava" level="project" />
    <orderEntry type="library" name="kotlinx-coroutines-core" level="project" />
    <orderEntry type="library" name="jetbrains-annotations" level="project" />
    <orderEntry type="library" name="kotlin-stdlib" level="project" />
    <orderEntry type="module" module-name="intellij.platform.projectModel" />
    <orderEntry type="module" module-name="intellij.platform.util.base" />
    <orderEntry type="module" module-name="intellij.platform.util.rt" />
    <orderEntry type="module" module-name="intellij.platform.editor" />
    <orderEntry type="module" module-name="intellij.platform.analysis" />
    <orderEntry type="module" module-name="intellij.java.guiForms.rt" />
    <orderEntry type="module" module-name="intellij.platform.core" />
    <orderEntry type="module" module-name="intellij.platform.ide" />
    <orderEntry type="module" module-name="intellij.platform.images" />
    <orderEntry type="module" module-name="intellij.platform.extensions" />
    <orderEntry type="module" module-name="intellij.platform.ide.impl" />
    <orderEntry type="module" module-name="intellij.platform.util" />
    <orderEntry type="module" module-name="intellij.platform.util.ex" />
    <orderEntry type="module" module-name="intellij.platform.core.ui" />
    <orderEntry type="module" module-name="intellij.platform.ide.core" />
    <orderEntry type="module" module-name="intellij.platform.util.ui" />
=======
    <orderEntry type="module" module-name="android.sdktools.flags" />
    <orderEntry type="library" name="studio-plugin-platform-images" level="project" />
    <orderEntry type="library" name="studio-sdk" level="project" />
>>>>>>> de127946
  </component>
</module><|MERGE_RESOLUTION|>--- conflicted
+++ resolved
@@ -16,31 +16,24 @@
     <orderEntry type="module" module-name="intellij.android.artwork" />
     <orderEntry type="module" module-name="intellij.android.common" />
     <orderEntry type="module" module-name="intellij.android.core" />
-<<<<<<< HEAD
+    <orderEntry type="module" module-name="android.sdktools.flags" />
     <orderEntry type="library" name="Guava" level="project" />
+    <orderEntry type="library" name="jetbrains-annotations" level="project" />
     <orderEntry type="library" name="kotlinx-coroutines-core" level="project" />
-    <orderEntry type="library" name="jetbrains-annotations" level="project" />
     <orderEntry type="library" name="kotlin-stdlib" level="project" />
     <orderEntry type="module" module-name="intellij.platform.projectModel" />
-    <orderEntry type="module" module-name="intellij.platform.util.base" />
     <orderEntry type="module" module-name="intellij.platform.util.rt" />
     <orderEntry type="module" module-name="intellij.platform.editor" />
     <orderEntry type="module" module-name="intellij.platform.analysis" />
-    <orderEntry type="module" module-name="intellij.java.guiForms.rt" />
+    <orderEntry type="module" module-name="intellij.platform.ide" />
     <orderEntry type="module" module-name="intellij.platform.core" />
-    <orderEntry type="module" module-name="intellij.platform.ide" />
     <orderEntry type="module" module-name="intellij.platform.images" />
+    <orderEntry type="module" module-name="intellij.platform.ide.impl" />
     <orderEntry type="module" module-name="intellij.platform.extensions" />
-    <orderEntry type="module" module-name="intellij.platform.ide.impl" />
     <orderEntry type="module" module-name="intellij.platform.util" />
     <orderEntry type="module" module-name="intellij.platform.util.ex" />
     <orderEntry type="module" module-name="intellij.platform.core.ui" />
     <orderEntry type="module" module-name="intellij.platform.ide.core" />
     <orderEntry type="module" module-name="intellij.platform.util.ui" />
-=======
-    <orderEntry type="module" module-name="android.sdktools.flags" />
-    <orderEntry type="library" name="studio-plugin-platform-images" level="project" />
-    <orderEntry type="library" name="studio-sdk" level="project" />
->>>>>>> de127946
   </component>
 </module>