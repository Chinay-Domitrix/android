--- conflicted
+++ resolved
@@ -32,15 +32,11 @@
 import com.intellij.testFramework.registerServiceInstance
 import org.mockito.ArgumentMatchers.any
 import org.mockito.ArgumentMatchers.isA
-<<<<<<< HEAD
-import org.mockito.Mockito.*
-=======
 import org.mockito.Mockito.`when`
 import org.mockito.Mockito.clearInvocations
 import org.mockito.Mockito.mock
 import org.mockito.Mockito.times
 import org.mockito.Mockito.verify
->>>>>>> e624679c
 
 /**
  * Test cases that verify behavior of the profiler service. A PlatformTestCase is used for access to the Application and Project
@@ -58,11 +54,7 @@
   fun testProfilerServiceStartsCorrectlyAfterToolWindowInit() {
     StudioFlags.PROFILER_ENERGY_PROFILER_ENABLED.override(false)
     val mockProxy = mockTransportProxy()
-<<<<<<< HEAD
     val windowManager = ToolWindowManager.getInstance(myProject)
-=======
-    val windowManager = ToolWindowManagerEx.getInstanceEx(myProject)
->>>>>>> e624679c
     val toolWindow = windowManager.registerToolWindow(AndroidProfilerToolWindowFactory.ID, false, ToolWindowAnchor.BOTTOM)
     val factory = AndroidProfilerToolWindowFactory()
     factory.init(toolWindow)
@@ -76,11 +68,7 @@
   fun testProfilerServiceTriggeredOnceForMultipleToolWindows() {
     StudioFlags.PROFILER_ENERGY_PROFILER_ENABLED.override(false)
     val mockProxy = mockTransportProxy()
-<<<<<<< HEAD
     val windowManager = ToolWindowManager.getInstance(myProject)
-=======
-    val windowManager = ToolWindowManagerEx.getInstanceEx(myProject)
->>>>>>> e624679c
     val toolWindow = windowManager.registerToolWindow(AndroidProfilerToolWindowFactory.ID, false, ToolWindowAnchor.BOTTOM)
     val factory = AndroidProfilerToolWindowFactory()
     factory.init(toolWindow)
