/*
 * Copyright (C) 2019 The Android Open Source Project
 *
 * Licensed under the Apache License, Version 2.0 (the "License");
 * you may not use this file except in compliance with the License.
 * You may obtain a copy of the License at
 *
 *      http://www.apache.org/licenses/LICENSE-2.0
 *
 * Unless required by applicable law or agreed to in writing, software
 * distributed under the License is distributed on an "AS IS" BASIS,
 * WITHOUT WARRANTIES OR CONDITIONS OF ANY KIND, either express or implied.
 * See the License for the specific language governing permissions and
 * limitations under the License.
 */
package com.android.tools.idea.profilers

import com.android.testutils.MockitoKt.whenever
import com.android.tools.idea.flags.StudioFlags
import com.android.tools.idea.run.AndroidRunConfigurationBase
import com.android.tools.idea.run.editor.ProfilerState
import com.android.tools.idea.transport.TransportDeviceManager
import com.android.tools.profiler.proto.Agent
import com.android.tools.profiler.proto.Commands
import com.android.tools.profiler.proto.Transport
import com.android.tools.profilers.memory.BaseStreamingMemoryProfilerStage.LiveAllocationSamplingMode
import com.google.common.truth.Truth.assertThat
import com.intellij.openapi.application.ApplicationManager
import com.intellij.openapi.wm.ToolWindowAnchor
import com.intellij.openapi.wm.ToolWindowManager
import com.intellij.testFramework.HeavyPlatformTestCase
import com.intellij.testFramework.registerServiceInstance
import org.mockito.Mockito.any
import org.mockito.Mockito.clearInvocations
import org.mockito.Mockito.mock
import org.mockito.Mockito.times
import org.mockito.Mockito.verify
import org.mockito.Mockito.`when`

/**
 * Test cases that verify behavior of the profiler service. A PlatformTestCase is used for access to the Application and Project
 * structures created in setup.
 */
class AndroidProfilerServiceTest : HeavyPlatformTestCase() {

  override fun setUp() {
    super.setUp()
    if (AndroidProfilerService.getInstance() == null) {
      ApplicationManager.getApplication().registerServiceInstance(AndroidProfilerService::class.java, AndroidProfilerService())
    }
  }

  override fun tearDown() {
    super.tearDown()
    // We need to clear any override we use inside tests here.
    // We should do this during tear down, in case any test case fails or throws an exception.
    StudioFlags.PROFILER_ENERGY_PROFILER_ENABLED.clearOverride()
  }

  fun testProfilerServiceTriggeredOnceForMultipleToolWindows() {
    StudioFlags.PROFILER_ENERGY_PROFILER_ENABLED.override(false)
    val mockProxy = mockTransportProxy()
    val windowManager = ToolWindowManager.getInstance(myProject)
    val toolWindow = windowManager.registerToolWindow(AndroidProfilerToolWindowFactory.ID, false, ToolWindowAnchor.BOTTOM)
    val factory = AndroidProfilerToolWindowFactory()
    factory.init(toolWindow)
    ApplicationManager.getApplication().messageBus.syncPublisher(TransportDeviceManager.TOPIC).customizeProxyService(mockProxy)
    verify(mockProxy, times(1)).registerDataPreprocessor(any())
    clearInvocations(mockProxy)
    factory.init(toolWindow)
    ApplicationManager.getApplication().messageBus.syncPublisher(TransportDeviceManager.TOPIC).customizeProxyService(mockProxy)
    verify(mockProxy, times(1)).registerDataPreprocessor(any())

  }

  fun testCustomizeDaemonConfig() {
    val configBuilder = Transport.DaemonConfig.newBuilder()
    AndroidProfilerService.getInstance().customizeDaemonConfig(configBuilder)
    assertThat(configBuilder.hasCommon()).isTrue()
    assertThat(configBuilder.hasCpu()).isTrue()
  }

  fun testCustomizeAgentConfigNoRunConfig() {
    val configBuilder = Agent.AgentConfig.newBuilder()
    AndroidProfilerService.getInstance().customizeAgentConfig(configBuilder, null)
    assertThat(configBuilder.hasCommon()).isTrue()
    assertThat(configBuilder.hasMem()).isTrue()
  }

<<<<<<< HEAD
  fun testAllocationTrackingIsNoneForStartupNativeMemory() {
    val configBuilder = Agent.AgentConfig.newBuilder()
    val runConfig = mock(AndroidRunConfigurationBase::class.java)
    val state = ProfilerState()
    `when`(runConfig.profilerState).thenReturn(state)
    AndroidProfilerService.getInstance().customizeAgentConfig(configBuilder, runConfig)
    assertThat(configBuilder.mem.samplingRate.samplingNumInterval).isEqualTo(LiveAllocationSamplingMode.NONE.value)

    state.STARTUP_PROFILING_ENABLED = true
    state.STARTUP_NATIVE_MEMORY_PROFILING_ENABLED = true
    AndroidProfilerService.getInstance().customizeAgentConfig(configBuilder, runConfig)
    assertThat(configBuilder.mem.samplingRate.samplingNumInterval).isEqualTo(LiveAllocationSamplingMode.NONE.value)
=======
  fun testAllocationTrackingIsFullByDefault() {
    val configBuilder = Agent.AgentConfig.newBuilder()
    val runConfig = mock(AndroidRunConfigurationBase::class.java)
    val state = ProfilerState();
    whenever(runConfig.profilerState).thenReturn(state);
    AndroidProfilerService.getInstance().customizeAgentConfig(configBuilder, runConfig)
    assertThat(configBuilder.mem.samplingRate.samplingNumInterval).isEqualTo(LiveAllocationSamplingMode.FULL.value)

    // Note startup profiling should not change the default default mode because live allocation tracking can be
    // started only by an explicit user operation which is impossible while startup profiling is in progress.
    state.STARTUP_PROFILING_ENABLED = true;
    state.STARTUP_NATIVE_MEMORY_PROFILING_ENABLED = true;
    AndroidProfilerService.getInstance().customizeAgentConfig(configBuilder, runConfig)
    assertThat(configBuilder.mem.samplingRate.samplingNumInterval).isEqualTo(LiveAllocationSamplingMode.FULL.value)
>>>>>>> b5f40ffd
    assertThat(state.isNativeMemoryStartupProfilingEnabled).isTrue()
  }

  fun testNoRunConfigSetsAttachTypeInstant() {
    val configBuilder = Agent.AgentConfig.newBuilder()
    AndroidProfilerService.getInstance().customizeAgentConfig(configBuilder, null)
<<<<<<< HEAD
    assertThat(configBuilder.attachMethod).isEqualTo(Agent.AgentConfig.AttachAgentMethod.INSTANT)
=======
    assertThat(configBuilder.attachMethod).isEqualTo(Agent.AgentConfig.AttachAgentMethod.INSTANT);
>>>>>>> b5f40ffd
  }

  fun testMemoryRunConfigSetsAttachTypeAndCommand() {
    val configBuilder = Agent.AgentConfig.newBuilder()
    val runConfig = mock(AndroidRunConfigurationBase::class.java)
<<<<<<< HEAD
    val state = ProfilerState()
    state.STARTUP_NATIVE_MEMORY_PROFILING_ENABLED = true
    state.STARTUP_PROFILING_ENABLED = true
    `when`(runConfig.profilerState).thenReturn(state)
    AndroidProfilerService.getInstance().customizeAgentConfig(configBuilder, runConfig)
    assertThat(configBuilder.attachMethod).isEqualTo(Agent.AgentConfig.AttachAgentMethod.ON_COMMAND)
    assertThat(configBuilder.attachCommand).isEqualTo(Commands.Command.CommandType.STOP_NATIVE_HEAP_SAMPLE)
=======
    val state = ProfilerState();
    state.STARTUP_NATIVE_MEMORY_PROFILING_ENABLED = true;
    state.STARTUP_PROFILING_ENABLED = true;
    whenever(runConfig.profilerState).thenReturn(state);
    AndroidProfilerService.getInstance().customizeAgentConfig(configBuilder, runConfig)
    assertThat(configBuilder.attachMethod).isEqualTo(Agent.AgentConfig.AttachAgentMethod.ON_COMMAND);
    assertThat(configBuilder.attachCommand).isEqualTo(Commands.Command.CommandType.STOP_NATIVE_HEAP_SAMPLE);
>>>>>>> b5f40ffd
  }

  fun testCpuRunConfigSetsAttachTypeAndCommand() {
    // TODO: migrate test to intellij test, or simplify api.
    // This flag and the CPU_PROFILING_ENABLED flag enabled
    // require a project + project service to test.
    val configBuilder = Agent.AgentConfig.newBuilder()
    val runConfig = mock(AndroidRunConfigurationBase::class.java)
<<<<<<< HEAD
    val state = ProfilerState()
    state.STARTUP_CPU_PROFILING_ENABLED = true
    state.STARTUP_PROFILING_ENABLED = true
    `when`(runConfig.profilerState).thenReturn(state)
    AndroidProfilerService.getInstance().customizeAgentConfig(configBuilder, runConfig)
    assertThat(configBuilder.attachMethod).isEqualTo(Agent.AgentConfig.AttachAgentMethod.ON_COMMAND)
    assertThat(configBuilder.attachCommand).isEqualTo(Commands.Command.CommandType.STOP_CPU_TRACE)
=======
    val state = ProfilerState();
    state.STARTUP_CPU_PROFILING_ENABLED = true;
    state.STARTUP_PROFILING_ENABLED = true;
    whenever(runConfig.profilerState).thenReturn(state);
    AndroidProfilerService.getInstance().customizeAgentConfig(configBuilder, runConfig)
    assertThat(configBuilder.attachMethod).isEqualTo(Agent.AgentConfig.AttachAgentMethod.ON_COMMAND);
    assertThat(configBuilder.attachCommand).isEqualTo(Commands.Command.CommandType.STOP_CPU_TRACE);
>>>>>>> b5f40ffd
  }

  fun testCustomizeProxyService() {
    // We don't mock out the TransportService so we need to disable the energy profiler to prevent a null pointer exception.
    StudioFlags.PROFILER_ENERGY_PROFILER_ENABLED.override(false)
    val mockProxy = mockTransportProxy()
    AndroidProfilerService.getInstance().customizeProxyService(mockProxy)
    verify(mockProxy, times(1)).registerDataPreprocessor(any())
    verify(mockProxy, times(1)).registerEventPreprocessor(any())
  }
}<|MERGE_RESOLUTION|>--- conflicted
+++ resolved
@@ -35,7 +35,6 @@
 import org.mockito.Mockito.mock
 import org.mockito.Mockito.times
 import org.mockito.Mockito.verify
-import org.mockito.Mockito.`when`
 
 /**
  * Test cases that verify behavior of the profiler service. A PlatformTestCase is used for access to the Application and Project
@@ -87,20 +86,6 @@
     assertThat(configBuilder.hasMem()).isTrue()
   }
 
-<<<<<<< HEAD
-  fun testAllocationTrackingIsNoneForStartupNativeMemory() {
-    val configBuilder = Agent.AgentConfig.newBuilder()
-    val runConfig = mock(AndroidRunConfigurationBase::class.java)
-    val state = ProfilerState()
-    `when`(runConfig.profilerState).thenReturn(state)
-    AndroidProfilerService.getInstance().customizeAgentConfig(configBuilder, runConfig)
-    assertThat(configBuilder.mem.samplingRate.samplingNumInterval).isEqualTo(LiveAllocationSamplingMode.NONE.value)
-
-    state.STARTUP_PROFILING_ENABLED = true
-    state.STARTUP_NATIVE_MEMORY_PROFILING_ENABLED = true
-    AndroidProfilerService.getInstance().customizeAgentConfig(configBuilder, runConfig)
-    assertThat(configBuilder.mem.samplingRate.samplingNumInterval).isEqualTo(LiveAllocationSamplingMode.NONE.value)
-=======
   fun testAllocationTrackingIsFullByDefault() {
     val configBuilder = Agent.AgentConfig.newBuilder()
     val runConfig = mock(AndroidRunConfigurationBase::class.java)
@@ -115,32 +100,18 @@
     state.STARTUP_NATIVE_MEMORY_PROFILING_ENABLED = true;
     AndroidProfilerService.getInstance().customizeAgentConfig(configBuilder, runConfig)
     assertThat(configBuilder.mem.samplingRate.samplingNumInterval).isEqualTo(LiveAllocationSamplingMode.FULL.value)
->>>>>>> b5f40ffd
     assertThat(state.isNativeMemoryStartupProfilingEnabled).isTrue()
   }
 
   fun testNoRunConfigSetsAttachTypeInstant() {
     val configBuilder = Agent.AgentConfig.newBuilder()
     AndroidProfilerService.getInstance().customizeAgentConfig(configBuilder, null)
-<<<<<<< HEAD
-    assertThat(configBuilder.attachMethod).isEqualTo(Agent.AgentConfig.AttachAgentMethod.INSTANT)
-=======
     assertThat(configBuilder.attachMethod).isEqualTo(Agent.AgentConfig.AttachAgentMethod.INSTANT);
->>>>>>> b5f40ffd
   }
 
   fun testMemoryRunConfigSetsAttachTypeAndCommand() {
     val configBuilder = Agent.AgentConfig.newBuilder()
     val runConfig = mock(AndroidRunConfigurationBase::class.java)
-<<<<<<< HEAD
-    val state = ProfilerState()
-    state.STARTUP_NATIVE_MEMORY_PROFILING_ENABLED = true
-    state.STARTUP_PROFILING_ENABLED = true
-    `when`(runConfig.profilerState).thenReturn(state)
-    AndroidProfilerService.getInstance().customizeAgentConfig(configBuilder, runConfig)
-    assertThat(configBuilder.attachMethod).isEqualTo(Agent.AgentConfig.AttachAgentMethod.ON_COMMAND)
-    assertThat(configBuilder.attachCommand).isEqualTo(Commands.Command.CommandType.STOP_NATIVE_HEAP_SAMPLE)
-=======
     val state = ProfilerState();
     state.STARTUP_NATIVE_MEMORY_PROFILING_ENABLED = true;
     state.STARTUP_PROFILING_ENABLED = true;
@@ -148,7 +119,6 @@
     AndroidProfilerService.getInstance().customizeAgentConfig(configBuilder, runConfig)
     assertThat(configBuilder.attachMethod).isEqualTo(Agent.AgentConfig.AttachAgentMethod.ON_COMMAND);
     assertThat(configBuilder.attachCommand).isEqualTo(Commands.Command.CommandType.STOP_NATIVE_HEAP_SAMPLE);
->>>>>>> b5f40ffd
   }
 
   fun testCpuRunConfigSetsAttachTypeAndCommand() {
@@ -157,15 +127,6 @@
     // require a project + project service to test.
     val configBuilder = Agent.AgentConfig.newBuilder()
     val runConfig = mock(AndroidRunConfigurationBase::class.java)
-<<<<<<< HEAD
-    val state = ProfilerState()
-    state.STARTUP_CPU_PROFILING_ENABLED = true
-    state.STARTUP_PROFILING_ENABLED = true
-    `when`(runConfig.profilerState).thenReturn(state)
-    AndroidProfilerService.getInstance().customizeAgentConfig(configBuilder, runConfig)
-    assertThat(configBuilder.attachMethod).isEqualTo(Agent.AgentConfig.AttachAgentMethod.ON_COMMAND)
-    assertThat(configBuilder.attachCommand).isEqualTo(Commands.Command.CommandType.STOP_CPU_TRACE)
-=======
     val state = ProfilerState();
     state.STARTUP_CPU_PROFILING_ENABLED = true;
     state.STARTUP_PROFILING_ENABLED = true;
@@ -173,7 +134,6 @@
     AndroidProfilerService.getInstance().customizeAgentConfig(configBuilder, runConfig)
     assertThat(configBuilder.attachMethod).isEqualTo(Agent.AgentConfig.AttachAgentMethod.ON_COMMAND);
     assertThat(configBuilder.attachCommand).isEqualTo(Commands.Command.CommandType.STOP_CPU_TRACE);
->>>>>>> b5f40ffd
   }
 
   fun testCustomizeProxyService() {
