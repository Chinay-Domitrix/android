/*
 * Copyright (C) 2019 The Android Open Source Project
 *
 * Licensed under the Apache License, Version 2.0 (the "License");
 * you may not use this file except in compliance with the License.
 * You may obtain a copy of the License at
 *
 *      http://www.apache.org/licenses/LICENSE-2.0
 *
 * Unless required by applicable law or agreed to in writing, software
 * distributed under the License is distributed on an "AS IS" BASIS,
 * WITHOUT WARRANTIES OR CONDITIONS OF ANY KIND, either express or implied.
 * See the License for the specific language governing permissions and
 * limitations under the License.
 */
package com.android.tools.idea.profilers

import com.android.tools.idea.flags.StudioFlags
import com.android.tools.idea.run.AndroidRunConfigurationBase
import com.android.tools.idea.run.editor.ProfilerState
import com.android.tools.idea.transport.TransportDeviceManager
import com.android.tools.profiler.proto.Agent
import com.android.tools.profiler.proto.Commands
import com.android.tools.profiler.proto.Transport
import com.android.tools.profilers.memory.BaseStreamingMemoryProfilerStage.LiveAllocationSamplingMode
import com.google.common.truth.Truth.assertThat
import com.intellij.openapi.application.ApplicationManager
import com.intellij.openapi.wm.ToolWindowAnchor
import com.intellij.openapi.wm.ToolWindowManager
import com.intellij.testFramework.HeavyPlatformTestCase
import com.intellij.testFramework.registerServiceInstance
import org.mockito.Mockito.`when`
import org.mockito.Mockito.any
import org.mockito.Mockito.clearInvocations
import org.mockito.Mockito.mock
import org.mockito.Mockito.never
import org.mockito.Mockito.times
import org.mockito.Mockito.verify

/**
 * Test cases that verify behavior of the profiler service. A PlatformTestCase is used for access to the Application and Project
 * structures created in setup.
 */
class AndroidProfilerServiceTest : HeavyPlatformTestCase() {

  override fun setUp() {
    super.setUp()
    if (AndroidProfilerService.getInstance() == null) {
      ApplicationManager.getApplication().registerServiceInstance(AndroidProfilerService::class.java, AndroidProfilerService())
    }
  }

  override fun tearDown() {
    super.tearDown()
    // We need to clear any override we use inside tests here.
    // We should do this during tear down, in case any test case fails or throws an exception.
    StudioFlags.PROFILER_ENERGY_PROFILER_ENABLED.clearOverride()
    StudioFlags.PROFILER_SAMPLE_LIVE_ALLOCATIONS.clearOverride()
<<<<<<< HEAD
  }

  fun testProfilerServiceNotStartedWhenInUnifiedPipeline() {
    StudioFlags.PROFILER_ENERGY_PROFILER_ENABLED.override(false)
    val mockProxy = mockTransportProxy()
    val windowManager = ToolWindowManager.getInstance(myProject)
    val toolWindow = windowManager.registerToolWindow(AndroidProfilerToolWindowFactory.ID, false, ToolWindowAnchor.BOTTOM)
    val factory = AndroidProfilerToolWindowFactory()
    factory.init(toolWindow)

    ApplicationManager.getApplication().messageBus.syncPublisher(TransportDeviceManager.TOPIC).customizeProxyService(mockProxy)
    verify(mockProxy, never()).registerProxyService(any())
=======
>>>>>>> cdc83e4e
  }

  fun testProfilerServiceTriggeredOnceForMultipleToolWindows() {
    StudioFlags.PROFILER_ENERGY_PROFILER_ENABLED.override(false)
    val mockProxy = mockTransportProxy()
    val windowManager = ToolWindowManager.getInstance(myProject)
    val toolWindow = windowManager.registerToolWindow(AndroidProfilerToolWindowFactory.ID, false, ToolWindowAnchor.BOTTOM)
    val factory = AndroidProfilerToolWindowFactory()
    factory.init(toolWindow)
    ApplicationManager.getApplication().messageBus.syncPublisher(TransportDeviceManager.TOPIC).customizeProxyService(mockProxy)
    verify(mockProxy, times(1)).registerDataPreprocessor(any())
    clearInvocations(mockProxy)
    factory.init(toolWindow)
    ApplicationManager.getApplication().messageBus.syncPublisher(TransportDeviceManager.TOPIC).customizeProxyService(mockProxy)
    verify(mockProxy, times(1)).registerDataPreprocessor(any())

  }

  fun testCustomizeDaemonConfig() {
    val configBuilder = Transport.DaemonConfig.newBuilder()
    AndroidProfilerService.getInstance().customizeDaemonConfig(configBuilder)
    assertThat(configBuilder.hasCommon()).isTrue()
    assertThat(configBuilder.hasCpu()).isTrue()
  }

  fun testCustomizeAgentConfigNoRunConfig() {
    val configBuilder = Agent.AgentConfig.newBuilder()
    AndroidProfilerService.getInstance().customizeAgentConfig(configBuilder, null)
    assertThat(configBuilder.hasCommon()).isTrue()
    assertThat(configBuilder.hasMem()).isTrue()
  }

  fun testAllocationTrackingIsNoneForStartupNativeMemory() {
    StudioFlags.PROFILER_SAMPLE_LIVE_ALLOCATIONS.override(true)
    val configBuilder = Agent.AgentConfig.newBuilder()
    val runConfig = mock(AndroidRunConfigurationBase::class.java)
    val state = ProfilerState();
    `when`(runConfig.profilerState).thenReturn(state);
    AndroidProfilerService.getInstance().customizeAgentConfig(configBuilder, runConfig)
    assertThat(configBuilder.mem.samplingRate.samplingNumInterval).isEqualTo(LiveAllocationSamplingMode.NONE.value)

    state.STARTUP_PROFILING_ENABLED = true;
    state.STARTUP_NATIVE_MEMORY_PROFILING_ENABLED = true;
    AndroidProfilerService.getInstance().customizeAgentConfig(configBuilder, runConfig)
    assertThat(configBuilder.mem.samplingRate.samplingNumInterval).isEqualTo(LiveAllocationSamplingMode.NONE.value)
    assertThat(state.isNativeMemoryStartupProfilingEnabled).isTrue()
  }

  fun testNoRunConfigSetsAttachTypeInstant() {
    val configBuilder = Agent.AgentConfig.newBuilder()
    AndroidProfilerService.getInstance().customizeAgentConfig(configBuilder, null)
    assertThat(configBuilder.attachMethod).isEqualTo(Agent.AgentConfig.AttachAgentMethod.INSTANT);
  }

  fun testMemoryRunConfigSetsAttachTypeAndCommand() {
    val configBuilder = Agent.AgentConfig.newBuilder()
    val runConfig = mock(AndroidRunConfigurationBase::class.java)
    val state = ProfilerState();
    state.STARTUP_NATIVE_MEMORY_PROFILING_ENABLED = true;
    state.STARTUP_PROFILING_ENABLED = true;
    `when`(runConfig.profilerState).thenReturn(state);
    AndroidProfilerService.getInstance().customizeAgentConfig(configBuilder, runConfig)
    assertThat(configBuilder.attachMethod).isEqualTo(Agent.AgentConfig.AttachAgentMethod.ON_COMMAND);
    assertThat(configBuilder.attachCommand).isEqualTo(Commands.Command.CommandType.STOP_NATIVE_HEAP_SAMPLE);
  }

  fun testCpuRunConfigSetsAttachTypeAndCommand() {
    // TODO: migrate test to intellij test, or simplify api.
    // Disable live allocation flag to simplify test. This flag and the CPU_PROFILING_ENABLED flag enabled
    // require a project + project service to test.
    StudioFlags.PROFILER_SAMPLE_LIVE_ALLOCATIONS.override(false);
    val configBuilder = Agent.AgentConfig.newBuilder()
    val runConfig = mock(AndroidRunConfigurationBase::class.java)
    val state = ProfilerState();
    state.STARTUP_CPU_PROFILING_ENABLED = true;
    state.STARTUP_PROFILING_ENABLED = true;
    `when`(runConfig.profilerState).thenReturn(state);
    AndroidProfilerService.getInstance().customizeAgentConfig(configBuilder, runConfig)
    assertThat(configBuilder.attachMethod).isEqualTo(Agent.AgentConfig.AttachAgentMethod.ON_COMMAND);
    assertThat(configBuilder.attachCommand).isEqualTo(Commands.Command.CommandType.STOP_CPU_TRACE);
  }

  fun testCustomizeProxyService() {
    // We don't mock out the TransportService so we need to disable the energy profiler to prevent a null pointer exception.
    StudioFlags.PROFILER_ENERGY_PROFILER_ENABLED.override(false)
    val mockProxy = mockTransportProxy()
    AndroidProfilerService.getInstance().customizeProxyService(mockProxy)
    verify(mockProxy, times(1)).registerDataPreprocessor(any())
    verify(mockProxy, times(1)).registerEventPreprocessor(any())
  }
}<|MERGE_RESOLUTION|>--- conflicted
+++ resolved
@@ -33,7 +33,6 @@
 import org.mockito.Mockito.any
 import org.mockito.Mockito.clearInvocations
 import org.mockito.Mockito.mock
-import org.mockito.Mockito.never
 import org.mockito.Mockito.times
 import org.mockito.Mockito.verify
 
@@ -56,21 +55,6 @@
     // We should do this during tear down, in case any test case fails or throws an exception.
     StudioFlags.PROFILER_ENERGY_PROFILER_ENABLED.clearOverride()
     StudioFlags.PROFILER_SAMPLE_LIVE_ALLOCATIONS.clearOverride()
-<<<<<<< HEAD
-  }
-
-  fun testProfilerServiceNotStartedWhenInUnifiedPipeline() {
-    StudioFlags.PROFILER_ENERGY_PROFILER_ENABLED.override(false)
-    val mockProxy = mockTransportProxy()
-    val windowManager = ToolWindowManager.getInstance(myProject)
-    val toolWindow = windowManager.registerToolWindow(AndroidProfilerToolWindowFactory.ID, false, ToolWindowAnchor.BOTTOM)
-    val factory = AndroidProfilerToolWindowFactory()
-    factory.init(toolWindow)
-
-    ApplicationManager.getApplication().messageBus.syncPublisher(TransportDeviceManager.TOPIC).customizeProxyService(mockProxy)
-    verify(mockProxy, never()).registerProxyService(any())
-=======
->>>>>>> cdc83e4e
   }
 
   fun testProfilerServiceTriggeredOnceForMultipleToolWindows() {
