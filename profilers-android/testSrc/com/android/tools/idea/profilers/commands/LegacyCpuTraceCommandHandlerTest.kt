--- conflicted
+++ resolved
@@ -29,18 +29,12 @@
 import com.android.tools.profiler.proto.Cpu
 import com.android.tools.profiler.proto.TransportServiceGrpc
 import com.google.common.truth.Truth.assertThat
-<<<<<<< HEAD
-import io.grpc.ManagedChannel
-import io.grpc.inprocess.InProcessChannelBuilder
-=======
 import com.android.tools.idea.io.grpc.ManagedChannel
 import com.android.tools.idea.io.grpc.inprocess.InProcessChannelBuilder
->>>>>>> b5f40ffd
 import org.junit.Rule
 import org.junit.Test
 import org.mockito.ArgumentMatchers
 import org.mockito.Mockito.mock
-import org.mockito.Mockito.`when`
 import java.util.concurrent.LinkedBlockingDeque
 
 class LegacyCpuTraceCommandHandlerTest {
@@ -134,7 +128,6 @@
     val testPid1 = 1
     val startTimestamp = 10L
     val endTimestamp = 20L
-<<<<<<< HEAD
 
     val mockClient1 = createMockClient(testPid1)
     val eventQueue1 = LinkedBlockingDeque<Common.Event>()
@@ -153,28 +146,7 @@
     // Start and stop recording on Device 2.
     val testPid2 = 2
     val startTimestamp2 = 30L
-    val traceBytes = byteArrayOf('b'.toByte())
-=======
-
-    val mockClient1 = createMockClient(testPid1)
-    val eventQueue1 = LinkedBlockingDeque<Common.Event>()
-    val byteCache1 = HashMap<String, ByteString>()
-    val commandHandler1 = LegacyCpuTraceCommandHandler(mockClient1.device,
-                                                       TransportServiceGrpc.newBlockingStub(channel),
-                                                       eventQueue1,
-                                                       byteCache1)
-    timer.currentTimeNs = startTimestamp
-    commandHandler1.execute(buildStartCommand(testPid1, 1))
-    eventQueue1.clear()
-    timer.currentTimeNs = endTimestamp
-    commandHandler1.execute(buildStopCommand(testPid1, 2))
-    assertThat(byteCache1[startTimestamp.toString()]).isEqualTo(ByteString.copyFrom(FAKE_TRACE_BYTES))
-
-    // Start and stop recording on Device 2.
-    val testPid2 = 2
-    val startTimestamp2 = 30L
     val traceBytes = byteArrayOf('b'.code.toByte())
->>>>>>> b5f40ffd
     // Return different trace bytes.
     val mockClient2 = createMockClient(testPid2, traceBytes)
     val eventQueue2 = LinkedBlockingDeque<Common.Event>()
@@ -192,11 +164,7 @@
   }
 
   companion object {
-<<<<<<< HEAD
-    private val FAKE_TRACE_BYTES = byteArrayOf('a'.toByte())
-=======
     private val FAKE_TRACE_BYTES = byteArrayOf('a'.code.toByte())
->>>>>>> b5f40ffd
     private val TRACE_CONFIG = Cpu.CpuTraceConfiguration.newBuilder().apply {
       userOptions = Cpu.CpuTraceConfiguration.UserOptions.newBuilder().apply {
         traceMode = Cpu.CpuTraceMode.INSTRUMENTED
@@ -206,19 +174,6 @@
 
     fun createMockClient(testPid: Int, traceBytes: ByteArray = FAKE_TRACE_BYTES): Client = mock(Client::class.java).also { thisClient ->
       val mockClientData = mock(ClientData::class.java).apply {
-<<<<<<< HEAD
-        `when`(pid).thenReturn(testPid)
-        `when`(methodProfilingStatus).thenReturn(ClientData.MethodProfilingStatus.TRACER_ON)
-      }
-      val mockDevice = mock(IDevice::class.java).apply {
-        `when`(getClientName(ArgumentMatchers.anyInt())).thenReturn("TestClient")
-        `when`(getClient(ArgumentMatchers.anyString())).thenReturn(thisClient)
-      }
-      `when`(thisClient.clientData).thenReturn(mockClientData)
-      `when`(thisClient.device).thenReturn(mockDevice)
-      // We only have to mock onSuccess(...) for the stop tracing workflow for the command handler to work.
-      `when`(thisClient.stopMethodTracer()).thenAnswer { LegacyCpuProfilingHandler.onSuccess(traceBytes, thisClient) }
-=======
         whenever(pid).thenReturn(testPid)
         whenever(methodProfilingStatus).thenReturn(ClientData.MethodProfilingStatus.TRACER_ON)
       }
@@ -230,7 +185,6 @@
       whenever(thisClient.device).thenReturn(mockDevice)
       // We only have to mock onSuccess(...) for the stop tracing workflow for the command handler to work.
       whenever(thisClient.stopMethodTracer()).thenAnswer { LegacyCpuProfilingHandler.onSuccess(traceBytes, thisClient) }
->>>>>>> b5f40ffd
     }
 
     fun buildStartCommand(testPid: Int, testCommandId: Int): Commands.Command = Commands.Command.newBuilder().apply {
