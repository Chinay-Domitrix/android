--- conflicted
+++ resolved
@@ -102,7 +102,7 @@
    */
   private final Map<String, DeviceContext> mySerialToDeviceContextMap = new ConcurrentHashMap<>();
 
-  StudioProfilerDeviceManager(@NotNull DataStoreService dataStoreService) {
+  public StudioProfilerDeviceManager(@NotNull DataStoreService dataStoreService) {
     myDataStoreService = dataStoreService;
     AndroidDebugBridge.addDebugBridgeChangeListener(this);
     AndroidDebugBridge.addDeviceChangeListener(this);
@@ -295,12 +295,7 @@
     private int myLocalPort;
     private volatile PerfdProxy myPerfdProxy;
 
-<<<<<<< HEAD
-    PerfdThread(@NotNull IDevice device, @NotNull DataStoreService datastore) {
-      super("Perfd Thread: " + device.getSerialNumber());
-=======
     public PerfdThread(@NotNull IDevice device, @NotNull DataStoreService datastore) {
->>>>>>> 2660b5e5
       myDataStore = datastore;
       myDevice = device;
       myLocalPort = 0;
