--- conflicted
+++ resolved
@@ -73,14 +73,9 @@
 
   override fun execute(command: Commands.Command): Transport.ExecuteResponse {
     when (command.type) {
-<<<<<<< HEAD
-      Commands.Command.CommandType.START_CPU_TRACE -> startTrace(command)
-      Commands.Command.CommandType.STOP_CPU_TRACE -> stopTrace(command)
-      else -> { }
-=======
       Commands.Command.CommandType.START_TRACE -> startTrace(command)
       Commands.Command.CommandType.STOP_TRACE -> stopTrace(command)
->>>>>>> de127946
+      else -> { }
     }
 
     return Transport.ExecuteResponse.getDefaultInstance()
