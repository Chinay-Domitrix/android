<!--
  ~ Copyright (C) 2016 The Android Open Source Project
  ~
  ~ Licensed under the Apache License, Version 2.0 (the "License");
  ~ you may not use this file except in compliance with the License.
  ~ You may obtain a copy of the License at
  ~
  ~      http://www.apache.org/licenses/LICENSE-2.0
  ~
  ~ Unless required by applicable law or agreed to in writing, software
  ~ distributed under the License is distributed on an "AS IS" BASIS,
  ~ WITHOUT WARRANTIES OR CONDITIONS OF ANY KIND, either express or implied.
  ~ See the License for the specific language governing permissions and
  ~ limitations under the License.
  -->
<idea-plugin>
  <extensions defaultExtensionNs="com.intellij">
    <facet.toolWindow id="Android Profiler"
                      facetIdList="android,apk"
                      anchor="bottom"
                      icon="StudioIcons.Shell.ToolWindows.ANDROID_PROFILER"
                      factoryClass="com.android.tools.idea.profilers.AndroidProfilerToolWindowFactory"
                      doNotActivateOnStart="true"/>
    <projectService serviceImplementation="com.android.tools.idea.profilers.profilingconfig.CpuProfilingConfigService"/>
    <applicationService serviceImplementation="com.android.tools.idea.profilers.AndroidProfilerService"/>
  </extensions>
  <actions>
    <action id="Android.ChooseProfileConfiguration" class="com.android.tools.idea.profilers.ChooseProfileConfigurationPopupAction"
            text="Profile..." description="Choose and profile configuration" icon="StudioIcons.Shell.Toolbar.PROFILER">
      <add-to-group group-id="RunMenu" anchor="after" relative-to-action="ChooseDebugConfiguration" />
    </action>
  </actions>
  <extensions defaultExtensionNs="com.android.run">
    <androidLaunchTaskContributor implementation="com.android.tools.idea.profilers.AndroidProfilerLaunchTaskContributor" />
  </extensions>
  <extensions defaultExtensionNs="com.intellij">
    <executor implementation="com.android.tools.idea.profilers.ProfileRunExecutor" />
    <programRunner implementation="com.android.tools.idea.profilers.ProfilerProgramRunner" />
    <fileEditorProvider implementation="com.android.tools.idea.profilers.capture.AndroidProfilerCaptureEditorProvider" />
    <fileType name="AndroidProfilerCpuCapture" implementationClass="com.android.tools.idea.fileTypes.profiler.CpuCaptureFileType"
              extensions="trace"/>
<<<<<<< HEAD
    <fileType name="AndroidProfilerMemoryCapture" implementationClass="com.android.tools.idea.fileTypes.profiler.MemoryCaptureFileType"/>
    <fileTypeDetector implementation="com.android.tools.idea.fileTypes.profiler.MemoryCaptureFileType$Detector"/>
=======
    <fileType name="AndroidProfilerMemoryAllocation" implementationClass="com.android.tools.idea.fileTypes.profiler.MemoryAllocationFileType"
              extensions="alloc"/>
    <fileType name="AndroidProfilerMemoryCapture" implementationClass="com.android.tools.idea.fileTypes.profiler.MemoryCaptureFileType"
              extensions="hprof"/>
>>>>>>> 799703f0
    <fileType name="HeapProfd" implementationClass="com.android.tools.idea.profilers.capture.HeapProfdMemoryCaptureFileType"
              fieldName="INSTANCE" extensions="heapprofd"/>
  </extensions>
</idea-plugin><|MERGE_RESOLUTION|>--- conflicted
+++ resolved
@@ -39,15 +39,10 @@
     <fileEditorProvider implementation="com.android.tools.idea.profilers.capture.AndroidProfilerCaptureEditorProvider" />
     <fileType name="AndroidProfilerCpuCapture" implementationClass="com.android.tools.idea.fileTypes.profiler.CpuCaptureFileType"
               extensions="trace"/>
-<<<<<<< HEAD
+    <fileType name="AndroidProfilerMemoryAllocation" implementationClass="com.android.tools.idea.fileTypes.profiler.MemoryAllocationFileType"
+              extensions="alloc"/>
     <fileType name="AndroidProfilerMemoryCapture" implementationClass="com.android.tools.idea.fileTypes.profiler.MemoryCaptureFileType"/>
     <fileTypeDetector implementation="com.android.tools.idea.fileTypes.profiler.MemoryCaptureFileType$Detector"/>
-=======
-    <fileType name="AndroidProfilerMemoryAllocation" implementationClass="com.android.tools.idea.fileTypes.profiler.MemoryAllocationFileType"
-              extensions="alloc"/>
-    <fileType name="AndroidProfilerMemoryCapture" implementationClass="com.android.tools.idea.fileTypes.profiler.MemoryCaptureFileType"
-              extensions="hprof"/>
->>>>>>> 799703f0
     <fileType name="HeapProfd" implementationClass="com.android.tools.idea.profilers.capture.HeapProfdMemoryCaptureFileType"
               fieldName="INSTANCE" extensions="heapprofd"/>
   </extensions>
