--- conflicted
+++ resolved
@@ -25,13 +25,9 @@
     <orderEntry type="module" module-name="intellij.platform.lang.impl" />
     <orderEntry type="module" module-name="android.sdktools.ddmlib" />
     <orderEntry type="module" module-name="intellij.platform.ide.impl" />
-<<<<<<< HEAD
     <orderEntry type="module" module-name="analytics-protos" />
     <orderEntry type="module" module-name="analytics-tracker" />
-    <orderEntry type="module" module-name="intellij.android.flags" />
-=======
     <orderEntry type="module" module-name="android.sdktools.flags" />
->>>>>>> d88b07c2
     <orderEntry type="library" scope="TEST" name="truth" level="project" />
     <orderEntry type="module" module-name="intellij.android.artwork" />
     <orderEntry type="module" module-name="android-adb" />
