--- conflicted
+++ resolved
@@ -29,18 +29,14 @@
     <orderEntry type="module" module-name="android.sdktools.flags" />
     <orderEntry type="library" scope="TEST" name="truth" level="project" />
     <orderEntry type="module" module-name="intellij.android.artwork" />
-    <orderEntry type="module" module-name="android-adb" />
+    <orderEntry type="module" module-name="intellij.android.adb" />
     <orderEntry type="module" module-name="intellij.c" />
     <orderEntry type="module" module-name="intellij.xml.dom" />
     <orderEntry type="module" module-name="native-symbolizer" />
     <orderEntry type="library" name="protobuf" level="project" />
-<<<<<<< HEAD
     <orderEntry type="library" name="studio-analytics-proto" level="project" />
     <orderEntry type="module" module-name="intellij.android.deploy" />
     <orderEntry type="module" module-name="android.sdktools.testutils" scope="TEST" />
-    <orderEntry type="module" module-name="adt-testutils" scope="TEST" />
-=======
-    <orderEntry type="module" module-name="intellij.android.adb" />
->>>>>>> e3371a45
+    <orderEntry type="module" module-name="intellij.android.adt.testutils" scope="TEST" />
   </component>
 </module>