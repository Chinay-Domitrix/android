--- conflicted
+++ resolved
@@ -26,18 +26,15 @@
     <orderEntry type="module" module-name="intellij.platform.lang.impl" />
     <orderEntry type="module" module-name="android.sdktools.ddmlib" />
     <orderEntry type="module" module-name="intellij.platform.ide.impl" />
-<<<<<<< HEAD
-    <orderEntry type="module" module-name="analytics-tracker" />
+    <orderEntry type="module" module-name="android.sdktools.analytics-tracker" />
     <orderEntry type="module" module-name="android.sdktools.flags" />
-=======
->>>>>>> e549e917
     <orderEntry type="library" scope="TEST" name="truth" level="project" />
     <orderEntry type="module" module-name="intellij.android.artwork" />
     <orderEntry type="module" module-name="intellij.android.adb" />
     <orderEntry type="module" module-name="intellij.xml.dom" />
-    <orderEntry type="module" module-name="native-symbolizer" />
+    <orderEntry type="module" module-name="intellij.android.nativeSymbolizer" />
     <orderEntry type="library" name="protobuf" level="project" />
-    <orderEntry type="library" name="studio-analytics-proto" level="project" />
+    <orderEntry type="library" name="analytics-proto" level="project" />
     <orderEntry type="module" module-name="intellij.android.deploy" />
     <orderEntry type="module" module-name="android.sdktools.testutils" scope="TEST" />
     <orderEntry type="module" module-name="intellij.android.adt.testutils" scope="TEST" />
