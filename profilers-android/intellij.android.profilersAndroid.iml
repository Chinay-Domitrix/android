--- conflicted
+++ resolved
@@ -8,66 +8,76 @@
     </content>
     <orderEntry type="inheritedJdk" />
     <orderEntry type="sourceFolder" forTests="false" />
-    <orderEntry type="module" module-name="intellij.android.transport" />
-    <orderEntry type="library" name="studio-grpc" level="project" />
-    <orderEntry type="library" name="studio-proto" level="project" />
-    <orderEntry type="library" name="transport-proto" level="project" />
-    <orderEntry type="module" module-name="intellij.platform.core" />
-    <orderEntry type="module" module-name="intellij.platform.ide" />
-    <orderEntry type="library" name="Trove4j" level="project" />
     <orderEntry type="module" module-name="intellij.android.profilers.ui" />
     <orderEntry type="module" module-name="intellij.android.profilers" />
     <orderEntry type="module" module-name="intellij.android.adt.ui" />
     <orderEntry type="module" module-name="intellij.android.adt.ui.model" />
     <orderEntry type="module" module-name="intellij.android.transportDatabase" />
-    <orderEntry type="library" name="Guava" level="project" />
-    <orderEntry type="module" module-name="intellij.java.psi" />
     <orderEntry type="module" module-name="intellij.android.core" />
     <orderEntry type="module" module-name="intellij.android.common" />
     <orderEntry type="library" scope="TEST" name="mockito" level="project" />
-    <orderEntry type="module" module-name="intellij.platform.lang" />
-    <orderEntry type="module" module-name="intellij.platform.lang.impl" />
-    <orderEntry type="module" module-name="intellij.platform.execution.impl" />
     <orderEntry type="module" module-name="android.sdktools.ddmlib" />
-    <orderEntry type="module" module-name="intellij.platform.ide.impl" />
     <orderEntry type="module" module-name="android.sdktools.analytics-shared" />
     <orderEntry type="module" module-name="android.sdktools.analytics-tracker" />
     <orderEntry type="module" module-name="android.sdktools.flags" />
     <orderEntry type="library" scope="TEST" name="truth" level="project" />
     <orderEntry type="module" module-name="intellij.android.artwork" />
-    <orderEntry type="module" module-name="intellij.xml.dom" />
     <orderEntry type="module" module-name="intellij.android.native-symbolizer" />
-    <orderEntry type="library" name="protobuf" level="project" />
     <orderEntry type="library" name="studio-analytics-proto" level="project" />
     <orderEntry type="module" module-name="intellij.android.deploy" />
     <orderEntry type="module" module-name="android.sdktools.testutils" scope="TEST" />
     <orderEntry type="module" module-name="intellij.android.adt.testutils" scope="TEST" />
-    <orderEntry type="module" module-name="intellij.json" scope="TEST" />
-    <orderEntry type="module" module-name="intellij.java.testFramework" scope="TEST" />
     <orderEntry type="module" module-name="android.sdktools.perflib" scope="TEST" />
     <orderEntry type="module" module-name="android.sdktools.perf-logger" scope="TEST" />
+    <orderEntry type="module" module-name="intellij.android.transport" />
+    <orderEntry type="library" name="studio-grpc" level="project" />
+    <orderEntry type="library" name="studio-proto" level="project" />
     <orderEntry type="module-library">
       <library name="traceprocessor-proto" type="repository">
-        <properties include-transitive-deps="false" maven-id="org.jetbrains.intellij.deps.android.tools.base:traceprocessor_protos:27.3.0.0" />
+        <properties include-transitive-deps="false" maven-id="org.jetbrains.intellij.deps.android.tools.base:traceprocessor_protos:30.2.0.0" />
         <CLASSES>
-          <root url="jar://$MAVEN_REPOSITORY$/org/jetbrains/intellij/deps/android/tools/base/traceprocessor_protos/27.3.0.0/traceprocessor_protos-27.3.0.0.jar!/" />
+          <root url="jar://$MAVEN_REPOSITORY$/org/jetbrains/intellij/deps/android/tools/base/traceprocessor_protos/30.2.0.0/traceprocessor_protos-30.2.0.0.jar!/" />
         </CLASSES>
         <JAVADOC />
         <SOURCES />
       </library>
     </orderEntry>
-    <orderEntry type="module" module-name="intellij.java.indexing" />
-    <orderEntry type="library" name="fastutil-min" level="project" />
-    <orderEntry type="module" module-name="intellij.platform.core.ui" />
-    <orderEntry type="module" module-name="intellij.platform.ide.util.io" />
+    <orderEntry type="library" name="transport-proto" level="project" />
     <orderEntry type="module" module-name="intellij.android.inspectors-common.api-ide" />
     <orderEntry type="module" module-name="intellij.android.inspectors-common.ui" />
     <orderEntry type="module" module-name="intellij.android.inspectors-common.api" />
-<<<<<<< HEAD
-    <orderEntry type="module" module-name="app-inspection.ide" />
-    <orderEntry type="module" module-name="codenavigation" />
-=======
+    <orderEntry type="module" module-name="intellij.android.app-inspection.ide" />
+    <orderEntry type="module" module-name="intellij.android.codenavigation" />
+    <orderEntry type="library" name="Trove4j" level="project" />
+    <orderEntry type="library" name="protobuf" level="project" />
+    <orderEntry type="library" name="Guava" level="project" />
+    <orderEntry type="library" name="fastutil-min" level="project" />
+    <orderEntry type="library" name="jetbrains-annotations" level="project" />
+    <orderEntry type="library" name="kotlin-stdlib-jdk8" level="project" />
+    <orderEntry type="module" module-name="intellij.platform.projectModel" />
+    <orderEntry type="module" module-name="intellij.platform.util.jdom" />
+    <orderEntry type="module" module-name="intellij.platform.lang.core" />
+    <orderEntry type="module" module-name="intellij.platform.ide.util.io" />
+    <orderEntry type="module" module-name="intellij.platform.util.base" />
+    <orderEntry type="module" module-name="intellij.platform.execution.impl" />
+    <orderEntry type="module" module-name="intellij.platform.util.rt" />
+    <orderEntry type="module" module-name="intellij.java.indexing" />
+    <orderEntry type="module" module-name="intellij.platform.projectModel.impl" />
+    <orderEntry type="module" module-name="intellij.platform.editor" />
+    <orderEntry type="module" module-name="intellij.platform.execution" />
+    <orderEntry type="module" module-name="intellij.java.execution" />
+    <orderEntry type="module" module-name="intellij.platform.analysis" />
+    <orderEntry type="module" module-name="intellij.java.psi" />
+    <orderEntry type="module" module-name="intellij.platform.ide" />
+    <orderEntry type="module" module-name="intellij.platform.core" />
+    <orderEntry type="module" module-name="intellij.platform.extensions" />
+    <orderEntry type="module" module-name="intellij.platform.ide.impl" />
+    <orderEntry type="module" module-name="intellij.platform.util" />
+    <orderEntry type="module" module-name="intellij.platform.core.ui" />
+    <orderEntry type="module" module-name="intellij.platform.ide.core" />
+    <orderEntry type="module" module-name="intellij.platform.util.ui" />
     <orderEntry type="library" scope="TEST" name="kotlin-test" level="project" />
->>>>>>> 44b500f2
+    <orderEntry type="library" scope="TEST" name="JUnit4" level="project" />
+    <orderEntry type="module" module-name="intellij.platform.testFramework" scope="TEST" />
   </component>
 </module>