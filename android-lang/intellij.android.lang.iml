--- conflicted
+++ resolved
@@ -8,36 +8,32 @@
       <sourceFolder url="file://$MODULE_DIR$/resources" isTestSource="false" />
     </content>
     <orderEntry type="inheritedJdk" />
-    <orderEntry type="library" name="studio-sdk" level="project" />
-    <orderEntry type="library" name="studio-plugin-Kotlin" level="project" />
-    <orderEntry type="library" name="studio-plugin-IntelliLang" level="project" />
     <orderEntry type="sourceFolder" forTests="false" />
     <orderEntry type="module" module-name="android.sdktools.common" />
     <orderEntry type="module" module-name="intellij.android.artwork" />
     <orderEntry type="module" module-name="intellij.android.projectSystem" />
     <orderEntry type="module" module-name="intellij.android.common" />
     <orderEntry type="module" module-name="android.sdktools.flags" />
-<<<<<<< HEAD
     <orderEntry type="library" name="Guava" level="project" />
     <orderEntry type="library" name="jetbrains-annotations" level="project" />
-    <orderEntry type="library" scope="PROVIDED" name="kotlinc.kotlin-compiler-common" level="project" />
     <orderEntry type="library" name="kotlin-stdlib-jdk8" level="project" />
+    <orderEntry type="library" name="kotlinc.kotlin-compiler-common" level="project" />
+    <orderEntry type="module" module-name="intellij.android.jps.model" />
     <orderEntry type="module" module-name="intellij.platform.lang.core" />
     <orderEntry type="module" module-name="intellij.platform.util.base" />
+    <orderEntry type="module" module-name="intellij.platform.usageView" />
     <orderEntry type="module" module-name="intellij.platform.lang.impl" />
-    <orderEntry type="module" module-name="intellij.platform.usageView" />
+    <orderEntry type="module" module-name="intellij.java.indexing" />
     <orderEntry type="module" module-name="intellij.platform.util.rt" />
-    <orderEntry type="module" module-name="intellij.java.indexing" />
     <orderEntry type="module" module-name="intellij.platform.editor" />
-    <orderEntry type="module" module-name="intellij.platform.analysis" />
     <orderEntry type="module" module-name="intellij.java.psi" />
     <orderEntry type="module" module-name="intellij.java.psi.impl" />
+    <orderEntry type="module" module-name="intellij.platform.analysis" />
     <orderEntry type="module" module-name="intellij.platform.util" />
     <orderEntry type="module" module-name="intellij.platform.usageView.impl" />
+    <orderEntry type="module" module-name="intellij.platform.indexing" />
+    <orderEntry type="module" module-name="intellij.platform.analysis.impl" />
     <orderEntry type="module" module-name="intellij.platform.projectModel" />
-    <orderEntry type="module" module-name="intellij.platform.analysis.impl" />
-    <orderEntry type="module" module-name="intellij.platform.indexing" />
-    <orderEntry type="module" module-name="kotlin.core" />
     <orderEntry type="module" module-name="intellij.java.impl" />
     <orderEntry type="module" module-name="intellij.java.analysis.impl" />
     <orderEntry type="module" module-name="intellij.platform.lang" />
@@ -47,7 +43,5 @@
     <orderEntry type="module" module-name="intellij.platform.core.impl" />
     <orderEntry type="module" module-name="intellij.platform.util.ex" />
     <orderEntry type="module" module-name="intellij.platform.indexing.impl" />
-=======
->>>>>>> b5f40ffd
   </component>
 </module>