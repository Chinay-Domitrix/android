package org.jetbrains.android.database;

import com.intellij.database.dataSource.LocalDataSource;
import com.intellij.openapi.diagnostic.Logger;
import com.intellij.openapi.util.Comparing;
import com.intellij.openapi.util.ModificationTracker;
import com.intellij.openapi.util.io.FileUtil;
import com.intellij.openapi.util.text.StringUtil;
import com.intellij.util.ui.classpath.SimpleClasspathElement;
import com.intellij.util.ui.classpath.SimpleClasspathElementFactory;
import com.intellij.util.xmlb.annotations.Tag;
import icons.AndroidIcons;
import org.jdom.Element;
import org.jetbrains.annotations.NotNull;

import javax.swing.*;
import java.io.IOException;
import java.util.ArrayList;
import java.util.Collections;
import java.util.List;

/**
 * @author Eugene.Kudelevsky
 */
class AndroidDataSource extends LocalDataSource implements ModificationTracker {
  private static final Logger LOG = Logger.getInstance("#org.jetbrains.android.database.AndroidDataSource");

  private State myState = new State();

<<<<<<< HEAD
  public AndroidDataSource() {
    super("", "org.sqlite.JDBC", "", null, null);
=======
  AndroidDataSource() {
    setDriverClass("org.sqlite.JDBC");
>>>>>>> 87da35ac
  }

  @NotNull
  public State getState() {
    return myState;
  }

  @NotNull
  public State buildFullState() {
    myState.name = getName();
    myState.comment = getComment();
    //myState.uuid = getUniqueId();
    myState.classpathElements = serializeClasspathElements();
    return myState;
  }

  public void loadState(@NotNull State state) {
    myState = state;
    setName(state.name);
    setComment(state.comment);
    // todo persist uuid must be preserved between sessions
    //setUniqueId(state.uuid);
    setClasspathElements(deserializeClasspathElements());
    resetUrl();
  }

  @NotNull
  private Element[] serializeClasspathElements() {
    final List<SimpleClasspathElement> elements = getClasspathElements();

    if (elements.isEmpty()) {
      return new Element[0];
    }
    final Element[] serializedElements = new Element[elements.size()];
    int i = 0;

    for (SimpleClasspathElement element : elements) {
      final Element serializedElement = new Element("element");
      try {
        element.serialize(serializedElement);
      }
      catch (IOException e) {
        LOG.warn(e);
      }
      serializedElements[i++] = serializedElement;
    }
    return serializedElements;
  }

  @NotNull
  private List<SimpleClasspathElement> deserializeClasspathElements() {
    final Element[] serializedElements = myState.classpathElements;

    if (serializedElements == null || serializedElements.length == 0) {
      return Collections.emptyList();
    }
    final List<SimpleClasspathElement> elements = new ArrayList<>(serializedElements.length);

    for (Element serializedElement : serializedElements) {
      elements.addAll(SimpleClasspathElementFactory.createElements(null, serializedElement));
    }
    return elements;
  }

  void resetUrl() {
    setUrl(buildUrl());
  }

  @NotNull
  public String buildUrl() {
    String path = buildLocalDbFileOsPath();
    return StringUtil.isEmpty(path) ? "" : "jdbc:sqlite:" + FileUtil.toSystemDependentName(FileUtil.toCanonicalPath(path));
  }

  @NotNull
  public String buildLocalDbFileOsPath() {
    final State state = getState();
    return AndroidRemoteDataBaseManager.buildLocalDbFileOsPath(
      state.deviceId, state.packageName, state.databaseName, state.external);
  }

  @Override
  public long getModificationCount() {
    return 0;
  }

  @Override
  @NotNull
  public AndroidDataSource copy(boolean temporary) {
    AndroidDataSource newSource = new AndroidDataSource();
    newSource.myTemporary = temporary;
    newSource.setName(getName());
    newSource.setDatabaseDriver(getDatabaseDriver());
    State newState = newSource.getState();
    State state = buildFullState();
    newState.name = state.name;
    newState.deviceId = state.deviceId;
    newState.packageName = state.packageName;
    newState.databaseName = state.databaseName;
    newState.external = state.external;
    newState.classpathElements = cloneElementsArray(state.classpathElements);
    newSource.resetUrl();
    return newSource;
  }

  @NotNull
  private static Element[] cloneElementsArray(@NotNull Element[] list) {
    final Element[] copy = new Element[list.length];

    for (int i = 0; i < list.length; i++) {
      copy[i] = list[i].clone();
    }
    return copy;
  }

  @Override
  public Icon getBaseIcon() {
    return AndroidIcons.Android;
  }

  @Override
  public boolean equalConfiguration(@NotNull LocalDataSource o) {
    if (!(o instanceof AndroidDataSource)) return super.equalConfiguration(o);
    if (!Comparing.equal(getComment(), o.getComment())) return false;

    State s = ((AndroidDataSource)o).getState();
    if (!Comparing.equal(myState.deviceId, s.deviceId)) return false;
    if (!Comparing.equal(myState.packageName, s.packageName)) return false;
    if (!Comparing.equal(myState.databaseName, s.databaseName)) return false;
    if (!Comparing.equal(myState.external, s.external)) return false;

    return true;
  }

  @Tag("data-source")
  public static class State {
    //@Attribute
    //public String uuid = "";
    public String deviceId = "";
    public String name = "";
    public String comment = "";
    public String packageName = "";
    public String databaseName = "";
    public boolean external = false;
    @Tag("classpath-elements")
    public Element[] classpathElements = new Element[0];
  }
}<|MERGE_RESOLUTION|>--- conflicted
+++ resolved
@@ -1,3 +1,7 @@
+/*
+ * Copyright 2000-2018 JetBrains s.r.o. Use of this source code is governed by the Apache 2.0 license that can be found in the LICENSE file.
+ */
+
 package org.jetbrains.android.database;
 
 import com.intellij.database.dataSource.LocalDataSource;
@@ -9,7 +13,7 @@
 import com.intellij.util.ui.classpath.SimpleClasspathElement;
 import com.intellij.util.ui.classpath.SimpleClasspathElementFactory;
 import com.intellij.util.xmlb.annotations.Tag;
-import icons.AndroidIcons;
+import icons.AndroidArtworkIcons;
 import org.jdom.Element;
 import org.jetbrains.annotations.NotNull;
 
@@ -27,13 +31,8 @@
 
   private State myState = new State();
 
-<<<<<<< HEAD
-  public AndroidDataSource() {
-    super("", "org.sqlite.JDBC", "", null, null);
-=======
   AndroidDataSource() {
     setDriverClass("org.sqlite.JDBC");
->>>>>>> 87da35ac
   }
 
   @NotNull
@@ -151,7 +150,7 @@
 
   @Override
   public Icon getBaseIcon() {
-    return AndroidIcons.Android;
+    return AndroidArtworkIcons.Icons.Android;
   }
 
   @Override
