// Copyright 2000-2020 JetBrains s.r.o. Use of this source code is governed by the Apache 2.0 license that can be found in the LICENSE file.
package org.jetbrains.android.database;

import com.android.ddmlib.AndroidDebugBridge;
import com.android.ddmlib.IDevice;
import com.android.tools.idea.ddms.DevicePropertyUtil;
import com.android.tools.idea.explorer.fs.DeviceFileEntry;
import com.android.tools.idea.explorer.fs.FileTransferProgress;
import com.intellij.openapi.progress.ProgressIndicator;
import com.intellij.openapi.util.text.StringUtil;
import org.jetbrains.annotations.NonNls;
import org.jetbrains.annotations.NotNull;
import org.jetbrains.annotations.Nullable;

<<<<<<< HEAD
/**
 * @author Eugene.Kudelevsky
 */
final class AndroidDbUtil {
=======
import java.io.*;
import java.net.URL;
import java.util.concurrent.TimeUnit;
import java.util.regex.Pattern;

class AndroidDbUtil {
  private static final Logger LOG = Logger.getInstance("#org.jetbrains.android.database.AndroidDbUtil");
>>>>>>> 640ce73c

  public static final Object DB_SYNC_LOCK = new Object();

  private static final String DEVICE_ID_EMULATOR_PREFIX = "EMULATOR_";
  private static final String DEVICE_ID_SERIAL_NUMBER_PREFIX = "SERIAL_NUMBER_";

  private AndroidDbUtil() {
  }

  @Nullable
  public static AndroidDbConnectionInfo checkDataSource(@NotNull AndroidDataSource dataSource,
                                                        @NotNull AndroidDebugBridge debugBridge,
                                                        @NotNull AndroidDbErrorReporter errorReporter) {
    final AndroidDataSource.State state = dataSource.getState();
    final String deviceId = state.deviceId;

    if (deviceId == null) {
      errorReporter.reportError("device is not specified");
      return null;
    }
    final IDevice device = getDeviceById(debugBridge, deviceId);

    if (device == null) {
      errorReporter.reportError("device '" + getPresentableNameFromDeviceId(deviceId) + "' is not connected");
      return null;
    }
    if (!device.isOnline()) {
      errorReporter.reportError("the device is not online");
      return null;
    }
    final String packageName = dataSource.getState().packageName;

    if (packageName == null || packageName.length() == 0) {
      errorReporter.reportError("package name is not specified");
      return null;
    }
    final String dbName = dataSource.getState().databaseName;

    if (dbName == null || dbName.length() == 0) {
      errorReporter.reportError("database name is not specified");
      return null;
    }
    return new AndroidDbConnectionInfo(device, packageName, dbName, dataSource.getState().external);
  }

  @Nullable
  private static IDevice getDeviceById(@NotNull AndroidDebugBridge debugBridge, @NotNull String deviceId) {
    for (IDevice device : debugBridge.getDevices()) {
      if (deviceId.equals(getDeviceId(device))) {
        return device;
      }
    }
    return null;
  }

  @Nullable
  public static String getDeviceId(@NotNull IDevice device) {
    if (device.isEmulator()) {
      String avdName = device.getAvdName();
      return avdName == null ? null : DEVICE_ID_EMULATOR_PREFIX + replaceByDirAllowedName(avdName);
    }
    else {
      final String serialNumber = device.getSerialNumber();

      if (serialNumber != null && serialNumber.length() > 0) {
        return DEVICE_ID_SERIAL_NUMBER_PREFIX + replaceByDirAllowedName(serialNumber);
      }
      final String manufacturer = DevicePropertyUtil.getManufacturer(device, "");
      final String model = DevicePropertyUtil.getModel(device, "");

      if (manufacturer.length() > 0 || model.length() > 0) {
        return replaceByDirAllowedName(manufacturer + "_" + model);
      }
      return null;
    }
  }

  @NotNull
  public static String getPresentableNameFromDeviceId(@NotNull String deviceId) {
    if (deviceId.startsWith(DEVICE_ID_EMULATOR_PREFIX)) {
      return "emulator: " + deviceId.substring(DEVICE_ID_EMULATOR_PREFIX.length());
    }
    if (deviceId.startsWith(DEVICE_ID_SERIAL_NUMBER_PREFIX)) {
      return "serial: " + deviceId.substring(DEVICE_ID_SERIAL_NUMBER_PREFIX.length());
    }
    return deviceId;
  }

  @NotNull
  private static String replaceByDirAllowedName(@NotNull String s) {
    final StringBuilder builder = new StringBuilder();

    for (int i = 0, n = s.length(); i < n; i++) {
      char c = s.charAt(i);

      if (!Character.isJavaIdentifierPart(c)) {
        c = '_';
      }
      builder.append(c);
    }
    return builder.toString();
  }

  @NotNull
  public static String getInternalDatabasesRemoteDirPath(@NotNull String packageName) {
    return "/data/data/" + packageName + "/databases";
  }

  @NotNull
  private static String getExternalDatabasesRemoteDirPath(@NotNull String packageName) {
    return "$EXTERNAL_STORAGE/Android/data/" + packageName;
  }

  @NotNull
  public static String getDatabaseRemoteFilePath(@NotNull String packageName, @NotNull String dbName, boolean external) {
    dbName = StringUtil.trimStart(dbName, "/");
    return getDatabaseRemoteDirPath(packageName, external) + "/" + dbName;
  }

  @NotNull
  public static String getDatabaseRemoteDirPath(@NotNull String packageName, boolean external) {
    if (external) {
      return getExternalDatabasesRemoteDirPath(packageName);
    }
    else {
      return getInternalDatabasesRemoteDirPath(packageName);
    }
  }

  @NonNls
  public static String getFingerprint(DeviceFileEntry file) {
    return file.getLastModifiedDate().getText() + ":" + file.getSize();
  }

  @NotNull
  static FileTransferProgress wrapAsFileTransferProgress(@NotNull ProgressIndicator progressIndicator) {
    return new FileTransferProgress() {
      @Override
      public void progress(long currentBytes, long totalBytes) {
        progressIndicator.setFraction(((double)currentBytes) / totalBytes);
      }

      @Override
      public boolean isCancelled() {
        return progressIndicator.isCanceled();
      }
    };
  }
}<|MERGE_RESOLUTION|>--- conflicted
+++ resolved
@@ -1,4 +1,3 @@
-// Copyright 2000-2020 JetBrains s.r.o. Use of this source code is governed by the Apache 2.0 license that can be found in the LICENSE file.
 package org.jetbrains.android.database;
 
 import com.android.ddmlib.AndroidDebugBridge;
@@ -12,20 +11,7 @@
 import org.jetbrains.annotations.NotNull;
 import org.jetbrains.annotations.Nullable;
 
-<<<<<<< HEAD
-/**
- * @author Eugene.Kudelevsky
- */
-final class AndroidDbUtil {
-=======
-import java.io.*;
-import java.net.URL;
-import java.util.concurrent.TimeUnit;
-import java.util.regex.Pattern;
-
 class AndroidDbUtil {
-  private static final Logger LOG = Logger.getInstance("#org.jetbrains.android.database.AndroidDbUtil");
->>>>>>> 640ce73c
 
   public static final Object DB_SYNC_LOCK = new Object();
 
