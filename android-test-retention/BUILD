--- conflicted
+++ resolved
@@ -23,10 +23,7 @@
 iml_module(
     name = "intellij.android.testRetention.tests",
     iml_files = ["intellij.android.testRetention.tests.iml"],
-<<<<<<< HEAD
-=======
     test_class = "com.android.tools.idea.retention.actions.TestRetentionTestSuite",
->>>>>>> b5f40ffd
     test_data = ["//tools/adt/idea/artwork:device-art-resources"],
     test_srcs = ["testSrc"],
     visibility = ["//visibility:public"],
@@ -42,9 +39,6 @@
         "//tools/adt/idea/android-test-retention:intellij.android.testRetention[module, test]",
         "//tools/adt/idea/.idea/libraries:truth[test]",
         "//tools/adt/idea/.idea/libraries:mockito[test]",
-<<<<<<< HEAD
-=======
         "//tools/adt/idea/adt-testutils:intellij.android.adt.testutils[module, test]",
->>>>>>> b5f40ffd
     ],
 )