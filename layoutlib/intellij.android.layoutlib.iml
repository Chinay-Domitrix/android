--- conflicted
+++ resolved
@@ -9,17 +9,10 @@
     <orderEntry type="sourceFolder" forTests="false" />
     <orderEntry type="module" module-name="android.sdktools.layoutlib-api" />
     <orderEntry type="module-library">
-<<<<<<< HEAD
-      <library type="repository">
-        <properties include-transitive-deps="false" maven-id="org.jetbrains.intellij.deps.android.tools.base:layoutlib-jre11:26.6.0.3" />
-        <CLASSES>
-          <root url="jar://$MAVEN_REPOSITORY$/org/jetbrains/intellij/deps/android/tools/base/layoutlib-jre11/26.6.0.3/layoutlib-jre11-26.6.0.3.jar!/" />
-=======
       <library name="layoutlib-jre11-27.0.0.0.jar" type="repository">
         <properties include-transitive-deps="false" maven-id="org.jetbrains.intellij.deps.android.tools.base:layoutlib-jre11:27.0.0.0" />
         <CLASSES>
           <root url="jar://$MAVEN_REPOSITORY$/org/jetbrains/intellij/deps/android/tools/base/layoutlib-jre11/27.0.0.0/layoutlib-jre11-27.0.0.0.jar!/" />
->>>>>>> c50c8b87
         </CLASSES>
         <JAVADOC />
         <SOURCES />
