<?xml version="1.0" encoding="UTF-8"?>
<module type="JAVA_MODULE" version="4">
  <component name="NewModuleRootManager" inherit-compiler-output="true">
    <exclude-output />
<<<<<<< HEAD
    <content url="file://$MODULE_DIR$">
      <sourceFolder url="file://$MODULE_DIR$/src" isTestSource="false" />
    </content>
    <orderEntry type="inheritedJdk" />
    <orderEntry type="sourceFolder" forTests="false" />
    <orderEntry type="module" module-name="android.sdktools.layoutlib-api" />
    <orderEntry type="module-library">
      <library>
        <CLASSES>
          <root url="jar://$MODULE_DIR$/../../../../prebuilts/studio/layoutlib/data/layoutlib.jar!/" />
=======
    <orderEntry type="inheritedJdk" />
    <orderEntry type="sourceFolder" forTests="false" />
    <orderEntry type="module-library" exported="">
      <library name="layoutlib" type="repository">
        <properties include-transitive-deps="false" maven-id="org.jetbrains.intellij.deps.android.tools:layoutlib:26.5.0.2" />
        <CLASSES>
          <root url="jar://$MAVEN_REPOSITORY$/org/jetbrains/intellij/deps/android/tools/layoutlib/26.5.0.2/layoutlib-26.5.0.2.jar!/" />
>>>>>>> 12e77d2e
        </CLASSES>
        <JAVADOC />
        <SOURCES />
      </library>
    </orderEntry>
<<<<<<< HEAD
=======
    <orderEntry type="module" module-name="android.sdktools.layoutlib-api" />
>>>>>>> 12e77d2e
  </component>
</module><|MERGE_RESOLUTION|>--- conflicted
+++ resolved
@@ -2,7 +2,6 @@
 <module type="JAVA_MODULE" version="4">
   <component name="NewModuleRootManager" inherit-compiler-output="true">
     <exclude-output />
-<<<<<<< HEAD
     <content url="file://$MODULE_DIR$">
       <sourceFolder url="file://$MODULE_DIR$/src" isTestSource="false" />
     </content>
@@ -12,24 +11,11 @@
     <orderEntry type="module-library">
       <library>
         <CLASSES>
-          <root url="jar://$MODULE_DIR$/../../../../prebuilts/studio/layoutlib/data/layoutlib.jar!/" />
-=======
-    <orderEntry type="inheritedJdk" />
-    <orderEntry type="sourceFolder" forTests="false" />
-    <orderEntry type="module-library" exported="">
-      <library name="layoutlib" type="repository">
-        <properties include-transitive-deps="false" maven-id="org.jetbrains.intellij.deps.android.tools:layoutlib:26.5.0.2" />
-        <CLASSES>
-          <root url="jar://$MAVEN_REPOSITORY$/org/jetbrains/intellij/deps/android/tools/layoutlib/26.5.0.2/layoutlib-26.5.0.2.jar!/" />
->>>>>>> 12e77d2e
+          <root url="jar://$MODULE_DIR$/../../../../../aosp/studio-master-dev/prebuilts/studio/layoutlib/data/layoutlib.jar!/" />
         </CLASSES>
         <JAVADOC />
         <SOURCES />
       </library>
     </orderEntry>
-<<<<<<< HEAD
-=======
-    <orderEntry type="module" module-name="android.sdktools.layoutlib-api" />
->>>>>>> 12e77d2e
   </component>
 </module>