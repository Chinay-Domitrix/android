<!--
  ~ Copyright (C) 2021 The Android Open Source Project
  ~
  ~ Licensed under the Apache License, Version 2.0 (the "License");
  ~ you may not use this file except in compliance with the License.
  ~ You may obtain a copy of the License at
  ~
  ~      http://www.apache.org/licenses/LICENSE-2.0
  ~
  ~ Unless required by applicable law or agreed to in writing, software
  ~ distributed under the License is distributed on an "AS IS" BASIS,
  ~ WITHOUT WARRANTIES OR CONDITIONS OF ANY KIND, either express or implied.
  ~ See the License for the specific language governing permissions and
  ~ limitations under the License.
  -->
<idea-plugin>
  <extensions defaultExtensionNs="com.android.tools.idea.layoutlib">
    <layoutLibraryProvider implementation="com.android.layoutlib.LayoutlibProvider"/>
  </extensions>
<<<<<<< HEAD

<!--  <application-components>-->
<!--    <component>-->
<!--      <implementation-class>com.android.layoutlib.NativeCrashHandling</implementation-class>-->
<!--      <headless-implementation-class/>-->
<!--    </component>-->
<!--  </application-components>-->
=======
>>>>>>> de127946
</idea-plugin><|MERGE_RESOLUTION|>--- conflicted
+++ resolved
@@ -17,14 +17,4 @@
   <extensions defaultExtensionNs="com.android.tools.idea.layoutlib">
     <layoutLibraryProvider implementation="com.android.layoutlib.LayoutlibProvider"/>
   </extensions>
-<<<<<<< HEAD
-
-<!--  <application-components>-->
-<!--    <component>-->
-<!--      <implementation-class>com.android.layoutlib.NativeCrashHandling</implementation-class>-->
-<!--      <headless-implementation-class/>-->
-<!--    </component>-->
-<!--  </application-components>-->
-=======
->>>>>>> de127946
 </idea-plugin>