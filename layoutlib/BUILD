--- conflicted
+++ resolved
@@ -3,14 +3,11 @@
 iml_module(
     name = "layoutlib",
     srcs = ["src"],
-<<<<<<< HEAD
-=======
     bundle_data = [
         "//prebuilts/studio/layoutlib:data/res",
         "//prebuilts/studio/layoutlib:data/fonts",
         "//prebuilts/studio/layoutlib:buildprop",
     ],
->>>>>>> 9e819fa1
     iml_files = ["layoutlib.iml"],
     resources = ["resources"],
     tags = ["managed"],
@@ -45,11 +42,7 @@
         "//tools/idea/.idea/libraries:layoutlib",
         "//tools/base/sdk-common:studio.sdk-common[module]",
         "//tools/idea/platform/annotations[module]",
-<<<<<<< HEAD
-        "//tools/adt/idea/android-common",
-=======
         "//tools/adt/idea/android-common[module]",
->>>>>>> 9e819fa1
         "//tools/idea/platform/platform-api[module]",
         "//tools/base/layoutlib-api:studio.layoutlib-api[module]",
         "//tools/idea/.idea/libraries:ASM",
