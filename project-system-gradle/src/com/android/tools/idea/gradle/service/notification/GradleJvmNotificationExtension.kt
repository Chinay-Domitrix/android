/*
 * Copyright (C) 2020 The Android Open Source Project
 *
 * Licensed under the Apache License, Version 2.0 (the "License");
 * you may not use this file except in compliance with the License.
 * You may obtain a copy of the License at
 *
 *      http://www.apache.org/licenses/LICENSE-2.0
 *
 * Unless required by applicable law or agreed to in writing, software
 * distributed under the License is distributed on an "AS IS" BASIS,
 * WITHOUT WARRANTIES OR CONDITIONS OF ANY KIND, either express or implied.
 * See the License for the specific language governing permissions and
 * limitations under the License.
 */
package com.android.tools.idea.gradle.service.notification

import com.android.tools.analytics.UsageTracker
import com.android.tools.idea.projectsystem.AndroidProjectSettingsService
import com.android.tools.idea.sdk.IdeSdks
import com.android.tools.idea.stats.withProjectId
import com.android.utils.FileUtils
import com.google.wireless.android.sdk.stats.AndroidStudioEvent
import com.google.wireless.android.sdk.stats.GradleJdkInvalidEvent
import com.intellij.openapi.externalSystem.service.execution.ExternalSystemJdkUtil
import com.intellij.openapi.externalSystem.service.execution.ExternalSystemJdkUtil.USE_INTERNAL_JAVA
import com.intellij.openapi.externalSystem.service.execution.ExternalSystemJdkUtil.USE_JAVA_HOME
import com.intellij.openapi.externalSystem.service.execution.ExternalSystemJdkUtil.USE_PROJECT_JDK
import com.intellij.openapi.externalSystem.service.notification.NotificationData
import com.intellij.openapi.project.Project
import com.intellij.openapi.projectRoots.ProjectJdkTable
import com.intellij.openapi.roots.ProjectRootManager
import com.intellij.openapi.roots.ui.configuration.ProjectSettingsService
import org.jetbrains.plugins.gradle.service.GradleInstallationManager
import org.jetbrains.plugins.gradle.service.notification.GradleNotificationExtension
import org.jetbrains.plugins.gradle.settings.GradleSettings
import org.jetbrains.plugins.gradle.util.GradleBundle
import java.io.File
import java.nio.file.Paths

/**
 * Adds more information to a notification when the selected Gradle JVM is not valid. If the notification message hast this pattern
 * "Invalid Gradle JDK configuration found.<Notification message suffix>", then this extension will replace this message with this:
 *
 * "Invalid Gradle JDK configuration found.<Cause of invalid JDK error, if a reason was found>\n
 *  <Notification message suffix>\n
 *  <Use embedded JDK quickfix (if applicable)\n>
 *  <Change JDK location link (if not added already)\n>
 * "
 *
 * For example, this message:
 * """
 * Invalid Gradle JDK configuration found. <a href='#open_external_system_settings'>Open Gradle Settings</a>
 * """
 *
 * will be replace with:
 * """
 * Invalid Gradle JDK configuration found. ProjectJdkTable table does not have an entry of type JavaSDK named JDK.
 * <a href='#open_external_system_settings'>Open Gradle Settings</a>
 * <a href="use.jdk.as.project.jdk.embedded">Use Embedded JDK (<path to Embedded JDK>)</a>
 * <a href="use.jdk.as.project.jdk">Use JDK 1.8 (<path to JDK 1.8>)</a>
 * <a href="open.project.jdk.location">Change JDK location</a>
 * """
 *
 * The current reason displayed are these:
 *
 *  - "Neither gradleJvm nor project-jdk-name are defined.":
 *    gradle.xml does not exist and project-jdk-name is not defined
 *  - "project-jdk-name is not defined.":
 *    gradle.xml exists and gradleJvm is set to [USE_PROJECT_JDK] but project-jdk-name is not defined
 *  - "Project set to use JAVA_HOME but the path is invalid.":
 *    gradle.xml exists and gradleJvm is set to [USE_JAVA_HOME] but JAVA_HOME is not a valid path
 *  - "SystemProperties.javaHome is not valid.":
 *    gradle.xml exists and gradleJvm is set to [USE_INTERNAL_JAVA] but internal (SystemProperties.javaHome) jdk is not a valid
 *  - "Could not find the required <jdk type name>.":
 *    A jdk name can be found in gradleJvm or project-jdk-name but the JDK table does not have it
 *  - "JDK home path is not defined.":
 *    A jdk name can be found in gradleJvm or project-jdk-name and the JDK table has it, but there is no home path information on it
 *  - "There is no bin/javac in <jdk path>":
 *    A jdk name can be found in gradleJvm or project-jdk-name and the JDK table has it, but there is no bin/javac in that path
 *  - "Required JDK files from <jdk path> are missing":
 *    A jdk name can be found in gradleJvm or project-jdk-name and the JDK table has it, but there are missing files (other than javac)
 */
class GradleJvmNotificationExtension: GradleNotificationExtension() {
  companion object {
    @JvmStatic
    fun getInvalidJdkReason(project: Project): InvalidJdkReasonWithMessage? {
      val projectJdkPath = GradleInstallationManager.getInstance().getGradleJvmPath(project, project.basePath!!)
      return if (projectJdkPath == null) {
        getEmptyJdkPathReason(project)
      } else {
        getReasonFromIdeSdkMessage(IdeSdks.getInstance().generateInvalidJdkReason(Paths.get(projectJdkPath)))
      }
    }

    @JvmStatic
    fun reportInvalidJdkReasonToUsageTracker(project: Project, reason: GradleJdkInvalidEvent.InvalidJdkReason) {
      UsageTracker.log(AndroidStudioEvent.newBuilder()
                         .setCategory(AndroidStudioEvent.EventCategory.PROJECT_SYSTEM)
                         .setKind(AndroidStudioEvent.EventKind.GRADLE_JDK_INVALID)
                         .setGradleJdkInvalidEvent(GradleJdkInvalidEvent.newBuilder().setReason(reason))
                         .withProjectId(project))
    }

    private fun getReasonFromIdeSdkMessage(ideMessage: String?): InvalidJdkReasonWithMessage? {
      if (ideMessage == null) {
        return null
      }
      var reason: GradleJdkInvalidEvent.InvalidJdkReason = GradleJdkInvalidEvent.InvalidJdkReason.INVALID_JDK_UNSPECIFIED_REASON
      if (ideMessage.startsWith("There is no bin/javac in ")) {
        reason = GradleJdkInvalidEvent.InvalidJdkReason.INVALID_JDK_UNSPECIFIED_REASON
      }
      else if (ideMessage.startsWith("Required JDK files from")) {
        reason = GradleJdkInvalidEvent.InvalidJdkReason.INVALID_JDK_MISSING_FILES
      }
      return InvalidJdkReasonWithMessage(ideMessage, reason)
    }

    private fun getEmptyJdkPathReason(project: Project): InvalidJdkReasonWithMessage? {
      val basePath = project.basePath!!
      val settings = GradleSettings.getInstance(project).getLinkedProjectSettings(basePath)
      if (settings == null) {
        // Does not come from settings
        val jdkName = ProjectRootManager.getInstance(project).projectSdkName
                      ?: return InvalidJdkReasonWithMessage("Neither gradleJvm nor project-jdk-name are defined.",
                                                            GradleJdkInvalidEvent.InvalidJdkReason.INVALID_JDK_UNDEFINED_JDK)
        return projectJdkInvalidMessage(jdkName)
      }

      when (val gradleJvm = settings.gradleJvm) {
        null, USE_PROJECT_JDK -> {
          val jdkName = ProjectRootManager.getInstance(project).projectSdkName
                        ?: return InvalidJdkReasonWithMessage("project-jdk-name is not defined.",
                                                              GradleJdkInvalidEvent.InvalidJdkReason.INVALID_JDK_PROJECT_JDK_UNDEFINED)
          return projectJdkInvalidMessage(jdkName)
        }
        USE_JAVA_HOME -> {
          return InvalidJdkReasonWithMessage("Project set to use JAVA_HOME but the path is invalid.",
                                             GradleJdkInvalidEvent.InvalidJdkReason.INVALID_JDK_JAVA_HOME_INVALID)
        }
        USE_INTERNAL_JAVA -> {
          return InvalidJdkReasonWithMessage("SystemProperties.javaHome is not valid.",
                                             GradleJdkInvalidEvent.InvalidJdkReason.INVALID_JDK_JAVA_HOME_INVALID)
        }
        else -> {
          return projectJdkInvalidMessage(gradleJvm)
        }
      }
    }

    private fun projectJdkInvalidMessage(jdkName: String): InvalidJdkReasonWithMessage? {
      val javaSdkType = ExternalSystemJdkUtil.getJavaSdkType()
      val existingJdk = ProjectJdkTable.getInstance().findJdk(jdkName, javaSdkType.name)
                        ?: return InvalidJdkReasonWithMessage("Could not find the required ${javaSdkType.name}.",
                                                              GradleJdkInvalidEvent.InvalidJdkReason.INVALID_JDK_NAME_NOT_IN_TABLE)
      val jdkPath = existingJdk.homePath
                    ?: return InvalidJdkReasonWithMessage("JDK home path is not defined.",
                                                          GradleJdkInvalidEvent.InvalidJdkReason.INVALID_JDK_HOME_PATH_NOT_DEFINED)
      return getReasonFromIdeSdkMessage(IdeSdks.getInstance().generateInvalidJdkReason(Paths.get(jdkPath)))
    }
  }

  override fun customize(notificationData: NotificationData, project: Project, error: Throwable?) {
    super.customize(notificationData, project, error)
    val expectedPrefix = GradleBundle.message("gradle.jvm.is.invalid")
    if (notificationData.message.startsWith(expectedPrefix)) {
      val ideSdks = IdeSdks.getInstance()
      // Add more information on why it is not valid
      val errorReason = getInvalidJdkReason(project)
      var modifiedMessage = expectedPrefix
      if (errorReason != null) {
        modifiedMessage += " ${errorReason.message}"
      }
      val suffixMessage = notificationData.message.removePrefix(expectedPrefix).trim()
      if (suffixMessage.isNotEmpty()) {
        modifiedMessage += "\n$suffixMessage"
      }
      notificationData.message = "$modifiedMessage\n"
      // Suggest use embedded
      var registeredListeners = notificationData.registeredListenerIds
      val embeddedJdkPath = ideSdks.embeddedJdkPath
<<<<<<< HEAD
      if (embeddedJdkPath != null) {
        if (ideSdks.validateJdkPath(embeddedJdkPath) != null) {
          val absolutePath = embeddedJdkPath.toAbsolutePath().toString()
          val listener = UseJdkAsProjectJdkListener(project, absolutePath, ".embedded")
          if (!registeredListeners.contains(listener.id)) {
            notificationData.message += "<a href=\"${listener.id}\">Use Embedded JDK ($absolutePath)</a>\n"
            notificationData.setListener(listener.id, listener)
            registeredListeners = notificationData.registeredListenerIds
          }
=======
      if (ideSdks.validateJdkPath(embeddedJdkPath) != null) {
        val absolutePath = embeddedJdkPath.toAbsolutePath().toString()
        val listener = UseJdkAsProjectJdkListener(project, absolutePath, ".embedded")
        if (!registeredListeners.contains(listener.id)) {
          notificationData.message = notificationData.message + "<a href=\"${listener.id}\">Use Embedded JDK ($absolutePath)</a>\n"
          notificationData.setListener(listener.id, listener)
          registeredListeners = notificationData.registeredListenerIds
>>>>>>> de127946
        }
      }
      // Suggest IdeSdks.jdk (if different to embedded)
      val defaultJdk = ideSdks.jdk
      val defaultPath = defaultJdk?.homePath
      if (defaultPath != null) {
        if (ideSdks.validateJdkPath(Paths.get(defaultPath)) != null) {
          if (!FileUtils.isSameFile(embeddedJdkPath.toFile(), File(defaultPath))) {
            val listener = UseJdkAsProjectJdkListener(project, defaultPath)
            if (!registeredListeners.contains(listener.id)) {
              notificationData.message += "<a href=\"${listener.id}\">Use JDK ${defaultJdk.name} ($defaultPath)</a>\n"
              notificationData.setListener(listener.id, listener)
              registeredListeners = notificationData.registeredListenerIds
            }
          }
        }
      }
      // Add change JDK location link
      if ((registeredListeners != null) && (!registeredListeners.contains(OpenProjectJdkLocationListener.ID))) {
        val service = ProjectSettingsService.getInstance(project)
        if (service is AndroidProjectSettingsService) {
          val listener = OpenProjectJdkLocationListener(service)
          notificationData.message += "<a href=\"${OpenProjectJdkLocationListener.ID}\">Change JDK location</a>\n"
          notificationData.setListener(OpenProjectJdkLocationListener.ID, listener)
        }
      }
      // Track reason
      reportInvalidJdkReasonToUsageTracker(
        project,
        errorReason?.reason ?: GradleJdkInvalidEvent.InvalidJdkReason.INVALID_JDK_UNSPECIFIED_REASON)
    }
  }

  class InvalidJdkReasonWithMessage(val message: String, val reason: GradleJdkInvalidEvent.InvalidJdkReason)
}<|MERGE_RESOLUTION|>--- conflicted
+++ resolved
@@ -179,25 +179,13 @@
       // Suggest use embedded
       var registeredListeners = notificationData.registeredListenerIds
       val embeddedJdkPath = ideSdks.embeddedJdkPath
-<<<<<<< HEAD
-      if (embeddedJdkPath != null) {
-        if (ideSdks.validateJdkPath(embeddedJdkPath) != null) {
-          val absolutePath = embeddedJdkPath.toAbsolutePath().toString()
-          val listener = UseJdkAsProjectJdkListener(project, absolutePath, ".embedded")
-          if (!registeredListeners.contains(listener.id)) {
-            notificationData.message += "<a href=\"${listener.id}\">Use Embedded JDK ($absolutePath)</a>\n"
-            notificationData.setListener(listener.id, listener)
-            registeredListeners = notificationData.registeredListenerIds
-          }
-=======
       if (ideSdks.validateJdkPath(embeddedJdkPath) != null) {
         val absolutePath = embeddedJdkPath.toAbsolutePath().toString()
         val listener = UseJdkAsProjectJdkListener(project, absolutePath, ".embedded")
         if (!registeredListeners.contains(listener.id)) {
-          notificationData.message = notificationData.message + "<a href=\"${listener.id}\">Use Embedded JDK ($absolutePath)</a>\n"
+          notificationData.message += "<a href=\"${listener.id}\">Use Embedded JDK ($absolutePath)</a>\n"
           notificationData.setListener(listener.id, listener)
           registeredListeners = notificationData.registeredListenerIds
->>>>>>> de127946
         }
       }
       // Suggest IdeSdks.jdk (if different to embedded)
