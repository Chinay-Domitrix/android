/*
 * Copyright (C) 2021 The Android Open Source Project
 *
 * Licensed under the Apache License, Version 2.0 (the "License");
 * you may not use this file except in compliance with the License.
 * You may obtain a copy of the License at
 *
 *      http://www.apache.org/licenses/LICENSE-2.0
 *
 * Unless required by applicable law or agreed to in writing, software
 * distributed under the License is distributed on an "AS IS" BASIS,
 * WITHOUT WARRANTIES OR CONDITIONS OF ANY KIND, either express or implied.
 * See the License for the specific language governing permissions and
 * limitations under the License.
 */
package com.android.tools.idea.gradle.project

import com.android.SdkConstants.FN_GRADLE_WRAPPER_PROPERTIES
import com.android.SdkConstants.FN_SETTINGS_GRADLE
import com.android.SdkConstants.FN_SETTINGS_GRADLE_KTS
import com.android.tools.analytics.UsageTracker
import com.android.tools.idea.concurrency.executeOnPooledThread
import com.android.tools.idea.gradle.project.GradleVersionCatalogDetector.DetectorResult.EXPLICIT_CALL
import com.android.tools.idea.gradle.project.GradleVersionCatalogDetector.DetectorResult.IMPLICIT_LIBS_VERSIONS
import com.android.tools.idea.gradle.project.GradleVersionCatalogDetector.DetectorResult.NOT_ENABLED
import com.android.tools.idea.gradle.project.GradleVersionCatalogDetector.DetectorResult.NOT_USED
import com.android.tools.idea.gradle.project.GradleVersionCatalogDetector.DetectorResult.OLD_GRADLE
import com.android.tools.idea.gradle.util.GradleUtil.findGradleSettingsFile
import com.android.tools.idea.gradle.util.GradleWrapper
import com.google.wireless.android.sdk.stats.AndroidStudioEvent
import com.google.wireless.android.sdk.stats.AndroidStudioEvent.EventCategory.PROJECT_SYSTEM
import com.google.wireless.android.sdk.stats.AndroidStudioEvent.EventKind.GRADLE_VERSION_CATALOG_DETECTOR
import com.google.wireless.android.sdk.stats.GradleVersionCatalogDetectorEvent
import com.google.wireless.android.sdk.stats.GradleVersionCatalogDetectorEvent.State.EXPLICIT
import com.google.wireless.android.sdk.stats.GradleVersionCatalogDetectorEvent.State.IMPLICIT
import com.google.wireless.android.sdk.stats.GradleVersionCatalogDetectorEvent.State.NONE
import com.google.wireless.android.sdk.stats.GradleVersionCatalogDetectorEvent.State.UNSUPPORTED
import com.intellij.openapi.Disposable
import com.intellij.openapi.application.ApplicationManager
import com.intellij.openapi.application.runReadAction
import com.intellij.openapi.editor.EditorFactory
import com.intellij.openapi.editor.event.DocumentEvent
import com.intellij.openapi.editor.event.DocumentListener
import com.intellij.openapi.fileEditor.FileDocumentManager
import com.intellij.openapi.progress.ProcessCanceledException
import com.intellij.openapi.progress.ProgressManager
import com.intellij.openapi.project.Project
import com.intellij.openapi.vfs.VfsUtilCore
import com.intellij.psi.PsiElement
import com.intellij.psi.PsiManager
import org.gradle.util.GradleVersion
import org.jetbrains.kotlin.psi.KtCallExpression
import org.jetbrains.kotlin.psi.KtFile
import org.jetbrains.kotlin.psi.KtLiteralStringTemplateEntry
import org.jetbrains.kotlin.psi.KtNameReferenceExpression
import org.jetbrains.kotlin.psi.KtStringTemplateExpression
import org.jetbrains.kotlin.psi.KtTreeVisitorVoid
import org.jetbrains.plugins.groovy.lang.psi.GroovyFile
import org.jetbrains.plugins.groovy.lang.psi.GroovyPsiElement
import org.jetbrains.plugins.groovy.lang.psi.GroovyRecursiveElementVisitor
import org.jetbrains.plugins.groovy.lang.psi.api.statements.expressions.GrMethodCall
import org.jetbrains.plugins.groovy.lang.psi.api.statements.expressions.literals.GrLiteral
/**
 * This class and its methods attempt to answer the question of whether a given (Gradle-based) project uses the Version Catalog
 * feature, introduced as experimental in Gradle version 7.0 and made stable in version 7.4.  (Once Studio support for Version Catalogs
 * is stable and documented, this class can probably go away.
 *
 * A project uses version catalogs if:
 * 1. its Gradle version is greater than 7.4, and
 *    a. it has a versionCatalogs clause in its settings file; or if not
 *    b. it has a gradle/libs.versions.toml file relative to its base directory
 * 2. its Gradle version is between 7.0 and 7.4, and it has an enableFeaturePreview("VERSION_CATALOGS") call in its settings file, and
 *    a. it has a versionCatalogs clause in its settings file; or if not
 *    b. it has a gradle/libs.versions.toml file relative to its base directory
 */
class GradleVersionCatalogDetector(private val project: Project): Disposable {
  private var _gradleVersion: GradleVersion? = null
  private var _settingsVisitorResults: SettingsVisitorResults? = null

  private val fileDocumentManager = FileDocumentManager.getInstance()
  init {
    val documentListener = object : DocumentListener {
      override fun documentChanged(event: DocumentEvent) {
        if (_gradleVersion == null && _settingsVisitorResults == null) return
        val baseDir = project.baseDir ?: return
        val file = fileDocumentManager.getFile(event.document) ?: return
        if (!VfsUtilCore.isAncestor(baseDir, file, true)) return
        when (file.name) {
          FN_GRADLE_WRAPPER_PROPERTIES -> _gradleVersion = null
          FN_SETTINGS_GRADLE, FN_SETTINGS_GRADLE_KTS -> _settingsVisitorResults = null
        }
      }
    }
    runReadAction {
      EditorFactory.getInstance().eventMulticaster.addDocumentListener(documentListener, this)
    }
  }

  companion object {
    @JvmStatic
    fun getInstance(project: Project): GradleVersionCatalogDetector =
      runReadAction {
        if(project.isDisposed) throw ProcessCanceledException() else project.getService(GradleVersionCatalogDetector::class.java)
      }

    val MISSING_GRADLE_VERSION: GradleVersion = GradleVersion.version("0.0")
    val PREVIEW_GRADLE_VERSION: GradleVersion = GradleVersion.version("7.0")
    val STABLE_GRADLE_VERSION: GradleVersion = GradleVersion.version("7.4")

    val EMPTY_SETTINGS = object : SettingsVisitorResults {
      override val enableFeaturePreview = false
      override val versionCatalogsCall = false
    }
  }

  private val gradleVersion: GradleVersion
    get() {
      _gradleVersion?.let { return it }
      return runReadAction {
        if (project.isDisposed) throw ProcessCanceledException()
        val gradleWrapper = GradleWrapper.find(project)
        ProgressManager.checkCanceled()
        val gradleVersion = gradleWrapper?.gradleVersion
                              ?.let { runCatching { GradleVersion.version(it) }.getOrNull() }
                            ?: MISSING_GRADLE_VERSION
        return@runReadAction gradleVersion.also { _gradleVersion = gradleVersion }
      }
    }

  private val settingsVisitorResults: SettingsVisitorResults
    get() {
      _settingsVisitorResults?.let { return it }
      return runReadAction {
        if (project.isDisposed) throw ProcessCanceledException()
        val baseDir = project.baseDir ?: return@runReadAction EMPTY_SETTINGS.also { _settingsVisitorResults = it }
        val settingsFile = findGradleSettingsFile(baseDir) ?: return@runReadAction EMPTY_SETTINGS.also { _settingsVisitorResults = it }
        val settingsVisitorResults = when (val settingsPsiFile = PsiManager.getInstance(project).findFile(settingsFile)) {
          is GroovyFile -> visitGroovySettings(settingsPsiFile)
          is KtFile -> visitKtSettings(settingsPsiFile)
          else -> EMPTY_SETTINGS
        }
        return@runReadAction settingsVisitorResults.also { _settingsVisitorResults = settingsVisitorResults }
      }
    }

<<<<<<< HEAD
  private val _isVersionCatalogProject: DetectorResult
=======
  val versionCatalogDetectorResult: DetectorResult
>>>>>>> de127946
    get() {
      val gradleVersion = gradleVersion
      if (gradleVersion < PREVIEW_GRADLE_VERSION) return OLD_GRADLE
      val settingsVisitorResults = settingsVisitorResults
      val needEnableFeaturePreview = gradleVersion < STABLE_GRADLE_VERSION
      if (needEnableFeaturePreview && !settingsVisitorResults.enableFeaturePreview) return NOT_ENABLED
      if (settingsVisitorResults.versionCatalogsCall) return EXPLICIT_CALL
      return when(project.baseDir?.findChild("gradle")?.findChild("libs.versions.toml")) {
        null -> NOT_USED
        else -> IMPLICIT_LIBS_VERSIONS
      }
    }

  private var shouldSendTrackerEvent = true

  val isVersionCatalogProject: Boolean
    get() = versionCatalogDetectorResult.run {
      if (shouldSendTrackerEvent) {
        shouldSendTrackerEvent = false
        val thunk = {
          val event = AndroidStudioEvent.newBuilder()
            .setCategory(PROJECT_SYSTEM).setKind(GRADLE_VERSION_CATALOG_DETECTOR)
            .setGradleVersionCatalogDetectorEvent(
              GradleVersionCatalogDetectorEvent.newBuilder().setState(state)
            )
          UsageTracker.log(event)
        }
        when (ApplicationManager.getApplication().isUnitTestMode) {
          true -> thunk()
          false -> executeOnPooledThread(thunk)
        }
      }
      result
    }


  interface SettingsVisitorResults {
    val enableFeaturePreview: Boolean
    val versionCatalogsCall: Boolean
  }

  enum class DetectorResult(val result: Boolean, val state: GradleVersionCatalogDetectorEvent.State) {
    OLD_GRADLE(false, UNSUPPORTED), // Gradle version is too old for Version Catalogs.
    NOT_ENABLED(false, NONE), // Gradle version requires explicit preview feature, not present.
    EXPLICIT_CALL(true, EXPLICIT), // Found an explicit call to versionCatalogs in settings.
    IMPLICIT_LIBS_VERSIONS(true, IMPLICIT), // No explicit call, but implicit use through libs.versions.toml.
    NOT_USED(false, NONE), // No use of Version Catalogs found in this project.
  }

  private fun visitGroovySettings(settingsPsiFile: GroovyFile): SettingsVisitorResults {
    val visitor = object : GroovyRecursiveElementVisitor(), SettingsVisitorResults {
      override var enableFeaturePreview = false
      override var versionCatalogsCall = false
      override fun visitElement(element: GroovyPsiElement) {
        ProgressManager.checkCanceled()
        super.visitElement(element)
      }
      override fun visitMethodCall(call: GrMethodCall) {
        val callee = call.invokedExpression
        val name = callee.text
        if (name == "versionCatalogs") versionCatalogsCall = true
        if (name == "enableFeaturePreview") {
          val arguments = call.argumentList.allArguments
          if (arguments.size == 1) {
            val argument = arguments[0]
            val argumentVisitor = object : GroovyRecursiveElementVisitor() {
              override fun visitLiteralExpression(literal: GrLiteral) {
                if (literal.value == "VERSION_CATALOGS") enableFeaturePreview = true
                super.visitLiteralExpression(literal)
              }
            }
            argument.accept(argumentVisitor)
          }
        }
        super.visitMethodCall(call)
      }
    }
    settingsPsiFile.accept(visitor)
    return visitor
  }

  private fun visitKtSettings(settingsPsiFile: KtFile): SettingsVisitorResults {
    val visitor = object : KtTreeVisitorVoid(), SettingsVisitorResults {
      override var enableFeaturePreview = false
      override var versionCatalogsCall = false
      override fun visitElement(element: PsiElement) {
        ProgressManager.checkCanceled()
        super.visitElement(element)
      }
      override fun visitCallExpression(expression: KtCallExpression) {
        val callee = expression.calleeExpression
        if (callee != null && callee is KtNameReferenceExpression) {
          val name = callee.getReferencedName()
          if (name == "versionCatalogs") versionCatalogsCall = true
          if (name == "enableFeaturePreview") {
            val arguments = expression.valueArguments
            if (arguments.size == 1) {
              val argument = arguments[0]
              val argumentVisitor = object : KtTreeVisitorVoid() {
                override fun visitStringTemplateExpression(expression: KtStringTemplateExpression) {
                  val entries = expression.entries
                  if (entries.size == 1) {
                    val entry = entries[0] as? KtLiteralStringTemplateEntry ?: return
                    if (entry.text == "VERSION_CATALOGS") enableFeaturePreview = true
                  }
                  super.visitStringTemplateExpression(expression)
                }
              }
              argument.accept(argumentVisitor)
            }
          }
        }
        super.visitCallExpression(expression)
      }
    }
    settingsPsiFile.accept(visitor)
    return visitor
  }

  override fun dispose() {}
}<|MERGE_RESOLUTION|>--- conflicted
+++ resolved
@@ -143,11 +143,7 @@
       }
     }
 
-<<<<<<< HEAD
-  private val _isVersionCatalogProject: DetectorResult
-=======
   val versionCatalogDetectorResult: DetectorResult
->>>>>>> de127946
     get() {
       val gradleVersion = gradleVersion
       if (gradleVersion < PREVIEW_GRADLE_VERSION) return OLD_GRADLE
