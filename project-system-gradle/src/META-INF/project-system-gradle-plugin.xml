<!--
  ~ Copyright (C) 2017 The Android Open Source Project
  ~
  ~ Licensed under the Apache License, Version 2.0 (the "License");
  ~ you may not use this file except in compliance with the License.
  ~ You may obtain a copy of the License at
  ~
  ~      http://www.apache.org/licenses/LICENSE-2.0
  ~
  ~ Unless required by applicable law or agreed to in writing, software
  ~ distributed under the License is distributed on an "AS IS" BASIS,
  ~ WITHOUT WARRANTIES OR CONDITIONS OF ANY KIND, either express or implied.
  ~ See the License for the specific language governing permissions and
  ~ limitations under the License.
  -->
<idea-plugin xmlns:xi="http://www.w3.org/2001/XInclude">
  <depends>com.intellij.gradle</depends>
  <depends>org.jetbrains.plugins.gradle</depends>
  <depends>org.jetbrains.kotlin</depends>
  <depends optional="true" config-file="project-system-gradle-plugin-androidstudio.xml">com.intellij.modules.androidstudio</depends>
  <extensions defaultExtensionNs="com.android">
    <androidStartupActivity implementation="com.android.tools.idea.gradle.util.LastBuildOrSyncStartupActivity" />
    <moduleImporter implementation="com.android.tools.idea.gradle.project.GradleModuleImporter$GradleAndroidModuleImporter" />
  </extensions>
  <extensions defaultExtensionNs="com.android.project">
    <projectsystem implementation="com.android.tools.idea.projectsystem.gradle.GradleProjectSystemProvider"/>
  </extensions>
  <extensions defaultExtensionNs="com.android.run">
    <createLaunchTasksProvider implementation="com.android.tools.idea.testartifacts.instrumented.CreateLaunchTasksProvider"/>
  </extensions>
  <extensions defaultExtensionNs="com.intellij">
<<<<<<< HEAD
=======
    <applicationService serviceInterface="com.android.tools.idea.gradle.dsl.api.GradleModelProvider"
                        serviceImplementation="com.android.tools.idea.projectsystem.gradle.GradleModelSource"/>
    <applicationService serviceImplementation="com.android.tools.idea.gradle.project.common.GradleInitScripts"/>
>>>>>>> 13cf34d7
    <applicationService serviceInterface="com.android.tools.idea.gradle.project.sync.GradleSyncInvoker"
                        serviceImplementation="com.android.tools.idea.gradle.project.sync.GradleSyncInvokerImpl"/>
    <applicationService serviceImplementation="com.android.tools.idea.gradle.project.sync.issues.SyncIssuesReporter"/>
    <applicationService serviceImplementation="com.android.tools.idea.gradle.util.GradleVersions"/>
    <compiler.optionsManager implementation="com.android.tools.idea.gradle.project.build.compiler.HideCompilerOptions" />

    <projectConfigurable groupId="build" id="gradle.compiler"
                         provider="com.android.tools.idea.gradle.project.build.compiler.GradleCompilerSettingsConfigurableProvider"/>
    <stepsBeforeRunProvider implementation="com.android.tools.idea.gradle.run.MakeBeforeRunTaskProvider"/>
    <androidStudioInitializer id="Startup.AndroidGradleOpenProjectProcessorInitializer"
                              implementation="com.android.tools.idea.projectsystem.gradle.AndroidGradleOpenProjectProcessorInitializer"/>
    <projectTaskRunner implementation="com.android.tools.idea.gradle.project.build.AndroidProjectTaskRunner"
                       id="android"
                       order="first, before gradle"/>
    <projectService serviceInterface="com.android.tools.idea.gradle.actions.BuildsToPathsMapper"
                    serviceImplementation="com.android.tools.idea.gradle.project.build.BuildsToPathsMapperImpl"/>
    <projectService serviceImplementation="com.android.tools.idea.gradle.project.build.compiler.AndroidGradleBuildConfiguration"/>
    <projectService serviceImplementation="com.android.tools.idea.gradle.project.build.output.BuildOutputParserManager" />
    <projectService serviceImplementation="com.android.tools.idea.gradle.LibraryFilePaths"/>
    <projectService serviceImplementation="com.android.tools.idea.gradle.project.sync.idea.data.DataNodeCaches"/>
    <projectService serviceInterface="com.android.tools.idea.gradle.project.sync.issues.SyncIssueUsageReporter"
                    serviceImplementation="com.android.tools.idea.gradle.project.sync.issues.SyncIssueUsageReporterImpl"/>
    <projectService serviceImplementation="com.android.tools.idea.gradle.variant.view.BuildVariantView"/>
    <projectService serviceImplementation="com.android.tools.idea.gradle.variant.view.BuildVariantUpdater"/>
    <projectService serviceImplementation="com.android.tools.idea.gradle.project.ProjectStructure"/>
    <projectService serviceInterface="com.android.tools.idea.gradle.project.sync.GradleSyncState"
        serviceImplementation="com.android.tools.idea.gradle.project.sync.GradleSyncStateImpl"/>
    <projectService serviceImplementation="com.android.tools.idea.gradle.project.sync.GradleSyncStateHolder"/>
    <projectService serviceImplementation="com.android.tools.idea.gradle.project.sync.messages.GradleSyncMessages"/>
    <projectService serviceImplementation="com.android.tools.idea.gradle.util.LastBuildOrSyncService" />
    <projectService serviceImplementation="com.android.tools.idea.structure.dialog.ProjectStructureConfigurable"/>
    <facet.toolWindow id="Build Variants"
                      facetIdList="android,android-gradle"
                      anchor="left"
                      secondary="true"
                      icon="StudioIcons.Shell.ToolWindows.BUILD_VARIANTS"
                      factoryClass="com.android.tools.idea.gradle.variant.view.BuildVariantToolWindowFactory"/>
    <notificationGroup id="Android Gradle Tasks" displayType="BALLOON"/>
    <notificationGroup id="Android SDK Setup Issues" displayType="STICKY_BALLOON" />
    <notificationGroup id="Android Gradle Sync Issues" displayType="STICKY_BALLOON" />
    <notificationGroup id="Detected Gradle source sets" displayType="BALLOON"/>
    <externalProjectDataService implementation="org.jetbrains.kotlin.android.configure.KotlinGradleAndroidModuleModelProjectDataService"/>
    <externalProjectDataService implementation="com.android.tools.idea.gradle.project.sync.idea.data.service.GradleModuleModelDataService" />
    <externalProjectDataService implementation="com.android.tools.idea.gradle.project.sync.issues.SyncIssueDataService" />
    <externalProjectDataService implementation="com.android.tools.idea.gradle.project.sync.idea.data.service.NdkModuleModelDataService" />
    <externalProjectDataService implementation="com.android.tools.idea.gradle.project.sync.idea.data.service.ProjectCleanupDataService" />
    <!-- Custom BuildOutputParsers, runs first so that it has higher priority to handle messages than other parsers provided by external system -->
    <externalSystemNotificationExtension implementation="com.android.tools.idea.gradle.service.notification.GradleJvmNotificationExtension"/>
    <externalSystemOutputParserProvider implementation="com.android.tools.idea.gradle.project.build.output.GradleOutputParserProvider"
                                        id="gradle" order="first"/>
    <externalSystemViewContributor id="android" order="before com.intellij.openapi.externalSystem.view.ExternalSystemViewDefaultContributor"
                                   implementation="com.android.tools.idea.projectsystem.gradle.GradleTaskEmptyContributor"/>
    <externalSystemExecutionConsoleManager implementation="com.android.tools.idea.gradle.filters.AndroidGradleExecutionConsoleManager"
                                           order="before gradle"/>
    <externalSystemTaskNotificationListener implementation="com.android.tools.idea.gradle.project.sync.GradleSyncStateHolder$SyncStateUpdater" />
    <externalSystemTaskNotificationListener implementation="com.android.tools.idea.gradle.util.LastBuildOrSyncListener" />
    <externalProjectDataService implementation="com.android.tools.idea.projectsystem.gradle.sync.AndroidModuleDataService" order="last"/>
    <projectModelModifier implementation="com.android.tools.idea.gradle.AndroidGradleJavaProjectModelModifier"/>
    <projectViewNodeDecorator id="android.build.node.decorator" implementation="com.android.tools.idea.gradle.projectView.BuildNodeDecorator"/>
    <generatedSourcesFilter implementation="com.android.tools.idea.gradle.roots.AndroidGeneratedSourcesFilter"/>
    <editorNotificationProvider implementation="com.android.tools.idea.gradle.notification.GeneratedFileNotificationProvider"/>
    <cachesInvalidator implementation="com.android.tools.idea.gradle.project.sync.idea.data.IdeaSyncCachesInvalidator"/>
    <completion.contributor language="any"
                            implementationClass="com.android.tools.idea.gradle.completions.GradleDependencyCompletionContributor" />
    <completion.confidence language="any"
                           id="EnableAutoPopupInStringLiteralForGradleDependencyCompletion"
                           implementationClass="com.android.tools.idea.gradle.completions.EnableAutoPopupInStringLiteralForGradleDependencyCompletion"
                           order="first"/>
    <completion.contributor language="TOML"
                            implementationClass="com.android.tools.idea.gradle.completions.TomlVersionRefCompletionContributor" />
    <completion.contributor language="TOML"
                            implementationClass="com.android.tools.idea.gradle.completions.TomlVersionCatalogCompletionContributor" />
    <completion.confidence language="TOML"
                           id="EnableAutoPopupInLiteralForTomlVersionRefDependencyCompletion"
                           implementationClass="com.android.tools.idea.gradle.completions.EnableAutoPopupInLiteralForTomlVersionRefDependencyCompletion" />
    <completion.confidence language="TOML"
                           id="EnableAutoPopupInTomlVersionCatalogCompletion"
                           implementationClass="com.android.tools.idea.gradle.completions.EnableAutoPopupInTomlVersionCatalogCompletion" />
    <renameHandler implementation="com.android.tools.idea.gradle.refactoring.GradleRenameModuleHandler" order="last"/>
    <renameInputValidator implementation="com.android.tools.idea.gradle.refactoring.GradleAwareSourceRootRenameValidator"/>
    <editorNotificationProvider implementation="com.android.tools.idea.gradle.notification.ProjectSyncStatusNotificationProvider"/>
    <usageTypeProvider id="org.jetbrains.android.refactoring.GradleUsageTypeProvider"
                       implementation="org.jetbrains.android.refactoring.GradleUsageTypeProvider" order="first" />
    <projectService serviceImplementation="com.android.tools.idea.gradle.project.sync.GradleFiles"/>
    <postStartupActivity implementation="com.android.tools.idea.gradle.project.sync.GradleFiles$UpdateHashesStartupActivity"/>
    <intentionAction>
      <language>UAST</language>
      <className>org.jetbrains.android.intentions.AndroidAddLibraryDependencyAction</className>
      <category>Android</category>
    </intentionAction>
  </extensions>
  <projectListeners>
    <listener class="com.android.tools.idea.gradle.project.sync.GradleSyncStateHolder$DataImportListener"
              topic="com.intellij.openapi.externalSystem.service.project.manage.ProjectDataImportListener"/>
    <listener class="com.android.tools.idea.gradle.project.sync.setup.post.SetUpRunConfigurationsSyncListener"
              topic="com.android.tools.idea.gradle.project.sync.GradleSyncListenerWithRoot"/>
    <listener class="com.android.tools.idea.gradle.project.sync.setup.post.RecordAgpVersionSyncListener"
              topic="com.android.tools.idea.gradle.project.sync.GradleSyncListenerWithRoot"/>
    <listener class="com.android.tools.idea.gradle.variant.view.BuildVariantView$SyncListener"
              topic="com.android.tools.idea.gradle.project.sync.GradleSyncListenerWithRoot"/>
    <listener class="com.android.tools.idea.gradle.project.sync.StateChangeNotification"
              topic="com.android.tools.idea.gradle.project.sync.GradleSyncListenerWithRoot"/>
  </projectListeners>
  <extensions defaultExtensionNs="org.jetbrains.plugins.gradle">
    <orderEnumerationHandlerFactory implementation="com.android.tools.idea.gradle.project.AndroidGradleOrderEnumeratorHandlerFactory"/>
    <projectResolve implementation="com.android.tools.idea.gradle.project.sync.idea.AndroidGradleProjectResolver"/>
    <projectResolve implementation="org.jetbrains.kotlin.android.configure.KotlinAndroidMPPGradleProjectResolver"/>
    <resolve.contributor implementation="com.android.tools.idea.gradle.service.resolve.AndroidDslContributor"/>
    <issueChecker implementation="com.android.tools.idea.gradle.project.build.output.DataBindingIssueChecker"/>
    <issueChecker implementation="com.android.tools.idea.gradle.project.sync.errors.CachedDependencyNotFoundIssueChecker"/>
    <issueChecker implementation="com.android.tools.idea.gradle.project.sync.errors.ClassLoadingIssueChecker"/>
    <issueChecker implementation="com.android.tools.idea.gradle.project.sync.errors.ConnectionPermissionDeniedIssueChecker"/>
    <issueChecker implementation="com.android.tools.idea.gradle.project.sync.errors.CorruptGradleDependencyIssueChecker"/>
    <issueChecker implementation="com.android.tools.idea.gradle.project.sync.errors.DaemonContextMismatchIssueChecker"/>
    <issueChecker implementation="com.android.tools.idea.gradle.project.sync.errors.DexDisabledIssueChecker"/>
    <issueChecker implementation="com.android.tools.idea.gradle.project.sync.errors.DuplicateClassIssueChecker"/>
    <issueChecker implementation="com.android.tools.idea.gradle.project.sync.errors.FailedToParseSdkIssueChecker"/>
    <issueChecker implementation="com.android.tools.idea.gradle.project.sync.errors.ErrorOpeningZipFileIssueChecker"/>
    <issueChecker implementation="com.android.tools.idea.gradle.project.sync.errors.Gradle2RequiredIssueChecker"/>
    <issueChecker implementation="com.android.tools.idea.gradle.project.sync.errors.GradleBrokenPipeIssueChecker"/>
    <issueChecker implementation="com.android.tools.idea.gradle.project.sync.errors.GradleDistributionInstallIssueChecker"/>
    <issueChecker implementation="com.android.tools.idea.gradle.project.sync.errors.GradleDslMethodNotFoundIssueChecker"/>
    <issueChecker implementation="com.android.tools.idea.gradle.project.sync.errors.IncompatibleAgpVersionsIssueChecker"/>
    <issueChecker implementation="com.android.tools.idea.gradle.project.sync.errors.InternetConnectionIssueChecker"/>
    <issueChecker implementation="com.android.tools.idea.gradle.project.sync.errors.MissingBuildToolsIssueChecker"/>
    <issueChecker implementation="com.android.tools.idea.gradle.project.sync.errors.MissingCMakeIssueChecker"/>
    <issueChecker implementation="com.android.tools.idea.gradle.project.sync.errors.MissingAndroidPluginIssueChecker"/>
    <issueChecker implementation="com.android.tools.idea.gradle.project.sync.errors.MissingAndroidSdkIssueChecker"/>
    <issueChecker implementation="com.android.tools.idea.gradle.project.sync.errors.MissingDependencyIssueChecker"/>
    <issueChecker implementation="com.android.tools.idea.gradle.project.sync.errors.NdkToolchainMissingABIIssueChecker"/>
    <issueChecker implementation="com.android.tools.idea.gradle.project.sync.errors.UnexpectedIssueChecker"/>
    <issueChecker implementation="com.android.tools.idea.gradle.project.sync.errors.UnknownHostIssueChecker"/>
    <issueChecker implementation="com.android.tools.idea.gradle.project.sync.errors.MissingPlatformIssueChecker"/>
    <issueChecker implementation="com.android.tools.idea.gradle.project.sync.errors.MissingNdkIssueChecker"/>
    <issueChecker implementation="com.android.tools.idea.gradle.project.sync.errors.SdkBuildToolsTooLowIssueChecker"/>
    <issueChecker implementation="com.android.tools.idea.gradle.project.sync.idea.issues.JdkImportIssueChecker"/>
    <issueChecker id="UnsupportedGradleVersionIssueChecker" implementation="com.android.tools.idea.gradle.project.sync.errors.UnsupportedGradleVersionIssueChecker"/>
  </extensions>
  <extensions defaultExtensionNs="com.android.gradle.sync">
    <postSyncProjectSetupStep implementation="com.android.tools.idea.gradle.project.sync.setup.post.project.IgnoredBuildScriptSetupStep"/>
  </extensions>
  <extensions defaultExtensionNs="com.android.ide">
    <sdkEventListener implementation="com.android.tools.idea.gradle.sdk.GradleAndroidSdkEventListener"/>
  </extensions>
  <extensions defaultExtensionNs="com.android.tools.idea">
    <sendFeedbackDescriptionProvider implementation="com.android.tools.idea.feedback.GradleAndNdkSendFeedbackDescriptionProvider" />
  </extensions>
  <extensions defaultExtensionNs="org.jetbrains.android.actions">
    <newResourceCreationHandler
      implementation="com.android.tools.idea.gradle.actions.GradleNewResourceCreationHandler" />
  </extensions>
  <actions>
    <group id="Library.Properties">
      <separator/>
      <action id="LibraryProperties" class="com.android.tools.idea.gradle.actions.LibraryPropertiesAction"/>
      <add-to-group group-id="ProjectViewPopupMenu" anchor="after" relative-to-action="RevealIn"/>
    </group>
    <action id="CleanGradleProject" class="com.android.tools.idea.gradle.actions.CleanProjectAction">
      <add-to-group group-id="BuildMenu" anchor="after" relative-to-action="CompileProject"/>
    </action>
    <action internal="true" id="Android.StopGradleDaemons" class="com.android.tools.idea.gradle.actions.StopGradleDaemonsAction" />
    <group id="GradleProjectStructureActions">
      <separator/>
      <action id="SelectBuildVariant" class="com.android.tools.idea.gradle.actions.SelectBuildVariantAction"/>
      <add-to-group group-id="BuildMenu" anchor="last"/>
      <separator/>
    </group>
    <group id="Internal.Android.Gradle" internal="true">
      <action id="Android.FixAndroidRunConfigurations"
              class="com.android.tools.idea.projectsystem.gradle.actions.FixAndroidRunConfigurationsAction">
      </action>
      <add-to-group group-id="Internal.Android" anchor="last"/>
    </group>
    <action id="Android.BuildApk" class="com.android.tools.idea.gradle.actions.BuildApkAction">
      <add-to-group group-id="BuildMenu" relative-to-action="Android.GenerateSignedApk" anchor="before"/>
    </action>
    <action id="Android.BuildBundle" class="com.android.tools.idea.gradle.actions.BuildBundleAction">
      <add-to-group group-id="BuildMenu" relative-to-action="Android.BuildApk" anchor="after"/>
    </action>

    <action internal="true" id="Android.DumpProject"
            class="com.android.tools.idea.gradle.project.sync.internal.DumpProjectAction">
      <add-to-group group-id="Internal.Android"/>
    </action>
    <action internal="true" id="Android.DumpProjectIdeModels"
            class="com.android.tools.idea.gradle.project.sync.internal.DumpProjectIdeModelAction">
      <add-to-group group-id="Internal.Android"/>
    </action>
  </actions>
</idea-plugin><|MERGE_RESOLUTION|>--- conflicted
+++ resolved
@@ -29,12 +29,7 @@
     <createLaunchTasksProvider implementation="com.android.tools.idea.testartifacts.instrumented.CreateLaunchTasksProvider"/>
   </extensions>
   <extensions defaultExtensionNs="com.intellij">
-<<<<<<< HEAD
-=======
-    <applicationService serviceInterface="com.android.tools.idea.gradle.dsl.api.GradleModelProvider"
-                        serviceImplementation="com.android.tools.idea.projectsystem.gradle.GradleModelSource"/>
     <applicationService serviceImplementation="com.android.tools.idea.gradle.project.common.GradleInitScripts"/>
->>>>>>> 13cf34d7
     <applicationService serviceInterface="com.android.tools.idea.gradle.project.sync.GradleSyncInvoker"
                         serviceImplementation="com.android.tools.idea.gradle.project.sync.GradleSyncInvokerImpl"/>
     <applicationService serviceImplementation="com.android.tools.idea.gradle.project.sync.issues.SyncIssuesReporter"/>
