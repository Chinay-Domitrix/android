--- conflicted
+++ resolved
@@ -30,10 +30,6 @@
   override fun setUp() {
     super.setUp()
 
-<<<<<<< HEAD
-    syncMessages = GradleSyncMessagesStub.replaceSyncMessagesService(project, testRootDisposable)
-=======
->>>>>>> de127946
     reporter = OutOfDateThirdPartyPluginIssueReporter()
     usageReporter = TestSyncIssueUsageReporter()
   }
