/*
 * Copyright (C) 2021 The Android Open Source Project
 *
 * Licensed under the Apache License, Version 2.0 (the "License");
 * you may not use this file except in compliance with the License.
 * You may obtain a copy of the License at
 *
 *      http://www.apache.org/licenses/LICENSE-2.0
 *
 * Unless required by applicable law or agreed to in writing, software
 * distributed under the License is distributed on an "AS IS" BASIS,
 * WITHOUT WARRANTIES OR CONDITIONS OF ANY KIND, either express or implied.
 * See the License for the specific language governing permissions and
 * limitations under the License.
 */
package com.android.tools.idea.gradle.project;

<<<<<<< HEAD
import static com.android.tools.idea.io.FilePaths.pathToIdeaUrl;
import static com.android.tools.idea.testing.TestProjectPaths.KOTLIN_KAPT;
import static com.android.tools.idea.testing.TestProjectPaths.PSD_SAMPLE_GROOVY;
import static com.android.tools.idea.testing.TestProjectPaths.TEST_FIXTURES;
import static com.intellij.openapi.util.io.FileUtil.join;
import static org.mockito.Mockito.mock;
import static org.mockito.Mockito.when;

import com.android.tools.idea.flags.StudioFlags;
=======
import static com.android.tools.idea.gradle.project.sync.snapshots.PreparedTestProject.openPreparedTestProject;
import static com.android.tools.idea.gradle.project.sync.snapshots.TestProjectDefinition.prepareTestProject;
import static com.android.tools.idea.io.FilePaths.pathToIdeaUrl;
import static com.android.tools.idea.testing.AndroidGradleTestUtilsKt.gradleModule;
import static com.android.tools.idea.testing.AndroidProjectRuleKt.onEdt;
import static com.intellij.testFramework.UsefulTestCase.assertContainsElements;
import static com.intellij.testFramework.UsefulTestCase.assertDoesntContain;
import static junit.framework.Assert.assertEquals;
import static junit.framework.Assert.assertFalse;
import static junit.framework.Assert.assertTrue;
import static org.mockito.Mockito.mock;
import static org.mockito.Mockito.when;

import com.android.tools.idea.gradle.model.IdeModuleWellKnownSourceSet;
>>>>>>> de127946
import com.android.tools.idea.gradle.project.model.GradleAndroidModel;
import com.android.tools.idea.gradle.project.sync.snapshots.AndroidCoreTestProject;
import com.android.tools.idea.testing.AndroidModuleModelBuilder;
import com.android.tools.idea.testing.AndroidProjectBuilder;
import com.android.tools.idea.testing.AndroidProjectRule;
import com.android.tools.idea.testing.EdtAndroidProjectRule;
import com.android.tools.idea.testing.IntegrationTestEnvironmentRule;
import com.android.tools.idea.testing.JavaModuleModelBuilder;
import com.google.common.collect.Collections2;
import com.intellij.openapi.module.Module;
import com.intellij.openapi.roots.ModuleRootModel;
import com.intellij.openapi.roots.OrderEnumerationHandler;
import com.intellij.openapi.roots.OrderRootType;
<<<<<<< HEAD
import com.intellij.openapi.vfs.VirtualFile;
import java.io.File;
=======
import com.intellij.testFramework.RunsInEdt;
>>>>>>> de127946
import java.util.ArrayList;
import java.util.Collection;
import java.util.HashSet;
import java.util.List;
import java.util.Set;
import org.jetbrains.annotations.NotNull;
import org.junit.Assert;
import org.junit.Rule;
import org.junit.Test;

<<<<<<< HEAD
public class AndroidGradleOrderEnumeratorHandlerTest extends AndroidGradleTestCase {

  public void testAndroidProjectOutputCorrect() throws Exception {
    loadSimpleApplication();
    Module module = getModule("app");
    Collection<String> result = getAmendedPaths(module, false);

    GradleAndroidModel model = GradleAndroidModel.get(module);
    assertContainsElements(result, Collections2.transform(model.getSelectedVariant().getMainArtifact().getClassesFolder(),
                                                          (input) -> input == null ? null : pathToIdeaUrl(input)));
    assertContainsElements(result, Collections2.transform(model.getSelectedVariant().getMainArtifact().getGeneratedResourceFolders(),
                                                          (input) -> input == null ? null : pathToIdeaUrl(input)));

    Collection<String> unitTestClassesFolders =
      Collections2.transform(
        model.getSelectedVariant().getUnitTestArtifact().getClassesFolder(),
        (input) -> input == null ? null : pathToIdeaUrl(input));
    Collection<String> intersectionMainAndUnitTest = getIntersection(result, unitTestClassesFolders);
    // Main artifact and unit test artifact may either share the same R.jar or none at all (see bug 133326990).
    if (!intersectionMainAndUnitTest.isEmpty()) {
      Assert.assertTrue(intersectionMainAndUnitTest.size() == 1);
      Assert.assertTrue(intersectionMainAndUnitTest.iterator().next().endsWith("R.jar!/"));
    }
=======
@RunsInEdt
public class AndroidGradleOrderEnumeratorHandlerTest {

  @Rule
  public IntegrationTestEnvironmentRule projectRule = AndroidProjectRule.withIntegrationTestEnvironment();
>>>>>>> de127946

  @Test
  public void testAndroidProjectOutputCorrect() {
    final var preparedProject = prepareTestProject(projectRule, AndroidCoreTestProject.SIMPLE_APPLICATION);
    openPreparedTestProject(preparedProject, project -> {
      Module module = gradleModule(project, ":app", IdeModuleWellKnownSourceSet.MAIN);
      Collection<String> result = getAmendedPaths(module, false);

      GradleAndroidModel model = GradleAndroidModel.get(module);
      assertContainsElements(result, Collections2.transform(model.getSelectedVariant().getMainArtifact().getClassesFolder(),
                                                            (input) -> input == null ? null : pathToIdeaUrl(input)));
      assertContainsElements(result, Collections2.transform(model.getSelectedVariant().getMainArtifact().getGeneratedResourceFolders(),
                                                            (input) -> input == null ? null : pathToIdeaUrl(input)));

      Collection<String> unitTestClassesFolders =
        Collections2.transform(
          model.getSelectedVariant().getUnitTestArtifact().getClassesFolder(),
          (input) -> input == null ? null : pathToIdeaUrl(input));
      Collection<String> intersectionMainAndUnitTest = getIntersection(result, unitTestClassesFolders);
      // Main artifact and unit test artifact may either share the same R.jar or none at all (see bug 133326990).
      if (!intersectionMainAndUnitTest.isEmpty()) {
        Assert.assertTrue(intersectionMainAndUnitTest.size() == 1);
        Assert.assertTrue(intersectionMainAndUnitTest.iterator().next().endsWith("R.jar!/"));
      }

      assertDoesntContain(result, Collections2.transform(model.getSelectedVariant().getAndroidTestArtifact().getClassesFolder(),
                                                         (input) -> input == null ? null : pathToIdeaUrl(input)));
      assertDoesntContain(result, Collections2.transform(model.getSelectedVariant().getAndroidTestArtifact().getGeneratedResourceFolders(),
                                                         (input) -> input == null ? null : pathToIdeaUrl(input)));
    });
  }

  @Test
  public void testAndroidProjectWithTestFixtures() {
    final var preparedProject = prepareTestProject(projectRule, AndroidCoreTestProject.TEST_FIXTURES);
    openPreparedTestProject(preparedProject, project -> {
      Module module = gradleModule(project, ":lib", IdeModuleWellKnownSourceSet.TEST_FIXTURES);
      Set<String> result = new HashSet<>(getAmendedPaths(module, true));

      GradleAndroidModel model = GradleAndroidModel.get(module);

      Set<String> expected = new HashSet<>();
      // Test Fixtures
      expected.addAll(Collections2.transform(model.getSelectedVariant().getTestFixturesArtifact().getClassesFolder(),
                                             (input) -> input == null ? null : pathToIdeaUrl(input)));
      expected.addAll(Collections2.transform(model.getSelectedVariant().getTestFixturesArtifact().getGeneratedResourceFolders(),
                                             (input) -> input == null ? null : pathToIdeaUrl(input)));

      assertEquals(expected, result);
    });
  }

  @Test
  public void testAndroidProjectWithTestOutputCorrect() {
    final var preparedProject = prepareTestProject(projectRule, AndroidCoreTestProject.SIMPLE_APPLICATION);
    openPreparedTestProject(preparedProject, project -> {
      Module module = gradleModule(project, ":app", IdeModuleWellKnownSourceSet.ANDROID_TEST);
      Set<String> result = new HashSet<>(getAmendedPaths(module, true));

      GradleAndroidModel model = GradleAndroidModel.get(module);
      Set<String> expected = new HashSet<>();
      // Android Test
      expected.addAll(Collections2.transform(model.getSelectedVariant().getAndroidTestArtifact().getClassesFolder(),
                                             (input) -> input == null ? null : pathToIdeaUrl(input)));
      expected.addAll(Collections2.transform(model.getSelectedVariant().getAndroidTestArtifact().getGeneratedResourceFolders(),
                                             (input) -> input == null ? null : pathToIdeaUrl(input)));
      assertEquals(expected, result);
    });
  }

  @RunsInEdt
  public static class NonGradle {
    @Rule
    public EdtAndroidProjectRule projectRule = onEdt(AndroidProjectRule.withAndroidModels());

    @Test
    public void testAndroidModulesRecursiveAndJavaModulesNot() {
      projectRule.setupProjectFrom(JavaModuleModelBuilder.getRootModuleBuilder(),
                                   new AndroidModuleModelBuilder(":app", "debug", new AndroidProjectBuilder()),
                                   new JavaModuleModelBuilder(":jav", true));

      Module appModule = gradleModule(projectRule.getProject(), ":app");
      Module libModule = gradleModule(projectRule.getProject(), ":jav");

      OrderEnumerationHandler appHandler = new AndroidGradleOrderEnumeratorHandlerFactory().createHandler(appModule);
      assertTrue(appHandler.shouldProcessDependenciesRecursively());
      assertFalse(new AndroidGradleOrderEnumeratorHandlerFactory().isApplicable(libModule));
    }
  }

  private static List<String> getAmendedPaths(@NotNull Module module, boolean includeTests) {
    ModuleRootModel moduleRootModel = mock(ModuleRootModel.class);
    when(moduleRootModel.getModule()).thenReturn(module);
    OrderEnumerationHandler handler = new AndroidGradleOrderEnumeratorHandlerFactory().createHandler(module);

    List<String> result = new ArrayList<>();
    handler.addCustomModuleRoots(OrderRootType.CLASSES, moduleRootModel, result, true, includeTests);
    return result;
  }

  @NotNull
  private static <E> Collection<E> getIntersection(@NotNull Collection<E> collection1, @NotNull Collection<E> collection2) {
    Collection<E> intersection = new HashSet<>(collection1);
    intersection.retainAll(collection2);
    return intersection;
  }
}<|MERGE_RESOLUTION|>--- conflicted
+++ resolved
@@ -15,17 +15,6 @@
  */
 package com.android.tools.idea.gradle.project;
 
-<<<<<<< HEAD
-import static com.android.tools.idea.io.FilePaths.pathToIdeaUrl;
-import static com.android.tools.idea.testing.TestProjectPaths.KOTLIN_KAPT;
-import static com.android.tools.idea.testing.TestProjectPaths.PSD_SAMPLE_GROOVY;
-import static com.android.tools.idea.testing.TestProjectPaths.TEST_FIXTURES;
-import static com.intellij.openapi.util.io.FileUtil.join;
-import static org.mockito.Mockito.mock;
-import static org.mockito.Mockito.when;
-
-import com.android.tools.idea.flags.StudioFlags;
-=======
 import static com.android.tools.idea.gradle.project.sync.snapshots.PreparedTestProject.openPreparedTestProject;
 import static com.android.tools.idea.gradle.project.sync.snapshots.TestProjectDefinition.prepareTestProject;
 import static com.android.tools.idea.io.FilePaths.pathToIdeaUrl;
@@ -40,7 +29,6 @@
 import static org.mockito.Mockito.when;
 
 import com.android.tools.idea.gradle.model.IdeModuleWellKnownSourceSet;
->>>>>>> de127946
 import com.android.tools.idea.gradle.project.model.GradleAndroidModel;
 import com.android.tools.idea.gradle.project.sync.snapshots.AndroidCoreTestProject;
 import com.android.tools.idea.testing.AndroidModuleModelBuilder;
@@ -54,12 +42,7 @@
 import com.intellij.openapi.roots.ModuleRootModel;
 import com.intellij.openapi.roots.OrderEnumerationHandler;
 import com.intellij.openapi.roots.OrderRootType;
-<<<<<<< HEAD
-import com.intellij.openapi.vfs.VirtualFile;
-import java.io.File;
-=======
 import com.intellij.testFramework.RunsInEdt;
->>>>>>> de127946
 import java.util.ArrayList;
 import java.util.Collection;
 import java.util.HashSet;
@@ -70,37 +53,11 @@
 import org.junit.Rule;
 import org.junit.Test;
 
-<<<<<<< HEAD
-public class AndroidGradleOrderEnumeratorHandlerTest extends AndroidGradleTestCase {
-
-  public void testAndroidProjectOutputCorrect() throws Exception {
-    loadSimpleApplication();
-    Module module = getModule("app");
-    Collection<String> result = getAmendedPaths(module, false);
-
-    GradleAndroidModel model = GradleAndroidModel.get(module);
-    assertContainsElements(result, Collections2.transform(model.getSelectedVariant().getMainArtifact().getClassesFolder(),
-                                                          (input) -> input == null ? null : pathToIdeaUrl(input)));
-    assertContainsElements(result, Collections2.transform(model.getSelectedVariant().getMainArtifact().getGeneratedResourceFolders(),
-                                                          (input) -> input == null ? null : pathToIdeaUrl(input)));
-
-    Collection<String> unitTestClassesFolders =
-      Collections2.transform(
-        model.getSelectedVariant().getUnitTestArtifact().getClassesFolder(),
-        (input) -> input == null ? null : pathToIdeaUrl(input));
-    Collection<String> intersectionMainAndUnitTest = getIntersection(result, unitTestClassesFolders);
-    // Main artifact and unit test artifact may either share the same R.jar or none at all (see bug 133326990).
-    if (!intersectionMainAndUnitTest.isEmpty()) {
-      Assert.assertTrue(intersectionMainAndUnitTest.size() == 1);
-      Assert.assertTrue(intersectionMainAndUnitTest.iterator().next().endsWith("R.jar!/"));
-    }
-=======
 @RunsInEdt
 public class AndroidGradleOrderEnumeratorHandlerTest {
 
   @Rule
   public IntegrationTestEnvironmentRule projectRule = AndroidProjectRule.withIntegrationTestEnvironment();
->>>>>>> de127946
 
   @Test
   public void testAndroidProjectOutputCorrect() {
