--- conflicted
+++ resolved
@@ -47,13 +47,8 @@
 
 
   fun testFirstSyncFailedStructure() {
-<<<<<<< HEAD
-    prepareProjectForImport(TestProjectPaths.SIMPLE_APPLICATION, null, null)
+    prepareProjectForImport(TestProjectPaths.SIMPLE_APPLICATION, null, null, null)
     val buildFile = @Suppress("DEPRECATION") PlatformTestUtil.getOrCreateProjectBaseDir(project).findChild("build.gradle")!!
-=======
-    prepareProjectForImport(TestProjectPaths.SIMPLE_APPLICATION, null, null, null)
-    val buildFile = @Suppress("DEPRECATION") project.baseDir.findChild("build.gradle")!!
->>>>>>> 799703f0
     runWriteAction {
       buildFile.setBinaryContent("*** this is an error ***".toByteArray())
     }
