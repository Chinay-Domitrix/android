<?xml version="1.0" encoding="UTF-8"?>
<module type="JAVA_MODULE" version="4">
  <component name="NewModuleRootManager" inherit-compiler-output="true">
    <exclude-output />
    <content url="file://$MODULE_DIR$/testSrc">
      <sourceFolder url="file://$MODULE_DIR$/testSrc" isTestSource="true" />
    </content>
    <orderEntry type="inheritedJdk" />
<<<<<<< HEAD
=======
    <orderEntry type="library" name="studio-sdk" level="project" />
    <orderEntry type="library" name="studio-plugin-gradle" level="project" />
    <orderEntry type="library" name="studio-plugin-Kotlin" level="project" />
>>>>>>> cdc83e4e
    <orderEntry type="sourceFolder" forTests="false" />
    <orderEntry type="module" module-name="intellij.android.common" scope="TEST" />
    <orderEntry type="module" module-name="intellij.android.core" scope="TEST" />
    <orderEntry type="module" module-name="intellij.android.projectSystem" scope="TEST" />
    <orderEntry type="module" module-name="intellij.android.projectSystem.gradle" scope="TEST" />
    <orderEntry type="module" module-name="intellij.android.testFramework" scope="TEST" />
    <orderEntry type="module" module-name="android.sdktools.flags" scope="TEST" />
<<<<<<< HEAD
    <orderEntry type="module" module-name="intellij.java.testFramework" scope="TEST" />
=======
>>>>>>> cdc83e4e
    <orderEntry type="module" module-name="android.sdktools.testutils" scope="TEST" />
    <orderEntry type="library" scope="TEST" name="mockito" level="project" />
    <orderEntry type="library" scope="TEST" name="truth" level="project" />
    <orderEntry type="module" module-name="intellij.android.adt.testutils" scope="TEST" />
<<<<<<< HEAD
    <orderEntry type="library" scope="TEST" name="commons-io" level="project" />
=======
>>>>>>> cdc83e4e
    <orderEntry type="module" module-name="intellij.android.gradle.dsl" scope="TEST" />
    <orderEntry type="library" scope="TEST" name="studio-analytics-proto" level="project" />
    <orderEntry type="library" scope="TEST" name="studio-proto" level="project" />
    <orderEntry type="module" module-name="intellij.android.deploy" scope="TEST" />
    <orderEntry type="module" module-name="intellij.android.projectSystem.gradle.models" scope="TEST" />
    <orderEntry type="module" module-name="intellij.android.projectSystem.gradle.psd" scope="TEST" />
    <orderEntry type="module" module-name="intellij.android.projectSystem.gradle.sync" scope="TEST" />
  </component>
</module><|MERGE_RESOLUTION|>--- conflicted
+++ resolved
@@ -6,12 +6,6 @@
       <sourceFolder url="file://$MODULE_DIR$/testSrc" isTestSource="true" />
     </content>
     <orderEntry type="inheritedJdk" />
-<<<<<<< HEAD
-=======
-    <orderEntry type="library" name="studio-sdk" level="project" />
-    <orderEntry type="library" name="studio-plugin-gradle" level="project" />
-    <orderEntry type="library" name="studio-plugin-Kotlin" level="project" />
->>>>>>> cdc83e4e
     <orderEntry type="sourceFolder" forTests="false" />
     <orderEntry type="module" module-name="intellij.android.common" scope="TEST" />
     <orderEntry type="module" module-name="intellij.android.core" scope="TEST" />
@@ -19,22 +13,19 @@
     <orderEntry type="module" module-name="intellij.android.projectSystem.gradle" scope="TEST" />
     <orderEntry type="module" module-name="intellij.android.testFramework" scope="TEST" />
     <orderEntry type="module" module-name="android.sdktools.flags" scope="TEST" />
-<<<<<<< HEAD
     <orderEntry type="module" module-name="intellij.java.testFramework" scope="TEST" />
-=======
->>>>>>> cdc83e4e
     <orderEntry type="module" module-name="android.sdktools.testutils" scope="TEST" />
     <orderEntry type="library" scope="TEST" name="mockito" level="project" />
     <orderEntry type="library" scope="TEST" name="truth" level="project" />
     <orderEntry type="module" module-name="intellij.android.adt.testutils" scope="TEST" />
-<<<<<<< HEAD
     <orderEntry type="library" scope="TEST" name="commons-io" level="project" />
-=======
->>>>>>> cdc83e4e
+    <orderEntry type="module" module-name="intellij.android.gradle.dsl" scope="TEST" />
     <orderEntry type="module" module-name="intellij.android.gradle.dsl" scope="TEST" />
     <orderEntry type="library" scope="TEST" name="studio-analytics-proto" level="project" />
     <orderEntry type="library" scope="TEST" name="studio-proto" level="project" />
+    <orderEntry type="library" scope="TEST" name="protobuf" level="project" />
     <orderEntry type="module" module-name="intellij.android.deploy" scope="TEST" />
+    <orderEntry type="module" module-name="intellij.xml.dom" scope="TEST" />
     <orderEntry type="module" module-name="intellij.android.projectSystem.gradle.models" scope="TEST" />
     <orderEntry type="module" module-name="intellij.android.projectSystem.gradle.psd" scope="TEST" />
     <orderEntry type="module" module-name="intellij.android.projectSystem.gradle.sync" scope="TEST" />
