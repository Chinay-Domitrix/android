--- conflicted
+++ resolved
@@ -20,9 +20,6 @@
     <orderEntry type="library" name="studio-analytics-proto" level="project" />
     <orderEntry type="module" module-name="android.sdktools.flags" />
     <orderEntry type="module" module-name="intellij.android.kotlin.extensions" />
-<<<<<<< HEAD
     <orderEntry type="module" module-name="intellij.xml.impl" />
-=======
->>>>>>> 12e77d2e
   </component>
 </module>