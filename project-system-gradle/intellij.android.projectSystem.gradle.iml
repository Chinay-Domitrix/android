--- conflicted
+++ resolved
@@ -47,56 +47,63 @@
     </orderEntry>
     <orderEntry type="module" module-name="android.sdktools.lint-checks" />
     <orderEntry type="module" module-name="intellij.android.gradle-tooling.impl" />
-<<<<<<< HEAD
+    <orderEntry type="module" module-name="intellij.android.execution.common" />
+    <orderEntry type="library" name="swingx" level="project" />
     <orderEntry type="library" name="Guava" level="project" />
-    <orderEntry type="library" name="swingx" level="project" />
     <orderEntry type="library" name="protobuf" level="project" />
     <orderEntry type="library" name="fastutil-min" level="project" />
-    <orderEntry type="library" name="kotlinx-coroutines-core" level="project" />
     <orderEntry type="library" name="rd-core" level="project" />
+    <orderEntry type="library" name="StreamEx" level="project" />
+    <orderEntry type="library" name="kotlin-stdlib" level="project" />
     <orderEntry type="library" name="grpc-core" level="project" />
+    <orderEntry type="library" name="kotlin-tooling-core" level="project" />
     <orderEntry type="library" name="org.codehaus.groovy:groovy" level="project" />
     <orderEntry type="library" name="kotlin-reflect" level="project" />
     <orderEntry type="library" name="jetbrains-annotations" level="project" />
+    <orderEntry type="library" name="kotlinx-coroutines-core" level="project" />
     <orderEntry type="library" name="gson" level="project" />
     <orderEntry type="library" name="Gradle" level="project" />
-    <orderEntry type="library" name="kotlin-stdlib" level="project" />
     <orderEntry type="library" scope="PROVIDED" name="kotlinc.kotlin-compiler-common" level="project" />
     <orderEntry type="library" scope="PROVIDED" name="kotlinc.kotlin-jps-common" level="project" />
+    <orderEntry type="library" scope="PROVIDED" name="kotlinc.high-level-api-impl-base" level="project" />
+    <orderEntry type="module" module-name="intellij.platform.statistics" />
     <orderEntry type="module" module-name="intellij.platform.util.jdom" />
     <orderEntry type="module" module-name="intellij.platform.usageView" />
+    <orderEntry type="module" module-name="kotlin.idea" />
     <orderEntry type="module" module-name="intellij.java.compiler" />
-    <orderEntry type="module" module-name="kotlin.idea" />
     <orderEntry type="module" module-name="intellij.xml.psi.impl" />
     <orderEntry type="module" module-name="intellij.groovy.psi" />
     <orderEntry type="module" module-name="intellij.platform.ide.core.impl" />
     <orderEntry type="module" module-name="intellij.platform.debugger" />
+    <orderEntry type="module" module-name="intellij.platform.debugger.impl" />
     <orderEntry type="module" module-name="intellij.platform.editor" />
     <orderEntry type="module" module-name="intellij.platform.remote.core" />
+    <orderEntry type="module" module-name="intellij.platform.analysis" />
     <orderEntry type="module" module-name="kotlin.base.external-build-system" />
     <orderEntry type="module" module-name="intellij.java.psi.impl" />
-    <orderEntry type="module" module-name="intellij.platform.analysis" />
     <orderEntry type="module" module-name="kotlin.gradle.gradle" />
+    <orderEntry type="module" module-name="kotlin.base.util" />
+    <orderEntry type="module" module-name="kotlin.base.project-model" />
     <orderEntry type="module" module-name="intellij.platform.ide" />
-    <orderEntry type="module" module-name="kotlin.base.project-model" />
     <orderEntry type="module" module-name="intellij.java.analysis" />
     <orderEntry type="module" module-name="intellij.platform.core.ui" />
     <orderEntry type="module" module-name="intellij.platform.usageView.impl" />
     <orderEntry type="module" module-name="kotlin.gradle.gradle-tooling.impl" />
     <orderEntry type="module" module-name="intellij.platform.util.ui" />
+    <orderEntry type="module" module-name="intellij.platform.analysis.impl" />
     <orderEntry type="module" module-name="intellij.platform.indexing" />
-    <orderEntry type="module" module-name="intellij.platform.analysis.impl" />
+    <orderEntry type="module" module-name="intellij.properties.psi" />
     <orderEntry type="module" module-name="intellij.junit" />
+    <orderEntry type="module" module-name="intellij.platform.execution" />
     <orderEntry type="module" module-name="intellij.platform.execution.impl" />
     <orderEntry type="module" module-name="intellij.java.impl" />
     <orderEntry type="module" module-name="kotlin.gradle.gradle-java" />
+    <orderEntry type="module" module-name="intellij.java.analysis.impl" />
     <orderEntry type="module" module-name="intellij.java.compiler.impl" />
-    <orderEntry type="module" module-name="intellij.java.analysis.impl" />
     <orderEntry type="module" module-name="intellij.gradle.toolingExtension" />
     <orderEntry type="module" module-name="intellij.platform.smRunner" />
-    <orderEntry type="module" module-name="intellij.java" />
+    <orderEntry type="module" module-name="intellidej.java" />
     <orderEntry type="module" module-name="intellij.java.execution" />
-    <orderEntry type="module" module-name="kotlin.project-configuration" />
     <orderEntry type="module" module-name="intellij.gradle.java" />
     <orderEntry type="module" module-name="intellij.platform.core" />
     <orderEntry type="module" module-name="intellij.platform.extensions" />
@@ -115,29 +122,23 @@
     <orderEntry type="module" module-name="intellij.platform.refactoring" />
     <orderEntry type="module" module-name="intellij.platform.util" />
     <orderEntry type="module" module-name="kotlin.compiler-plugins.compiler-plugin-support.gradle" />
-    <orderEntry type="module" module-name="intellij.platform.jps.model" />
     <orderEntry type="module" module-name="intellij.platform.concurrency" />
     <orderEntry type="module" module-name="kotlin.base.facet" />
     <orderEntry type="module" module-name="intellij.xml.psi" />
     <orderEntry type="module" module-name="intellij.platform.projectModel" />
-    <orderEntry type="module" module-name="intellij.properties.psi" />
     <orderEntry type="module" module-name="intellij.platform.lvcs" />
     <orderEntry type="module" module-name="intellij.platform.ide.util.io" />
     <orderEntry type="module" module-name="intellij.gradle.common" />
     <orderEntry type="module" module-name="intellij.platform.lang" />
     <orderEntry type="module" module-name="intellij.java.execution.impl" />
-    <orderEntry type="module" module-name="kotlin.base.util" />
+    <orderEntry type="module" module-name="intellij.xml.dom" />
     <orderEntry type="module" module-name="intellij.platform.execution" />
-    <orderEntry type="module" module-name="intellij.xml.dom" />
     <orderEntry type="module" module-name="intellij.platform.externalSystem.rt" />
     <orderEntry type="module" module-name="intellij.platform.externalSystem" />
     <orderEntry type="module" module-name="intellij.platform.externalSystem.impl" />
     <orderEntry type="module" module-name="intellij.gradle.toolingExtension.impl" />
-    <orderEntry type="module" module-name="intellij.java.guiForms.rt" />
     <orderEntry type="module" module-name="intellij.platform.ide.impl" />
     <orderEntry type="module" module-name="intellij.platform.ide.core" />
-=======
-    <orderEntry type="module" module-name="intellij.android.execution.common" />
->>>>>>> de127946
+    <orderEntry type="module" module-name="intellij.java" />
   </component>
 </module>