--- conflicted
+++ resolved
@@ -16,11 +16,6 @@
     <orderEntry type="module" module-name="intellij.platform.lang" />
     <orderEntry type="module" module-name="android.sdktools.sdk-common" />
     <orderEntry type="library" name="protobuf" level="project" />
-<<<<<<< HEAD
-    <orderEntry type="library" name="studio-analytics-proto" level="project" />
-    <orderEntry type="module" module-name="android.sdktools.flags" />
-    <orderEntry type="module" module-name="intellij.android.kotlin.extensions" />
-=======
     <orderEntry type="library" name="kotlin-stdlib-jdk8" level="project" />
     <orderEntry type="library" name="com.android.tools.build:builder-model" level="project" />
     <orderEntry type="library" name="com.android.tools:sdk-common" level="project" />
@@ -31,6 +26,5 @@
     <orderEntry type="library" name="com.android.tools.analytics-library:protos" level="project" />
     <orderEntry type="library" name="com.android.tools:repository" level="project" />
     <orderEntry type="library" name="com.android.tools:sdklib" level="project" />
->>>>>>> 5e1369d6
   </component>
 </module>