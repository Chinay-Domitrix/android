--- conflicted
+++ resolved
@@ -9,11 +9,10 @@
     </content>
     <orderEntry type="inheritedJdk" />
     <orderEntry type="sourceFolder" forTests="false" />
-<<<<<<< HEAD
+    <orderEntry type="library" scope="TEST" name="truth" level="project" />
     <orderEntry type="library" name="kotlin-reflect" level="project" />
     <orderEntry type="library" name="kotlin-stdlib" level="project" />
-=======
-    <orderEntry type="library" scope="TEST" name="truth" level="project" />
->>>>>>> de127946
+    <orderEntry type="library" scope="TEST" name="Guava" level="project" />
+    <orderEntry type="library" scope="TEST" name="JUnit4" level="project" />
   </component>
 </module>