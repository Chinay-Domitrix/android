<<<<<<< HEAD
load("//tools/base/bazel:bazel.bzl", "iml_module")

# managed by go/iml_to_build
iml_module(
    name = "intellij.android.debuggers",
    srcs = ["src"],
    iml_files = ["intellij.android.debuggers.iml"],
    visibility = ["//visibility:public"],
    # do not sort: must match IML order
    deps = [
        "//prebuilts/studio/intellij-sdk:studio-sdk",
        "//tools/adt/idea/android:intellij.android.core[module]",
        "//tools/adt/idea/deploy:intellij.android.deploy[module]",
        "//tools/adt/idea/android-common:intellij.android.common[module]",
        "//tools/base/flags:studio.android.sdktools.flags[module]",
        "//prebuilts/studio/intellij-sdk:studio-sdk-plugin-Kotlin",
    ],
)

# managed by go/iml_to_build
iml_module(
    name = "intellij.android.debuggers.tests",
    iml_files = ["intellij.android.debuggers.tests.iml"],
    test_class = "com.android.tools.idea.debuggers.DebuggersTestSuite",
    test_srcs = ["testSrc"],
    visibility = ["//visibility:public"],
    # do not sort: must match IML order
    deps = [
        "//prebuilts/studio/intellij-sdk:studio-sdk",
        "//tools/adt/idea/debuggers:intellij.android.debuggers[module, test]",
        "//tools/base/testutils:studio.android.sdktools.testutils[module, test]",
        "//tools/adt/idea/adt-testutils:intellij.android.adt.testutils[module, test]",
        "//tools/adt/idea/android-test-framework:intellij.android.testFramework[module]",
        "//tools/adt/idea/android:intellij.android.core[module, test]",
        "//tools/adt/idea/deploy:intellij.android.deploy[module, test]",
        "//tools/adt/idea/.idea/libraries:mockito[test]",
    ],
)
=======
>>>>>>> 44b500f2
<|MERGE_RESOLUTION|>--- conflicted
+++ resolved
@@ -1,4 +1,3 @@
-<<<<<<< HEAD
 load("//tools/base/bazel:bazel.bzl", "iml_module")
 
 # managed by go/iml_to_build
@@ -15,6 +14,9 @@
         "//tools/adt/idea/android-common:intellij.android.common[module]",
         "//tools/base/flags:studio.android.sdktools.flags[module]",
         "//prebuilts/studio/intellij-sdk:studio-sdk-plugin-Kotlin",
+        "//tools/adt/idea/debuggers:libjava_sites",
+        "//tools/adt/idea/.idea/libraries:studio-analytics-proto",
+        "//tools/analytics-library/tracker:analytics-tracker[module]",
     ],
 )
 
@@ -37,5 +39,10 @@
         "//tools/adt/idea/.idea/libraries:mockito[test]",
     ],
 )
-=======
->>>>>>> 44b500f2
+
+# managed by go/iml_to_build
+java_import(
+    name = "libjava_sites",
+    jars = ["//tools/base/deploy/sites:libjava_sites.jar"],
+    visibility = ["//visibility:public"],
+)