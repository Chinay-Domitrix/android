/*
 * Copyright (C) 2019 The Android Open Source Project
 *
 * Licensed under the Apache License, Version 2.0 (the "License");
 * you may not use this file except in compliance with the License.
 * You may obtain a copy of the License at
 *
 *      http://www.apache.org/licenses/LICENSE-2.0
 *
 * Unless required by applicable law or agreed to in writing, software
 * distributed under the License is distributed on an "AS IS" BASIS,
 * WITHOUT WARRANTIES OR CONDITIONS OF ANY KIND, either express or implied.
 * See the License for the specific language governing permissions and
 * limitations under the License.
 */
package com.android.build.attribution.ui.tree

import com.android.build.attribution.ui.BuildAnalyzerBrowserLinks
import com.android.build.attribution.ui.DescriptionWithHelpLinkLabel
import com.android.build.attribution.ui.colorIcon
import com.android.build.attribution.ui.data.CriticalPathTasksUiData
import com.android.build.attribution.ui.data.TaskUiData
import com.android.build.attribution.ui.durationString
import com.android.build.attribution.ui.issuesCountString
import com.android.build.attribution.ui.mergedIcon
import com.android.build.attribution.ui.panels.AbstractBuildAttributionInfoPanel
import com.android.build.attribution.ui.panels.ChartBuildAttributionInfoPanel
import com.android.build.attribution.ui.panels.CriticalPathChartLegend
import com.android.build.attribution.ui.panels.TimeDistributionChart
import com.android.build.attribution.ui.panels.criticalPathHeader
import com.android.build.attribution.ui.panels.headerLabel
import com.android.build.attribution.ui.panels.taskInfoPanel
import com.android.build.attribution.ui.taskIcon
import com.android.utils.HtmlBuilder
import com.google.wireless.android.sdk.stats.BuildAttributionUiEvent
import com.intellij.ui.treeStructure.SimpleNode
import javax.swing.Icon
import javax.swing.JComponent

class CriticalPathTasksRoot(
  private val data: CriticalPathTasksUiData,
  parent: ControllersAwareBuildAttributionNode
) : AbstractBuildAttributionNode(parent, "Tasks determining this build's duration") {
  private val chartItems: List<TimeDistributionChart.ChartDataItem<TaskUiData>> = createTaskChartItems(data)

  override val presentationIcon: Icon? = null

  override val issuesCountsSuffix: String? = issuesCountString(data.warningCount, data.infoCount)

  override val timeSuffix: String? = data.criticalPathDuration.durationString()

  override val pageType = BuildAttributionUiEvent.Page.PageType.CRITICAL_PATH_TASKS_ROOT

  override fun buildChildren(): Array<SimpleNode> {
    val nodes = mutableListOf<SimpleNode>()
    for (item in chartItems) {
      when (item) {
        is TimeDistributionChart.SingularChartDataItem<TaskUiData> ->
          nodes.add(TaskNode(item.underlyingData, chartItems, item, this))
        is TimeDistributionChart.AggregatedChartDataItem<TaskUiData> ->
          item.underlyingData.forEach { taskData -> nodes.add(TaskNode(taskData, chartItems, item, this)) }
      }
    }
    return nodes.toTypedArray()
  }

  override fun createComponent(): AbstractBuildAttributionInfoPanel {
    return object : ChartBuildAttributionInfoPanel() {

      override fun createHeader(): JComponent {
        return criticalPathHeader("Tasks", data.criticalPathDuration.durationString())
      }

      override fun createChart(): JComponent {
        return TimeDistributionChart(chartItems, null, true)
      }

      override fun createLegend(): JComponent {
        return CriticalPathChartLegend.createTasksLegendPanel()
      }

      override fun createDescription(): JComponent {
        val text = HtmlBuilder()
          .openHtmlBody()
          .add("These tasks belong to a group of sequentially executed tasks that has the largest impact on this build's duration.")
          .newline()
          .add("Addressing this group provides the greatest likelihood of reducing the overall build duration.")
          .closeHtmlBody()
<<<<<<< HEAD
        return DescriptionWithHelpLinkLabel(text.html, CRITICAL_PATH_LINK, analytics)
=======
        return DescriptionWithHelpLinkLabel(text.html, BuildAnalyzerBrowserLinks.CRITICAL_PATH, analytics)
>>>>>>> 640ce73c
      }

      override fun createRightInfoPanel(): JComponent? {
        return null
      }
    }
  }
}

private class TaskNode(
  private val taskData: TaskUiData,
  private val chartItems: List<TimeDistributionChart.ChartDataItem<TaskUiData>>,
  private val selectedChartItem: TimeDistributionChart.ChartDataItem<TaskUiData>,
  parent: CriticalPathTasksRoot
) : AbstractBuildAttributionNode(parent, taskData.taskPath) {

  override val presentationIcon: Icon? = mergedIcon(taskIcon(taskData), colorIcon(selectedChartItem.legendColor.baseColor))

  override val issuesCountsSuffix: String? = null

  override val timeSuffix: String? = taskData.executionTime.durationString()

  override val pageType = BuildAttributionUiEvent.Page.PageType.CRITICAL_PATH_TASK_PAGE

  override fun createComponent(): AbstractBuildAttributionInfoPanel {
    return object : ChartBuildAttributionInfoPanel() {
      override fun createChart(): JComponent {
        return TimeDistributionChart(chartItems, selectedChartItem, false)
      }

      override fun createLegend(): JComponent {
        return CriticalPathChartLegend.createTasksLegendPanel()
      }

      override fun createDescription(): JComponent? = null

      override fun createRightInfoPanel(): JComponent {
        return taskInfoPanel(taskData, analytics, issueReporter)
      }

      override fun createHeader(): JComponent {
        return headerLabel(taskData.taskPath)
      }
    }
  }

  override fun buildChildren(): Array<SimpleNode> = emptyArray()
}<|MERGE_RESOLUTION|>--- conflicted
+++ resolved
@@ -86,11 +86,7 @@
           .newline()
           .add("Addressing this group provides the greatest likelihood of reducing the overall build duration.")
           .closeHtmlBody()
-<<<<<<< HEAD
-        return DescriptionWithHelpLinkLabel(text.html, CRITICAL_PATH_LINK, analytics)
-=======
         return DescriptionWithHelpLinkLabel(text.html, BuildAnalyzerBrowserLinks.CRITICAL_PATH, analytics)
->>>>>>> 640ce73c
       }
 
       override fun createRightInfoPanel(): JComponent? {
