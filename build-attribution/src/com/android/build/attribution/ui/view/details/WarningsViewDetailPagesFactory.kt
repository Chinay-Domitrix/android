/*
 * Copyright (C) 2020 The Android Open Source Project
 *
 * Licensed under the Apache License, Version 2.0 (the "License");
 * you may not use this file except in compliance with the License.
 * You may obtain a copy of the License at
 *
 *      http://www.apache.org/licenses/LICENSE-2.0
 *
 * Unless required by applicable law or agreed to in writing, software
 * distributed under the License is distributed on an "AS IS" BASIS,
 * WITHOUT WARRANTIES OR CONDITIONS OF ANY KIND, either express or implied.
 * See the License for the specific language governing permissions and
 * limitations under the License.
 */
package com.android.build.attribution.ui.view.details

import com.android.build.attribution.analyzers.AGPUpdateRequired
import com.android.build.attribution.analyzers.ConfigurationCacheCompatibilityTestFlow
import com.android.build.attribution.analyzers.ConfigurationCachingCompatibilityProjectResult
import com.android.build.attribution.analyzers.ConfigurationCachingTurnedOn
import com.android.build.attribution.analyzers.IncompatiblePluginWarning
import com.android.build.attribution.analyzers.IncompatiblePluginsDetected
import com.android.build.attribution.analyzers.NoIncompatiblePlugins
import com.android.build.attribution.ui.BuildAnalyzerBrowserLinks
import com.android.build.attribution.ui.BuildAnalyzerBrowserLinks.CONFIGURATION_CACHING
import com.android.build.attribution.ui.HtmlLinksHandler
import com.android.build.attribution.ui.createTaskCategoryIssueMessage
import com.android.build.attribution.ui.data.AnnotationProcessorUiData
import com.android.build.attribution.ui.data.AnnotationProcessorsReport
import com.android.build.attribution.ui.data.CriticalPathTaskCategoryUiData
import com.android.build.attribution.ui.data.TaskIssueType
import com.android.build.attribution.ui.data.TaskIssueUiData
import com.android.build.attribution.ui.data.TaskUiData
import com.android.build.attribution.ui.data.TimeWithPercentage
import com.android.build.attribution.ui.durationStringHtml
import com.android.build.attribution.ui.htmlTextLabelWithFixedLines
import com.android.build.attribution.ui.insertBRTags
import com.android.build.attribution.ui.model.AnnotationProcessorDetailsNodeDescriptor
import com.android.build.attribution.ui.model.AnnotationProcessorsRootNodeDescriptor
import com.android.build.attribution.ui.model.ConfigurationCachingRootNodeDescriptor
import com.android.build.attribution.ui.model.ConfigurationCachingWarningNodeDescriptor
import com.android.build.attribution.ui.model.JetifierUsageWarningRootNodeDescriptor
import com.android.build.attribution.ui.model.PluginGroupingWarningNodeDescriptor
import com.android.build.attribution.ui.model.TaskCategoryWarningNodeDescriptor
import com.android.build.attribution.ui.model.TaskUnderPluginDetailsNodeDescriptor
import com.android.build.attribution.ui.model.TaskWarningDetailsNodeDescriptor
import com.android.build.attribution.ui.model.TaskWarningTypeNodeDescriptor
import com.android.build.attribution.ui.model.WarningsDataPageModel
import com.android.build.attribution.ui.model.WarningsPageId
import com.android.build.attribution.ui.model.WarningsTreePresentableNodeDescriptor
import com.android.build.attribution.ui.panels.taskDetailsPage
import com.android.build.attribution.ui.view.ViewActionHandlers
import com.android.build.attribution.ui.warningIcon
import com.android.build.attribution.ui.warningsCountString
import com.android.build.attribution.ui.withPluralization
import com.android.buildanalyzer.common.TaskCategoryIssue
import com.android.tools.adtui.TabularLayout
import com.android.utils.HtmlBuilder
import com.google.common.annotations.VisibleForTesting
import com.intellij.openapi.Disposable
import com.intellij.ui.HyperlinkLabel
import com.intellij.ui.components.JBLabel
import com.intellij.ui.components.panels.VerticalLayout
import com.intellij.util.ui.JBUI
import org.jetbrains.kotlin.utils.addToStdlib.sumByLong
import java.awt.BorderLayout
import java.awt.FlowLayout
import javax.swing.JButton
import javax.swing.JComponent
import javax.swing.JEditorPane
import javax.swing.JLabel
import javax.swing.JPanel
import javax.swing.SwingConstants

/**
 * This class creates task detail pages from the node provided.
 */
class WarningsViewDetailPagesFactory(
  private val model: WarningsDataPageModel,
  private val actionHandlers: ViewActionHandlers,
  private val disposable: Disposable
) {

  fun createDetailsPage(pageId: WarningsPageId): JComponent = if (pageId == WarningsPageId.emptySelection) {
    JPanel().apply {
      layout = BorderLayout()
      name = "empty-details"
      val messageLabel = JLabel("Select page for details").apply {
        verticalAlignment = SwingConstants.CENTER
        horizontalAlignment = SwingConstants.CENTER
      }
      add(messageLabel, BorderLayout.CENTER)
    }
  }
  else {
    //TODO (mlazeba): this kinda breaks the nice safety provided by sealed classes before... what can I do about it?
    //  The solution might be actually to get rid of PageId. What do I need it for? It is actually mimic the TreePath in some way.
    //  Otherwise pageId will not be unique in a tree. I think initially it was not meant to be unique in the tree.
    //  It defines the page, not the tree node. (There can be several nodes for the same page, e.g. task has 2 warnings and shown under both types)
    //  Ha, that basically means that I need page descriptor, not Node descriptor here!
    //  However that might be wrong pattern, might be better and easier to keep 1-1 relation here.
    model.getNodeDescriptorById(pageId)?.let { nodeDescriptor ->
      createDetailsPage(nodeDescriptor)
    } ?: JPanel()
  }

  @VisibleForTesting
  fun createDetailsPage(nodeDescriptor: WarningsTreePresentableNodeDescriptor): JComponent = when (nodeDescriptor) {
    is TaskWarningTypeNodeDescriptor -> createTaskWarningTypeDetailsPage(nodeDescriptor.warningType, nodeDescriptor.presentedWarnings)
    is TaskWarningDetailsNodeDescriptor -> createWarningDetailsPage(nodeDescriptor.issueData.task)
    is PluginGroupingWarningNodeDescriptor -> createPluginDetailsPage(nodeDescriptor.pluginName, nodeDescriptor.presentedTasksWithWarnings)
    is TaskUnderPluginDetailsNodeDescriptor -> createWarningDetailsPage(nodeDescriptor.taskData)
    is AnnotationProcessorsRootNodeDescriptor -> createAnnotationProcessorsRootDetailsPage(nodeDescriptor.annotationProcessorsReport)
    is AnnotationProcessorDetailsNodeDescriptor -> createAnnotationProcessorDetailsPage(nodeDescriptor.annotationProcessorData)
    is ConfigurationCachingRootNodeDescriptor ->
      ConfigurationCacheRootWarningDetailsView(nodeDescriptor.data, nodeDescriptor.projectConfigurationTime, actionHandlers).pagePanel
    is ConfigurationCachingWarningNodeDescriptor ->
      ConfigurationCachePluginWarningDetailsView(nodeDescriptor.data, nodeDescriptor.projectConfigurationTime, actionHandlers).pagePanel
    is JetifierUsageWarningRootNodeDescriptor -> JetifierWarningDetailsView(nodeDescriptor.data, actionHandlers, disposable).pagePanel
    is TaskCategoryWarningNodeDescriptor -> createTaskCategoryWarningDetailsPage(nodeDescriptor.taskCategoryData)
  }.apply {
    name = nodeDescriptor.pageId.id
  }

  private fun createPluginDetailsPage(pluginName: String, tasksWithWarnings: Map<TaskUiData, List<TaskIssueUiData>>) = JPanel().apply {
    layout = BorderLayout()
    val timeContribution = tasksWithWarnings.keys.sumByLong { it.executionTime.timeMs }
    val tableRows = tasksWithWarnings.map { (task, _) ->
      // TODO add warning count for the task to the table
      "<td>${task.taskPath}</td><td style=\"text-align:right;padding-left:10px\">${task.executionTime.durationStringHtml()}</td>"
    }
    val content = """
      <b>${pluginName}</b><br/>
      Duration: ${durationStringHtml(timeContribution)} <br/>
      <br/>
      <b>${warningsCountString(tasksWithWarnings.size)}</b>
      <table>
      ${tableRows.joinToString(separator = "\n") { "<tr>$it</tr>" }}
      </table>
    """.trimIndent()
    add(htmlTextLabelWithFixedLines(content), BorderLayout.NORTH)
  }

  private fun createTaskWarningTypeDetailsPage(warningType: TaskIssueType, warnings: List<TaskIssueUiData>) = JPanel().apply {
    layout = BorderLayout()
    val timeContribution = warnings.sumByLong { it.task.executionTime.timeMs }
    val tableRows = warnings.map { "<td>${it.task.taskPath}</td><td style=\"text-align:right;padding-left:10px\">${it.task.executionTime.durationStringHtml()}</td>" }
    val content = """
      <b>${warningType.uiName}</b><br/>
      Duration: ${durationStringHtml(timeContribution)} <br/>
      <br/>
      <b>${warningsCountString(warnings.size)}</b>
      <table>
      ${tableRows.joinToString(separator = "\n") { "<tr>$it</tr>" }}
      </table>
    """.trimIndent()
    add(htmlTextLabelWithFixedLines(content), BorderLayout.NORTH)
  }

  private fun createTaskCategoryWarningDetailsPage(
    taskCategoryData: CriticalPathTaskCategoryUiData) = JPanel().apply {
    layout = BorderLayout()
    val linksHandler = HtmlLinksHandler(actionHandlers)
    val content = taskCategoryWarningDetailsHtml(taskCategoryData, linksHandler)
    add(htmlTextLabelWithFixedLines(content, linksHandler), BorderLayout.NORTH)
  }

  private fun taskCategoryWarningDetailsHtml(taskCategoryData: CriticalPathTaskCategoryUiData, linksHandler: HtmlLinksHandler): String {
    return HtmlBuilder().apply {
      val tasksNumber = taskCategoryData.criticalPathTasks.size
      val taskCategoryWarnings = taskCategoryData.getTaskCategoryIssues(TaskCategoryIssue.Severity.WARNING, forWarningsPage = true)
      addBold(taskCategoryData.name).newline()
      add(taskCategoryData.taskCategoryDescription).newline()
      newline()
      add("Total duration: ").addHtml(durationStringHtml(taskCategoryData.criticalPathDuration.timeMs)).newline()
      add("Number of tasks:  ${ tasksNumber.withPluralization("task") }").newline()
      newline()
      addBold(taskCategoryWarnings.size.withPluralization("warning")).newline()
      createTaskCategoryIssueMessage(taskCategoryWarnings, linksHandler, actionHandlers)
    }.html
  }

  private fun createWarningDetailsPage(taskData: TaskUiData) = taskDetailsPage(taskData, actionHandlers)

  private fun createAnnotationProcessorsRootDetailsPage(annotationProcessorsReport: AnnotationProcessorsReport) = JPanel().apply {
    layout = BorderLayout()
    val listHtml = annotationProcessorsReport.nonIncrementalProcessors.joinToString(separator = "<br/>") { it.className }
    val pageHtml = """
      <b>Non-incremental Annotation Processors</b><br/>
      <br/>
      ${listHtml}
    """.trimIndent()
    add(htmlTextLabelWithFixedLines(pageHtml), BorderLayout.CENTER)
  }

  private fun createAnnotationProcessorDetailsPage(annotationProcessorData: AnnotationProcessorUiData) = JPanel().apply {
    layout = TabularLayout("Fit,3px,*")
    fun JComponent.with2pxShift() = this.apply { border = JBUI.Borders.emptyLeft(2) }

    val headerText = "<b>${annotationProcessorData.className}</b>"
    val descriptionText = """
      <br/>
      This annotation processor is non-incremental and causes the JavaCompile task to always run non-incrementally.<br/>
      Consider switching to using an incremental annotation processor.<br/>
      <br/>
      <b>Recommendation</b><br/>
    """.trimIndent()
    val linkPanel = JPanel().apply {
      layout = FlowLayout(FlowLayout.LEFT, 0, 0)
      add(HyperlinkLabel("Make sure that you are using an incremental version of this annotation processor.").apply {
        val target = BuildAnalyzerBrowserLinks.NON_INCREMENTAL_ANNOTATION_PROCESSORS
        addHyperlinkListener { actionHandlers.helpLinkClicked(target) }
        setHyperlinkTarget(target.urlTarget)
      })
    }

    add(JBLabel(warningIcon()), TabularLayout.Constraint(0, 0))
    add(htmlTextLabelWithFixedLines(headerText).with2pxShift(), TabularLayout.Constraint(0, 2))
    add(htmlTextLabelWithFixedLines(descriptionText).with2pxShift(), TabularLayout.Constraint(1, 2))
    add(linkPanel, TabularLayout.Constraint(2, 2))
  }
<<<<<<< HEAD

  private fun createConfigurationCachingRootDetailsPage(uiData: ConfigurationCachingCompatibilityProjectResult,
                                                        projectConfigurationTime: TimeWithPercentage) = JPanel().apply {
    layout = VerticalLayout(10, SwingConstants.LEFT)
    when (uiData) {
      is AGPUpdateRequired -> this.createAGPUpdateRequiredPanel(uiData, projectConfigurationTime)
      is NoIncompatiblePlugins -> this.createNoIncompatiblePluginsPanel(uiData, projectConfigurationTime)
      is IncompatiblePluginsDetected -> this.createIncompatiblePluginsDetectedPanel(uiData, projectConfigurationTime)
      is ConfigurationCacheCompatibilityTestFlow -> this.createConfigurationCacheTestFlowPanel()
      ConfigurationCachingTurnedOn -> Unit
      else -> Unit
    }
  }

  private fun JPanel.createAGPUpdateRequiredPanel(uiData: AGPUpdateRequired, projectConfigurationTime: TimeWithPercentage) {
    val appliedAGPPluginsList = uiData.appliedPlugins.joinToString(
      prefix = "Android Gradle plugins applied in this build:<ul>",
      postfix = "</ul>",
      separator = ""
    ) { "<li>${it.displayName}</li>" }
    val linksHandler = HtmlLinksHandler(actionHandlers)
    val contentHtml = """
        <b>Android Gradle plugin update required to make Configuration cache available</b>
        ${configurationCachingDescriptionHeader(projectConfigurationTime, linksHandler)}
        Android Gradle plugin supports Configuration cache from ${uiData.recommendedVersion}. Current version is ${uiData.currentVersion}.
        
        $appliedAGPPluginsList
      """.trimIndent().insertBRTags()
    add(htmlTextLabelWithFixedLines(contentHtml, linksHandler).alignWithButton())
    add(JButton("Update Android Gradle plugin").apply { addActionListener { actionHandlers.runAgpUpgrade() } })
  }

  private fun JPanel.createIncompatiblePluginsDetectedPanel(uiData: IncompatiblePluginsDetected, configurationTime: TimeWithPercentage) {

    val incompatiblePluginsCountLine = uiData.incompatiblePluginWarnings.size.let {
      when (it) {
        0 -> null
        1 -> "1 plugin is not known to have a compatible version yet, please contact plugin providers for details."
        else -> "$it plugins are not known to have a compatible version yet, please contact plugin providers for details."
      }
    }

    val upgradablePluginsCountLine = uiData.upgradePluginWarnings.size.let {
      when (it) {
        0 -> null
        1 -> "1 plugin can be updated to the compatible version."
        else -> "$it plugins can be updated to the compatible version."
      }
    }
    val pluginsCountLines = sequenceOf(upgradablePluginsCountLine, incompatiblePluginsCountLine).filterNotNull()
      .joinToString(prefix = "<ul>", postfix = "</ul>", separator = "") { "<li>$it</li>" }
    val linksHandler = HtmlLinksHandler(actionHandlers)
    val contentHtml = """
        <b>Some plugins are not compatible with Configuration cache</b>
        ${configurationCachingDescriptionHeader(configurationTime, linksHandler)}
        Some of the plugins applied are known to be not compatible with Configuration cache in versions used in this build.
        $pluginsCountLines
        You can find details on each plugin on corresponding sub-pages.
      """.trimIndent().insertBRTags()
    add(htmlTextLabelWithFixedLines(contentHtml, linksHandler))
  }

  private fun JPanel.createNoIncompatiblePluginsPanel(uiData: NoIncompatiblePlugins, configurationTime: TimeWithPercentage) {
    val linksHandler = HtmlLinksHandler(actionHandlers)
    val contentHtml = """
        <b>Try to turn Configuration cache on</b>
        ${configurationCachingDescriptionHeader(configurationTime, linksHandler)}
        The known plugins applied in this build are compatible with Configuration cache.
      """.trimIndent().insertBRTags()
    val runTestBuildActionButton = JButton("Try Configuration cache in a build").apply {
      addActionListener { actionHandlers.runTestConfigurationCachingBuild() }
    }
    val unknownPluginsNoteHtml = """
        Note: <b>Configuration cache is currently an experimental Gradle feature.</b> There could be unknown plugins that aren't compatible and are discovered after
        you build with Configuration cache turned on.
        """.trimIndent().insertBRTags()
    val unknownPluginsListHtml = uiData.unrecognizedPlugins.joinToString(
      prefix = "<b>List of applied plugins we were not able to recognise:</b><ul>",
      postfix = "</ul>",
      separator = ""
    ) { "<li>${it.displayName}</li>" }
    add(htmlTextLabelWithFixedLines(contentHtml, linksHandler).alignWithButton())
    add(htmlTextLabelWithFixedLines(unknownPluginsNoteHtml).alignWithButton())
    add(runTestBuildActionButton)
    if (uiData.unrecognizedPlugins.isNotEmpty())
      add(htmlTextLabelWithFixedLines(unknownPluginsListHtml).alignWithButton())
  }

  private fun JPanel.createConfigurationCacheTestFlowPanel() {
    val linksHandler = HtmlLinksHandler(actionHandlers)
    val configurationCacheLink = linksHandler.externalLink("Configuration cache", CONFIGURATION_CACHING)
    val contentHtml = """
      <b>Test builds with Configuration cache finished successfully</b>
      With $configurationCacheLink, Gradle can skip the configuration phase entirely when nothing that affects the build configuration has changed.
      
      Gradle successfully serialized the task graph and reused it with Configuration cache on.
      """.trimIndent().insertBRTags()
    val addToPropertiesActionButton = JButton("Turn on Configuration cache in gradle.properties").apply {
      addActionListener { actionHandlers.turnConfigurationCachingOnInProperties() }
    }
    add(htmlTextLabelWithFixedLines(contentHtml, linksHandler).alignWithButton())
    add(addToPropertiesActionButton)
  }

  private fun createConfigurationCachingWarningPage(data: IncompatiblePluginWarning,
                                                    projectConfigurationTime: TimeWithPercentage) = JPanel().apply {
    layout = VerticalLayout(10, SwingConstants.LEFT)
    val linksHandler = HtmlLinksHandler(actionHandlers)

    val contentHtml = if (data.requiredVersion != null) """
        <b>${data.plugin.displayName}: update required</b>
        ${configurationCachingDescriptionHeader(projectConfigurationTime, linksHandler)}
        Update this plugin to ${data.requiredVersion} or higher to make Configuration cache available.
        
        Plugin version: ${data.currentVersion}
        Plugin dependency: ${data.pluginInfo.pluginArtifact}
      """.trimIndent().insertBRTags()
    else """
        <b>${data.plugin.displayName}: not compatible</b>
        ${configurationCachingDescriptionHeader(projectConfigurationTime, linksHandler)}
        The version of this plugin used in this build is not compatible with Configuration cache
        and we don’t know the version when it becomes compatible.
        
        Plugin version: ${data.currentVersion}
        Plugin dependency: ${data.pluginInfo.pluginArtifact}
      """.trimIndent().insertBRTags()
    add(htmlTextLabelWithFixedLines(contentHtml, linksHandler).alignWithButton())
    if (data.requiredVersion != null) {
      add(JButton("Go to plugin version declaration").apply { addActionListener { actionHandlers.updatePluginClicked(data) } })
    }
  }

  private fun configurationCachingDescriptionHeader(configurationTime: TimeWithPercentage, linksHandler: HtmlLinksHandler): String {
    val configurationCacheLink = linksHandler.externalLink("Configuration cache", CONFIGURATION_CACHING)
    return "<p>" +
           "You could save about ${configurationTime.durationStringHtml()} by turning $configurationCacheLink on.<br/>" +
           "With Configuration cache, Gradle can skip the configuration phase entirely when nothing that affects the build configuration has changed." +
           "</p>"
  }

  private fun JEditorPane.alignWithButton() = apply {
    // Add left margin to align with button vertically
    border = JBUI.Borders.emptyLeft(3)
  }
=======
>>>>>>> de127946
}<|MERGE_RESOLUTION|>--- conflicted
+++ resolved
@@ -220,151 +220,4 @@
     add(htmlTextLabelWithFixedLines(descriptionText).with2pxShift(), TabularLayout.Constraint(1, 2))
     add(linkPanel, TabularLayout.Constraint(2, 2))
   }
-<<<<<<< HEAD
-
-  private fun createConfigurationCachingRootDetailsPage(uiData: ConfigurationCachingCompatibilityProjectResult,
-                                                        projectConfigurationTime: TimeWithPercentage) = JPanel().apply {
-    layout = VerticalLayout(10, SwingConstants.LEFT)
-    when (uiData) {
-      is AGPUpdateRequired -> this.createAGPUpdateRequiredPanel(uiData, projectConfigurationTime)
-      is NoIncompatiblePlugins -> this.createNoIncompatiblePluginsPanel(uiData, projectConfigurationTime)
-      is IncompatiblePluginsDetected -> this.createIncompatiblePluginsDetectedPanel(uiData, projectConfigurationTime)
-      is ConfigurationCacheCompatibilityTestFlow -> this.createConfigurationCacheTestFlowPanel()
-      ConfigurationCachingTurnedOn -> Unit
-      else -> Unit
-    }
-  }
-
-  private fun JPanel.createAGPUpdateRequiredPanel(uiData: AGPUpdateRequired, projectConfigurationTime: TimeWithPercentage) {
-    val appliedAGPPluginsList = uiData.appliedPlugins.joinToString(
-      prefix = "Android Gradle plugins applied in this build:<ul>",
-      postfix = "</ul>",
-      separator = ""
-    ) { "<li>${it.displayName}</li>" }
-    val linksHandler = HtmlLinksHandler(actionHandlers)
-    val contentHtml = """
-        <b>Android Gradle plugin update required to make Configuration cache available</b>
-        ${configurationCachingDescriptionHeader(projectConfigurationTime, linksHandler)}
-        Android Gradle plugin supports Configuration cache from ${uiData.recommendedVersion}. Current version is ${uiData.currentVersion}.
-        
-        $appliedAGPPluginsList
-      """.trimIndent().insertBRTags()
-    add(htmlTextLabelWithFixedLines(contentHtml, linksHandler).alignWithButton())
-    add(JButton("Update Android Gradle plugin").apply { addActionListener { actionHandlers.runAgpUpgrade() } })
-  }
-
-  private fun JPanel.createIncompatiblePluginsDetectedPanel(uiData: IncompatiblePluginsDetected, configurationTime: TimeWithPercentage) {
-
-    val incompatiblePluginsCountLine = uiData.incompatiblePluginWarnings.size.let {
-      when (it) {
-        0 -> null
-        1 -> "1 plugin is not known to have a compatible version yet, please contact plugin providers for details."
-        else -> "$it plugins are not known to have a compatible version yet, please contact plugin providers for details."
-      }
-    }
-
-    val upgradablePluginsCountLine = uiData.upgradePluginWarnings.size.let {
-      when (it) {
-        0 -> null
-        1 -> "1 plugin can be updated to the compatible version."
-        else -> "$it plugins can be updated to the compatible version."
-      }
-    }
-    val pluginsCountLines = sequenceOf(upgradablePluginsCountLine, incompatiblePluginsCountLine).filterNotNull()
-      .joinToString(prefix = "<ul>", postfix = "</ul>", separator = "") { "<li>$it</li>" }
-    val linksHandler = HtmlLinksHandler(actionHandlers)
-    val contentHtml = """
-        <b>Some plugins are not compatible with Configuration cache</b>
-        ${configurationCachingDescriptionHeader(configurationTime, linksHandler)}
-        Some of the plugins applied are known to be not compatible with Configuration cache in versions used in this build.
-        $pluginsCountLines
-        You can find details on each plugin on corresponding sub-pages.
-      """.trimIndent().insertBRTags()
-    add(htmlTextLabelWithFixedLines(contentHtml, linksHandler))
-  }
-
-  private fun JPanel.createNoIncompatiblePluginsPanel(uiData: NoIncompatiblePlugins, configurationTime: TimeWithPercentage) {
-    val linksHandler = HtmlLinksHandler(actionHandlers)
-    val contentHtml = """
-        <b>Try to turn Configuration cache on</b>
-        ${configurationCachingDescriptionHeader(configurationTime, linksHandler)}
-        The known plugins applied in this build are compatible with Configuration cache.
-      """.trimIndent().insertBRTags()
-    val runTestBuildActionButton = JButton("Try Configuration cache in a build").apply {
-      addActionListener { actionHandlers.runTestConfigurationCachingBuild() }
-    }
-    val unknownPluginsNoteHtml = """
-        Note: <b>Configuration cache is currently an experimental Gradle feature.</b> There could be unknown plugins that aren't compatible and are discovered after
-        you build with Configuration cache turned on.
-        """.trimIndent().insertBRTags()
-    val unknownPluginsListHtml = uiData.unrecognizedPlugins.joinToString(
-      prefix = "<b>List of applied plugins we were not able to recognise:</b><ul>",
-      postfix = "</ul>",
-      separator = ""
-    ) { "<li>${it.displayName}</li>" }
-    add(htmlTextLabelWithFixedLines(contentHtml, linksHandler).alignWithButton())
-    add(htmlTextLabelWithFixedLines(unknownPluginsNoteHtml).alignWithButton())
-    add(runTestBuildActionButton)
-    if (uiData.unrecognizedPlugins.isNotEmpty())
-      add(htmlTextLabelWithFixedLines(unknownPluginsListHtml).alignWithButton())
-  }
-
-  private fun JPanel.createConfigurationCacheTestFlowPanel() {
-    val linksHandler = HtmlLinksHandler(actionHandlers)
-    val configurationCacheLink = linksHandler.externalLink("Configuration cache", CONFIGURATION_CACHING)
-    val contentHtml = """
-      <b>Test builds with Configuration cache finished successfully</b>
-      With $configurationCacheLink, Gradle can skip the configuration phase entirely when nothing that affects the build configuration has changed.
-      
-      Gradle successfully serialized the task graph and reused it with Configuration cache on.
-      """.trimIndent().insertBRTags()
-    val addToPropertiesActionButton = JButton("Turn on Configuration cache in gradle.properties").apply {
-      addActionListener { actionHandlers.turnConfigurationCachingOnInProperties() }
-    }
-    add(htmlTextLabelWithFixedLines(contentHtml, linksHandler).alignWithButton())
-    add(addToPropertiesActionButton)
-  }
-
-  private fun createConfigurationCachingWarningPage(data: IncompatiblePluginWarning,
-                                                    projectConfigurationTime: TimeWithPercentage) = JPanel().apply {
-    layout = VerticalLayout(10, SwingConstants.LEFT)
-    val linksHandler = HtmlLinksHandler(actionHandlers)
-
-    val contentHtml = if (data.requiredVersion != null) """
-        <b>${data.plugin.displayName}: update required</b>
-        ${configurationCachingDescriptionHeader(projectConfigurationTime, linksHandler)}
-        Update this plugin to ${data.requiredVersion} or higher to make Configuration cache available.
-        
-        Plugin version: ${data.currentVersion}
-        Plugin dependency: ${data.pluginInfo.pluginArtifact}
-      """.trimIndent().insertBRTags()
-    else """
-        <b>${data.plugin.displayName}: not compatible</b>
-        ${configurationCachingDescriptionHeader(projectConfigurationTime, linksHandler)}
-        The version of this plugin used in this build is not compatible with Configuration cache
-        and we don’t know the version when it becomes compatible.
-        
-        Plugin version: ${data.currentVersion}
-        Plugin dependency: ${data.pluginInfo.pluginArtifact}
-      """.trimIndent().insertBRTags()
-    add(htmlTextLabelWithFixedLines(contentHtml, linksHandler).alignWithButton())
-    if (data.requiredVersion != null) {
-      add(JButton("Go to plugin version declaration").apply { addActionListener { actionHandlers.updatePluginClicked(data) } })
-    }
-  }
-
-  private fun configurationCachingDescriptionHeader(configurationTime: TimeWithPercentage, linksHandler: HtmlLinksHandler): String {
-    val configurationCacheLink = linksHandler.externalLink("Configuration cache", CONFIGURATION_CACHING)
-    return "<p>" +
-           "You could save about ${configurationTime.durationStringHtml()} by turning $configurationCacheLink on.<br/>" +
-           "With Configuration cache, Gradle can skip the configuration phase entirely when nothing that affects the build configuration has changed." +
-           "</p>"
-  }
-
-  private fun JEditorPane.alignWithButton() = apply {
-    // Add left margin to align with button vertically
-    border = JBUI.Borders.emptyLeft(3)
-  }
-=======
->>>>>>> de127946
 }