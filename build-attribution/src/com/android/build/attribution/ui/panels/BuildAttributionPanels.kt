--- conflicted
+++ resolved
@@ -64,17 +64,10 @@
     .newline()
     .add("determining this build's duration.")
     .closeHtmlBody()
-<<<<<<< HEAD
-  add(DescriptionWithHelpLinkLabel(pluginText.html, CRITICAL_PATH_LINK, analytics))
-  add(JBPanel<JBPanel<*>>(VerticalLayout(6)).apply {
-    border = JBUI.Borders.emptyTop(15)
-    add(JBLabel("Warnings detected").withFont(JBUI.Fonts.label().asBold()))
-=======
   add(DescriptionWithHelpLinkLabel(pluginText.html, BuildAnalyzerBrowserLinks.CRITICAL_PATH, analytics::helpLinkClicked))
   add(JBPanel<JBPanel<*>>(VerticalLayout(6)).apply {
     border = JBUI.Borders.emptyTop(15)
     add(JBLabel("Warnings detected").apply { font = font.deriveFont(Font.BOLD) })
->>>>>>> 640ce73c
     for (issueGroup in pluginUiData.issues) {
       add(HyperlinkLabel("${issueGroup.type.uiName} (${issueGroup.size})").apply {
         addHyperlinkListener { listener.clickedOn(issueGroup.type) }
@@ -89,45 +82,6 @@
   withPreferredWidth(400)
 }
 
-<<<<<<< HEAD
-fun taskInfoPanel(taskData: TaskUiData, listener: TreeLinkListener<TaskIssueUiData>): JPanel {
-  val infoPanel = JBPanel<JBPanel<*>>(GridBagLayout())
-  val taskDescription = htmlTextLabel(
-    HtmlBuilder()
-      .openHtmlBody()
-      .add(
-        if (taskData.onLogicalCriticalPath)
-          "This task frequently determines build duration because of dependencies between its inputs/outputs and other tasks."
-        else
-          "This task occasionally determines build duration because of parallelism constraints introduced by number of cores or other tasks in the same module."
-      )
-      .closeHtmlBody()
-      .html
-  )
-  val taskInfo = htmlTextLabel(
-    HtmlBuilder()
-      .openHtmlBody()
-      .add("Module: ${taskData.module}")
-      .newline()
-      .add("Plugin: ${taskData.pluginName}")
-      .newline()
-      .add("Type: ${taskData.taskType}")
-      .newline()
-      .add("Duration: ${taskData.executionTime.durationString()} / ${taskData.executionTime.percentageString()}")
-      .newline()
-      .add("Executed incrementally: ${if (taskData.executedIncrementally) "Yes" else "No"}")
-      .closeHtmlBody()
-      .html
-  )
-  val issuesList = JBPanel<JBPanel<*>>(VerticalLayout(6)).apply {
-    add(JBLabel("Issues with this task").withFont(JBUI.Fonts.label().asBold()))
-    for (issue in taskData.issues) {
-      val label = HyperlinkLabel(issue.type.uiName)
-      label.addHyperlinkListener { listener.clickedOn(issue) }
-      label.border = JBUI.Borders.emptyLeft(15)
-      label.setIcon(issueIcon(issue.type))
-      add(label)
-=======
 @Deprecated("Used only in old navigation model, to be removed with cleanup.")
 fun taskInfoPanel(
   taskData: TaskUiData,
@@ -176,7 +130,6 @@
   else {
     if (taskData.sourceType != PluginSourceType.BUILD_SRC) {
       infoPanel.add(generateReportLinkLabel(taskData, generateReportClickedListener), TabularLayout.Constraint(row++, 0))
->>>>>>> 640ce73c
     }
     for ((index, issue) in taskData.issues.withIndex()) {
       infoPanel.add(
@@ -191,9 +144,6 @@
   return infoPanel
 }
 
-<<<<<<< HEAD
-private fun reasonsToRunList(taskData: TaskUiData) = htmlTextLabel(createReasonsText(taskData.reasonsToRun))
-=======
 private fun taskWarningDescriptionPanel(
   issue: TaskIssueUiData,
   helpLinkClickCallback: (BuildAnalyzerBrowserLinks) -> Unit,
@@ -220,7 +170,6 @@
   analytics.bugReportLinkClicked()
   issueReporter.reportIssue(taskData)
 }
->>>>>>> 640ce73c
 
 fun generateReportLinkLabel(
   taskData: TaskUiData,
@@ -280,14 +229,6 @@
  * Label with auto-wrapping turned on that accepts html text.
  * Used in Build Analyzer to render long multi-line text.
  */
-<<<<<<< HEAD
-fun htmlTextLabel(html: String): JBLabel = JBLabel(html).apply {
-  setAllowAutoWrapping(true)
-  setCopyable(true)
-  isFocusable = false
-  verticalTextPosition = SwingConstants.TOP
-}
-=======
 fun htmlTextLabelWithLinesWrap(htmlBodyContent: String): JComponent =
   SwingHelper.createHtmlViewer(true, null, null, null).apply {
     border = JBUI.Borders.empty()
@@ -298,5 +239,4 @@
   SwingHelper.createHtmlViewer(false, null, null, null).apply {
     border = JBUI.Borders.empty()
     SwingHelper.setHtml(this, htmlBodyContent, null)
-  }
->>>>>>> 640ce73c
+  }