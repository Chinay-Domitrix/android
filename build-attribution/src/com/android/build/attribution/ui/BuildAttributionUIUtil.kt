--- conflicted
+++ resolved
@@ -21,10 +21,6 @@
 import com.intellij.util.ui.JBUI
 import com.intellij.util.ui.SwingHelper
 import javax.swing.Icon
-<<<<<<< HEAD
-import javax.swing.JComponent
-=======
->>>>>>> cdc83e4e
 import javax.swing.JEditorPane
 
 
@@ -32,15 +28,11 @@
 
 fun TimeWithPercentage.durationStringHtml() = durationStringHtml(timeMs)
 
-<<<<<<< HEAD
-fun TimeWithPercentage.percentageString() = if (percentage >= 0.1) "%.1f%%".format(percentage) else "<0.1%"
-=======
 fun TimeWithPercentage.percentageString() = when {
   percentage < 0.1 -> "<0.1%"
   percentage > 99.9 -> ">99.9%"
   else -> "%.1f%%".format(percentage)
 }
->>>>>>> cdc83e4e
 
 fun TimeWithPercentage.percentageStringHtml() = StringUtil.escapeXmlEntities(percentageString())
 
