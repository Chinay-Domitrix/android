--- conflicted
+++ resolved
@@ -18,10 +18,7 @@
     <orderEntry type="module" module-name="analytics-tracker" />
     <orderEntry type="module" module-name="intellij.android.common" />
     <orderEntry type="module" module-name="android.sdktools.flags" />
-<<<<<<< HEAD
+    <orderEntry type="module" module-name="intellij.android.adt.ui" />
     <orderEntry type="module" module-name="intellij.platform.core.ui" />
-=======
-    <orderEntry type="module" module-name="intellij.android.adt.ui" />
->>>>>>> e624679c
   </component>
 </module>