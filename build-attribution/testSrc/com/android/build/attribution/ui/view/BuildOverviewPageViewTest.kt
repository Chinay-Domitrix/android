/*
 * Copyright (C) 2020 The Android Open Source Project
 *
 * Licensed under the Apache License, Version 2.0 (the "License");
 * you may not use this file except in compliance with the License.
 * You may obtain a copy of the License at
 *
 *      http://www.apache.org/licenses/LICENSE-2.0
 *
 * Unless required by applicable law or agreed to in writing, software
 * distributed under the License is distributed on an "AS IS" BASIS,
 * WITHOUT WARRANTIES OR CONDITIONS OF ANY KIND, either express or implied.
 * See the License for the specific language governing permissions and
 * limitations under the License.
 */
package com.android.build.attribution.ui.view

import com.android.build.attribution.BuildAttributionWarningsFilter
<<<<<<< HEAD
import com.android.build.attribution.ui.MockUiData
import com.android.build.attribution.ui.defaultTotalBuildDurationMs
import com.android.build.attribution.ui.model.BuildAnalyzerViewModel
=======
import com.android.build.attribution.analyzers.DownloadsAnalyzer
import com.android.build.attribution.ui.MockUiData
import com.android.build.attribution.ui.defaultTotalBuildDurationMs
import com.android.build.attribution.ui.mockDownloadsData
import com.android.build.attribution.ui.model.BuildOverviewPageModel
>>>>>>> b5f40ffd
import com.android.build.attribution.ui.model.TasksDataPageModel
import com.android.tools.adtui.TreeWalker
import com.google.common.truth.Truth
import com.intellij.ui.HyperlinkLabel
import com.intellij.util.text.DateFormatUtil
import com.intellij.util.ui.UIUtil
import org.junit.Test
import org.mockito.Mockito
import java.awt.Component
import javax.swing.JButton
import javax.swing.JEditorPane
import javax.swing.JLabel

class BuildOverviewPageViewTest {

  private val warningSuppressions = BuildAttributionWarningsFilter()
<<<<<<< HEAD
  private val model = BuildAnalyzerViewModel(MockUiData(), warningSuppressions)
=======
  private val model = BuildOverviewPageModel(MockUiData(), warningSuppressions)
>>>>>>> b5f40ffd
  private val mockHandlers = Mockito.mock(ViewActionHandlers::class.java)

  @Test
  fun testPage() {
    val view = BuildOverviewPageView(model, mockHandlers)
    Truth.assertThat(view.component.name).isEqualTo("build-overview")
    val descendantNames = TreeWalker(view.component).descendants().mapNotNull { it.name }
    Truth.assertThat(descendantNames).containsAllOf("info", "links", "memory")
  }

  @Test
  fun testInfoContent() {
    val view = BuildOverviewPageView(model, mockHandlers)
    val infoPanel = TreeWalker(view.component).descendants().single { it.name == "info" }
    val text = TreeWalker(infoPanel).descendants()
      .mapNotNull { visibleText(it) }
      .joinToString(separator = "\n")

    val expectedBuildFinishedString = DateFormatUtil.formatDateTime(model.reportUiData.buildSummary.buildFinishedTimestamp)
    Truth.assertThat(text).isEqualTo("""
      <b>Build finished on $expectedBuildFinishedString</b>
<<<<<<< HEAD
      Total build duration was 20.0s.
      
      Includes:
      Build configuration: 4.0s - <a href="configuration-cache">Optimize this</a>.
=======
      Total build duration was 20.0s
      
      Includes:
      Build configuration: 4.0s - <a href="configuration-cache">Optimize this</a>
>>>>>>> b5f40ffd
      Critical path tasks execution: 15.0s
      
      """.trimIndent())
  }

  @Test
  fun testLinks() {
    val view = BuildOverviewPageView(model, mockHandlers)
    val linksPanel = TreeWalker(view.component).descendants().single { it.name == "links" }

    val linksPanelContent = TreeWalker(linksPanel).descendants()
      .mapNotNull { visibleText(it) }
      .joinToString(separator = "\n")

    Truth.assertThat(linksPanelContent).isEqualTo("""
      <b>Common views into this build</b>
      [Tasks impacting build duration]
      [Plugins with tasks impacting build duration]
      [All warnings]
    """.trimIndent())

    val links = TreeWalker(linksPanel).descendants().filterIsInstance(HyperlinkLabel::class.java)
    Truth.assertThat(links).hasSize(3)

    // Act / assert links handling
    links[0].doClick()
    Mockito.verify(mockHandlers).changeViewToTasksLinkClicked(TasksDataPageModel.Grouping.UNGROUPED)

    links[1].doClick()
    Mockito.verify(mockHandlers).changeViewToTasksLinkClicked(TasksDataPageModel.Grouping.BY_PLUGIN)

    links[2].doClick()
    Mockito.verify(mockHandlers).changeViewToWarningsLinkClicked()
  }

  @Test
  fun testAdditionalControls() {
    val view = BuildOverviewPageView(model, mockHandlers)
    Truth.assertThat(view.additionalControls.name).isEqualTo("build-overview-additional-controls")
    Truth.assertThat(view.additionalControls.components).isEmpty()
  }

  @Test
  fun testMemoryUtilizationInfo() {
<<<<<<< HEAD
    val model = BuildAnalyzerViewModel(MockUiData(gcTimeMs = (defaultTotalBuildDurationMs * 0.8).toLong()), warningSuppressions)
=======
    val model = BuildOverviewPageModel(MockUiData(gcTimeMs = (defaultTotalBuildDurationMs * 0.8).toLong()), warningSuppressions)
>>>>>>> b5f40ffd
    val view = BuildOverviewPageView(model, mockHandlers)
    val memoryPanel = TreeWalker(view.component).descendants().single { it.name == "memory" }

    Truth.assertThat(model.shouldWarnAboutGC).isTrue()
    Truth.assertThat(memoryPanel.isVisible).isTrue()

    val button = TreeWalker(memoryPanel).descendants().filterIsInstance(JButton::class.java).single()
    Truth.assertThat(button.text).isEqualTo("Edit memory settings")
    button.doClick()
    Mockito.verify(mockHandlers).openMemorySettings()
  }

  @Test
  fun testNoGcSettingWarning() {
    val mockData = MockUiData().apply {
      buildSummary = mockBuildOverviewData(javaVersionUsed = 11, isGarbageCollectorSettingSet = false)
    }
<<<<<<< HEAD
    val model = BuildAnalyzerViewModel(mockData, warningSuppressions)
=======
    val model = BuildOverviewPageModel(mockData, warningSuppressions)
>>>>>>> b5f40ffd
    val view = BuildOverviewPageView(model, mockHandlers)
    val memoryPanel = TreeWalker(view.component).descendants().single { it.name == "memory" }

    Truth.assertThat(model.shouldWarnAboutNoGCSetting).isTrue()
    Truth.assertThat(memoryPanel.isVisible).isTrue()

    val textPane = TreeWalker(memoryPanel).descendants().single { it.name == "no-gc-setting-warning" }

    Truth.assertThat(textPane.isVisible).isTrue()
    Truth.assertThat(visibleText(textPane)).contains("The default garbage collector was used in this build running with JDK 11.")
  }

<<<<<<< HEAD
=======
  @Test
  fun testDownloadsOverviewInfo() {
    val mockData = MockUiData().apply {
      downloadsData = mockDownloadsData()
    }
    val model = BuildOverviewPageModel(mockData, warningSuppressions)
    val view = BuildOverviewPageView(model, mockHandlers)
    val infoPanel = TreeWalker(view.component).descendants().single { it.name == "info" }
    val html = TreeWalker(infoPanel).descendants()
      .filterIsInstance<JEditorPane>()
      .mapNotNull { it.text }
      .joinToString(separator = "\n")
    val extracted = html.substring(html.indexOf("Files download:")).substringBeforeLast("</body>").trimEnd()
    Truth.assertThat(extracted).isEqualTo("""
      Files download: 1.5s <icon alt="<html>
      This build had 8 network requests,<br/>
      downloaded in total 310 kB in 1.5s.
      </html>" src="AllIcons.General.ContextHelp"><br>
    """.trimIndent())
  }

  @Test
  fun testInfoContentForDownloadsAnalyzerDisabled() {
    val mockData = MockUiData().apply {
      downloadsData = DownloadsAnalyzer.AnalyzerIsDisabled
    }
    verifyFileDownloadsInfoNotVisible(mockData)
  }

  @Test
  fun testInfoContentForDownloadsAnalyzerWhenNoDataBecauseOfGradle() {
    val mockData = MockUiData().apply {
      downloadsData = DownloadsAnalyzer.GradleDoesNotProvideEvents
    }
    verifyFileDownloadsInfoNotVisible(mockData)
  }

  @Test
  fun testInfoContentForEmptyDownloadsAnalyzer() {
    val mockData = MockUiData().apply {
      downloadsData = DownloadsAnalyzer.ActiveResult(emptyList())
    }
    verifyFileDownloadsInfoNotVisible(mockData)
  }

  private fun verifyFileDownloadsInfoNotVisible(mockData: MockUiData) {
    val model = BuildOverviewPageModel(mockData, warningSuppressions)
    val view = BuildOverviewPageView(model, mockHandlers)
    val infoPanel = TreeWalker(view.component).descendants().single { it.name == "info" }
    val text = TreeWalker(infoPanel).descendants()
      .mapNotNull { visibleText(it) }
      .joinToString(separator = "\n")
    Truth.assertThat(text).doesNotContain("Files download:")
  }

>>>>>>> b5f40ffd
  private fun visibleText(component: Component): String? = when (component) {
    is JLabel -> component.text
    is JEditorPane -> clearHtml(component.text)
    is HyperlinkLabel -> "[${component.text}]"
    else -> null
  }

<<<<<<< HEAD
  private fun clearHtml(html: String): String = UIUtil.getHtmlBody(html)
=======
  private fun clearHtml(html: String): String = UIUtil.getHtmlBody(html).also { println(it) }
>>>>>>> b5f40ffd
    .trimIndent()
    .replace("\n","")
    .replace("<br>","\n")
}<|MERGE_RESOLUTION|>--- conflicted
+++ resolved
@@ -16,17 +16,11 @@
 package com.android.build.attribution.ui.view
 
 import com.android.build.attribution.BuildAttributionWarningsFilter
-<<<<<<< HEAD
-import com.android.build.attribution.ui.MockUiData
-import com.android.build.attribution.ui.defaultTotalBuildDurationMs
-import com.android.build.attribution.ui.model.BuildAnalyzerViewModel
-=======
 import com.android.build.attribution.analyzers.DownloadsAnalyzer
 import com.android.build.attribution.ui.MockUiData
 import com.android.build.attribution.ui.defaultTotalBuildDurationMs
 import com.android.build.attribution.ui.mockDownloadsData
 import com.android.build.attribution.ui.model.BuildOverviewPageModel
->>>>>>> b5f40ffd
 import com.android.build.attribution.ui.model.TasksDataPageModel
 import com.android.tools.adtui.TreeWalker
 import com.google.common.truth.Truth
@@ -43,11 +37,7 @@
 class BuildOverviewPageViewTest {
 
   private val warningSuppressions = BuildAttributionWarningsFilter()
-<<<<<<< HEAD
-  private val model = BuildAnalyzerViewModel(MockUiData(), warningSuppressions)
-=======
   private val model = BuildOverviewPageModel(MockUiData(), warningSuppressions)
->>>>>>> b5f40ffd
   private val mockHandlers = Mockito.mock(ViewActionHandlers::class.java)
 
   @Test
@@ -69,17 +59,10 @@
     val expectedBuildFinishedString = DateFormatUtil.formatDateTime(model.reportUiData.buildSummary.buildFinishedTimestamp)
     Truth.assertThat(text).isEqualTo("""
       <b>Build finished on $expectedBuildFinishedString</b>
-<<<<<<< HEAD
-      Total build duration was 20.0s.
-      
-      Includes:
-      Build configuration: 4.0s - <a href="configuration-cache">Optimize this</a>.
-=======
       Total build duration was 20.0s
       
       Includes:
       Build configuration: 4.0s - <a href="configuration-cache">Optimize this</a>
->>>>>>> b5f40ffd
       Critical path tasks execution: 15.0s
       
       """.trimIndent())
@@ -124,11 +107,7 @@
 
   @Test
   fun testMemoryUtilizationInfo() {
-<<<<<<< HEAD
-    val model = BuildAnalyzerViewModel(MockUiData(gcTimeMs = (defaultTotalBuildDurationMs * 0.8).toLong()), warningSuppressions)
-=======
     val model = BuildOverviewPageModel(MockUiData(gcTimeMs = (defaultTotalBuildDurationMs * 0.8).toLong()), warningSuppressions)
->>>>>>> b5f40ffd
     val view = BuildOverviewPageView(model, mockHandlers)
     val memoryPanel = TreeWalker(view.component).descendants().single { it.name == "memory" }
 
@@ -146,11 +125,7 @@
     val mockData = MockUiData().apply {
       buildSummary = mockBuildOverviewData(javaVersionUsed = 11, isGarbageCollectorSettingSet = false)
     }
-<<<<<<< HEAD
-    val model = BuildAnalyzerViewModel(mockData, warningSuppressions)
-=======
     val model = BuildOverviewPageModel(mockData, warningSuppressions)
->>>>>>> b5f40ffd
     val view = BuildOverviewPageView(model, mockHandlers)
     val memoryPanel = TreeWalker(view.component).descendants().single { it.name == "memory" }
 
@@ -163,8 +138,6 @@
     Truth.assertThat(visibleText(textPane)).contains("The default garbage collector was used in this build running with JDK 11.")
   }
 
-<<<<<<< HEAD
-=======
   @Test
   fun testDownloadsOverviewInfo() {
     val mockData = MockUiData().apply {
@@ -220,7 +193,6 @@
     Truth.assertThat(text).doesNotContain("Files download:")
   }
 
->>>>>>> b5f40ffd
   private fun visibleText(component: Component): String? = when (component) {
     is JLabel -> component.text
     is JEditorPane -> clearHtml(component.text)
@@ -228,11 +200,7 @@
     else -> null
   }
 
-<<<<<<< HEAD
-  private fun clearHtml(html: String): String = UIUtil.getHtmlBody(html)
-=======
   private fun clearHtml(html: String): String = UIUtil.getHtmlBody(html).also { println(it) }
->>>>>>> b5f40ffd
     .trimIndent()
     .replace("\n","")
     .replace("<br>","\n")
