--- conflicted
+++ resolved
@@ -131,13 +131,8 @@
 
   @Test
   fun testTabOpenFromBuildOutputLink() {
-<<<<<<< HEAD
-    uiAnalytics.initFirstPage("criticalPathTasks", CRITICAL_PATH_TASKS_ROOT)
-    uiAnalytics.registerOpenEventSource(BuildAttributionUiAnalytics.TabOpenEventSource.BUILD_OUTPUT_LINK)
-=======
     uiAnalytics.initFirstPage(AnalyticsPageId(CRITICAL_PATH_TASKS_ROOT, "criticalPathTasks"))
     uiAnalytics.registerOpenEventSource(TabOpenEventSource.BUILD_OUTPUT_LINK)
->>>>>>> 640ce73c
     uiAnalytics.tabOpened()
     //Check state was cleared and next open will be reported as TAB_OPENED_WITH_TAB_CLICK
     uiAnalytics.tabOpened()
@@ -158,13 +153,8 @@
 
   @Test
   fun testTabOpenFromWNA() {
-<<<<<<< HEAD
-    uiAnalytics.initFirstPage("criticalPathTasks", CRITICAL_PATH_TASKS_ROOT)
-    uiAnalytics.registerOpenEventSource(BuildAttributionUiAnalytics.TabOpenEventSource.WNA_BUTTON)
-=======
     uiAnalytics.initFirstPage(AnalyticsPageId(CRITICAL_PATH_TASKS_ROOT, "criticalPathTasks"))
     uiAnalytics.registerOpenEventSource(TabOpenEventSource.WNA_BUTTON)
->>>>>>> 640ce73c
     uiAnalytics.tabOpened()
 
     val buildAttributionEvents = tracker.usages.filter { use -> use.studioEvent.kind == AndroidStudioEvent.EventKind.BUILD_ATTRIBUTION_UI_EVENT }
@@ -413,13 +403,8 @@
 
     uiAnalytics.tabClosed()
     uiAnalytics.tabCreated()
-<<<<<<< HEAD
-    uiAnalytics.initFirstPage("tasksRoot", CRITICAL_PATH_TASKS_ROOT)
-    uiAnalytics.registerOpenEventSource(BuildAttributionUiAnalytics.TabOpenEventSource.BUILD_OUTPUT_LINK)
-=======
     uiAnalytics.initFirstPage(AnalyticsPageId(CRITICAL_PATH_TASKS_ROOT, "tasksRoot"))
     uiAnalytics.registerOpenEventSource(TabOpenEventSource.BUILD_OUTPUT_LINK)
->>>>>>> 640ce73c
     uiAnalytics.tabOpened()
     // Current page should now be "tasksRoot" as view was reset.
     // "task2" was already opened and should have the same number 2.
