--- conflicted
+++ resolved
@@ -1,18 +1,5 @@
 # Running UI tests with Bazel
 
-<<<<<<< HEAD
-UI tests are supported to run on Linux and Mac. UI tests are run as any other test, to run it simply do:
-
-    bazel test //tools/adt/idea/android-uitests:GuiTestRuleTest
-
-On a mac run UI tests with following parameters
-
-    bazel test --spawn_strategy=standalone //tools/adt/idea/android-uitests:GuiTestRuleTest
-
-If running multiple tests on a Mac, add `--test_strategy=exclusive` parameter as running tests in parallel is not supported on Mac.
- 
-## Running tests on the current DISPLAY
-=======
 UI tests can currently be run on Linux and Mac.
 
 On Linux, UI tests are run as any other test, and each test uses its own virtual
@@ -29,7 +16,6 @@
         //tools/adt/idea/android-uitests:GuiTestRuleTest
 
 ## Running tests on the current DISPLAY on linux
->>>>>>> b5f40ffd
 
 To connect to another display, first the sandbox needs to be disabled and then passing a `DISPLAY` test envvar will tell the test to use that
 
@@ -75,11 +61,7 @@
 
 And set the argument `--test_env=DISPLAY=:1234` to tell the test to use that one. Then you can connect to it as described above.
 
-<<<<<<< HEAD
-## Running through remote desktop
-=======
 ## Running through remote desktop on linux
->>>>>>> b5f40ffd
 
 If the test is running through remote desktop, the main display of remote desktop may not be ":0".
 If this is the case, run the following to get the main display's string:
@@ -94,13 +76,9 @@
 
 Then use the result of the above query in the command earlier. I.e.:
 
-<<<<<<< HEAD
-    bazel test //tools/adt/idea/android-uitests:GuiTestRuleTest --spawn_strategy=standalone --test_env=DISPLAY=<insert_display_string_here>
-=======
     bazel test \
         --strategy=TestRunner=local \
         --test_strategy=exclusive \
         --test_output=streamed \
         --test_env=DISPLAY=<insert_display_string_here> \
-        //tools/adt/idea/android-uitests:GuiTestRuleTest
->>>>>>> b5f40ffd
+        //tools/adt/idea/android-uitests:GuiTestRuleTest