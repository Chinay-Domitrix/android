--- conflicted
+++ resolved
@@ -15,11 +15,7 @@
  */
 package com.android.tools.idea.tests.gui.webp;
 
-<<<<<<< HEAD
-import com.android.tools.idea.rendering.webp.WebpNativeLibHelper;
-=======
 import com.android.tools.adtui.webp.WebpNativeLibHelper;
->>>>>>> abbea60e
 import com.android.tools.idea.tests.gui.framework.GuiTestRule;
 import com.android.tools.idea.tests.gui.framework.GuiTestRunner;
 import com.android.tools.idea.tests.gui.framework.RunIn;
@@ -41,10 +37,6 @@
 import org.fest.swing.core.GenericTypeMatcher;
 import org.fest.swing.core.MouseButton;
 import org.fest.swing.exception.ComponentLookupException;
-<<<<<<< HEAD
-import org.fest.swing.exception.LocationUnavailableException;
-=======
->>>>>>> abbea60e
 import org.fest.swing.timing.Wait;
 import org.jetbrains.annotations.NotNull;
 import org.jetbrains.annotations.Nullable;
@@ -73,11 +65,7 @@
       return;
     }
 
-<<<<<<< HEAD
-    Project project = guiTest.importProjectAndWaitForProjectSyncToFinish("ImportWebpProject")
-=======
     Project project = guiTest.importProjectAndWaitForProjectSyncToFinish("ImportLocalWebpProject")
->>>>>>> abbea60e
       .getProject();
 
     VirtualFile webpIcon = project.getBaseDir().findFileByRelativePath("app/src/main/res/mipmap-xhdpi/ic_test.webp");
@@ -112,11 +100,7 @@
       return;
     }
 
-<<<<<<< HEAD
-    Project project = guiTest.importProjectAndWaitForProjectSyncToFinish("ImportWebpProject")
-=======
     Project project = guiTest.importProjectAndWaitForProjectSyncToFinish("ImportLocalWebpProject")
->>>>>>> abbea60e
       .getProject();
 
     guiTest.ideFrame()
@@ -157,17 +141,10 @@
    *   </pre>
    * <p>
    */
-<<<<<<< HEAD
-  @RunIn(TestGroup.QA)
-  @Test
-  public void testConvertFromPngToWebp() throws IOException {
-    guiTest.importProjectAndWaitForProjectSyncToFinish("ImportWebpProject")
-=======
   @RunIn(TestGroup.SANITY)
   @Test
   public void testConvertFromPngToWebp() throws IOException {
     guiTest.importProjectAndWaitForProjectSyncToFinish("ImportLocalWebpProject")
->>>>>>> abbea60e
       .getProjectView()
       .selectAndroidPane()
       .clickPath(MouseButton.RIGHT_BUTTON, "app", "res", "mipmap", "ic_test.png")
@@ -209,17 +186,10 @@
    *   </pre>
    * <p>
    */
-<<<<<<< HEAD
-  @RunIn(TestGroup.QA)
-  @Test
-  public void testConvertFromWebPToPng() throws IOException {
-    guiTest.importProjectAndWaitForProjectSyncToFinish("ImportWebpProject")
-=======
   @RunIn(TestGroup.SANITY)
   @Test
   public void testConvertFromWebPToPng() throws IOException {
     guiTest.importProjectAndWaitForProjectSyncToFinish("ImportLocalWebpProject")
->>>>>>> abbea60e
       .getProjectView()
       .selectAndroidPane()
       .clickPath(MouseButton.RIGHT_BUTTON, "app", "res", "mipmap", "ic_test2.webp")
@@ -243,11 +213,7 @@
    * <p>
    *   <pre>
    *   Test Steps:
-<<<<<<< HEAD
-   *   1. Create a project with minsdk 15.
-=======
    *   1. Import ConvertFrom9Patch project with minsdk 15.
->>>>>>> abbea60e
    *   2. Right click on any .png file and select Create 9-patch file... option. (verify 1)
    *   3. Right click on res folder and select Convert to WebP.. (verify 2) (verify 3)
    *   4. Click OK on the popped up window. (verify 4)
@@ -265,11 +231,7 @@
   @RunIn(TestGroup.QA)
   @Test
   public void testCannotConvertFrom9PatchAndTransparentImagesToWebp() throws Exception {
-<<<<<<< HEAD
-    IdeFrameFixture ideFrame = guiTest.importProjectAndWaitForProjectSyncToFinish("MinSdk15App");
-=======
     IdeFrameFixture ideFrame = guiTest.importProjectAndWaitForProjectSyncToFinish("ConvertFrom9Patch");
->>>>>>> abbea60e
 
     PaneFixture androidPane = ideFrame.getProjectView().selectAndroidPane();
 
