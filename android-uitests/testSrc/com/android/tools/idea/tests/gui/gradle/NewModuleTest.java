/*
 * Copyright (C) 2019 The Android Open Source Project
 *
 * Licensed under the Apache License, Version 2.0 (the "License");
 * you may not use this file except in compliance with the License.
 * You may obtain a copy of the License at
 *
 *      http://www.apache.org/licenses/LICENSE-2.0
 *
 * Unless required by applicable law or agreed to in writing, software
 * distributed under the License is distributed on an "AS IS" BASIS,
 * WITHOUT WARRANTIES OR CONDITIONS OF ANY KIND, either express or implied.
 * See the License for the specific language governing permissions and
 * limitations under the License.
 */
package com.android.tools.idea.tests.gui.gradle;

import static com.android.tools.idea.testing.FileSubject.file;
import static com.android.tools.idea.tests.gui.framework.fixture.EditorFixture.EditorAction.LINE_END;
import static com.google.common.truth.Truth.assertAbout;
import static com.google.common.truth.Truth.assertThat;

import com.android.tools.idea.tests.gui.framework.GuiTestRule;
import com.android.tools.idea.tests.gui.framework.GuiTests;
import com.android.tools.idea.tests.gui.framework.fixture.npw.NewModuleWizardFixture;
import com.android.tools.idea.tests.util.WizardUtils;
import com.intellij.lang.annotation.HighlightSeverity;
import com.intellij.testGuiFramework.framework.GuiTestRemoteRunner;
import java.io.IOException;
import org.junit.Rule;
import org.junit.Test;
import org.junit.runner.RunWith;

/**
 * Tests that newly generated modules work, even with older gradle plugin versions.
 */
@RunWith(GuiTestRemoteRunner.class)
public class NewModuleTest {

  @Rule public final GuiTestRule guiTest = new GuiTestRule();

  @Test
  public void createNewModuleFromJar() throws IOException {
    String jarFile = GuiTests.getTestDataDir() + "/LocalJarsAsModules/localJarAsModule/local.jar";

    guiTest.importSimpleApplication()
      .openFromMenu(NewModuleWizardFixture::find, "File", "New", "New Module...")
      .clickNextToModuleFromJar()
      .setFileName(jarFile)
      .setSubprojectName("localJarLib")
      .wizard()
      .clickFinish()
      .waitForGradleProjectSyncToFinish()
      .getEditor()
      .open("app/build.gradle")
      .moveBetween("dependencies {", "")
      .invokeAction(LINE_END)
      .enterText("\ncompile project(':localJarLib')")
      .getIdeFrame()
      .requestProjectSync()
      .waitForGradleProjectSyncToFinish()
      .getEditor()
      .open("app/src/main/java/google/simpleapplication/MyActivity.java")
      .moveBetween("setContentView(R.layout.activity_my);", "")
      .invokeAction(LINE_END)
      .enterText("\nnew com.example.android.multiproject.person.Person(\"Me\");\n")
      .waitForCodeAnalysisHighlightCount(HighlightSeverity.ERROR, 0);
  }

  @Test
  public void createNewJavaLibraryWithDefaults() throws IOException {
    guiTest.importSimpleApplication()
      .openFromMenu(NewModuleWizardFixture::find, "File", "New", "New Module...")
      .clickNextToJavaLibrary()
      .enterLibraryName("mylib")
      .enterPackageName("my.test")
      .setSourceLanguage("Java")
      .wizard()
      .clickFinish()
      .waitForGradleProjectSyncToFinish();
    assertAbout(file()).that(guiTest.getProjectPath("mylib/src/main/java/my/test/MyClass.java")).isFile();
    assertAbout(file()).that(guiTest.getProjectPath("mylib/.gitignore")).isFile();
  }

  @Test
  public void createNewKotlinLibraryWithDefaults() throws IOException {
    guiTest.importSimpleApplication()
      .openFromMenu(NewModuleWizardFixture::find, "File", "New", "New Module...")
      .clickNextToJavaLibrary()
      .enterLibraryName("mylib")
      .enterPackageName("my.test")
      .setSourceLanguage("Kotlin")
<<<<<<< HEAD
=======
      .wizard()
      .clickFinish()
      .waitForGradleProjectSyncToFinish();
    String gradleFileContents = guiTest.getProjectFileText("mylib/build.gradle");
    assertThat(gradleFileContents).contains("apply plugin: 'kotlin'");
    assertAbout(file()).that(guiTest.getProjectPath("mylib/src/main/java/my/test/MyClass.kt")).isFile();
  }

  @Test
  public void createNewAndroidLibraryWithDefaults() throws IOException {
    guiTest.importSimpleApplication()
      .openFromMenu(NewModuleWizardFixture::find, "File", "New", "New Module...")
      .clickNextToAndroidLibrary()
      .enterModuleName("somelibrary")
      .wizard()
      .clickFinish()
      .waitForGradleProjectSyncToFinish();

    String gradleFileContents = guiTest.getProjectFileText("somelibrary/build.gradle");
    assertThat(gradleFileContents).contains("apply plugin: 'com.android.library'");
    assertThat(gradleFileContents).contains("consumerProguardFiles");
  }

  @Test
  public void addNewModuleToAndroidxProject() {
    WizardUtils.createNewProject(guiTest); // Default projects are created with androidx dependencies
    guiTest.ideFrame()
      .openFromMenu(NewModuleWizardFixture::find, "File", "New", "New Module...")
      .clickNextPhoneAndTabletModule()
      .enterModuleName("otherModule")
>>>>>>> bc160620
      .wizard()
      .clickNext()
      .clickNext() // Default "Empty Activity"
      .clickFinish()
      .waitForGradleProjectSyncToFinish();
<<<<<<< HEAD
    String gradleFileContents = guiTest.getProjectFileText("mylib/build.gradle");
    assertThat(gradleFileContents).contains("apply plugin: 'kotlin'");
    assertAbout(file()).that(guiTest.getProjectPath("mylib/src/main/java/my/test/MyClass.kt")).isFile();
  }

  @Test
  public void createNewAndroidLibraryWithDefaults() throws IOException {
    guiTest.importSimpleApplication()
      .openFromMenu(NewModuleWizardFixture::find, "File", "New", "New Module...")
      .clickNextToAndroidLibrary()
      .enterModuleName("somelibrary")
      .wizard()
      .clickFinish()
      .waitForGradleProjectSyncToFinish();

    String gradleFileContents = guiTest.getProjectFileText("somelibrary/build.gradle");
    assertThat(gradleFileContents).contains("apply plugin: 'com.android.library'");
    assertThat(gradleFileContents).contains("consumerProguardFiles");
  }

  @Test
  public void addNewModuleToAndroidxProject() {
    WizardUtils.createNewProject(guiTest); // Default projects are created with androidx dependencies
    guiTest.ideFrame()
      .openFromMenu(NewModuleWizardFixture::find, "File", "New", "New Module...")
      .clickNextPhoneAndTabletModule()
      .enterModuleName("otherModule")
      .wizard()
      .clickNext()
      .clickNext() // Default "Empty Activity"
      .clickFinish()
      .waitForGradleProjectSyncToFinish();
=======
>>>>>>> bc160620

    assertThat(guiTest.getProjectFileText("gradle.properties"))
      .contains("android.useAndroidX=true");

    assertThat(guiTest.getProjectFileText("app/build.gradle"))
      .contains("androidx.appcompat:appcompat");

    assertThat(guiTest.getProjectFileText("othermodule/build.gradle"))
      .contains("androidx.appcompat:appcompat");
  }

  @Test
  public void addNewBasicActivityModuleToNewProject() {
    WizardUtils.createNewProject(guiTest); // Default projects are created with androidx dependencies
    guiTest.ideFrame()
      .openFromMenu(NewModuleWizardFixture::find, "File", "New", "New Module...")
      .clickNextPhoneAndTabletModule()
      .setSourceLanguage("Kotlin")
      .enterModuleName("otherModule")
      .wizard()
      .clickNext()
      .chooseActivity("Basic Activity")
      .clickNext() // Default "Empty Activity"
      .clickFinish()
      .waitForGradleProjectSyncToFinish();

<<<<<<< HEAD
    assertThat(guiTest.getProjectFileText("build.gradle"))
      .contains("classpath 'androidx.navigation:navigation-safe-args-gradle-plugin:");

    String otherModuleBuildGradleText = guiTest.getProjectFileText("othermodule/build.gradle");
    assertThat(otherModuleBuildGradleText).contains("implementation 'androidx.navigation:navigation-fragment-ktx:");
    assertThat(otherModuleBuildGradleText).contains("apply plugin: 'androidx.navigation.safeargs'");
=======
    String otherModuleBuildGradleText = guiTest.getProjectFileText("othermodule/build.gradle");
    assertThat(otherModuleBuildGradleText).contains("implementation 'androidx.navigation:navigation-fragment-ktx:");
>>>>>>> bc160620

    String navGraphText = guiTest.getProjectFileText("othermodule/src/main/res/navigation/nav_graph.xml");
    assertThat(navGraphText).contains("navigation xmlns:android=");
    assertThat(navGraphText).contains("app:startDestination=\"@id/FirstFragment\"");
  }
}<|MERGE_RESOLUTION|>--- conflicted
+++ resolved
@@ -90,45 +90,9 @@
       .enterLibraryName("mylib")
       .enterPackageName("my.test")
       .setSourceLanguage("Kotlin")
-<<<<<<< HEAD
-=======
       .wizard()
       .clickFinish()
       .waitForGradleProjectSyncToFinish();
-    String gradleFileContents = guiTest.getProjectFileText("mylib/build.gradle");
-    assertThat(gradleFileContents).contains("apply plugin: 'kotlin'");
-    assertAbout(file()).that(guiTest.getProjectPath("mylib/src/main/java/my/test/MyClass.kt")).isFile();
-  }
-
-  @Test
-  public void createNewAndroidLibraryWithDefaults() throws IOException {
-    guiTest.importSimpleApplication()
-      .openFromMenu(NewModuleWizardFixture::find, "File", "New", "New Module...")
-      .clickNextToAndroidLibrary()
-      .enterModuleName("somelibrary")
-      .wizard()
-      .clickFinish()
-      .waitForGradleProjectSyncToFinish();
-
-    String gradleFileContents = guiTest.getProjectFileText("somelibrary/build.gradle");
-    assertThat(gradleFileContents).contains("apply plugin: 'com.android.library'");
-    assertThat(gradleFileContents).contains("consumerProguardFiles");
-  }
-
-  @Test
-  public void addNewModuleToAndroidxProject() {
-    WizardUtils.createNewProject(guiTest); // Default projects are created with androidx dependencies
-    guiTest.ideFrame()
-      .openFromMenu(NewModuleWizardFixture::find, "File", "New", "New Module...")
-      .clickNextPhoneAndTabletModule()
-      .enterModuleName("otherModule")
->>>>>>> bc160620
-      .wizard()
-      .clickNext()
-      .clickNext() // Default "Empty Activity"
-      .clickFinish()
-      .waitForGradleProjectSyncToFinish();
-<<<<<<< HEAD
     String gradleFileContents = guiTest.getProjectFileText("mylib/build.gradle");
     assertThat(gradleFileContents).contains("apply plugin: 'kotlin'");
     assertAbout(file()).that(guiTest.getProjectPath("mylib/src/main/java/my/test/MyClass.kt")).isFile();
@@ -161,8 +125,6 @@
       .clickNext() // Default "Empty Activity"
       .clickFinish()
       .waitForGradleProjectSyncToFinish();
-=======
->>>>>>> bc160620
 
     assertThat(guiTest.getProjectFileText("gradle.properties"))
       .contains("android.useAndroidX=true");
@@ -189,17 +151,8 @@
       .clickFinish()
       .waitForGradleProjectSyncToFinish();
 
-<<<<<<< HEAD
-    assertThat(guiTest.getProjectFileText("build.gradle"))
-      .contains("classpath 'androidx.navigation:navigation-safe-args-gradle-plugin:");
-
     String otherModuleBuildGradleText = guiTest.getProjectFileText("othermodule/build.gradle");
     assertThat(otherModuleBuildGradleText).contains("implementation 'androidx.navigation:navigation-fragment-ktx:");
-    assertThat(otherModuleBuildGradleText).contains("apply plugin: 'androidx.navigation.safeargs'");
-=======
-    String otherModuleBuildGradleText = guiTest.getProjectFileText("othermodule/build.gradle");
-    assertThat(otherModuleBuildGradleText).contains("implementation 'androidx.navigation:navigation-fragment-ktx:");
->>>>>>> bc160620
 
     String navGraphText = guiTest.getProjectFileText("othermodule/src/main/res/navigation/nav_graph.xml");
     assertThat(navGraphText).contains("navigation xmlns:android=");
