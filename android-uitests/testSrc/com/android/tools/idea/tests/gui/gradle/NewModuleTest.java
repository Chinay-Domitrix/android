/*
 * Copyright (C) 2019 The Android Open Source Project
 *
 * Licensed under the Apache License, Version 2.0 (the "License");
 * you may not use this file except in compliance with the License.
 * You may obtain a copy of the License at
 *
 *      http://www.apache.org/licenses/LICENSE-2.0
 *
 * Unless required by applicable law or agreed to in writing, software
 * distributed under the License is distributed on an "AS IS" BASIS,
 * WITHOUT WARRANTIES OR CONDITIONS OF ANY KIND, either express or implied.
 * See the License for the specific language governing permissions and
 * limitations under the License.
 */
package com.android.tools.idea.tests.gui.gradle;

import static com.android.tools.idea.testing.FileSubject.file;
import static com.android.tools.idea.tests.gui.framework.fixture.EditorFixture.EditorAction.LINE_END;
import static com.android.tools.idea.wizard.template.Language.Kotlin;
import static com.android.tools.idea.wizard.template.impl.activities.basicActivity.BasicActivityTemplateKt.getBasicActivityTemplate;
import static com.android.tools.idea.wizard.template.impl.activities.blankWearActivity.BlankWearActivityTemplateKt.getBlankWearActivityTemplate;
import static com.google.common.truth.Truth.assertAbout;
import static com.google.common.truth.Truth.assertThat;
import static com.intellij.testFramework.UsefulTestCase.assertThrows;

import com.android.tools.idea.tests.gui.framework.GuiTestRule;
import com.android.tools.idea.tests.gui.framework.GuiTests;
import com.android.tools.idea.tests.gui.framework.fixture.npw.NewModuleWizardFixture;
import com.android.tools.idea.tests.util.WizardUtils;
import com.android.tools.idea.wizard.template.BytecodeLevel;
import com.intellij.lang.annotation.HighlightSeverity;
import com.intellij.testGuiFramework.framework.GuiTestRemoteRunner;
import java.io.IOException;
import org.fest.swing.exception.LocationUnavailableException;
import org.junit.Rule;
import org.junit.Test;
import org.junit.runner.RunWith;

/**
 * Tests that newly generated modules work, even with older gradle plugin versions.
 */
@RunWith(GuiTestRemoteRunner.class)
public class NewModuleTest {

  @Rule public final GuiTestRule guiTest = new GuiTestRule();

  @Test
  public void createNewModuleFromJar() throws IOException {
    String jarFile = GuiTests.getTestDataDir() + "/LocalJarsAsModules/localJarAsModule/local.jar";

    guiTest.importSimpleApplication()
      .openFromMenu(NewModuleWizardFixture::find, "File", "New", "New Module...")
      .clickNextToModuleFromJar()
      .setFileName(jarFile)
      .setSubprojectName("localJarLib")
      .wizard()
      .clickFinishAndWaitForSyncToFinish()
      .getEditor()
      .open("app/build.gradle")
      .moveBetween("dependencies {", "")
      .invokeAction(LINE_END)
      .enterText("\ncompile project(':localJarLib')")
      .getIdeFrame()
      .requestProjectSyncAndWaitForSyncToFinish()
      .getEditor()
      .open("app/src/main/java/google/simpleapplication/MyActivity.java")
      .moveBetween("setContentView(R.layout.activity_my);", "")
      .invokeAction(LINE_END)
      .enterText("\nnew com.example.android.multiproject.person.Person(\"Me\");\n")
      .waitForCodeAnalysisHighlightCount(HighlightSeverity.ERROR, 0);
  }

  @Test
  public void createNewJavaLibraryWithDefaults() throws IOException {
    guiTest.importSimpleApplication()
      .openFromMenu(NewModuleWizardFixture::find, "File", "New", "New Module...")
      .clickNextToJavaLibrary()
      .enterLibraryName("mylib")
      .enterPackageName("my.test")
      .setSourceLanguage("Java")
      .wizard()
      .clickFinishAndWaitForSyncToFinish();
    assertAbout(file()).that(guiTest.getProjectPath("mylib/src/main/java/my/test/MyClass.java")).isFile();
    assertAbout(file()).that(guiTest.getProjectPath("mylib/.gitignore")).isFile();
  }

  @Test
  public void createNewKotlinLibraryWithDefaults() throws IOException {
    guiTest.importSimpleApplication()
      .openFromMenu(NewModuleWizardFixture::find, "File", "New", "New Module...")
      .clickNextToJavaLibrary()
      .enterLibraryName("mylib")
      .enterPackageName("my.test")
      .setSourceLanguage("Kotlin")
      .wizard()
      .clickFinishAndWaitForSyncToFinish();
    String gradleFileContents = guiTest.getProjectFileText("mylib/build.gradle");
    assertThat(gradleFileContents).contains("id 'kotlin'");
    assertAbout(file()).that(guiTest.getProjectPath("mylib/src/main/java/my/test/MyClass.kt")).isFile();
  }

  @Test
  public void createNewAndroidLibraryWithDefaults() throws IOException {
    guiTest.importSimpleApplication()
      .openFromMenu(NewModuleWizardFixture::find, "File", "New", "New Module...")
      .clickNextToAndroidLibrary()
      .selectBytecodeLevel(BytecodeLevel.L8.toString())
      .enterModuleName("somelibrary")
      .wizard()
      .clickFinishAndWaitForSyncToFinish();

    String gradleFileContents = guiTest.getProjectFileText("somelibrary/build.gradle");
    assertThat(gradleFileContents).contains("id 'com.android.library'");
    assertThat(gradleFileContents).contains("consumerProguardFiles");
    assertAbout(file()).that(guiTest.getProjectPath("somelibrary/.gitignore")).isFile();
  }

  @Test
  public void addNewModuleToAndroidxProject() {
    WizardUtils.createNewProject(guiTest); // Default projects are created with androidx dependencies
    guiTest.ideFrame()
      .openFromMenu(NewModuleWizardFixture::find, "File", "New", "New Module...")
      .clickNextPhoneAndTabletModule()
      .enterModuleName("otherModule")
      .wizard()
      .clickNext()
      .clickNext() // Default "Empty Activity"
      .clickFinishAndWaitForSyncToFinish();

    assertThat(guiTest.getProjectFileText("gradle.properties"))
      .contains("android.useAndroidX=true");

    assertThat(guiTest.getProjectFileText("app/build.gradle"))
      .contains("androidx.appcompat:appcompat");

    assertThat(guiTest.getProjectFileText("otherModule/build.gradle"))
      .contains("androidx.appcompat:appcompat");
  }

  @Test
  public void addNewBasicActivityModuleToNewProject() {
    WizardUtils.createNewProject(guiTest); // Default projects are created with androidx dependencies
    guiTest.ideFrame()
      .openFromMenu(NewModuleWizardFixture::find, "File", "New", "New Module...")
      .clickNextPhoneAndTabletModule()
      .setSourceLanguage(Kotlin)
      .enterModuleName("otherModule")
      .wizard()
      .clickNext()
      .chooseActivity("Basic Activity")
      .clickNext() // Default "Empty Activity"
<<<<<<< HEAD
      .clickFinish()
      .waitForGradleProjectSyncToFinish();

    String otherModuleBuildGradleText = guiTest.getProjectFileText("otherModule/build.gradle");
    assertThat(otherModuleBuildGradleText).contains("implementation 'androidx.navigation:navigation-fragment-ktx:");
=======
      .clickFinishAndWaitForSyncToFinish();

    String otherModuleBuildGradleText = guiTest.getProjectFileText("otherModule/build.gradle");
    assertThat(otherModuleBuildGradleText).contains("implementation 'androidx.navigation:navigation-fragment-ktx:");
    assertThat(otherModuleBuildGradleText).contains("JavaVersion.VERSION_1_8");
>>>>>>> e624679c

    String navGraphText = guiTest.getProjectFileText("otherModule/src/main/res/navigation/nav_graph.xml");
    assertThat(navGraphText).contains("navigation xmlns:android=");
    assertThat(navGraphText).contains("app:startDestination=\"@id/FirstFragment\"");
  }

  @Test
  public void addNewWearModule() {
    WizardUtils.createNewProject(guiTest); // Use androidx
    final String moduleName = "wearModule";
      guiTest.ideFrame()
        .openFromMenu(NewModuleWizardFixture::find, "File", "New", "New Module...")
        .clickNextWearModule()
        .enterModuleName(moduleName)
        .wizard()
        .clickNext()
        .chooseActivity(getBlankWearActivityTemplate().getName())
        .clickNext()
        .clickFinishAndWaitForSyncToFinish();

    String gradleFileContents = guiTest.getProjectFileText(moduleName + "/build.gradle");
    assertThat(gradleFileContents).contains("id 'com.android.application'");
    assertThat(gradleFileContents).doesNotContain("consumerProguardFiles");
    assertThat(gradleFileContents).contains("androidx.wear:wear");
    assertAbout(file()).that(guiTest.getProjectPath(moduleName + "/.gitignore")).isFile();
  }
}<|MERGE_RESOLUTION|>--- conflicted
+++ resolved
@@ -150,19 +150,11 @@
       .clickNext()
       .chooseActivity("Basic Activity")
       .clickNext() // Default "Empty Activity"
-<<<<<<< HEAD
-      .clickFinish()
-      .waitForGradleProjectSyncToFinish();
-
-    String otherModuleBuildGradleText = guiTest.getProjectFileText("otherModule/build.gradle");
-    assertThat(otherModuleBuildGradleText).contains("implementation 'androidx.navigation:navigation-fragment-ktx:");
-=======
       .clickFinishAndWaitForSyncToFinish();
 
     String otherModuleBuildGradleText = guiTest.getProjectFileText("otherModule/build.gradle");
     assertThat(otherModuleBuildGradleText).contains("implementation 'androidx.navigation:navigation-fragment-ktx:");
     assertThat(otherModuleBuildGradleText).contains("JavaVersion.VERSION_1_8");
->>>>>>> e624679c
 
     String navGraphText = guiTest.getProjectFileText("otherModule/src/main/res/navigation/nav_graph.xml");
     assertThat(navGraphText).contains("navigation xmlns:android=");
