--- conflicted
+++ resolved
@@ -29,10 +29,6 @@
 import org.fest.swing.timing.Wait;
 import org.fest.swing.util.PatternTextMatcher;
 import org.jetbrains.annotations.NotNull;
-<<<<<<< HEAD
-import org.junit.Ignore;
-=======
->>>>>>> 9e819fa1
 import org.junit.Rule;
 import org.junit.Test;
 import org.junit.runner.RunWith;
@@ -54,15 +50,10 @@
 
   @Rule public final GuiTestRule guiTest = new GuiTestRule();
   @Rule public final EmulatorTestRule emulator = new EmulatorTestRule();
-<<<<<<< HEAD
-
-  private static final String APP_NAME = "app";
-=======
   @Rule public final ScreenshotsDuringTest movie = new ScreenshotsDuringTest();
 
   private static final String APP_NAME = "app";
   private static final Pattern EMPTY_OUTPUT= Pattern.compile("^$", Pattern.DOTALL);
->>>>>>> 9e819fa1
   private static final Pattern RUN_OUTPUT =
     Pattern.compile(".*Connected to process (\\d+) .*", Pattern.DOTALL);
   private static final Pattern CMAKE_RUN_OUTPUT =
@@ -92,16 +83,10 @@
    *   2. Make sure the instant run hot swap is applied in Run tool window.
    *   </pre>
    */
-<<<<<<< HEAD
-  @Test
-  public void hotSwap() throws Exception {
-    IdeFrameFixture ideFrameFixture = guiTest.importSimpleApplication();
-=======
   @RunIn(TestGroup.SANITY)
   @Test
   public void hotSwap() throws Exception {
     IdeFrameFixture ideFrameFixture = guiTest.importSimpleLocalApplication();
->>>>>>> 9e819fa1
     emulator.createDefaultAVD(guiTest.ideFrame().invokeAvdManager());
 
     ideFrameFixture
@@ -116,17 +101,10 @@
     ideFrameFixture
       .getEditor()
       .open("app/src/main/java/google/simpleapplication/MyActivity.java")
-<<<<<<< HEAD
-      .enterText(Strings.repeat("\n", 10));
-
-    ideFrameFixture
-      .waitForGradleProjectSyncToFinish()
-=======
       .moveBetween("setContentView(R.layout.activity_my);", "")
       .enterText("\nSystem.out.println(\"Hello, hot swap!\");");
 
     ideFrameFixture
->>>>>>> 9e819fa1
       .findApplyChangesButton()
       .click();
 
@@ -158,16 +136,10 @@
    *   2. Make sure the instant run cold swap is applied in Run tool window.
    *   </pre>
    */
-<<<<<<< HEAD
-  @Test
-  public void coldSwap() throws Exception {
-    IdeFrameFixture ideFrameFixture = guiTest.importSimpleApplication();
-=======
   @RunIn(TestGroup.SANITY)
   @Test
   public void coldSwap() throws Exception {
     IdeFrameFixture ideFrameFixture = guiTest.importSimpleLocalApplication();
->>>>>>> 9e819fa1
     emulator.createDefaultAVD(guiTest.ideFrame().invokeAvdManager());
 
     ideFrameFixture
@@ -184,28 +156,16 @@
       .getEditor()
       .open("app/src/main/res/layout/activity_my.xml", EditorFixture.Tab.DESIGN)
       .getLayoutEditor(false)
-<<<<<<< HEAD
-      .dragComponentToSurface("Text", "TextView")
-      .waitForRenderToFinish();
-
-    ideFrameFixture
-      .waitForGradleProjectSyncToFinish()
-=======
       .waitForRenderToFinish(Wait.seconds(30))
       .dragComponentToSurface("Text", "TextView")
       .waitForRenderToFinish(Wait.seconds(30));
 
     ideFrameFixture
->>>>>>> 9e819fa1
       .findApplyChangesButton()
       .click();
 
     // Studio takes a few seconds to reset Run tool window contents.
-<<<<<<< HEAD
-    Wait.seconds(10).expecting("Run tool window output has been reset").until(() -> !contentFixture.getOutput().contains(output));
-=======
     Wait.seconds(30).expecting("Run tool window output has been reset").until(() -> !contentFixture.getOutput().contains(output));
->>>>>>> 9e819fa1
     contentFixture.waitForOutput(new PatternTextMatcher(RUN_OUTPUT), 120);
     String newPid = extractPidFromOutput(contentFixture.getOutput(), RUN_OUTPUT);
     // (Cold swap) Verify the inequality of PIDs before and after IR
@@ -230,24 +190,6 @@
    *   Verify that instant run cold swap is applied in Run tool window.
    */
   @Test
-<<<<<<< HEAD
-  @Ignore("b/37506663: Please ask QA team for enabling this test.")
-  public void activityRunningOnSeparateProcess() throws Exception {
-    IdeFrameFixture ideFrameFixture = guiTest.importSimpleApplication();
-    emulator.createDefaultAVD(guiTest.ideFrame().invokeAvdManager());
-
-    ideFrameFixture
-      .runApp(APP_NAME)
-      .selectDevice(emulator.getDefaultAvdName())
-      .clickOk();
-
-    ExecutionToolWindowFixture.ContentFixture contentFixture = ideFrameFixture.getRunToolWindow().findContent(APP_NAME);
-    contentFixture.waitForOutput(new PatternTextMatcher(RUN_OUTPUT), 120);
-    String output = contentFixture.getOutput();
-    String pid = extractPidFromOutput(output, RUN_OUTPUT);
-
-    ideFrameFixture
-=======
   @RunIn(TestGroup.QA_UNRELIABLE) // b/37506663
   public void activityRunningOnSeparateProcess() throws Exception {
     IdeFrameFixture ideFrameFixture = guiTest.importSimpleLocalApplication();
@@ -264,17 +206,12 @@
     String pid = extractPidFromOutput(output, RUN_OUTPUT);
 
     ideFrameFixture
->>>>>>> 9e819fa1
       .getEditor()
       .open("app/src/main/AndroidManifest.xml", EditorFixture.Tab.EDITOR)
       .moveBetween("<application", "")
       .enterText("\nandroid:process=\":foo\"");
 
     ideFrameFixture
-<<<<<<< HEAD
-      .waitForGradleProjectSyncToFinish()
-=======
->>>>>>> 9e819fa1
       .findApplyChangesButton()
       .click();
 
@@ -308,16 +245,10 @@
    *   2. Make sure the instant run is applied in EventLog tool window.
    *   </pre>
    */
-<<<<<<< HEAD
-  @Test
-  public void changeManifest() throws Exception {
-    IdeFrameFixture ideFrameFixture = guiTest.importSimpleApplication();
-=======
   @RunIn(TestGroup.SANITY)
   @Test
   public void changeManifest() throws Exception {
     IdeFrameFixture ideFrameFixture = guiTest.importSimpleLocalApplication();
->>>>>>> 9e819fa1
     emulator.createDefaultAVD(guiTest.ideFrame().invokeAvdManager());
 
     ideFrameFixture
@@ -337,10 +268,6 @@
       .enterText("<uses-permission android:name=\"android.permission.INTERNET\" /\n");
 
     ideFrameFixture
-<<<<<<< HEAD
-      .waitForGradleProjectSyncToFinish()
-=======
->>>>>>> 9e819fa1
       .findApplyChangesButton()
       .click();
 
@@ -370,8 +297,7 @@
    */
   @Test
   public void unnecessaryCleanCheck() throws Exception {
-<<<<<<< HEAD
-    IdeFrameFixture ideFrameFixture = guiTest.importSimpleApplication();
+    IdeFrameFixture ideFrameFixture = guiTest.importSimpleLocalApplication();
     emulator.createDefaultAVD(guiTest.ideFrame().invokeAvdManager());
 
     ideFrameFixture
@@ -384,27 +310,6 @@
       .findContent(APP_NAME);
     contentFixture.waitForOutput(new PatternTextMatcher(RUN_OUTPUT), 120);
     String output = contentFixture.getOutput();
-=======
-    IdeFrameFixture ideFrameFixture = guiTest.importSimpleLocalApplication();
-    emulator.createDefaultAVD(guiTest.ideFrame().invokeAvdManager());
->>>>>>> 9e819fa1
-
-    ideFrameFixture
-      .runApp(APP_NAME)
-      .selectDevice(emulator.getDefaultAvdName())
-      .clickOk();
-
-    ExecutionToolWindowFixture.ContentFixture contentFixture = ideFrameFixture
-      .getRunToolWindow()
-<<<<<<< HEAD
-      .clickRerunApplication()
-      .selectDevice(emulator.getDefaultAvdName())
-      .clickOk();
-
-=======
-      .findContent(APP_NAME);
-    contentFixture.waitForOutput(new PatternTextMatcher(RUN_OUTPUT), 120);
-    String output = contentFixture.getOutput();
 
     ideFrameFixture
       .getRunToolWindow()
@@ -412,7 +317,6 @@
       .selectDevice(emulator.getDefaultAvdName())
       .clickOk();
 
->>>>>>> 9e819fa1
     Wait.seconds(10).expecting("Run tool window output has been reset").until(() -> !contentFixture.getOutput().contains(output));
     contentFixture.waitForOutput(new PatternTextMatcher(RUN_OUTPUT), 120);
   }
@@ -453,7 +357,7 @@
    *   </pre>
    */
   @Test
-<<<<<<< HEAD
+  @RunIn(TestGroup.QA_UNRELIABLE) // b/68046183 - this test is flaking out
   public void modifyVariableDuringDebugSession() throws Exception {
     IdeFrameFixture ideFrameFixture = guiTest.importProjectAndWaitForProjectSyncToFinish("Project204792");
     emulator.createDefaultAVD(guiTest.ideFrame().invokeAvdManager());
@@ -481,36 +385,6 @@
     };
     clickButtonAndWaitForVerification(ideFrameFixture, expectedPatterns);
 
-=======
-  @RunIn(TestGroup.QA_UNRELIABLE) // b/68046183 - this test is flaking out
-  public void modifyVariableDuringDebugSession() throws Exception {
-    IdeFrameFixture ideFrameFixture = guiTest.importProjectAndWaitForProjectSyncToFinish("Project204792");
-    emulator.createDefaultAVD(guiTest.ideFrame().invokeAvdManager());
-
-    final String TEST_FILE = "app/src/main/java/com/bug204792/myapplication/TestJava.java";
-    final Pattern pattern = Pattern.compile(".*Connecting to com.bug204792.myapplication.*", Pattern.DOTALL);
-
-    ideFrameFixture
-      .getEditor()
-      .open(TEST_FILE)
-      .waitUntilErrorAnalysisFinishes()
-      .moveBetween("", "}")
-      .invokeAction(EditorFixture.EditorAction.TOGGLE_LINE_BREAKPOINT);
-
-    ideFrameFixture.debugApp(APP_NAME)
-      .selectDevice(emulator.getDefaultAvdName())
-      .clickOk();
-
-    ideFrameFixture.getDebugToolWindow()
-      .findContent(APP_NAME)
-      .waitForOutput(new PatternTextMatcher(pattern), 120);
-
-    String[] expectedPatterns = new String[]{
-      DebuggerTestBase.variableToSearchPattern("x", "100"),
-    };
-    clickButtonAndWaitForVerification(ideFrameFixture, expectedPatterns);
-
->>>>>>> 9e819fa1
     ideFrameFixture
       .getEditor()
       .open(TEST_FILE)
@@ -550,10 +424,7 @@
    *   2. Make sure the instant run hot swap is applied in Run tool window.
    *   </pre>
    */
-<<<<<<< HEAD
-=======
   @RunIn(TestGroup.SANITY)
->>>>>>> 9e819fa1
   @Test
   public void cmakeHotSwap() throws Exception {
     IdeFrameFixture ideFrameFixture = guiTest.importProjectAndWaitForProjectSyncToFinish("BasicCmake");
@@ -571,17 +442,10 @@
     ideFrameFixture
       .getEditor()
       .open("app/src/main/java/google/basiccmake/MainActivity.java")
-<<<<<<< HEAD
-      .enterText(Strings.repeat("\n", 10));
-
-    ideFrameFixture
-      .waitForGradleProjectSyncToFinish()
-=======
       .moveBetween("tv.setText(stringFromJNI());", "")
       .enterText("\nSystem.out.println(\"Hello, CMake hot swap!\");");
 
     ideFrameFixture
->>>>>>> 9e819fa1
       .findApplyChangesButton()
       .click();
 
@@ -589,7 +453,6 @@
     String newPid = extractPidFromOutput(contentFixture.getOutput(), CMAKE_RUN_OUTPUT);
     // (Hot swap) Verify the equality of PIDs before and after IR.
     assertThat(pid).isEqualTo(newPid);
-<<<<<<< HEAD
   }
 
   /**
@@ -612,7 +475,7 @@
   @RunIn(TestGroup.QA_UNRELIABLE)
   @Test
   public void installingPlatformWhileDeployingApp() throws Exception {
-    IdeFrameFixture ideFrameFixture = guiTest.importSimpleApplication();
+    IdeFrameFixture ideFrameFixture = guiTest.importSimpleLocalApplication();
     emulator.createAVD(guiTest.ideFrame().invokeAvdManager(),
                        "x86 Images",
                        new ChooseSystemImageStepFixture.SystemImage("Lollipop", "22", "x86", "Android 5.1"),
@@ -663,30 +526,10 @@
    *   4. Make Instant Run
    *   Verify:
    *   Application should run smoothly without any errors and showing "Hot swapped changes, activity restarted."
-=======
-  }
-
-  /**
-   * Verifies that Studio suggests to install when correspnding platform is not installed while deploying
-   * <p>
-   * This is run to qualify releases. Please involve the test team in substantial changes.
-   * <p>
-   * TT ID: e5057c86-a850-4fe7-aac8-a0764c5682ce
-   * <p>
-   *   <pre>
-   *   Test Steps:
-   *   1. Import SimpleApplication
-   *   2. Make sure that the platform-22 is not installed in our prebuilt SDK.
-   *   3. Press run and select a device with API level 22. (Verify)
-   *   Verify:
-   *   IDE should ask if you want to install platform 22.
-   *   If you answer yes, application should deploy and run with Instant Run enabled.
->>>>>>> 9e819fa1
    *   </pre>
    */
   @RunIn(TestGroup.QA_UNRELIABLE)
   @Test
-<<<<<<< HEAD
   public void changeOrderOfResources() throws Exception {
     NewProjectWizardFixture newProjectWizard = guiTest.welcomeFrame().createNewProject();
     newProjectWizard
@@ -715,7 +558,7 @@
       .getEditor()
       .open(MAIN_LAYOUT_FILE, EditorFixture.Tab.DESIGN)
       .getLayoutEditor(false)
-      .dragComponentToSurface("Widgets", "Button");
+      .dragComponentToSurface("Buttons", "Button");
 
     ideFrameFixture
       .getEditor()
@@ -730,7 +573,7 @@
       .enterText("\nandroid.widget.TextView a = (android.widget.TextView)findViewById(R.id.view1);" +
                  "\nandroid.widget.Button b = (android.widget.Button)findViewById(R.id.view2);");
 
-    ideFrameFixture.waitForGradleProjectSyncToFinish()
+    ideFrameFixture
       .runApp(APP_NAME)
       .selectDevice(emulator.getDefaultAvdName())
       .clickOk();
@@ -742,119 +585,6 @@
 
     ideFrameFixture
       .getEditor()
-=======
-  public void installingPlatformWhileDeployingApp() throws Exception {
-    IdeFrameFixture ideFrameFixture = guiTest.importSimpleLocalApplication();
-    emulator.createAVD(guiTest.ideFrame().invokeAvdManager(),
-                       "x86 Images",
-                       new ChooseSystemImageStepFixture.SystemImage("Lollipop", "22", "x86", "Android 5.1"),
-                       "device under test");
-
-    ideFrameFixture
-      .runApp(APP_NAME)
-      .selectDevice(emulator.getDefaultAvdName())
-      .clickOk();
-
-    JButton button = waitUntilShowingAndEnabled(guiTest.robot(), ideFrameFixture.target(), new GenericTypeMatcher<JButton>(JButton.class) {
-      @Override
-      protected boolean isMatching(@NotNull JButton component) {
-        return component.getText().equals("Install and Continue");
-      }
-    });
-    new JButtonFixture(guiTest.robot(), button).click();
-
-    DialogFixture downloadDialog =
-      findDialog(withTitle("SDK Quickfix Installation")).withTimeout(SECONDS.toMillis(30)).using(guiTest.robot());
-    JButtonFixture finish = downloadDialog.button(withText("Finish"));
-    Wait.seconds(120).expecting("Android source to be installed").until(finish::isEnabled);
-    finish.click();
-    ideFrameFixture.getRunToolWindow().findContent(APP_NAME).waitForOutput(new PatternTextMatcher(RUN_OUTPUT), 120);
-    Wait.seconds(5).expecting("Apply changes button to be enabled").until(() -> ideFrameFixture.findApplyChangesButton().isEnabled());
-  }
-
-  /**
-   * Verifies that Instant Run should not break after interchanging order of resources : b.android.com/200895
-   * <p>
-   * This is run to qualify releases. Please involve the test team in substantial changes.
-   * <p>
-   * TT ID: 22759807-e0c4-48a0-af6a-a83ca8647e56
-   * <p>
-   *   <pre>
-   *   Test Steps:
-   *   1. Create a project with empty activity
-   *   2. Open Main xml file
-   *   3. Add Two different elements say, TextView and Button
-   *   <TextView id="@+id/view1/>
-   *   <Button id="@+id/view2/>
-   *   And in onCreate() access them:
-   *   TextView a = (TextView) findViewById(R.id.view1);
-   *   Button b = (Button) findViewById(R.id.view2);
-   *   Change order of the views:
-   *   <Button id="@+id/view2/>
-   *   <TextView id="@+id/view1/>
-   *   4. Make Instant Run
-   *   Verify:
-   *   Application should run smoothly without any errors and showing "Hot swapped changes, activity restarted."
-   *   </pre>
-   */
-  @RunIn(TestGroup.QA_UNRELIABLE)
-  @Test
-  public void changeOrderOfResources() throws Exception {
-    NewProjectWizardFixture newProjectWizard = guiTest.welcomeFrame().createNewProject();
-    newProjectWizard
-      .getConfigureAndroidProjectStep()
-      .enterApplicationName("Test Application")
-      .enterPackageName("com.test.project");
-    newProjectWizard
-      .clickNext()
-      .clickNext()
-      .clickNext()
-      .clickFinish();
-
-    IdeFrameFixture ideFrameFixture = guiTest.ideFrame().waitForGradleProjectSyncToFinish();
-    emulator.createDefaultAVD(guiTest.ideFrame().invokeAvdManager());
-
-    String MAIN_LAYOUT_FILE = "app/src/main/res/layout/activity_main.xml";
-    String MAIN_ACTIVITY_FILE = "app/src/main/java/com/test/project/MainActivity.java";
-
-    ideFrameFixture
-      .getEditor()
-      .open(MAIN_LAYOUT_FILE, EditorFixture.Tab.EDITOR)
-      .moveBetween("<TextView", "")
-      .enterText("\nandroid:id=\"@+id/view1\"");
-
-    ideFrameFixture
-      .getEditor()
-      .open(MAIN_LAYOUT_FILE, EditorFixture.Tab.DESIGN)
-      .getLayoutEditor(false)
-      .dragComponentToSurface("Buttons", "Button");
-
-    ideFrameFixture
-      .getEditor()
-      .open(MAIN_LAYOUT_FILE, EditorFixture.Tab.EDITOR)
-      .select("\"@\\+id/(button)\"")
-      .enterText("view2");
-
-    ideFrameFixture
-      .getEditor()
-      .open(MAIN_ACTIVITY_FILE, EditorFixture.Tab.EDITOR)
-      .moveBetween("setContentView(R.layout.activity_main);", "")
-      .enterText("\nandroid.widget.TextView a = (android.widget.TextView)findViewById(R.id.view1);" +
-                 "\nandroid.widget.Button b = (android.widget.Button)findViewById(R.id.view2);");
-
-    ideFrameFixture
-      .runApp(APP_NAME)
-      .selectDevice(emulator.getDefaultAvdName())
-      .clickOk();
-
-    Pattern RUN_OUTPUT = Pattern.compile(".*Connected to process.*", Pattern.DOTALL);
-    ExecutionToolWindowFixture.ContentFixture contentFixture =
-      ideFrameFixture.getRunToolWindow().findContent(APP_NAME);
-    contentFixture.waitForOutput(new PatternTextMatcher(RUN_OUTPUT), 120);
-
-    ideFrameFixture
-      .getEditor()
->>>>>>> 9e819fa1
       .open(MAIN_LAYOUT_FILE, EditorFixture.Tab.EDITOR)
       .select("(<TextView[\\s\\S]*/>\\s)*<Button")
       .invokeAction(EditorFixture.EditorAction.BACK_SPACE);
@@ -872,10 +602,6 @@
       .enterText("view1");
 
     ideFrameFixture
-<<<<<<< HEAD
-      .waitForGradleProjectSyncToFinish()
-=======
->>>>>>> 9e819fa1
       .findApplyChangesButton()
       .click();
 
@@ -924,12 +650,6 @@
       .selectDevice(emulator.getDefaultAvdName())
       .clickOk();
 
-<<<<<<< HEAD
-    ideFrameFixture
-      .getRunToolWindow()
-      .findContent(APP_NAME)
-      .waitForOutput(new PatternTextMatcher(RUN_OUTPUT), 120);
-=======
     PatternTextMatcher runningAppMatcher = new PatternTextMatcher(RUN_OUTPUT);
 
     ExecutionToolWindowFixture.ContentFixture contentFixture = ideFrameFixture
@@ -939,7 +659,6 @@
 
     contentFixture.clickClearAllButton()
       .waitForOutput(new PatternTextMatcher(EMPTY_OUTPUT), EmulatorTestRule.DEFAULT_EMULATOR_WAIT_SECONDS);
->>>>>>> 9e819fa1
 
     ideFrameFixture
       .getEditor()
@@ -948,14 +667,8 @@
       .enterText("\"Instant Run\"");
 
     ideFrameFixture
-<<<<<<< HEAD
-      .waitForGradleProjectSyncToFinish()
-      .findApplyChangesButton()
-      .click();
-=======
       .findApplyChangesButton()
       .click();
     contentFixture.waitForOutput(runningAppMatcher, EmulatorTestRule.DEFAULT_EMULATOR_WAIT_SECONDS);
->>>>>>> 9e819fa1
   }
 }