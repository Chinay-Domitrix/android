<?xml version="1.0" encoding="UTF-8"?>
<module type="JAVA_MODULE" version="4">
  <component name="NewModuleRootManager" inherit-compiler-output="true">
    <exclude-output />
    <content url="file://$MODULE_DIR$">
      <sourceFolder url="file://$MODULE_DIR$/testSrc" isTestSource="true" />
    </content>
    <orderEntry type="inheritedJdk" />
    <orderEntry type="library" name="studio-sdk" level="project" />
    <orderEntry type="library" name="studio-plugin-gradle" level="project" />
    <orderEntry type="sourceFolder" forTests="false" />
    <orderEntry type="library" scope="TEST" name="truth" level="project" />
    <orderEntry type="library" scope="TEST" name="emulator-proto" level="project" />
    <orderEntry type="module" module-name="intellij.android.core" scope="TEST" />
    <orderEntry type="module" module-name="intellij.android.emulator" scope="TEST" />
    <orderEntry type="module" module-name="intellij.android.wizard.model" scope="TEST" />
    <orderEntry type="module" module-name="intellij.android.testFramework" scope="TEST" />
    <orderEntry type="module" module-name="android.sdktools.testutils" scope="TEST" />
    <orderEntry type="module" module-name="fest-swing" scope="TEST" />
    <orderEntry type="module" module-name="intellij.android.designer" scope="TEST" />
    <orderEntry type="module" module-name="android.sdktools.flags" scope="TEST" />
    <orderEntry type="module" module-name="analytics-shared" />
    <orderEntry type="module" module-name="analytics-tracker" />
    <orderEntry type="module" module-name="intellij.android.adt.ui" scope="TEST" />
    <orderEntry type="module" module-name="intellij.android.layout-ui" scope="TEST" />
    <orderEntry type="module" module-name="intellij.android.artwork" scope="TEST" />
    <orderEntry type="module" module-name="intellij.android.common" scope="TEST" />
    <orderEntry type="module" module-name="intellij.android.adt.testutils" scope="TEST" />
    <orderEntry type="module" module-name="intellij.android.guiTestFramework" scope="TEST" />
    <orderEntry type="module" module-name="intellij.android.bleak" scope="TEST" />
    <orderEntry type="module" module-name="android.sdktools.fakeadbserver" scope="TEST" />
    <orderEntry type="module" module-name="intellij.android.adb" scope="TEST" />
    <orderEntry type="module" module-name="android.sdktools.analytics-testing" scope="TEST" />
    <orderEntry type="module" module-name="perf-logger" scope="TEST" />
    <orderEntry type="module" module-name="intellij.android.nav.editor" scope="TEST" />
    <orderEntry type="module" module-name="android.sdktools.deployer" scope="TEST" />
    <orderEntry type="module" module-name="intellij.android.deploy" scope="TEST" />
    <orderEntry type="module" module-name="intellij.android.projectSystem" scope="TEST" />
    <orderEntry type="library" scope="TEST" name="layoutlib" level="project" />
    <orderEntry type="module-library" scope="PROVIDED">
      <library name="native artifacts">
        <CLASSES />
        <JAVADOC />
        <NATIVE>
          <root url="file://$MODULE_DIR$/../../../../bazel-bin/tools/adt/idea/android-uitests/native/testing" />
        </NATIVE>
        <SOURCES />
      </library>
    </orderEntry>
    <orderEntry type="module" module-name="intellij.android.layout-inspector" scope="TEST" />
    <orderEntry type="module" module-name="intellij.android.adt.ui.model" scope="TEST" />
    <orderEntry type="module" module-name="intellij.android.transport" scope="TEST" />
    <orderEntry type="library" scope="TEST" name="transport-proto" level="project" />
    <orderEntry type="library" scope="TEST" name="layoutinspector-view-proto" level="project" />
    <orderEntry type="library" scope="TEST" name="studio-proto" level="project" />
    <orderEntry type="library" scope="TEST" name="studio-grpc" level="project" />
    <orderEntry type="module" module-name="intellij.android.gradle.dsl" />
    <orderEntry type="module" module-name="intellij.android.gradle.dsl.kotlin" scope="TEST" />
    <orderEntry type="module" module-name="intellij.android.wizardTemplate.plugin" scope="TEST" />
    <orderEntry type="module" module-name="intellij.android.projectSystem.gradle.models" />
    <orderEntry type="module" module-name="intellij.android.projectSystem.gradle.psd" />
    <orderEntry type="module" module-name="intellij.android.wizardTemplate.impl" scope="TEST" />
    <orderEntry type="module" module-name="intellij.android.plugin" scope="TEST" />
    <orderEntry type="module" module-name="studio" scope="TEST" />
    <orderEntry type="module" module-name="app-inspection.api" scope="TEST" />
    <orderEntry type="library" name="studio-plugin-Kotlin" level="project" />
    <orderEntry type="module" module-name="intellij.android.compose-common" scope="TEST" />
<<<<<<< HEAD
    <orderEntry type="module" module-name="intellij.android.device-explorer" scope="TEST" />
    <orderEntry type="module" module-name="intellij.android.newProjectWizard" scope="TEST" />
=======
>>>>>>> 44b500f2
  </component>
</module><|MERGE_RESOLUTION|>--- conflicted
+++ resolved
@@ -42,7 +42,7 @@
         <CLASSES />
         <JAVADOC />
         <NATIVE>
-          <root url="file://$MODULE_DIR$/../../../../bazel-bin/tools/adt/idea/android-uitests/native/testing" />
+          <root url="file://$WORKSPACE_ROOT$/bazel-bin/tools/adt/idea/android-uitests/native/testing" />
         </NATIVE>
         <SOURCES />
       </library>
@@ -55,7 +55,7 @@
     <orderEntry type="library" scope="TEST" name="studio-proto" level="project" />
     <orderEntry type="library" scope="TEST" name="studio-grpc" level="project" />
     <orderEntry type="module" module-name="intellij.android.gradle.dsl" />
-    <orderEntry type="module" module-name="intellij.android.gradle.dsl.kotlin" scope="TEST" />
+    <orderEntry type="module" module-name="intellij.android.gradle.dsl.kotlin" scope="RUNTIME" />
     <orderEntry type="module" module-name="intellij.android.wizardTemplate.plugin" scope="TEST" />
     <orderEntry type="module" module-name="intellij.android.projectSystem.gradle.models" />
     <orderEntry type="module" module-name="intellij.android.projectSystem.gradle.psd" />
@@ -65,10 +65,8 @@
     <orderEntry type="module" module-name="app-inspection.api" scope="TEST" />
     <orderEntry type="library" name="studio-plugin-Kotlin" level="project" />
     <orderEntry type="module" module-name="intellij.android.compose-common" scope="TEST" />
-<<<<<<< HEAD
     <orderEntry type="module" module-name="intellij.android.device-explorer" scope="TEST" />
+    <orderEntry type="module" module-name="intellij.android.navigator" scope="TEST" />
     <orderEntry type="module" module-name="intellij.android.newProjectWizard" scope="TEST" />
-=======
->>>>>>> 44b500f2
   </component>
 </module>