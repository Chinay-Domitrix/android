<?xml version="1.0" encoding="UTF-8"?>
<module type="JAVA_MODULE" version="4">
  <component name="NewModuleRootManager" inherit-compiler-output="true">
    <exclude-output />
    <content url="file://$MODULE_DIR$">
      <sourceFolder url="file://$MODULE_DIR$/testSrc" isTestSource="true" />
    </content>
    <orderEntry type="inheritedJdk" />
    <orderEntry type="library" name="studio-sdk" level="project" />
<<<<<<< HEAD
=======
    <orderEntry type="library" scope="TEST" name="kotlin-test" level="project" />
>>>>>>> b5f40ffd
    <orderEntry type="library" name="studio-plugin-gradle" level="project" />
    <orderEntry type="sourceFolder" forTests="false" />
    <orderEntry type="library" scope="TEST" name="truth" level="project" />
    <orderEntry type="library" scope="TEST" name="emulator-proto" level="project" />
    <orderEntry type="module" module-name="intellij.android.core" scope="TEST" />
    <orderEntry type="module" module-name="intellij.android.emulator" scope="TEST" />
    <orderEntry type="module" module-name="intellij.android.wizard.model" scope="TEST" />
    <orderEntry type="module" module-name="intellij.android.testFramework" scope="TEST" />
    <orderEntry type="module" module-name="android.sdktools.testutils" scope="TEST" />
    <orderEntry type="module" module-name="fest-swing" scope="TEST" />
    <orderEntry type="module" module-name="intellij.android.designer" scope="TEST" />
    <orderEntry type="module" module-name="android.sdktools.flags" scope="TEST" />
    <orderEntry type="module" module-name="analytics-shared" />
    <orderEntry type="module" module-name="analytics-tracker" />
    <orderEntry type="module" module-name="intellij.android.adt.ui" scope="TEST" />
    <orderEntry type="module" module-name="intellij.android.layout-ui" scope="TEST" />
    <orderEntry type="module" module-name="intellij.android.artwork" scope="TEST" />
    <orderEntry type="module" module-name="intellij.android.common" scope="TEST" />
    <orderEntry type="module" module-name="intellij.android.adt.testutils" scope="TEST" />
    <orderEntry type="module" module-name="intellij.android.guiTestFramework" scope="TEST" />
    <orderEntry type="module" module-name="intellij.android.bleak" scope="TEST" />
    <orderEntry type="module" module-name="android.sdktools.fakeadbserver" scope="TEST" />
    <orderEntry type="module" module-name="intellij.android.adb" scope="TEST" />
    <orderEntry type="module" module-name="android.sdktools.analytics-testing" scope="TEST" />
    <orderEntry type="module" module-name="perf-logger" scope="TEST" />
    <orderEntry type="module" module-name="intellij.android.nav.editor" scope="TEST" />
    <orderEntry type="module" module-name="android.sdktools.deployer" scope="TEST" />
    <orderEntry type="module" module-name="intellij.android.deploy" scope="TEST" />
    <orderEntry type="module" module-name="intellij.android.projectSystem" scope="TEST" />
    <orderEntry type="library" scope="TEST" name="layoutlib" level="project" />
    <orderEntry type="module-library" scope="PROVIDED">
      <library name="native artifacts">
        <CLASSES />
        <JAVADOC />
        <NATIVE>
<<<<<<< HEAD
          <root url="file://$WORKSPACE_ROOT$/bazel-bin/tools/adt/idea/android-uitests/native/testing" />
=======
          <root url="file://$MODULE_DIR$/../../../../bazel-bin/tools/adt/idea/android-uitests/native/testing" />
>>>>>>> b5f40ffd
        </NATIVE>
        <SOURCES />
      </library>
    </orderEntry>
    <orderEntry type="module" module-name="intellij.android.layout-inspector" scope="TEST" />
    <orderEntry type="module" module-name="intellij.android.adt.ui.model" scope="TEST" />
    <orderEntry type="module" module-name="intellij.android.transport" scope="TEST" />
    <orderEntry type="library" scope="TEST" name="transport-proto" level="project" />
    <orderEntry type="library" scope="TEST" name="layoutinspector-view-proto" level="project" />
    <orderEntry type="library" scope="TEST" name="studio-proto" level="project" />
    <orderEntry type="library" scope="TEST" name="studio-grpc" level="project" />
    <orderEntry type="module" module-name="intellij.android.gradle.dsl" />
    <orderEntry type="module" module-name="intellij.android.gradle.dsl.kotlin" scope="RUNTIME" />
    <orderEntry type="module" module-name="intellij.android.wizardTemplate.plugin" scope="TEST" />
    <orderEntry type="module" module-name="intellij.android.projectSystem.gradle.models" />
    <orderEntry type="module" module-name="intellij.android.projectSystem.gradle.psd" />
    <orderEntry type="module" module-name="intellij.android.wizardTemplate.impl" scope="TEST" />
    <orderEntry type="module" module-name="intellij.android.plugin" scope="TEST" />
    <orderEntry type="module" module-name="studio" scope="TEST" />
    <orderEntry type="module" module-name="app-inspection.api" scope="TEST" />
    <orderEntry type="library" name="studio-plugin-Kotlin" level="project" />
    <orderEntry type="module" module-name="intellij.android.compose-common" scope="TEST" />
    <orderEntry type="module" module-name="intellij.android.device-explorer" scope="TEST" />
    <orderEntry type="module" module-name="intellij.android.navigator" scope="TEST" />
    <orderEntry type="module" module-name="intellij.android.newProjectWizard" scope="TEST" />
  </component>
</module><|MERGE_RESOLUTION|>--- conflicted
+++ resolved
@@ -7,10 +7,7 @@
     </content>
     <orderEntry type="inheritedJdk" />
     <orderEntry type="library" name="studio-sdk" level="project" />
-<<<<<<< HEAD
-=======
     <orderEntry type="library" scope="TEST" name="kotlin-test" level="project" />
->>>>>>> b5f40ffd
     <orderEntry type="library" name="studio-plugin-gradle" level="project" />
     <orderEntry type="sourceFolder" forTests="false" />
     <orderEntry type="library" scope="TEST" name="truth" level="project" />
@@ -46,11 +43,7 @@
         <CLASSES />
         <JAVADOC />
         <NATIVE>
-<<<<<<< HEAD
-          <root url="file://$WORKSPACE_ROOT$/bazel-bin/tools/adt/idea/android-uitests/native/testing" />
-=======
           <root url="file://$MODULE_DIR$/../../../../bazel-bin/tools/adt/idea/android-uitests/native/testing" />
->>>>>>> b5f40ffd
         </NATIVE>
         <SOURCES />
       </library>
