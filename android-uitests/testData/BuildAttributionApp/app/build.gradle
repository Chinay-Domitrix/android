apply plugin: 'com.android.application'
apply plugin: SamplePlugin

class SampleTask extends DefaultTask {
    @TaskAction
    def run() {
    }
}

class SamplePlugin implements Plugin<Project> {
    void apply(Project project) {
        project.android.applicationVariants.all { variant ->
            if (variant.name == "debug") {
                SampleTask sample1 = project.tasks.create("sample1", SampleTask)

                SampleTask sample2 = project.tasks.create("sample2", SampleTask)
                variant.mergeResourcesProvider.configure {
                    dependsOn(sample2)
                }
                project.tasks.findByName("preBuild").dependsOn(sample2)
                sample2.dependsOn sample1
                sample2.outputs.upToDateWhen { false }
            }
        }
    }
}

android {
<<<<<<< HEAD
    compileSdkVersion 30
=======
    compileSdkVersion 31
>>>>>>> b5f40ffd
    buildToolsVersion "30.0.2"

    defaultConfig {
        applicationId "com.example.buildattributionapp"
        minSdkVersion 16
<<<<<<< HEAD
        targetSdkVersion 30
=======
        targetSdkVersion 31
>>>>>>> b5f40ffd
        versionCode 1
        versionName "1.0"
    }

    buildTypes {
        release {
            minifyEnabled false
            proguardFiles getDefaultProguardFile('proguard-android-optimize.txt'), 'proguard-rules.pro'
        }
    }

}

dependencies {
    implementation fileTree(dir: 'libs', include: ['*.jar'])
    implementation 'androidx.appcompat:appcompat:1.4.1'
    implementation 'androidx.constraintlayout:constraintlayout:2.1.3'
    testImplementation 'junit:junit:4.13.2'
    androidTestImplementation 'androidx.test.ext:junit:1.1.3'
    androidTestImplementation 'androidx.test.espresso:espresso-core:3.4.0'
}<|MERGE_RESOLUTION|>--- conflicted
+++ resolved
@@ -26,21 +26,13 @@
 }
 
 android {
-<<<<<<< HEAD
-    compileSdkVersion 30
-=======
     compileSdkVersion 31
->>>>>>> b5f40ffd
     buildToolsVersion "30.0.2"
 
     defaultConfig {
         applicationId "com.example.buildattributionapp"
         minSdkVersion 16
-<<<<<<< HEAD
-        targetSdkVersion 30
-=======
         targetSdkVersion 31
->>>>>>> b5f40ffd
         versionCode 1
         versionName "1.0"
     }
