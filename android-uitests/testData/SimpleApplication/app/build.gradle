--- conflicted
+++ resolved
@@ -26,10 +26,6 @@
 dependencies {
     implementation fileTree(dir: 'libs', include: ['*.jar'])
     implementation 'androidx.appcompat:appcompat:1.3.0'
-<<<<<<< HEAD
-    implementation 'androidx.constraintlayout:constraintlayout:2.0.4'
-=======
     implementation 'androidx.constraintlayout:constraintlayout:2.1.3'
->>>>>>> b5f40ffd
     testImplementation 'junit:junit:4.13.2'
 }