// Copyright 2000-2022 JetBrains s.r.o. and contributors. Use of this source code is governed by the Apache 2.0 license.
package com.android.tools.idea.lint.common;

import static com.android.tools.lint.client.api.LintClient.CLIENT_STUDIO;
<<<<<<< HEAD
import static com.android.tools.lint.detector.api.LintFix.ReplaceString.INSERT_BEGINNING;
import static com.android.tools.lint.detector.api.LintFix.ReplaceString.INSERT_END;
=======
>>>>>>> b5f40ffd
import static com.android.tools.lint.detector.api.TextFormat.HTML;
import static com.android.tools.lint.detector.api.TextFormat.HTML_WITH_UNICODE;
import static com.android.tools.lint.detector.api.TextFormat.RAW;
import static com.android.tools.lint.detector.api.TextFormat.TEXT;
import static com.intellij.xml.CommonXmlStrings.HTML_END;
import static com.intellij.xml.CommonXmlStrings.HTML_START;

import com.android.tools.lint.checks.BuiltinIssueRegistry;
import com.android.tools.lint.client.api.IssueRegistry;
import com.android.tools.lint.client.api.LintClient;
import com.android.tools.lint.client.api.Vendor;
import com.android.tools.lint.detector.api.Category;
import com.android.tools.lint.detector.api.Implementation;
import com.android.tools.lint.detector.api.Issue;
import com.android.tools.lint.detector.api.LintFix;
import com.android.tools.lint.detector.api.LintFix.AnnotateFix;
import com.android.tools.lint.detector.api.LintFix.CreateFileFix;
import com.android.tools.lint.detector.api.LintFix.LintFixGroup;
import com.android.tools.lint.detector.api.LintFix.ReplaceString;
import com.android.tools.lint.detector.api.LintFix.SetAttribute;
import com.android.tools.lint.detector.api.LintFix.ShowUrl;
<<<<<<< HEAD
import com.android.tools.lint.detector.api.Location;
import com.android.tools.lint.detector.api.Option;
import com.android.tools.lint.detector.api.Position;
import com.android.tools.lint.detector.api.Scope;
import com.android.tools.lint.detector.api.Severity;
import com.android.tools.lint.detector.api.TextFormat;
=======
import com.android.tools.lint.detector.api.Option;
import com.android.tools.lint.detector.api.Scope;
import com.android.tools.lint.detector.api.Severity;
import com.android.tools.lint.detector.api.TextFormat;
import com.google.common.collect.Lists;
>>>>>>> b5f40ffd
import com.intellij.analysis.AnalysisScope;
import com.intellij.codeHighlighting.HighlightDisplayLevel;
import com.intellij.codeInsight.daemon.HighlightDisplayKey;
import com.intellij.codeInsight.intention.IntentionAction;
import com.intellij.codeInsight.intention.PriorityAction;
import com.intellij.codeInspection.BatchSuppressManager;
import com.intellij.codeInspection.GlobalInspectionContext;
import com.intellij.codeInspection.GlobalInspectionTool;
import com.intellij.codeInspection.InspectionManager;
import com.intellij.codeInspection.InspectionProfile;
import com.intellij.codeInspection.InspectionProfileEntry;
import com.intellij.codeInspection.LocalQuickFix;
import com.intellij.codeInspection.ProblemDescriptionsProcessor;
import com.intellij.codeInspection.ProblemDescriptor;
import com.intellij.codeInspection.ProblemDescriptorBase;
import com.intellij.codeInspection.ProblemHighlightType;
import com.intellij.codeInspection.QuickFix;
import com.intellij.codeInspection.SuppressQuickFix;
import com.intellij.codeInspection.XmlSuppressableInspectionTool;
import com.intellij.codeInspection.ex.GlobalInspectionToolWrapper;
import com.intellij.codeInspection.ex.InspectionProfileImpl;
import com.intellij.codeInspection.ex.InspectionProfileKt;
import com.intellij.codeInspection.ex.InspectionToolWrapper;
import com.intellij.codeInspection.ex.Tools;
import com.intellij.codeInspection.ex.ToolsImpl;
import com.intellij.lang.annotation.ProblemGroup;
import com.intellij.openapi.application.ApplicationManager;
import com.intellij.openapi.diagnostic.Logger;
import com.intellij.openapi.editor.colors.TextAttributesKey;
import com.intellij.openapi.project.Project;
import com.intellij.openapi.util.Key;
import com.intellij.openapi.util.TextRange;
import com.intellij.openapi.vfs.LocalFileSystem;
import com.intellij.openapi.vfs.VfsUtil;
import com.intellij.openapi.vfs.VirtualFile;
import com.intellij.profile.codeInspection.InspectionProjectProfileManager;
import com.intellij.psi.PsiBinaryFile;
import com.intellij.psi.PsiDirectory;
import com.intellij.psi.PsiElement;
import com.intellij.psi.PsiFile;
import com.intellij.psi.PsiFileSystemItem;
import com.intellij.psi.PsiManager;
import com.intellij.psi.util.PsiTreeUtil;
import com.intellij.psi.xml.XmlAttribute;
import com.intellij.psi.xml.XmlTag;
import com.siyeh.ig.InspectionGadgetsFix;
import gnu.trove.THashMap;
import java.io.File;
import java.util.ArrayList;
import java.util.Arrays;
import java.util.Collections;
import java.util.EnumSet;
import java.util.HashMap;
import java.util.List;
import java.util.Map;
import org.jetbrains.annotations.Nls;
import org.jetbrains.annotations.NotNull;
import org.jetbrains.annotations.Nullable;
import org.jetbrains.annotations.TestOnly;
import org.jetbrains.kotlin.idea.KotlinFileType;

// TODO: autofix should be the default, and if not set, the first one
public abstract class AndroidLintInspectionBase extends GlobalInspectionTool {
  static {
    LintClient.setClientName(CLIENT_STUDIO);
  }
  /**
   * Prefix used by the comment suppress mechanism in Studio/IntelliJ
   */
  public static final String LINT_INSPECTION_PREFIX = "AndroidLint";

  private static final Logger LOG = Logger.getInstance("#com.android.tools.idea.lint.common.AndroidLintInspectionBase");

  private static final Object ISSUE_MAP_LOCK = new Object();

  // Corresponds to an issue map for each project, which is protected by ISSUE_MAP_LOCK.
  private static final Key<Map<Issue, String>> ISSUE_MAP_KEY = Key.create(AndroidLintInspectionBase.class.getName() + ".ISSUE_MAP");

  // Corresponds to a dynamic tools list for each project, which is protected by ISSUE_MAP_LOCK.
  private static final Key<List<Tools>> DYNAMIC_TOOLS_KEY = Key.create(AndroidLintInspectionBase.class.getName() + ".DYNAMIC_TOOLS");

  private static boolean ourRegisterDynamicToolsFromTests;

  protected final Issue myIssue;
  private String[] myGroupPath;
  private final String myDisplayName;

  protected AndroidLintInspectionBase(@NotNull String displayName, @NotNull Issue issue) {
    myIssue = issue;
    myDisplayName = displayName;
  }

  @NotNull
  public LintIdeQuickFix[] getQuickFixes(@NotNull PsiElement startElement, @NotNull PsiElement endElement, @NotNull String message,
                                         @Nullable LintFix fixData) {
    LintIdeQuickFix[] fixes = getQuickFixes(startElement, endElement, message);

    if (fixData != null && fixes.length == 0) {
      return createFixes(startElement.getContainingFile(), fixData);
    }

    return fixes;
  }

  @NotNull
  public LintIdeQuickFix[] getQuickFixes(@NotNull PsiElement startElement, @NotNull PsiElement endElement, @NotNull String message) {
    return getQuickFixes(message);
  }

  @NotNull
  public LintIdeQuickFix[] getQuickFixes(@NotNull String message) {
    return LintIdeQuickFix.EMPTY_ARRAY;
  }

  @NotNull
  public IntentionAction[] getIntentions(@NotNull PsiElement startElement, @NotNull PsiElement endElement) {
    return IntentionAction.EMPTY_ARRAY;
  }

  @Override
  public boolean isGraphNeeded() {
    return false;
  }

  /**
   * Returns all the fixes for this element and message.
   * This doesn't just call the direct fix provider methods on this inspection,
   * but also consults any {@link LintIdeQuickFixProvider} implementations
   * to have their say.
   */
  @NotNull
  public LintIdeQuickFix[] getAllFixes(@NotNull PsiElement startElement,
                                       @NotNull PsiElement endElement,
                                       @NotNull String message,
                                       @Nullable LintFix fixData,
                                       @NotNull LintIdeQuickFixProvider[] fixProviders,
                                       @NotNull Issue issue) {
    List<LintIdeQuickFix> result = new ArrayList<>(4);

    // The AndroidLintQuickFixProvider interface is a generic mechanism, but currently
    // only used by the Kotlin plugin - but it currently adds in Suppress actions for
    // all file types so limit its lookup to Kotlin files for now
    PsiFile file = startElement.getContainingFile();
    if (file != null && file.getFileType() == KotlinFileType.INSTANCE) {
      for (LintIdeQuickFixProvider provider : fixProviders) {
        LintIdeQuickFix[] fixes = provider.getQuickFixes(issue, startElement, endElement, message, fixData);
        Collections.addAll(result, fixes);
      }
    }

    LintIdeQuickFix[] fixes = getQuickFixes(startElement, endElement, message, fixData);
    Collections.addAll(result, fixes);

    return result.toArray(LintIdeQuickFix.EMPTY_ARRAY);
  }

  @NotNull
  public LocalQuickFix[] getLocalQuickFixes(@NotNull PsiElement startElement,
                                            @NotNull PsiElement endElement,
                                            @NotNull String message,
                                            @Nullable LintFix fixData,
                                            @NotNull LintIdeQuickFixProvider[] fixProviders,
                                            @NotNull Issue issue) {
    LintIdeSupport ideSupport = LintIdeSupport.get();
    boolean includeFeedbackFix = ideSupport.canRequestFeedback();
    LintIdeQuickFix[] fixes = getAllFixes(startElement, endElement, message, fixData, fixProviders, issue);
    if (fixes.length == 0) {
      if (includeFeedbackFix) {
        return new LocalQuickFix[]{ideSupport.requestFeedbackFix(issue)};
      }
      else {
        return LocalQuickFix.EMPTY_ARRAY;
      }
    }
    List<LocalQuickFix> result = new ArrayList<>(fixes.length);
    for (LintIdeQuickFix fix : fixes) {
      if (fix.isApplicable(startElement, endElement, AndroidQuickfixContexts.BatchContext.TYPE)) {
        result.add(new MyLocalQuickFix(fix));
      }
    }

    if (includeFeedbackFix) {
      result.add(ideSupport.requestFeedbackFix(issue));
    }

    return result.toArray(LocalQuickFix.EMPTY_ARRAY);
  }

  @Override
  public void runInspection(@NotNull AnalysisScope scope,
                            @NotNull final InspectionManager manager,
                            @NotNull final GlobalInspectionContext globalContext,
                            @NotNull final ProblemDescriptionsProcessor problemDescriptionsProcessor) {
    final LintGlobalInspectionContext androidLintContext = globalContext.getExtension(LintGlobalInspectionContext.ID);
    if (androidLintContext == null) {
      return;
    }

    final Map<Issue, Map<File, List<LintProblemData>>> problemMap = androidLintContext.getResults();
    if (problemMap == null) {
      return;
    }

    final Map<File, List<LintProblemData>> file2ProblemList = problemMap.get(myIssue);
    if (file2ProblemList == null) {
      return;
    }

    for (final Map.Entry<File, List<LintProblemData>> entry : file2ProblemList.entrySet()) {
      final File file = entry.getKey();
      final VirtualFile vFile = LocalFileSystem.getInstance().findFileByIoFile(file);

      if (vFile == null) {
        continue;
      }
      ApplicationManager.getApplication().runReadAction(() -> {
        final PsiManager psiManager = PsiManager.getInstance(globalContext.getProject());
        final PsiFile psiFile = psiManager.findFile(vFile);

        if (psiFile != null) {
          final ProblemDescriptor[] descriptors = computeProblemDescriptors(psiFile, manager, entry.getValue());

          if (descriptors.length > 0) {
            problemDescriptionsProcessor.addProblemElement(globalContext.getRefManager().getReference(psiFile), descriptors);
          }
        }
        else if (vFile.isDirectory()) {
          final PsiDirectory psiDirectory = psiManager.findDirectory(vFile);

          if (psiDirectory != null) {
            final ProblemDescriptor[] descriptors = computeProblemDescriptors(psiDirectory, manager, entry.getValue());

            if (descriptors.length > 0) {
              problemDescriptionsProcessor.addProblemElement(globalContext.getRefManager().getReference(psiDirectory), descriptors);
            }
          }
        }
      });
    }
  }

  @NotNull
  private ProblemDescriptor[] computeProblemDescriptors(@NotNull PsiElement psiFile,
                                                        @NotNull InspectionManager manager,
                                                        @NotNull List<LintProblemData> problems) {
    final List<ProblemDescriptor> result = new ArrayList<>();

    LintIdeQuickFixProvider[] fixProviders = LintIdeQuickFixProvider.EP_NAME.getExtensions();

    for (LintProblemData problemData : problems) {
      final String originalMessage = problemData.getMessage();

      // We need to have explicit <html> and </html> tags around the text; inspection infrastructure
      // such as the {@link com.intellij.codeInspection.ex.DescriptorComposer} will call
      // {@link com.intellij.xml.util.XmlStringUtil.isWrappedInHtml}. See issue 177283 for uses.
      // Note that we also need to use HTML with unicode characters here, since the HTML display
      // in the inspections view does not appear to support numeric code character entities.
      String formattedMessage = HTML_START + RAW.convertTo(originalMessage, HTML_WITH_UNICODE) + HTML_END;
      LintFix quickfixData = problemData.getQuickfixData();

      // The inspections UI does not correctly handle

      final TextRange range = problemData.getTextRange();
      Issue issue = problemData.getIssue();

      if (range.getStartOffset() == range.getEndOffset()) {

        if (psiFile instanceof PsiBinaryFile || psiFile instanceof PsiDirectory) {
          final LocalQuickFix[] fixes = getLocalQuickFixes(psiFile, psiFile, originalMessage, quickfixData, fixProviders, issue);
          result.add(new NonTextFileProblemDescriptor((PsiFileSystemItem)psiFile, formattedMessage, fixes));
        }
        else if (!isSuppressedFor(psiFile)) {
          result.add(manager.createProblemDescriptor(psiFile, formattedMessage, false,
                                                     getLocalQuickFixes(psiFile, psiFile, originalMessage, quickfixData, fixProviders,
                                                                        issue), ProblemHighlightType.GENERIC_ERROR_OR_WARNING));
        }
      }
      else {
        final PsiElement startElement = psiFile.findElementAt(range.getStartOffset());
        final PsiElement endElement = psiFile.findElementAt(range.getEndOffset() - 1);

        if (startElement != null && endElement != null && !isSuppressedFor(startElement)) {
          result.add(manager.createProblemDescriptor(startElement, endElement, formattedMessage,
                                                     ProblemHighlightType.GENERIC_ERROR_OR_WARNING, false,
                                                     getLocalQuickFixes(startElement, endElement, originalMessage, quickfixData,
                                                                        fixProviders, issue)));
        }
      }
    }
    return result.toArray(ProblemDescriptor.EMPTY_ARRAY);
  }

  @NotNull
  @Override
  public SuppressQuickFix[] getBatchSuppressActions(@Nullable PsiElement element) {
    SuppressLintQuickFix suppressLintQuickFix = new SuppressLintQuickFix(myIssue.getId(), element);
    if (LintExternalAnnotator.INCLUDE_IDEA_SUPPRESS_ACTIONS) {
      final List<SuppressQuickFix> result = new ArrayList<>();
      result.add(suppressLintQuickFix);
      result.addAll(
        Arrays.asList(BatchSuppressManager.getInstance().createBatchSuppressActions(HighlightDisplayKey.find(getShortName()))));
      result.addAll(Arrays.asList(new XmlSuppressableInspectionTool.SuppressTagStatic(getShortName()),
                                  new XmlSuppressableInspectionTool.SuppressForFile(getShortName())));
      return result.toArray(SuppressQuickFix.EMPTY_ARRAY);
    }
    else {
      return new SuppressQuickFix[]{suppressLintQuickFix};
    }
  }

  @TestOnly
  public static void setRegisterDynamicToolsFromTests(boolean registerDynamicToolsFromTests) {
    synchronized (ISSUE_MAP_LOCK) {
      ourRegisterDynamicToolsFromTests = registerDynamicToolsFromTests;
    }
  }

  @Nullable
  public static List<Tools> getDynamicTools(@Nullable Project project) {
    if (project == null) {
      return null;
    }
    synchronized (ISSUE_MAP_LOCK) {
      List<Tools> tools = project.getUserData(DYNAMIC_TOOLS_KEY);
      return tools != null ? Collections.unmodifiableList(tools) : null;
    }
  }

  @Nullable
  public static Issue findIssueByShortName(@Nullable Project project, @NotNull String name) {
    // Look up issue by inspections (for third-party issues)
    String inspectionName = name.startsWith(LINT_INSPECTION_PREFIX) ? name : LINT_INSPECTION_PREFIX + name;

    Issue issue = null;
    List<Tools> tools = getDynamicTools(project);
    if (tools != null) {
      for (Tools tool : tools) {
        if (inspectionName.equals(tool.getShortName())) {
          InspectionProfileEntry e = tool.getTool().getTool();
          if (e instanceof AndroidLintInspectionBase) {
            issue = ((AndroidLintInspectionBase)e).getIssue();
            break;
          }
        }
      }
    }

    if (issue == null && project != null) {
      //noinspection rawtypes
      for (InspectionToolWrapper e : getInspectionTools(project)) {
        if (inspectionName.equals(e.getShortName())) {
          InspectionProfileEntry entry = e.getTool();
          if (entry instanceof AndroidLintInspectionBase) {
            issue = ((AndroidLintInspectionBase)entry).getIssue();
          }
        }
      }
    }

    return issue;
  }

  private static @NotNull List<InspectionToolWrapper<?, ?>> getInspectionTools(@NotNull Project project) {
    InspectionProfile profile = InspectionProjectProfileManager.getInstance(project).getCurrentProfile();
    try {
      return profile.getInspectionTools(null);
    } catch (Throwable t) {
      LOG.warn("Couldn't look up inspection tools", t);
      return Collections.emptyList();
    }
  }

  public static String getInspectionShortNameByIssue(@NotNull Project project, @NotNull Issue issue) {
    synchronized (ISSUE_MAP_LOCK) {
      Map<Issue, String> issue2InspectionShortName = project.getUserData(ISSUE_MAP_KEY);
      if (issue2InspectionShortName == null) {
        issue2InspectionShortName = new HashMap<>();
        project.putUserData(ISSUE_MAP_KEY, issue2InspectionShortName);

        //noinspection rawtypes
        for (InspectionToolWrapper e : getInspectionTools(project)) {
          final String shortName = e.getShortName();

          if (shortName.startsWith(LINT_INSPECTION_PREFIX)) {
            final InspectionProfileEntry entry = e.getTool();
            if (entry instanceof AndroidLintInspectionBase) {
              final Issue s = ((AndroidLintInspectionBase)entry).getIssue();
              issue2InspectionShortName.put(s, shortName);
            }
          }
        }
      }

      // Third party lint check? If so register it dynamically, but
      // not during unit tests (where we typically end up with empty
      // inspection profiles containing only the to-be-tested inspections
      // and we don't want random other inspections to show up)
      String name = issue2InspectionShortName.get(issue);
      if (name == null &&
          (!ApplicationManager.getApplication().isUnitTestMode() ||
           (ourRegisterDynamicToolsFromTests && !new BuiltinIssueRegistry().getIssues().contains(issue)))) {
        AndroidLintInspectionBase tool = createInspection(issue);
        LintInspectionFactory factory = new LintInspectionFactory(tool);
        // We have to add the tool both to the current and the base profile; otherwise, bringing up
        // the profile settings will show all these issues as modified (blue) because
        // InspectionProfileModifiableModel#isProperSetting returns true if the tool is found
        // only in the current profile, not the base profile (and returning true from that method
        // shows the setting as modified, even though the name seems totally unrelated)
        InspectionProfileImpl base = InspectionProfileKt.getBASE_PROFILE();
        InspectionProfileImpl current = InspectionProjectProfileManager.getInstance(project).getCurrentProfile();
        base.addTool(project, factory, new THashMap<>());
        current.addTool(project, factory, new THashMap<>());

        name = tool.getShortName();
        issue2InspectionShortName.put(issue, name);

        ToolsImpl tools = current.getToolsOrNull(name, project);
        if (tools != null) {
          List<Tools> ourDynamicTools = project.getUserData(DYNAMIC_TOOLS_KEY);
          if (ourDynamicTools == null) {
            ourDynamicTools = new ArrayList<>();
            project.putUserData(DYNAMIC_TOOLS_KEY, ourDynamicTools);
          }
          ourDynamicTools.add(tools);
        }
      }
      return name;
    }
  }

  private static AndroidLintInspectionBase createInspection(Issue issue) {
    return new AndroidLintInspectionBase(issue.getBriefDescription(TEXT), issue) {
    };
  }

  private static class LintInspectionFactory extends GlobalInspectionToolWrapper {
    private final AndroidLintInspectionBase myInspection;

    private LintInspectionFactory(AndroidLintInspectionBase inspection) {
      super(inspection);
      myInspection = inspection;
    }

    @Override
    public boolean isEnabledByDefault() {
      return myInspection.isEnabledByDefault();
    }

    @NotNull
    @Override
    public GlobalInspectionToolWrapper createCopy() {
      return new LintInspectionFactory(createInspection(myInspection.myIssue));
    }
  }

  @Nls
  @NotNull
  @Override
  public String getGroupDisplayName() {
    // Use root category (inspections window doesn't do nesting the way the preference window does)
    Category category = myIssue.getCategory();
    while (category.getParent() != null) {
      category = category.getParent();
    }

    return LintBundle.message("android.lint.inspections.group.name") + ": " + category.getName();
  }

  @NotNull
  @Override
  public String[] getGroupPath() {
    if (myGroupPath == null) {
      Category category = myIssue.getCategory();

      int count = 2; // "Android", "Lint"
      Category curr = category;
      while (curr != null) {
        count++;
        curr = curr.getParent();
      }

      String[] path = new String[count];
      while (category != null) {
        path[--count] = category.getName();
        category = category.getParent();
      }
      assert count == 2;

      path[0] = LintBundle.message("android.inspections.group.name");
      path[1] = LintBundle.message("android.lint.inspections.subgroup.name");

      myGroupPath = path;
    }

    return myGroupPath;
  }

  @Nls
  @NotNull
  @Override
  public String getDisplayName() {
    return myDisplayName;
  }

  @Override
  public String getStaticDescription() {
    StringBuilder sb = new StringBuilder(1000);
    sb.append("<html><body>");
    sb.append(myIssue.getBriefDescription(HTML));
    sb.append("<br><br>");
    sb.append(myIssue.getExplanation(HTML));
    sb.append("<br><br>Issue id: ").append(myIssue.getId());
    List<Option> options = myIssue.getOptions();
    if (!options.isEmpty()) {
      sb.append("<br><br>");
      String optionsHtml = Option.Companion.describe(options, TextFormat.HTML, true);
      sb.append(optionsHtml);
    }
    List<String> urls = myIssue.getMoreInfo();
    if (!urls.isEmpty()) {
      boolean separated = false;
      for (String url : urls) {
        if (!myIssue.getExplanation(RAW).contains(url)) {
          if (!separated) {
            sb.append("<br><br>");
            separated = true;
          }
          else {
            sb.append("<br>");
          }
          sb.append("<a href=\"");
          sb.append(url);
          sb.append("\">");
          sb.append(url);
          sb.append("</a>");
        }
      }
    }

    Vendor vendor = myIssue.getVendor();
    IssueRegistry registry = myIssue.getRegistry();
    if (vendor == null && registry != null) {
      vendor = registry.getVendor();
    }
    if (vendor != null && vendor != IssueRegistry.Companion.getAOSP_VENDOR()) {
      sb.append("<br/><br/>\n");
      vendor.describeInto(sb, TextFormat.HTML, "");
    }

    sb.append("</body></html>");

    return sb.toString();
  }

  @Override
  public boolean isEnabledByDefault() {
    return myIssue.isEnabledByDefault();
  }

  @NotNull
  @Override
  public String getShortName() {
    return LINT_INSPECTION_PREFIX + myIssue.getId();
  }

  @NotNull
  @Override
  public HighlightDisplayLevel getDefaultLevel() {
    final Severity defaultSeverity = myIssue.getDefaultSeverity();
    final HighlightDisplayLevel displayLevel = toHighlightDisplayLevel(defaultSeverity);
    return displayLevel != null ? displayLevel : HighlightDisplayLevel.WARNING;
  }

  @Nullable
  static HighlightDisplayLevel toHighlightDisplayLevel(@NotNull Severity severity) {
    switch (severity) {
      case ERROR:
      case FATAL:
        return HighlightDisplayLevel.ERROR;
      case WARNING:
        return HighlightDisplayLevel.WARNING;
      case INFORMATIONAL:
        return HighlightDisplayLevel.WEAK_WARNING;
      case IGNORE:
        return null;
      default:
        LOG.error("Unknown severity " + severity);
        return null;
    }
  }

  /**
   * Returns true if the given analysis scope is adequate for single-file analysis
   */
  private static boolean isSingleFileScope(EnumSet<Scope> scopes) {
    if (scopes.size() != 1) {
      return false;
    }
    final Scope scope = scopes.iterator().next();
    return scope == Scope.JAVA_FILE || scope == Scope.RESOURCE_FILE || scope == Scope.MANIFEST
           || scope == Scope.PROGUARD_FILE || scope == Scope.OTHER;
  }

  @Override
  public boolean worksInBatchModeOnly() {
    Implementation implementation = myIssue.getImplementation();
    if (isSingleFileScope(implementation.getScope())) {
      return false;
    }
    for (EnumSet<Scope> scopes : implementation.getAnalysisScopes()) {
      if (isSingleFileScope(scopes)) {
        return false;
      }
    }

    return true;
  }

  @NotNull
  public Issue getIssue() {
    return myIssue;
  }

  /**
   * Wraps quickfixes from {@link LintFix} with default implementations
   */
  public static LintIdeQuickFix[] createFixes(@Nullable PsiFile file, @Nullable LintFix lintFix) {
    if (lintFix instanceof ReplaceString) {
<<<<<<< HEAD
      ReplaceString data = (ReplaceString)lintFix;
      @RegExp String regexp;
      @RegExp String pattern = data.getOldPattern();
      String oldString = data.getOldString();
      if (pattern != null) {
        regexp = pattern;
      }
      else if (oldString != null) {
        if (INSERT_BEGINNING.equals(oldString) || INSERT_END.equals(oldString)) {
          //noinspection LanguageMismatch
          regexp = oldString;
        }
        else {
          regexp = "(" + Pattern.quote(oldString) + ")";
        }
      }
      else {
        regexp = null;
      }
      String displayName = data.getDisplayName();
      String familyName = data.getFamilyName();
      String replacement = data.getReplacement();
      boolean shortenNames = data.getShortenNames();
      boolean reformat = data.getReformat();
      String selectPattern = data.getSelectPattern();
      Location range = data.getRange();
      ReplaceStringQuickFix fix = new ReplaceStringQuickFix(displayName, familyName, regexp, replacement);
      if (shortenNames) {
        fix.setShortenNames(true);
      }
      if (reformat) {
        fix.setFormat(true);
      }
      if (selectPattern != null) {
        fix.setSelectPattern(selectPattern);
      }
      if (range != null && file != null) {
        PsiFile rangeFile = file;
        VirtualFile virtualFile = VfsUtil.findFileByIoFile(range.getFile(), false);
        if (virtualFile != null) {
          PsiFile psiFile = file.getManager().findFile(virtualFile);
          if (psiFile != null) {
            rangeFile = psiFile;
          }
        } else {
          // Creating a new file
          // Can't use the normal replace action, which works on top of PSI and virtual
          // files (which we don't have here). Creation is simple so we use a custom
          // quickfix instead.
          File path = range.getFile();
          LintIdeQuickFix createFix = new CreateFileQuickFix(path, replacement, null,
                                                             null, false, data.getDisplayName(), familyName);
          return new LintIdeQuickFix[]{createFix};
        }
        Position start = range.getStart();
        Position end = range.getEnd();
        if (start != null && end != null) {
          SmartPointerManager manager = SmartPointerManager.getInstance(rangeFile.getProject());
          int startOffset = start.getOffset();
          int endOffset = end.getOffset();
          if (endOffset > startOffset) {
            TextRange textRange = TextRange.create(startOffset, endOffset);
            SmartPsiFileRange smartRange = manager.createSmartPsiFileRangePointer(rangeFile, textRange);
            fix.setRange(smartRange);
          }
        }
      }
=======
      LintIdeQuickFix fix = ReplaceStringQuickFix.create(file, (ReplaceString)lintFix);
>>>>>>> b5f40ffd
      return new LintIdeQuickFix[]{fix};
    }
    else if (lintFix instanceof SetAttribute) {
      SetAttribute data = (SetAttribute)lintFix;
      if (data.getValue() == null) {
        return new LintIdeQuickFix[]{new RemoteAttributeFix(data)};
      }

      // TODO: SetAttribute can now have a custom range!
      return new LintIdeQuickFix[]{new SetAttributeQuickFix(data.getDisplayName(), data.getFamilyName(), data.getAttribute(),
                                                            data.getNamespace(), data.getValue(),
                                                            data.getDot(), data.getMark())};
    }
    else if (lintFix instanceof CreateFileFix) {
      CreateFileFix fix = (CreateFileFix)lintFix;
      return new LintIdeQuickFix[]{
        new CreateFileQuickFix(fix.getFile(), fix.getText(), fix.getBinary(), fix.getSelectPattern(), fix.getReformat(),
                               fix.getDisplayName(), fix.getFamilyName())};
    }
    else if (lintFix instanceof AnnotateFix) {
      AnnotateFix fix = (AnnotateFix)lintFix;
      return new LintIdeQuickFix[]{new AnnotateQuickFix(fix.getDisplayName(), fix.getFamilyName(), fix.getAnnotation(), fix.getReplace())};
    }
    else if (lintFix instanceof LintFixGroup) {
      LintFixGroup group = (LintFixGroup)lintFix;
<<<<<<< HEAD
      List<LintIdeQuickFix> fixList = new ArrayList<>();
=======
      List<LintIdeQuickFix> fixList = Lists.newArrayList();
>>>>>>> b5f40ffd
      for (LintFix fix : group.getFixes()) {
        Collections.addAll(fixList, createFixes(file, fix));
      }
      LintIdeQuickFix[] fixes = fixList.toArray(LintIdeQuickFix.EMPTY_ARRAY);

      switch (group.getType()) {
        case COMPOSITE:
          return new LintIdeQuickFix[]{new CompositeLintFix(lintFix.getDisplayName(), lintFix.getFamilyName(), fixes)};
        case ALTERNATIVES: {
          if (fixes.length > 1) {
            // IntelliJ will sort fixes alphabetically -- it will NOT preserve the order fixes are registered in.
            // The only way to work around this is to arrange for the labels have the same alphabetical ordering
            // as their priorities, which can be tricky.
            //
            // However, IntelliJ later introduced a PriorityAction interface. Unfortunately, it is NOT a general
            // priority where we can just assign priorities as ordinals; instead, there are a few enums. So we'll
            // use these priorities to at a minimum force the first (presumably default) option to have the highest
            // priority.
            //
            // We don't use the full complement of priorities because we don't want these actions to be sorted
            // lower than some of the fallback/default intention actions, such as suppression, and it turns out
            // these actions are already using HIGH priority so the best we can do is to boost one of them up
            // to TOP.
            fixes[0].setPriority(PriorityAction.Priority.TOP);
          }
          return fixes;
        }
      }
    }
    else if (lintFix instanceof ShowUrl) {
      return new LintIdeQuickFix[]{new ShowUrlQuickFix((ShowUrl)lintFix)};
    }
    return LintIdeQuickFix.EMPTY_ARRAY;
  }

  static class CompositeLintFix extends DefaultLintQuickFix {
    private final LintIdeQuickFix[] myFixes;

    CompositeLintFix(String displayName, String familyName, LintIdeQuickFix[] myFixes) {
      super(displayName != null ? displayName : "Fix", familyName);
      this.myFixes = myFixes;
    }

    @Override
    public void apply(@NotNull PsiElement startElement, @NotNull PsiElement endElement, @NotNull AndroidQuickfixContexts.Context context) {
      for (LintIdeQuickFix fix : myFixes) {
        fix.apply(startElement, endElement, context);
      }
    }

    @Override
    public boolean isApplicable(@NotNull PsiElement startElement,
                                @NotNull PsiElement endElement,
                                @NotNull AndroidQuickfixContexts.ContextType contextType) {
      for (LintIdeQuickFix fix : myFixes) {
        if (!fix.isApplicable(startElement, endElement, contextType)) {
          return false;
        }
      }
      return true;
    }
  }

  static class RemoteAttributeFix extends DefaultLintQuickFix {
    private final SetAttribute myData;

    RemoteAttributeFix(SetAttribute data) {
      super(data.getDisplayName(), data.getFamilyName());
      myData = data;
    }

    @Override
    public void apply(@NotNull PsiElement startElement,
                      @NotNull PsiElement endElement,
                      @NotNull AndroidQuickfixContexts.Context context) {
      XmlAttribute attribute = findAttribute(startElement);
      if (attribute != null && attribute.isValid()) {
        attribute.delete();
      }
    }

    @Override
    public boolean isApplicable(@NotNull PsiElement startElement,
                                @NotNull PsiElement endElement,
                                @NotNull AndroidQuickfixContexts.ContextType contextType) {
      XmlAttribute attribute = findAttribute(startElement);
      return attribute != null && attribute.isValid();
    }

    @Nullable
    private XmlAttribute findAttribute(@NotNull PsiElement startElement) {
      final XmlTag tag = PsiTreeUtil.getParentOfType(startElement, XmlTag.class, false);

      if (tag == null) {
        return null;
      }

      return myData.getNamespace() != null ? tag.getAttribute(myData.getAttribute(), myData.getNamespace()) :
             tag.getAttribute(myData.getAttribute());
    }
  }

  static class MyLocalQuickFix extends InspectionGadgetsFix {
    private final LintIdeQuickFix myLintQuickFix;

    MyLocalQuickFix(@NotNull LintIdeQuickFix lintQuickFix) {
      myLintQuickFix = lintQuickFix;
    }

    @NotNull
    @Override
    public String getName() {
      return myLintQuickFix.getName();
    }

    @NotNull
    @Override
    public String getFamilyName() {
      String familyName = myLintQuickFix.getFamilyName();
      if (familyName != null) {
        return familyName;
      }
      return myLintQuickFix.getName();
    }

    @Override
    protected void doFix(Project project, ProblemDescriptor descriptor) {
      myLintQuickFix.apply(descriptor.getStartElement(), descriptor.getEndElement(), AndroidQuickfixContexts.BatchContext.getInstance());
    }

    @Override
    public boolean startInWriteAction() {
      return myLintQuickFix.startInWriteAction();
    }

    @Nullable
    @Override
    public PsiElement getElementToMakeWritable(@NotNull PsiFile currentFile) {
      return currentFile;
    }
  }

  /**
   * A {@link ProblemDescriptor} for image and directory files. This is
   * necessary because the {@link InspectionManager}'s createProblemDescriptor methods
   * all use {@link ProblemDescriptorBase} where in the constructor
   * it insists that the start and end {@link PsiElement} instances must have a valid
   * <b>text</b> range, which does not apply for images.
   * <p>
   * This custom descriptor allows the batch lint analysis to correctly handle lint errors
   * associated with image files (such as the various {@link com.android.tools.lint.checks.IconDetector}
   * warnings), as well as directory errors (such as incorrect locale folders),
   * and clicking on them will navigate to the correct icon.
   */
  private static class NonTextFileProblemDescriptor implements ProblemDescriptor {
    private final PsiFileSystemItem myFile;
    private final String myMessage;
    private final LocalQuickFix[] myFixes;
    private ProblemGroup myGroup;

    private NonTextFileProblemDescriptor(@NotNull PsiFileSystemItem file, @NotNull String message, @NotNull LocalQuickFix[] fixes) {
      myFile = file;
      myMessage = message;
      myFixes = fixes;
    }

    @Override
    public PsiElement getPsiElement() {
      return myFile;
    }

    @Override
    public PsiElement getStartElement() {
      return myFile;
    }

    @Override
    public PsiElement getEndElement() {
      return myFile;
    }

    @Override
    public TextRange getTextRangeInElement() {
      return new TextRange(0, 0);
    }

    @Override
    public int getLineNumber() {
      return 0;
    }

    @NotNull
    @Override
    public ProblemHighlightType getHighlightType() {
      return ProblemHighlightType.GENERIC_ERROR_OR_WARNING;
    }

    @Override
    public boolean isAfterEndOfLine() {
      return false;
    }

    @Override
    public void setTextAttributes(TextAttributesKey key) {
    }

    @Nullable
    @Override
    public ProblemGroup getProblemGroup() {
      return myGroup;
    }

    @Override
    public void setProblemGroup(@Nullable ProblemGroup problemGroup) {
      myGroup = problemGroup;
    }

    @Override
    public boolean showTooltip() {
      return false;
    }

    @NotNull
    @Override
    public String getDescriptionTemplate() {
      return myMessage;
    }

    @Nullable
    @Override
    public QuickFix[] getFixes() {
      return myFixes;
    }
  }
}<|MERGE_RESOLUTION|>--- conflicted
+++ resolved
@@ -1,12 +1,21 @@
-// Copyright 2000-2022 JetBrains s.r.o. and contributors. Use of this source code is governed by the Apache 2.0 license.
+/*
+ * Copyright (C) 2016 The Android Open Source Project
+ *
+ * Licensed under the Apache License, Version 2.0 (the "License");
+ * you may not use this file except in compliance with the License.
+ * You may obtain a copy of the License at
+ *
+ *      http://www.apache.org/licenses/LICENSE-2.0
+ *
+ * Unless required by applicable law or agreed to in writing, software
+ * distributed under the License is distributed on an "AS IS" BASIS,
+ * WITHOUT WARRANTIES OR CONDITIONS OF ANY KIND, either express or implied.
+ * See the License for the specific language governing permissions and
+ * limitations under the License.
+ */
 package com.android.tools.idea.lint.common;
 
 import static com.android.tools.lint.client.api.LintClient.CLIENT_STUDIO;
-<<<<<<< HEAD
-import static com.android.tools.lint.detector.api.LintFix.ReplaceString.INSERT_BEGINNING;
-import static com.android.tools.lint.detector.api.LintFix.ReplaceString.INSERT_END;
-=======
->>>>>>> b5f40ffd
 import static com.android.tools.lint.detector.api.TextFormat.HTML;
 import static com.android.tools.lint.detector.api.TextFormat.HTML_WITH_UNICODE;
 import static com.android.tools.lint.detector.api.TextFormat.RAW;
@@ -28,20 +37,10 @@
 import com.android.tools.lint.detector.api.LintFix.ReplaceString;
 import com.android.tools.lint.detector.api.LintFix.SetAttribute;
 import com.android.tools.lint.detector.api.LintFix.ShowUrl;
-<<<<<<< HEAD
-import com.android.tools.lint.detector.api.Location;
-import com.android.tools.lint.detector.api.Option;
-import com.android.tools.lint.detector.api.Position;
-import com.android.tools.lint.detector.api.Scope;
-import com.android.tools.lint.detector.api.Severity;
-import com.android.tools.lint.detector.api.TextFormat;
-=======
 import com.android.tools.lint.detector.api.Option;
 import com.android.tools.lint.detector.api.Scope;
 import com.android.tools.lint.detector.api.Severity;
 import com.android.tools.lint.detector.api.TextFormat;
-import com.google.common.collect.Lists;
->>>>>>> b5f40ffd
 import com.intellij.analysis.AnalysisScope;
 import com.intellij.codeHighlighting.HighlightDisplayLevel;
 import com.intellij.codeInsight.daemon.HighlightDisplayKey;
@@ -75,7 +74,6 @@
 import com.intellij.openapi.util.Key;
 import com.intellij.openapi.util.TextRange;
 import com.intellij.openapi.vfs.LocalFileSystem;
-import com.intellij.openapi.vfs.VfsUtil;
 import com.intellij.openapi.vfs.VirtualFile;
 import com.intellij.profile.codeInspection.InspectionProjectProfileManager;
 import com.intellij.psi.PsiBinaryFile;
@@ -670,77 +668,7 @@
    */
   public static LintIdeQuickFix[] createFixes(@Nullable PsiFile file, @Nullable LintFix lintFix) {
     if (lintFix instanceof ReplaceString) {
-<<<<<<< HEAD
-      ReplaceString data = (ReplaceString)lintFix;
-      @RegExp String regexp;
-      @RegExp String pattern = data.getOldPattern();
-      String oldString = data.getOldString();
-      if (pattern != null) {
-        regexp = pattern;
-      }
-      else if (oldString != null) {
-        if (INSERT_BEGINNING.equals(oldString) || INSERT_END.equals(oldString)) {
-          //noinspection LanguageMismatch
-          regexp = oldString;
-        }
-        else {
-          regexp = "(" + Pattern.quote(oldString) + ")";
-        }
-      }
-      else {
-        regexp = null;
-      }
-      String displayName = data.getDisplayName();
-      String familyName = data.getFamilyName();
-      String replacement = data.getReplacement();
-      boolean shortenNames = data.getShortenNames();
-      boolean reformat = data.getReformat();
-      String selectPattern = data.getSelectPattern();
-      Location range = data.getRange();
-      ReplaceStringQuickFix fix = new ReplaceStringQuickFix(displayName, familyName, regexp, replacement);
-      if (shortenNames) {
-        fix.setShortenNames(true);
-      }
-      if (reformat) {
-        fix.setFormat(true);
-      }
-      if (selectPattern != null) {
-        fix.setSelectPattern(selectPattern);
-      }
-      if (range != null && file != null) {
-        PsiFile rangeFile = file;
-        VirtualFile virtualFile = VfsUtil.findFileByIoFile(range.getFile(), false);
-        if (virtualFile != null) {
-          PsiFile psiFile = file.getManager().findFile(virtualFile);
-          if (psiFile != null) {
-            rangeFile = psiFile;
-          }
-        } else {
-          // Creating a new file
-          // Can't use the normal replace action, which works on top of PSI and virtual
-          // files (which we don't have here). Creation is simple so we use a custom
-          // quickfix instead.
-          File path = range.getFile();
-          LintIdeQuickFix createFix = new CreateFileQuickFix(path, replacement, null,
-                                                             null, false, data.getDisplayName(), familyName);
-          return new LintIdeQuickFix[]{createFix};
-        }
-        Position start = range.getStart();
-        Position end = range.getEnd();
-        if (start != null && end != null) {
-          SmartPointerManager manager = SmartPointerManager.getInstance(rangeFile.getProject());
-          int startOffset = start.getOffset();
-          int endOffset = end.getOffset();
-          if (endOffset > startOffset) {
-            TextRange textRange = TextRange.create(startOffset, endOffset);
-            SmartPsiFileRange smartRange = manager.createSmartPsiFileRangePointer(rangeFile, textRange);
-            fix.setRange(smartRange);
-          }
-        }
-      }
-=======
       LintIdeQuickFix fix = ReplaceStringQuickFix.create(file, (ReplaceString)lintFix);
->>>>>>> b5f40ffd
       return new LintIdeQuickFix[]{fix};
     }
     else if (lintFix instanceof SetAttribute) {
@@ -766,11 +694,7 @@
     }
     else if (lintFix instanceof LintFixGroup) {
       LintFixGroup group = (LintFixGroup)lintFix;
-<<<<<<< HEAD
       List<LintIdeQuickFix> fixList = new ArrayList<>();
-=======
-      List<LintIdeQuickFix> fixList = Lists.newArrayList();
->>>>>>> b5f40ffd
       for (LintFix fix : group.getFixes()) {
         Collections.addAll(fixList, createFixes(file, fix));
       }
