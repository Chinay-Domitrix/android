/*
 * Copyright (C) 2019 The Android Open Source Project
 *
 * Licensed under the Apache License, Version 2.0 (the "License");
 * you may not use this file except in compliance with the License.
 * You may obtain a copy of the License at
 *
 *      http://www.apache.org/licenses/LICENSE-2.0
 *
 * Unless required by applicable law or agreed to in writing, software
 * distributed under the License is distributed on an "AS IS" BASIS,
 * WITHOUT WARRANTIES OR CONDITIONS OF ANY KIND, either express or implied.
 * See the License for the specific language governing permissions and
 * limitations under the License.
 */
package com.android.tools.idea.lint.common

import com.android.SdkConstants
import com.android.SdkConstants.FQCN_SUPPRESS_LINT
import com.android.tools.idea.lint.common.AndroidLintInspectionBase.LINT_INSPECTION_PREFIX
import com.google.common.base.Joiner
import com.google.common.base.Splitter
import com.intellij.codeInsight.AnnotationUtil
import com.intellij.codeInsight.FileModificationService
import com.intellij.codeInsight.intention.AddAnnotationFix
import com.intellij.codeInspection.ProblemDescriptor
import com.intellij.codeInspection.SuppressQuickFix
import com.intellij.codeInspection.SuppressionUtilCore
import com.intellij.lang.java.JavaLanguage
import com.intellij.lang.xml.XMLLanguage
import com.intellij.openapi.application.ApplicationManager
import com.intellij.openapi.module.ModuleUtilCore
import com.intellij.openapi.project.Project
import com.intellij.openapi.util.TextRange
import com.intellij.openapi.vfs.VfsUtilCore
import com.intellij.psi.JavaPsiFacade
import com.intellij.psi.PsiAnnotation
import com.intellij.psi.PsiDocumentManager
import com.intellij.psi.PsiElement
import com.intellij.psi.PsiFile
import com.intellij.psi.PsiImportStatementBase
import com.intellij.psi.PsiModifierListOwner
import com.intellij.psi.PsiPackageStatement
import com.intellij.psi.search.GlobalSearchScope
import com.intellij.psi.util.PsiTreeUtil
import com.intellij.psi.xml.XmlFile
import com.intellij.psi.xml.XmlTag
import com.intellij.util.IncorrectOperationException
import org.jetbrains.kotlin.idea.KotlinLanguage
import org.jetbrains.kotlin.idea.util.addAnnotation
import org.jetbrains.kotlin.name.FqName
import org.jetbrains.kotlin.psi.KtAnnotationEntry
import org.jetbrains.kotlin.psi.KtClassInitializer
import org.jetbrains.kotlin.psi.KtDeclaration
import org.jetbrains.kotlin.psi.KtDestructuringDeclaration
import org.jetbrains.kotlin.psi.KtFunctionLiteral
import org.jetbrains.kotlin.psi.KtImportDirective
import org.jetbrains.kotlin.psi.KtModifierListOwner
<<<<<<< HEAD
import org.jetbrains.kotlin.psi.KtProperty
import org.jetbrains.kotlin.psi.KtPsiFactory
=======
import org.jetbrains.kotlin.psi.KtPackageDirective
import org.jetbrains.kotlin.psi.KtProperty
import org.jetbrains.kotlin.psi.KtPsiFactory
import org.jetbrains.kotlin.psi.psiUtil.getParentOfType
>>>>>>> b5f40ffd
import org.jetbrains.plugins.groovy.GroovyLanguage

class SuppressLintQuickFix(private val id: String, element: PsiElement? = null) : SuppressQuickFix {
  private val label = displayName(element, id)

  override fun isAvailable(project: Project, context: PsiElement): Boolean = true

  override fun isSuppressAll(): Boolean {
    return false
  }

  override fun getName(): String = label

  override fun getFamilyName(): String {
    return "Suppress"
  }

  override fun applyFix(project: Project, descriptor: ProblemDescriptor) {
    val element = descriptor.psiElement ?: return
    applyFix(element)
  }

  fun applyFix(element: PsiElement) {
    when (element.language) {
      JavaLanguage.INSTANCE -> handleJava(element)
      XMLLanguage.INSTANCE -> handleXml(element)
      GroovyLanguage -> handleGroovy(element)
      KotlinLanguage.INSTANCE -> handleKotlin(element)
      else -> {
        // Suppressing lint checks tagged on things like icons
        val file = if (element is PsiFile) element else element.containingFile ?: return
        handleFile(file)
      }
    }
  }

  @Throws(IncorrectOperationException::class)
  private fun handleXml(element: PsiElement) {
    val tag = PsiTreeUtil.getParentOfType(element, XmlTag::class.java, false) ?: return
    if (!FileModificationService.getInstance().preparePsiElementForWrite(tag)) {
      return
    }
    val file = if (tag is XmlFile) tag else tag.containingFile as? XmlFile ?: return
    val lintId = getLintId(id)
    addSuppressAttribute(file, tag, lintId)
  }

  @Throws(IncorrectOperationException::class)
  private fun handleJava(element: PsiElement) {
<<<<<<< HEAD
    val container = findJavaAnnotationTarget(element) ?: return
=======
    val container = findJavaSuppressElement(element) ?: return
>>>>>>> b5f40ffd
    if (!FileModificationService.getInstance().preparePsiElementForWrite(container)) {
      return
    }
    val project = element.project
    if (container is PsiImportStatementBase) {
      // Cannot annotate import statements; use //noinspection comment instead
      val offset = element.textOffset
      addNoInspectionComment(element.project, container.containingFile, offset)
    } else if (container is PsiModifierListOwner) {
      val lintId = id.removePrefix(LINT_INSPECTION_PREFIX)
      addSuppressAnnotation(project, container, container, lintId)
    }
  }

  @Throws(IncorrectOperationException::class)
  private fun handleGroovy(element: PsiElement) {
    val file = if (element is PsiFile) element else element.containingFile ?: return
    if (!FileModificationService.getInstance().preparePsiElementForWrite(file)) {
      return
    }
    val project = file.project
    val offset = element.textOffset
    addNoInspectionComment(project, file, offset)
  }

  /** Given a file and offset of a statement, inserts a //noinspection <id> comment on the **previous** line. */
  private fun addNoInspectionComment(project: Project, file: PsiFile, offset: Int) {
    val document = PsiDocumentManager.getInstance(project).getDocument(file) ?: return
    val line = document.getLineNumber(offset)
    val lineStart = document.getLineStartOffset(line)
    if (lineStart > 0) {
      val prevLineStart = document.getLineStartOffset(line - 1)
      val prevLineEnd = document.getLineEndOffset(line - 1)
      val prevLine = document.getText(TextRange(prevLineStart, prevLineEnd))
      val index = prevLine.indexOf(NO_INSPECTION_PREFIX)
      if (index != -1) {
        document.insertString(prevLineStart + index + NO_INSPECTION_PREFIX.length,
                              getLintId(id) + ",")
        return
      }
    }
    val linePrefix = document.getText(TextRange(lineStart, offset))
    var nonSpace = 0
    while (nonSpace < linePrefix.length) {
      if (!Character.isWhitespace(linePrefix[nonSpace])) {
        break
      }
      nonSpace++
    }
    ApplicationManager.getApplication().assertWriteAccessAllowed()
    document.insertString(lineStart + nonSpace, NO_INSPECTION_PREFIX + getLintId(id) + "\n" + linePrefix.substring(0, nonSpace))
  }

  @Throws(IncorrectOperationException::class)
  private fun handleFile(file: PsiFile) {
    val virtualFile = file.virtualFile
    if (virtualFile != null) {
      val binaryFile = VfsUtilCore.virtualToIoFile(virtualFile)
      // Can't suppress lint checks inside a binary file (typically an icon): use
      // the lint XML facility instead
      val module = ModuleUtilCore.findModuleForPsiElement(file)
      if (module != null) {
        val dir = LintIdeProject.getLintProjectDirectory(module)
        if (dir != null) {
          val project = file.project
          val client = LintIdeSupport.get().createClient(project)
          val lintProject = client.getProject(dir, dir)
          val configuration = client.getConfiguration(lintProject, null)
          configuration.ignore(id, binaryFile)
        }
      }
    }
  }

  @Throws(IncorrectOperationException::class)
  private fun handleKotlin(element: PsiElement) {
    val target = findKotlinSuppressElement(element) ?: return

    if (!FileModificationService.getInstance().preparePsiElementForWrite(target)) {
      return
    }

    when (target) {
      is KtModifierListOwner -> {
        val argument = "\"${getLintId(id)}\""
        target.addAnnotation(
          FqName(getAnnotationClass(element)),
          argument,
          whiteSpaceText = if (target.isNewLineNeededForAnnotation()) "\n" else " ",
          addToExistingAnnotation = { entry -> addArgumentToAnnotation(entry, argument) })
      }
      else -> {
        // Cannot annotate non-annotation owner elements; use //noinspection comment instead
        val offset = element.textOffset
        val file = target.containingFile
        addNoInspectionComment(file.project, file, offset)
      }
    }
  }

<<<<<<< HEAD
  private fun PsiElement.isSuppressLintTarget(): Boolean {
    return this is KtDeclaration &&
           (this as? KtProperty)?.hasBackingField() ?: true &&
           this !is KtFunctionLiteral &&
           this !is KtDestructuringDeclaration &&
           this !is KtClassInitializer
  }

=======
>>>>>>> b5f40ffd
  override fun startInWriteAction(): Boolean {
    return true
  }

  companion object {
    private const val NO_INSPECTION_PREFIX = "//" + SuppressionUtilCore.SUPPRESS_INSPECTIONS_TAG_NAME + " "

    private fun getAnnotationClass(context: PsiElement): String {
      val project = context.project

      val module = ModuleUtilCore.findModuleForPsiElement(context)
      val scope = module?.getModuleWithDependenciesAndLibrariesScope(false)
                  ?: GlobalSearchScope.allScope(project)
      return when {
        JavaPsiFacade.getInstance(project).findClass(FQCN_SUPPRESS_LINT, scope) != null -> FQCN_SUPPRESS_LINT
        context.language == KotlinLanguage.INSTANCE -> "kotlin.Suppress"
        else -> "java.lang.SuppressWarnings"
      }
    }

    fun getLintId(intentionId: String): String {
      return intentionId.removePrefix(LINT_INSPECTION_PREFIX)
    }

    @Throws(IncorrectOperationException::class)
    private fun addSuppressAttribute(file: XmlFile, element: XmlTag, id: String) {
      val attribute = element.getAttribute(SdkConstants.ATTR_IGNORE, SdkConstants.TOOLS_URI)
      val value: String = if (attribute == null || attribute.value == null) {
        id
      }
      else {
        val ids = ArrayList<String>()
        for (existing in Splitter.on(',').trimResults().split(attribute.value!!)) {
          if (existing != id) {
            ids.add(existing)
          }
        }
        ids.add(id)
        ids.sort()
        Joiner.on(',').join(ids)
      }
      LintIdeSupport.get().ensureNamespaceImported(file, SdkConstants.TOOLS_URI, null)
      element.setAttribute(SdkConstants.ATTR_IGNORE, SdkConstants.TOOLS_URI, value)
    }

    // Based on the equivalent code in com.intellij.codeInsight.daemon.impl.actions.SuppressFix
    // to add @SuppressWarnings annotations

    @Throws(IncorrectOperationException::class)
    private fun addSuppressAnnotation(project: Project,
                                      container: PsiElement,
                                      modifierOwner: PsiModifierListOwner,
                                      id: String) {
      val annotationName = getAnnotationClass(container)
      val annotation = AnnotationUtil.findAnnotation(modifierOwner, annotationName)
      val newAnnotation = createNewAnnotation(project, container, annotation, id)
      if (newAnnotation != null) {
        if (annotation != null && annotation.isPhysical) {
          annotation.replace(newAnnotation)
        }
        else {
          val attributes = newAnnotation.parameterList.attributes
          AddAnnotationFix(annotationName, modifierOwner, attributes).invoke(project, null,
                                                                             container.containingFile)/*editor*/
        }
      }
    }

    private fun createNewAnnotation(project: Project,
                                    container: PsiElement,
                                    annotation: PsiAnnotation?,
                                    id: String): PsiAnnotation? {
      if (annotation != null) {
        val currentSuppressedId = "\"" + id + "\""
        val annotationText = annotation.text
        if (!annotationText.contains("{")) {
          val attributes = annotation.parameterList.attributes
          if (attributes.size == 1) {
            val suppressedWarnings = attributes[0].text
            return if (suppressedWarnings.contains(currentSuppressedId)) null
            else JavaPsiFacade.getInstance(
              project).elementFactory.createAnnotationFromText(
              "@${getAnnotationClass(container)}({$suppressedWarnings, $currentSuppressedId})", container)

          }
        }
        else {
          val curlyBraceIndex = annotationText.lastIndexOf('}')
          if (curlyBraceIndex > 0) {
            val oldSuppressWarning = annotationText.substring(0, curlyBraceIndex)
            return if (oldSuppressWarning.contains(currentSuppressedId)) null
            else JavaPsiFacade.getInstance(
              project).elementFactory.createAnnotationFromText(
              "$oldSuppressWarning, $currentSuppressedId})", container)
          }
        }
      }
      else {
        return JavaPsiFacade.getInstance(project).elementFactory
          .createAnnotationFromText("@${getAnnotationClass(container)}(\"$id\")", container)
      }
      return null
    }

    private fun addArgumentToAnnotation(entry: KtAnnotationEntry, argument: String): Boolean {
      // add new arguments to an existing entry
      val args = entry.valueArgumentList
      val psiFactory = KtPsiFactory(entry)
      val newArgList = psiFactory.createCallArguments("($argument)")
      when {
        args == null -> // new argument list
          entry.addAfter(newArgList, entry.lastChild)
        args.arguments.isEmpty() -> // replace '()' with a new argument list
          args.replace(newArgList)
        args.arguments.none { it.textMatches(argument) } ->
          args.addArgument(newArgList.arguments[0])
      }

      return true
    }

    /**
     * Like [findJavaAnnotationTarget], but also includes other PsiElements where we
     * can place suppression comments
     */
    private fun findJavaSuppressElement(element: PsiElement): PsiElement? {
      // In addition to valid annotation targets we can also place suppress directives
      // using comments on import or package statements
      return findJavaAnnotationTarget(element)
             ?: element.getParentOfType<PsiImportStatementBase>(false)
             ?: element.getParentOfType<PsiPackageStatement>(false)
    }

    private fun findKotlinSuppressElement(element: PsiElement): PsiElement? {
      return PsiTreeUtil.findFirstParent(element, true) { it.isSuppressLintTarget() }
    }

    private fun PsiElement.isSuppressLintTarget(): Boolean {
      return this is KtDeclaration &&
             (this as? KtProperty)?.hasBackingField() ?: true &&
             this !is KtFunctionLiteral &&
             this !is KtDestructuringDeclaration &&
             this !is KtClassInitializer
             // We also allow placing suppression via comments on imports and package statements
             || this is KtImportDirective || this is KtPackageDirective
    }

    fun displayName(element: PsiElement?, inspectionId: String): String {
      val id = getLintId(inspectionId)
      return when (element?.language) {
        XMLLanguage.INSTANCE -> LintBundle.message("android.lint.fix.suppress.lint.api.attr", id)
        JavaLanguage.INSTANCE -> {
          val target = findJavaSuppressElement(element)
          if (target is PsiModifierListOwner)
            LintBundle.message("android.lint.fix.suppress.lint.api.annotation", id)
          else
            LintBundle.message("android.lint.fix.suppress.lint.api.comment", id)
        }
        KotlinLanguage.INSTANCE -> {
          val target = findKotlinSuppressElement(element)
          if (target is KtDeclaration)
            LintBundle.message("android.lint.fix.suppress.lint.api.annotation", id)
          else
            LintBundle.message("android.lint.fix.suppress.lint.api.comment", id)
        }
        GroovyLanguage -> LintBundle.message("android.lint.fix.suppress.lint.api.comment", id)
        else -> "Suppress $id"
      }
    }
  }
}<|MERGE_RESOLUTION|>--- conflicted
+++ resolved
@@ -56,15 +56,10 @@
 import org.jetbrains.kotlin.psi.KtFunctionLiteral
 import org.jetbrains.kotlin.psi.KtImportDirective
 import org.jetbrains.kotlin.psi.KtModifierListOwner
-<<<<<<< HEAD
-import org.jetbrains.kotlin.psi.KtProperty
-import org.jetbrains.kotlin.psi.KtPsiFactory
-=======
 import org.jetbrains.kotlin.psi.KtPackageDirective
 import org.jetbrains.kotlin.psi.KtProperty
 import org.jetbrains.kotlin.psi.KtPsiFactory
 import org.jetbrains.kotlin.psi.psiUtil.getParentOfType
->>>>>>> b5f40ffd
 import org.jetbrains.plugins.groovy.GroovyLanguage
 
 class SuppressLintQuickFix(private val id: String, element: PsiElement? = null) : SuppressQuickFix {
@@ -114,11 +109,7 @@
 
   @Throws(IncorrectOperationException::class)
   private fun handleJava(element: PsiElement) {
-<<<<<<< HEAD
-    val container = findJavaAnnotationTarget(element) ?: return
-=======
     val container = findJavaSuppressElement(element) ?: return
->>>>>>> b5f40ffd
     if (!FileModificationService.getInstance().preparePsiElementForWrite(container)) {
       return
     }
@@ -219,17 +210,6 @@
     }
   }
 
-<<<<<<< HEAD
-  private fun PsiElement.isSuppressLintTarget(): Boolean {
-    return this is KtDeclaration &&
-           (this as? KtProperty)?.hasBackingField() ?: true &&
-           this !is KtFunctionLiteral &&
-           this !is KtDestructuringDeclaration &&
-           this !is KtClassInitializer
-  }
-
-=======
->>>>>>> b5f40ffd
   override fun startInWriteAction(): Boolean {
     return true
   }
