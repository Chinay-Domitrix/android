/*
 * Copyright (C) 2019 The Android Open Source Project
 *
 * Licensed under the Apache License, Version 2.0 (the "License");
 * you may not use this file except in compliance with the License.
 * You may obtain a copy of the License at
 *
 *      http://www.apache.org/licenses/LICENSE-2.0
 *
 * Unless required by applicable law or agreed to in writing, software
 * distributed under the License is distributed on an "AS IS" BASIS,
 * WITHOUT WARRANTIES OR CONDITIONS OF ANY KIND, either express or implied.
 * See the License for the specific language governing permissions and
 * limitations under the License.
 */
package com.android.tools.idea.lint.common;

import static com.android.SdkConstants.ATTR_MIN_SDK_VERSION;
import static com.android.SdkConstants.ATTR_TARGET_SDK_VERSION;

import com.android.annotations.NonNull;
import com.android.annotations.Nullable;
import com.android.tools.lint.checks.GradleDetector;
import com.android.tools.lint.client.api.GradleVisitor;
import com.android.tools.lint.detector.api.DefaultPosition;
import com.android.tools.lint.detector.api.GradleContext;
import com.android.tools.lint.detector.api.GradleScanner;
import com.android.tools.lint.detector.api.Location;
import com.google.common.collect.Maps;
import com.intellij.openapi.application.ApplicationManager;
import com.intellij.openapi.util.TextRange;
import com.intellij.psi.PsiElement;
import com.intellij.psi.PsiFile;
import com.intellij.psi.util.PsiTreeUtil;
import java.util.ArrayList;
import java.util.List;
import java.util.Map;
import org.jetbrains.annotations.NotNull;
import org.jetbrains.plugins.groovy.lang.psi.GroovyFile;
import org.jetbrains.plugins.groovy.lang.psi.GroovyPsiElement;
import org.jetbrains.plugins.groovy.lang.psi.GroovyRecursiveElementVisitor;
import org.jetbrains.plugins.groovy.lang.psi.api.statements.arguments.GrArgumentList;
import org.jetbrains.plugins.groovy.lang.psi.api.statements.arguments.GrNamedArgument;
import org.jetbrains.plugins.groovy.lang.psi.api.statements.blocks.GrClosableBlock;
import org.jetbrains.plugins.groovy.lang.psi.api.statements.expressions.GrApplicationStatement;
import org.jetbrains.plugins.groovy.lang.psi.api.statements.expressions.GrAssignmentExpression;
import org.jetbrains.plugins.groovy.lang.psi.api.statements.expressions.GrCommandArgumentList;
import org.jetbrains.plugins.groovy.lang.psi.api.statements.expressions.GrExpression;
import org.jetbrains.plugins.groovy.lang.psi.api.statements.expressions.GrMethodCall;
import org.jetbrains.plugins.groovy.lang.psi.api.statements.expressions.GrReferenceExpression;
import org.jetbrains.plugins.groovy.lang.psi.api.statements.expressions.literals.GrLiteral;
import org.jetbrains.plugins.groovy.lang.psi.api.statements.expressions.path.GrMethodCallExpression;

public class LintIdeGradleVisitor extends GradleVisitor {
  private static List<String> getClosureNames(@NonNull GrClosableBlock closure) {
    ArrayList<String> result = new ArrayList<>(2);
    if (closure.getParent() instanceof GrMethodCall) {
      GrMethodCall parent = (GrMethodCall)closure.getParent();
      if (parent.getInvokedExpression() instanceof GrReferenceExpression) {
        GrReferenceExpression invokedExpression = (GrReferenceExpression)(parent.getInvokedExpression());
        if (invokedExpression.getReferenceName() != null) {
          result.add(invokedExpression.getReferenceName());
          if (invokedExpression.isQualified()) {
            GrExpression qualifierExpression = invokedExpression.getQualifierExpression();
            if (qualifierExpression instanceof GrReferenceExpression) {
              GrReferenceExpression qualifierReferenceExpression = (GrReferenceExpression)qualifierExpression;
              if (qualifierReferenceExpression.getReferenceName() != null) {
                result.add(qualifierReferenceExpression.getReferenceName());
              }
            }
          }
          else {
            GrClosableBlock parentClosableBlock = PsiTreeUtil.getParentOfType(closure, GrClosableBlock.class, true);
            if (parentClosableBlock != null && parentClosableBlock.getParent() instanceof GrMethodCall) {
              GrMethodCall parent2 = (GrMethodCall)parentClosableBlock.getParent();
              if (parent2.getInvokedExpression() instanceof GrReferenceExpression) {
                GrReferenceExpression parent2InvokedExpression = (GrReferenceExpression)(parent2.getInvokedExpression());
                if (parent2InvokedExpression.getReferenceName() != null) {
                  result.add(parent2InvokedExpression.getReferenceName());
                }
              }
            }
          }
        }
      }
    }

    return result;
  }

  private static List<String> getReferenceExpressionNames(GrReferenceExpression referenceExpression) {
    ArrayList<String> result = new ArrayList<>(3);
    // We need at most three strings: the property name and two parent qualifiers (for parent and parentParent in GradleDetector calls).
    if (referenceExpression.getReferenceName() != null) {
      result.add(referenceExpression.getReferenceName());
      if (referenceExpression.isQualified() && referenceExpression.getQualifierExpression() instanceof GrReferenceExpression) {
        GrReferenceExpression qualifierReferenceExpression = (GrReferenceExpression)referenceExpression.getQualifierExpression();
        if (qualifierReferenceExpression.getReferenceName() != null) {
          result.add(qualifierReferenceExpression.getReferenceName());
          if (qualifierReferenceExpression.isQualified() &&
              qualifierReferenceExpression.getQualifierExpression() instanceof GrReferenceExpression) {
            GrReferenceExpression qualifierQualifierReferenceExpression =
              (GrReferenceExpression)qualifierReferenceExpression.getQualifierExpression();
            if (qualifierQualifierReferenceExpression.getReferenceName() != null) {
              result.add(qualifierQualifierReferenceExpression.getReferenceName());
            }
          }
        }
      }
    }
    return result;
  }

  private static void extractMethodCallArguments(GrMethodCall methodCall, List<String> unnamed, Map<String, String> named) {
    GrArgumentList argumentList = methodCall.getArgumentList();
    for (GroovyPsiElement groovyPsiElement : argumentList.getAllArguments()) {
      if (groovyPsiElement instanceof GrNamedArgument) {
        GrNamedArgument namedArgument = (GrNamedArgument)groovyPsiElement;
        GrExpression expression = namedArgument.getExpression();
        if (!(expression instanceof GrLiteral)) {
          continue;
        }
        Object value = ((GrLiteral)expression).getValue();
        if (value == null) {
          continue;
        }
        named.put(namedArgument.getLabelName(), value.toString());
      }
      else if (groovyPsiElement instanceof GrExpression) {
        unnamed.add(groovyPsiElement.getText());
      }
    }
  }

  @Override
  public void visitBuildScript(@NotNull GradleContext context, @NotNull List<? extends GradleScanner> detectors) {
    ApplicationManager.getApplication().runReadAction(new Runnable() {
      @Override
      public void run() {
        final PsiFile psiFile = LintIdeUtilsKt.getPsiFile(context);
        if (!(psiFile instanceof GroovyFile)) {
          return;
        }
        GroovyFile groovyFile = (GroovyFile)psiFile;
        groovyFile.accept(new GroovyRecursiveElementVisitor() {
          @Override
          public void visitClosure(@NotNull GrClosableBlock closure) {
            List<String> closureNames = getClosureNames(closure);
            if (closureNames.size() != 0) {
              for (PsiElement element : closure.getChildren()) {
                if (element instanceof GrApplicationStatement) {
                  GrApplicationStatement call = (GrApplicationStatement)element;
                  GrExpression propertyExpression = call.getInvokedExpression();
                  GrCommandArgumentList argumentList = call.getArgumentList();
                  if (propertyExpression instanceof GrReferenceExpression) {
                    GrReferenceExpression propertyRef = (GrReferenceExpression)propertyExpression;
                    List<String> names = getReferenceExpressionNames(propertyRef);
                    names.addAll(closureNames);
                    String property = names.get(0);
                    String parentName = names.size() > 1 ? names.get(1) : null;
                    String parentParentName = names.size() > 2 ? names.get(2) : null;
                    //noinspection ConstantConditions
                    if (property != null && parentName != null && argumentList != null) {
                      String value = argumentList.getText();
                      for (GradleScanner detector : detectors) {
                        detector
                          .checkDslPropertyAssignment(context, property, value, parentName, parentParentName, propertyRef, argumentList,
                                                      call);
                      }
                    }
                  }
                }
                else if (element instanceof GrMethodCallExpression) {
                  GrMethodCallExpression assignment = (GrMethodCallExpression)element;
                  GrExpression lValue = assignment.getInvokedExpression();
                  if (lValue instanceof GrReferenceExpression) {
                    GrReferenceExpression propertyRef = (GrReferenceExpression)lValue;
                    List<String> names = getReferenceExpressionNames(propertyRef);
                    names.addAll(closureNames);
                    String property = names.get(0);
                    String parentName = names.size() > 1 ? names.get(1) : null;
                    String parentParentName = names.size() > 2 ? names.get(2) : null;
                    if (property != null && parentName != null) {
                      GrExpression[] list = assignment.getArgumentList().getExpressionArguments();
                      if (list.length == 1) {
                        GrExpression rValue = list[0];
                        String value = rValue.getText();
                        for (GradleScanner detector : detectors) {
                          detector
                            .checkDslPropertyAssignment(context, property, value, parentName, parentParentName, lValue, rValue, assignment);
                        }
                      }
                      else {
                        // the case above - a 1-arg method call within a closure - is usually (though not always) a Dsl property
                        // assignment.  All other method calls (0 or 2+ arguments) are not, so check it as a method call.
                        Map<String, String> namedArguments = Maps.newHashMap();
                        List<String> unnamedArguments = new ArrayList<>();
                        extractMethodCallArguments(assignment, unnamedArguments, namedArguments);
                        for (GradleScanner detector : detectors) {
                          detector
                            .checkMethodCall(context, property, parentName, parentParentName, namedArguments, unnamedArguments, assignment);
                        }
                      }
                    }
                  }
                }
                else if (element instanceof GrAssignmentExpression) {
                  GrAssignmentExpression assignment = (GrAssignmentExpression)element;
                  GrExpression lValue = assignment.getLValue();
                  if (lValue instanceof GrReferenceExpression) {
                    GrReferenceExpression propertyRef = (GrReferenceExpression)lValue;
                    List<String> names = getReferenceExpressionNames(propertyRef);
                    names.addAll(closureNames);
                    String property = names.get(0);
                    String parentName = names.size() > 1 ? names.get(1) : null;
                    String parentParentName = names.size() > 2 ? names.get(2) : null;
                    if (property != null && parentName != null) {
                      GrExpression rValue = assignment.getRValue();
                      if (rValue != null) {
                        String value = rValue.getText();
                        for (GradleScanner detector : detectors) {
                          detector
                            .checkDslPropertyAssignment(context, property, value, parentName, parentParentName, lValue, rValue, assignment);
                        }

                        // As of 0.11 you can't use assignment for these two properties. This is handled here rather
                        // than up in GradleDetector for a couple of reasons: The project won't compile with that
                        // error, so gradle from the command line won't get invoked. Second, we want to do some unusual
                        // things with the positions here (map between two nodes), and the property abstraction we
                        // pass to GradleDetector doesn't distinguish between assignments and DSL method calls, so just
                        // handle it here.
                        if (!parentName.equals("ext") &&
                            (property.equals(ATTR_MIN_SDK_VERSION) || property.equals(ATTR_TARGET_SDK_VERSION))) {
                          int lValueEnd = lValue.getTextRange().getEndOffset();
                          int rValueStart = rValue.getTextRange().getStartOffset();
                          assert lValueEnd <= rValueStart;
                          DefaultPosition startPosition = new DefaultPosition(-1, -1, lValueEnd);
                          DefaultPosition endPosition = new DefaultPosition(-1, -1, rValueStart);
                          Location location = Location.create(context.file, startPosition, endPosition);
                          String message = String.format("Do not use assignment with the %1$s property (remove the '=')", property);
                          context.report(GradleDetector.IDE_SUPPORT, location, message, null);
                        }
                      }
                    }
                  }
                }
              }
            }
            super.visitClosure(closure);
          }

          @Override
          public void visitApplicationStatement(@NotNull GrApplicationStatement applicationStatement) {
            GrClosableBlock block = PsiTreeUtil.getParentOfType(applicationStatement, GrClosableBlock.class, true);
            List<String> parentNames = block != null ? getClosureNames(block) : new ArrayList<>(0);
            String statementName = applicationStatement.getInvokedExpression().getText();
            Map<String, String> namedArguments = Maps.newHashMap();
            List<String> unnamedArguments = new ArrayList<>();
            extractMethodCallArguments(applicationStatement, unnamedArguments, namedArguments);
            if (parentNames.size() == 0 && unnamedArguments.size() == 1 && namedArguments.isEmpty()) {
              // This might be a top-level application statement for Dsl property assignment with embedded hierarchy
              GrExpression invokedExpression = applicationStatement.getInvokedExpression();
              if (invokedExpression instanceof GrReferenceExpression) {
                GrReferenceExpression referenceExpression = (GrReferenceExpression) invokedExpression;
<<<<<<< HEAD
                GrExpression qualifierExpression = referenceExpression.getQualifierExpression();
                String qualifierName = "";
                if (qualifierExpression != null) {
                  qualifierName = qualifierExpression.getText();
                }
                String name = referenceExpression.getReferenceName();
=======
                List<String> names = getReferenceExpressionNames(referenceExpression);
                String name = names.size() > 0 ? names.get(0) : null;
                String parentName = names.size() > 1 ? names.get(1) : ""; // empty-string parent convention for top-level properties
                String parentParentName = names.size() > 2 ? names.get(2) : null;
>>>>>>> cdc83e4e
                if (name != null) {
                  String value = unnamedArguments.get(0);
                  GrCommandArgumentList argumentList = applicationStatement.getArgumentList();
                  for (GradleScanner detector : detectors) {
<<<<<<< HEAD
                    detector.checkDslPropertyAssignment(context, name, value, qualifierName, null,
=======
                    detector.checkDslPropertyAssignment(context, name, value, parentName, parentParentName,
>>>>>>> cdc83e4e
                                                        invokedExpression, argumentList, applicationStatement);
                  }
                }
              }
            }
            String parentName = parentNames.size() > 0 ? parentNames.get(0) : null;
            String parentParentName = parentNames.size() > 1 ? parentNames.get(1) : null;
            for (GradleScanner detector : detectors) {
              detector.checkMethodCall(context, statementName, parentName, parentParentName, namedArguments, unnamedArguments,
                                       applicationStatement);
            }
            super.visitApplicationStatement(applicationStatement);
          }

          @Override
          public void visitAssignmentExpression(@NotNull GrAssignmentExpression expression) {
            GrClosableBlock block = PsiTreeUtil.getParentOfType(expression, GrClosableBlock.class, true);
            // if block is not null, we will handle assignments in visitClosure()
            if (block == null) {
              GrExpression lvalue = expression.getLValue();
              if (lvalue instanceof GrReferenceExpression) {
                GrReferenceExpression lvalueRef = (GrReferenceExpression) lvalue;
<<<<<<< HEAD
                GrExpression qualifierExpression = lvalueRef.getQualifierExpression();
                String qualifierName = "";
                if (qualifierExpression != null) {
                  qualifierName = qualifierExpression.getText();
                }
                String name = lvalueRef.getReferenceName();
=======
                List<String> names = getReferenceExpressionNames(lvalueRef);
                String name = names.size() > 0 ? names.get(0) : null;
                String parentName = names.size() > 1 ? names.get(1) : ""; // empty-string parent convention for top-level properties
                String parentParentName = names.size() > 2 ? names.get(2) : null;
>>>>>>> cdc83e4e
                GrExpression rvalue = expression.getRValue();
                if (name != null && rvalue != null) {
                  String value = rvalue.getText();
                  for (GradleScanner detector : detectors) {
                    detector.checkDslPropertyAssignment(context, name, value, parentName,
                                                        parentParentName, lvalue, rvalue, expression);
                  }
                }
              }
            }
            super.visitAssignmentExpression(expression);
          }
        });
      }
    });
  }

  @Override
  public int getStartOffset(@NotNull GradleContext context, @NotNull Object cookie) {
    int startOffset = super.getStartOffset(context, cookie);
    if (startOffset != -1) {
      return startOffset;
    }

    PsiElement element = (PsiElement)cookie;
    TextRange textRange = element.getTextRange();
    return textRange.getStartOffset();
  }

  @NotNull
  @Override
  public Location createLocation(@NotNull GradleContext context, @NotNull Object cookie) {
    PsiElement element = (PsiElement)cookie;
    TextRange textRange = element.getTextRange();
    int start = textRange.getStartOffset();
    int end = textRange.getEndOffset();
    return Location.create(context.file, new DefaultPosition(-1, -1, start), new DefaultPosition(-1, -1, end)).withSource(element);
  }
}<|MERGE_RESOLUTION|>--- conflicted
+++ resolved
@@ -262,28 +262,15 @@
               GrExpression invokedExpression = applicationStatement.getInvokedExpression();
               if (invokedExpression instanceof GrReferenceExpression) {
                 GrReferenceExpression referenceExpression = (GrReferenceExpression) invokedExpression;
-<<<<<<< HEAD
-                GrExpression qualifierExpression = referenceExpression.getQualifierExpression();
-                String qualifierName = "";
-                if (qualifierExpression != null) {
-                  qualifierName = qualifierExpression.getText();
-                }
-                String name = referenceExpression.getReferenceName();
-=======
                 List<String> names = getReferenceExpressionNames(referenceExpression);
                 String name = names.size() > 0 ? names.get(0) : null;
                 String parentName = names.size() > 1 ? names.get(1) : ""; // empty-string parent convention for top-level properties
                 String parentParentName = names.size() > 2 ? names.get(2) : null;
->>>>>>> cdc83e4e
                 if (name != null) {
                   String value = unnamedArguments.get(0);
                   GrCommandArgumentList argumentList = applicationStatement.getArgumentList();
                   for (GradleScanner detector : detectors) {
-<<<<<<< HEAD
-                    detector.checkDslPropertyAssignment(context, name, value, qualifierName, null,
-=======
                     detector.checkDslPropertyAssignment(context, name, value, parentName, parentParentName,
->>>>>>> cdc83e4e
                                                         invokedExpression, argumentList, applicationStatement);
                   }
                 }
@@ -306,19 +293,10 @@
               GrExpression lvalue = expression.getLValue();
               if (lvalue instanceof GrReferenceExpression) {
                 GrReferenceExpression lvalueRef = (GrReferenceExpression) lvalue;
-<<<<<<< HEAD
-                GrExpression qualifierExpression = lvalueRef.getQualifierExpression();
-                String qualifierName = "";
-                if (qualifierExpression != null) {
-                  qualifierName = qualifierExpression.getText();
-                }
-                String name = lvalueRef.getReferenceName();
-=======
                 List<String> names = getReferenceExpressionNames(lvalueRef);
                 String name = names.size() > 0 ? names.get(0) : null;
                 String parentName = names.size() > 1 ? names.get(1) : ""; // empty-string parent convention for top-level properties
                 String parentParentName = names.size() > 2 ? names.get(2) : null;
->>>>>>> cdc83e4e
                 GrExpression rvalue = expression.getRValue();
                 if (name != null && rvalue != null) {
                   String value = rvalue.getText();
