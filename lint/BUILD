load("//tools/base/bazel:bazel.bzl", "iml_module")

# managed by go/iml_to_build
iml_module(
    name = "intellij.lint",
    srcs = ["src"],
    iml_files = ["intellij.lint.iml"],
    lint_baseline = "//tools/base/lint:studio-checks/empty_baseline.xml",
    resources = ["resources"],
    visibility = ["//visibility:public"],
    # do not sort: must match IML order
    deps = [
        "//prebuilts/studio/intellij-sdk:studio-sdk",
        "//prebuilts/studio/intellij-sdk:studio-sdk-plugin-Kotlin",
        "//prebuilts/studio/intellij-sdk:studio-sdk-plugin-Groovy",
<<<<<<< HEAD
=======
        "//prebuilts/studio/intellij-sdk:studio-sdk-plugin-gradle-java",
>>>>>>> b5f40ffd
        "//prebuilts/studio/intellij-sdk:studio-sdk-plugin-properties",
        "//tools/base/lint:studio.android.sdktools.lint-checks[module]",
    ],
)

# managed by go/iml_to_build
iml_module(
    name = "intellij.lint.tests",
    iml_files = ["tests/intellij.lint.tests.iml"],
    test_class = "com.android.tools.idea.lint.common.LintIdeTestSuite",
    test_data = [
        "//tools/adt/idea/android/testData",
        "//tools/adt/idea/lint/tests/testData",
        "//tools/adt/idea/android/annotations",
    ],
    test_resources = ["tests/testData"],
    test_srcs = ["tests/testSrc"],
    visibility = ["//visibility:public"],
    # do not sort: must match IML order
    deps = [
        "//prebuilts/studio/intellij-sdk:studio-sdk",
        "//prebuilts/studio/intellij-sdk:studio-sdk-plugin-gradle",
        "//tools/adt/idea/.idea/libraries:mockito[test]",
        "//tools/adt/idea/.idea/libraries:truth[test]",
        "//tools/adt/idea/lint:intellij.lint[module, test]",
        "//tools/base/testutils:studio.android.sdktools.testutils[module, test]",
        "//tools/adt/idea/android-test-framework:intellij.android.testFramework[module, test]",
        "//tools/adt/idea/adt-testutils:intellij.android.adt.testutils[module, test]",
        "//tools/base/lint:studio.android.sdktools.lint-checks[module, test]",
        "//tools/adt/idea/android-common:intellij.android.common[module, test]",
        "//tools/adt/idea/project-system:intellij.android.projectSystem[module, test]",
    ],
)<|MERGE_RESOLUTION|>--- conflicted
+++ resolved
@@ -13,10 +13,7 @@
         "//prebuilts/studio/intellij-sdk:studio-sdk",
         "//prebuilts/studio/intellij-sdk:studio-sdk-plugin-Kotlin",
         "//prebuilts/studio/intellij-sdk:studio-sdk-plugin-Groovy",
-<<<<<<< HEAD
-=======
         "//prebuilts/studio/intellij-sdk:studio-sdk-plugin-gradle-java",
->>>>>>> b5f40ffd
         "//prebuilts/studio/intellij-sdk:studio-sdk-plugin-properties",
         "//tools/base/lint:studio.android.sdktools.lint-checks[module]",
     ],
