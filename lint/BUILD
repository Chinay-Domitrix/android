load("//tools/base/bazel:bazel.bzl", "iml_module")

# managed by go/iml_to_build
iml_module(
    name = "intellij.android.lint",
    srcs = ["src"],
<<<<<<< HEAD
    iml_files = ["intellij.android.lint.iml"],
=======
    iml_files = ["intellij.lint.iml"],
    lint_baseline = "//tools/base/lint:studio-checks/empty_baseline.xml",
>>>>>>> 799703f0
    resources = ["resources"],
    # do not sort: must match IML order
    test_runtime_deps = [
        "//tools/idea/plugins/IntelliLang/intellilang-jps-plugin:intellij.java.langInjection.jps",
        "//tools/idea/plugins/groovy/jps-plugin:intellij.groovy.jps",
        "//tools/idea/plugins/java-decompiler/plugin:intellij.java.decompiler",
        "//tools/idea/plugins/properties:intellij.properties",
        "//tools/idea/jvm/jvm-analysis-java-tests:intellij.jvm.analysis.java.tests",
        "//tools/idea/uast/uast-tests:intellij.platform.uast.tests",
        "//tools/idea/java/typeMigration:intellij.java.typeMigration",
        "//tools/idea/java/manifest:intellij.java.manifest",
        "//tools/idea/plugins/java-i18n:intellij.java.i18n",
        "//tools/idea/plugins/IntelliLang:intellij.java.langInjection",
        "//tools/idea/plugins/testng:intellij.testng",
        "//tools/idea:intellij.java.ui.tests",
        "//tools/idea/plugins/coverage:intellij.java.coverage",
        "//tools/idea/plugins/ui-designer:intellij.java.guiForms.designer",
        "//tools/idea/plugins/eclipse:intellij.eclipse",
        "//tools/idea/java/plugin:intellij.java.plugin",
        "//tools/idea/.idea/libraries:precompiled_jshell-frontend",
    ],
    visibility = ["//visibility:public"],
    # do not sort: must match IML order
    runtime_deps = [
        "//tools/idea/.idea/libraries:delight-rhino-sandbox",
        "//tools/idea/.idea/libraries:rhino",
        "//tools/idea/.idea/libraries:netty-handler-proxy",
        "//tools/idea/jvm/jvm-analysis-impl:intellij.jvm.analysis.impl",
        "//tools/idea/platform/credential-store:intellij.platform.credentialStore",
        "//tools/idea/platform/lvcs-impl:intellij.platform.lvcs.impl",
        "//tools/idea/platform/statistics/devkit:intellij.platform.statistics.devkit",
        "//tools/idea/platform/workspaceModel/ide:intellij.platform.workspaceModel.ide",
        "//tools/idea/platform/tasks-platform-impl:intellij.platform.tasks.impl",
        "//tools/idea/platform/diagnostic:intellij.platform.diagnostic",
        "//tools/idea/.idea/libraries:error-prone-annotations",
        "//tools/idea/.idea/libraries:org.codehaus.groovy_groovy-jsr223",
        "//tools/idea/.idea/libraries:org.codehaus.groovy_groovy-json",
        "//tools/idea/.idea/libraries:org.codehaus.groovy_groovy-templates",
        "//tools/idea/.idea/libraries:org.codehaus.groovy_groovy-xml",
        "//tools/idea/java/ide-resources:intellij.java.ide.resources",
        "//prebuilts/tools/common/m2/repository/com/jetbrains/intellij/documentation/tips-intellij-idea-community/202.13:jar",
        "//tools/idea/java/compiler/instrumentation-util-8:intellij.java.compiler.instrumentationUtil.java8",
    ],
    # do not sort: must match IML order
    deps = [
        "//tools/idea/.idea/libraries:kotlin-plugin",
        "//tools/idea/.idea/libraries:jetbrains-annotations-java5",
        "//tools/idea/platform/util:intellij.platform.util[module]",
        "//tools/idea/.idea/libraries:Trove4j",
        "//tools/base/lint:studio.android.sdktools.lint-checks[module]",
        "//tools/idea/platform/core-api:intellij.platform.core[module]",
        "//tools/idea/platform/core-impl:intellij.platform.core.impl[module]",
        "//tools/idea/platform/analysis-api:intellij.platform.analysis[module]",
        "//tools/idea/platform/analysis-impl:intellij.platform.analysis.impl[module]",
        "//tools/idea/platform/platform-api:intellij.platform.ide[module]",
        "//tools/idea/platform/platform-impl:intellij.platform.ide.impl[module]",
        "//tools/idea/platform/lang-impl:intellij.platform.lang.impl[module]",
        "//tools/idea/java/java-analysis-api:intellij.java.analysis[module]",
        "//tools/idea:intellij.java.analysis.impl[module]",
        "//tools/idea/java/java-psi-api:intellij.java.psi[module]",
        "//tools/idea:intellij.platform.jps.build_and_others[module]",
        "//tools/idea/plugins/properties/properties-psi-api:intellij.properties.psi[module]",
        "//tools/idea/xml/xml-psi-api:intellij.xml.psi[module]",
        "//tools/idea/xml/xml-psi-impl:intellij.xml.psi.impl[module]",
        "//tools/idea/plugins/groovy/groovy-psi:intellij.groovy.psi[module]",
    ],
)

# managed by go/iml_to_build
iml_module(
    name = "intellij.android.lint.tests",
    iml_files = ["tests/intellij.android.lint.tests.iml"],
    test_class = "com.android.tools.idea.lint.common.LintIdeTestSuite",
    test_data = [
        "//tools/adt/idea/android/testData",
        "//tools/adt/idea/lint/tests/testData",
        "//tools/adt/idea/android/annotations",
        "//tools/idea/java/mockJDK-1.7",
    ],
    test_resources = ["tests/testData"],
    # do not sort: must match IML order
    test_runtime_deps = [
        "//tools/idea/.idea/libraries:delight-rhino-sandbox",
        "//tools/idea/.idea/libraries:rhino",
        "//tools/idea/.idea/libraries:netty-handler-proxy",
        "//tools/idea/plugins/IntelliLang/intellilang-jps-plugin:intellij.java.langInjection.jps",
        "//tools/idea/plugins/java-decompiler/plugin:intellij.java.decompiler",
        "//tools/idea/jvm/jvm-analysis-java-tests:intellij.jvm.analysis.java.tests",
        "//tools/idea/uast/uast-tests:intellij.platform.uast.tests",
        "//tools/idea/java/manifest:intellij.java.manifest",
        "//tools/idea/plugins/java-i18n:intellij.java.i18n",
        "//tools/idea:intellij.java.ui.tests",
        "//tools/idea/plugins/ui-designer:intellij.java.guiForms.designer",
        "//tools/idea/plugins/eclipse:intellij.eclipse",
        "//tools/idea/java/plugin:intellij.java.plugin",
        "//tools/idea/platform/statistics/devkit:intellij.platform.statistics.devkit",
        "//tools/idea/platform/credential-store:intellij.platform.credentialStore",
        "//tools/idea/platform/tasks-platform-impl:intellij.platform.tasks.impl",
        "//tools/idea/platform/diagnostic:intellij.platform.diagnostic",
        "//tools/idea/.idea/libraries:error-prone-annotations",
        "//tools/idea/.idea/libraries:org.codehaus.groovy_groovy-jsr223",
        "//tools/idea/.idea/libraries:org.codehaus.groovy_groovy-json",
        "//tools/idea/.idea/libraries:org.codehaus.groovy_groovy-templates",
        "//tools/idea/.idea/libraries:org.codehaus.groovy_groovy-xml",
        "//tools/idea/java/compiler/instrumentation-util-8:intellij.java.compiler.instrumentationUtil.java8",
        "//tools/idea/java/ide-resources:intellij.java.ide.resources",
        "//prebuilts/tools/common/m2/repository/com/jetbrains/intellij/documentation/tips-intellij-idea-community/202.13:jar",
        "//tools/idea/.idea/libraries:precompiled_jshell-frontend",
        "//tools/idea/adt-branding:intellij.android.adt.branding",
        "//tools/idea/plugins/maven/error-prone-compiler:intellij.maven.errorProne.compiler",
    ],
    test_srcs = ["tests/testSrc"],
    visibility = ["//visibility:public"],
    # do not sort: must match IML order
    deps = [
        "//tools/idea/.idea/libraries:kotlin-plugin[test]",
        "//tools/idea/.idea/libraries:mockito[test]",
        "//tools/idea/.idea/libraries:truth[test]",
        "//tools/adt/idea/lint:intellij.android.lint[module, test]",
        "//tools/idea/platform/testFramework:intellij.platform.testFramework[module, test]",
        "//tools/idea:intellij.platform.jps.build_and_others[module, test]",
        "//tools/base/testutils:studio.android.sdktools.testutils[module, test]",
        "//tools/adt/idea/android-test-framework:intellij.android.testFramework[module, test]",
        "//tools/adt/idea/adt-testutils:intellij.android.adt.testutils[module, test]",
        "//tools/base/lint:studio.android.sdktools.lint-checks[module, test]",
        "//tools/idea/plugins/junit:intellij.junit[module, test]",
        "//tools/idea/platform/platform-resources:intellij.platform.resources[module, test]",
        "//tools/idea/xml/xml-psi-api:intellij.xml.psi[module, test]",
        "//tools/idea/plugins/groovy/groovy-psi:intellij.groovy.psi[module, test]",
        "//tools/idea/plugins/properties/properties-psi-api:intellij.properties.psi[module, test]",
        "//tools/idea/java/compiler/openapi:intellij.java.compiler[module, test]",
        "//tools/idea/plugins/gradle:intellij.gradle[module, test]",
        "//tools/adt/idea/android-common:intellij.android.common[module, test]",
        "//tools/adt/idea/project-system:intellij.android.projectSystem[module, test]",
    ],
)

# managed by go/iml_to_build [unb]
iml_module(
    name = "intellij.lint",
    srcs = ["src"],
    iml_files = ["intellij.lint.iml"],
    lint_baseline = "//tools/base/lint:studio-checks/empty_baseline.xml",
    project = "unb",
    resources = ["resources"],
    visibility = ["//visibility:public"],
    # do not sort: must match IML order
    deps = [
        "//prebuilts/studio/intellij-sdk:studio-sdk",
        "//prebuilts/studio/intellij-sdk:studio-sdk-plugin-Kotlin",
        "//prebuilts/studio/intellij-sdk:studio-sdk-plugin-Groovy",
        "//prebuilts/studio/intellij-sdk:studio-sdk-plugin-properties",
        "//tools/base/lint:studio.android.sdktools.lint-checks[module]",
    ],
)

# managed by go/iml_to_build [unb]
iml_module(
    name = "intellij.lint.tests",
    iml_files = ["tests/intellij.lint.tests.iml"],
    project = "unb",
    test_class = "com.android.tools.idea.lint.common.LintIdeTestSuite",
    test_data = [
        "//tools/adt/idea/android/testData",
        "//tools/adt/idea/lint/tests/testData",
        "//tools/adt/idea/android/annotations",
        "//tools/idea/java/mockJDK-1.7",
    ],
    test_resources = ["tests/testData"],
    test_srcs = ["tests/testSrc"],
    visibility = ["//visibility:public"],
    # do not sort: must match IML order
    deps = [
        "//prebuilts/studio/intellij-sdk:studio-sdk",
        "//tools/adt/idea/.idea/libraries:unb.mockito[test]",
        "//tools/adt/idea/.idea/libraries:unb.truth[test]",
        "//tools/adt/idea/lint:intellij.lint[module, test]",
        "//tools/base/testutils:studio.android.sdktools.testutils[module, test]",
        "//tools/adt/idea/android-test-framework:intellij.android.testFramework[module, test]",
        "//tools/adt/idea/adt-testutils:intellij.android.adt.testutils[module, test]",
        "//tools/base/lint:studio.android.sdktools.lint-checks[module, test]",
        "//tools/adt/idea/android-common:intellij.android.common[module, test]",
        "//tools/adt/idea/project-system:intellij.android.projectSystem[module, test]",
    ],
)<|MERGE_RESOLUTION|>--- conflicted
+++ resolved
@@ -2,14 +2,10 @@
 
 # managed by go/iml_to_build
 iml_module(
-    name = "intellij.android.lint",
+    name = "intellij.lint",
     srcs = ["src"],
-<<<<<<< HEAD
-    iml_files = ["intellij.android.lint.iml"],
-=======
     iml_files = ["intellij.lint.iml"],
     lint_baseline = "//tools/base/lint:studio-checks/empty_baseline.xml",
->>>>>>> 799703f0
     resources = ["resources"],
     # do not sort: must match IML order
     test_runtime_deps = [
@@ -80,8 +76,8 @@
 
 # managed by go/iml_to_build
 iml_module(
-    name = "intellij.android.lint.tests",
-    iml_files = ["tests/intellij.android.lint.tests.iml"],
+    name = "intellij.lint.tests",
+    iml_files = ["tests/intellij.lint.tests.iml"],
     test_class = "com.android.tools.idea.lint.common.LintIdeTestSuite",
     test_data = [
         "//tools/adt/idea/android/testData",
@@ -128,7 +124,7 @@
         "//tools/idea/.idea/libraries:kotlin-plugin[test]",
         "//tools/idea/.idea/libraries:mockito[test]",
         "//tools/idea/.idea/libraries:truth[test]",
-        "//tools/adt/idea/lint:intellij.android.lint[module, test]",
+        "//tools/adt/idea/lint:intellij.lint[module, test]",
         "//tools/idea/platform/testFramework:intellij.platform.testFramework[module, test]",
         "//tools/idea:intellij.platform.jps.build_and_others[module, test]",
         "//tools/base/testutils:studio.android.sdktools.testutils[module, test]",
