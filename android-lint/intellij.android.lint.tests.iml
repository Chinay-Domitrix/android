<?xml version="1.0" encoding="UTF-8"?>
<module type="JAVA_MODULE" version="4">
  <component name="NewModuleRootManager" inherit-compiler-output="true">
    <exclude-output />
    <content url="file://$MODULE_DIR$/testSrc">
      <sourceFolder url="file://$MODULE_DIR$/testSrc" isTestSource="true" />
    </content>
    <orderEntry type="inheritedJdk" />
    <orderEntry type="sourceFolder" forTests="false" />
    <orderEntry type="module" module-name="android.sdktools.repository" scope="TEST" />
    <orderEntry type="module" module-name="intellij.android.testFramework" scope="TEST" />
    <orderEntry type="module" module-name="intellij.android.lint" scope="TEST" />
    <orderEntry type="module" module-name="android.sdktools.flags" scope="TEST" />
    <orderEntry type="module" module-name="android.sdktools.sdklib" scope="TEST" />
    <orderEntry type="module" module-name="intellij.android.lint.common" scope="TEST" />
    <orderEntry type="module" module-name="android.sdktools.lint-checks" scope="TEST" />
    <orderEntry type="module" module-name="intellij.android.common" scope="TEST" />
    <orderEntry type="module" module-name="intellij.android.jps.model" scope="TEST" />
    <orderEntry type="library" scope="TEST" name="truth" level="project" />
    <orderEntry type="library" scope="TEST" name="mockito" level="project" />
    <orderEntry type="module" module-name="android.sdktools.testutils" scope="TEST" />
    <orderEntry type="module" module-name="android.sdktools.analytics-shared" scope="TEST" />
    <orderEntry type="library" scope="TEST" name="studio-analytics-proto" level="project" />
    <orderEntry type="module" module-name="android.sdktools.analytics-tracker" scope="TEST" />
    <orderEntry type="module" module-name="android.sdktools.analytics-testing" scope="TEST" />
    <orderEntry type="module" module-name="intellij.android.adt.testutils" scope="TEST" />
    <orderEntry type="module" module-name="intellij.android.core" scope="TEST" />
    <orderEntry type="module" module-name="intellij.android.projectSystem" scope="TEST" />
    <orderEntry type="module" module-name="intellij.android.projectSystem.gradle" scope="TEST" />
    <orderEntry type="module" module-name="intellij.android.projectSystem.gradle.upgrade" scope="TEST" />
<<<<<<< HEAD
    <orderEntry type="library" name="kotlin-stdlib" level="project" />
    <orderEntry type="library" scope="TEST" name="Guava" level="project" />
    <orderEntry type="library" scope="TEST" name="protobuf" level="project" />
    <orderEntry type="library" scope="TEST" name="jetbrains-annotations" level="project" />
    <orderEntry type="library" scope="TEST" name="Gradle" level="project" />
    <orderEntry type="library" scope="TEST" name="JUnit4" level="project" />
    <orderEntry type="module" module-name="intellij.platform.analysis.impl" scope="TEST" />
    <orderEntry type="module" module-name="intellij.platform.projectModel" scope="TEST" />
    <orderEntry type="module" module-name="intellij.platform.lang.core" scope="TEST" />
    <orderEntry type="module" module-name="intellij.platform.util.base" scope="TEST" />
    <orderEntry type="module" module-name="intellij.platform.lang.impl" scope="TEST" />
    <orderEntry type="module" module-name="intellij.platform.util.rt" scope="TEST" />
    <orderEntry type="module" module-name="intellij.platform.testFramework" scope="TEST" />
    <orderEntry type="module" module-name="intellij.platform.lang" scope="TEST" />
    <orderEntry type="module" module-name="intellij.platform.editor" scope="TEST" />
    <orderEntry type="module" module-name="intellij.platform.util.diff" scope="TEST" />
    <orderEntry type="module" module-name="intellij.xml.dom" scope="TEST" />
    <orderEntry type="module" module-name="intellij.java.psi" scope="TEST" />
    <orderEntry type="module" module-name="intellij.platform.analysis" scope="TEST" />
    <orderEntry type="module" module-name="intellij.platform.core" scope="TEST" />
    <orderEntry type="module" module-name="intellij.platform.ide" scope="TEST" />
    <orderEntry type="module" module-name="intellij.platform.extensions" scope="TEST" />
    <orderEntry type="module" module-name="intellij.platform.util" scope="TEST" />
    <orderEntry type="module" module-name="intellij.java.testFramework" scope="TEST" />
    <orderEntry type="module" module-name="intellij.platform.ide.core" scope="TEST" />
    <orderEntry type="module" module-name="intellij.platform.diff" scope="TEST" />
    <orderEntry type="module" module-name="intellij.platform.diff.impl" scope="TEST" />
=======
    <orderEntry type="library" scope="TEST" name="studio-plugin-Kotlin" level="project" />
    <orderEntry type="library" scope="TEST" name="studio-plugin-gradle" level="project" />
    <orderEntry type="module" module-name="android.sdktools.lint.testinfrastructure" scope="TEST" />
>>>>>>> de127946
  </component>
</module><|MERGE_RESOLUTION|>--- conflicted
+++ resolved
@@ -28,12 +28,13 @@
     <orderEntry type="module" module-name="intellij.android.projectSystem" scope="TEST" />
     <orderEntry type="module" module-name="intellij.android.projectSystem.gradle" scope="TEST" />
     <orderEntry type="module" module-name="intellij.android.projectSystem.gradle.upgrade" scope="TEST" />
-<<<<<<< HEAD
+    <orderEntry type="module" module-name="android.sdktools.lint.testinfrastructure" scope="TEST" />
     <orderEntry type="library" name="kotlin-stdlib" level="project" />
+    <orderEntry type="library" scope="TEST" name="protobuf" level="project" />
     <orderEntry type="library" scope="TEST" name="Guava" level="project" />
-    <orderEntry type="library" scope="TEST" name="protobuf" level="project" />
     <orderEntry type="library" scope="TEST" name="jetbrains-annotations" level="project" />
     <orderEntry type="library" scope="TEST" name="Gradle" level="project" />
+    <orderEntry type="library" scope="TEST" name="kotlinc.kotlin-compiler-common" level="project" />
     <orderEntry type="library" scope="TEST" name="JUnit4" level="project" />
     <orderEntry type="module" module-name="intellij.platform.analysis.impl" scope="TEST" />
     <orderEntry type="module" module-name="intellij.platform.projectModel" scope="TEST" />
@@ -45,21 +46,17 @@
     <orderEntry type="module" module-name="intellij.platform.lang" scope="TEST" />
     <orderEntry type="module" module-name="intellij.platform.editor" scope="TEST" />
     <orderEntry type="module" module-name="intellij.platform.util.diff" scope="TEST" />
-    <orderEntry type="module" module-name="intellij.xml.dom" scope="TEST" />
+    <orderEntry type="module" module-name="intellij.platform.analysis" scope="TEST" />
     <orderEntry type="module" module-name="intellij.java.psi" scope="TEST" />
-    <orderEntry type="module" module-name="intellij.platform.analysis" scope="TEST" />
+    <orderEntry type="module" module-name="intellij.platform.editor.ex" scope="TEST" />
     <orderEntry type="module" module-name="intellij.platform.core" scope="TEST" />
-    <orderEntry type="module" module-name="intellij.platform.ide" scope="TEST" />
     <orderEntry type="module" module-name="intellij.platform.extensions" scope="TEST" />
     <orderEntry type="module" module-name="intellij.platform.util" scope="TEST" />
     <orderEntry type="module" module-name="intellij.java.testFramework" scope="TEST" />
     <orderEntry type="module" module-name="intellij.platform.ide.core" scope="TEST" />
+    <orderEntry type="module" module-name="intellij.platform.diff.impl" scope="TEST" />
     <orderEntry type="module" module-name="intellij.platform.diff" scope="TEST" />
-    <orderEntry type="module" module-name="intellij.platform.diff.impl" scope="TEST" />
-=======
-    <orderEntry type="library" scope="TEST" name="studio-plugin-Kotlin" level="project" />
-    <orderEntry type="library" scope="TEST" name="studio-plugin-gradle" level="project" />
-    <orderEntry type="module" module-name="android.sdktools.lint.testinfrastructure" scope="TEST" />
->>>>>>> de127946
+    <orderEntry type="module" module-name="intellij.xml.dom" scope="TEST" />
+    <orderEntry type="module" module-name="intellij.xml.dom.impl" scope="TEST" />
   </component>
 </module>