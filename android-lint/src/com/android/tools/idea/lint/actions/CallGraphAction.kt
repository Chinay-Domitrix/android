/*
 * Copyright (C) 2021 The Android Open Source Project
 *
 * Licensed under the Apache License, Version 2.0 (the "License");
 * you may not use this file except in compliance with the License.
 * You may obtain a copy of the License at
 *
 *      http://www.apache.org/licenses/LICENSE-2.0
 *
 * Unless required by applicable law or agreed to in writing, software
 * distributed under the License is distributed on an "AS IS" BASIS,
 * WITHOUT WARRANTIES OR CONDITIONS OF ANY KIND, either express or implied.
 * See the License for the specific language governing permissions and
 * limitations under the License.
 */
package com.android.tools.idea.lint.actions

import com.android.tools.lint.detector.api.interprocedural.CallGraphVisitor
import com.android.tools.lint.detector.api.interprocedural.ClassHierarchyVisitor
import com.android.tools.lint.detector.api.interprocedural.ContextualCallGraph
import com.android.tools.lint.detector.api.interprocedural.ContextualEdge
import com.android.tools.lint.detector.api.interprocedural.IntraproceduralDispatchReceiverVisitor
import com.android.tools.lint.detector.api.interprocedural.buildContextualCallGraph
import com.google.common.collect.HashMultimap
import com.google.common.collect.Multimap
import com.intellij.analysis.AnalysisScope
import com.intellij.ide.hierarchy.CallHierarchyBrowserBase
import com.intellij.ide.hierarchy.HierarchyBrowser
import com.intellij.ide.hierarchy.HierarchyNodeDescriptor
import com.intellij.ide.hierarchy.HierarchyProvider
import com.intellij.ide.hierarchy.HierarchyTreeStructure
import com.intellij.ide.hierarchy.JavaHierarchyUtil
import com.intellij.ide.hierarchy.actions.BrowseHierarchyActionBase
import com.intellij.ide.hierarchy.call.CallHierarchyNodeDescriptor
import com.intellij.ide.util.treeView.NodeDescriptor
import com.intellij.openapi.actionSystem.ActionManager
import com.intellij.openapi.actionSystem.ActionPlaces
import com.intellij.openapi.actionSystem.AnAction
import com.intellij.openapi.actionSystem.AnActionEvent
import com.intellij.openapi.actionSystem.CommonDataKeys
import com.intellij.openapi.actionSystem.DataContext
import com.intellij.openapi.actionSystem.IdeActions
import com.intellij.openapi.application.ApplicationManager
import com.intellij.openapi.application.ModalityState
import com.intellij.openapi.progress.ProgressIndicator
import com.intellij.openapi.progress.ProgressManager
import com.intellij.openapi.progress.Task
import com.intellij.openapi.project.Project
import com.intellij.psi.PsiClass
import com.intellij.psi.PsiDocumentManager
import com.intellij.psi.PsiElement
import com.intellij.psi.PsiLambdaExpression
import com.intellij.psi.PsiManager
import com.intellij.psi.PsiMethod
import com.intellij.psi.util.PsiTreeUtil
import com.intellij.ui.PopupHandler
import java.util.Comparator
import javax.swing.JTree
import kotlin.collections.ArrayList
import org.jetbrains.uast.UFile
import org.jetbrains.uast.UastContext
import org.jetbrains.uast.convertWithParent
import org.jetbrains.uast.visitor.UastVisitor
<<<<<<< HEAD
import javax.swing.JTree
=======
>>>>>>> de127946

/** Creates a collection of UFiles from a project and scope. */
fun UastVisitor.visitAll(project: Project, scope: AnalysisScope): Collection<UFile> {
  val res = ArrayList<UFile>()
  val uastContext = project.getService(UastContext::class.java)
  scope.accept { virtualFile ->
    if (!uastContext.isFileSupported(virtualFile.name)) return@accept true
    val psiFile = PsiManager.getInstance(project).findFile(virtualFile) ?: return@accept true
    val file = uastContext.convertWithParent<UFile>(psiFile) ?: return@accept true
    file.accept(this)
    true
  }
  return res
}

// TODO: Improve node descriptor for lambdas, and show intermediate call expression nodes.

class ContextualCallPathTreeStructure(
  project: Project,
  val graph: ContextualCallGraph,
  element: PsiElement,
  private val reverseEdges: Boolean
) :
  HierarchyTreeStructure(
    project,
    CallHierarchyNodeDescriptor(project, null, element, true, false)
  ) {

  private val reachableContextualNodes: Multimap<HierarchyNodeDescriptor, ContextualEdge> =
    HashMultimap.create()

  init {
    val initialEdges =
      graph.contextualNodes
        .filter { it.node.target.element.psi == element }
        .map { ContextualEdge(it, it.node.target.element) }
    reachableContextualNodes.putAll(myBaseDescriptor, initialEdges)
  }

  override fun buildChildren(descriptor: HierarchyNodeDescriptor): Array<Any> {
    return reachableContextualNodes[descriptor]
      .flatMap {
        // Get neighboring contextual nodes.
        if (reverseEdges) graph.inEdges(it.contextualNode) else graph.outEdges(it.contextualNode)
      }
      .groupBy { it.contextualNode.node }
      .mapNotNull { (node, contextNodes) ->
        node.target.element.psi?.let { Pair(it, contextNodes) }
      }
      .map { (psi, contextNodes) ->
        val nbrDescriptor = CallHierarchyNodeDescriptor(myProject, descriptor, psi, false, false)
        reachableContextualNodes.putAll(nbrDescriptor, contextNodes)
        nbrDescriptor
      }
      .toTypedArray()
  }
}

// Note: This class is similar to CallHierarchyBrowser, but supports arbitrary PSI elements (not
// just PsiMethod).
open class ContextualCallPathBrowser(
  project: Project,
  val graph: ContextualCallGraph,
  element: PsiElement
) : CallHierarchyBrowserBase(project, element) {

<<<<<<< HEAD
  override fun createHierarchyTreeStructure(kind: String, psiElement: PsiElement): HierarchyTreeStructure {
    val reverseEdges = kind == getCallerType()
=======
  override fun createHierarchyTreeStructure(
    kind: String,
    psiElement: PsiElement
  ): HierarchyTreeStructure {
    val reverseEdges = kind == CallHierarchyBrowserBase.CALLER_TYPE
>>>>>>> de127946
    return ContextualCallPathTreeStructure(myProject, graph, psiElement, reverseEdges)
  }

  override fun createTrees(typeToTreeMap: MutableMap<in String, in JTree>) {
    val baseOnThisMethodAction = BaseOnThisMethodAction()
<<<<<<< HEAD
    val kinds = arrayOf(
        getCalleeType(),
        getCallerType())
=======
    val kinds = arrayOf(CallHierarchyBrowserBase.CALLEE_TYPE, CallHierarchyBrowserBase.CALLER_TYPE)
>>>>>>> de127946
    for (kind in kinds) {
      val tree = createTree(false)
      PopupHandler.installPopupMenu(
        tree,
        IdeActions.GROUP_CALL_HIERARCHY_POPUP,
        ActionPlaces.CALL_HIERARCHY_VIEW_POPUP
      )
      baseOnThisMethodAction.registerCustomShortcutSet(
        ActionManager.getInstance().getAction(IdeActions.ACTION_CALL_HIERARCHY).shortcutSet,
        tree
      )
      typeToTreeMap[kind] = tree
    }
  }

  override fun getElementFromDescriptor(descriptor: HierarchyNodeDescriptor) = descriptor.psiElement

  override fun isApplicableElement(element: PsiElement) =
    when (element) {
      is PsiMethod,
      is PsiLambdaExpression,
      is PsiClass -> true
      else -> false
    }

  override fun getComparator(): Comparator<NodeDescriptor<*>> =
    JavaHierarchyUtil.getComparator(myProject)
}

class ContextualCallPathProvider(val graph: ContextualCallGraph) : HierarchyProvider {

  override fun getTarget(dataContext: DataContext): PsiElement? {
    val element = CommonDataKeys.PSI_ELEMENT.getData(dataContext)
    return PsiTreeUtil.getNonStrictParentOfType(
      element,
      PsiMethod::class.java,
      PsiLambdaExpression::class.java,
      PsiClass::class.java
    )
  }

  override fun createHierarchyBrowser(target: PsiElement) =
    ContextualCallPathBrowser(target.project, graph, target)

  override fun browserActivated(hierarchyBrowser: HierarchyBrowser) {
    (hierarchyBrowser as ContextualCallPathBrowser).changeView(CallHierarchyBrowserBase.getCalleeType())
  }
}

class CallGraphAction : AnAction() {

  override fun actionPerformed(e: AnActionEvent) {
    val project = e.project ?: return
    PsiDocumentManager.getInstance(project)
      .commitAllDocuments() // Prevents problems with smart pointers creation.

    ProgressManager.getInstance()
      .run(
        object : Task.Backgroundable(project, "Building contextual call graph", true) {
          override fun run(indicator: ProgressIndicator) {
            ApplicationManager.getApplication().runReadAction {
              val scope = AnalysisScope(project)
              val cha = ClassHierarchyVisitor().apply { visitAll(project, scope) }.classHierarchy
              val receiverEval =
                IntraproceduralDispatchReceiverVisitor(cha)
                  .apply { visitAll(project, scope) }
                  .receiverEval
              val callGraph =
                CallGraphVisitor(receiverEval, cha).apply { visitAll(project, scope) }.callGraph
              val contextualGraph = callGraph.buildContextualCallGraph(receiverEval)

              val provider = ContextualCallPathProvider(contextualGraph)
              val target = provider.getTarget(e.dataContext) ?: return@runReadAction

              ApplicationManager.getApplication()
                .invokeLater(
                  {
                    if (!project.isDisposed) {
                      BrowseHierarchyActionBase.createAndAddToPanel(project, provider, target)
                    }
                  },
                  ModalityState.NON_MODAL
                )
            }
<<<<<<< HEAD
          }, ModalityState.nonModal())
=======
          }
>>>>>>> de127946
        }
      )
  }
}<|MERGE_RESOLUTION|>--- conflicted
+++ resolved
@@ -15,56 +15,29 @@
  */
 package com.android.tools.idea.lint.actions
 
-import com.android.tools.lint.detector.api.interprocedural.CallGraphVisitor
-import com.android.tools.lint.detector.api.interprocedural.ClassHierarchyVisitor
-import com.android.tools.lint.detector.api.interprocedural.ContextualCallGraph
-import com.android.tools.lint.detector.api.interprocedural.ContextualEdge
-import com.android.tools.lint.detector.api.interprocedural.IntraproceduralDispatchReceiverVisitor
-import com.android.tools.lint.detector.api.interprocedural.buildContextualCallGraph
+import com.android.tools.lint.detector.api.interprocedural.*
 import com.google.common.collect.HashMultimap
 import com.google.common.collect.Multimap
 import com.intellij.analysis.AnalysisScope
-import com.intellij.ide.hierarchy.CallHierarchyBrowserBase
-import com.intellij.ide.hierarchy.HierarchyBrowser
-import com.intellij.ide.hierarchy.HierarchyNodeDescriptor
-import com.intellij.ide.hierarchy.HierarchyProvider
-import com.intellij.ide.hierarchy.HierarchyTreeStructure
-import com.intellij.ide.hierarchy.JavaHierarchyUtil
+import com.intellij.ide.hierarchy.*
 import com.intellij.ide.hierarchy.actions.BrowseHierarchyActionBase
 import com.intellij.ide.hierarchy.call.CallHierarchyNodeDescriptor
 import com.intellij.ide.util.treeView.NodeDescriptor
-import com.intellij.openapi.actionSystem.ActionManager
-import com.intellij.openapi.actionSystem.ActionPlaces
-import com.intellij.openapi.actionSystem.AnAction
-import com.intellij.openapi.actionSystem.AnActionEvent
-import com.intellij.openapi.actionSystem.CommonDataKeys
-import com.intellij.openapi.actionSystem.DataContext
-import com.intellij.openapi.actionSystem.IdeActions
+import com.intellij.openapi.actionSystem.*
 import com.intellij.openapi.application.ApplicationManager
 import com.intellij.openapi.application.ModalityState
 import com.intellij.openapi.progress.ProgressIndicator
 import com.intellij.openapi.progress.ProgressManager
 import com.intellij.openapi.progress.Task
 import com.intellij.openapi.project.Project
-import com.intellij.psi.PsiClass
-import com.intellij.psi.PsiDocumentManager
-import com.intellij.psi.PsiElement
-import com.intellij.psi.PsiLambdaExpression
-import com.intellij.psi.PsiManager
-import com.intellij.psi.PsiMethod
+import com.intellij.psi.*
 import com.intellij.psi.util.PsiTreeUtil
 import com.intellij.ui.PopupHandler
-import java.util.Comparator
-import javax.swing.JTree
-import kotlin.collections.ArrayList
 import org.jetbrains.uast.UFile
 import org.jetbrains.uast.UastContext
 import org.jetbrains.uast.convertWithParent
 import org.jetbrains.uast.visitor.UastVisitor
-<<<<<<< HEAD
 import javax.swing.JTree
-=======
->>>>>>> de127946
 
 /** Creates a collection of UFiles from a project and scope. */
 fun UastVisitor.visitAll(project: Project, scope: AnalysisScope): Collection<UFile> {
@@ -131,28 +104,17 @@
   element: PsiElement
 ) : CallHierarchyBrowserBase(project, element) {
 
-<<<<<<< HEAD
-  override fun createHierarchyTreeStructure(kind: String, psiElement: PsiElement): HierarchyTreeStructure {
-    val reverseEdges = kind == getCallerType()
-=======
   override fun createHierarchyTreeStructure(
     kind: String,
     psiElement: PsiElement
   ): HierarchyTreeStructure {
-    val reverseEdges = kind == CallHierarchyBrowserBase.CALLER_TYPE
->>>>>>> de127946
+    val reverseEdges = kind == getCallerType()
     return ContextualCallPathTreeStructure(myProject, graph, psiElement, reverseEdges)
   }
 
   override fun createTrees(typeToTreeMap: MutableMap<in String, in JTree>) {
     val baseOnThisMethodAction = BaseOnThisMethodAction()
-<<<<<<< HEAD
-    val kinds = arrayOf(
-        getCalleeType(),
-        getCallerType())
-=======
-    val kinds = arrayOf(CallHierarchyBrowserBase.CALLEE_TYPE, CallHierarchyBrowserBase.CALLER_TYPE)
->>>>>>> de127946
+    val kinds = arrayOf(getCalleeType(), getCallerType())
     for (kind in kinds) {
       val tree = createTree(false)
       PopupHandler.installPopupMenu(
@@ -234,14 +196,10 @@
                       BrowseHierarchyActionBase.createAndAddToPanel(project, provider, target)
                     }
                   },
-                  ModalityState.NON_MODAL
+                  ModalityState.nonModal()
                 )
             }
-<<<<<<< HEAD
-          }, ModalityState.nonModal())
-=======
           }
->>>>>>> de127946
         }
       )
   }
