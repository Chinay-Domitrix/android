/*
 * Copyright (C) 2018 The Android Open Source Project
 *
 * Licensed under the Apache License, Version 2.0 (the "License");
 * you may not use this file except in compliance with the License.
 * You may obtain a copy of the License at
 *
 *      http://www.apache.org/licenses/LICENSE-2.0
 *
 * Unless required by applicable law or agreed to in writing, software
 * distributed under the License is distributed on an "AS IS" BASIS,
 * WITHOUT WARRANTIES OR CONDITIONS OF ANY KIND, either express or implied.
 * See the License for the specific language governing permissions and
 * limitations under the License.
 */
package com.android.tools.idea.lint

import com.android.builder.model.LintOptions
import com.android.tools.analytics.AnalyticsSettings
import com.android.tools.analytics.Anonymizer
import com.android.tools.analytics.CommonMetricsData
import com.android.tools.analytics.UsageTracker
import com.android.tools.idea.gradle.model.IdeAndroidProjectType
import com.android.tools.idea.gradle.project.model.GradleAndroidModel
import com.android.tools.idea.lint.common.LintProblemData
import com.android.tools.idea.stats.withProjectId
import com.android.tools.lint.client.api.LintDriver
import com.android.tools.lint.detector.api.Issue
import com.android.tools.lint.detector.api.Severity
import com.android.utils.NullLogger
import com.google.wireless.android.sdk.stats.AndroidStudioEvent
import com.google.wireless.android.sdk.stats.LintAction
import com.google.wireless.android.sdk.stats.LintIssueId
import com.google.wireless.android.sdk.stats.LintIssueId.LintSeverity
import com.google.wireless.android.sdk.stats.LintPerformance
import com.google.wireless.android.sdk.stats.LintSession
import com.intellij.openapi.module.Module
import com.intellij.openapi.module.ModuleManager
import java.io.File
import java.io.IOException
import java.nio.file.Path
import java.nio.file.Paths

/** Helper for submitting analytics for IDE usage of lint (for users who have opted in) */
class LintIdeAnalytics(private val project: com.intellij.openapi.project.Project) {
  /** Logs feedback from user on an individual issue */
  fun logFeedback(issue: String, feedback: LintAction.LintFeedback) {
    val event =
      AndroidStudioEvent.newBuilder()
        .apply {
          kind = AndroidStudioEvent.EventKind.LINT_ACTION
          computeProjectId(project)?.let { projectId = it }
          computeApplicationId(project)?.let { rawProjectId = it }
          val action =
            LintAction.newBuilder()
              .apply {
                issueId = issue
                lintFeedback = feedback
              }
              .build()
          lintAction = action
        }
        .withProjectId(project)
    UsageTracker.log(event)
  }

  /**
   * Logs feedback from user on a lint run (either on-the-fly in the editor, or explicit full
   * inspection run)
   */
  fun logSession(
    type: LintSession.AnalysisType,
    driver: LintDriver,
    severityModule: Module?,
    warnings1: List<LintProblemData>?,
    warnings2: Map<Issue, Map<File, List<LintProblemData>>>?
  ) {
    if (project.isDisposed) return

    if (!AnalyticsSettings.optedIn) {
      return
    }

    val session =
      LintSession.newBuilder()
        .apply {
          analysisType = type
          projectId = computeProjectId(project)
          lintPerformance = computePerformance(driver, type == LintSession.AnalysisType.IDE_FILE)
          baselineEnabled = driver.baseline != null
          includingGeneratedSources = driver.checkGeneratedSources
          includingTestSources = driver.checkTestSources
          includingDependencies = driver.checkDependencies
          for (issueBuilder in computeIssueData(warnings1, warnings2, severityModule).values) {
            addIssueIds(issueBuilder)
          }
        }
        .build()

    val event =
      AndroidStudioEvent.newBuilder()
        .apply {
          kind = AndroidStudioEvent.EventKind.LINT_SESSION
          lintSession = session
          javaProcessStats = CommonMetricsData.javaProcessStats
          jvmDetails = CommonMetricsData.jvmDetails
        }
        .withProjectId(project)

    UsageTracker.log(event)
  }

  private fun computePerformance(driver: LintDriver, singleFileAnalysis: Boolean): LintPerformance =
    LintPerformance.newBuilder()
      .apply {
        analysisTimeMs = System.currentTimeMillis() - driver.analysisStartTime
        fileCount = driver.fileCount.toLong()

        // When doing single file analysis we don't have an accurate module count for
        // the project etc; the below statistics aren't interesting and are misleading
        if (!singleFileAnalysis) {
          moduleCount = driver.moduleCount.toLong()
          javaSourceCount = driver.javaFileCount.toLong()
          kotlinSourceCount = driver.kotlinFileCount.toLong()
          resourceFileCount = driver.resourceFileCount.toLong()
          testSourceCount = driver.testSourceCount.toLong()
        }
      }
      .build()

  private fun recordSeverityOverride(
    map: HashMap<String, LintIssueId.Builder>,
    id: String,
    lintSeverity: LintSeverity
  ) {
    val builder = map[id]
    if (builder != null) {
      // already got severity from ProblemData entry
      return
    }
    LintIssueId.newBuilder().apply {
      map[id] = this
      issueId = id
      count = 0
      severity = lintSeverity
    }
  }

  // Mapping from Lint's severity enum to analytics severity
  private fun Severity.toAnalyticsSeverity(): LintSeverity =
    when (this) {
      Severity.FATAL -> LintSeverity.FATAL_SEVERITY
      Severity.ERROR -> LintSeverity.ERROR_SEVERITY
      Severity.WARNING -> LintSeverity.WARNING_SEVERITY
      Severity.INFORMATIONAL -> LintSeverity.INFORMATIONAL_SEVERITY
      Severity.IGNORE -> LintSeverity.IGNORE_SEVERITY
      else -> LintSeverity.UNKNOWN_SEVERITY
    }

  // Mapping from LintOptions int severities to analytics severity
  private fun Int.toAnalyticsSeverity(): LintSeverity =
    when (this) {
      LintOptions.SEVERITY_FATAL -> LintSeverity.FATAL_SEVERITY
      LintOptions.SEVERITY_ERROR -> LintSeverity.ERROR_SEVERITY
      LintOptions.SEVERITY_WARNING -> LintSeverity.WARNING_SEVERITY
      LintOptions.SEVERITY_INFORMATIONAL -> LintSeverity.INFORMATIONAL_SEVERITY
      LintOptions.SEVERITY_IGNORE -> LintSeverity.IGNORE_SEVERITY
      else -> LintSeverity.UNKNOWN_SEVERITY
    }

  private fun computeIssueData(
    warnings1: List<LintProblemData>?,
    warnings2: Map<Issue, Map<File, List<LintProblemData>>>?,
    severityModule: Module?
  ): Map<String, LintIssueId.Builder> {
    val map = HashMap<String, LintIssueId.Builder>(100)

    if (warnings1 != null) {
      recordIssueData(warnings1, map)
    }
    if (warnings2 != null) {
      for (fileMap in warnings2.values) {
        for (warnings in fileMap.values) {
          recordIssueData(warnings, map)
        }
      }
    }

    if (severityModule != null) {
      val model = GradleAndroidModel.get(severityModule)
      if (model != null) {
        try {
          val gradleModel = model.androidProject
          val lintOptions = gradleModel.lintOptions
          val overrides = lintOptions.severityOverrides
          if (!overrides.isNullOrEmpty()) {
            for ((id, severity) in overrides.entries) {
              recordSeverityOverride(map, id, severity.toAnalyticsSeverity())
            }
          }
        } catch (ignore: Throwable) { // safety measure around gradle model
        }
      }
    }

    return map
  }

  private fun recordIssueData(
    warnings: List<LintProblemData>,
    map: HashMap<String, LintIssueId.Builder>
  ) {
    for (warning in warnings) {
      val issue = warning.issue
      val id = issue.id
      val issueBuilder =
        map[id]
          ?: run {
            LintIssueId.newBuilder().apply {
              map[id] = this
              issueId = issue.id
              val configuredSeverity = warning.configuredSeverity
              severity =
                if (configuredSeverity == null || configuredSeverity == issue.defaultSeverity) {
                  LintSeverity.DEFAULT_SEVERITY
                } else {
                  configuredSeverity.toAnalyticsSeverity()
                }
            }
<<<<<<< HEAD
            else {
              configuredSeverity.toAnalyticsSeverity()
            }
        }
      }
      issueBuilder.count += 1
=======
          }
      issueBuilder.count = issueBuilder.count + 1
>>>>>>> de127946
    }
  }

  private fun computeApplicationId(project: com.intellij.openapi.project.Project): String? {
    //  TODO: There can be more than one. Update this once AndroidStudioEvent
    // supports a collection of project id's.
    // There might also be none: if you run lint on a Java or Kotlin-only library,
    // there's no application id.

    val moduleManager = ModuleManager.getInstance(project)
    for (module in moduleManager.modules) {
      val androidModel = GradleAndroidModel.get(module)
      if (androidModel != null) {
        if (androidModel.androidProject.projectType == IdeAndroidProjectType.PROJECT_TYPE_APP) {
          return androidModel.applicationId
        }
      }
    }
    return null
  }

  private fun computeProjectId(project: com.intellij.openapi.project.Project): String? =
    computeProjectId(Paths.get(project.basePath))

  private fun computeProjectId(projectPath: Path?): String? {
    projectPath ?: return null

    return try {
      Anonymizer.anonymizeUtf8(NullLogger(), projectPath.toAbsolutePath().toString())
    } catch (e: IOException) {
      "*ANONYMIZATION_ERROR*"
    }
  }
}<|MERGE_RESOLUTION|>--- conflicted
+++ resolved
@@ -227,17 +227,8 @@
                   configuredSeverity.toAnalyticsSeverity()
                 }
             }
-<<<<<<< HEAD
-            else {
-              configuredSeverity.toAnalyticsSeverity()
-            }
-        }
-      }
+          }
       issueBuilder.count += 1
-=======
-          }
-      issueBuilder.count = issueBuilder.count + 1
->>>>>>> de127946
     }
   }
 
