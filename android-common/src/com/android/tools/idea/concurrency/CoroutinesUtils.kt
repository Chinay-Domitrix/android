/*
 * Copyright (C) 2019 The Android Open Source Project
 *
 * Licensed under the Apache License, Version 2.0 (the "License");
 * you may not use this file except in compliance with the License.
 * You may obtain a copy of the License at
 *
 *      http://www.apache.org/licenses/LICENSE-2.0
 *
 * Unless required by applicable law or agreed to in writing, software
 * distributed under the License is distributed on an "AS IS" BASIS,
 * WITHOUT WARRANTIES OR CONDITIONS OF ANY KIND, either express or implied.
 * See the License for the specific language governing permissions and
 * limitations under the License.
 */
package com.android.tools.idea.concurrency

import com.android.tools.idea.concurrency.AndroidDispatchers.workerThread
import com.android.utils.reflection.qualifiedName
import com.intellij.openapi.Disposable
import com.intellij.openapi.application.ApplicationManager
import com.intellij.openapi.application.ModalityState
import com.intellij.openapi.application.WriteAction
import com.intellij.openapi.application.ex.ApplicationUtil
import com.intellij.openapi.application.ex.ApplicationUtil.CannotRunReadActionException
import com.intellij.openapi.diagnostic.Logger
import com.intellij.openapi.progress.ProcessCanceledException
<<<<<<< HEAD
=======
import com.intellij.openapi.progress.ProgressManager
import com.intellij.openapi.progress.util.ProgressIndicatorUtils
>>>>>>> b5f40ffd
import com.intellij.openapi.project.DumbService
import com.intellij.openapi.project.Project
import com.intellij.openapi.util.Computable
import com.intellij.openapi.util.Disposer
import com.intellij.openapi.util.Key
import com.intellij.openapi.util.UserDataHolderBase
import com.intellij.openapi.util.UserDataHolderEx
import com.intellij.openapi.vfs.VirtualFile
import com.intellij.openapi.wm.ex.ProgressIndicatorEx
import com.intellij.psi.PsiFile
import com.intellij.psi.PsiManager
import com.intellij.util.concurrency.AppExecutorUtil
import kotlinx.coroutines.CancellationException
import kotlinx.coroutines.CompletableDeferred
import kotlinx.coroutines.CoroutineDispatcher
import kotlinx.coroutines.CoroutineExceptionHandler
import kotlinx.coroutines.CoroutineName
import kotlinx.coroutines.CoroutineScope
import kotlinx.coroutines.Deferred
<<<<<<< HEAD
=======
import kotlinx.coroutines.ExperimentalCoroutinesApi
>>>>>>> b5f40ffd
import kotlinx.coroutines.Job
import kotlinx.coroutines.SupervisorJob
import kotlinx.coroutines.TimeoutCancellationException
import kotlinx.coroutines.asCoroutineDispatcher
<<<<<<< HEAD
import kotlinx.coroutines.coroutineScope
import kotlinx.coroutines.isActive
=======
import kotlinx.coroutines.cancel
import kotlinx.coroutines.channels.awaitClose
import kotlinx.coroutines.coroutineScope
import kotlinx.coroutines.delay
import kotlinx.coroutines.ensureActive
import kotlinx.coroutines.flow.Flow
import kotlinx.coroutines.flow.callbackFlow
import kotlinx.coroutines.isActive
import kotlinx.coroutines.job
>>>>>>> b5f40ffd
import kotlinx.coroutines.launch
import kotlinx.coroutines.runInterruptible
import kotlinx.coroutines.sync.Mutex
import kotlinx.coroutines.sync.withLock
import kotlinx.coroutines.withTimeout
import org.jetbrains.annotations.VisibleForTesting
import java.util.concurrent.Executor
import java.util.concurrent.TimeUnit
import java.util.concurrent.TimeoutException
import java.util.concurrent.atomic.AtomicReference
import kotlin.coroutines.CoroutineContext
import kotlin.coroutines.EmptyCoroutineContext

/**
 * [CoroutineDispatcher]s equivalent to executors defined in [AndroidExecutors].
 */
object AndroidDispatchers {
  /**
   * [CoroutineDispatcher] that dispatches to the UI thread with [ModalityState.defaultModalityState].
   *
   * @see AndroidExecutors.uiThreadExecutor
   */
  val uiThread: CoroutineDispatcher get() = uiThread(ModalityState.defaultModalityState())

  /**
   * Creates a [CoroutineDispatcher] that uses the UI thread with the given [ModalityState].
   *
   * @see AndroidExecutors.uiThreadExecutor
   */
  fun uiThread(modalityState: ModalityState): CoroutineDispatcher {
    return Executor { block -> AndroidExecutors.getInstance().uiThreadExecutor(modalityState, block) }.asCoroutineDispatcher()
  }

  /**
   * [CoroutineDispatcher] that dispatches to a background worker thread.
   *
   * @see AndroidExecutors.workerThreadExecutor
   */
  val workerThread: CoroutineDispatcher get() = AndroidExecutors.getInstance().workerThreadExecutor.asCoroutineDispatcher()

  /**
   * [CoroutineDispatcher] that dispatches to a disk IO thread. Please notice that the disk IO
   * thread pool is very limited and should not be used for anything except local disk IO.
   * For socket IO and inter-process communication please use [kotlinx.coroutines.Dispatchers.IO].
   *
   * @see AndroidExecutors.diskIoThreadExecutor
   */
  val diskIoThread: CoroutineDispatcher get() = AndroidExecutors.getInstance().diskIoThreadExecutor.asCoroutineDispatcher()
}

<<<<<<< HEAD
private val LOG: Logger get() = Logger.getInstance("com.android.tools.idea.concurrency.CoroutinesUtils.kt")
=======
private val LOG: Logger get() = Logger.getInstance("CoroutinesUtils.kt")
>>>>>>> b5f40ffd

/**
 * Exception handler similar to IDEA's default behavior (see [com.intellij.idea.StartupUtil.installExceptionHandler]) that additionally
 * logs the [CoroutineName] from context.
 */
val androidCoroutineExceptionHandler = CoroutineExceptionHandler { ctx, throwable ->
  if (throwable !is ProcessCanceledException) {
    val coroutineName = ctx[CoroutineName]?.name
    if (coroutineName != null) {
      LOG.error(coroutineName, throwable)
    }
    else {
      LOG.error(throwable)
    }
  }
}

/**
 * Creates a [Job] tied to the lifecycle of a [Disposable].
 */
@Suppress("FunctionName") // mirroring upstream API.
fun SupervisorJob(disposable: Disposable): Job {
  return SupervisorJob().also { job ->
    cancelJobOnDispose(disposable, job)
  }
}

/**
 * Returns a [CoroutineScope] containing:
 *   - a [SupervisorJob] tied to the [Disposable] lifecycle of [disposable]
 *   - [AndroidDispatchers.workerThread]
 *   - a [CoroutineExceptionHandler] that logs unhandled exception at `ERROR` level.
 *
 * The optional [context] parameter can be used to override the [Job], [CoroutineDispatcher]
 * and [CoroutineExceptionHandler] of the [CoroutineContext] of the returned [CoroutineScope].
 *
 * Note: This method creates a "top-level" (or "root") [CoroutineScope]. Use [createChildScope]
 * to create a [CoroutineScope] to create a child scope that is tied to both a [Disposable]
 * and a parent scope.
 */
@Suppress("FunctionName") // Mirroring coroutines API, with many functions that look like constructors.
fun AndroidCoroutineScope(disposable: Disposable, context: CoroutineContext = EmptyCoroutineContext): CoroutineScope {
  return CoroutineScope(SupervisorJob(disposable) + workerThread + androidCoroutineExceptionHandler + context)
}

/**
 * Ensure [job] is cancelled if it is still active when [disposable] is disposed.
 */
private fun cancelJobOnDispose(disposable: Disposable, job: Job) {
  Disposer.register(disposable) {
    if (!job.isCancelled) {
      job.cancel(CancellationException("$disposable has been disposed."))
    }
  }
}

/**
 * Launches a new coroutine that will be bound to the given [ProgressIndicatorEx]. If the indicator is stopped, the coroutine will be
 * cancelled. If the coroutine finishes or is cancelled, the indicator will also be stopped.
 * This method also accepts an optional [CoroutineContext].
 */
fun CoroutineScope.launchWithProgress(
  progressIndicator: ProgressIndicatorEx,
  context: CoroutineContext = EmptyCoroutineContext,
  runnable: suspend CoroutineScope.() -> Unit): Job {
  if (!progressIndicator.isRunning) progressIndicator.start()

  // We create a new scope that we will cancel if the progressIndicator is stopped.
  val scope = createChildScope()

  /**
   * Checks if [progressIndicator] is cancelled and cancels the scope. Returns true as long as the scope is still active.
   */
  fun checkProgressIndicatorState(): Boolean {
    if (progressIndicator.isCanceled) {
      scope.cancel("User cancelled the refresh")
    }
    else if (!progressIndicator.isRunning) {
      scope.cancel("The progress indicator is not running")
    }

    return scope.isActive
  }

  scope.launch(workerThread) {
    while (checkProgressIndicatorState()) {
      delay(500)
    }
  }

  return scope.launch(context = scope.coroutineContext + context, block = runnable).apply {
    invokeOnCompletion {
      // The coroutine completed so, if needed, we stop the indicator.
      if (progressIndicator.isRunning) {
        progressIndicator.stop()
        progressIndicator.processFinish()
      }
    }
  }
}

/**
 * Mixin interface for IDE components aware of Android conventions for using Kotlin coroutines.
 *
 * To properly use coroutines, the component needs to meet these requirements:
 * - Be [Disposable]. Disposing the component cancels all coroutines created in the scope of this object.
 * - Implement [UserDataHolderEx], so the single [Job] tied to the [Disposable] lifecycle can be stored and reused. This can be done by
 *   delegating to a fresh instance of [UserDataHolderBase], e.g. `class Foo : UserDataHolder by UserDataHolderBase(), ...`
 *
 * Alternatively, an IDE component may use [AndroidCoroutineScope] to store the scope in an explicit field.
 */
interface AndroidCoroutinesAware : UserDataHolderEx, Disposable, CoroutineScope {

  companion object {
    private val CONTEXT: Key<CoroutineContext> = Key.create(::CONTEXT.qualifiedName)
  }

  /** @see AndroidCoroutineScope */
  override val coroutineContext: CoroutineContext
    get() {
      return getUserData(CONTEXT) ?: putUserDataIfAbsent(CONTEXT, AndroidCoroutineScope(this).coroutineContext)
    }
}

private val PROJECT_SCOPE: Key<CoroutineScope> = Key.create(::PROJECT_SCOPE.qualifiedName)

val Project.coroutineScope: CoroutineScope
  get() = getUserData(PROJECT_SCOPE) ?: (this as UserDataHolderEx).putUserDataIfAbsent(PROJECT_SCOPE, AndroidCoroutineScope(this))

/**
 * A coroutine-based launcher that ensures that at most one task is running at any point in time. It cancels the previous task if a new is
 * enqueued.
 */
class UniqueTaskCoroutineLauncher(private val coroutineScope: CoroutineScope, description: String) {
  // This mutex makes sure that the previous job is cancelled before a new one is started. This prevents several jobs to be executed at the
  // same time meaning that several tasks also cannot be executed at the same time, and therefore we do not need a mutex on a task execution
  // itself.
  private val jobMutex = Mutex()

  private val taskDispatcher = AppExecutorUtil.createBoundedApplicationPoolExecutor(description, 1).asCoroutineDispatcher()

  private var taskJob: Job? = null

  /**
   * Returns a coroutine [Job] that wraps the task to be executed. If the task was overridden by the next task during scheduling the
   * returned [Job] is null.
   */
  suspend fun launch(task: suspend () -> Unit): Job? {
    taskJob?.cancel()
    var newJob: Job? = null
    coroutineScope.launch(taskDispatcher) {
      jobMutex.withLock {
        taskJob?.join()
        newJob = launch(taskDispatcher) {
          task()
        }
        taskJob = newJob
      }
    }.join()
    return newJob
  }
}

/**
<<<<<<< HEAD
 * Utility function for quickly creating a scope that is a child of the current scope. It can be optionally a supervisor scope.
 */
fun CoroutineScope.createChildScope(isSupervisor: Boolean = false): CoroutineScope = CoroutineScope(
  this.coroutineContext + if (isSupervisor) SupervisorJob(this.coroutineContext[Job]) else Job(this.coroutineContext[Job]))
=======
 * Utility function for creating a scope that is a child of the current scope.
 *
 * * The new scope can optionally be a [supervisor][isSupervisor] scope.
 *
 * * An optional [parentDisposable] can be used to ensure the new scope is
 *   [cancelled][CoroutineScope.cancel] when the [parentDisposable] is
 *   [disposed][Disposer.dispose]. The new scope is, as usual, also cancelled
 *   with its parent scope.
 */
fun CoroutineScope.createChildScope(isSupervisor: Boolean = false,
                                    context: CoroutineContext = EmptyCoroutineContext,
                                    parentDisposable: Disposable? = null): CoroutineScope {
  val newJob = if (isSupervisor) SupervisorJob(this.coroutineContext.job) else Job(this.coroutineContext.job)
  return CoroutineScope(this.coroutineContext + newJob + context).also { newScope ->
    // Attach new scope to [parentDisposable] lifecycle
    parentDisposable?.apply {
      cancelJobOnDispose(parentDisposable, newScope.coroutineContext.job)
    }
  }
}
>>>>>>> b5f40ffd

/**
 * Immediately returns the completed result. If deferred is not complete for any reason, return null.
 */
suspend fun <T> Deferred<T>.getCompletedOrNull(): T? {
  if (isCompleted) {
<<<<<<< HEAD
    try {
      return this.await()
    }
    catch (t: Throwable) {
      return null
=======
    return try {
      this.await()
    }
    catch (t: Throwable) {
      null
>>>>>>> b5f40ffd
    }
  }
  return null
}

/**
 * Suspendable method that will suspend until the [project] is in smart mode and can get hold of the read lock. Once both conditions
 * are true, this method will execute [compute].
 * @see [com.intellij.openapi.application.smartReadAction]. This method is equivalent and will be replaced by it once is out of experimental.
 */
// TODO(b/190691270): Migrate to com.intellij.openapi.application.smartReadAction once is not experimental
suspend fun <T> runInSmartReadAction(project: Project, compute: Computable<T>): T = coroutineScope {
  val result = CompletableDeferred<T>()
  while (!result.isCompleted && isActive) {
    val waitingForSmart = CompletableDeferred<Boolean>()
    runReadAction {
      val dumbService = DumbService.getInstance(project)
      if (dumbService.isDumb) {
        dumbService.runWhenSmart {
          waitingForSmart.complete(true)
        }
        return@runReadAction
      }
      waitingForSmart.complete(true)
      result.complete(compute.compute())
      return@runReadAction
    }
    // We could not run in this loop, wait until we are in smart mode
    waitingForSmart.await()
  }
  return@coroutineScope result.await()
}

/**
 * Suspendable method that will suspend until it can get obtain the read lock. Once the read lock is obtained, it will execute [compute].
 * @see [com.intellij.openapi.application.readAction]. This method is equivalent and will be replaced by it once is out of experimental.
 */
// TODO(b/190691270): Migrate to com.intellij.openapi.application.readAction once is not experimental
suspend fun <T> runReadAction(compute: Computable<T>): T = coroutineScope {
  while (isActive) {
    try {
      return@coroutineScope ApplicationUtil.tryRunReadAction {
        return@tryRunReadAction compute.compute()
      }
    }
    catch (_: CannotRunReadActionException) {
<<<<<<< HEAD
      // Wait until the current write finishes
      val writeFinished = CompletableDeferred<Boolean>()
      ApplicationManager.getApplication().invokeLater { writeFinished.complete(true) }
      // This will suspend the coroutine until the write lock has finished
=======
      // Wait until the current write finishes.
      val writeFinished = CompletableDeferred<Boolean>()
      ApplicationManager.getApplication().invokeLater { writeFinished.complete(true) }
      // This will suspend the coroutine until the write lock has finished.
>>>>>>> b5f40ffd
      writeFinished.await()
    }
  }
  throw CancellationException()
}

/**
 * Suspendable method that will suspend until the given [compute] can be executed in a write action in the UI thread.
 */
suspend fun <T> runWriteActionAndWait(compute: Computable<T>): T = coroutineScope {
  val result = CompletableDeferred<T>()
  ApplicationManager.getApplication().invokeLater {
    if (isActive) {
      WriteAction.run<Throwable> {
        if (isActive) result.complete(compute.compute())
<<<<<<< HEAD
=======
      }
    }
  }
  return@coroutineScope result.await()
}

/**
 * [Exception] thrown by [runReadActionWithWritePriority] when `maxRetries` has been exceeded.
 */
class RetriesExceededException(message: String? = null) : Exception(message)

/**
 * Runs the given [callable] in a read action with action priority (see [ProgressIndicatorUtils.runInReadActionWithWriteActionPriority]).
 * The [callable] will be retried [maxRetries] if cancelled because a write action taking priority. This will wait [maxWaitTime] [maxWaitTimeUnit]
 * before throwing a [TimeoutException].
 *
 * [callable] will receive a `checkCancelled` function that must be invoked frequently to ensure the operation can continue. [callable]
 * will throw a [ProcessCanceledException] if the operation is not needed anymore, for example when the timeout has been exceeded.
 */
@kotlin.jvm.Throws(TimeoutException::class, RetriesExceededException::class)
suspend fun <T> runReadActionWithWritePriority(
  maxRetries: Int = 3,
  maxWaitTime: Long = 10,
  maxWaitTimeUnit: TimeUnit = TimeUnit.SECONDS,
  callable: (checkCancelled: ()-> Unit) -> T
): T {
  try {
    return withTimeout(maxWaitTimeUnit.toMillis(maxWaitTime)) {
      var retries = 0
      while (retries++ < maxRetries) {
        val result = AtomicReference<T?>(null)
        ensureActive()
        val executed = runInterruptible(workerThread) {
            ProgressIndicatorUtils.runInReadActionWithWriteActionPriority {
              if (isActive) result.set(callable {
                ProgressManager.checkCanceled()
                ensureActive()
              })
            }
          }
        if (executed) return@withTimeout result.get()!!
        /**
         * If we end up here it means that the [runReadActionWithWritePriority] call was interrupted by some [WriteAction].
         * Retrying straight away will most probably fail again since that [WriteAction] is still happening.
         * Thus, we are waiting for the end of the [WriteAction] by blocking on a no-op `ReadAction`. After that read action happens it
         * is only makes sense to retry again.
         */
        runReadAction {}
>>>>>>> b5f40ffd
      }
      throw RetriesExceededException("Could you complete the action after $maxRetries retries.")
    }
  }
  catch (timeout: TimeoutCancellationException) {
    throw TimeoutException("Deadline $maxWaitTime $maxWaitTimeUnit exceeded.")
  }
  catch (_: CancellationException) {
    throw ProcessCanceledException()
  }
}

/**
 * Similar to [AndroidPsiUtils#getPsiFileSafely] but using a suspendable function.
 */
suspend fun getPsiFileSafely(project: Project, virtualFile: VirtualFile): PsiFile? = runReadAction {
  if (project.isDisposed) return@runReadAction null
  val psiFile = PsiManager.getInstance(project).findFile(virtualFile) ?: return@runReadAction null
  return@runReadAction if (psiFile.isValid) psiFile else null
}

/**
 * Scope passed to the runnable in [disposableCallbackFlow].
 */
interface CallbackFlowWithDisposableScope<T> : CoroutineScope {
  /**
   * This disposable will be disposed if the [CoroutineScope] is cancelled or if the optional `parentDisposable` in
   * [disposableCallbackFlow] is disposed.
   */
  val disposable: Disposable

  /**
   * Equivalent to [kotlinx.coroutines.channels.ProducerScope.trySend].
   */
  fun trySend(e: T)
}

/**
 * Similar to [callbackFlow] but allows to use a [Disposable] as part of the callback.
 *
 * The [runnable] will be called with a [CallbackFlowWithDisposableScope] that contains a [Disposable]. The [Disposable] will be disposed if:
 *  - The [parentDisposable] is disposed, if not null.
 *  - The flow is closed.
 *
 * This allows for any callbacks to use that [Disposable] and dispose the listeners when the flow is not needed.
 */
@OptIn(ExperimentalCoroutinesApi::class)
fun <T> disposableCallbackFlow(debugName: String,
                               logger: Logger? = null,
                               parentDisposable: Disposable? = null,
                               runnable: CallbackFlowWithDisposableScope<T>.() -> Unit) = callbackFlow {
  logger?.debug("$debugName start")

  val disposable = parentDisposable?.let {
    // If there is a parent disposable, cancel the flow when it's disposed.
    Disposer.register(it) { cancel("parentDisposable was disposed") }
    Disposer.newDisposable(it, debugName)
  } ?: Disposer.newDisposable(debugName)

  val scope = object : CallbackFlowWithDisposableScope<T> {
    override val coroutineContext: CoroutineContext
      get() = this@callbackFlow.coroutineContext
    override val disposable: Disposable
      get() = disposable

    override fun trySend(e: T) {
      this@callbackFlow.trySend(e)
    }
  }
<<<<<<< HEAD
  return@coroutineScope result.await()
}
=======

  scope.runnable()

  awaitClose {
    logger?.debug("$debugName shutdown")
    Disposer.dispose(disposable)
  }
}

/**
 * A [callbackFlow] that produces an element when the [project] moves into smart mode. The [onConnected] listener will be
 * called in the context of a worker thread.
 */
@VisibleForTesting
fun smartModeFlow(project: Project, parentDisposable: Disposable, logger: Logger?, onConnected: (() -> Unit)?): Flow<Unit> =
  disposableCallbackFlow("SmartModeFlow", logger, parentDisposable) {
    project.messageBus.connect(disposable).subscribe(DumbService.DUMB_MODE, object : DumbService.DumbModeListener {
      override fun exitDumbMode() {
        trySend(Unit)
      }
    })

    onConnected?.let { launch(workerThread) { it() } }
  }

/**
 * A [callbackFlow] that produces an element when the [project] moves into smart mode.
 */
fun smartModeFlow(project: Project, parentDisposable: Disposable, logger: Logger? = null): Flow<Unit> =
  smartModeFlow(project, parentDisposable, logger, null)
>>>>>>> b5f40ffd
<|MERGE_RESOLUTION|>--- conflicted
+++ resolved
@@ -25,11 +25,8 @@
 import com.intellij.openapi.application.ex.ApplicationUtil.CannotRunReadActionException
 import com.intellij.openapi.diagnostic.Logger
 import com.intellij.openapi.progress.ProcessCanceledException
-<<<<<<< HEAD
-=======
 import com.intellij.openapi.progress.ProgressManager
 import com.intellij.openapi.progress.util.ProgressIndicatorUtils
->>>>>>> b5f40ffd
 import com.intellij.openapi.project.DumbService
 import com.intellij.openapi.project.Project
 import com.intellij.openapi.util.Computable
@@ -49,18 +46,11 @@
 import kotlinx.coroutines.CoroutineName
 import kotlinx.coroutines.CoroutineScope
 import kotlinx.coroutines.Deferred
-<<<<<<< HEAD
-=======
 import kotlinx.coroutines.ExperimentalCoroutinesApi
->>>>>>> b5f40ffd
 import kotlinx.coroutines.Job
 import kotlinx.coroutines.SupervisorJob
 import kotlinx.coroutines.TimeoutCancellationException
 import kotlinx.coroutines.asCoroutineDispatcher
-<<<<<<< HEAD
-import kotlinx.coroutines.coroutineScope
-import kotlinx.coroutines.isActive
-=======
 import kotlinx.coroutines.cancel
 import kotlinx.coroutines.channels.awaitClose
 import kotlinx.coroutines.coroutineScope
@@ -70,7 +60,6 @@
 import kotlinx.coroutines.flow.callbackFlow
 import kotlinx.coroutines.isActive
 import kotlinx.coroutines.job
->>>>>>> b5f40ffd
 import kotlinx.coroutines.launch
 import kotlinx.coroutines.runInterruptible
 import kotlinx.coroutines.sync.Mutex
@@ -121,11 +110,7 @@
   val diskIoThread: CoroutineDispatcher get() = AndroidExecutors.getInstance().diskIoThreadExecutor.asCoroutineDispatcher()
 }
 
-<<<<<<< HEAD
 private val LOG: Logger get() = Logger.getInstance("com.android.tools.idea.concurrency.CoroutinesUtils.kt")
-=======
-private val LOG: Logger get() = Logger.getInstance("CoroutinesUtils.kt")
->>>>>>> b5f40ffd
 
 /**
  * Exception handler similar to IDEA's default behavior (see [com.intellij.idea.StartupUtil.installExceptionHandler]) that additionally
@@ -290,12 +275,6 @@
 }
 
 /**
-<<<<<<< HEAD
- * Utility function for quickly creating a scope that is a child of the current scope. It can be optionally a supervisor scope.
- */
-fun CoroutineScope.createChildScope(isSupervisor: Boolean = false): CoroutineScope = CoroutineScope(
-  this.coroutineContext + if (isSupervisor) SupervisorJob(this.coroutineContext[Job]) else Job(this.coroutineContext[Job]))
-=======
  * Utility function for creating a scope that is a child of the current scope.
  *
  * * The new scope can optionally be a [supervisor][isSupervisor] scope.
@@ -316,26 +295,17 @@
     }
   }
 }
->>>>>>> b5f40ffd
 
 /**
  * Immediately returns the completed result. If deferred is not complete for any reason, return null.
  */
 suspend fun <T> Deferred<T>.getCompletedOrNull(): T? {
   if (isCompleted) {
-<<<<<<< HEAD
-    try {
-      return this.await()
-    }
-    catch (t: Throwable) {
-      return null
-=======
     return try {
       this.await()
     }
     catch (t: Throwable) {
       null
->>>>>>> b5f40ffd
     }
   }
   return null
@@ -382,17 +352,10 @@
       }
     }
     catch (_: CannotRunReadActionException) {
-<<<<<<< HEAD
-      // Wait until the current write finishes
-      val writeFinished = CompletableDeferred<Boolean>()
-      ApplicationManager.getApplication().invokeLater { writeFinished.complete(true) }
-      // This will suspend the coroutine until the write lock has finished
-=======
       // Wait until the current write finishes.
       val writeFinished = CompletableDeferred<Boolean>()
       ApplicationManager.getApplication().invokeLater { writeFinished.complete(true) }
       // This will suspend the coroutine until the write lock has finished.
->>>>>>> b5f40ffd
       writeFinished.await()
     }
   }
@@ -408,8 +371,6 @@
     if (isActive) {
       WriteAction.run<Throwable> {
         if (isActive) result.complete(compute.compute())
-<<<<<<< HEAD
-=======
       }
     }
   }
@@ -458,7 +419,6 @@
          * is only makes sense to retry again.
          */
         runReadAction {}
->>>>>>> b5f40ffd
       }
       throw RetriesExceededException("Could you complete the action after $maxRetries retries.")
     }
@@ -528,10 +488,6 @@
       this@callbackFlow.trySend(e)
     }
   }
-<<<<<<< HEAD
-  return@coroutineScope result.await()
-}
-=======
 
   scope.runnable()
 
@@ -561,5 +517,4 @@
  * A [callbackFlow] that produces an element when the [project] moves into smart mode.
  */
 fun smartModeFlow(project: Project, parentDisposable: Disposable, logger: Logger? = null): Flow<Unit> =
-  smartModeFlow(project, parentDisposable, logger, null)
->>>>>>> b5f40ffd
+  smartModeFlow(project, parentDisposable, logger, null)