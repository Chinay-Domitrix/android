/*
 * Copyright (C) 2019 The Android Open Source Project
 *
 * Licensed under the Apache License, Version 2.0 (the "License");
 * you may not use this file except in compliance with the License.
 * You may obtain a copy of the License at
 *
 *      http://www.apache.org/licenses/LICENSE-2.0
 *
 * Unless required by applicable law or agreed to in writing, software
 * distributed under the License is distributed on an "AS IS" BASIS,
 * WITHOUT WARRANTIES OR CONDITIONS OF ANY KIND, either express or implied.
 * See the License for the specific language governing permissions and
 * limitations under the License.
 */
package com.android.tools.idea.concurrency

import com.android.utils.reflection.qualifiedName
import com.intellij.openapi.Disposable
import com.intellij.openapi.application.ApplicationManager
import com.intellij.openapi.application.ModalityState
import com.intellij.openapi.application.ex.ApplicationUtil
import com.intellij.openapi.application.ex.ApplicationUtil.CannotRunReadActionException
import com.intellij.openapi.diagnostic.Logger
import com.intellij.openapi.progress.ProcessCanceledException
import com.intellij.openapi.project.DumbService
import com.intellij.openapi.project.Project
import com.intellij.openapi.util.Computable
import com.intellij.openapi.util.Disposer
import com.intellij.openapi.util.Key
import com.intellij.openapi.util.UserDataHolderBase
import com.intellij.openapi.util.UserDataHolderEx
import kotlinx.coroutines.*
import com.intellij.util.concurrency.AppExecutorUtil
import kotlinx.coroutines.CancellationException
import kotlinx.coroutines.CompletableDeferred
import kotlinx.coroutines.CoroutineDispatcher
import kotlinx.coroutines.CoroutineExceptionHandler
import kotlinx.coroutines.CoroutineName
import kotlinx.coroutines.CoroutineScope
import kotlinx.coroutines.Deferred
import kotlinx.coroutines.Job
import kotlinx.coroutines.SupervisorJob
import kotlinx.coroutines.asCoroutineDispatcher
import kotlinx.coroutines.coroutineScope
import kotlinx.coroutines.isActive
import kotlinx.coroutines.launch
import kotlinx.coroutines.sync.Mutex
import kotlinx.coroutines.sync.withLock
import java.util.concurrent.Executor
import kotlin.coroutines.CoroutineContext
import kotlin.coroutines.EmptyCoroutineContext

/**
 * [CoroutineDispatcher]s equivalent to executors defined in [AndroidExecutors].
 */
object AndroidDispatchers {
  /**
   * [CoroutineDispatcher] that dispatches to the UI thread with [ModalityState.defaultModalityState].
   *
   * @see AndroidExecutors.uiThreadExecutor
   */
  val uiThread: CoroutineDispatcher get() = uiThread(ModalityState.defaultModalityState())

  /**
   * Creates a [CoroutineDispatcher] that uses the UI thread with the given [ModalityState].
   *
   * @see AndroidExecutors.uiThreadExecutor
   */
  fun uiThread(modalityState: ModalityState): CoroutineDispatcher {
    return Executor { block -> AndroidExecutors.getInstance().uiThreadExecutor(modalityState, block) }.asCoroutineDispatcher()
  }

  /**
   * [CoroutineDispatcher] that dispatches to a background worker thread.
   *
   * @see AndroidExecutors.workerThreadExecutor
   */
  val workerThread: CoroutineDispatcher get() = AndroidExecutors.getInstance().workerThreadExecutor.asCoroutineDispatcher()

  /**
   * [CoroutineDispatcher] that dispatches to an IO thread.
   *
   * @see AndroidExecutors.ioThreadExecutor
   */
  val ioThread: CoroutineDispatcher get() = AndroidExecutors.getInstance().ioThreadExecutor.asCoroutineDispatcher()
}

private val LOG: Logger get() = Logger.getInstance("com.android.tools.idea.concurrency.CoroutinesUtils.kt")

/**
 * Exception handler similar to IDEA's default behavior (see [com.intellij.idea.StartupUtil.installExceptionHandler]) that additionally
 * logs the [CoroutineName] from context.
 */
val androidCoroutineExceptionHandler = CoroutineExceptionHandler { ctx, throwable ->
  if (throwable !is ProcessCanceledException) {
    val coroutineName = ctx[CoroutineName]?.name
    if (coroutineName != null) {
      LOG.error(coroutineName, throwable)
    }
    else {
      LOG.error(throwable)
    }
  }
}

/**
 * Creates a [Job] tied to the lifecycle of a [Disposable].
 */
@Suppress("FunctionName") // mirroring upstream API.
fun SupervisorJob(disposable: Disposable): Job {
  return SupervisorJob().also { job ->
    Disposer.register(
      disposable,
      Disposable {
        if (!job.isCancelled) {
          job.cancel(CancellationException("$disposable has been disposed."))
        }
      }
    )
  }
}

/**
 * Returns a [CoroutineScope] containing:
 *   - a [Job] tied to the [Disposable] lifecycle of this object
 *   - [AndroidDispatchers.workerThread]
 *   - a [CoroutineExceptionHandler] that logs unhandled exception at `ERROR` level.
 */
@Suppress("FunctionName") // Mirroring coroutines API, with many functions that look like constructors.
fun AndroidCoroutineScope(disposable: Disposable, context: CoroutineContext = EmptyCoroutineContext): CoroutineScope {
  return CoroutineScope(SupervisorJob(disposable) + AndroidDispatchers.workerThread + androidCoroutineExceptionHandler + context)
}

/**
 * Mixin interface for IDE components aware of Android conventions for using Kotlin coroutines.
 *
 * To properly use coroutines, the component needs to meet these requirements:
 * - Be [Disposable]. Disposing the component cancels all coroutines created in the scope of this object.
 * - Implement [UserDataHolderEx], so the single [Job] tied to the [Disposable] lifecycle can be stored and reused. This can be done by
 *   delegating to a fresh instance of [UserDataHolderBase], e.g. `class Foo : UserDataHolder by UserDataHolderBase(), ...`
 *
 * Alternatively, an IDE component may use [AndroidCoroutineScope] to store the scope in an explicit field.
 */
interface AndroidCoroutinesAware : UserDataHolderEx, Disposable, CoroutineScope {

  companion object {
    private val CONTEXT: Key<CoroutineContext> = Key.create(::CONTEXT.qualifiedName)
  }

  /** @see AndroidCoroutineScope */
  override val coroutineContext: CoroutineContext
    get() {
      return getUserData(CONTEXT) ?: putUserDataIfAbsent(CONTEXT, AndroidCoroutineScope(this).coroutineContext)
    }
}

private val PROJECT_SCOPE: Key<CoroutineScope> = Key.create(::PROJECT_SCOPE.qualifiedName)

val Project.coroutineScope: CoroutineScope
  get() = getUserData(PROJECT_SCOPE) ?: (this as UserDataHolderEx).putUserDataIfAbsent(PROJECT_SCOPE, AndroidCoroutineScope(this))

/**
 * A coroutine-based launcher that ensures that at most one task is running at any point in time. It cancels the previous task if a new is
 * enqueued.
 */
class UniqueTaskCoroutineLauncher(private val coroutineScope: CoroutineScope, description: String) {
  // This mutex makes sure that the previous job is cancelled before a new one is started. This prevents several jobs to be executed at the
  // same time meaning that several tasks also cannot be executed at the same time and therefore we do not need a mutex on a task execution
  // itself.
  private val jobMutex = Mutex()

  private val taskDispatcher = AppExecutorUtil.createBoundedApplicationPoolExecutor(description, 1).asCoroutineDispatcher()

  private var taskJob: Job? = null

  /**
   * Returns a coroutine [Job] that wraps the task to be executed. If the task was overridden by the next task during scheduling the
   * returned [Job] is null.
   */
  suspend fun launch(task: suspend () -> Unit): Job? {
    taskJob?.cancel()
    var newJob: Job? = null
    coroutineScope.launch(taskDispatcher) {
      jobMutex.withLock {
        taskJob?.join()
        newJob = launch(taskDispatcher) {
          task()
        }
        taskJob = newJob
      }
    }.join()
    return newJob
  }
}

/**
 * Utility function for quickly creating a scope that is a child of the current scope. It can be optionally a supervisor scope.
 */
fun CoroutineScope.createChildScope(isSupervisor: Boolean = false): CoroutineScope = CoroutineScope(
  this.coroutineContext + if (isSupervisor) SupervisorJob(this.coroutineContext[Job]) else Job(this.coroutineContext[Job]))

/**
 * Immediately returns the completed result. If deferred is not complete for any reason, return null.
 */
suspend fun <T> Deferred<T>.getCompletedOrNull(): T? {
  if (isCompleted) {
    try {
      return this.await()
    }
    catch (t: Throwable) {
      return null
    }
  }
  return null
}

/**
 * Suspendable method that will suspend until the [project] is in smart mode and can get hold of the read lock. Once both conditions
 * are true, this method will execute [compute].
 * @see [com.intellij.openapi.application.smartReadAction]. This method is equivalent and will be replaced by it once is out of experimental.
 */
// TODO(b/190691270): Migrate to com.intellij.openapi.application.smartReadAction once is not experimental
<<<<<<< HEAD
suspend fun <T> runInSmartReadAction(project: Project, compute: Computable<T>): T = coroutineScope {
  val result = CompletableDeferred<T>()
  while (!result.isCompleted && isActive) {
=======
suspend fun <T> runInSmartReadAction(project: Project, compute: Computable<T>): T {
  val result = CompletableDeferred<T>()
  while (!result.isCompleted) {
>>>>>>> 44b500f2
    val waitingForSmart = CompletableDeferred<Boolean>()
    runReadAction {
      val dumbService = DumbService.getInstance(project)
      if (dumbService.isDumb) {
        dumbService.runWhenSmart {
          waitingForSmart.complete(true)
        }
        return@runReadAction
      }
      waitingForSmart.complete(true)
      result.complete(compute.compute())
      return@runReadAction
    }
    // We could not run in this loop, wait until we are in smart mode
    waitingForSmart.await()
  }
<<<<<<< HEAD
  return@coroutineScope result.await()
=======
  return result.await()
>>>>>>> 44b500f2
}

/**
 * Suspendable method that will suspend until it can get obtain the read lock. Once the read lock is obtained, it will execute [compute].
 * @see [com.intellij.openapi.application.readAction]. This method is equivalent and will be replaced by it once is out of experimental.
 */
// TODO(b/190691270): Migrate to com.intellij.openapi.application.readAction once is not experimental
<<<<<<< HEAD
suspend fun <T> runReadAction(compute: Computable<T>): T = coroutineScope {
  while (isActive) {
    try {
      return@coroutineScope ApplicationUtil.tryRunReadAction {
        return@tryRunReadAction compute.compute()
      }
=======
suspend fun <T> runReadAction(compute: Computable<T>): T {
  while (true) {
    try {
      return ApplicationUtil.tryRunReadAction(Computable<T> {
        return@Computable compute.compute()
      })
>>>>>>> 44b500f2
    }
    catch (_: CannotRunReadActionException) {
      // Wait until the current write finishes
      val writeFinished = CompletableDeferred<Boolean>()
      ApplicationManager.getApplication().invokeLater { writeFinished.complete(true) }
      // This will suspend the coroutine until the write lock has finished
      writeFinished.await()
    }
  }
<<<<<<< HEAD
  throw CancellationException()
=======
>>>>>>> 44b500f2
}<|MERGE_RESOLUTION|>--- conflicted
+++ resolved
@@ -19,6 +19,7 @@
 import com.intellij.openapi.Disposable
 import com.intellij.openapi.application.ApplicationManager
 import com.intellij.openapi.application.ModalityState
+import com.intellij.openapi.application.WriteAction
 import com.intellij.openapi.application.ex.ApplicationUtil
 import com.intellij.openapi.application.ex.ApplicationUtil.CannotRunReadActionException
 import com.intellij.openapi.diagnostic.Logger
@@ -30,7 +31,6 @@
 import com.intellij.openapi.util.Key
 import com.intellij.openapi.util.UserDataHolderBase
 import com.intellij.openapi.util.UserDataHolderEx
-import kotlinx.coroutines.*
 import com.intellij.util.concurrency.AppExecutorUtil
 import kotlinx.coroutines.CancellationException
 import kotlinx.coroutines.CompletableDeferred
@@ -221,15 +221,9 @@
  * @see [com.intellij.openapi.application.smartReadAction]. This method is equivalent and will be replaced by it once is out of experimental.
  */
 // TODO(b/190691270): Migrate to com.intellij.openapi.application.smartReadAction once is not experimental
-<<<<<<< HEAD
 suspend fun <T> runInSmartReadAction(project: Project, compute: Computable<T>): T = coroutineScope {
   val result = CompletableDeferred<T>()
   while (!result.isCompleted && isActive) {
-=======
-suspend fun <T> runInSmartReadAction(project: Project, compute: Computable<T>): T {
-  val result = CompletableDeferred<T>()
-  while (!result.isCompleted) {
->>>>>>> 44b500f2
     val waitingForSmart = CompletableDeferred<Boolean>()
     runReadAction {
       val dumbService = DumbService.getInstance(project)
@@ -246,11 +240,7 @@
     // We could not run in this loop, wait until we are in smart mode
     waitingForSmart.await()
   }
-<<<<<<< HEAD
   return@coroutineScope result.await()
-=======
-  return result.await()
->>>>>>> 44b500f2
 }
 
 /**
@@ -258,21 +248,12 @@
  * @see [com.intellij.openapi.application.readAction]. This method is equivalent and will be replaced by it once is out of experimental.
  */
 // TODO(b/190691270): Migrate to com.intellij.openapi.application.readAction once is not experimental
-<<<<<<< HEAD
 suspend fun <T> runReadAction(compute: Computable<T>): T = coroutineScope {
   while (isActive) {
     try {
       return@coroutineScope ApplicationUtil.tryRunReadAction {
         return@tryRunReadAction compute.compute()
       }
-=======
-suspend fun <T> runReadAction(compute: Computable<T>): T {
-  while (true) {
-    try {
-      return ApplicationUtil.tryRunReadAction(Computable<T> {
-        return@Computable compute.compute()
-      })
->>>>>>> 44b500f2
     }
     catch (_: CannotRunReadActionException) {
       // Wait until the current write finishes
@@ -282,8 +263,20 @@
       writeFinished.await()
     }
   }
-<<<<<<< HEAD
   throw CancellationException()
-=======
->>>>>>> 44b500f2
+}
+
+/**
+ * Suspendable method that will suspend until the given [compute] can be executed in a write action in the UI thread.
+ */
+suspend fun <T> runWriteActionAndWait(compute: Computable<T>): T = coroutineScope {
+  val result = CompletableDeferred<T>()
+  ApplicationManager.getApplication().invokeLater {
+    if (isActive) {
+      WriteAction.run<Throwable> {
+        if (isActive) result.complete(compute.compute())
+      }
+    }
+  }
+  return@coroutineScope result.await()
 }