--- conflicted
+++ resolved
@@ -65,11 +65,5 @@
 
   fun message(key: String, vararg params: Any) = AbstractBundle.message(getBundle(), key, *params)
 
-<<<<<<< HEAD
-  fun message(key: String, vararg params: String) = AbstractBundle.message(getBundle(), key, *params)
-
-  fun lazyMessage(key: String, vararg params: String) = Supplier { message(key, *params) }
-=======
   fun lazyMessage(key: String, vararg params: Any) = Supplier { message(key, *params) }
->>>>>>> b5f40ffd
 }