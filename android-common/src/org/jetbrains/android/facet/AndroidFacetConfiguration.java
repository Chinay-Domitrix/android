// Copyright 2000-2020 JetBrains s.r.o. Use of this source code is governed by the Apache 2.0 license that can be found in the LICENSE file.
package org.jetbrains.android.facet;

import static com.android.AndroidProjectTypes.PROJECT_TYPE_APP;
import static com.android.AndroidProjectTypes.PROJECT_TYPE_DYNAMIC_FEATURE;
import static com.android.AndroidProjectTypes.PROJECT_TYPE_FEATURE;
import static com.android.AndroidProjectTypes.PROJECT_TYPE_INSTANTAPP;
import static com.android.AndroidProjectTypes.PROJECT_TYPE_LIBRARY;

import com.intellij.facet.FacetConfiguration;
import com.intellij.facet.ui.FacetEditorContext;
import com.intellij.facet.ui.FacetEditorTab;
import com.intellij.facet.ui.FacetValidatorsManager;
import com.intellij.openapi.application.ApplicationManager;
import com.intellij.openapi.components.PersistentStateComponent;
import org.jetbrains.annotations.NotNull;

/**
 * Implementation of {@link FacetConfiguration} for {@link AndroidFacet}.
 *
 * <p>Stores configuration by serializing {@link AndroidFacetProperties} with {@link PersistentStateComponent}.
 *
 * <p>Avoid using instances of this class if at all possible. This information should be provided by
 * {@link com.android.tools.idea.projectsystem.AndroidProjectSystem} and it is up to the project system used by the project to choose how
 * this information is obtained and persisted.
 */
public class AndroidFacetConfiguration implements FacetConfiguration, PersistentStateComponent<AndroidFacetProperties> {
  @NotNull private AndroidFacetProperties myProperties = new AndroidFacetProperties();

  /**
   * Application service implemented in JPS code.
   *
   * <p>Most projects don't display facet UI and have no need for this. But legacy projects based on JPS have to provide a
   * {@link FacetEditorTab} and the implementation of it is tied to JPS, which means in cannot live in the common module.
   */
  interface EditorTabProvider {
    FacetEditorTab createFacetEditorTab(@NotNull FacetEditorContext editorContext, @NotNull AndroidFacetConfiguration configuration);
  }

  @Override
  public FacetEditorTab[] createEditorTabs(FacetEditorContext editorContext, FacetValidatorsManager validatorsManager) {
    AndroidFacetProperties state = getState();
    //noinspection deprecation  This is one of legitimate assignments to this property.
    if (state.ALLOW_USER_CONFIGURATION) {
      EditorTabProvider editorTabProvider = ApplicationManager.getApplication().getService(EditorTabProvider.class);
      if (editorTabProvider != null) {
        return new FacetEditorTab[]{editorTabProvider.createFacetEditorTab(editorContext, this)};
      }
    }
    return new FacetEditorTab[]{new NotEditableAndroidFacetEditorTab()};
<<<<<<< HEAD
  }

  public boolean isImportedProperty(@NotNull AndroidImportableProperty property) {
    return !myProperties.myNotImportedProperties.contains(property);
  }

  public boolean isIncludeAssetsFromLibraries() {
    return myProperties.myIncludeAssetsFromLibraries;
  }

  public void setIncludeAssetsFromLibraries(boolean includeAssetsFromLibraries) {
    myProperties.myIncludeAssetsFromLibraries = includeAssetsFromLibraries;
=======
>>>>>>> b5f40ffd
  }

  public boolean isAppProject() {
    int projectType = getState().PROJECT_TYPE;
    return projectType == PROJECT_TYPE_APP || projectType == PROJECT_TYPE_INSTANTAPP;
  }

  public boolean isAppOrFeature() {
    int projectType = getState().PROJECT_TYPE;
    return projectType == PROJECT_TYPE_APP ||
           projectType == PROJECT_TYPE_INSTANTAPP ||
           projectType == PROJECT_TYPE_FEATURE ||
           projectType == PROJECT_TYPE_DYNAMIC_FEATURE;
  }

  @NotNull
  @Override
  public AndroidFacetProperties getState() {
    return myProperties;
  }

  @Override
  public void loadState(@NotNull AndroidFacetProperties properties) {
    myProperties = properties;
  }

  public boolean canBeDependency() {
    int projectType = getState().PROJECT_TYPE;
    return projectType == PROJECT_TYPE_LIBRARY || projectType == PROJECT_TYPE_FEATURE;
  }

  public boolean isLibraryProject() {
    return getState().PROJECT_TYPE == PROJECT_TYPE_LIBRARY;
  }

  public int getProjectType() {
    return getState().PROJECT_TYPE;
  }

  public void setProjectType(int type) {
    getState().PROJECT_TYPE = type;
  }
}<|MERGE_RESOLUTION|>--- conflicted
+++ resolved
@@ -48,21 +48,6 @@
       }
     }
     return new FacetEditorTab[]{new NotEditableAndroidFacetEditorTab()};
-<<<<<<< HEAD
-  }
-
-  public boolean isImportedProperty(@NotNull AndroidImportableProperty property) {
-    return !myProperties.myNotImportedProperties.contains(property);
-  }
-
-  public boolean isIncludeAssetsFromLibraries() {
-    return myProperties.myIncludeAssetsFromLibraries;
-  }
-
-  public void setIncludeAssetsFromLibraries(boolean includeAssetsFromLibraries) {
-    myProperties.myIncludeAssetsFromLibraries = includeAssetsFromLibraries;
-=======
->>>>>>> b5f40ffd
   }
 
   public boolean isAppProject() {
