<?xml version="1.0" encoding="UTF-8"?>
<module type="JAVA_MODULE" version="4">
  <component name="NewModuleRootManager" inherit-compiler-output="true">
    <exclude-output />
    <content url="file://$MODULE_DIR$">
      <sourceFolder url="file://$MODULE_DIR$/src" isTestSource="false" />
      <sourceFolder url="file://$MODULE_DIR$/test" isTestSource="true" />
    </content>
    <orderEntry type="inheritedJdk" />
    <orderEntry type="sourceFolder" forTests="false" />
    <orderEntry type="module" module-name="android.sdktools.common" />
    <orderEntry type="module" module-name="intellij.platform.util" />
    <orderEntry type="module" module-name="analytics-shared" />
    <orderEntry type="module" module-name="intellij.platform.core" />
    <orderEntry type="library" scope="TEST" name="JUnit4" level="project" />
    <orderEntry type="library" scope="TEST" name="truth" level="project" />
    <orderEntry type="module" module-name="android.sdktools.layoutlib-api" />
    <orderEntry type="module" module-name="intellij.android.adt.ui" />
    <orderEntry type="module" module-name="android.sdktools.testutils" scope="TEST" />
    <orderEntry type="module" module-name="intellij.platform.ide.impl" scope="TEST" />
<<<<<<< HEAD
    <orderEntry type="module" module-name="android.sdktools.ninepatch" />
    <orderEntry type="module" module-name="android.sdktools.sdklib" />
    <orderEntry type="module" module-name="android.sdktools.flags" />
    <orderEntry type="module" module-name="intellij.platform.projectModel" />
    <orderEntry type="library" scope="TEST" name="mockito" level="project" />
    <orderEntry type="module" module-name="intellij.android.adt.testutils" scope="TEST" />
    <orderEntry type="library" name="kotlin-stdlib-jdk8" level="project" />
=======
    <orderEntry type="module" module-name="intellij.platform.projectModel" />
    <orderEntry type="library" scope="TEST" name="mockito" level="project" />
    <orderEntry type="module" module-name="intellij.android.adt.testutils" scope="TEST" />
    <orderEntry type="library" name="Guava" level="project" />
    <orderEntry type="library" name="com.android.tools:common" level="project" />
    <orderEntry type="library" name="com.android.tools.analytics-library:shared" level="project" />
    <orderEntry type="library" name="com.android.tools:annotations" level="project" />
    <orderEntry type="library" name="com.android.tools:sdklib" level="project" />
    <orderEntry type="library" scope="TEST" name="com.android.tools:testutils" level="project" />
    <orderEntry type="library" name="com.android.tools.layoutlib:layoutlib-api" level="project" />
    <orderEntry type="library" name="com.android.tools:ninepatch" level="project" />
    <orderEntry type="module" module-name="intellij.platform.util.ui" />
    <orderEntry type="module-library" exported="" scope="TEST">
      <library name="org.jetbrains.intellij.deps.android.tools:sdklib-tests" type="repository">
        <properties include-transitive-deps="false" maven-id="org.jetbrains.intellij.deps.android.tools:sdklib-tests:26.3.0" />
        <CLASSES>
          <root url="jar://$MAVEN_REPOSITORY$/org/jetbrains/intellij/deps/android/tools/sdklib-tests/26.3.0/sdklib-tests-26.3.0.jar!/" />
        </CLASSES>
        <JAVADOC />
        <SOURCES>
          <root url="jar://$MAVEN_REPOSITORY$/org/jetbrains/intellij/deps/android/tools/sdklib-tests/26.3.0/sdklib-tests-26.3.0-sources.jar!/" />
        </SOURCES>
      </library>
    </orderEntry>
    <orderEntry type="module-library" exported="">
      <library name="org.jetbrains.intellij.deps.android.tools:flags" type="repository">
        <properties include-transitive-deps="false" maven-id="org.jetbrains.intellij.deps.android.tools:flags:26.3.0" />
        <CLASSES>
          <root url="jar://$MAVEN_REPOSITORY$/org/jetbrains/intellij/deps/android/tools/flags/26.3.0/flags-26.3.0.jar!/" />
        </CLASSES>
        <JAVADOC />
        <SOURCES>
          <root url="jar://$MAVEN_REPOSITORY$/org/jetbrains/intellij/deps/android/tools/flags/26.3.0/flags-26.3.0-sources.jar!/" />
        </SOURCES>
      </library>
    </orderEntry>
>>>>>>> d5ea5c49
  </component>
</module><|MERGE_RESOLUTION|>--- conflicted
+++ resolved
@@ -18,15 +18,6 @@
     <orderEntry type="module" module-name="intellij.android.adt.ui" />
     <orderEntry type="module" module-name="android.sdktools.testutils" scope="TEST" />
     <orderEntry type="module" module-name="intellij.platform.ide.impl" scope="TEST" />
-<<<<<<< HEAD
-    <orderEntry type="module" module-name="android.sdktools.ninepatch" />
-    <orderEntry type="module" module-name="android.sdktools.sdklib" />
-    <orderEntry type="module" module-name="android.sdktools.flags" />
-    <orderEntry type="module" module-name="intellij.platform.projectModel" />
-    <orderEntry type="library" scope="TEST" name="mockito" level="project" />
-    <orderEntry type="module" module-name="intellij.android.adt.testutils" scope="TEST" />
-    <orderEntry type="library" name="kotlin-stdlib-jdk8" level="project" />
-=======
     <orderEntry type="module" module-name="intellij.platform.projectModel" />
     <orderEntry type="library" scope="TEST" name="mockito" level="project" />
     <orderEntry type="module" module-name="intellij.android.adt.testutils" scope="TEST" />
@@ -40,15 +31,12 @@
     <orderEntry type="library" name="com.android.tools:ninepatch" level="project" />
     <orderEntry type="module" module-name="intellij.platform.util.ui" />
     <orderEntry type="module-library" exported="" scope="TEST">
-      <library name="org.jetbrains.intellij.deps.android.tools:sdklib-tests" type="repository">
-        <properties include-transitive-deps="false" maven-id="org.jetbrains.intellij.deps.android.tools:sdklib-tests:26.3.0" />
+      <library name="studio.android.sdktools.sdklib_test.java">
         <CLASSES>
-          <root url="jar://$MAVEN_REPOSITORY$/org/jetbrains/intellij/deps/android/tools/sdklib-tests/26.3.0/sdklib-tests-26.3.0.jar!/" />
+          <root url="jar://$MODULE_DIR$/../android/lib/topub/studio.android.sdktools.sdklib_test.java.jar!/" />
         </CLASSES>
         <JAVADOC />
-        <SOURCES>
-          <root url="jar://$MAVEN_REPOSITORY$/org/jetbrains/intellij/deps/android/tools/sdklib-tests/26.3.0/sdklib-tests-26.3.0-sources.jar!/" />
-        </SOURCES>
+        <SOURCES />
       </library>
     </orderEntry>
     <orderEntry type="module-library" exported="">
@@ -63,6 +51,6 @@
         </SOURCES>
       </library>
     </orderEntry>
->>>>>>> d5ea5c49
+    <orderEntry type="library" name="kotlin-stdlib-jdk8" level="project" />
   </component>
 </module>