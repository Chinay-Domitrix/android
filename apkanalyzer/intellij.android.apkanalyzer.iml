<?xml version="1.0" encoding="UTF-8"?>
<module relativePaths="true" type="JAVA_MODULE" version="4">
  <component name="NewModuleRootManager" inherit-compiler-output="true">
    <exclude-output />
    <content url="file://$MODULE_DIR$">
      <sourceFolder url="file://$MODULE_DIR$/src" isTestSource="false" />
      <sourceFolder url="file://$MODULE_DIR$/testSrc/java" isTestSource="true" />
      <sourceFolder url="file://$MODULE_DIR$/testSrc/resources" type="java-test-resource" />
    </content>
    <orderEntry type="inheritedJdk" />
    <orderEntry type="sourceFolder" forTests="false" />
    <orderEntry type="library" name="jetbrains-annotations-java5" level="project" />
    <orderEntry type="module" module-name="intellij.platform.editor" />
    <orderEntry type="module" module-name="intellij.platform.ide" />
    <orderEntry type="library" name="Guava" level="project" />
    <orderEntry type="library" name="aapt-proto" level="project" />
    <orderEntry type="module" module-name="intellij.platform.ide.impl" />
    <orderEntry type="module" module-name="android.sdktools.analyzer" />
    <orderEntry type="module" module-name="android.sdktools.common" />
    <orderEntry type="module" module-name="android.sdktools.testutils" scope="TEST" />
    <orderEntry type="module" module-name="android.sdktools.binary-resources" />
    <orderEntry type="module" module-name="intellij.android.adt.ui" />
<<<<<<< HEAD
    <orderEntry type="module" module-name="analytics-tracker" />
=======
    <orderEntry type="module" module-name="android.sdktools.analytics-tracker" />
>>>>>>> 12e77d2e
    <orderEntry type="module" module-name="intellij.android.common" />
    <orderEntry type="module" module-name="intellij.android.artwork" />
    <orderEntry type="module" module-name="android.sdktools.sdk-common" />
    <orderEntry type="library" name="dexlib2" level="project" />
    <orderEntry type="module" module-name="intellij.java.debugger.impl" />
    <orderEntry type="module" module-name="intellij.android.projectSystem" />
    <orderEntry type="module" module-name="intellij.android.smali" />
    <orderEntry type="module" module-name="intellij.android.lang" />
    <orderEntry type="library" name="protobuf" level="project" />
    <orderEntry type="library" name="studio-analytics-proto" level="project" />
  </component>
</module><|MERGE_RESOLUTION|>--- conflicted
+++ resolved
@@ -20,11 +20,7 @@
     <orderEntry type="module" module-name="android.sdktools.testutils" scope="TEST" />
     <orderEntry type="module" module-name="android.sdktools.binary-resources" />
     <orderEntry type="module" module-name="intellij.android.adt.ui" />
-<<<<<<< HEAD
-    <orderEntry type="module" module-name="analytics-tracker" />
-=======
     <orderEntry type="module" module-name="android.sdktools.analytics-tracker" />
->>>>>>> 12e77d2e
     <orderEntry type="module" module-name="intellij.android.common" />
     <orderEntry type="module" module-name="intellij.android.artwork" />
     <orderEntry type="module" module-name="android.sdktools.sdk-common" />
