--- conflicted
+++ resolved
@@ -34,16 +34,10 @@
 import kotlinx.coroutines.channels.Channel.Factory.UNLIMITED
 import kotlinx.coroutines.channels.SendChannel
 import kotlinx.coroutines.channels.toList
-<<<<<<< HEAD
-import kotlinx.coroutines.test.TestCoroutineScope
-import kotlinx.coroutines.test.advanceUntilIdle
-import kotlinx.coroutines.test.runBlockingTest
-=======
 import kotlinx.coroutines.test.TestScope
 import kotlinx.coroutines.test.advanceTimeBy
 import kotlinx.coroutines.test.advanceUntilIdle
 import kotlinx.coroutines.test.runTest
->>>>>>> de127946
 import org.junit.Before
 import org.junit.Rule
 import org.junit.Test
@@ -331,8 +325,7 @@
     )
     assertThat(channel.receive()).containsExactly(logcatMessage(DEBUG, 1, 2000, "app-1.1", "process-1.1", "Tag1", 1619900000L, 123L, "Message 1"))
     assertThat(channel.isEmpty)
-    testScheduler.advanceTimeBy(100)
-    testScheduler.runCurrent()
+    advanceTimeBy(100)
     assertThat(channel.receive()).containsExactly(logcatMessage(DEBUG, 1, 2000, "app-1.1", "process-1.1", "Tag2", 1619900000L, 123L, "Message 2"))
 
     assembler.processNewLines(
@@ -347,8 +340,7 @@
     )
     assertThat(channel.receive()).containsExactly(logcatMessage(DEBUG, 1, 2000, "app-1.1", "process-1.1", "Tag3", 1619900000L, 123L, "Message 3"))
     assertThat(channel.isEmpty)
-    testScheduler.advanceTimeBy(100)
-    testScheduler.runCurrent()
+    advanceTimeBy(100)
     assertThat(channel.receive()).containsExactly(logcatMessage(DEBUG, 1, 2000, "app-1.1", "process-1.1", "Tag4", 1619900000L, 123L, "Message 4"))
 
     assembler.processNewLines(
@@ -363,8 +355,7 @@
     )
     assertThat(channel.receive()).containsExactly(logcatMessage(DEBUG, 1, 2000, "app-1.1", "process-1.1", "Tag5", 1619900000L, 123L, "Message 5"))
     assertThat(channel.isEmpty)
-    testScheduler.advanceTimeBy(100)
-    testScheduler.runCurrent()
+    advanceTimeBy(100)
     assertThat(channel.receive()).containsExactly(logcatMessage(DEBUG, 1, 2000, "app-1.1", "process-1.1", "Tag6", 1619900000L, 123L, "Message 6"))
     channel.close()
     advanceUntilIdle()
