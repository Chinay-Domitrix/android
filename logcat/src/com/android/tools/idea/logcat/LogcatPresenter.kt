--- conflicted
+++ resolved
@@ -73,13 +73,9 @@
 
   fun getSelectedDevice(): Device?
 
-<<<<<<< HEAD
-  fun countFilterMatches(filter: String): Int
-=======
   fun applyLogcatSettings(logcatSettings: AndroidLogcatSettings)
 
   fun countFilterMatches(filter: LogcatFilter?): Int
->>>>>>> de127946
 
   fun foldImmediately()
 
