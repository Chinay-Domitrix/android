/*
 * Copyright (C) 2021 The Android Open Source Project
 *
 * Licensed under the Apache License, Version 2.0 (the "License");
 * you may not use this file except in compliance with the License.
 * You may obtain a copy of the License at
 *
 *      http://www.apache.org/licenses/LICENSE-2.0
 *
 * Unless required by applicable law or agreed to in writing, software
 * distributed under the License is distributed on an "AS IS" BASIS,
 * WITHOUT WARRANTIES OR CONDITIONS OF ANY KIND, either express or implied.
 * See the License for the specific language governing permissions and
 * limitations under the License.
 */
package com.android.tools.idea.logcat

import com.android.processmonitor.monitor.ProcessNameMonitor
import com.android.tools.adtui.toolwindow.splittingtabs.SplittingTabsToolWindowFactory
import com.android.tools.idea.concurrency.AndroidCoroutineScope
import com.android.tools.idea.concurrency.AndroidDispatchers.uiThread
import com.android.tools.idea.isAndroidEnvironment
<<<<<<< HEAD
import com.android.tools.idea.logcat.LogcatExperimentalSettings.Companion.getInstance
import com.android.tools.idea.logcat.LogcatPanelConfig.FormattingConfig.Custom
import com.android.tools.idea.logcat.LogcatPanelConfig.FormattingConfig.Preset
import com.android.tools.idea.logcat.devices.DeviceFactory
import com.android.tools.idea.logcat.filters.LogcatFilterColorSettingsPage
import com.android.tools.idea.logcat.messages.AndroidLogcatFormattingOptions
import com.android.tools.idea.logcat.messages.LogcatColorSettingsPage
=======
import com.android.tools.idea.logcat.LogcatPanelConfig.FormattingConfig.Custom
import com.android.tools.idea.logcat.LogcatPanelConfig.FormattingConfig.Preset
import com.android.tools.idea.logcat.devices.Device
import com.android.tools.idea.logcat.devices.DeviceFinder
import com.android.tools.idea.logcat.messages.AndroidLogcatFormattingOptions
>>>>>>> de127946
import com.android.tools.idea.logcat.messages.LogcatColors
import com.android.tools.idea.logcat.util.AndroidProjectDetectorImpl
import com.android.tools.idea.logcat.util.getDefaultFilter
import com.android.tools.idea.run.ShowLogcatListener
import com.android.tools.idea.run.ShowLogcatListener.DeviceInfo
import com.android.tools.idea.run.ShowLogcatListener.DeviceInfo.EmulatorDeviceInfo
import com.android.tools.idea.run.ShowLogcatListener.DeviceInfo.PhysicalDeviceInfo
import com.intellij.openapi.actionSystem.ActionGroup
import com.intellij.openapi.components.service
import com.intellij.openapi.project.DumbAware
import com.intellij.openapi.project.Project
import com.intellij.openapi.util.Disposer
import com.intellij.openapi.wm.ToolWindow
import com.intellij.openapi.wm.ex.ToolWindowEx
import com.intellij.ui.content.Content
import com.intellij.util.text.UniqueNameGenerator
import kotlinx.coroutines.launch
import kotlinx.coroutines.withContext

internal class LogcatToolWindowFactory : SplittingTabsToolWindowFactory(), DumbAware {

  private val logcatColors: LogcatColors = LogcatColors()

  // When ShowLogcatListener is activated, we do not want to create a new Logcat tab if the tool was empty
  private var insideShowLogcatListener = false

  override fun init(toolWindow: ToolWindow) {
    super.init(toolWindow)
    val project = (toolWindow as ToolWindowEx).project
<<<<<<< HEAD
    project.messageBus.connect()
      .subscribe(ShowLogcatListener.TOPIC, ShowLogcatListener { serialNumber, _ -> showLogcat(toolWindow, serialNumber) })
=======
    project.messageBus.connect(toolWindow.disposable)
      .subscribe(ShowLogcatListener.TOPIC, ShowLogcatListener { device, applicationId ->
        showLogcat(toolWindow, device, applicationId)
      })
>>>>>>> de127946

    project.getService(ProcessNameMonitor::class.java).start()
  }

  override fun createToolWindowContent(project: Project, toolWindow: ToolWindow) {
    super.createToolWindowContent(project, toolWindow)
    toolWindow.isAvailable = true
  }

  private fun showLogcat(toolWindow: ToolWindowEx, deviceInfo: DeviceInfo, applicationId: String?) {

    AndroidCoroutineScope(toolWindow.disposable).launch {
      val name = if (applicationId == null) deviceInfo.id else "$applicationId (${deviceInfo.id})"
      val device = toolWindow.project.service<DeviceFinder>().findDevice(deviceInfo.serialNumber) ?: deviceInfo.toOfflineDevice()
      withContext(uiThread) {
        insideShowLogcatListener = true
        try {
          val content = toolWindow.findTab(name)
          if (content != null) {
            toolWindow.contentManager.setSelectedContent(content)
          }
<<<<<<< HEAD
          val config = LogcatPanelConfig(
            device,
            getDefaultFormattingConfig(),
            getDefaultFilter(toolWindow.project, AndroidProjectDetectorImpl()),
            isSoftWrap = false)
          createNewTab(toolWindow, serialNumber, LogcatPanelConfig.toJson(config))
=======
          else {
            toolWindow.createLogcatTab(name, device, applicationId)
          }
          toolWindow.activate(null)
        }
        finally {
          insideShowLogcatListener = false
>>>>>>> de127946
        }
      }
    }
  }

  private fun ToolWindowEx.createLogcatTab(name: String, device: Device, applicationId: String?) {
    val filter = when (applicationId) {
      null -> getDefaultFilter(project, AndroidProjectDetectorImpl())
      else -> "package:$applicationId"
    }
    val config = LogcatPanelConfig(device, getDefaultFormattingConfig(), filter, isSoftWrap = false)
    createNewTab(this, name, LogcatPanelConfig.toJson(config))
  }

  override fun shouldCreateNewTabWhenEmpty() = !insideShowLogcatListener

  override fun isApplicable(project: Project) = isAndroidEnvironment(project)

  override fun generateTabName(tabNames: Set<String>) =
    UniqueNameGenerator.generateUniqueName("Logcat", "", "", " (", ")") { !tabNames.contains(it) }

  override fun createChildComponent(project: Project, popupActionGroup: ActionGroup, clientState: String?) =
    LogcatMainPanel(project, popupActionGroup, logcatColors, LogcatPanelConfig.fromJson(clientState))
      .also {
        logcatPresenters.add(it)
        Disposer.register(it) { logcatPresenters.remove(it) }
      }

  companion object {
    internal val logcatPresenters = mutableListOf<LogcatPresenter>()
  }

}

private fun ToolWindowEx.findTab(name: String): Content? {
  val count = contentManager.contentCount
  for (i in 0 until count) {
    val content = contentManager.getContent(i)
    if (content?.tabName == name) {
      return content
    }
  }
  return null
}

private fun getDefaultFormattingConfig(): LogcatPanelConfig.FormattingConfig {
  val formattingOptions = AndroidLogcatFormattingOptions.getDefaultOptions()
  val style = formattingOptions.getStyle()
  return if (style == null) Custom(formattingOptions) else Preset(style)
}

<<<<<<< HEAD
private fun Content.findLogcatPresenters(): List<LogcatPresenter> = TreeWalker(component).descendants().filterIsInstance<LogcatPresenter>()

private fun getDefaultFormattingConfig(): LogcatPanelConfig.FormattingConfig {
  val formattingOptions = AndroidLogcatFormattingOptions.getDefaultOptions()
  val style = formattingOptions.getStyle()
  return if (style == null) Custom(formattingOptions) else Preset(style)
=======
private fun DeviceInfo.toOfflineDevice(): Device {
  return when (this) {
    is PhysicalDeviceInfo -> Device.createPhysical(serialNumber, false, release, sdk, manufacturer, model)
    is EmulatorDeviceInfo -> Device.createEmulator(serialNumber, false, release, sdk, avdName)
  }
>>>>>>> de127946
}<|MERGE_RESOLUTION|>--- conflicted
+++ resolved
@@ -20,21 +20,11 @@
 import com.android.tools.idea.concurrency.AndroidCoroutineScope
 import com.android.tools.idea.concurrency.AndroidDispatchers.uiThread
 import com.android.tools.idea.isAndroidEnvironment
-<<<<<<< HEAD
-import com.android.tools.idea.logcat.LogcatExperimentalSettings.Companion.getInstance
-import com.android.tools.idea.logcat.LogcatPanelConfig.FormattingConfig.Custom
-import com.android.tools.idea.logcat.LogcatPanelConfig.FormattingConfig.Preset
-import com.android.tools.idea.logcat.devices.DeviceFactory
-import com.android.tools.idea.logcat.filters.LogcatFilterColorSettingsPage
-import com.android.tools.idea.logcat.messages.AndroidLogcatFormattingOptions
-import com.android.tools.idea.logcat.messages.LogcatColorSettingsPage
-=======
 import com.android.tools.idea.logcat.LogcatPanelConfig.FormattingConfig.Custom
 import com.android.tools.idea.logcat.LogcatPanelConfig.FormattingConfig.Preset
 import com.android.tools.idea.logcat.devices.Device
 import com.android.tools.idea.logcat.devices.DeviceFinder
 import com.android.tools.idea.logcat.messages.AndroidLogcatFormattingOptions
->>>>>>> de127946
 import com.android.tools.idea.logcat.messages.LogcatColors
 import com.android.tools.idea.logcat.util.AndroidProjectDetectorImpl
 import com.android.tools.idea.logcat.util.getDefaultFilter
@@ -64,15 +54,10 @@
   override fun init(toolWindow: ToolWindow) {
     super.init(toolWindow)
     val project = (toolWindow as ToolWindowEx).project
-<<<<<<< HEAD
-    project.messageBus.connect()
-      .subscribe(ShowLogcatListener.TOPIC, ShowLogcatListener { serialNumber, _ -> showLogcat(toolWindow, serialNumber) })
-=======
     project.messageBus.connect(toolWindow.disposable)
       .subscribe(ShowLogcatListener.TOPIC, ShowLogcatListener { device, applicationId ->
         showLogcat(toolWindow, device, applicationId)
       })
->>>>>>> de127946
 
     project.getService(ProcessNameMonitor::class.java).start()
   }
@@ -94,14 +79,6 @@
           if (content != null) {
             toolWindow.contentManager.setSelectedContent(content)
           }
-<<<<<<< HEAD
-          val config = LogcatPanelConfig(
-            device,
-            getDefaultFormattingConfig(),
-            getDefaultFilter(toolWindow.project, AndroidProjectDetectorImpl()),
-            isSoftWrap = false)
-          createNewTab(toolWindow, serialNumber, LogcatPanelConfig.toJson(config))
-=======
           else {
             toolWindow.createLogcatTab(name, device, applicationId)
           }
@@ -109,7 +86,6 @@
         }
         finally {
           insideShowLogcatListener = false
->>>>>>> de127946
         }
       }
     }
@@ -161,18 +137,9 @@
   return if (style == null) Custom(formattingOptions) else Preset(style)
 }
 
-<<<<<<< HEAD
-private fun Content.findLogcatPresenters(): List<LogcatPresenter> = TreeWalker(component).descendants().filterIsInstance<LogcatPresenter>()
-
-private fun getDefaultFormattingConfig(): LogcatPanelConfig.FormattingConfig {
-  val formattingOptions = AndroidLogcatFormattingOptions.getDefaultOptions()
-  val style = formattingOptions.getStyle()
-  return if (style == null) Custom(formattingOptions) else Preset(style)
-=======
 private fun DeviceInfo.toOfflineDevice(): Device {
   return when (this) {
     is PhysicalDeviceInfo -> Device.createPhysical(serialNumber, false, release, sdk, manufacturer, model)
     is EmulatorDeviceInfo -> Device.createEmulator(serialNumber, false, release, sdk, avdName)
   }
->>>>>>> de127946
 }