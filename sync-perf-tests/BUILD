--- conflicted
+++ resolved
@@ -1,9 +1,6 @@
 load("//tools/base/bazel:bazel.bzl", "iml_module")
 load("//tools/base/bazel:maven.bzl", "maven_repository")
-<<<<<<< HEAD
-=======
 load("@exec_properties//:constants.bzl", "LARGE_MACHINE")
->>>>>>> b5f40ffd
 
 SYNC_PERFGATE_TAGS = [
     "block-network",
@@ -63,26 +60,6 @@
             ],
         },
         # Perfgate tests
-<<<<<<< HEAD
-        "Base100": {
-            "data": ["//prebuilts/studio/buildbenchmarks:Base100_project"],
-            "test_filter": "com.android.tools.idea.gradle.project.sync.perf.Base100PerfTest",
-            "tags": SYNC_PERFGATE_TAGS,
-        },
-        "Base100Kotlin": {
-            "data": ["//prebuilts/studio/buildbenchmarks:Base100_project"],
-            "test_filter": "com.android.tools.idea.gradle.project.sync.perf.Base100KotlinPerfTest",
-            "tags": SYNC_PERFGATE_TAGS,
-        },
-        "Dolphin": {
-            "data": ["//prebuilts/studio/buildbenchmarks/dolphin.3627ef8a"],
-            "test_filter": "com.android.tools.idea.gradle.project.sync.perf.DolphinPerfTest",
-            "tags": SYNC_PERFGATE_TAGS,
-        },
-        "ExtraLarge": {
-            "data": ["//prebuilts/studio/buildbenchmarks:ExtraLarge_project"],
-            "test_filter": "com.android.tools.idea.gradle.project.sync.perf.ExtraLargePerfTest",
-=======
         # We split the V1 and V2 tests in different shards so that project loading from one
         # does not impact the initial metrics for another. See b/215189237 for more context.
         "Base100V1": {
@@ -121,16 +98,10 @@
         "ExtraLargeV1": {
             "data": ["//prebuilts/studio/buildbenchmarks:ExtraLarge_project"],
             "test_filter": "com.android.tools.idea.gradle.project.sync.perf.ExtraLargePerfTestV1",
->>>>>>> b5f40ffd
             # Only run manually since this project requires too much memory (b/176172752)
             "timeout": "long",
             "tags": ["manual"],
         },
-<<<<<<< HEAD
-        "SantaTracker": {
-            "data": ["//prebuilts/studio/buildbenchmarks:SantaTracker_project"],
-            "test_filter": "com.android.tools.idea.gradle.project.sync.perf.SantaTrackerPerfTest",
-=======
         "ExtraLargeV2": {
             "data": ["//prebuilts/studio/buildbenchmarks:ExtraLarge_project"],
             "test_filter": "com.android.tools.idea.gradle.project.sync.perf.ExtraLargePerfTestV2",
@@ -145,7 +116,6 @@
         "SantaTrackerV2": {
             "data": ["//prebuilts/studio/buildbenchmarks:SantaTracker_project"],
             "test_filter": "com.android.tools.idea.gradle.project.sync.perf.SantaTrackerPerfTestV2",
->>>>>>> b5f40ffd
             "tags": SYNC_PERFGATE_TAGS,
         },
         # This split test target contains AveragePerfTest, and other unspecified tests if
@@ -165,13 +135,9 @@
         "//tools/adt/idea/android/annotations",
         "//tools/adt/idea/sync-perf-tests/testData",
         "//tools/base/build-system:gradle-distrib",
-<<<<<<< HEAD
-        "//tools/base/build-system:studio_repo",
-=======
         "//tools/base/build-system:gradle-distrib-7.2",
         "//tools/base/build-system:android_gradle_plugin.zip",
         "//tools/base/build-system:android_gradle_plugin_runtime_dependencies",
->>>>>>> b5f40ffd
         "//tools/base/build-system/integration-test:kotlin_gradle_plugin_prebuilts",
     ],
     test_srcs = ["testSrc"],
@@ -207,10 +173,7 @@
         "@maven//:com.android.support.constraint.constraint-layout_1.0.2",
         "@maven//:com.android.support.test.espresso.espresso-core_3.0.2",
         "@maven//:com.android.support.test.uiautomator.uiautomator-v18_2.1.1",
-<<<<<<< HEAD
-=======
         "@maven//:com.android.tools.build.gradle_7.1.0",
->>>>>>> b5f40ffd
         "@maven//:com.facebook.testing.screenshot.core_0.2.3",
         "@maven//:com.google.android.android_4.1.1.4",
         "@maven//:com.google.auto.value.auto-value_1.4-rc1",
