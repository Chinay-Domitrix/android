--- conflicted
+++ resolved
@@ -23,6 +23,7 @@
 import com.android.tools.idea.gradle.repositories.IdeGoogleMavenRepository
 import com.android.tools.idea.gradle.repositories.OfflineIdeGoogleMavenRepository
 import com.android.tools.idea.gradle.repositories.RepositoryUrlManager
+import com.android.tools.idea.npw.model.RenderTemplateModel
 import com.android.tools.idea.npw.template.ModuleTemplateDataBuilder
 import com.android.tools.idea.npw.template.ProjectTemplateDataBuilder
 import com.android.tools.idea.npw.template.TemplateResolver
@@ -139,7 +140,7 @@
   @Target(AnnotationTarget.FUNCTION, AnnotationTarget.PROPERTY_GETTER, AnnotationTarget.PROPERTY_SETTER)
   annotation class TemplateCheck
 
-  private val withKotlin: ProjectStateCustomizer = { moduleData: ModuleTemplateDataBuilder, projectData: ProjectTemplateDataBuilder ->
+  private val withKotlin: ProjectStateCustomizer = { _: ModuleTemplateDataBuilder, projectData: ProjectTemplateDataBuilder ->
     projectData.language = Language.Kotlin
     // Use the Kotlin version for tests
     projectData.kotlinVersion = TestUtils.KOTLIN_VERSION_FOR_TESTS
@@ -164,7 +165,10 @@
   fun testNewBasicActivityMaterial3() {
     StudioFlags.NPW_MATERIAL3_ENABLED.override(true)
     try {
-      checkCreateTemplate("Basic Activity (Material3)", withKotlin)
+      val withMaterial3: ProjectStateCustomizer = { moduleData: ModuleTemplateDataBuilder, _: ProjectTemplateDataBuilder ->
+        moduleData.isMaterial3 = true
+      }
+      checkCreateTemplate("Basic Activity (Material3)", withKotlin, withMaterial3)
     } finally {
       StudioFlags.NPW_MATERIAL3_ENABLED.clearOverride()
     }
@@ -302,10 +306,10 @@
 
   @TemplateCheck
   fun testComposeActivity() {
-<<<<<<< HEAD
     val withSpecificKotlin: ProjectStateCustomizer = { moduleData: ModuleTemplateDataBuilder, projectData: ProjectTemplateDataBuilder ->
       projectData.language = Language.Kotlin
-      projectData.kotlinVersion = "1.5.21"
+      projectData.kotlinVersion = RenderTemplateModel.getComposeKotlinVersion(isMaterial3 = false)
+      RenderTemplateModel.Companion.toString()
       moduleData.category = Category.Compose
     }
     checkCreateTemplate("Empty Compose Activity", withSpecificKotlin) // Compose is always Kotlin
@@ -313,22 +317,17 @@
 
   @TemplateCheck
   fun testComposeActivityMaterial3() {
-    // We temporarily are not setting the StudioFlags.NPW_MATERIAL3_ENABLED so detect if it's enabled accidentally.
-    // See comment in TemplateTestUtils.isBroken.
-
-    val withSpecificKotlin: ProjectStateCustomizer = { moduleData: ModuleTemplateDataBuilder, projectData: ProjectTemplateDataBuilder ->
-      projectData.language = Language.Kotlin
-      projectData.kotlinVersion = "1.5.31"
-      moduleData.category = Category.Compose
-    }
-    checkCreateTemplate("Empty Compose Activity (Material3)", withSpecificKotlin) // Compose is always Kotlin
-=======
-    val withOldKotlin: ProjectStateCustomizer = { moduleData: ModuleTemplateDataBuilder, projectData: ProjectTemplateDataBuilder ->
-      projectData.language = Language.Kotlin
-      projectData.kotlinVersion = "1.5.10"
-    }
-    checkCreateTemplate("Empty Compose Activity", withOldKotlin) // Compose is always Kotlin
->>>>>>> 44b500f2
+    StudioFlags.NPW_MATERIAL3_ENABLED.override(true)
+    try {
+      val withSpecificKotlin: ProjectStateCustomizer = { moduleData: ModuleTemplateDataBuilder, projectData: ProjectTemplateDataBuilder ->
+        projectData.language = Language.Kotlin
+        projectData.kotlinVersion = RenderTemplateModel.getComposeKotlinVersion(isMaterial3 = true)
+        moduleData.category = Category.Compose
+      }
+      checkCreateTemplate("Empty Compose Activity (Material3)", withSpecificKotlin) // Compose is always Kotlin
+    } finally {
+      StudioFlags.NPW_MATERIAL3_ENABLED.clearOverride()
+    }
   }
 
   @TemplateCheck
@@ -349,16 +348,6 @@
   @TemplateCheck
   fun testNewBlankWearActivityWithKotlin() {
     checkCreateTemplate("Blank Activity", withKotlin, avoidModifiedModuleName = true)
-  }
-
-  @TemplateCheck
-  fun testGoogleMapsWearActivity() {
-    checkCreateTemplate("Google Maps Activity", formFactor = FormFactor.Wear)
-  }
-
-  @TemplateCheck
-  fun testGoogleMapsWearActivityWithKotlin() {
-    checkCreateTemplate("Google Maps Activity", withKotlin, formFactor = FormFactor.Wear, avoidModifiedModuleName = true)
   }
 
   @TemplateCheck
@@ -565,9 +554,10 @@
   @TemplateCheck
   fun testNewFiles() {
     checkCreateTemplate("AIDL File")
-    checkCreateTemplate("App Actions XML File")
+    checkCreateTemplate("App Actions XML File (deprecated)")
     checkCreateTemplate("Layout XML File")
     checkCreateTemplate("Values XML File")
+    checkCreateTemplate("Shortcuts XML File")
   }
 
   @TemplateCheck
