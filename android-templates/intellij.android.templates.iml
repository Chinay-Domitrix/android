--- conflicted
+++ resolved
@@ -15,45 +15,33 @@
     <orderEntry type="module" module-name="intellij.android.gradle.dsl" />
     <orderEntry type="module" module-name="intellij.android.common" />
     <orderEntry type="module" module-name="intellij.android.jps.model" />
-<<<<<<< HEAD
+    <orderEntry type="module" module-name="intellij.android.projectSystem.gradle" />
     <orderEntry type="module" module-name="android.sdktools.wizardTemplate.plugin" />
     <orderEntry type="module" module-name="intellij.android.projectSystem" />
     <orderEntry type="module" module-name="android.sdktools.resource-repository" />
     <orderEntry type="module" module-name="android.sdktools.manifest-merger" />
+    <orderEntry type="module" module-name="intellij.android.render-resources" />
     <orderEntry type="library" name="Guava" level="project" />
     <orderEntry type="library" name="jetbrains-annotations" level="project" />
     <orderEntry type="library" name="kotlin-stdlib" level="project" />
-    <orderEntry type="library" scope="PROVIDED" name="kotlinc.kotlin-compiler-common" level="project" />
-    <orderEntry type="library" scope="PROVIDED" name="kotlinc.kotlin-compiler-fe10" level="project" />
+    <orderEntry type="library" name="kotlinc.kotlin-compiler-common" level="project" />
+    <orderEntry type="library" name="kotlinc.kotlin-compiler-fe10" level="project" />
     <orderEntry type="module" module-name="intellij.xml.psi" />
     <orderEntry type="module" module-name="intellij.platform.projectModel" />
+    <orderEntry type="module" module-name="intellij.platform.lang.core" />
+    <orderEntry type="module" module-name="kotlin.base.facet" />
     <orderEntry type="module" module-name="kotlin.base.fe10.analysis" />
-    <orderEntry type="module" module-name="intellij.platform.lang.core" />
-    <orderEntry type="module" module-name="intellij.platform.util.base" />
     <orderEntry type="module" module-name="kotlin.base.project-structure" />
     <orderEntry type="module" module-name="intellij.platform.util.rt" />
     <orderEntry type="module" module-name="intellij.platform.editor" />
-    <orderEntry type="module" module-name="intellij.platform.util.diff" />
-    <orderEntry type="module" module-name="intellij.xml.dom" />
     <orderEntry type="module" module-name="intellij.java.psi" />
     <orderEntry type="module" module-name="intellij.platform.analysis" />
     <orderEntry type="module" module-name="intellij.platform.core" />
     <orderEntry type="module" module-name="intellij.platform.extensions" />
     <orderEntry type="module" module-name="intellij.xml.impl" />
-    <orderEntry type="module" module-name="intellij.platform.core.impl" />
     <orderEntry type="module" module-name="intellij.platform.util" />
     <orderEntry type="module" module-name="intellij.platform.ide.core" />
     <orderEntry type="module" module-name="intellij.platform.util.ui" />
     <orderEntry type="module" module-name="intellij.platform.diff" />
-    <orderEntry type="module" module-name="kotlin.base.facet" />
-=======
-    <orderEntry type="module" module-name="intellij.android.projectSystem.gradle" />
-    <orderEntry type="module" module-name="intellij.android.wizardTemplate.plugin" />
-    <orderEntry type="library" name="studio-plugin-Kotlin" level="project" />
-    <orderEntry type="module" module-name="intellij.android.projectSystem" />
-    <orderEntry type="module" module-name="android.sdktools.resource-repository" />
-    <orderEntry type="module" module-name="android.sdktools.manifest-merger" />
-    <orderEntry type="module" module-name="intellij.android.render-resources" />
->>>>>>> de127946
   </component>
 </module>