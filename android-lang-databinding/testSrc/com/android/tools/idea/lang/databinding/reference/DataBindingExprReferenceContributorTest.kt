/*
 * Copyright (C) 2019 The Android Open Source Project
 *
 * Licensed under the Apache License, Version 2.0 (the "License");
 * you may not use this file except in compliance with the License.
 * You may obtain a copy of the License at
 *
 *      http://www.apache.org/licenses/LICENSE-2.0
 *
 * Unless required by applicable law or agreed to in writing, software
 * distributed under the License is distributed on an "AS IS" BASIS,
 * WITHOUT WARRANTIES OR CONDITIONS OF ANY KIND, either express or implied.
 * See the License for the specific language governing permissions and
 * limitations under the License.
 */
package com.android.tools.idea.lang.databinding.reference

import com.android.tools.idea.databinding.DataBindingMode
import com.android.tools.idea.databinding.ModuleDataBinding
import com.android.tools.idea.lang.databinding.getTestDataPath
import com.android.tools.idea.lang.databinding.model.ModelClassResolvable
import com.android.tools.idea.testing.AndroidProjectRule
import com.android.tools.idea.testing.caret
import com.google.common.truth.Truth.assertThat
import com.intellij.facet.FacetManager
import com.intellij.psi.PsiMethod
import com.intellij.psi.impl.source.resolve.reference.impl.PsiMultiReference
import com.intellij.psi.xml.XmlAttribute
import com.intellij.psi.xml.XmlTag
import com.intellij.testFramework.EdtRule
import com.intellij.testFramework.RunsInEdt
import com.intellij.testFramework.fixtures.JavaCodeInsightTestFixture
import org.jetbrains.android.facet.AndroidFacet
import org.junit.Before
import org.junit.Rule
import org.junit.Test
import org.junit.rules.RuleChain
import org.junit.runner.RunWith
import org.junit.runners.Parameterized

/**
 * A collection of tests that provide code coverage for [DataBindingExprReferenceContributor] logic.
 */
@RunWith(Parameterized::class)
@RunsInEdt
class DataBindingExprReferenceContributorTest(private val mode: DataBindingMode) {
  companion object {
    @JvmStatic
    @Parameterized.Parameters(name = "{0}")
    fun modes() = listOf(DataBindingMode.SUPPORT,
                         DataBindingMode.ANDROIDX)
  }

  private val projectRule = AndroidProjectRule.withSdk()

  // projectRule must NOT be created on the EDT
  @get:Rule
  val ruleChain = RuleChain.outerRule(projectRule).around(EdtRule())!!

  private val fixture: JavaCodeInsightTestFixture by lazy {
    projectRule.fixture as JavaCodeInsightTestFixture
  }

  @Before
  fun setUp() {
    fixture.testDataPath = getTestDataPath()

    fixture.addFileToProject("AndroidManifest.xml", """
      <?xml version="1.0" encoding="utf-8"?>
      <manifest xmlns:android="http://schemas.android.com/apk/res/android" package="test.langdb">
        <application />
      </manifest>
    """.trimIndent())

    // Add a fake "BindingAdapter" to this project so the tests resolve the dependency; this is
    // easier than finding a way to add a real dependency on the data binding library, which
    // usually requires Gradle plugin support.
    val databindingPackage = mode.packageName.removeSuffix(".") // Without trailing '.'
    val databindingSrcPath = "src/${databindingPackage.replace('.', '/')}"

    with(fixture.addFileToProject(
      "$databindingSrcPath/BindingAdapter.java",
      // language=java
      """
        package $databindingPackage;

        import java.lang.annotation.ElementType;
        import java.lang.annotation.Target;

        @Target(ElementType.METHOD)
        public @interface BindingAdapter {
          String[] value();
        }
      """.trimIndent())) {
      // The following line is needed or else we get an error for referencing a file out of bounds
      fixture.allowTreeAccessForFile(this.virtualFile)
    }

    with(fixture.addFileToProject(
      "$databindingSrcPath/InverseBindingAdapter.java",
      // language=java
      """
        package $databindingPackage;

        import java.lang.annotation.ElementType;
        import java.lang.annotation.Target;

        @Target({ElementType.METHOD, ElementType.ANNOTATION_TYPE})
        public @interface InverseBindingAdapter {
            String attribute();
            String event() default "";
        }
      """.trimIndent())) {
      // The following line is needed or else we get an error for referencing a file out of bounds
      fixture.allowTreeAccessForFile(this.virtualFile)
    }

    with(fixture.addFileToProject(
      "$databindingSrcPath/InverseBindingMethods.java",
      // language=java
      """
        package $databindingPackage;

        import java.lang.annotation.ElementType;
        import java.lang.annotation.Target;

        @Target(ElementType.TYPE)
        public @interface InverseBindingMethods {
            InverseBindingMethod[] value();
        }
      """.trimIndent())) {
      // The following line is needed or else we get an error for referencing a file out of bounds
      fixture.allowTreeAccessForFile(this.virtualFile)
    }

    with(fixture.addFileToProject(
      "src/${databindingPackage.replace('.', '/')}/InverseBindingMethod.java",
      // language=java
      """
        package $databindingPackage;

        import java.lang.annotation.ElementType;
        import java.lang.annotation.Target;

        @Target(ElementType.ANNOTATION_TYPE)
        public @interface InverseBindingMethod {
            Class type();
            String attribute();
            String event() default "";
            String method() default "";
        }
      """.trimIndent())) {
      // The following line is needed or else we get an error for referencing a file out of bounds
      fixture.allowTreeAccessForFile(this.virtualFile)
    }

    with(fixture.addFileToProject(
      "src/${databindingPackage.replace('.', '/')}/ObservableField.java",
      // language=java
      """
        package $databindingPackage;

        public class ObservableField<T> {
            public T get() {}
        }
      """.trimIndent())) {
      // The following line is needed or else we get an error for referencing a file out of bounds
      fixture.allowTreeAccessForFile(this.virtualFile)
    }

    val androidFacet = FacetManager.getInstance(projectRule.module).getFacetByType(AndroidFacet.ID)
    ModuleDataBinding.getInstance(androidFacet!!).dataBindingMode = mode
  }

  @Test
  fun dbIdReferencesXmlVariable() {
    fixture.addClass("""
      package test.langdb;

      public class Model {
        public ObservableField<String> strValue = new ObservableField<String>("value");
      }
    """.trimIndent())

    val file = fixture.addFileToProject("res/layout/test_layout.xml", """
      <?xml version="1.0" encoding="utf-8"?>
      <layout xmlns:android="http://schemas.android.com/apk/res/android">
        <data>
          <variable name="model" type="test.langdb.Model" />
        </data>
        <TextView android:text="@{mo${caret}del.strValue}"/>
      </layout>
    """.trimIndent())
    fixture.configureFromExistingVirtualFile(file.virtualFile)

    val element = fixture.elementAtCaret as XmlTag
    assertThat(element.name).isEqualTo("variable")
    assertThat(element.attributes.find { attr -> attr.name == "name" && attr.value == "model" }).isNotNull()
  }

  @Test
  fun dbIdReferencesXmlVariableFromOtherLayoutFiles() {
    fixture.addClass(
      // language=java
      """
      package test.langdb;
      public class Model {
        String getStrValue() {}
      }
    """.trimIndent())

    fixture.addFileToProject("res/layout/test_layout.xml", """
      <?xml version="1.0" encoding="utf-8"?>
      <layout xmlns:android="http://schemas.android.com/apk/res/android">
        <data>
          <variable name="model" type="test.langdb.Model" />
        </data>
        <TextView android:text="text"/>
      </layout>
    """.trimIndent())

    val landFile = fixture.addFileToProject("res/layout-land/test_layout.xml", """
      <?xml version="1.0" encoding="utf-8"?>
      <layout xmlns:android="http://schemas.android.com/apk/res/android">
        <TextView android:text="@{mo${caret}del.strValue}"/>
      </layout>
    """.trimIndent())
    fixture.configureFromExistingVirtualFile(landFile.virtualFile)

    val element = fixture.elementAtCaret as XmlTag
    assertThat(element.name).isEqualTo("variable")
    assertThat(element.attributes.find { attr -> attr.name == "name" && attr.value == "model" }).isNotNull()
  }

  @Test
  fun dbFieldReferencesClassField() {
    fixture.addClass("""
      package test.langdb;

      import ${mode.packageName}ObservableField;

      public class Model {
        public ObservableField<String> strValue = new ObservableField<String>("value");
      }
    """.trimIndent())

    val file = fixture.addFileToProject("res/layout/test_layout.xml", """
      <?xml version="1.0" encoding="utf-8"?>
      <layout xmlns:android="http://schemas.android.com/apk/res/android">
        <data>
          <variable name="model" type="test.langdb.Model" />
        </data>
        <TextView android:text="@{model.str${caret}Value}"/>
      </layout>
    """.trimIndent())
    fixture.configureFromExistingVirtualFile(file.virtualFile)

    val javaStrValue = fixture.findClass("test.langdb.Model").findFieldByName("strValue", false)!!
    val xmlStrValue = fixture.getReferenceAtCaretPosition()!!

    // If both of these are true, it means XML can reach Java and Java can reach XML
    assertThat(xmlStrValue.isReferenceTo(javaStrValue)).isTrue()
    assertThat(xmlStrValue.resolve()).isEqualTo(javaStrValue)
  }

  @Test
  fun dbFieldReferencesMapValue() {
    val file = fixture.addFileToProject("res/layout/test_layout.xml", """
      <?xml version="1.0" encoding="utf-8"?>
      <layout xmlns:android="http://schemas.android.com/apk/res/android">
        <data>
          <variable name="map" type="java.util.Map<Integer, String>" />
        </data>
<<<<<<< HEAD
        <TextView android:text="@{map.str<caret>Value}"/>
=======
        <TextView android:text="@{map.str${caret}Value}"/>
>>>>>>> bd07c1f4
      </layout>
    """.trimIndent())
    fixture.configureFromExistingVirtualFile(file.virtualFile)

    val methodInSourceCode = fixture.findClass("java.util.Map").findMethodsByName("get", false)[0]
    val referencedMethod = fixture.getReferenceAtCaretPosition()!!

    // Generic types in "java.util.Map" should be resolved correctly.
    assertThat((referencedMethod as ModelClassResolvable).resolvedType!!.type.canonicalText).isEqualTo("java.lang.String")
    // If both of these are true, it means XML can reach Java and Java can reach XML
    assertThat(referencedMethod.isReferenceTo(methodInSourceCode)).isTrue()
    assertThat(referencedMethod.resolve()).isEqualTo(methodInSourceCode)
  }

  @Test
  fun dbFieldReferencesHashMapValue() {
    val file = fixture.addFileToProject("res/layout/test_layout.xml", """
      <?xml version="1.0" encoding="utf-8"?>
      <layout xmlns:android="http://schemas.android.com/apk/res/android">
        <data>
          <variable name="map" type="java.util.HashMap<Integer, String>" />
        </data>
<<<<<<< HEAD
        <TextView android:text="@{map.str<caret>Value}"/>
=======
        <TextView android:text="@{map.str${caret}Value}"/>
>>>>>>> bd07c1f4
      </layout>
    """.trimIndent())
    fixture.configureFromExistingVirtualFile(file.virtualFile)

    val methodInSourceCode = fixture.findClass("java.util.HashMap").findMethodsByName("get", false)[0]
    val referencedMethod = fixture.getReferenceAtCaretPosition()!!

    // Generic types in "java.util.HashMap" should be resolved correctly.
    assertThat((referencedMethod as ModelClassResolvable).resolvedType!!.type.canonicalText).isEqualTo("java.lang.String")
    // If both of these are true, it means XML can reach Java and Java can reach XML
    assertThat(referencedMethod.isReferenceTo(methodInSourceCode)).isTrue()
    assertThat(referencedMethod.resolve()).isEqualTo(methodInSourceCode)
  }

  @Test
  fun dbFieldReferencesMapField() {
    fixture.addClass("""
      package test.langdb;

      public class MyMap extends HashMap<String, String>{
        public String myField
      }
    """.trimIndent())

    val file = fixture.addFileToProject("res/layout/test_layout.xml", """
      <?xml version="1.0" encoding="utf-8"?>
      <layout xmlns:android="http://schemas.android.com/apk/res/android">
        <data>
          <variable name="map" type="test.langdb.MyMap" />
        </data>
<<<<<<< HEAD
        <TextView android:text="@{map.myFiel<caret>d"/>
=======
        <TextView android:text="@{map.myFiel${caret}d"/>
>>>>>>> bd07c1f4
      </layout>
    """.trimIndent())
    fixture.configureFromExistingVirtualFile(file.virtualFile)

    val methodInSourceCode = fixture.findClass("test.langdb.MyMap").findFieldByName("myField", false)!!
    val referencedMethod = fixture.getReferenceAtCaretPosition()!!

    // If both of these are true, it means XML can reach Java and Java can reach XML
    assertThat(referencedMethod.isReferenceTo(methodInSourceCode)).isTrue()
    assertThat(referencedMethod.resolve()).isEqualTo(methodInSourceCode)
  }

  @Test
  fun dbMethodReferencesClassMethod() {
    fixture.addClass("""
      package test.langdb;

      public class Model {
        public void doSomething() {}
      }
    """.trimIndent())

    val file = fixture.addFileToProject("res/layout/test_layout.xml", """
      <?xml version="1.0" encoding="utf-8"?>
      <layout xmlns:android="http://schemas.android.com/apk/res/android">
        <data>
          <variable name="model" type="test.langdb.Model" />
        </data>
        <TextView android:text="@{model.do${caret}Something()}"/>
      </layout>
    """.trimIndent())
    fixture.configureFromExistingVirtualFile(file.virtualFile)

    val javaDoSomething = fixture.findClass("test.langdb.Model").findMethodsByName("doSomething")[0].sourceElement!!
    val xmlDoSomething = fixture.getReferenceAtCaretPosition()!!

    // If both of these are true, it means XML can reach Java and Java can reach XML
    assertThat(xmlDoSomething.isReferenceTo(javaDoSomething)).isTrue()
    assertThat(xmlDoSomething.resolve()).isEqualTo(javaDoSomething)
  }

  @Test
  fun dbMethodReferencesClassMethodWithVarArgs() {
    fixture.addClass("""
      package test.langdb;

      public class Model {
        public void doSomething(Object... args) {}
      }
    """.trimIndent())

    val file = fixture.addFileToProject("res/layout/test_layout.xml", """
      <?xml version="1.0" encoding="utf-8"?>
      <layout xmlns:android="http://schemas.android.com/apk/res/android">
        <data>
          <variable name="model" type="test.langdb.Model" />
        </data>
        <TextView android:text="@{model.do${caret}Something(model, model, model)}"/>
      </layout>
    """.trimIndent())
    fixture.configureFromExistingVirtualFile(file.virtualFile)

    val javaDoSomething = fixture.findClass("test.langdb.Model").findMethodsByName("doSomething")[0].sourceElement!!
    val xmlDoSomething = fixture.getReferenceAtCaretPosition()!!

    // If both of these are true, it means XML can reach Java and Java can reach XML
    assertThat(xmlDoSomething.isReferenceTo(javaDoSomething)).isTrue()
    assertThat(xmlDoSomething.resolve()).isEqualTo(javaDoSomething)
  }

  @Test
  fun dbPropertyReferencesClassMethod() {
    fixture.addClass("""
      package test.langdb;

      public class Model {
        public String getStrValue() {}
      }
    """.trimIndent())

    val file = fixture.addFileToProject("res/layout/test_layout.xml", """
      <?xml version="1.0" encoding="utf-8"?>
      <layout xmlns:android="http://schemas.android.com/apk/res/android">
        <data>
          <variable name="model" type="test.langdb.Model" />
        </data>
        <TextView android:text="@{mod${caret}el.str${caret}Value}"/>
      </layout>
    """.trimIndent())
    fixture.configureFromExistingVirtualFile(file.virtualFile)

    val javaStrValue = fixture.findClass("test.langdb.Model").findMethodsByName("getStrValue")[0].sourceElement!!
    val xmlStrValue = fixture.getReferenceAtCaretPosition()!!

    // If both of these are true, it means XML can reach Java and Java can reach XML
    assertThat(xmlStrValue.isReferenceTo(javaStrValue)).isTrue()
    assertThat(xmlStrValue.resolve()).isEqualTo(javaStrValue)
  }

  @Test
  fun dbFieldCanNotReferenceStaticGetter() {
    fixture.addClass("""
      package test.langdb;

      public class Model {
        public static String getStrValue() {}
      }
    """.trimIndent())

    val file = fixture.addFileToProject("res/layout/test_layout.xml", """
      <?xml version="1.0" encoding="utf-8"?>
      <layout xmlns:android="http://schemas.android.com/apk/res/android">
        <data>
          <variable name="model" type="test.langdb.Model" />
        </data>
        <TextView android:text="@{model.str${caret}Value}"/>
      </layout>
    """.trimIndent())
    fixture.configureFromExistingVirtualFile(file.virtualFile)

    // A static method can not be the getter for a data binding field.
    assertThat(fixture.getReferenceAtCaretPosition()).isNull()
  }

  @Test
  fun dbFieldCanNotReferenceStaticSetter() {
    fixture.addClass("""
      package test.langdb;

      public class Model {
        public String getStrValue() {}
        static public void setStrValue(String value) {}
      }
    """.trimIndent())

    val file = fixture.addFileToProject("res/layout/test_layout.xml", """
      <?xml version="1.0" encoding="utf-8"?>
      <layout xmlns:android="http://schemas.android.com/apk/res/android">
        <data>
          <variable name="model" type="test.langdb.Model" />
        </data>
        <TextView android:text="@={model.str${caret}Value}"/>
      </layout>
    """.trimIndent())
    fixture.configureFromExistingVirtualFile(file.virtualFile)

    // A static method can not be the setter for a data binding field.
    assertThat((fixture.getReferenceAtCaretPosition()!!.resolve() as PsiMethod).name).isNotEqualTo("setStrValue")
  }

  @Test
  fun dbIdReferencesXmlImport() {
    fixture.addClass("""
      package test.langdb;

      import android.view.View;

      public class Model {
        public static void handleClick(View v) {}
      }
    """.trimIndent())

    val file = fixture.addFileToProject("res/layout/test_layout.xml", """
      <?xml version="1.0" encoding="utf-8"?>
      <layout xmlns:android="http://schemas.android.com/apk/res/android">
        <data>
          <import type="test.langdb.Model" />
        </data>
        <TextView android:onClick="@{Mo${caret}del::handleClick}"/>
      </layout>
    """.trimIndent())
    fixture.configureFromExistingVirtualFile(file.virtualFile)

    val element = fixture.elementAtCaret as XmlTag
    assertThat(element.name).isEqualTo("import")
    assertThat(element.attributes.find { attr -> attr.name == "type" && attr.value == "test.langdb.Model" }).isNotNull()
  }

  @Test
  fun dbStaticMethodReferenceReferencesClassMethod() {
    fixture.addClass("""
      package test.langdb;

      import android.view.View;

      public class Model {
        public static void handleClick(View v) {}
      }
    """.trimIndent())

    val file = fixture.addFileToProject("res/layout/test_layout.xml", """
      <?xml version="1.0" encoding="utf-8"?>
      <layout xmlns:android="http://schemas.android.com/apk/res/android">
        <data>
          <import type="test.langdb.Model" />
        </data>
        <TextView android:onClick="@{Model::handle${caret}Click}"/>
      </layout>
    """.trimIndent())
    fixture.configureFromExistingVirtualFile(file.virtualFile)

    val javaHandleClick = fixture.findClass("test.langdb.Model").findMethodsByName("handleClick")[0].sourceElement!!
    val xmlHandleClick = fixture.getReferenceAtCaretPosition()!!

    // If both of these are true, it means XML can reach Java and Java can reach XML
    assertThat(xmlHandleClick.isReferenceTo(javaHandleClick)).isTrue()
    assertThat(xmlHandleClick.resolve()).isEqualTo(javaHandleClick)
  }

  @Test
  fun dbClassCanNotReferenceInstanceMethodWithDoubleColon() {
    fixture.addClass("""
      package test.langdb;

      import android.view.View;

      public class Model {
        public void handleClick(View v) {}
      }
    """.trimIndent())

    val file = fixture.addFileToProject("res/layout/test_layout.xml", """
      <?xml version="1.0" encoding="utf-8"?>
      <layout xmlns:android="http://schemas.android.com/apk/res/android">
        <data>
          <import type="test.langdb.Model" />
        </data>
        <TextView android:onClick="@{Model::handle${caret}Click}"/>
      </layout>
    """.trimIndent())
    fixture.configureFromExistingVirtualFile(file.virtualFile)

    assertThat(fixture.getReferenceAtCaretPosition()).isNull()
  }

  @Test
  fun dbClassCanNotReferenceInstanceMethodWithDot() {
    fixture.addClass("""
      package test.langdb;

      import android.view.View;

      public class Model {
        public void handleClick(View v) {}
      }
    """.trimIndent())

    val file = fixture.addFileToProject("res/layout/test_layout.xml", """
      <?xml version="1.0" encoding="utf-8"?>
      <layout xmlns:android="http://schemas.android.com/apk/res/android">
        <data>
          <import type="test.langdb.Model" />
        </data>
        <TextView android:onClick="@{Model.handle${caret}Click}"/>
      </layout>
    """.trimIndent())
    fixture.configureFromExistingVirtualFile(file.virtualFile)

    assertThat(fixture.getReferenceAtCaretPosition()).isNull()
  }

  @Test
  fun dbInstanceMethodReferenceReferencesClassMethod() {
    fixture.addClass("""
      package test.langdb;

      import android.view.View;

      public class ClickHandler {
        public void handleClick(View v) {}
      }
    """.trimIndent())

    val file = fixture.addFileToProject("res/layout/test_layout.xml", """
      <?xml version="1.0" encoding="utf-8"?>
      <layout xmlns:android="http://schemas.android.com/apk/res/android">
        <data>
          <variable name="clickHandler" type="test.langdb.ClickHandler" />
        </data>
        <TextView android:onClick="@{clickHandler::handle${caret}Click}"/>
      </layout>
    """.trimIndent())
    fixture.configureFromExistingVirtualFile(file.virtualFile)

    val javaHandleClick = fixture.findClass("test.langdb.ClickHandler").findMethodsByName("handleClick")[0].sourceElement!!
    val xmlHandleClick = fixture.getReferenceAtCaretPosition()!!

    // If both of these are true, it means XML can reach Java and Java can reach XML
    assertThat(xmlHandleClick.isReferenceTo(javaHandleClick)).isTrue()
    assertThat(xmlHandleClick.resolve()).isEqualTo(javaHandleClick)
  }

  @Test
  fun dbMethodDotReferenceReferencesClassMethod() {
    fixture.addClass("""
      package test.langdb;

      import android.view.View;

      public class ClickHandler {
        public void handleClick(View v) {}
      }
    """.trimIndent())

    val file = fixture.addFileToProject("res/layout/test_layout.xml", """
      <?xml version="1.0" encoding="utf-8"?>
      <layout xmlns:android="http://schemas.android.com/apk/res/android">
        <data>
          <variable name="clickHandler" type="test.langdb.ClickHandler" />
        </data>
        <TextView android:onClick="@{clickHandler.handle${caret}Click}"/>
      </layout>
    """.trimIndent())
    fixture.configureFromExistingVirtualFile(file.virtualFile)

    val javaHandleClick = fixture.findClass("test.langdb.ClickHandler").findMethodsByName("handleClick")[0].sourceElement!!
    val xmlHandleClick = fixture.getReferenceAtCaretPosition()!!

    // If both of these are true, it means XML can reach Java and Java can reach XML
    assertThat(xmlHandleClick.isReferenceTo(javaHandleClick)).isTrue()
    assertThat(xmlHandleClick.resolve()).isEqualTo(javaHandleClick)
  }

  @Test
  fun dbMethodDotReferenceReferencesClassMethodWithoutArgument() {
    fixture.addClass("""
      package test.langdb;

      import android.view.View;

      public class ClickHandler {
        public void handleClick() {}
      }
    """.trimIndent())

    val file = fixture.addFileToProject("res/layout/test_layout.xml", """
      <?xml version="1.0" encoding="utf-8"?>
      <layout xmlns:android="http://schemas.android.com/apk/res/android">
        <data>
          <variable name="clickHandler" type="test.langdb.ClickHandler" />
        </data>
        <TextView android:onClick="@{clickHandler.handle${caret}Click}"/>
      </layout>
    """.trimIndent())
    fixture.configureFromExistingVirtualFile(file.virtualFile)

    val javaHandleClick = fixture.findClass("test.langdb.ClickHandler").findMethodsByName("handleClick")[0].sourceElement!!
    val xmlHandleClick = fixture.getReferenceAtCaretPosition()!!

    // Make sure xmlHandleClick references a method reference instead of a method call.
    assertThat((xmlHandleClick as ModelClassResolvable).resolvedType).isNull()
    // If both of these are true, it means XML can reach Java and Java can reach XML
    assertThat(xmlHandleClick.isReferenceTo(javaHandleClick)).isTrue()
    assertThat(xmlHandleClick.resolve()).isEqualTo(javaHandleClick)
  }

  @Test
  fun dbMethodDotReferenceReferencesClassMethod() {
    fixture.addClass("""
      package test.langdb;

      import android.view.View;

      public class ClickHandler {
        public void handleClick(View v) {}
      }
    """.trimIndent())

    val file = fixture.addFileToProject("res/layout/test_layout.xml", """
      <?xml version="1.0" encoding="utf-8"?>
      <layout xmlns:android="http://schemas.android.com/apk/res/android">
        <data>
          <variable name="clickHandler" type="test.langdb.ClickHandler" />
        </data>
        <TextView android:onClick="@{clickHandler.handle<caret>Click}"/>
      </layout>
    """.trimIndent())
    fixture.configureFromExistingVirtualFile(file.virtualFile)

    val javaHandleClick = fixture.findClass("test.langdb.ClickHandler").findMethodsByName("handleClick")[0].sourceElement!!
    val xmlHandleClick = fixture.getReferenceAtCaretPosition()!!

    // If both of these are true, it means XML can reach Java and Java can reach XML
    assertThat(xmlHandleClick.isReferenceTo(javaHandleClick)).isTrue()
    assertThat(xmlHandleClick.resolve()).isEqualTo(javaHandleClick)
  }

  @Test
  fun dbMethodDotReferenceReferencesClassMethodWithoutArgument() {
    fixture.addClass("""
      package test.langdb;

      import android.view.View;

      public class ClickHandler {
        public void handleClick() {}
      }
    """.trimIndent())

    val file = fixture.addFileToProject("res/layout/test_layout.xml", """
      <?xml version="1.0" encoding="utf-8"?>
      <layout xmlns:android="http://schemas.android.com/apk/res/android">
        <data>
          <variable name="clickHandler" type="test.langdb.ClickHandler" />
        </data>
        <TextView android:onClick="@{clickHandler.handle<caret>Click}"/>
      </layout>
    """.trimIndent())
    fixture.configureFromExistingVirtualFile(file.virtualFile)

    val javaHandleClick = fixture.findClass("test.langdb.ClickHandler").findMethodsByName("handleClick")[0].sourceElement!!
    val xmlHandleClick = fixture.getReferenceAtCaretPosition()!!

    // Make sure xmlHandleClick references a method reference instead of a method call.
    assertThat((xmlHandleClick as ModelClassResolvable).resolvedType).isNull()
    // If both of these are true, it means XML can reach Java and Java can reach XML
    assertThat(xmlHandleClick.isReferenceTo(javaHandleClick)).isTrue()
    assertThat(xmlHandleClick.resolve()).isEqualTo(javaHandleClick)
  }

  @Test
  fun dbMethodCallReferencesClassMethod() {
    fixture.addClass("""
      package test.langdb;

      import android.view.View;

      public class Model {
        public void handleClick(View v) {}
      }
    """.trimIndent())

    val file = fixture.addFileToProject("res/layout/test_layout.xml", """
      <?xml version="1.0" encoding="utf-8"?>
      <layout xmlns:android="http://schemas.android.com/apk/res/android">
        <data>
          <variable name="model" type="test.langdb.Model" />
        </data>
        <TextView android:onClick="@{(v) -> model.handle${caret}Click(v)}"/>
      </layout>
    """.trimIndent())
    fixture.configureFromExistingVirtualFile(file.virtualFile)

    val javaHandleClick = fixture.findClass("test.langdb.Model").findMethodsByName("handleClick")[0].sourceElement!!
    val xmlHandleClick = fixture.getReferenceAtCaretPosition()!!

    // If both of these are true, it means XML can reach Java and Java can reach XML
    assertThat(xmlHandleClick.isReferenceTo(javaHandleClick)).isTrue()
    assertThat(xmlHandleClick.resolve()).isEqualTo(javaHandleClick)
  }

  @Test
  fun dbFullyQualifiedIdReferencesClass() {
    fixture.addClass("""
      package test.langdb;

      import ${mode.packageName}ObservableField;

      public class Model {
        public static final ObservableField<String> NAME = new ObservableField<>("Model");
      }
    """.trimIndent())

    val file = fixture.addFileToProject("res/layout/test_layout.xml", """
      <?xml version="1.0" encoding="utf-8"?>
      <layout xmlns:android="http://schemas.android.com/apk/res/android">
        <TextView android:text="@{test.langdb.Mo${caret}del.NAME}"/>
      </layout>
    """.trimIndent())
    fixture.configureFromExistingVirtualFile(file.virtualFile)

    val javaModel = fixture.findClass("test.langdb.Model")
    val xmlModel = fixture.getReferenceAtCaretPosition()!!

    // If both of these are true, it means XML can reach Java and Java can reach XML
    assertThat(xmlModel.isReferenceTo(javaModel)).isTrue()
    assertThat(xmlModel.resolve()).isEqualTo(javaModel)
  }

  @Test
  fun dbIdReferenceInLambdaExpression() {
    fixture.addClass("""
      package test.langdb;

      public class Model {
        public String doSomething() {}
      }
    """.trimIndent())

    val file = fixture.addFileToProject("res/layout/test_layout.xml", """
      <?xml version="1.0" encoding="utf-8"?>
      <layout xmlns:android="http://schemas.android.com/apk/res/android">
        <data>
          <variable name="model" type="test.langdb.Model" />
        </data>
        <TextView android:onClick="@{() -> mode${caret}l.doSomething()}"/>
      </layout>
    """.trimIndent())
    fixture.configureFromExistingVirtualFile(file.virtualFile)

    val element = fixture.elementAtCaret as XmlTag
    assertThat(element.name).isEqualTo("variable")
    assertThat(element.attributes.find { attr -> attr.name == "name" && attr.value == "model" }).isNotNull()
  }

  @Test
  fun dbMethodReferenceInLambdaExpression() {
    fixture.addClass("""
      package test.langdb;

      public class Model {
        public String doSomething() {}
      }
    """.trimIndent())

    val file = fixture.addFileToProject("res/layout/test_layout.xml", """
      <?xml version="1.0" encoding="utf-8"?>
      <layout xmlns:android="http://schemas.android.com/apk/res/android">
        <data>
          <variable name="model" type="test.langdb.Model" />
        </data>
        <TextView android:onClick="@{() -> model.doSomethin${caret}g}"/>
      </layout>
    """.trimIndent())
    fixture.configureFromExistingVirtualFile(file.virtualFile)

    val javaDoSomething = fixture.findClass("test.langdb.Model").findMethodsByName("doSomething")[0].sourceElement!!
    val xmlDoSomething = fixture.getReferenceAtCaretPosition()!!

    // If both of these are true, it means XML can reach Java and Java can reach XML
    assertThat(xmlDoSomething.isReferenceTo(javaDoSomething)).isTrue()
    assertThat(xmlDoSomething.resolve()).isEqualTo(javaDoSomething)
  }

  @Test
  fun dbIdReferenceAsMethodParameter() {
    fixture.addClass("""
      package test.langdb;

      public class Model {
        public String same(String str) {}
        public String getValue() {}
      }
    """.trimIndent())

    val file = fixture.addFileToProject("res/layout/test_layout.xml", """
      <?xml version="1.0" encoding="utf-8"?>
      <layout xmlns:android="http://schemas.android.com/apk/res/android">
        <data>
          <variable name="model" type="test.langdb.Model" />
        </data>
        <TextView android:text="@{model.same(mo${caret}del.getValue())}"/>
      </layout>
    """.trimIndent())
    fixture.configureFromExistingVirtualFile(file.virtualFile)

    val element = fixture.elementAtCaret as XmlTag
    assertThat(element.name).isEqualTo("variable")
    assertThat(element.attributes.find { attr -> attr.name == "name" && attr.value == "model" }).isNotNull()
  }

  @Test
  fun dbMethodReferenceAsMethodParameter() {
    fixture.addClass("""
      package test.langdb;

      public class Model {
        public String same(String str) {}
        public String getValue() {}
      }
    """.trimIndent())

    val file = fixture.addFileToProject("res/layout/test_layout.xml", """
      <?xml version="1.0" encoding="utf-8"?>
      <layout xmlns:android="http://schemas.android.com/apk/res/android">
        <data>
          <variable name="model" type="test.langdb.Model" />
        </data>
        <TextView android:text="@{model.same(model.get${caret}Value())}"/>
      </layout>
    """.trimIndent())
    fixture.configureFromExistingVirtualFile(file.virtualFile)

    val javaDoSomething = fixture.findClass("test.langdb.Model").findMethodsByName("getValue")[0].sourceElement!!
    val xmlDoSomething = fixture.getReferenceAtCaretPosition()!!

    // If both of these are true, it means XML can reach Java and Java can reach XML
    assertThat(xmlDoSomething.isReferenceTo(javaDoSomething)).isTrue()
    assertThat(xmlDoSomething.resolve()).isEqualTo(javaDoSomething)
  }

  @Test
  fun dbLiteralReferencesPrimitiveType() {
    fixture.addClass("""
      package test.langdb;

      public class Model {
        public String calculate(String value) {}
        public int calculate(int value) {}
      }
    """.trimIndent())

    val file = fixture.addFileToProject("res/layout/test_layout.xml", """
      <?xml version="1.0" encoding="utf-8"?>
      <layout xmlns:android="http://schemas.android.com/apk/res/android">
        <data>
          <variable name="model" type="test.langdb.Model" />
        </data>
        <TextView android:text="@{model.calcula${caret}te(15)}"/>
      </layout>
    """.trimIndent())
    fixture.configureFromExistingVirtualFile(file.virtualFile)

    val reference = fixture.getReferenceAtCaretPosition()!!
    assertThat((reference as ModelClassResolvable).resolvedType!!.type.canonicalText).isEqualTo("int")
  }

  @Test
  fun dbLiteralReferencesStringType() {
    fixture.addClass("""
      package test.langdb;

      public class Model {
        public String calculate(String value) {}
        public int calculate(int value) {}
      }
    """.trimIndent())

    val file = fixture.addFileToProject("res/layout/test_layout.xml", """
      <?xml version="1.0" encoding="utf-8"?>
      <layout xmlns:android="http://schemas.android.com/apk/res/android">
        <data>
          <variable name="model" type="test.langdb.Model" />
        </data>
        <TextView android:text="@{model.calcula${caret}te(`15`)}"/>
      </layout>
    """.trimIndent())
    fixture.configureFromExistingVirtualFile(file.virtualFile)

    val reference = fixture.getReferenceAtCaretPosition()!!
    assertThat((reference as ModelClassResolvable).resolvedType!!.type.canonicalText).isEqualTo("java.lang.String")
  }

  @Test
  fun dbMethodReferencesFromStringLiteral() {
    val file = fixture.addFileToProject("res/layout/test_layout.xml", """
      <?xml version="1.0" encoding="utf-8"?>
      <layout xmlns:android="http://schemas.android.com/apk/res/android">
        <TextView android:text="@{`string`.subst${caret}ring(5)"/>
      </layout>
    """.trimIndent())
    fixture.configureFromExistingVirtualFile(file.virtualFile)

    val reference = fixture.getReferenceAtCaretPosition()!!
    assertThat((reference as ModelClassResolvable).resolvedType!!.type.canonicalText).isEqualTo("java.lang.String")
  }

  @Test
  fun dbLambdaParametersReferencesFunctionalInterface() {
    fixture.addClass(
      // language=java
      """
      package test.langdb;

      import android.view.View;
      import ${mode.bindingAdapter};

      public class Model {
        @BindingAdapter("android:onClick2")
        public void bindDummyValue(View view, View.OnClickListener s) {}
        public String getString() {}
      }
    """.trimIndent())

    val file = fixture.addFileToProject("res/layout/test_layout.xml", """
      <?xml version="1.0" encoding="utf-8"?>
      <layout xmlns:android="http://schemas.android.com/apk/res/android"
              xmlns:app="http://schemas.android.com/apk/res-auto">
        <data>
          <import type="test.langdb.Model"/>
          <variable name="model" type="Model" />
        </data>
        <TextView
            android:id="@+id/c_0_0"
            android:layout_width="120dp"
            android:layout_height="120dp"
            android:gravity="center"
            android:onClick2="@{(${caret}) -> model.getString()}"/>
      </layout>
    """.trimIndent())
    fixture.configureFromExistingVirtualFile(file.virtualFile)

    val reference = fixture.getReferenceAtCaretPosition()!!
    assertThat((reference.resolve() as PsiMethod).name).isEqualTo("onClick")
  }

  @Test
  fun dbLambdaExprShouldNotReferenceFunctionalInterface() {
    fixture.addClass(
      // language=java
      """
      package test.langdb;

      import android.view.View;
      import ${mode.bindingAdapter};

      public class Model {
        @BindingAdapter("android:onClick2")
        public void bindDummyValue(View view, View.OnClickListener s) {}
        public String getString() {}
      }
    """.trimIndent())

    val file = fixture.addFileToProject("res/layout/test_layout.xml", """
      <?xml version="1.0" encoding="utf-8"?>
      <layout xmlns:android="http://schemas.android.com/apk/res/android"
              xmlns:app="http://schemas.android.com/apk/res-auto">
        <data>
          <import type="test.langdb.Model"/>
          <variable name="model" type="Model" />
        </data>
        <TextView
            android:id="@+id/c_0_0"
            android:layout_width="120dp"
            android:layout_height="120dp"
            android:gravity="center"
            android:onClick2="@{() -> unresolvable_${caret}_code}"/>
      </layout>
    """.trimIndent())
    fixture.configureFromExistingVirtualFile(file.virtualFile)

    assertThat(fixture.getReferenceAtCaretPosition()).isNull()
  }

  @Test
  fun dbAttributeReferencesInverseBindingAdapter() {
    fixture.addClass(
      // language=java
      """
      package test.langdb;

      import android.view.View;
      import ${mode.bindingAdapter};
      import ${mode.inverseBindingAdapter};

      public class Model {
        @BindingAdapter("text2")
        public void bindDummyValue(View view, String s) {}
        @InverseBindingAdapter(attribute = "text2")
        public static String getDummyValue(View view) {}
        public String getString()
        public void setString(String s)
      }
    """.trimIndent())

    val file = fixture.addFileToProject("res/layout/test_layout.xml", """
      <?xml version="1.0" encoding="utf-8"?>
      <layout xmlns:android="http://schemas.android.com/apk/res/android"
              xmlns:app="http://schemas.android.com/apk/res-auto">
        <data>
          <import type="test.langdb.Model"/>
          <variable name="model" type="Model" />
        </data>
        <TextView
            android:id="@+id/c_0_0"
            android:layout_width="120dp"
            android:layout_height="120dp"
            android:gravity="center"
            app:t${caret}ext2="@={model.string}"/>
      </layout>
    """.trimIndent())
    fixture.configureFromExistingVirtualFile(file.virtualFile)

    val reference = fixture.getReferenceAtCaretPosition()!!
    assertThat((reference as PsiMultiReference).references.any { (it.resolve() as? PsiMethod)?.name == "getDummyValue" }).isTrue()
  }

  @Test
  fun dbAttributeReferencesInverseBindingMethodWithDefaultGetter() {
    fixture.addClass(
      // language=java
      """
      package test.langdb;

      import android.view.View;
      import android.widget.TextView;
      import ${mode.bindingAdapter};
      import ${mode.inverseBindingMethod};
      import ${mode.inverseBindingMethods};

      @InverseBindingMethods({@InverseBindingMethod(
        type = android.widget.TextView.class,
        attribute = "android:text")})
      public class Model {
        @BindingAdapter("android:text")
        public void bindDummyValue(TextView view, String s) {}
        public String setString(String s) {}
        public String getString() {}
      }
    """.trimIndent())

    val file = fixture.addFileToProject("res/layout/test_layout.xml", """
      <?xml version="1.0" encoding="utf-8"?>
      <layout xmlns:android="http://schemas.android.com/apk/res/android"
              xmlns:app="http://schemas.android.com/apk/res-auto">
        <data>
          <import type="test.langdb.Model"/>
          <variable name="model" type="Model" />
        </data>
        <TextView
            android:id="@+id/c_0_0"
            android:layout_width="120dp"
            android:layout_height="120dp"
            android:gravity="center"
            android:tex${caret}t="@={model.string}"/>
      </layout>
    """.trimIndent())
    fixture.configureFromExistingVirtualFile(file.virtualFile)

    val reference = fixture.getReferenceAtCaretPosition()!!
    assertThat((reference as PsiMultiReference).references.any { (it.resolve() as? PsiMethod)?.name == "getText" }).isTrue()
  }

  @Test
  fun dbAttributeReferencesInverseBindingMethodWithDefaultBooleanGetter() {
    fixture.addClass(
      // language=java
      """
      package test.langdb;

      import android.view.View;
      import android.widget.ToggleButton;
      import ${mode.bindingAdapter};
      import ${mode.inverseBindingMethod};
      import ${mode.inverseBindingMethods};

      @InverseBindingMethods({
              @InverseBindingMethod(type = ToggleButton.class, attribute = "android:checked"),
      })
      public class Model {
        @BindingAdapter("android:checked")
        public void bindDummyValue(View view, boolean s) {}
        public String setBoolean(String s) {}
        public String getBoolean() {}
      }
    """.trimIndent())

    val file = fixture.addFileToProject("res/layout/test_layout.xml", """
      <?xml version="1.0" encoding="utf-8"?>
      <layout xmlns:android="http://schemas.android.com/apk/res/android"
              xmlns:app="http://schemas.android.com/apk/res-auto">
        <data>
          <import type="test.langdb.Model"/>
          <variable name="model" type="Model" />
        </data>
        <ToggleButton
            android:id="@+id/c_0_0"
            android:layout_width="120dp"
            android:layout_height="120dp"
            android:checke${caret}d="@={model.boolean}"/>
      </layout>
    """.trimIndent())
    fixture.configureFromExistingVirtualFile(file.virtualFile)

    val reference = fixture.getReferenceAtCaretPosition()!!
    assertThat((reference as PsiMultiReference).references.any { (it.resolve() as? PsiMethod)?.name == "isChecked" }).isTrue()
  }

  @Test
  fun dbAttributeReferencesInverseBindingMethodWithCustomGetter() {
    fixture.addClass(
      // language=java
      """
      package test.langdb;

      import android.view.View;
      import android.widget.TextView;
      import ${mode.bindingAdapter};
      import ${mode.inverseBindingMethod};
      import ${mode.inverseBindingMethods};

      @InverseBindingMethods({@InverseBindingMethod(
        type = android.widget.TextView.class,
        attribute = "android:text2",
        method = "getText")})
      public class Model {
        @BindingAdapter("android:text2")
        public void bindDummyValue(TextView view, String s) {}
        public String setString(String s) {}
        public String getString() {}
      }
    """.trimIndent())

    val file = fixture.addFileToProject("res/layout/test_layout.xml", """
      <?xml version="1.0" encoding="utf-8"?>
      <layout xmlns:android="http://schemas.android.com/apk/res/android"
              xmlns:app="http://schemas.android.com/apk/res-auto">
        <data>
          <import type="test.langdb.Model"/>
          <variable name="model" type="Model" />
        </data>
        <TextView
            android:id="@+id/c_0_0"
            android:layout_width="120dp"
            android:layout_height="120dp"
            android:gravity="center"
            android:tex${caret}t2="@={model.string}"/>
      </layout>
    """.trimIndent())
    fixture.configureFromExistingVirtualFile(file.virtualFile)

    val reference = fixture.getReferenceAtCaretPosition()!!
    assertThat((reference as PsiMultiReference).references.any { (it.resolve() as? PsiMethod)?.name == "getText" }).isTrue()
  }

  @Test
  fun dbAttributeReferencesViewGetter() {
    val file = fixture.addFileToProject("res/layout/test_layout.xml", """
      <?xml version="1.0" encoding="utf-8"?>
      <layout xmlns:android="http://schemas.android.com/apk/res/android"
              xmlns:app="http://schemas.android.com/apk/res-auto">
        <data>
          <import type="test.langdb.Model"/>
          <variable name="model" type="Model" />
        </data>
        <TextView
            android:id="@+id/c_0_0"
            android:layout_width="120dp"
            android:layout_height="120dp"
            android:gravity="center"
            app:t${caret}ext="@={model.string}"/>
      </layout>
    """.trimIndent())
    fixture.configureFromExistingVirtualFile(file.virtualFile)

    val reference = fixture.getReferenceAtCaretPosition()!!
    assertThat((reference as PsiMultiReference).references.any { (it.resolve() as? PsiMethod)?.name == "getText" }).isTrue()
  }

  @Test
  fun dbSimpleNameReferencesViewId() {
    val file = fixture.addFileToProject("res/layout/test_layout.xml", """
      <?xml version="1.0" encoding="utf-8"?>
      <layout xmlns:android="http://schemas.android.com/apk/res/android"
              xmlns:app="http://schemas.android.com/apk/res-auto">
        <TextView
            android:id="@+id/view_id"
            android:layout_width="120dp"
            android:layout_height="120dp"
            android:gravity="center"
<<<<<<< HEAD
            android:onClick2="@{vie<caret>wId.getText()}"/>
=======
            android:onClick2="@{vie${caret}wId.getText()}"/>
>>>>>>> bd07c1f4
      </layout>
    """.trimIndent())
    fixture.configureFromExistingVirtualFile(file.virtualFile)
    val reference = fixture.getReferenceAtCaretPosition()!!
    val xmlAttribute = reference.resolve() as XmlAttribute
    assertThat(xmlAttribute.name).isEqualTo("android:id")
    assertThat(xmlAttribute.value).isEqualTo("@+id/view_id")
  }

  @Test
  fun dbResolveMethodsFromInterfaceReturnType() {
    val file = fixture.addFileToProject("res/layout/test_layout.xml", """
      <?xml version="1.0" encoding="utf-8"?>
      <layout xmlns:android="http://schemas.android.com/apk/res/android"
              xmlns:app="http://schemas.android.com/apk/res-auto">
        <EditText
            android:id="@+id/view_id"
            android:layout_width="120dp"
            android:layout_height="120dp"
            android:gravity="center"
<<<<<<< HEAD
            android:onClick="@{viewId.getText().le<caret>ngth()}"/>
=======
            android:onClick="@{viewId.getText().le${caret}ngth()}"/>
>>>>>>> bd07c1f4
      </layout>
    """.trimIndent())
    fixture.configureFromExistingVirtualFile(file.virtualFile)
    val reference = fixture.getReferenceAtCaretPosition()!!
    // view_id.getText() should return interface Editable that extends CharSequence and inherits its method length().
    assertThat((reference.resolve() as PsiMethod).name).isEqualTo("length")
  }

  @Test
  fun dbResolveContextSimpleNameToContextInstance() {
    val file = fixture.addFileToProject("res/layout/test_layout.xml", """
      <?xml version="1.0" encoding="utf-8"?>
      <layout xmlns:android="http://schemas.android.com/apk/res/android"
              xmlns:app="http://schemas.android.com/apk/res-auto">
        <EditText
            android:id="@+id/view_id"
            android:layout_width="120dp"
            android:layout_height="120dp"
            android:gravity="center"
<<<<<<< HEAD
            android:onClick="@{con<caret>text.getText()}"/>
=======
            android:onClick="@{con${caret}text.getText()}"/>
>>>>>>> bd07c1f4
      </layout>
    """.trimIndent())
    fixture.configureFromExistingVirtualFile(file.virtualFile)
    val reference = fixture.getReferenceAtCaretPosition()!!
    assertThat((reference as ModelClassResolvable).resolvedType!!.type.canonicalText).isEqualTo("android.content.Context")
  }

  @Test
  fun dbResolveContextSimpleNameToVariable() {
    val file = fixture.addFileToProject("res/layout/test_layout.xml", """
      <?xml version="1.0" encoding="utf-8"?>
      <layout xmlns:android="http://schemas.android.com/apk/res/android"
              xmlns:app="http://schemas.android.com/apk/res-auto">
        <data>
          <variable name="context" type="String" />
        </data>
        <EditText
            android:id="@+id/view_id"
            android:layout_width="120dp"
            android:layout_height="120dp"
            android:gravity="center"
<<<<<<< HEAD
            android:onClick="@{con<caret>text}"/>
=======
            android:onClick="@{con${caret}text}"/>
>>>>>>> bd07c1f4
      </layout>
    """.trimIndent())
    fixture.configureFromExistingVirtualFile(file.virtualFile)
    val reference = fixture.getReferenceAtCaretPosition()!!
    assertThat((reference as ModelClassResolvable).resolvedType!!.type.canonicalText).isEqualTo("java.lang.String")
  }

  @Test
  fun dbStaticFieldReferencesInstanceMethod() {
    fixture.addClass("""
      package test.langdb;

      public class Model {
        public static Model staticModel;
        public Model model;
      }
    """.trimIndent())

    val file = fixture.addFileToProject("res/layout/test_layout.xml", """
      <?xml version="1.0" encoding="utf-8"?>
      <layout xmlns:android="http://schemas.android.com/apk/res/android">
        <data>
          <variable name="model" type="test.langdb.Model" />
        </data>
<<<<<<< HEAD
        <TextView android:text="@{model.staticModel.mod<caret>el}"/>
=======
        <TextView android:text="@{model.staticModel.mod${caret}el}"/>
>>>>>>> bd07c1f4
      </layout>
    """.trimIndent())
    fixture.configureFromExistingVirtualFile(file.virtualFile)

    val javaStrValue = fixture.findClass("test.langdb.Model").findFieldByName("model", false)!!
    val xmlStrValue = fixture.getReferenceAtCaretPosition()!!

    // If both of these are true, it means XML can reach Java and Java can reach XML
    assertThat(xmlStrValue.isReferenceTo(javaStrValue)).isTrue()
    assertThat(xmlStrValue.resolve()).isEqualTo(javaStrValue)
  }

  @Test
  fun dbFieldReferencesCustomMapValue() {
    fixture.addClass("""
      package test.langdb;
      import java.util.Map;

      public class MyMap<K, V> extends Map<K, V> {
      }
    """.trimIndent())
    val file = fixture.addFileToProject("res/layout/test_layout.xml", """
      <?xml version="1.0" encoding="utf-8"?>
      <layout xmlns:android="http://schemas.android.com/apk/res/android">
        <data>
          <variable name="map" type="test.langdb.MyMap<Integer, String>" />
        </data>
<<<<<<< HEAD
        <TextView android:text="@{map.str<caret>Value}"/>
=======
        <TextView android:text="@{map.str${caret}Value}"/>
>>>>>>> bd07c1f4
      </layout>
    """.trimIndent())
    fixture.configureFromExistingVirtualFile(file.virtualFile)

    val methodInSourceCode = fixture.findClass("java.util.Map").findMethodsByName("get", false)[0]
    val referencedMethod = fixture.getReferenceAtCaretPosition()!!

    // Generic types in "java.util.MyMap" should be resolved correctly.
    assertThat((referencedMethod as ModelClassResolvable).resolvedType!!.type.canonicalText).isEqualTo("java.lang.String")
    // If both of these are true, it means XML can reach Java and Java can reach XML
    assertThat(referencedMethod.isReferenceTo(methodInSourceCode)).isTrue()
    assertThat(referencedMethod.resolve()).isEqualTo(methodInSourceCode)
  }

  @Test
  fun dbReferencesMethodBestMatchedWithArguments() {
    fixture.addClass("""
      package test.langdb;

      public class Model {
        public Object confusingFunction(Object object) {}
        public String confusingFunction(String str) {}
      }
    """.trimIndent())

    val file = fixture.addFileToProject("res/layout/test_layout.xml", """
      <?xml version="1.0" encoding="utf-8"?>
      <layout xmlns:android="http://schemas.android.com/apk/res/android">
        <data>
          <variable name="model" type="test.langdb.Model" />
        </data>
<<<<<<< HEAD
        <TextView android:text="@{model.confu<caret>singFunction(`string`)}"/>
=======
        <TextView android:text="@{model.confu${caret}singFunction(`string`)}"/>
>>>>>>> bd07c1f4
      </layout>
    """.trimIndent())
    fixture.configureFromExistingVirtualFile(file.virtualFile)

    val reference = fixture.getReferenceAtCaretPosition()!!
    assertThat((reference as ModelClassResolvable).resolvedType!!.type.canonicalText).isEqualTo("java.lang.String")
<<<<<<< HEAD
=======
  }

  @Test
  fun dbReferencesPluralsResourceWithCountParameter() {
    fixture.addFileToProject("res/values/strings.xml", """
      <resources>
        <plurals name="orange">
            <item quantity="one">orange</item>
            <item quantity="other">oranges</item>
        </plurals>
      </resources>
    """.trimIndent())
    val file = fixture.addFileToProject("res/layout/test_layout.xml", """
      <?xml version="1.0" encoding="utf-8"?>
      <layout xmlns:android="http://schemas.android.com/apk/res/android">
        <TextView android:text="@{@plurals/oran${caret}ge(1)}"/>
      </layout>
    """.trimIndent())
    fixture.configureFromExistingVirtualFile(file.virtualFile)

    val reference = fixture.getReferenceAtCaretPosition()!!
    assertThat((reference as ModelClassResolvable).resolvedType!!.type.canonicalText).isEqualTo("java.lang.String")
  }

  @Test
  fun dbReferencesStringPluralsResourceWithoutParameter() {
    fixture.addFileToProject("res/values/strings.xml", """
      <resources>
        <plurals name="orange">
            <item quantity="one">orange</item>
            <item quantity="other">oranges</item>
        </plurals>
      </resources>
    """.trimIndent())
    val file = fixture.addFileToProject("res/layout/test_layout.xml", """
      <?xml version="1.0" encoding="utf-8"?>
      <layout xmlns:android="http://schemas.android.com/apk/res/android">
        <TextView android:text="@{@plurals/oran${caret}ge}"/>
      </layout>
    """.trimIndent())
    fixture.configureFromExistingVirtualFile(file.virtualFile)

    val reference = fixture.getReferenceAtCaretPosition()!!
    assertThat((reference as ModelClassResolvable).resolvedType!!.type.canonicalText).isEqualTo("int")
  }

  @Test
  fun dbReferencesStringResource() {
    fixture.addFileToProject("res/values/strings.xml", """
      <resources>
        <string name="nameWithTitle">title</string>
      </resources>
    """.trimIndent())
    val file = fixture.addFileToProject("res/layout/test_layout.xml", """
      <?xml version="1.0" encoding="utf-8"?>
      <layout xmlns:android="http://schemas.android.com/apk/res/android">
        <TextView android:text="@{@string/nameWi${caret}thTitle}"/>
      </layout>
    """.trimIndent())
    fixture.configureFromExistingVirtualFile(file.virtualFile)

    val reference = fixture.getReferenceAtCaretPosition()!!
    assertThat((reference as ModelClassResolvable).resolvedType!!.type.canonicalText).isEqualTo("java.lang.String")
  }

  @Test
  fun dbReferencesFractionResource() {
    fixture.addFileToProject("res/values/fractions.xml", """
      <resources>
        <fraction name="myFraction">150%</fraction>
      </resources>
    """.trimIndent())
    val file = fixture.addFileToProject("res/layout/test_layout.xml", """
      <?xml version="1.0" encoding="utf-8"?>
      <layout xmlns:android="http://schemas.android.com/apk/res/android">
        <TextView android:text="@{@fraction/myFrac${caret}tion}"/>
      </layout>
    """.trimIndent())
    fixture.configureFromExistingVirtualFile(file.virtualFile)

    val reference = fixture.getReferenceAtCaretPosition()!!
    assertThat((reference as ModelClassResolvable).resolvedType!!.type.canonicalText).isEqualTo("float")
  }

  @Test
  fun dbReferencesTextResource() {
    fixture.addFileToProject("res/values/strings.xml", """
      <resources>
        <string name="zero">there are <b>zero</b></string>
      </resources>
    """.trimIndent())
    val file = fixture.addFileToProject("res/layout/test_layout.xml", """
      <?xml version="1.0" encoding="utf-8"?>
      <layout xmlns:android="http://schemas.android.com/apk/res/android">
        <TextView android:text="@{@text/ze${caret}ro}"/>
      </layout>
    """.trimIndent())
    fixture.configureFromExistingVirtualFile(file.virtualFile)

    val reference = fixture.getReferenceAtCaretPosition()!!
    assertThat((reference as ModelClassResolvable).resolvedType!!.type.canonicalText).isEqualTo("java.lang.CharSequence")
  }

  @Test
  fun dbReferencesIdResource() {
    val file = fixture.addFileToProject("res/layout/test_layout.xml", """
      <?xml version="1.0" encoding="utf-8"?>
      <layout xmlns:android="http://schemas.android.com/apk/res/android"
              xmlns:app="http://schemas.android.com/apk/res-auto">
        <TextView
            android:id="@+id/view_id"
            android:layout_width="120dp"
            android:layout_height="120dp"
            android:gravity="center"
            android:text="@{@id/view${caret}_id}"/>
      </layout>
    """.trimIndent())
    fixture.configureFromExistingVirtualFile(file.virtualFile)

    val reference = fixture.getReferenceAtCaretPosition()!!
    assertThat((reference as ModelClassResolvable).resolvedType!!.type.canonicalText).isEqualTo("int")
  }

  @Test
  fun dbReferencesDrawableResource() {
    fixture.addFileToProject("res/drawable/pic.png", "0000000")
    val file = fixture.addFileToProject("res/layout/test_layout.xml", """
      <?xml version="1.0" encoding="utf-8"?>
      <layout xmlns:android="http://schemas.android.com/apk/res/android"
              xmlns:app="http://schemas.android.com/apk/res-auto">
        <ImageView
        android:layout_height="wrap_content"
        android:layout_width="wrap_content"
        android:src="@{@drawable/p${caret}ic}" />
      </layout>
    """.trimIndent())
    fixture.configureFromExistingVirtualFile(file.virtualFile)
    val reference = fixture.getReferenceAtCaretPosition()!!
    assertThat((reference as ModelClassResolvable).resolvedType!!.type.canonicalText).isEqualTo("android.graphics.drawable.Drawable")
  }

  @Test
  fun dbFieldReferencesGetterAndSetter() {
    fixture.addClass("""
      package test.langdb;

      public class Model {
        public String getValue() {}
        public void setValue(String value) {}
      }
    """.trimIndent())

    val file = fixture.addFileToProject("res/layout/test_layout.xml", """
      <?xml version="1.0" encoding="utf-8"?>
      <layout xmlns:android="http://schemas.android.com/apk/res/android">
        <data>
          <variable name="model" type="test.langdb.Model" />
        </data>
        <TextView android:text="@={model.val${caret}ue}"/>
      </layout>
    """.trimIndent())
    fixture.configureFromExistingVirtualFile(file.virtualFile)

    val references = (fixture.getReferenceAtCaretPosition() as PsiMultiReference).references
    assertThat(references.any { (it.resolve() as PsiMethod).name == "getValue" }).isTrue()
    assertThat(references.any {
      (it.resolve() as PsiMethod).name == "setValue" && (it as ModelClassResolvable).resolvedType == null
    }).isTrue()
  }

  @Test
  fun dbReferencesMethodBestMatchedWithObservableArguments() {
    fixture.addClass("""
      package test.langdb;
      import ${mode.packageName}ObservableField;
      public class Model {
        public Object overloadedFunction(Object object) {}
        public String overloadedFunction(String str) {}
        public ObservableField<String> getObservableString() {}
      }
    """.trimIndent())

    val file = fixture.addFileToProject("res/layout/test_layout.xml", """
      <?xml version="1.0" encoding="utf-8"?>
      <layout xmlns:android="http://schemas.android.com/apk/res/android">
        <data>
          <variable name="model" type="test.langdb.Model" />
        </data>
        <TextView android:text="@{model.overlo${caret}adedFunction(model.observableString)}"/>
      </layout>
    """.trimIndent())
    fixture.configureFromExistingVirtualFile(file.virtualFile)

    val reference = fixture.getReferenceAtCaretPosition()!!
    assertThat((reference as ModelClassResolvable).resolvedType!!.type.canonicalText).isEqualTo("java.lang.String")
  }

  @Test
  fun dbReferencesMethodWithObservableArguments() {
    fixture.addClass("""
      package test.langdb;
      import ${mode.packageName}ObservableField;
      public class Model {
        public Object overloadedFunction(int value) {}
        public String overloadedFunction(String str) {}
        public ObservableField<String> getObservableString() {}
      }
    """.trimIndent())

    val file = fixture.addFileToProject("res/layout/test_layout.xml", """
      <?xml version="1.0" encoding="utf-8"?>
      <layout xmlns:android="http://schemas.android.com/apk/res/android">
        <data>
          <variable name="model" type="test.langdb.Model" />
        </data>
        <TextView android:text="@{model.overloadedF${caret}unction(model.observableString)}"/>
      </layout>
    """.trimIndent())
    fixture.configureFromExistingVirtualFile(file.virtualFile)

    val reference = fixture.getReferenceAtCaretPosition()!!
    assertThat((reference as ModelClassResolvable).resolvedType!!.type.canonicalText).isEqualTo("java.lang.String")
  }

  @Test
  fun dbReferencesTextResourceFromRClass() {
    fixture.addFileToProject("res/values/strings.xml", """
      <resources>
        <string name="zero">there are <b>zero</b></string>
      </resources>
    """.trimIndent())
    val file = fixture.addFileToProject("res/layout/test_layout.xml", """
      <?xml version="1.0" encoding="utf-8"?>
      <layout xmlns:android="http://schemas.android.com/apk/res/android">
      <data>
        <import type="test.langdb.R" />
      </data>
        <TextView android:text="@{R.string.ze${caret}ro}"/>
      </layout>
    """.trimIndent())
    fixture.configureFromExistingVirtualFile(file.virtualFile)

    val reference = fixture.getReferenceAtCaretPosition()!!
    assertThat((reference as ModelClassResolvable).resolvedType!!.type.canonicalText).isEqualTo("int")
  }

  @Test
  fun dbReferencesIdResourceFromRClass() {
    val file = fixture.addFileToProject("res/layout/test_layout.xml", """
      <?xml version="1.0" encoding="utf-8"?>
      <layout xmlns:android="http://schemas.android.com/apk/res/android"
              xmlns:app="http://schemas.android.com/apk/res-auto">
      <data>
        <import type="test.langdb.R" />
      </data>
        <TextView
            android:id="@+id/view_id"
            android:layout_width="120dp"
            android:layout_height="120dp"
            android:gravity="center"
            android:text="@{R.id.view${caret}_id}"/>
      </layout>
    """.trimIndent())
    fixture.configureFromExistingVirtualFile(file.virtualFile)

    val reference = fixture.getReferenceAtCaretPosition()!!
    assertThat((reference as ModelClassResolvable).resolvedType!!.type.canonicalText).isEqualTo("int")
  }

  @Test
  fun dbReferencesDrawableResourceFromRClass() {
    fixture.addFileToProject("res/drawable/pic.png", "0000000")
    val file = fixture.addFileToProject("res/layout/test_layout.xml", """
      <?xml version="1.0" encoding="utf-8"?>
      <layout xmlns:android="http://schemas.android.com/apk/res/android"
              xmlns:app="http://schemas.android.com/apk/res-auto">
      <data>
        <import type="test.langdb.R" />
      </data>
        <ImageView
        android:layout_height="wrap_content"
        android:layout_width="wrap_content"
        android:src="@{R.drawable.p${caret}ic}" />
      </layout>
    """.trimIndent())
    fixture.configureFromExistingVirtualFile(file.virtualFile)
    val reference = fixture.getReferenceAtCaretPosition()!!
    assertThat((reference as ModelClassResolvable).resolvedType!!.type.canonicalText).isEqualTo("int")
>>>>>>> bd07c1f4
  }
}<|MERGE_RESOLUTION|>--- conflicted
+++ resolved
@@ -271,11 +271,7 @@
         <data>
           <variable name="map" type="java.util.Map<Integer, String>" />
         </data>
-<<<<<<< HEAD
-        <TextView android:text="@{map.str<caret>Value}"/>
-=======
         <TextView android:text="@{map.str${caret}Value}"/>
->>>>>>> bd07c1f4
       </layout>
     """.trimIndent())
     fixture.configureFromExistingVirtualFile(file.virtualFile)
@@ -298,11 +294,7 @@
         <data>
           <variable name="map" type="java.util.HashMap<Integer, String>" />
         </data>
-<<<<<<< HEAD
-        <TextView android:text="@{map.str<caret>Value}"/>
-=======
         <TextView android:text="@{map.str${caret}Value}"/>
->>>>>>> bd07c1f4
       </layout>
     """.trimIndent())
     fixture.configureFromExistingVirtualFile(file.virtualFile)
@@ -333,11 +325,7 @@
         <data>
           <variable name="map" type="test.langdb.MyMap" />
         </data>
-<<<<<<< HEAD
-        <TextView android:text="@{map.myFiel<caret>d"/>
-=======
         <TextView android:text="@{map.myFiel${caret}d"/>
->>>>>>> bd07c1f4
       </layout>
     """.trimIndent())
     fixture.configureFromExistingVirtualFile(file.virtualFile)
@@ -680,70 +668,6 @@
           <variable name="clickHandler" type="test.langdb.ClickHandler" />
         </data>
         <TextView android:onClick="@{clickHandler.handle${caret}Click}"/>
-      </layout>
-    """.trimIndent())
-    fixture.configureFromExistingVirtualFile(file.virtualFile)
-
-    val javaHandleClick = fixture.findClass("test.langdb.ClickHandler").findMethodsByName("handleClick")[0].sourceElement!!
-    val xmlHandleClick = fixture.getReferenceAtCaretPosition()!!
-
-    // Make sure xmlHandleClick references a method reference instead of a method call.
-    assertThat((xmlHandleClick as ModelClassResolvable).resolvedType).isNull()
-    // If both of these are true, it means XML can reach Java and Java can reach XML
-    assertThat(xmlHandleClick.isReferenceTo(javaHandleClick)).isTrue()
-    assertThat(xmlHandleClick.resolve()).isEqualTo(javaHandleClick)
-  }
-
-  @Test
-  fun dbMethodDotReferenceReferencesClassMethod() {
-    fixture.addClass("""
-      package test.langdb;
-
-      import android.view.View;
-
-      public class ClickHandler {
-        public void handleClick(View v) {}
-      }
-    """.trimIndent())
-
-    val file = fixture.addFileToProject("res/layout/test_layout.xml", """
-      <?xml version="1.0" encoding="utf-8"?>
-      <layout xmlns:android="http://schemas.android.com/apk/res/android">
-        <data>
-          <variable name="clickHandler" type="test.langdb.ClickHandler" />
-        </data>
-        <TextView android:onClick="@{clickHandler.handle<caret>Click}"/>
-      </layout>
-    """.trimIndent())
-    fixture.configureFromExistingVirtualFile(file.virtualFile)
-
-    val javaHandleClick = fixture.findClass("test.langdb.ClickHandler").findMethodsByName("handleClick")[0].sourceElement!!
-    val xmlHandleClick = fixture.getReferenceAtCaretPosition()!!
-
-    // If both of these are true, it means XML can reach Java and Java can reach XML
-    assertThat(xmlHandleClick.isReferenceTo(javaHandleClick)).isTrue()
-    assertThat(xmlHandleClick.resolve()).isEqualTo(javaHandleClick)
-  }
-
-  @Test
-  fun dbMethodDotReferenceReferencesClassMethodWithoutArgument() {
-    fixture.addClass("""
-      package test.langdb;
-
-      import android.view.View;
-
-      public class ClickHandler {
-        public void handleClick() {}
-      }
-    """.trimIndent())
-
-    val file = fixture.addFileToProject("res/layout/test_layout.xml", """
-      <?xml version="1.0" encoding="utf-8"?>
-      <layout xmlns:android="http://schemas.android.com/apk/res/android">
-        <data>
-          <variable name="clickHandler" type="test.langdb.ClickHandler" />
-        </data>
-        <TextView android:onClick="@{clickHandler.handle<caret>Click}"/>
       </layout>
     """.trimIndent())
     fixture.configureFromExistingVirtualFile(file.virtualFile)
@@ -1288,11 +1212,7 @@
             android:layout_width="120dp"
             android:layout_height="120dp"
             android:gravity="center"
-<<<<<<< HEAD
-            android:onClick2="@{vie<caret>wId.getText()}"/>
-=======
             android:onClick2="@{vie${caret}wId.getText()}"/>
->>>>>>> bd07c1f4
       </layout>
     """.trimIndent())
     fixture.configureFromExistingVirtualFile(file.virtualFile)
@@ -1313,11 +1233,7 @@
             android:layout_width="120dp"
             android:layout_height="120dp"
             android:gravity="center"
-<<<<<<< HEAD
-            android:onClick="@{viewId.getText().le<caret>ngth()}"/>
-=======
             android:onClick="@{viewId.getText().le${caret}ngth()}"/>
->>>>>>> bd07c1f4
       </layout>
     """.trimIndent())
     fixture.configureFromExistingVirtualFile(file.virtualFile)
@@ -1337,11 +1253,7 @@
             android:layout_width="120dp"
             android:layout_height="120dp"
             android:gravity="center"
-<<<<<<< HEAD
-            android:onClick="@{con<caret>text.getText()}"/>
-=======
             android:onClick="@{con${caret}text.getText()}"/>
->>>>>>> bd07c1f4
       </layout>
     """.trimIndent())
     fixture.configureFromExistingVirtualFile(file.virtualFile)
@@ -1363,11 +1275,7 @@
             android:layout_width="120dp"
             android:layout_height="120dp"
             android:gravity="center"
-<<<<<<< HEAD
-            android:onClick="@{con<caret>text}"/>
-=======
             android:onClick="@{con${caret}text}"/>
->>>>>>> bd07c1f4
       </layout>
     """.trimIndent())
     fixture.configureFromExistingVirtualFile(file.virtualFile)
@@ -1392,11 +1300,7 @@
         <data>
           <variable name="model" type="test.langdb.Model" />
         </data>
-<<<<<<< HEAD
-        <TextView android:text="@{model.staticModel.mod<caret>el}"/>
-=======
         <TextView android:text="@{model.staticModel.mod${caret}el}"/>
->>>>>>> bd07c1f4
       </layout>
     """.trimIndent())
     fixture.configureFromExistingVirtualFile(file.virtualFile)
@@ -1424,11 +1328,7 @@
         <data>
           <variable name="map" type="test.langdb.MyMap<Integer, String>" />
         </data>
-<<<<<<< HEAD
-        <TextView android:text="@{map.str<caret>Value}"/>
-=======
         <TextView android:text="@{map.str${caret}Value}"/>
->>>>>>> bd07c1f4
       </layout>
     """.trimIndent())
     fixture.configureFromExistingVirtualFile(file.virtualFile)
@@ -1460,19 +1360,13 @@
         <data>
           <variable name="model" type="test.langdb.Model" />
         </data>
-<<<<<<< HEAD
-        <TextView android:text="@{model.confu<caret>singFunction(`string`)}"/>
-=======
         <TextView android:text="@{model.confu${caret}singFunction(`string`)}"/>
->>>>>>> bd07c1f4
       </layout>
     """.trimIndent())
     fixture.configureFromExistingVirtualFile(file.virtualFile)
 
     val reference = fixture.getReferenceAtCaretPosition()!!
     assertThat((reference as ModelClassResolvable).resolvedType!!.type.canonicalText).isEqualTo("java.lang.String")
-<<<<<<< HEAD
-=======
   }
 
   @Test
@@ -1761,6 +1655,5 @@
     fixture.configureFromExistingVirtualFile(file.virtualFile)
     val reference = fixture.getReferenceAtCaretPosition()!!
     assertThat((reference as ModelClassResolvable).resolvedType!!.type.canonicalText).isEqualTo("int")
->>>>>>> bd07c1f4
   }
 }