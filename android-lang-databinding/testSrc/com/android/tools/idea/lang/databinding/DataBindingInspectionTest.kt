/*
 * Copyright (C) 2019 The Android Open Source Project
 *
 * Licensed under the Apache License, Version 2.0 (the "License");
 * you may not use this file except in compliance with the License.
 * You may obtain a copy of the License at
 *
 *      http://www.apache.org/licenses/LICENSE-2.0
 *
 * Unless required by applicable law or agreed to in writing, software
 * distributed under the License is distributed on an "AS IS" BASIS,
 * WITHOUT WARRANTIES OR CONDITIONS OF ANY KIND, either express or implied.
 * See the License for the specific language governing permissions and
 * limitations under the License.
 */
package com.android.tools.idea.lang.databinding

import com.android.SdkConstants
import com.android.tools.idea.databinding.DataBindingMode
import com.android.tools.idea.databinding.ModuleDataBinding
import com.android.tools.idea.testing.AndroidProjectRule
import com.intellij.facet.FacetManager
import com.intellij.testFramework.fixtures.JavaCodeInsightTestFixture
import org.jetbrains.android.facet.AndroidFacet
import org.junit.Before
import org.junit.Rule
import org.junit.Test
import org.junit.runner.RunWith
import org.junit.runners.Parameterized

/**
 * Tests for inspections in data binding expressions.
 */
@RunWith(Parameterized::class)
class DataBindingInspectionTest(private val dataBindingMode: DataBindingMode) {
  companion object {
    @JvmStatic
    @Parameterized.Parameters(name = "{0}")
    fun modes() = listOf(DataBindingMode.SUPPORT,
                         DataBindingMode.ANDROIDX)
  }

  @get:Rule
  val projectRule = AndroidProjectRule.withSdk()

  private val fixture: JavaCodeInsightTestFixture by lazy {
    projectRule.fixture as JavaCodeInsightTestFixture
  }

  @Before
  fun setUp() {
    fixture.testDataPath = "${getTestDataPath()}/projects/common"
    fixture.copyFileToProject(SdkConstants.FN_ANDROID_MANIFEST_XML)

    // Add a fake "BindingAdapter" to this project so the tests resolve the dependency; this is
    // easier than finding a way to add a real dependency on the data binding library, which
    // usually requires Gradle plugin support.
    val databindingPackage = dataBindingMode.packageName.removeSuffix(".") // Without trailing '.'
    val databindingSrcPath = "src/${databindingPackage.replace('.', '/')}"

    with(fixture.addFileToProject(
      "$databindingSrcPath/BindingAdapter.java",
      // language=java
      """
        package $databindingPackage;

        import java.lang.annotation.ElementType;
        import java.lang.annotation.Target;

        @Target(ElementType.METHOD)
        public @interface BindingAdapter {
          String[] value();
        }
      """.trimIndent())) {
      // The following line is needed or else we get an error for referencing a file out of bounds
      fixture.allowTreeAccessForFile(this.virtualFile)
    }

    with(fixture.addFileToProject(
      "$databindingSrcPath/BindingConversion.java",
      // language=java
      """
        package $databindingPackage;

        import java.lang.annotation.ElementType;
        import java.lang.annotation.Target;

        @Target({ElementType.METHOD})
        public @interface BindingConversion {
        }

      """.trimIndent())) {
      fixture.allowTreeAccessForFile(this.virtualFile)
    }

    with(fixture.addFileToProject(
      "$databindingSrcPath/InverseMethod.java",
      // language=java
      """
        package $databindingPackage;

        @Target(ElementType.METHOD)
        @Retention(RetentionPolicy.RUNTIME)
        public @interface InverseMethod {
          String value();
        }
      """.trimIndent())) {
      fixture.allowTreeAccessForFile(this.virtualFile)
    }

    val androidFacet = FacetManager.getInstance(projectRule.module).getFacetByType(AndroidFacet.ID)
    ModuleDataBinding.getInstance(androidFacet!!).dataBindingMode = dataBindingMode
  }

  @Test
  fun testDataBindingInspection_resolvedToViewId() {
    val file = fixture.addFileToProject("res/layout/test_layout.xml", """
      <?xml version="1.0" encoding="utf-8"?>
      <layout xmlns:android="http://schemas.android.com/apk/res/android"
              xmlns:app="http://schemas.android.com/apk/res-auto">
        <TextView
            android:id="@+id/view_id"
            android:layout_width="120dp"
            android:layout_height="120dp"
            android:gravity="center"
            android:onClick2="@{viewId.getText()}"/>
      </layout>
    """.trimIndent())
    fixture.configureFromExistingVirtualFile(file.virtualFile)
    fixture.checkHighlighting()
  }

  @Test
  fun testDataBindingInspection_unresolvedIdentifier() {
    fixture.addClass("""
      package test.langdb;

      import android.view.View;

      public class Model {
        public void doSomething(View view) {}
      }
    """.trimIndent())

    val file = fixture.addFileToProject("res/layout/test_layout.xml", """
      <?xml version="1.0" encoding="utf-8"?>
      <layout xmlns:android="http://schemas.android.com/apk/res/android">
        <data>
          <import type="test.langdb.Model"/>
          <variable name="model" type="Model" />
        </data>
        <TextView
            android:id="@+id/c_0_0"
            android:layout_width="120dp"
            android:layout_height="120dp"
            android:gravity="center"
            android:onClick="@{<error descr="Cannot find identifier 'mosdel'">mosdel</error>}"/>
      </layout>
    """.trimIndent())
    fixture.configureFromExistingVirtualFile(file.virtualFile)

    fixture.checkHighlighting()
  }

  @Test
  fun testDataBindingInspection_resolvedVariable() {
    fixture.addClass("""
      package test.langdb;

      import android.view.View;

      public class Model {
        public void doSomething(View view) {}
      }
    """.trimIndent())

    val file = fixture.addFileToProject("res/layout/test_layout.xml", """
      <?xml version="1.0" encoding="utf-8"?>
      <layout xmlns:android="http://schemas.android.com/apk/res/android">
        <data>
          <import type="test.langdb.Model"/>
          <variable name="model" type="Model" />
        </data>
        <TextView
            android:id="@+id/c_0_0"
            android:layout_width="120dp"
            android:layout_height="120dp"
            android:gravity="center"
            android:onClick="@{model}"/>
      </layout>
    """.trimIndent())
    fixture.configureFromExistingVirtualFile(file.virtualFile)
    fixture.checkHighlighting()
  }

  @Test
  fun testDataBindingInspection_resolvedImportedClass() {
    fixture.addClass("""
      package test.langdb;

      import android.view.View;

      public class Model {
        static final public String TEST = "test";
      }
    """.trimIndent())

    val file = fixture.addFileToProject("res/layout/test_layout.xml", """
      <?xml version="1.0" encoding="utf-8"?>
      <layout xmlns:android="http://schemas.android.com/apk/res/android">
        <data>
          <import type="test.langdb.Model"/>
        </data>
        <TextView
            android:id="@+id/c_0_0"
            android:layout_width="120dp"
            android:layout_height="120dp"
            android:gravity="center"
            android:onClick="@{Model.TEST}"/>
      </layout>
    """.trimIndent())
    fixture.configureFromExistingVirtualFile(file.virtualFile)
    fixture.checkHighlighting()
  }

  @Test
  fun testDataBindingInspection_safeUnbox() {
    val file = fixture.addFileToProject("res/layout/test_layout.xml", """
      <?xml version="1.0" encoding="utf-8"?>
      <layout xmlns:android="http://schemas.android.com/apk/res/android">
        <data>
          <variable name="boxedBoolean" type="Boolean"/>
        </data>
        <TextView
            android:id="@+id/c_0_0"
            android:layout_width="120dp"
            android:layout_height="120dp"
            android:gravity="center"
            android:onClick="@{safeUnbox(boxedBoolean)}"/>
      </layout>
    """.trimIndent())
    fixture.configureFromExistingVirtualFile(file.virtualFile)
    fixture.checkHighlighting()
  }

  @Test
  fun testDataBindingInspection_validPackageName() {
    val file = fixture.addFileToProject("res/layout/test_layout.xml", """
      <?xml version="1.0" encoding="utf-8"?>
      <layout xmlns:android="http://schemas.android.com/apk/res/android">
        <TextView
            android:id="@+id/c_0_0"
            android:layout_width="120dp"
            android:layout_height="120dp"
            android:gravity="center"
            android:onClick="@{java.lang}"/>
      </layout>
    """.trimIndent())
    fixture.configureFromExistingVirtualFile(file.virtualFile)
    fixture.checkHighlighting()
  }

  @Test
  fun testDataBindingInspection_invalidPackageName() {
    val file = fixture.addFileToProject("res/layout/test_layout.xml", """
      <?xml version="1.0" encoding="utf-8"?>
      <layout xmlns:android="http://schemas.android.com/apk/res/android">
        <data>
          <import type="test.langdb.Model"/>
        </data>
        <TextView
            android:id="@+id/c_0_0"
            android:layout_width="120dp"
            android:layout_height="120dp"
            android:gravity="center"
            android:onClick="@{java.<error descr="Cannot find identifier 'name'">name</error>}"/>
      </layout>
    """.trimIndent())
    fixture.configureFromExistingVirtualFile(file.virtualFile)
    fixture.checkHighlighting()
  }

  @Test
  fun testDataBindingInspection_validField() {
    fixture.addClass("""
      package test.langdb;

      import android.view.View;

      public class Model {
        public int number;
      }
    """.trimIndent())

    val file = fixture.addFileToProject("res/layout/test_layout.xml", """
      <?xml version="1.0" encoding="utf-8"?>
      <layout xmlns:android="http://schemas.android.com/apk/res/android">
        <data>
          <import type="test.langdb.Model"/>
          <variable name="model" type="Model" />
        </data>
        <TextView
            android:id="@+id/c_0_0"
            android:layout_width="120dp"
            android:layout_height="120dp"
            android:gravity="center"
            android:onClick="@{model.number}"/>
      </layout>
    """.trimIndent())
    fixture.configureFromExistingVirtualFile(file.virtualFile)
    fixture.checkHighlighting()
  }

  @Test
  fun testDataBindingInspection_invalidField() {
    fixture.addClass("""
      package test.langdb;

      import android.view.View;

      public class Model {
        public int number;
      }
    """.trimIndent())

    val file = fixture.addFileToProject("res/layout/test_layout.xml", """
      <?xml version="1.0" encoding="utf-8"?>
      <layout xmlns:android="http://schemas.android.com/apk/res/android">
        <data>
          <import type="test.langdb.Model"/>
          <variable name="model" type="Model" />
        </data>
        <TextView
            android:id="@+id/c_0_0"
            android:layout_width="120dp"
            android:layout_height="120dp"
            android:gravity="center"
            android:onClick="@{model.<error descr="Cannot find identifier 'numberhaha'">numberhaha</error>}"/>
      </layout>
    """.trimIndent())
    fixture.configureFromExistingVirtualFile(file.virtualFile)
    fixture.checkHighlighting()
  }

  @Test
  fun testDataBindingInspection_validMethod() {
    fixture.addClass("""
      package test.langdb;

      import android.view.View;

      public class Model {
        public void doSomething(View view) {}
      }
    """.trimIndent())

    val file = fixture.addFileToProject("res/layout/test_layout.xml", """
      <?xml version="1.0" encoding="utf-8"?>
      <layout xmlns:android="http://schemas.android.com/apk/res/android">
        <data>
          <import type="test.langdb.Model"/>
          <variable name="model" type="Model" />
        </data>
        <TextView
            android:id="@+id/c_0_0"
            android:layout_width="120dp"
            android:layout_height="120dp"
            android:gravity="center"
            android:onClick="@{model.doSomething()}"/>
      </layout>
    """.trimIndent())
    fixture.configureFromExistingVirtualFile(file.virtualFile)
    fixture.checkHighlighting()
  }

  @Test
  fun testDataBindingInspection_validMethodReference() {
    fixture.addClass("""
      package test.langdb;

      import android.view.View;

      public class Model {
        public void doSomething(View view) {}
      }
    """.trimIndent())

    val file = fixture.addFileToProject("res/layout/test_layout.xml", """
      <?xml version="1.0" encoding="utf-8"?>
      <layout xmlns:android="http://schemas.android.com/apk/res/android">
        <data>
          <import type="test.langdb.Model"/>
          <variable name="model" type="Model" />
        </data>
        <TextView
            android:id="@+id/c_0_0"
            android:layout_width="120dp"
            android:layout_height="120dp"
            android:gravity="center"
            android:onClick="@{model::doSomething}"/>
      </layout>
    """.trimIndent())
    fixture.configureFromExistingVirtualFile(file.virtualFile)
    fixture.checkHighlighting()
  }

  @Test
  fun testDataBindingInspection_validMethodReferenceWithDot() {
    fixture.addClass("""
      package test.langdb;

      import android.view.View;

      public class Model {
        public void doSomething(View view) {}
      }
    """.trimIndent())

    val file = fixture.addFileToProject("res/layout/test_layout.xml", """
      <?xml version="1.0" encoding="utf-8"?>
      <layout xmlns:android="http://schemas.android.com/apk/res/android">
        <data>
          <import type="test.langdb.Model"/>
          <variable name="model" type="Model" />
        </data>
        <TextView
            android:id="@+id/c_0_0"
            android:layout_width="120dp"
            android:layout_height="120dp"
            android:gravity="center"
            android:onClick="@{model.doSomething}"/>
      </layout>
    """.trimIndent())
    fixture.configureFromExistingVirtualFile(file.virtualFile)
    fixture.checkHighlighting()
  }

  @Test
  fun testDataBindingInspection_invalidMethodReference() {
    fixture.addClass("""
      package test.langdb;

      import android.view.View;

      public class Model {
        public void doSomething(View view) {}
      }
    """.trimIndent())

    val file = fixture.addFileToProject("res/layout/test_layout.xml", """
      <?xml version="1.0" encoding="utf-8"?>
      <layout xmlns:android="http://schemas.android.com/apk/res/android">
        <data>
          <import type="test.langdb.Model"/>
          <variable name="model" type="Model" />
        </data>
        <TextView
            android:id="@+id/c_0_0"
            android:layout_width="120dp"
            android:layout_height="120dp"
            android:gravity="center"
            android:onClick="@{model::<error descr="Cannot find identifier 'doBadthing'">doBadthing</error>}"/>
      </layout>
    """.trimIndent())
    fixture.configureFromExistingVirtualFile(file.virtualFile)
    fixture.checkHighlighting()
  }

  @Test
  fun testDataBindingInspection_invalidIdAsMethodParameter() {
    fixture.addClass("""
      package test.langdb;

      import android.view.View;

      public class Model {
        public void test(Model model) {}
      }
    """.trimIndent())

    val file = fixture.addFileToProject("res/layout/test_layout.xml", """
      <?xml version="1.0" encoding="utf-8"?>
      <layout xmlns:android="http://schemas.android.com/apk/res/android">
        <data>
          <import type="test.langdb.Model"/>
          <variable name="model" type="Model" />
        </data>
        <TextView
            android:id="@+id/c_0_0"
            android:layout_width="120dp"
            android:layout_height="120dp"
            android:gravity="center"
            android:onClick="@{model.test(<error descr="Cannot find identifier 'modelY'">modelY</error>)}"/>
      </layout>
    """.trimIndent())
    fixture.configureFromExistingVirtualFile(file.virtualFile)
    fixture.checkHighlighting()
  }

  @Test
  fun testDataBindingInspection_validIdAsMethodParameter() {
    fixture.addClass("""
      package test.langdb;

      import android.view.View;

      public class Model {
        public void test(Model model) {}
      }
    """.trimIndent())

    val file = fixture.addFileToProject("res/layout/test_layout.xml", """
      <?xml version="1.0" encoding="utf-8"?>
      <layout xmlns:android="http://schemas.android.com/apk/res/android">
        <data>
          <import type="test.langdb.Model"/>
          <variable name="model" type="Model" />
        </data>
        <TextView
            android:id="@+id/c_0_0"
            android:layout_width="120dp"
            android:layout_height="120dp"
            android:gravity="center"
            android:onClick="@{model.test(model)}"/>
      </layout>
    """.trimIndent())
    fixture.configureFromExistingVirtualFile(file.virtualFile)
    fixture.checkHighlighting()
  }

  @Test
  fun testDataBindingInspection_validLambdaParameterUsage() {
    fixture.addClass("""
      package test.langdb;

      import android.view.View;

      public class Model {
        public void test(View view) {}
      }
    """.trimIndent())

    val file = fixture.addFileToProject("res/layout/test_layout.xml", """
      <?xml version="1.0" encoding="utf-8"?>
      <layout xmlns:android="http://schemas.android.com/apk/res/android">
        <data>
          <import type="test.langdb.Model"/>
          <variable name="model" type="Model" />
        </data>
        <TextView
            android:id="@+id/c_0_0"
            android:layout_width="120dp"
            android:layout_height="120dp"
            android:gravity="center"
            android:onClick="@{(view) -> model.test(view)}"/>
      </layout>
    """.trimIndent())
    fixture.configureFromExistingVirtualFile(file.virtualFile)
    fixture.checkHighlighting()
  }

  @Test
  fun testDataBindingInspection_duplicateLambdaParameterNames() {
    fixture.addClass("""
      package test.langdb;

      import android.view.View;

      public class Model {
        public void test(View a, View b) {}
      }
    """.trimIndent())

    val file = fixture.addFileToProject("res/layout/test_layout.xml", """
      <?xml version="1.0" encoding="utf-8"?>
      <layout xmlns:android="http://schemas.android.com/apk/res/android">
        <data>
          <import type="test.langdb.Model"/>
          <variable name="model" type="Model" />
        </data>
        <TextView
            android:id="@+id/c_0_0"
            android:layout_width="120dp"
            android:layout_height="120dp"
            android:gravity="center"
            android:onClick="@{(<error descr="Callback parameter 'a' is not unique">a</error>,
            <error descr="Callback parameter 'a' is not unique">a</error>,
            <error descr="Callback parameter 'b' is not unique">b</error>,
            <error descr="Callback parameter 'b' is not unique">b</error>, c) -> model.test(a, b)}"/>
      </layout>
    """.trimIndent())
    fixture.configureFromExistingVirtualFile(file.virtualFile)
    fixture.checkHighlighting()
  }

  @Test
  fun testDataBindingInspection_attributeTypeMatched() {
    fixture.addClass(
      // language=java
      """
      package test.langdb;

      import android.view.View;
      import ${dataBindingMode.bindingAdapter};

      public class Model {
        @BindingAdapter("dummyValue")
        public void bindDummyValue(View view, String s) {}
        public String getString() {}
      }
    """.trimIndent())

    val file = fixture.addFileToProject("res/layout/test_layout.xml", """
      <?xml version="1.0" encoding="utf-8"?>
      <layout xmlns:android="http://schemas.android.com/apk/res/android"
              xmlns:app="http://schemas.android.com/apk/res-auto">
        <data>
          <import type="test.langdb.Model"/>
          <variable name="model" type="Model" />
        </data>
        <TextView
            android:id="@+id/c_0_0"
            android:layout_width="120dp"
            android:layout_height="120dp"
            android:gravity="center"
            app:dummyValue="@{model.getString()}"/>
      </layout>
    """.trimIndent())
    fixture.configureFromExistingVirtualFile(file.virtualFile)
    fixture.checkHighlighting()
  }

  @Test
  fun testDataBindingInspection_attributeTypeNotMatched() {
    fixture.addClass(
      // language=java
      """
      package test.langdb;

      import android.view.View;
      import ${dataBindingMode.bindingAdapter};

      public class Model {
        @BindingAdapter("dummyValue")
        public void bindDummyValue(View view, String s) {}
        public int getString() {}
      }
      """.trimIndent())

    val file = fixture.addFileToProject("res/layout/test_layout.xml", """
      <?xml version="1.0" encoding="utf-8"?>
      <layout xmlns:android="http://schemas.android.com/apk/res/android"
              xmlns:app="http://schemas.android.com/apk/res-auto">
        <data>
          <import type="test.langdb.Model"/>
          <variable name="model" type="Model" />
        </data>
        <TextView
            android:id="@+id/c_0_0"
            android:layout_width="120dp"
            android:layout_height="120dp"
            android:gravity="center"
            app:dummyValue="@{<error descr="Cannot find a setter for <TextView app:dummyValue> that accepts parameter type 'int'">model.getString()</error>}"/>
      </layout>
    """.trimIndent())
    fixture.configureFromExistingVirtualFile(file.virtualFile)
    fixture.checkHighlighting()
  }

  @Test
  fun testDataBindingInspection_listenerAttributeTypeMatched() {
    fixture.addClass(
      // language=java
      """
      package test.langdb;

      import android.view.View;
      import ${dataBindingMode.bindingAdapter};

      public class Model {
        @BindingAdapter("android:onClick2")
        public void bindDummyValue(View view, View.OnClickListener s) {}
        public String getString() {}
      }
    """.trimIndent())

    val file = fixture.addFileToProject("res/layout/test_layout.xml", """
      <?xml version="1.0" encoding="utf-8"?>
      <layout xmlns:android="http://schemas.android.com/apk/res/android"
              xmlns:app="http://schemas.android.com/apk/res-auto">
        <data>
          <import type="test.langdb.Model"/>
          <variable name="model" type="Model" />
        </data>
        <TextView
            android:id="@+id/c_0_0"
            android:layout_width="120dp"
            android:layout_height="120dp"
            android:gravity="center"
            android:onClick2="@{() -> model.getString()}"/>
      </layout>
    """.trimIndent())
    fixture.configureFromExistingVirtualFile(file.virtualFile)
    fixture.checkHighlighting()
  }

  @Test
  fun testDataBindingInspection_lambdaExpressionParameterCountNotMatched() {
    fixture.addClass(
      // language=java
      """
      package test.langdb;

      import android.view.View;
      import ${dataBindingMode.bindingAdapter};

      public class Model {
        @BindingAdapter("android:onClick2")
        public void bindDummyValue(View view, View.OnClickListener s) {}
        public String getString() {}
      }
    """.trimIndent())

    val file = fixture.addFileToProject("res/layout/test_layout.xml", """
      <?xml version="1.0" encoding="utf-8"?>
      <layout xmlns:android="http://schemas.android.com/apk/res/android"
              xmlns:app="http://schemas.android.com/apk/res-auto">
        <data>
          <import type="test.langdb.Model"/>
          <variable name="model" type="Model" />
        </data>
        <TextView
            android:id="@+id/c_0_0"
            android:layout_width="120dp"
            android:layout_height="120dp"
            android:gravity="center"
            android:onClick2="@{(<error descr="Unexpected parameter count. Expected 1, found 2.">v1, v2</error>) -> model.getString()}"/>
      </layout>
    """.trimIndent())
    fixture.configureFromExistingVirtualFile(file.virtualFile)
    fixture.checkHighlighting()
  }

  @Test
  fun testDataBindingInspection_listenerAttributeTypeNotMatched() {
    fixture.addClass(
      // language=java
      """
      package test.langdb;

      import android.view.View;
      import ${dataBindingMode.bindingAdapter};

      public class Model {
        @BindingAdapter("android:onClick2")
        public void bindDummyValue(View view, View.OnClickListener s) {}
        public String getString() {}
      }
    """.trimIndent())

    val file = fixture.addFileToProject("res/layout/test_layout.xml", """
      <?xml version="1.0" encoding="utf-8"?>
      <layout xmlns:android="http://schemas.android.com/apk/res/android"
              xmlns:app="http://schemas.android.com/apk/res-auto">
        <data>
          <import type="test.langdb.Model"/>
          <variable name="model" type="Model" />
        </data>
        <TextView
            android:id="@+id/c_0_0"
            android:layout_width="120dp"
            android:layout_height="120dp"
            android:gravity="center"
            android:onClick2="@{<error descr="Cannot find a setter for <TextView android:onClick2> that accepts parameter type 'java.lang.String'">model.getString()</error>}"/>
      </layout>
    """.trimIndent())
    fixture.configureFromExistingVirtualFile(file.virtualFile)
    fixture.checkHighlighting()
  }

  @Test
  fun testDataBindingInspection_callExpressionWithinBracket() {
    fixture.addClass(
      // language=java
      """
      package test.langdb;

      import android.view.View;

      public class Model {
        public String[] getStrings() {}
        public int calcIndex() {}
      }
    """.trimIndent())

    val file = fixture.addFileToProject("res/layout/test_layout.xml", """
      <?xml version="1.0" encoding="utf-8"?>
      <layout xmlns:android="http://schemas.android.com/apk/res/android"
              xmlns:app="http://schemas.android.com/apk/res-auto">
        <data>
          <import type="test.langdb.Model"/>
          <variable name="model" type="Model" />
        </data>
        <TextView
            android:id="@+id/c_0_0"
            android:layout_width="120dp"
            android:layout_height="120dp"
            android:gravity="center"
            android:onClick2="@{model.strings[model.calcIndex()]"/>
      </layout>
    """.trimIndent())
    fixture.configureFromExistingVirtualFile(file.virtualFile)
    fixture.checkHighlighting()
  }

  @Test
  fun testDataBindingInspection_functionExpressionMatched() {
    fixture.addClass(
      // language=java
      """
      package test.langdb;

      import android.view.View;
      import ${dataBindingMode.bindingAdapter};

      public class Model {
        @BindingAdapter("android:onClick2")
        public void bindDummyValue(View view, View.OnClickListener s) {}
        public void testClick(View view) {}
      }
    """.trimIndent())

    val file = fixture.addFileToProject("res/layout/test_layout.xml", """
      <?xml version="1.0" encoding="utf-8"?>
      <layout xmlns:android="http://schemas.android.com/apk/res/android"
              xmlns:app="http://schemas.android.com/apk/res-auto">
        <data>
          <import type="test.langdb.Model"/>
          <variable name="model" type="Model" />
        </data>
        <TextView
            android:id="@+id/c_0_0"
            android:layout_width="120dp"
            android:layout_height="120dp"
            android:gravity="center"
            android:onClick2="@{model::testClick}"/>
      </layout>
    """.trimIndent())
    fixture.configureFromExistingVirtualFile(file.virtualFile)
    fixture.checkHighlighting()
  }

  @Test
  fun testDataBindingInspection_functionExpressionMisMatched() {
    fixture.addClass(
      // language=java
      """
      package test.langdb;

      import android.view.View;
      import ${dataBindingMode.bindingAdapter};

      public class Model {
        @BindingAdapter("android:onClick2")
        public void bindDummyValue(View view, View.OnClickListener s) {}
        public void testClick(String str) {}
      }
    """.trimIndent())

    val file = fixture.addFileToProject("res/layout/test_layout.xml", """
      <?xml version="1.0" encoding="utf-8"?>
      <layout xmlns:android="http://schemas.android.com/apk/res/android"
              xmlns:app="http://schemas.android.com/apk/res-auto">
        <data>
          <import type="test.langdb.Model"/>
          <variable name="model" type="Model" />
        </data>
        <TextView
            android:id="@+id/c_0_0"
            android:layout_width="120dp"
            android:layout_height="120dp"
            android:gravity="center"
            android:onClick2="@{<error descr="Listener class 'android.view.View.OnClickListener' with method 'onClick' did not match signature of any method 'android:onClick2'">model::testClick</error>}"/>
      </layout>
    """.trimIndent())
    fixture.configureFromExistingVirtualFile(file.virtualFile)
    fixture.checkHighlighting()
  }

  @Test
  fun testDataBindingInspection_functionExpressionMatchedWithBindingConversion() {
    fixture.addClass(
      // language=java
      """
      package test.langdb;

      import android.view.View;
      import ${dataBindingMode.bindingAdapter};
      import ${dataBindingMode.bindingConversion};

      public class Model {
        @BindingAdapter("android:onClick2")
        public void bindDummyValue(View view, View.OnClickListener s) {}
        @BindingConversion
        public static View.OnClickListener convertColorToOnClickListener(int num) {}
        public int getNumber() {}
      }
    """.trimIndent())

    val file = fixture.addFileToProject("res/layout/test_layout.xml", """
      <?xml version="1.0" encoding="utf-8"?>
      <layout xmlns:android="http://schemas.android.com/apk/res/android"
              xmlns:app="http://schemas.android.com/apk/res-auto">
        <data>
          <import type="test.langdb.Model"/>
          <variable name="model" type="Model" />
        </data>
        <TextView
            android:id="@+id/c_0_0"
            android:layout_width="120dp"
            android:layout_height="120dp"
            android:gravity="center"
            android:onClick2="@{model.number}"/>
      </layout>
    """.trimIndent())
    fixture.configureFromExistingVirtualFile(file.virtualFile)
    fixture.checkHighlighting()
  }

  @Test
  fun testDataBindingInspection_multipleSettersWithDifferentParameterType() {
    fixture.addClass(
      // language=java
      """
      package test.langdb;

      import android.view.View;
      import ${dataBindingMode.bindingAdapter};

      public class Model {
        @BindingAdapter("android:text")
        public void bindDummyText(View view, String s) {}
        public int getNumber() {}
      }
    """.trimIndent())

    val file = fixture.addFileToProject("res/layout/test_layout.xml", """
      <?xml version="1.0" encoding="utf-8"?>
      <layout xmlns:android="http://schemas.android.com/apk/res/android"
              xmlns:app="http://schemas.android.com/apk/res-auto">
        <data>
          <import type="test.langdb.Model"/>
          <variable name="model" type="Model" />
        </data>
        <TextView
            android:id="@+id/c_0_0"
            android:layout_width="120dp"
            android:layout_height="120dp"
            android:gravity="center"
            android:text="@{model.number}"/>
      </layout>
    """.trimIndent())
    fixture.configureFromExistingVirtualFile(file.virtualFile)
    fixture.checkHighlighting()
  }

  @Test
  fun testDataBindingInspection_genericClassMatchedWithBindingConversion() {
    fixture.addClass(
      // language=java
      """
      package test.langdb;

      import android.view.View;
      import ${dataBindingMode.bindingAdapter};
      import ${dataBindingMode.bindingConversion};
      import java.util.ArrayList;

      public class GenericConverter {
        @BindingAdapter("android:text")
        public void bindDummyValue(View view, String str) {}
        @BindingConversion
        public static <T> String convertArrayList(ArrayList<T> values) {}
      }
    """.trimIndent())

    val file = fixture.addFileToProject("res/layout/test_layout.xml", """
      <?xml version="1.0" encoding="utf-8"?>
      <layout xmlns:android="http://schemas.android.com/apk/res/android"
              xmlns:app="http://schemas.android.com/apk/res-auto">
        <data>
          <variable name="list" type="java.util.ArrayList&lt;Integer>"/>
        </data>
        <TextView
            android:id="@+id/c_0_0"
            android:layout_width="120dp"
            android:layout_height="120dp"
            android:gravity="center"
            android:text="@{list}"/>
      </layout>
    """.trimIndent())
    fixture.configureFromExistingVirtualFile(file.virtualFile)
    fixture.checkHighlighting()
  }

  @Test
  fun testDataBindingInspection_resolvedArrayField() {
    fixture.addClass("""
      package test.langdb;

      import android.view.View;

      public class Model {
        public int[] array;
      }
    """.trimIndent())

    val file = fixture.addFileToProject("res/layout/test_layout.xml", """
      <?xml version="1.0" encoding="utf-8"?>
      <layout xmlns:android="http://schemas.android.com/apk/res/android">
        <data>
          <variable name="model" type="test.langdb.Model"/>
        </data>
        <TextView
            android:id="@+id/c_0_0"
            android:layout_width="120dp"
            android:layout_height="120dp"
            android:gravity="center"
            android:onClick="@{model.array.length}"/>
      </layout>
    """.trimIndent())
    fixture.configureFromExistingVirtualFile(file.virtualFile)
    fixture.checkHighlighting()
  }
<<<<<<< HEAD
=======

  @Test
  fun testDataBindingInspection_escapeCharactersWithinDoubleQuoteBindingExpression() {
    val file = fixture.addFileToProject("res/layout/test_layout.xml", """
      <?xml version="1.0" encoding="utf-8"?>
      <layout xmlns:android="http://schemas.android.com/apk/res/android"
              xmlns:app="http://schemas.android.com/apk/res-auto">
        <TextView
            android:id="@+id/c_0_0"
            android:layout_width="120dp"
            android:layout_height="120dp"
            android:gravity="center"
            android:text="@{`\`  &quot;World&quot; \u123f \215`}"/>
      </layout>
    """.trimIndent())
    fixture.configureFromExistingVirtualFile(file.virtualFile)
    fixture.checkHighlighting()
  }

  @Test
  fun testDataBindingInspection_escapeCharactersWithinSingleQuoteBindingExpression() {
    val file = fixture.addFileToProject("res/layout/test_layout.xml", """
      <?xml version="1.0" encoding="utf-8"?>
      <layout xmlns:android="http://schemas.android.com/apk/res/android"
              xmlns:app="http://schemas.android.com/apk/res-auto">
        <TextView
            android:id="@+id/c_0_0"
            android:layout_width="120dp"
            android:layout_height="120dp"
            android:gravity="center"
            android:text='@{"\`  \&quot;World\&quot; \u123f \215"}'/>
      </layout>
    """.trimIndent())
    fixture.configureFromExistingVirtualFile(file.virtualFile)
    fixture.checkHighlighting()
  }

  @Test
  fun testDataBindingInspection_resourcesWithPackageNameAfterSlash() {
    val file = fixture.addFileToProject("res/layout/test_layout.xml", """
      <?xml version="1.0" encoding="utf-8"?>
      <layout xmlns:android="http://schemas.android.com/apk/res/android"
              xmlns:app="http://schemas.android.com/apk/res-auto">
        <TextView
            android:id="@+id/c_0_0"
            android:layout_width="120dp"
            android:layout_height="120dp"
            android:gravity="center"
            android:text="@{@id/android:list}"/>
      </layout>
    """.trimIndent())
    fixture.configureFromExistingVirtualFile(file.virtualFile)
    fixture.checkHighlighting()
  }

  @Test
  fun testDataBindingInspection_resourcesWithTextType() {
    val file = fixture.addFileToProject("res/layout/test_layout.xml", """
      <?xml version="1.0" encoding="utf-8"?>
      <layout xmlns:android="http://schemas.android.com/apk/res/android"
              xmlns:app="http://schemas.android.com/apk/res-auto">
        <TextView
            android:id="@+id/c_0_0"
            android:layout_width="120dp"
            android:layout_height="120dp"
            android:gravity="center"
            android:text="@{@text/list}"/>
      </layout>
    """.trimIndent())
    fixture.configureFromExistingVirtualFile(file.virtualFile)
    fixture.checkHighlighting()
  }

  @Test
  fun testDataBindingInspection_chainedTernaryOperation() {
    val file = fixture.addFileToProject("res/layout/test_layout.xml", """
    <?xml version="1.0" encoding="utf-8"?>
      <layout xmlns:android="http://schemas.android.com/apk/res/android"
              xmlns:app="http://schemas.android.com/apk/res-auto">
      <data>
        <variable name="cond1" type="boolean"/>
        <variable name="cond2" type="boolean"/>
      </data>
        <TextView
            android:id="@+id/c_0_0"
            android:layout_width="120dp"
            android:layout_height="120dp"
            android:gravity="center"
            android:text="@{cond1 ? cond2 ? `1` : `2` : `3`}"/>
      </layout>
    """.trimIndent())
    fixture.configureFromExistingVirtualFile(file.virtualFile)
    fixture.checkHighlighting()
  }

  @Test
  fun testDataBindingInspection_fieldWithoutSetterNotInvertible() {
    fixture.addClass(
      // language=java
      """
      package test.langdb;
      import android.view.View;

      public class Model {
        public int getNumber() {}
      }
    """.trimIndent())

    val file = fixture.addFileToProject("res/layout/test_layout.xml", """
      <?xml version="1.0" encoding="utf-8"?>
      <layout xmlns:android="http://schemas.android.com/apk/res/android"
              xmlns:app="http://schemas.android.com/apk/res-auto">
        <data>
          <import type="test.langdb.Model"/>
          <variable name="model" type="Model" />
        </data>
        <TextView
            android:id="@+id/c_0_0"
            android:layout_width="120dp"
            android:layout_height="120dp"
            android:gravity="center"
            android:text="@={<error descr="The expression 'model.number' cannot be inverted, so it cannot be used in a two-way binding">model.number</error>}"/>
      </layout>
    """.trimIndent())
    fixture.configureFromExistingVirtualFile(file.virtualFile)
    fixture.checkHighlighting()
  }

  @Test
  fun testDataBindingInspection_methodCallNotInvertible() {
    fixture.addClass(
      // language=java
      """
      package test.langdb;
      import android.view.View;

      public class Model {
        public int calculateString() {}
      }
    """.trimIndent())

    val file = fixture.addFileToProject("res/layout/test_layout.xml", """
      <?xml version="1.0" encoding="utf-8"?>
      <layout xmlns:android="http://schemas.android.com/apk/res/android"
              xmlns:app="http://schemas.android.com/apk/res-auto">
        <data>
          <import type="test.langdb.Model"/>
          <variable name="model" type="Model" />
        </data>
        <TextView
            android:id="@+id/c_0_0"
            android:layout_width="120dp"
            android:layout_height="120dp"
            android:gravity="center"
            android:text="@={<error descr="The expression 'model.calculateString()' cannot be inverted, so it cannot be used in a two-way binding">model.calculateString()</error>}"/>
      </layout>
    """.trimIndent())
    fixture.configureFromExistingVirtualFile(file.virtualFile)
    fixture.checkHighlighting()
  }

  @Test
  fun testDataBindingInspection_methodCallNotInvertibleWithoutInverseMethod() {
    fixture.addClass(
      // language=java
      """
      package test.langdb;
      import android.view.View;

      public class Model {
        public String calculateString(int v) {}
        public int getValue() {}
        public void setValue(int v) {}
      }
    """.trimIndent())

    val file = fixture.addFileToProject("res/layout/test_layout.xml", """
      <?xml version="1.0" encoding="utf-8"?>
      <layout xmlns:android="http://schemas.android.com/apk/res/android"
              xmlns:app="http://schemas.android.com/apk/res-auto">
        <data>
          <import type="test.langdb.Model"/>
          <variable name="model" type="Model" />
        </data>
        <TextView
            android:id="@+id/c_0_0"
            android:layout_width="120dp"
            android:layout_height="120dp"
            android:gravity="center"
            android:text="@={<error descr="The expression 'model.calculateString(model.value)' cannot be inverted, so it cannot be used in a two-way binding">model.calculateString(model.value)</error>}"/>
      </layout>
    """.trimIndent())
    fixture.configureFromExistingVirtualFile(file.virtualFile)
    fixture.checkHighlighting()
  }

  @Test
  fun testDataBindingInspection_methodCallInvertibleWhenAnnotatingWithInverseMethod() {
    fixture.addClass(
      // language=java
      """
      package test.langdb;
      import android.view.View;
      import ${dataBindingMode.inverseMethod};

      public class Model {
        public CharSequence calculateString(int v) {}
        public int getValue() {}
        public void setValue(int v) {}
        @InverseMethod("calculateString")
        public static int calculateInt(CharSequence s) {}
      }
    """.trimIndent())

    val file = fixture.addFileToProject("res/layout/test_layout.xml", """
      <?xml version="1.0" encoding="utf-8"?>
      <layout xmlns:android="http://schemas.android.com/apk/res/android"
              xmlns:app="http://schemas.android.com/apk/res-auto">
        <data>
          <import type="test.langdb.Model"/>
          <variable name="model" type="Model" />
        </data>
        <TextView
            android:id="@+id/c_0_0"
            android:layout_width="120dp"
            android:layout_height="120dp"
            android:gravity="center"
            android:text="@={model.calculateString(model.value)}"/>
      </layout>
    """.trimIndent())
    fixture.configureFromExistingVirtualFile(file.virtualFile)
    fixture.checkHighlighting()
  }

  @Test
  fun testDataBindingInspection_methodCallInvertibleWhenAnnotatedByInverseMethod() {
    fixture.addClass(
      // language=java
      """
      package test.langdb;
      import android.view.View;
      import ${dataBindingMode.inverseMethod};

      public class Model {
        @InverseMethod("calculateInt")
        public CharSequence calculateString(int v) {}
        public int getValue() {}
        public void setValue(int v) {}
        public static int calculateInt(CharSequence s) {}
      }
    """.trimIndent())

    val file = fixture.addFileToProject("res/layout/test_layout.xml", """
      <?xml version="1.0" encoding="utf-8"?>
      <layout xmlns:android="http://schemas.android.com/apk/res/android"
              xmlns:app="http://schemas.android.com/apk/res-auto">
        <data>
          <import type="test.langdb.Model"/>
          <variable name="model" type="Model" />
        </data>
        <TextView
            android:id="@+id/c_0_0"
            android:layout_width="120dp"
            android:layout_height="120dp"
            android:gravity="center"
            android:text="@={model.calculateString(model.value)}"/>
      </layout>
    """.trimIndent())
    fixture.configureFromExistingVirtualFile(file.virtualFile)
    fixture.checkHighlighting()
  }

  @Test
  fun testDataBindingInspection_bindingExpressionGetterNotMatched() {
    fixture.addClass(
      // language=java
      """
      package test.langdb;
      import android.view.View;

      public class Model {
        public int getNumber() {}
        public void setNumber(int x) {}
      }
    """.trimIndent())

    val file = fixture.addFileToProject("res/layout/test_layout.xml", """
      <?xml version="1.0" encoding="utf-8"?>
      <layout xmlns:android="http://schemas.android.com/apk/res/android"
              xmlns:app="http://schemas.android.com/apk/res-auto">
        <data>
          <import type="test.langdb.Model"/>
          <variable name="model" type="Model" />
        </data>
        <TextView
            android:id="@+id/c_0_0"
            android:layout_width="120dp"
            android:layout_height="120dp"
            android:gravity="center"
            android:text="@={<error descr="Cannot find a getter for <TextView android:text> that accepts parameter type 'int'">model.number</error>}"/>
      </layout>
    """.trimIndent())
    fixture.configureFromExistingVirtualFile(file.virtualFile)
    fixture.checkHighlighting()
  }
>>>>>>> bd07c1f4
}<|MERGE_RESOLUTION|>--- conflicted
+++ resolved
@@ -1032,8 +1032,6 @@
     fixture.configureFromExistingVirtualFile(file.virtualFile)
     fixture.checkHighlighting()
   }
-<<<<<<< HEAD
-=======
 
   @Test
   fun testDataBindingInspection_escapeCharactersWithinDoubleQuoteBindingExpression() {
@@ -1339,5 +1337,4 @@
     fixture.configureFromExistingVirtualFile(file.virtualFile)
     fixture.checkHighlighting()
   }
->>>>>>> bd07c1f4
 }