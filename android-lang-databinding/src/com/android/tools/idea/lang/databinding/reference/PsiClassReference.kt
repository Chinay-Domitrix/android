/*
 * Copyright (C) 2019 The Android Open Source Project
 *
 * Licensed under the Apache License, Version 2.0 (the "License");
 * you may not use this file except in compliance with the License.
 * You may obtain a copy of the License at
 *
 *      http://www.apache.org/licenses/LICENSE-2.0
 *
 * Unless required by applicable law or agreed to in writing, software
 * distributed under the License is distributed on an "AS IS" BASIS,
 * WITHOUT WARRANTIES OR CONDITIONS OF ANY KIND, either express or implied.
 * See the License for the specific language governing permissions and
 * limitations under the License.
 */
package com.android.tools.idea.lang.databinding.reference

import com.android.tools.idea.databinding.DataBindingMode
import com.android.tools.idea.lang.databinding.model.PsiModelClass
import com.intellij.psi.PsiClass
import com.intellij.psi.PsiElement
import com.intellij.psi.util.PsiTypesUtil

/**
 * Reference that refers to a [PsiClass]
 */
<<<<<<< HEAD
internal class PsiClassReference(element: PsiElement, resolveTo: PsiClass, override val isStatic: Boolean)
=======
internal class PsiClassReference(element: PsiElement, resolveTo: PsiClass, override val memberAccess: PsiModelClass.MemberAccess)
>>>>>>> bd07c1f4
  : DbExprReference(element, resolveTo) {
  override val resolvedType: PsiModelClass
    get() = PsiModelClass(PsiTypesUtil.getClassType(resolve() as PsiClass), DataBindingMode.fromPsiElement(element))
}<|MERGE_RESOLUTION|>--- conflicted
+++ resolved
@@ -24,11 +24,7 @@
 /**
  * Reference that refers to a [PsiClass]
  */
-<<<<<<< HEAD
-internal class PsiClassReference(element: PsiElement, resolveTo: PsiClass, override val isStatic: Boolean)
-=======
 internal class PsiClassReference(element: PsiElement, resolveTo: PsiClass, override val memberAccess: PsiModelClass.MemberAccess)
->>>>>>> bd07c1f4
   : DbExprReference(element, resolveTo) {
   override val resolvedType: PsiModelClass
     get() = PsiModelClass(PsiTypesUtil.getClassType(resolve() as PsiClass), DataBindingMode.fromPsiElement(element))
