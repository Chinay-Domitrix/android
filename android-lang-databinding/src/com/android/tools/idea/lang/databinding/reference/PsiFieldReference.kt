/*
 * Copyright (C) 2019 The Android Open Source Project
 *
 * Licensed under the Apache License, Version 2.0 (the "License");
 * you may not use this file except in compliance with the License.
 * You may obtain a copy of the License at
 *
 *      http://www.apache.org/licenses/LICENSE-2.0
 *
 * Unless required by applicable law or agreed to in writing, software
 * distributed under the License is distributed on an "AS IS" BASIS,
 * WITHOUT WARRANTIES OR CONDITIONS OF ANY KIND, either express or implied.
 * See the License for the specific language governing permissions and
 * limitations under the License.
 */
package com.android.tools.idea.lang.databinding.reference

import com.android.tools.idea.lang.databinding.model.PsiModelClass
import com.android.tools.idea.lang.databinding.model.PsiModelField
import com.android.tools.idea.lang.databinding.psi.PsiDbRefExpr
import com.intellij.psi.PsiElement
import com.intellij.psi.PsiField
import com.intellij.psi.impl.source.tree.LeafPsiElement

/**
 * Reference that refers to a [PsiField]
 */
internal class PsiFieldReference(refExpr: PsiDbRefExpr, field: PsiModelField)
  : DbExprReference(refExpr, field.psiField, refExpr.id.textRange.shiftLeft(refExpr.textOffset)) {

  override val resolvedType = field.fieldType

<<<<<<< HEAD
  override val isStatic = false
=======
  override val memberAccess = PsiModelClass.MemberAccess.ALL_MEMBERS
>>>>>>> bd07c1f4

  override fun handleElementRename(newElementName: String): PsiElement? {
    val identifier = element.findElementAt(rangeInElement.startOffset) as? LeafPsiElement
    identifier?.rawReplaceWithText(newElementName)
    return identifier
  }
}<|MERGE_RESOLUTION|>--- conflicted
+++ resolved
@@ -30,11 +30,7 @@
 
   override val resolvedType = field.fieldType
 
-<<<<<<< HEAD
-  override val isStatic = false
-=======
   override val memberAccess = PsiModelClass.MemberAccess.ALL_MEMBERS
->>>>>>> bd07c1f4
 
   override fun handleElementRename(newElementName: String): PsiElement? {
     val identifier = element.findElementAt(rangeInElement.startOffset) as? LeafPsiElement
