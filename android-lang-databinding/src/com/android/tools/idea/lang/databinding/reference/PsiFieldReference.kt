/*
 * Copyright (C) 2019 The Android Open Source Project
 *
 * Licensed under the Apache License, Version 2.0 (the "License");
 * you may not use this file except in compliance with the License.
 * You may obtain a copy of the License at
 *
 *      http://www.apache.org/licenses/LICENSE-2.0
 *
 * Unless required by applicable law or agreed to in writing, software
 * distributed under the License is distributed on an "AS IS" BASIS,
 * WITHOUT WARRANTIES OR CONDITIONS OF ANY KIND, either express or implied.
 * See the License for the specific language governing permissions and
 * limitations under the License.
 */
package com.android.tools.idea.lang.databinding.reference

import com.android.tools.idea.lang.databinding.model.PsiModelClass
import com.android.tools.idea.lang.databinding.model.PsiModelField
import com.android.tools.idea.lang.databinding.psi.PsiDbRefExpr
import com.intellij.psi.PsiElement
import com.intellij.psi.PsiField
import com.intellij.psi.impl.source.tree.LeafPsiElement

/**
 * Reference that refers to a [PsiField]
 */
internal class PsiFieldReference(refExpr: PsiDbRefExpr, field: PsiModelField)
  : DbExprReference(refExpr, field.psiField, refExpr.id.textRange.shiftLeft(refExpr.textOffset)) {

  override val resolvedType = field.fieldType

<<<<<<< HEAD
  override val isStatic = false
=======
  override val memberAccess = PsiModelClass.MemberAccess.ALL_MEMBERS
>>>>>>> c50c8b87

  override fun handleElementRename(newElementName: String): PsiElement? {
    val identifier = element.findElementAt(rangeInElement.startOffset) as? LeafPsiElement
    identifier?.rawReplaceWithText(newElementName)
    return identifier
  }
}<|MERGE_RESOLUTION|>--- conflicted
+++ resolved
@@ -30,11 +30,7 @@
 
   override val resolvedType = field.fieldType
 
-<<<<<<< HEAD
-  override val isStatic = false
-=======
   override val memberAccess = PsiModelClass.MemberAccess.ALL_MEMBERS
->>>>>>> c50c8b87
 
   override fun handleElementRename(newElementName: String): PsiElement? {
     val identifier = element.findElementAt(rangeInElement.startOffset) as? LeafPsiElement
