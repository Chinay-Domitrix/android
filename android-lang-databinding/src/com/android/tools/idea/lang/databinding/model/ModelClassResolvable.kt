/*
 * Copyright (C) 2019 The Android Open Source Project
 *
 * Licensed under the Apache License, Version 2.0 (the "License");
 * you may not use this file except in compliance with the License.
 * You may obtain a copy of the License at
 *
 *      http://www.apache.org/licenses/LICENSE-2.0
 *
 * Unless required by applicable law or agreed to in writing, software
 * distributed under the License is distributed on an "AS IS" BASIS,
 * WITHOUT WARRANTIES OR CONDITIONS OF ANY KIND, either express or implied.
 * See the License for the specific language governing permissions and
 * limitations under the License.
 */
package com.android.tools.idea.lang.databinding.model

import com.intellij.psi.PsiElement

/**
 * An interface for references that can be resolved to a model class (a data class that can be
 * bound to and referenced by data binding expressions).
 *
 * The meaning for how a reference resolves depends on the reference type. For example, a reference
 * to a class in a databinding expression will resolve to the class directly, while a field will
 * resolve to its type, and a method will resolve to its return type, etc.
 */
interface ModelClassResolvable {
  val memberAccess: PsiModelClass.MemberAccess

  val resolvedType: PsiModelClass?
<<<<<<< HEAD
  // TODO (b/141383218): Revisit isStatic field in ModelClassResolvable.
  val isStatic: Boolean
=======
>>>>>>> bd07c1f4
}

/**
 * Returns a [ModelClassResolvable] that the element can be converted to or null if such conversion
 * is not applicable.
 *
 * Note: If the element can be converted to multiple [ModelClassResolvable], choose the one with
 * non-null resolvedType.
 * For example, a data binding field `myField` could have two [ModelClassResolvable] references: one for
 * its getter `getMyField` and one for its setter `setMyField`. Only the getter method reference has a
 * non-null resolvedType and should be used to decide myField's type. On the other hand, The setter method
 * is used for type matching in two-way bindings.
 */
fun PsiElement.toModelClassResolvable(): ModelClassResolvable? {
  val bindingReferences = references.filterIsInstance<ModelClassResolvable>()
  return bindingReferences.firstOrNull { it.resolvedType != null } ?: bindingReferences.firstOrNull()
}<|MERGE_RESOLUTION|>--- conflicted
+++ resolved
@@ -29,11 +29,6 @@
   val memberAccess: PsiModelClass.MemberAccess
 
   val resolvedType: PsiModelClass?
-<<<<<<< HEAD
-  // TODO (b/141383218): Revisit isStatic field in ModelClassResolvable.
-  val isStatic: Boolean
-=======
->>>>>>> bd07c1f4
 }
 
 /**
