load("//tools/base/bazel:bazel.bzl", "iml_module", "iml_test")
load("//tools/adt/idea/studio:studio.bzl", "android_studio", "studio_plugin")

studio_plugin(
    name = "org.jetbrains.android",
    directory = "android",
    libs = [
        "//prebuilts/r8",
        "//prebuilts/tools/common/archive-patcher:explainer",
        "//prebuilts/tools/common/archive-patcher:generator",
        "//prebuilts/tools/common/archive-patcher:shared",
        "//prebuilts/tools/common/m2:eclipse-layout-kernel",
        "//prebuilts/tools/common/m2:juniversalchardet",
        "//prebuilts/tools/common/m2:commons-lang",
        "//prebuilts/tools/common/m2:javapoet",
        "//prebuilts/tools/common/m2:auto-common",
        "//prebuilts/tools/common/m2:jetifier-core",
        "//prebuilts/tools/common/m2:flatbuffers-java",
        "//prebuilts/tools/common/m2:tensorflow-lite-metadata",
        "//prebuilts/tools/common/m2:trace-perfetto-library",
        "//tools/adt/idea/.idea/libraries:aapt-proto",
        "//tools/adt/idea/.idea/libraries:aia-proto",
        "//tools/adt/idea/.idea/libraries:android-test-plugin-host-device-info-proto",
        "//tools/adt/idea/.idea/libraries:asm-tools",
        "//tools/adt/idea/.idea/libraries:baksmali",
        "//tools/adt/idea/.idea/libraries:dexlib2",
        "//tools/adt/idea/.idea/libraries:emulator-proto",
        "//tools/adt/idea/.idea/libraries:ffmpeg",
        "//tools/adt/idea/.idea/libraries:firebase_java_proto",
        "//tools/adt/idea/.idea/libraries:HdrHistogram",
        "//tools/adt/idea/.idea/libraries:javax-inject",
        "//tools/adt/idea/.idea/libraries:kotlinx-coroutines-guava",
        "//tools/adt/idea/.idea/libraries:kxml2",
        "//tools/adt/idea/.idea/libraries:layoutinspector-skia-proto",
        "//tools/adt/idea/.idea/libraries:layoutinspector-view-proto",
        "//tools/adt/idea/.idea/libraries:libam-instrumentation-data-proto",
        "//tools/adt/idea/.idea/libraries:libapp-processes-proto",
        "//tools/adt/idea/.idea/libraries:network_inspector_java_proto",
        "//tools/adt/idea/.idea/libraries:perfetto-proto",
        "//tools/adt/idea/.idea/libraries:sqlite-inspector-proto",
        "//tools/adt/idea/.idea/libraries:sqlite",
        "//tools/adt/idea/.idea/libraries:studio-analytics-proto",
        "//tools/adt/idea/.idea/libraries:studio-grpc",
        "//tools/adt/idea/.idea/libraries:studio-proto",
        "//tools/adt/idea/.idea/libraries:transport-proto",
        "//tools/adt/idea/.idea/libraries:utp-core-proto-jarjar",
        "//tools/adt/idea/.idea/libraries:zxing-core",
        "//tools/adt/idea/android:libandroid-core-proto",
        "//tools/adt/idea/android:libstudio.android-test-plugin-host-retention-proto",
        "//tools/adt/idea/android/lib:android-sdk-tools-jps",
        "//tools/adt/idea/android/lib:instantapps-api",
        "//tools/adt/idea/android/lib:spantable",
        "//tools/adt/idea/app-inspection/inspectors/backgroundtask/model:background-inspector-proto",
        "//tools/adt/idea/app-inspection/inspectors/backgroundtask/model:workmanager-inspector-proto",
        "//tools/adt/idea/app-inspection/inspectors/backgroundtask/view:background-inspector-proto",
        "//tools/adt/idea/app-inspection/inspectors/backgroundtask/view:workmanager-inspector-proto",
        "//tools/adt/idea/compose-designer:ui-animation-tooling-internal",
        "//tools/adt/idea/profilers-android:traceprocessor-proto",
        "//tools/adt/idea/profilers:traceprocessor-proto",
        "//tools/adt/idea/project-system-gradle/lib:pepk",
        "//tools/adt/idea/utp:libstudio.android-test-plugin-result-listener-gradle-proto",
        "//tools/base/deploy/deployer:deploy_java_proto",
        "//tools/base/deploy/deployer:libjava_sites",
        "//tools/base/lint:liblint-checks-proto",
        "//tools/adt/idea/debuggers:libjava_sites",
        "//tools/base/deploy/deployer:libjava_version",
        "//tools/vendor/google/game-tools/main:game-tools-protos",
        "//tools/data-binding:compilerCommon.antlr_runtime.shaded",
        "//tools/data-binding:compilerCommon.antlr.shaded",
        "//tools/adt/idea/build-attribution:build-analysis-results-proto",
        "//tools/base/common:version",
    ],
    licenses = [
        "//prebuilts/r8:license",
        "//prebuilts/tools/common/m2:ffmpeg-licenses",
        "//tools/adt/idea/android/lib:licenses",
    ],
    modules = {
        "adt-ui.jar": [
            "//tools/adt/idea/adt-ui-model:intellij.android.adt.ui.model",
            "//tools/adt/idea/adt-ui:intellij.android.adt.ui",
        ],
        "android-common.jar": [
            "//tools/adt/idea/android-common:intellij.android.common",
            "//tools/adt/idea/jps-model:intellij.android.jps.model",
        ],
        "android-extensions-ide.jar": [
            "//tools/adt/idea/android-kotlin:intellij.android.kotlin.extensions",
            "//tools/adt/idea/android-kotlin:intellij.android.kotlin.extensions.common",
        ],
        "android-kotlin.jar": [
            "//tools/adt/idea/android-kotlin:intellij.android.kotlin.idea",
            "//tools/adt/idea/android-kotlin:intellij.android.kotlin.output.parser",
        ],
        "android-profilers.jar": [
            "//tools/adt/idea/profilers-atrace:intellij.android.profilers.atrace",
            "//tools/adt/idea/profilers-ui:intellij.android.profilers.ui",
            "//tools/adt/idea/profilers:intellij.android.profilers",
            "//tools/adt/idea/transport-database:intellij.android.transportDatabase",
        ],
        "android-rt.jar": [
            "//tools/adt/idea/rt:intellij.android.rt",
        ],
        "android.jar": [
            "//tools/adt/idea/analytics:analytics",
            "//tools/base/flags:studio.android.sdktools.flags",
            "//tools/adt/idea/assistant:assistant",
            "//tools/adt/idea/connection-assistant:connection-assistant",
            "//tools/adt/idea/android-adb:intellij.android.adb",
            "//tools/adt/idea/android-adb-ui:intellij.android.adb.ui",
            "//tools/adt/idea/android-lint:intellij.android.lint",
            "//tools/adt/idea/android-templates:intellij.android.templates",
            "//tools/adt/idea/apkanalyzer:intellij.android.apkanalyzer",
            "//tools/base/profgen/profgen:studio.android.sdktools.profgen",
            "//tools/adt/idea/app-inspection/api:app-inspection.api",
            "//tools/adt/idea/app-inspection/ide:app-inspection.ide",
            "//tools/adt/idea/app-inspection/inspector/api:app-inspection.inspector.api",
            "//tools/adt/idea/app-inspection/inspector/ide:app-inspection.inspector.ide",
            "//tools/adt/idea/app-inspection/inspectors/backgroundtask/ide:app-inspection.inspectors.backgroundtask.ide",
            "//tools/adt/idea/app-inspection/inspectors/backgroundtask/model:app-inspection.inspectors.backgroundtask.model",
            "//tools/adt/idea/app-inspection/inspectors/backgroundtask/view:app-inspection.inspectors.backgroundtask.view",
            "//tools/adt/idea/app-quality-insights/api:intellij.android.app-quality-insights.api",
            "//tools/adt/idea/app-quality-insights/ui:intellij.android.app-quality-insights.ui",
            "//tools/adt/idea/build-attribution:intellij.android.build-attribution",
            "//tools/adt/idea/intellij.android.compose-common:intellij.android.compose-common",
            "//tools/adt/idea/intellij.android.device",
            "//tools/adt/idea/android:intellij.android.core",
            "//tools/adt/idea/android-navigator:intellij.android.navigator",
            "//tools/adt/idea/dagger:intellij.android.dagger",
            "//tools/adt/idea/databinding:intellij.android.databinding",
            "//tools/adt/idea/app-inspection/inspectors/database:app-inspection.inspectors.database",
            "//tools/adt/idea/debuggers:intellij.android.debuggers",
            "//tools/adt/idea/deploy:intellij.android.deploy",
            "//tools/adt/idea/device-file-explorer-toolwindow:intellij.android.device-file-explorer-toolwindow",
            "//tools/adt/idea/device-explorer:intellij.android.device-explorer",
            "//tools/adt/idea/device-explorer-files:intellij.android.device-explorer-files",
            "//tools/adt/idea/device-explorer-monitor:intellij.android.device-explorer-monitor",
            "//tools/adt/idea/device-explorer-common:intellij.android.device-explorer-common",
            "//tools/adt/idea/device-manager:intellij.android.device-manager",
            "//tools/adt/idea/streaming:intellij.android.streaming",
            "//tools/adt/idea/gradle-tooling/studio-gradle-tooling-api:intellij.android.gradle-tooling.api",
            "//tools/adt/idea/gradle-tooling/studio-gradle-tooling-impl:intellij.android.gradle-tooling.impl",
            "//tools/adt/idea/gradle-dsl:intellij.android.gradle.dsl",
            "//tools/adt/idea/gradle-dsl-kotlin:intellij.android.gradle.dsl.kotlin",
            "//tools/adt/idea/gradle-dsl-toml:intellij.android.gradle.dsl.toml",
            "//tools/adt/idea/android-lang-databinding:intellij.android.lang-databinding",
            "//tools/adt/idea/android-lang:intellij.android.lang",
            "//tools/adt/idea/layout-inspector:intellij.android.layout-inspector",
            "//tools/adt/idea/layout-ui:intellij.android.layout-ui",
            "//tools/adt/idea/logcat:intellij.android.logcat",
            "//tools/adt/idea/mlkit:intellij.android.mlkit",
            "//tools/adt/idea/nav/safeargs:intellij.android.nav.safeargs",
            "//tools/adt/idea/android-npw:intellij.android.newProjectWizard",
            "//tools/adt/idea/observable-ui:intellij.android.observable.ui",
            "//tools/adt/idea/observable:intellij.android.observable",
            "//tools/adt/idea/android-plugin:intellij.android.plugin",
            "//tools/adt/idea/profilers-android:intellij.android.profilersAndroid",
            "//tools/adt/idea/project-system-gradle-models:intellij.android.projectSystem.gradle.models",
            "//tools/adt/idea/project-system-gradle-psd:intellij.android.projectSystem.gradle.psd",
            "//tools/adt/idea/project-system-gradle-repository-search:intellij.android.projectSystem.gradle.repositorySearch",
            "//tools/adt/idea/project-system-gradle-sync:intellij.android.projectSystem.gradle.sync",
            "//tools/adt/idea/project-system-gradle-upgrade:intellij.android.projectSystem.gradle.upgrade",
            "//tools/adt/idea/project-system-gradle:intellij.android.projectSystem.gradle",
            "//tools/adt/idea/project-system:intellij.android.projectSystem",
            "//tools/adt/idea/render-resources:intellij.android.render-resources",
            "//tools/adt/idea/room:intellij.android.room",
            "//tools/adt/idea/sdk-updates:intellij.android.sdkUpdates",
            "//tools/adt/idea/android-test-retention:intellij.android.testRetention",
            "//tools/adt/idea/threading-checker:intellij.android.threading-checker",
            "//tools/adt/idea/android-transport:intellij.android.transport",
            "//tools/adt/idea/wear-pairing:intellij.android.wear-pairing",
            "//tools/adt/idea/wizard-model:intellij.android.wizard.model",
            "//tools/adt/idea/wizard:intellij.android.wizard",
            "//tools/adt/idea/native-symbolizer:native-symbolizer",
            "//tools/adt/idea/whats-new-assistant:whats-new-assistant",
            "//tools/base/dynamic-layout-inspector/common:studio.dynamic-layout-inspector.common",
            "//tools/adt/idea/app-inspection/inspectors/network/ide:app-inspection.inspectors.network.ide",
            "//tools/adt/idea/app-inspection/inspectors/network/model:app-inspection.inspectors.network.model",
            "//tools/adt/idea/app-inspection/inspectors/network/view:app-inspection.inspectors.network.view",
            "//tools/adt/idea/server-flags:intellij.android.server-flags",
            "//tools/adt/idea/codenavigation:codenavigation",
            "//tools/adt/idea/execution/common:intellij.android.execution.common",
        ],
        "artwork.jar": [
            "//tools/adt/idea/artwork:intellij.android.artwork",
        ],
        "repository.jar": [
            "//tools/base/repository:studio.android.sdktools.repository",
        ],
        "build-common.jar": [
            "//tools/adt/idea/build-common:intellij.android.buildCommon",
        ],
        "data-binding.jar": [
            "//tools/data-binding:studio.baseLibrary",
            "//tools/data-binding:studio.baseLibrarySupport",
            "//tools/data-binding:studio.compiler",
            "//tools/data-binding:studio.compilerCommon",
        ],
        "game-tools.jar": [
            "//tools/vendor/google/game-tools/main:android.game-tools.main",
        ],
        "inspectors-common.jar": [
            "//tools/adt/idea/inspectors-common/api:intellij.android.inspectors-common.api",
            "//tools/adt/idea/inspectors-common/api-ide:intellij.android.inspectors-common.api-ide",
            "//tools/adt/idea/inspectors-common/ui:intellij.android.inspectors-common.ui",
        ],
        "layoutlib-loader.jar": [
            "//tools/adt/idea/layoutlib-loader:intellij.android.layoutlib-loader",
        ],
        "lint-ide.jar": [
            "//tools/adt/idea/lint:intellij.lint",
        ],
        "manifest-merger.jar": [
            "//tools/base/build-system:studio.android.sdktools.manifest-merger",
        ],
        "pixelprobe.jar": [
            "//tools/base/chunkio:studio.android.sdktools.chunkio",
            "//tools/base/pixelprobe:studio.android.sdktools.pixelprobe",
        ],
        "sdk-common.jar": [
            "//tools/base/sdk-common:studio.android.sdktools.sdk-common",
        ],
        "sdk-tools.jar": [
            "//tools/base/annotations:studio.android.sdktools.android-annotations",
            "//tools/base/apkparser/analyzer:studio.android.sdktools.analyzer",
            "//tools/base/apkparser:studio.android.sdktools.binary-resources",
            "//tools/base/build-analyzer/common:studio.android.build-analyzer.common",
            "//tools/base/build-system/builder-model:studio.android.sdktools.builder-model",
            "//tools/base/build-system/builder-test-api:studio.android.sdktools.builder-test-api",
            "//tools/base/adblib:studio.android.sdktools.adblib",
            "//tools/base/adblib-ddmlibcompatibility:studio.android.sdktools.adblib.ddmlibcompatibility",
            "//tools/base/adblib-tools:studio.android.sdktools.adblib.tools",
            "//tools/base/ddmlib:studio.android.sdktools.ddmlib",
            "//tools/base/device-provisioner:studio.android.sdktools.device-provisioner",
            "//tools/base/deploy/deployer:studio.android.sdktools.deployer",
            "//tools/base/device_validator:studio.android.sdktools.dvlib",
            "//tools/base/draw9patch:studio.android.sdktools.draw9patch",
            "//tools/base/jdwp-packet:studio.android.sdktools.jdwppacket",
            "//tools/base/jdwp-tracer:studio.android.sdktools.jdwptracer",
            "//tools/base/lint:studio.android.sdktools.lint-api",
            "//tools/base/lint:studio.android.sdktools.lint-checks",
            "//tools/base/lint:studio.android.sdktools.lint-model",
            "//tools/base/manifest-parser:studio.android.sdktools.manifest-parser",
            "//tools/base/mlkit-common:studio.android.sdktools.mlkit-common",
            "//tools/base/ninepatch:studio.android.sdktools.ninepatch",
            "//tools/base/perflib:studio.android.sdktools.perflib",
            "//tools/base/resource-repository:studio.android.sdktools.resource-repository",
            "//tools/base/threading-agent-callback:studio.android.sdktools.threading-agent-callback",
            "//tools/base/tracer:studio.android.sdktools.tracer",
            "//tools/base/usb-devices:studio.usb-devices",
            "//tools/base/zipflinger:studio.android.sdktools.zipflinger",
        ],
        "sdklib.jar": [
            "//tools/base/sdklib:studio.android.sdktools.sdklib",
        ],
        "utp.jar": [
            "//tools/adt/idea/utp",
        ],
        "wizard-template.jar": [
            "//tools/base/wizard/template-impl:studio.intellij.android.wizardTemplate.impl",
            "//tools/base/wizard/template-plugin:studio.intellij.android.wizardTemplate.plugin",
        ],
        "google-analytics-library.jar": [
            "//tools/analytics-library/shared:analytics-shared",
            "//tools/analytics-library/tracker:analytics-tracker",
            "//tools/analytics-library/publisher:analytics-publisher",
            "//tools/analytics-library/crash:analytics-crash",
        ],
        "android-base-common.jar": [
            "//tools/base/common:studio.android.sdktools.common",
        ],
        "layoutlib-api.jar": [
            "//tools/base/layoutlib-api:studio.android.sdktools.layoutlib-api",
        ],
        "memory-usage.jar": [
            "//tools/adt/idea/memory-usage",
        ],
    },
    resources = {
        "lib": [
            "//prebuilts/tools/common/m2:ffmpeg-platform-bundle",
        ],
        "resources": [
            "//tools/adt/idea/android/lib:sample-data-bundle",
            "//tools/adt/idea/android/lib:apks-bundle",
            "//tools/adt/idea/artwork:device-art-resources-bundle",  # duplicated in android.jar
            "//tools/adt/idea/android/annotations:androidAnnotations",
            "//tools/adt/idea/streaming/native:native_lib",
            "//tools/adt/idea/android/src/com/android/tools/idea/diagnostics/heap/native:native_lib",
            "//tools/adt/idea/streaming/screen-sharing-agent:bundle",
            "//tools/base/app-inspection/inspectors/backgroundtask:bundle",
            "//tools/base/app-inspection/inspectors/network:bundle",
            "//tools/base/dynamic-layout-inspector/agent/appinspection:bundle",
            "//tools/base/profiler/transform:profilers-transform",
            "//tools/base/profiler/app:perfa",
            "//tools/base/profiler/app:perfa_okhttp",
            "//tools/base/threading-agent:threading_agent.jar",
            "//tools/base/tracer:trace_agent.jar",  # TODO(b/149320690): remove in 4.1 final release.
            "//tools/base/transport:transport-bundle",
            "//prebuilts/tools:simpleperf-bundle",
            "//prebuilts/tools/common/perfetto:perfetto-bundle",
            "//prebuilts/tools/common/app-inspection/androidx/sqlite:sqlite-inspection-bundle",
            "//tools/base/deploy/installer:android-installer-bundle",
            "//tools/adt/idea/android:asset-studio-bundle",
            "//prebuilts/tools/common/trace-processor-daemon:trace-processor-daemon-bundle",
        ],
    },
    visibility = ["//visibility:public"],
    deps = [
        ":com.android.tools.idea.smali",
        "//prebuilts/studio/intellij-sdk:studio-sdk-plugin-Groovy",
        "//prebuilts/studio/intellij-sdk:studio-sdk-plugin-Kotlin",
        "//prebuilts/studio/intellij-sdk:studio-sdk-plugin-gradle",
        "//prebuilts/studio/intellij-sdk:studio-sdk-plugin-gradle-java",
        "//prebuilts/studio/intellij-sdk:studio-sdk-plugin-junit",
        "//prebuilts/studio/intellij-sdk:studio-sdk-plugin-platform-images",
        "//prebuilts/studio/intellij-sdk:studio-sdk-plugin-platform-langInjection",
        "//prebuilts/studio/intellij-sdk:studio-sdk-plugin-properties",
        "//prebuilts/studio/intellij-sdk:studio-sdk-plugin-toml",
        "//prebuilts/studio/intellij-sdk:studio-sdk-plugin-webp",
    ],
)

studio_plugin(
    name = "com.android.tools.apk",
    directory = "android-apk",
    modules = {"android-apk.jar": ["//tools/vendor/google/android-apk:android-apk"]},
    visibility = ["//visibility:public"],
    deps = [
        ":com.android.tools.idea.smali",
        ":com.android.tools.ndk",
        ":org.jetbrains.android",
    ],
)

studio_plugin(
    name = "com.android.tools.ndk",
    directory = "android-ndk",
    libs = ["//tools/vendor/google/android-ndk/lib:org.eclipse.cdt"],
    modules = {"android-ndk.jar": ["//tools/vendor/google/android-ndk:android-ndk"]},
    resources = {
        "resources/lldb": [
            "//prebuilts/tools:lldb-bundle",
        ],
    },
    visibility = ["//visibility:public"],
    deps = [
        ":org.jetbrains.android",
        "//prebuilts/studio/intellij-sdk:studio-sdk-plugin-Kotlin",
        "//prebuilts/studio/intellij-sdk:studio-sdk-plugin-c-clangd",
        "//prebuilts/studio/intellij-sdk:studio-sdk-plugin-c-plugin",
        "//prebuilts/studio/intellij-sdk:studio-sdk-plugin-cidr-base-plugin",
        "//prebuilts/studio/intellij-sdk:studio-sdk-plugin-cidr-debugger-plugin",
        "//prebuilts/studio/intellij-sdk:studio-sdk-plugin-gradle",
    ],
)

studio_plugin(
    name = "com.android.tools.design",
    directory = "design-tools",
    libs = [
        "//tools/adt/idea/.idea/libraries:layoutlib",
    ],
    licenses = [
        "//prebuilts/studio/layoutlib:licenses",
    ],
    modules = {
        "design-tools.jar": [
            "//tools/adt/idea/compose-designer:intellij.android.compose-designer",
            "//tools/adt/idea/design-plugin:intellij.android.design-plugin",
            "//tools/adt/idea/designer/customview:intellij.android.designer.customview",
            "//tools/adt/idea/designer:intellij.android.designer",
            "//tools/adt/idea/glance-designer:intellij.android.glance-designer",
            "//tools/adt/idea/layoutlib:intellij.android.layoutlib",
            "//tools/adt/idea/nav/editor:intellij.android.nav.editor",
            "//tools/adt/idea/preview-designer:intellij.android.preview-designer",
        ],
    },
    resources = {
        "resources": [
            "//prebuilts/studio/layoutlib:layoutlib",
        ],
    },
    visibility = ["//visibility:public"],
    deps = [
        ":org.jetbrains.android",
        "//prebuilts/studio/intellij-sdk:studio-sdk-plugin-Kotlin",
        "//prebuilts/studio/intellij-sdk:studio-sdk-plugin-platform-images",
    ],
)

studio_plugin(
    name = "androidx.compose.plugins.idea",
    directory = "android-compose-ide-plugin",
    libs = ["//tools/adt/idea/compose-ide-plugin:compiler-hosted-1.4.0-SNAPSHOT"],
    modules = {"android-compose-ide-plugin.jar": ["//tools/adt/idea/compose-ide-plugin:intellij.android.compose-ide-plugin"]},
    visibility = ["//visibility:public"],
    deps = [
        ":org.jetbrains.android",
        "//prebuilts/studio/intellij-sdk:studio-sdk-plugin-Kotlin",
    ],
)

studio_plugin(
    name = "com.google.services.firebase",
    directory = "firebase",
    libs = [
        "//tools/vendor/google/firebase:google-api-services-mobilesdk-v1",
        "//tools/studio/google/cloud/tools/core-plugin/lib:google-api-services-cloudresourcemanager-v1beta1-rev12-1.21.0",
    ],
    licenses = [
        "//tools/vendor/google/firebase:licenses",
    ],
    modules = {"firebase.jar": ["//tools/vendor/google/firebase:firebase"]},
    visibility = ["//visibility:public"],
    deps = [
        ":com.google.gct.login",
        ":com.google.gct.test.recorder",
        ":org.jetbrains.android",
        "//prebuilts/studio/intellij-sdk:studio-sdk-plugin-Groovy",
        "//prebuilts/studio/intellij-sdk:studio-sdk-plugin-Kotlin",
    ],
)

studio_plugin(
    name = "com.google.gct.directaccess",
    directory = "directaccess",
    libs = [
        "//tools/adt/idea/.idea/libraries:directaccess_client_proto",
        "//tools/adt/idea/.idea/libraries:adb_proxy_proto",
    ],
    modules = {
        "directaccess.jar": [
            "//tools/base/adb-proxy:studio.adb-proxy",
            "//tools/studio/google/cloud/testing/directaccess:directaccess",
            "//tools/vendor/google/directaccess-client:directaccess-client",
        ],
    },
    resources = {
        "resources": ["//tools/base/adb-proxy/reverse-daemon:daemon"],
    },
    visibility = ["//visibility:public"],
    deps = [
        ":com.google.gct.login",
        ":com.google.gct.testing",
        ":org.jetbrains.android",
    ],
)

studio_plugin(
    name = "com.google.gct.testing",
    directory = "firebase-testing",
    libs = [
        "//prebuilts/tools/common/m2:JSch",
        "//tools/studio/google/cloud/testing/firebase-testing/lib:google-api-services-storage-v1-rev1-1.18.0-rc",
        "//tools/studio/google/cloud/testing/firebase-testing/lib:google-api-services-testing-v1-revsnapshot-1.20.0",
        "//tools/studio/google/cloud/testing/firebase-testing/lib:google-api-services-toolresults-v1beta3-rev20151013-1.20.0",
        "//tools/adt/idea/.idea/libraries:tightvnc",
    ],
    licenses = [
        "//tools/studio/google/cloud/testing/firebase-testing/lib:licenses",
    ],
    modules = {"firebase-testing.jar": ["//tools/studio/google/cloud/testing/firebase-testing:firebase-testing"]},
    visibility = ["//visibility:public"],
    deps = [
        ":com.google.gct.core",
        ":com.google.gct.login",
        ":org.jetbrains.android",
        "//prebuilts/studio/intellij-sdk:studio-sdk-plugin-Groovy",
    ],
)

studio_plugin(
    name = "com.google.appindexing",
    directory = "google-appindexing",
    libs = ["//tools/studio/google/appindexing/lib:fetchasgoogle"],
    licenses = [
        "//tools/studio/google/appindexing/lib:licenses",
    ],
    modules = {"google-appindexing.jar": ["//tools/studio/google/appindexing:google-appindexing"]},
    visibility = ["//visibility:public"],
    deps = [
        ":com.google.gct.login",
        ":com.google.urlassistant",
        ":org.jetbrains.android",
        "//prebuilts/studio/intellij-sdk:studio-sdk-plugin-Groovy",
    ],
)

studio_plugin(
    name = "com.google.gct",
    directory = "google-cloud-tools-as",
    libs = [
        "//tools/studio/google/cloud/tools/android-studio-plugin/lib:gradle-appengine-builder-model-0.1.0",
        "//tools/studio/google/cloud/tools/android-studio-plugin/lib:samplesindex-v1-1.0-SNAPSHOT",
        "//tools/studio/google/cloud/tools/android-studio-plugin/lib:google-api-services-source",
        "//tools/studio/google/cloud/tools/android-studio-plugin/lib:google-api-services-debugger",
    ],
    licenses = [
        "//tools/studio/google/cloud/tools/android-studio-plugin/lib:licenses",
    ],
    modules = {"google-cloud-tools-as.jar": ["//tools/studio/google/cloud/tools/android-studio-plugin:google-cloud-tools-as"]},
    visibility = ["//visibility:public"],
    deps = [
        ":com.google.gct.core",
        ":com.google.gct.login",
        ":org.jetbrains.android",
        "//prebuilts/studio/intellij-sdk:studio-sdk-plugin-Groovy",
        "//prebuilts/studio/intellij-sdk:studio-sdk-plugin-Kotlin",
        "//prebuilts/studio/intellij-sdk:studio-sdk-plugin-gradle",
        "//prebuilts/studio/intellij-sdk:studio-sdk-plugin-gradle-java",
        "//prebuilts/studio/intellij-sdk:studio-sdk-plugin-vcs-git",
    ],
)

studio_plugin(
    name = "com.google.gct.core",
    directory = "google-cloud-tools-core-as",
    libs = [
        "//tools/studio/google/cloud/tools/core-plugin/third_party/gradle-appengine-builder-model:gradle-appengine-builder-model-0.1.0",
        "//tools/studio/google/cloud/tools/core-plugin/lib:google-api-services-cloudresourcemanager-v1beta1-rev12-1.21.0",
        "//tools/studio/google/cloud/tools/core-plugin/lib:google-api-services-appengine-v1-rev9-1.22.0",
        "//tools/studio/google/cloud/tools/core-plugin/lib:google-api-services-source",
        "//tools/studio/google/cloud/tools/core-plugin/lib:google-api-services-debugger",
    ],
    licenses = [
        "//tools/studio/google/cloud/tools/core-plugin/lib:licenses",
    ],
    modules = {"google-cloud-tools-core-as.jar": ["//tools/studio/google/cloud/tools/core-plugin:google-cloud-tools-core-as"]},
    visibility = ["//visibility:public"],
    deps = [
        ":com.google.gct.login",
        "//prebuilts/studio/intellij-sdk:studio-sdk-plugin-gradle-java",
        "//prebuilts/studio/intellij-sdk:studio-sdk-plugin-vcs-git",
    ],
)

studio_plugin(
    name = "com.google.gct.login",
    directory = "google-login-as",
    libs = [
        "//prebuilts/tools/common/google-api-java-client/1.20.0:google-api-java-client",
        "//prebuilts/tools/common/m2:jsr305-2.0.1",
        "//tools/adt/idea/.idea/libraries:oauth2",
        "//prebuilts/tools/common/m2:javax-servlet",
    ],
    modules = {"google-login-as.jar": ["//tools/studio/google/cloud/tools/google-login-plugin:google-login-as"]},
    visibility = ["//visibility:public"],
)

studio_plugin(
    name = "com.google.cluestick.studioclient",
    directory = "google-samples",
    modules = {"google-samples.jar": ["//tools/studio/google/samples:google-samples"]},
    visibility = ["//visibility:public"],
    deps = [
        ":com.google.gct.login",
        ":org.jetbrains.android",
    ],
)

studio_plugin(
    name = "com.android.tools.idea.smali",
    directory = "smali",
    modules = {"smali.jar": ["//tools/adt/idea/smali:intellij.android.smali"]},
    visibility = ["//visibility:public"],
)

studio_plugin(
    name = "com.google.gct.test.recorder",
    directory = "test-recorder",
    libs = [
        "//tools/studio/google/cloud/testing/test-recorder/lib:uiautomatorviewer",
        "//tools/studio/google/cloud/testing/test-recorder/lib:swt",
    ],
    licenses = [
        "//tools/studio/google/cloud/testing/test-recorder/lib:licenses",
    ],
    modules = {"test-recorder.jar": ["//tools/studio/google/cloud/testing/test-recorder:test-recorder"]},
    visibility = ["//visibility:public"],
    deps = [
        ":org.jetbrains.android",
    ],
)

studio_plugin(
    name = "com.google.urlassistant",
    directory = "url-assistant",
    libs = [
        "//tools/vendor/google/url-assistant:urlassistant_proto",
    ],
    modules = {"url-assistant.jar": ["//tools/vendor/google/url-assistant:url-assistant"]},
    visibility = ["//visibility:public"],
    deps = [
        ":org.jetbrains.android",
        "//prebuilts/studio/intellij-sdk:studio-sdk-plugin-Groovy",
        "//prebuilts/studio/intellij-sdk:studio-sdk-plugin-Kotlin",
    ],
)

studio_plugin(
    name = "com.google.targetsdkversionassistant",
    directory = "targetsdkversion-upgrade-assistant",
    modules = {"targetsdkversion-upgrade-assistant.jar": ["//tools/vendor/google/targetsdkversion-upgrade-assistant:targetsdkversion-upgrade-assistant"]},
    visibility = ["//visibility:public"],
    deps = [
        ":org.jetbrains.android",
        "//prebuilts/studio/intellij-sdk:studio-sdk-plugin-Kotlin",
    ],
)

exports_files([
    "codesign/entitlements.xml",
])

android_studio(
    name = "android-studio",
    codesign_entitlements = "codesign/entitlements.xml",
    files_linux = {
        "safemode/linux/studio_safe.sh": "bin/studio_safe.sh",
    },
    files_mac = {
        "safemode/mac/studio_safe.sh": "bin/studio_safe.sh",
    },
    files_mac_arm = {
        "safemode/mac/studio_safe.sh": "bin/studio_safe.sh",
    },
    files_win = {
        "safemode/win/studio_safe.bat": "bin/studio_safe.bat",
    },
    jre = "//prebuilts/studio/jdk:jdk-bundle",
    platform = "//prebuilts/studio/intellij-sdk:studio-sdk",
    plugins = [
        ":org.jetbrains.android",
        ":com.android.tools.apk",
        ":com.android.tools.ndk",
        ":com.android.tools.design",
        ":androidx.compose.plugins.idea",
        ":com.google.services.firebase",
        ":com.google.gct.directaccess",
        ":com.google.gct.testing",
        ":com.google.appindexing",
        ":com.google.gct",
        ":com.google.gct.core",
        ":com.google.gct.login",
        ":com.google.cluestick.studioclient",
        ":com.android.tools.idea.smali",
        ":com.google.gct.test.recorder",
        ":com.google.urlassistant",
        ":com.google.targetsdkversionassistant",
    ],
    searchable_options = "//tools/adt/idea/searchable-options",
    update_message_template = ":update_message.html",
    version_code_name = "Giraffe",
<<<<<<< HEAD
    version_micro_patch = "1.5",
    # This will get added to the end of the full-version string.
    # TODO(b/240707039): automate this.
    version_release_number = 5,
=======
    version_micro_patch = "1.6",
    # This will get added to the end of the full-version string.
    # TODO(b/240707039): automate this.
    version_release_number = 6,
>>>>>>> 77f0b2e2
    version_type = "Canary",
    visibility = ["//visibility:public"],
)

py_test(
    name = "test_studio",
    srcs = ["tests/test_studio.py"],
    data = [
        "tests/expected_linux.txt",
        "tests/expected_mac.txt",
        "tests/expected_mac_arm.txt",
        "tests/expected_win.txt",
        ":android-studio.linux.zip",
        ":android-studio.mac.zip",
        ":android-studio.mac_arm.zip",
        ":android-studio.win.zip",
    ],
    tags = [
        "no_windows",  # b/234018495
    ],
)

config_setting(
    name = "macos-arm64",
    constraint_values = [
        "@platforms//os:macos",
        "@platforms//cpu:arm64",
    ],
    visibility = ["//visibility:private"],
)

config_setting(
    name = "macos-x86_64",
    constraint_values = [
        "@platforms//os:macos",
        "@platforms//cpu:x86_64",
    ],
    visibility = ["//visibility:private"],
)

py_test(
    name = "test_updater",
    timeout = "long",  # b/233245811
    srcs = ["tests/test_updater.py"],
    data = [
        ":updater",
        ":updater.jar",
    ] + select({
        # On macOS, the test converts macOS ↔ Windows
        ":macos-arm64": [
            ":android-studio.mac_arm.zip",
            ":android-studio.win.zip",
        ],
        ":macos-x86_64": [
            ":android-studio.mac.zip",
            ":android-studio.win.zip",
        ],
        # On Windows, the test converts Windows ↔ macOS
        "@platforms//os:windows": [
            ":android-studio.win.zip",
            ":android-studio.mac.zip",
        ],
        # On Linux, the test converts Linux ↔ Windows
        "@platforms//os:linux": [
            ":android-studio.linux.zip",
            ":android-studio.win.zip",
        ],
    }),
    tags = ["no_windows"],  # b/233968084
)

py_binary(
    name = "stamper",
    srcs = ["stamper.py"],
    visibility = ["//visibility:public"],
)

py_binary(
    name = "check_plugin",
    srcs = ["check_plugin.py"],
    visibility = ["//visibility:public"],
)

py_test(
    name = "tools_test",
    srcs = ["tools_test.py"],
    tags = [
        "no_mac",
        "no_windows",
    ],
    visibility = ["//visibility:public"],
    deps = [":stamper"],
)

py_library(
    name = "intellij",
    srcs = ["intellij.py"],
    visibility = ["//visibility:public"],
)

java_binary(
    name = "updater",
    main_class = "com.intellij.updater.Runner",
    tags = [
        "block_network",
        "no_mac",
        "no_windows",
    ],
    visibility = ["//visibility:public"],
    runtime_deps = [
        "//prebuilts/studio/intellij-sdk:studio-sdk-updater",
        "//tools/adt/idea/.idea/libraries:studio-analytics-proto",
        "//tools/adt/idea/studio-updater:intellij.android.updater.studio-updater.jar",  # Adds analytics to the updater
        "//tools/analytics-library/shared:analytics-shared.jar",
        "//tools/analytics-library/tracker:analytics-tracker.jar",
        "//tools/base/annotations:studio.android.sdktools.android-annotations.jar",
        "//tools/base/common:studio.android.sdktools.common.jar",
        "@maven//:com.google.code.gson.gson",
        "@maven//:com.google.guava.failureaccess",
        "@maven//:com.google.guava.guava",
        "@maven//:com.google.j2objc.j2objc-annotations",
        "@maven//:com.google.protobuf.protobuf-java",
        "@maven//:com.nothome.javaxdelta",
        "@maven//:it.unimi.dsi.fastutil",
        "@maven//:log4j.log4j",
        "@maven//:net.java.dev.jna.jna",
        "@maven//:net.java.dev.jna.jna-platform",
        "@maven//:org.jetbrains.kotlin.kotlin-stdlib",
        "@maven//:org.jetbrains.kotlin.kotlin-stdlib-common",
        "@maven//:org.jetbrains.kotlin.kotlin-stdlib-jdk7",
        "@maven//:org.jetbrains.kotlin.kotlin-stdlib-jdk8",
    ],
)

# managed by go/iml_to_build
iml_module(
    name = "studio",
    iml_files = ["studio.iml"],
    visibility = ["//visibility:public"],
    # do not sort: must match IML order
    deps = [
        "//prebuilts/studio/intellij-sdk:studio-sdk",
        "//prebuilts/studio/intellij-sdk:studio-sdk-plugin-gradle",
        "//tools/adt/idea/android-plugin:intellij.android.plugin[module]",
        "//tools/vendor/google/android-apk[module]",
        "//tools/adt/idea/compose-ide-plugin:intellij.android.compose-ide-plugin[module]",
        "//tools/adt/idea/design-plugin:intellij.android.design-plugin[module]",
        "//tools/vendor/google/android-ndk[module]",
        "//tools/studio/google/cloud/tools/android-studio-plugin:google-cloud-tools-as[module]",
        "//tools/vendor/google/firebase[module]",
        "//tools/studio/google/cloud/testing/directaccess[module]",
        "//tools/studio/google/cloud/testing/firebase-testing[module]",
        "//tools/studio/google/appindexing:google-appindexing[module]",
        "//tools/studio/google/cloud/tools/core-plugin:google-cloud-tools-core-as[module]",
        "//tools/studio/google/cloud/tools/google-login-plugin:google-login-as[module]",
        "//tools/studio/google/samples:google-samples[module]",
        "//tools/adt/idea/smali:intellij.android.smali[module]",
        "//tools/studio/google/cloud/testing/test-recorder[module]",
        "//tools/vendor/google/url-assistant[module]",
        "//tools/vendor/google/targetsdkversion-upgrade-assistant[module]",
        "//prebuilts/studio/intellij-sdk:studio-sdk-plugin-configurationScript",
        "//prebuilts/studio/intellij-sdk:studio-sdk-plugin-copyright",
        "//prebuilts/studio/intellij-sdk:studio-sdk-plugin-java-coverage",
        "//prebuilts/studio/intellij-sdk:studio-sdk-plugin-editorconfig",
        "//prebuilts/studio/intellij-sdk:studio-sdk-plugin-gradle-java",
        "//prebuilts/studio/intellij-sdk:studio-sdk-plugin-Groovy",
        "//prebuilts/studio/intellij-sdk:studio-sdk-plugin-toml",
        "//prebuilts/studio/intellij-sdk:studio-sdk-plugin-platform-langInjection",
        "//prebuilts/studio/intellij-sdk:studio-sdk-plugin-java-decompiler",
        "//prebuilts/studio/intellij-sdk:studio-sdk-plugin-java-i18n",
        "//prebuilts/studio/intellij-sdk:studio-sdk-plugin-java-ide-customization",
        "//prebuilts/studio/intellij-sdk:studio-sdk-plugin-junit",
        "//prebuilts/studio/intellij-sdk:studio-sdk-plugin-Kotlin",
        "//prebuilts/studio/intellij-sdk:studio-sdk-plugin-maven-model",
        "//prebuilts/studio/intellij-sdk:studio-sdk-plugin-platform-images",
        "//prebuilts/studio/intellij-sdk:studio-sdk-plugin-properties",
        "//prebuilts/studio/intellij-sdk:studio-sdk-plugin-repository-search",
        "//prebuilts/studio/intellij-sdk:studio-sdk-plugin-sh",
        "//prebuilts/studio/intellij-sdk:studio-sdk-plugin-tasks",
        "//prebuilts/studio/intellij-sdk:studio-sdk-plugin-terminal",
        "//prebuilts/studio/intellij-sdk:studio-sdk-plugin-testng",
        "//prebuilts/studio/intellij-sdk:studio-sdk-plugin-textmate",
        "//prebuilts/studio/intellij-sdk:studio-sdk-plugin-yaml",
        "//prebuilts/studio/intellij-sdk:studio-sdk-plugin-c-clangd",
        "//prebuilts/studio/intellij-sdk:studio-sdk-plugin-c-plugin",
        "//prebuilts/studio/intellij-sdk:studio-sdk-plugin-cidr-base-plugin",
        "//prebuilts/studio/intellij-sdk:studio-sdk-plugin-cidr-debugger-plugin",
        "//prebuilts/studio/intellij-sdk:studio-sdk-plugin-completionMlRanking",
        "//prebuilts/studio/intellij-sdk:studio-sdk-plugin-c-clangdBridge",
        "//prebuilts/studio/intellij-sdk:studio-sdk-plugin-completionMlRankingModels",
        "//prebuilts/studio/intellij-sdk:studio-sdk-plugin-dev",
        "//prebuilts/studio/intellij-sdk:studio-sdk-plugin-devkit",
        "//prebuilts/studio/intellij-sdk:studio-sdk-plugin-java-debugger-streams",
        "//prebuilts/studio/intellij-sdk:studio-sdk-plugin-keymap-eclipse",
        "//prebuilts/studio/intellij-sdk:studio-sdk-plugin-keymap-netbeans",
        "//prebuilts/studio/intellij-sdk:studio-sdk-plugin-keymap-visualStudio",
        "//prebuilts/studio/intellij-sdk:studio-sdk-plugin-markdown",
        "//prebuilts/studio/intellij-sdk:studio-sdk-plugin-maven-server",
        "//prebuilts/studio/intellij-sdk:studio-sdk-plugin-settingsSync",
        "//prebuilts/studio/intellij-sdk:studio-sdk-plugin-vcs-git",
        "//prebuilts/studio/intellij-sdk:studio-sdk-plugin-vcs-github",
        "//prebuilts/studio/intellij-sdk:studio-sdk-plugin-vcs-hg",
        "//prebuilts/studio/intellij-sdk:studio-sdk-plugin-vcs-svn",
        "//prebuilts/studio/intellij-sdk:studio-sdk-plugin-webp",
    ],
)

# managed by go/iml_to_build
iml_module(
    name = "intellij.android.studio.tests",
    data = [
        # These are to be able to create patches in the test.
        ":updater",
        ":updater.jar",
    ],
    iml_files = ["tests/intellij.android.studio.tests.iml"],
    tags = [
        "no_mac",
        "no_windows",
    ],
    test_class = "com.android.testutils.JarTestSuite",
    test_data = [
        ":android-studio.linux.zip",
        ":android-studio.mac.zip",
        ":android-studio.win.zip",
        ":android-studio.plugin.lst",
    ],
    test_srcs = ["tests/testSrc"],
    visibility = ["//visibility:public"],
    # do not sort: must match IML order
    deps = [
        "//prebuilts/studio/intellij-sdk:studio-sdk[test]",
        "//tools/base/perf-logger:studio.perf-logger[module, test]",
        "//tools/base/testutils:studio.android.sdktools.testutils[module, test]",
        "//tools/adt/idea/.idea/libraries:studio-grpc",
        "//tools/adt/idea/.idea/libraries:studio-proto",
    ],
)

# managed by go/iml_to_build
iml_module(
    name = "intellij.android.studio.integration",
    enable_tests = False,
    iml_files = ["integration/intellij.android.studio.integration/intellij.android.studio.integration.iml"],
    test_srcs = ["integration/intellij.android.studio.integration/testSrc"],
    visibility = ["//visibility:public"],
    # do not sort: must match IML order
    deps = [
        "//prebuilts/tools/common/m2:junit-4.12[test]",
        "//tools/adt/idea/as-driver:as-driver.utils[module, test]",
        "//tools/base/testutils:studio.android.sdktools.testutils[module, test]",
        "//prebuilts/studio/intellij-sdk:studio-sdk[test]",
        "//tools/adt/idea/.idea/libraries:truth[test]",
    ],
)

iml_test(
    name = "StartUpTest",
    data = select({
        "@platforms//os:linux": [
            "//tools/adt/idea/studio:android-studio.linux.zip",
        ],
        "@platforms//os:macos": [
            "//tools/adt/idea/studio:android-studio.mac.zip",
        ],
        "@platforms//os:windows": [
            "//tools/adt/idea/studio:android-studio.win.zip",
        ],
    }),
    module = ":intellij.android.studio.integration",
    tags_linux = ["block-network"],
    tags_windows = ["block-network"],
    test_class = "com.android.tools.idea.StartUpTest",
)

iml_test(
    name = "UpdateTest",
    data = select({
        "@platforms//os:linux": [
            ":android-studio.linux.zip",
        ],
        "@platforms//os:macos": [
            ":android-studio.mac.zip",
        ],
        "@platforms//os:windows": [
            ":android-studio.win.zip",
        ],
    }) + [
        ":updater",
        ":updater.jar",
    ],
    module = ":intellij.android.studio.integration",
    tags_linux = ["block-network"],
    tags_windows = ["block-network"],
    test_class = "com.android.tools.idea.UpdateTest",
)

exports_files(
    ["sdk_version_test.py"],
    visibility = ["//visibility:public"],
)

# TODO(b/239839457): Remove this export when a real metadata file is generated.
exports_files(["metadata.textproto.template"])<|MERGE_RESOLUTION|>--- conflicted
+++ resolved
@@ -652,17 +652,10 @@
     searchable_options = "//tools/adt/idea/searchable-options",
     update_message_template = ":update_message.html",
     version_code_name = "Giraffe",
-<<<<<<< HEAD
-    version_micro_patch = "1.5",
-    # This will get added to the end of the full-version string.
-    # TODO(b/240707039): automate this.
-    version_release_number = 5,
-=======
     version_micro_patch = "1.6",
     # This will get added to the end of the full-version string.
     # TODO(b/240707039): automate this.
     version_release_number = 6,
->>>>>>> 77f0b2e2
     version_type = "Canary",
     visibility = ["//visibility:public"],
 )
