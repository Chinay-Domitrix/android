--- conflicted
+++ resolved
@@ -76,8 +76,6 @@
     return null;
   }
 
-<<<<<<< HEAD
-=======
   private void setUpAuthenticator() {
     CommonProxy.getInstance().setCustomAuth(getClass().getName(), new AndroidAuthenticator());
   }
@@ -87,7 +85,6 @@
     // nothing
   }
 
->>>>>>> b13afab4
   @NotNull
   @Override
   public String getComponentName() {
