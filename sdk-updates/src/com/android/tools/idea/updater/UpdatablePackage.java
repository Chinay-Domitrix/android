--- conflicted
+++ resolved
@@ -17,10 +17,6 @@
 
 import com.android.repository.Revision;
 import com.android.repository.api.RepoPackage;
-<<<<<<< HEAD
-import com.android.sdklib.repository.descriptors.IPkgDesc;
-=======
->>>>>>> a001a568
 import com.intellij.ide.externalComponents.UpdatableExternalComponent;
 
 /**
@@ -48,14 +44,8 @@
       return false;
     }
     RepoPackage otherPackage = (RepoPackage)otherKey;
-<<<<<<< HEAD
-    // Ignore preview since we will only have created remote UpdatablePackages if previews were enabled
-    return myPackage.getPath().equals(otherPackage.getPath()) &&
-           myPackage.getVersion().compareTo(otherPackage.getVersion(),Revision.PreviewComparison.IGNORE) > 0;
-=======
     return myPackage.getPath().equals(otherPackage.getPath()) &&
            myPackage.getVersion().compareTo(otherPackage.getVersion()) > 0;
->>>>>>> a001a568
   }
 
   @Override
