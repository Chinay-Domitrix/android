/*
 * Copyright (C) 2015 The Android Open Source Project
 *
 * Licensed under the Apache License, Version 2.0 (the "License");
 * you may not use this file except in compliance with the License.
 * You may obtain a copy of the License at
 *
 *      http://www.apache.org/licenses/LICENSE-2.0
 *
 * Unless required by applicable law or agreed to in writing, software
 * distributed under the License is distributed on an "AS IS" BASIS,
 * WITHOUT WARRANTIES OR CONDITIONS OF ANY KIND, either express or implied.
 * See the License for the specific language governing permissions and
 * limitations under the License.
 */
package com.android.tools.idea.updater.configure;

import com.android.repository.api.RepositorySource;
import com.android.repository.api.SettingsController;
import com.android.tools.idea.sdk.StudioSettingsController;
import com.intellij.CommonBundle;
import com.intellij.icons.AllIcons;
import com.intellij.ide.DataManager;
import com.intellij.openapi.actionSystem.AnActionEvent;
import com.intellij.openapi.actionSystem.DataContext;
import com.intellij.openapi.application.ModalityState;
import com.intellij.openapi.options.ex.Settings;
import com.intellij.openapi.progress.ProgressManager;
import com.intellij.ui.AnActionButton;
import com.intellij.ui.AnActionButtonRunnable;
import com.intellij.ui.AnActionButtonUpdater;
import com.intellij.ui.ToolbarDecorator;
import com.intellij.ui.table.TableView;
import com.intellij.util.ui.AsyncProcessIcon;
import javax.swing.JCheckBox;
import javax.swing.JPanel;
import org.jetbrains.android.util.AndroidBundle;
import org.jetbrains.annotations.NotNull;

<<<<<<< HEAD
=======
import javax.swing.*;
import org.jetbrains.annotations.Nullable;

>>>>>>> b5f40ffd
/**
 * Panel that shows the current {@link RepositorySource}s.
 */
public class UpdateSitesPanel {
  private JPanel myRootPanel;
  private TableView myUpdateSitesTable;
  @SuppressWarnings("unused") private JPanel mySourcesPanel;
  private JPanel mySourcesLoadingPanel;
  @SuppressWarnings("unused") private AsyncProcessIcon mySourcesLoadingIcon;
  private JCheckBox myForceHttp;
  private JCheckBox myDisableSdkPatches;
  private SourcesTableModel mySourcesTableModel;
  private static SettingsController ourSettingsController = StudioSettingsController.getInstance();

  public UpdateSitesPanel(@NotNull Runnable refreshCallback) {
    init(refreshCallback);
  }

  // IJ tries to be smart and generates weird code if this isn't a separate method and is instead in the constructor...
  private void init(@NotNull Runnable refreshCallback) {
    mySourcesTableModel.setRefreshCallback(refreshCallback);
  }

  private void createUIComponents() {
<<<<<<< HEAD
    mySourcesLoadingIcon = new AsyncProcessIcon(CommonBundle.getLoadingTreeNodeText());
    mySourcesTableModel = new SourcesTableModel(() -> mySourcesLoadingPanel.setVisible(true),
                                                () -> mySourcesLoadingPanel.setVisible(false), ModalityState.current());
=======
    mySourcesLoadingIcon = new AsyncProcessIcon("Loading...");
    Runnable finishLoadingCallback = () -> {
      mySourcesLoadingPanel.setVisible(false);

      DataManager dataManager = DataManager.getInstance();
      DataContext dataContext = dataManager.getDataContext(myRootPanel);
      @Nullable Settings settings = Settings.KEY.getData(dataContext);
      if (settings != null) {
        // Since loading happens asynchronously, the states of the apply/reset buttons won't be updated unless we force a revalidation.
        settings.revalidate();
      }
    };

    mySourcesTableModel =
      new SourcesTableModel(() -> mySourcesLoadingPanel.setVisible(true), finishLoadingCallback, ModalityState.current());
>>>>>>> b5f40ffd
    myUpdateSitesTable = new TableView<>(mySourcesTableModel);
    ToolbarDecorator userDefinedDecorator = ToolbarDecorator.createDecorator(myUpdateSitesTable);
    mySourcesPanel = addExtraActions(userDefinedDecorator).createPanel();
    SdkUpdaterConfigPanel.setTableProperties(myUpdateSitesTable, null);
  }

  private ToolbarDecorator addExtraActions(final ToolbarDecorator decorator) {
    return decorator.setEditAction(new AnActionButtonRunnable() {
      @Override
      public void run(AnActionButton anActionButton) {
        mySourcesTableModel.editRow(myUpdateSitesTable.getSelectedRow());
      }
    }).setEditActionUpdater(new AnActionButtonUpdater() {
      @Override
      public boolean isEnabled(@NotNull AnActionEvent e) {
        return myUpdateSitesTable.getSelectedRowCount() == 1 && mySourcesTableModel.isEditable(myUpdateSitesTable.getSelectedRow());
      }
    }).setAddActionUpdater(new AnActionButtonUpdater() {
      @Override
      public boolean isEnabled(@NotNull AnActionEvent e) {
        return mySourcesTableModel.isEditable();
      }
    }).addExtraAction(new AnActionButton(AndroidBundle.messagePointer("action.AnActionButton.update.sites.text.select.all"), AllIcons.Actions.Selectall) {
      @Override
      public void actionPerformed(@NotNull AnActionEvent e) {
        mySourcesTableModel.setAllEnabled(true);
      }

      @Override
      public boolean isEnabled() {
        return mySourcesTableModel.hasEditableRows();
      }
    }).addExtraAction(new AnActionButton(AndroidBundle.messagePointer("action.AnActionButton.update.sites.text.deselect.all"), AllIcons.Actions.Unselectall) {
      @Override
      public void actionPerformed(@NotNull AnActionEvent e) {
        mySourcesTableModel.setAllEnabled(false);
      }

      @Override
      public boolean isEnabled() {
        return mySourcesTableModel.hasEditableRows();
      }
    }).setMoveDownAction(null).setMoveUpAction(null).setRemoveActionUpdater(new AnActionButtonUpdater() {
      @Override
      public boolean isEnabled(@NotNull AnActionEvent e) {
        if (myUpdateSitesTable.getSelectedRowCount() < 1) {
          return false;
        }
        for (int i : myUpdateSitesTable.getSelectedRows()) {
          if (!mySourcesTableModel.isEditable(i)) {
            return false;
          }
        }
        return true;
      }
    });
  }

  public boolean isModified() {
    return mySourcesTableModel.isSourcesModified()
           || ourSettingsController.getForceHttp() != myForceHttp.isSelected()
           || ourSettingsController.getDisableSdkPatches() != myDisableSdkPatches.isSelected();
  }

  public void reset() {
    mySourcesTableModel.reset();
    myForceHttp.setSelected(ourSettingsController.getForceHttp());
    myDisableSdkPatches.setSelected(ourSettingsController.getDisableSdkPatches());
  }

  public void setConfigurable(@NotNull SdkUpdaterConfigurable configurable) {
    mySourcesTableModel.setConfigurable(configurable);
  }

  public void save() {
    ProgressManager.getInstance().runProcessWithProgressSynchronously(new Runnable() {
      @Override
      public void run() {
        mySourcesTableModel.save(ProgressManager.getInstance().getProgressIndicator());
        ourSettingsController.setForceHttp(myForceHttp.isSelected());
        ourSettingsController.setDisableSdkPatches(myDisableSdkPatches.isSelected());
      }
    }, "Saving Sources", false, null, myRootPanel);
  }
}<|MERGE_RESOLUTION|>--- conflicted
+++ resolved
@@ -36,13 +36,8 @@
 import javax.swing.JPanel;
 import org.jetbrains.android.util.AndroidBundle;
 import org.jetbrains.annotations.NotNull;
-
-<<<<<<< HEAD
-=======
-import javax.swing.*;
 import org.jetbrains.annotations.Nullable;
 
->>>>>>> b5f40ffd
 /**
  * Panel that shows the current {@link RepositorySource}s.
  */
@@ -67,12 +62,7 @@
   }
 
   private void createUIComponents() {
-<<<<<<< HEAD
     mySourcesLoadingIcon = new AsyncProcessIcon(CommonBundle.getLoadingTreeNodeText());
-    mySourcesTableModel = new SourcesTableModel(() -> mySourcesLoadingPanel.setVisible(true),
-                                                () -> mySourcesLoadingPanel.setVisible(false), ModalityState.current());
-=======
-    mySourcesLoadingIcon = new AsyncProcessIcon("Loading...");
     Runnable finishLoadingCallback = () -> {
       mySourcesLoadingPanel.setVisible(false);
 
@@ -87,7 +77,6 @@
 
     mySourcesTableModel =
       new SourcesTableModel(() -> mySourcesLoadingPanel.setVisible(true), finishLoadingCallback, ModalityState.current());
->>>>>>> b5f40ffd
     myUpdateSitesTable = new TableView<>(mySourcesTableModel);
     ToolbarDecorator userDefinedDecorator = ToolbarDecorator.createDecorator(myUpdateSitesTable);
     mySourcesPanel = addExtraActions(userDefinedDecorator).createPanel();
