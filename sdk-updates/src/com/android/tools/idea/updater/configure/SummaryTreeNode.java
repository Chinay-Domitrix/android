/*
 * Copyright (C) 2015 The Android Open Source Project
 *
 * Licensed under the Apache License, Version 2.0 (the "License");
 * you may not use this file except in compliance with the License.
 * You may obtain a copy of the License at
 *
 *      http://www.apache.org/licenses/LICENSE-2.0
 *
 * Unless required by applicable law or agreed to in writing, software
 * distributed under the License is distributed on an "AS IS" BASIS,
 * WITHOUT WARRANTIES OR CONDITIONS OF ANY KIND, either express or implied.
 * See the License for the specific language governing permissions and
 * limitations under the License.
 */
package com.android.tools.idea.updater.configure;

import com.android.repository.impl.meta.TypeDetails;
import com.android.sdklib.AndroidVersion;
import com.android.sdklib.SdkVersionInfo;
<<<<<<< HEAD
import com.android.sdklib.repositoryv2.meta.DetailsTypes;
=======
import com.android.sdklib.repository.meta.DetailsTypes;
>>>>>>> 50d6ab60
import com.google.common.collect.Sets;

import javax.swing.*;
import java.util.Set;

/**
 * Tree node representing all packages corresponding to a specified AndroidVersion. The checked state and the effect of
 * checking/unchecking this node is taken from and applies to children where {@code includeInSummary()} is true. The revision
 * number will be taken from a child where {@code isPrimary()} is true.
 */
class SummaryTreeNode extends UpdaterTreeNode {
  private AndroidVersion myVersion;
  private Set<UpdaterTreeNode> myAllChildren;
  private Set<UpdaterTreeNode> myIncludedChildren = Sets.newHashSet();
  private UpdaterTreeNode myPrimaryChild;

  /**
   * Factory method to create SummaryTreeNodes.
   *
   * @param version The AndroidVersion of this node
   * @param children The nodes represented by this summary node.
   * @param versionName The version name to be shown in the UI.
   * @return A new SummaryTreeNode, or null if none of the children are actually included.
   */
  public static SummaryTreeNode createNode(AndroidVersion version, Set<UpdaterTreeNode> children) {
    Set<UpdaterTreeNode> includedChildren = Sets.newHashSet();
    UpdaterTreeNode primaryChild = null;
    for (UpdaterTreeNode child : children) {
      if (child.includeInSummary()) {
        includedChildren.add(child);
      }
      if (child.isPrimary()) {
        primaryChild = child;
      }
    }

    if (!includedChildren.isEmpty()) {
      return new SummaryTreeNode(version, children, includedChildren, primaryChild);
    }
    return null;
  }

  protected SummaryTreeNode(AndroidVersion version, Set<UpdaterTreeNode> children, Set<UpdaterTreeNode> includedChildren,
                            UpdaterTreeNode primaryChild) {
    myVersion = version;
    myAllChildren = children;
    myIncludedChildren = includedChildren;
    myPrimaryChild = primaryChild;
  }

  @Override
  public PackageNodeModel.SelectedState getInitialState() {
    boolean hasNeedsUpdate = false;
    for (UpdaterTreeNode summaryNode : myIncludedChildren) {
      if (summaryNode.getInitialState() == PackageNodeModel.SelectedState.NOT_INSTALLED) {
        return PackageNodeModel.SelectedState.NOT_INSTALLED;
      }
      if (summaryNode.getInitialState() == PackageNodeModel.SelectedState.MIXED) {
        hasNeedsUpdate = true;
      }
    }
    return hasNeedsUpdate ? PackageNodeModel.SelectedState.MIXED : PackageNodeModel.SelectedState.INSTALLED;
  }

  @Override
  public PackageNodeModel.SelectedState getCurrentState() {
    boolean hasNeedsUpdate = false;
    for (UpdaterTreeNode summaryNode : myIncludedChildren) {
      if (summaryNode.getCurrentState() == PackageNodeModel.SelectedState.NOT_INSTALLED) {
        return PackageNodeModel.SelectedState.NOT_INSTALLED;
      }
      if (summaryNode.getCurrentState() == PackageNodeModel.SelectedState.MIXED) {
        hasNeedsUpdate = true;
      }
    }
    return hasNeedsUpdate ? PackageNodeModel.SelectedState.MIXED : PackageNodeModel.SelectedState.INSTALLED;
  }

  @Override
  public int compareTo(UpdaterTreeNode o) {
    if (!(o instanceof SummaryTreeNode)) {
      return super.compareTo(o);
    }
    return myVersion.compareTo(((SummaryTreeNode)o).myVersion);
  }

  @Override
  public boolean equals(Object obj) {
    if (!(obj instanceof SummaryTreeNode)) {
      return false;
    }
    return myVersion.equals(((SummaryTreeNode)obj).myVersion);
  }

  @Override
  public void customizeRenderer(Renderer renderer, JTree tree, boolean selected, boolean expanded, boolean leaf, int row, boolean hasFocus) {
    renderer.getTextRenderer().append(getDescription(myVersion));
  }

  public AndroidVersion getVersion() {
    return myVersion;
  }

  @Override
  protected void setState(PackageNodeModel.SelectedState state) {
    boolean hasOrigNotInstalled = false;
    for (UpdaterTreeNode summaryTreeNode : myIncludedChildren) {
      if (summaryTreeNode.getInitialState() == PackageNodeModel.SelectedState.NOT_INSTALLED) {
        hasOrigNotInstalled = true;
      }
    }

    // In most cases setting the summary resets all packages to their initial state.
    // In the mixed case, we know this is all we need to do.
    for (UpdaterTreeNode child : myAllChildren) {
      child.resetState();
    }

    if (state == PackageNodeModel.SelectedState.NOT_INSTALLED) {
      if (!hasOrigNotInstalled) {
        // We originally were completely installed, so remove all packages to uninstall.
        for (UpdaterTreeNode child : myAllChildren) {
          child.setState(PackageNodeModel.SelectedState.NOT_INSTALLED);
        }
      }
    }
    if (state == PackageNodeModel.SelectedState.INSTALLED) {
      // install included packages
      for (UpdaterTreeNode child : myIncludedChildren) {
        child.setState(PackageNodeModel.SelectedState.INSTALLED);
      }
    }
  }

  @Override
  protected boolean canHaveMixedState() {
    for (UpdaterTreeNode child : myIncludedChildren) {
      if (child.canHaveMixedState()) {
        return true;
      }
    }
    return false;
  }

  @Override
  public String getStatusString() {
    boolean foundSources = false;
    boolean foundPlatform = false;
    boolean foundUpdate = false;
    for (UpdaterTreeNode child : myAllChildren) {
<<<<<<< HEAD
      if (child.getInitialState() != NodeStateHolder.SelectedState.NOT_INSTALLED) {
        TypeDetails details = ((PlatformDetailsTreeNode)child).getPackage().getTypeDetails();
=======
      if (child.getInitialState() != PackageNodeModel.SelectedState.NOT_INSTALLED) {
        TypeDetails details = ((DetailsTreeNode)child).getPackage().getTypeDetails();
>>>>>>> 50d6ab60
        if (details instanceof DetailsTypes.SourceDetailsType) {
          foundSources = true;
        } else if (details instanceof DetailsTypes.PlatformDetailsType) {
          foundPlatform = true;
        }
        if (child.getInitialState() == PackageNodeModel.SelectedState.MIXED) {
          foundUpdate = true;
        }
      }
    }
    if (foundUpdate) {
      return "Update available";
    }
    if (foundPlatform && (foundSources || myVersion.getApiLevel() < 14)) {
      // APIs before 14 don't have separate sources
      return "Installed";
    }
    if (foundPlatform || foundSources) {
      return "Partially installed";
    }
    return "Not installed";
  }

  public UpdaterTreeNode getPrimaryChild() {
    return myPrimaryChild;
  }

  public static String getDescription(AndroidVersion version) {
    StringBuilder result = new StringBuilder();
    result.append("Android ");
    if (version.isPreview()) {
      result.append(version.getCodename());
      result.append(" Preview");
    }
    else {
      result.append(SdkVersionInfo.getVersionString(version.getFeatureLevel()));
      String codeName = version.getCodename();
      if (codeName == null) {
        codeName = SdkVersionInfo.getCodeName(version.getFeatureLevel());
      }
      if (codeName != null) {
        result.append(" (");
        result.append(codeName);
        result.append(")");
      }
    }
    return result.toString();
  }
}<|MERGE_RESOLUTION|>--- conflicted
+++ resolved
@@ -18,11 +18,7 @@
 import com.android.repository.impl.meta.TypeDetails;
 import com.android.sdklib.AndroidVersion;
 import com.android.sdklib.SdkVersionInfo;
-<<<<<<< HEAD
-import com.android.sdklib.repositoryv2.meta.DetailsTypes;
-=======
 import com.android.sdklib.repository.meta.DetailsTypes;
->>>>>>> 50d6ab60
 import com.google.common.collect.Sets;
 
 import javax.swing.*;
@@ -173,13 +169,8 @@
     boolean foundPlatform = false;
     boolean foundUpdate = false;
     for (UpdaterTreeNode child : myAllChildren) {
-<<<<<<< HEAD
-      if (child.getInitialState() != NodeStateHolder.SelectedState.NOT_INSTALLED) {
-        TypeDetails details = ((PlatformDetailsTreeNode)child).getPackage().getTypeDetails();
-=======
       if (child.getInitialState() != PackageNodeModel.SelectedState.NOT_INSTALLED) {
         TypeDetails details = ((DetailsTreeNode)child).getPackage().getTypeDetails();
->>>>>>> 50d6ab60
         if (details instanceof DetailsTypes.SourceDetailsType) {
           foundSources = true;
         } else if (details instanceof DetailsTypes.PlatformDetailsType) {
