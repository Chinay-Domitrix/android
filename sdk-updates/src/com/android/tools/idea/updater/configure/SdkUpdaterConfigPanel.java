/*
 * Copyright (C) 2015 The Android Open Source Project
 *
 * Licensed under the Apache License, Version 2.0 (the "License");
 * you may not use this file except in compliance with the License.
 * You may obtain a copy of the License at
 *
 *      http://www.apache.org/licenses/LICENSE-2.0
 *
 * Unless required by applicable law or agreed to in writing, software
 * distributed under the License is distributed on an "AS IS" BASIS,
 * WITHOUT WARRANTIES OR CONDITIONS OF ANY KIND, either express or implied.
 * See the License for the specific language governing permissions and
 * limitations under the License.
 */
package com.android.tools.idea.updater.configure;

import static com.android.tools.adtui.validation.Validator.Severity.ERROR;
import static com.android.tools.adtui.validation.Validator.Severity.OK;

import com.android.repository.api.Downloader;
import com.android.repository.api.RepoManager.RepoLoadedListener;
import com.android.repository.api.RepoPackage;
import com.android.repository.api.RepositorySource;
import com.android.repository.api.SettingsController;
import com.android.repository.api.UpdatablePackage;
import com.android.repository.impl.installer.AbstractPackageOperation;
import com.android.repository.impl.meta.RepositoryPackages;
import com.android.repository.impl.meta.TypeDetails;
import com.android.sdklib.AndroidVersion;
import com.android.sdklib.devices.Storage;
import com.android.sdklib.repository.meta.DetailsTypes;
import com.android.tools.adtui.util.CausedFocusEventWrapper;
import com.android.tools.adtui.validation.Validator;
import com.android.tools.analytics.UsageTracker;
import com.android.tools.idea.gradle.util.LocalProperties;
import com.android.tools.idea.observable.BindingsManager;
import com.android.tools.idea.observable.adapters.AdapterProperty;
import com.android.tools.idea.observable.core.OptionalValueProperty;
import com.android.tools.idea.observable.ui.TextProperty;
import com.android.tools.idea.sdk.IdeSdks;
import com.android.tools.idea.sdk.progress.StudioProgressRunner;
import com.android.tools.idea.ui.ApplicationUtils;
import com.android.tools.idea.ui.validation.validators.PathValidator;
import com.android.tools.idea.welcome.config.FirstRunWizardMode;
import com.android.tools.idea.welcome.install.FirstRunWizardDefaults;
import com.android.tools.idea.welcome.wizard.deprecated.ConsolidatedProgressStep;
import com.android.tools.idea.welcome.wizard.deprecated.InstallComponentsPath;
import com.android.tools.idea.wizard.WizardConstants;
import com.android.tools.idea.wizard.dynamic.DialogWrapperHost;
import com.android.tools.idea.wizard.dynamic.DynamicWizard;
import com.android.tools.idea.wizard.dynamic.DynamicWizardHost;
import com.android.tools.idea.wizard.dynamic.SingleStepPath;
import com.android.utils.FileUtils;
import com.android.utils.HtmlBuilder;
import com.google.common.collect.ImmutableList;
import com.google.common.collect.ImmutableSet;
import com.google.common.collect.Multimap;
import com.google.common.collect.TreeMultimap;
import com.google.wireless.android.sdk.stats.AndroidStudioEvent;
import com.google.wireless.android.sdk.stats.AndroidStudioEvent.EventCategory;
import com.google.wireless.android.sdk.stats.AndroidStudioEvent.EventKind;
import com.intellij.facet.ProjectFacetManager;
import com.intellij.openapi.Disposable;
import com.intellij.openapi.application.ApplicationManager;
import com.intellij.openapi.application.ModalityState;
import com.intellij.openapi.diagnostic.Logger;
import com.intellij.openapi.options.Configurable;
import com.intellij.openapi.options.ShowSettingsUtil;
import com.intellij.openapi.progress.ProcessCanceledException;
import com.intellij.openapi.progress.ProgressManager;
import com.intellij.openapi.project.Project;
import com.intellij.openapi.project.ProjectManager;
import com.intellij.openapi.ui.Messages;
import com.intellij.openapi.updateSettings.impl.UpdateSettingsConfigurable;
import com.intellij.openapi.util.SystemInfoRt;
import com.intellij.openapi.util.io.FileUtil;
import com.intellij.openapi.util.text.StringUtil;
import com.intellij.ui.HyperlinkAdapter;
import com.intellij.ui.HyperlinkLabel;
import com.intellij.ui.JBColor;
import com.intellij.ui.components.JBLabel;
import com.intellij.ui.components.JBTabbedPane;
import com.intellij.ui.dualView.TreeTableView;
import com.intellij.ui.table.SelectionProvider;
import com.intellij.util.ui.accessibility.ScreenReader;
import com.intellij.util.ui.tree.TreeUtil;
import java.awt.*;
import java.awt.event.ActionEvent;
import java.awt.event.FocusEvent;
import java.awt.event.FocusListener;
import java.awt.event.KeyAdapter;
import java.awt.event.KeyEvent;
import java.io.File;
import java.io.IOException;
<<<<<<< HEAD
import java.util.ArrayList;
=======
import java.lang.reflect.InvocationTargetException;
import java.lang.reflect.Method;
>>>>>>> e624679c
import java.util.Collection;
import java.util.Collections;
import java.util.HashSet;
import java.util.List;
import java.util.Optional;
import java.util.Set;
import java.util.TreeSet;
import javax.swing.*;
import javax.swing.event.ChangeEvent;
import javax.swing.event.ChangeListener;
import javax.swing.event.HyperlinkEvent;
import javax.swing.table.TableCellRenderer;
import javax.swing.table.TableColumnModel;
import org.jetbrains.android.facet.AndroidFacet;
import org.jetbrains.android.sdk.AndroidPlatform;
import org.jetbrains.android.sdk.AndroidSdkData;
import org.jetbrains.annotations.NotNull;
import org.jetbrains.annotations.Nullable;

/**
 * Main panel for {@link SdkUpdaterConfigurable}
 */
public class SdkUpdaterConfigPanel implements Disposable {
  /**
   * Main panel for the SDK configurable.
   */
  private JPanel myRootPane;

  /**
   * "Android SDK Location" text box at the top, used in the single-SDK case (this is always the case in Studio).
   */
  private JTextField mySdkLocationTextField;

  /**
   * SDK Location chooser for the multi-SDK case (for non-gradle projects in IJ).
   */
  private JComboBox<File> mySdkLocationChooser;

  /**
   * Label for SDK location.
   */
  private JBLabel mySdkLocationLabel;

  /**
   * Panel for switching between the multi- and single-SDK cases.
   */
  private JPanel mySdkLocationPanel;

  /**
   * Link to allow you to edit the SDK location.
   */
  private HyperlinkLabel myEditSdkLink;

  /**
   * Link to clean up disk space that might be occupied e.g. by temporary files within the selected SDK location.
   */
  private HyperlinkLabel myCleanupDiskLink;

  /**
   * Error message that shows if the selected SDK location is invalid.
   */
  private JBLabel mySdkErrorLabel;

  /**
   * Panel showing platform-specific components.
   */
  private PlatformComponentsPanel myPlatformComponentsPanel;

  /**
   * Panel showing non-platform-specific components.
   */
  private ToolComponentsPanel myToolComponentsPanel;

  /**
   * Panel showing what remote sites are checked for updates and new components.
   */
  private UpdateSitesPanel myUpdateSitesPanel;

  /**
   * Link to let you switch to the preview channel if there are previews available.
   */
  private HyperlinkLabel myChannelLink;

  /**
   * Tab pane containing {@link #myPlatformComponentsPanel}, {@link #myToolComponentsPanel}, and {@link #myUpdateSitesPanel}.
   */
  private JBTabbedPane myTabPane;

  /**
   * {@link Downloader} for fetching remote source lists and packages.
   */
  private final Downloader myDownloader;

  /**
   * Settings for the downloader.
   */
  private final SettingsController mySettings;

  /**
   * Reference to the {@link Configurable} that created us, for retrieving SDK state.
   */
  private final SdkUpdaterConfigurable myConfigurable;

  private final OptionalValueProperty<File> mySelectedSdkLocation = new OptionalValueProperty<>();

  private final BindingsManager myBindingsManager = new BindingsManager();

  /**
   * {@link RepoLoadedListener} that runs when we've finished reloading our local packages.
   */
  private final RepoLoadedListener myLocalUpdater = packages -> ApplicationManager.getApplication().invokeLater(
    () -> loadPackages(packages), ModalityState.any());

  /**
   * {@link RepoLoadedListener} that runs when we've completely finished reloading our packages.
   */
  private final RepoLoadedListener myRemoteUpdater = new RepoLoadedListener() {
    @Override
    public void loaded(@NotNull final RepositoryPackages packages) {
      ApplicationManager.getApplication().invokeLater(() -> {
        loadPackages(packages);
        myPlatformComponentsPanel.finishLoading();
        myToolComponentsPanel.finishLoading();
      }, ModalityState.any());
    }
  };

  /**
   * Construct a new SdkUpdaterConfigPanel.
   *
   * @param channelChangedCallback Callback to allow us to notify the channel picker panel if we change the selected channel.
   * @param downloader             {@link Downloader} to download remote site lists and for installing packages. If {@code null} we will
   *                               only show local packages.
   * @param settings               {@link SettingsController} for e.g. proxy settings.
   * @param configurable           The {@link SdkUpdaterConfigurable} that created this.
   */
  public SdkUpdaterConfigPanel(@NotNull final Runnable channelChangedCallback,
                               @Nullable Downloader downloader,
                               @Nullable SettingsController settings,
                               @NotNull SdkUpdaterConfigurable configurable) {
    UsageTracker.log(AndroidStudioEvent.newBuilder()
                       .setCategory(EventCategory.SDK_MANAGER)
                       .setKind(EventKind.SDK_MANAGER_LOADED));

    myConfigurable = configurable;
    myUpdateSitesPanel.setConfigurable(configurable);
    myDownloader = downloader;
    mySettings = settings;

    Collection<File> sdkLocations = getSdkLocations();
    if (!sdkLocations.isEmpty()) {
      mySelectedSdkLocation.set(sdkLocations.stream().findFirst());
    }
    mySelectedSdkLocation.addListener(() -> ApplicationManager.getApplication().invokeLater(this::reset));

    ((CardLayout)mySdkLocationPanel.getLayout()).show(mySdkLocationPanel, "SingleSdk");
    setUpSingleSdkChooser();
    setUpDiskCleanupLink();
    myBindingsManager.bindTwoWay(
      mySelectedSdkLocation,
      new AdapterProperty<String, Optional<File>>(new TextProperty(mySdkLocationTextField), mySelectedSdkLocation.get()) {
        @NotNull
        @Override
        protected Optional<File> convertFromSourceType(@NotNull String value) {
          if (value.isEmpty()) {
            return Optional.empty();
          }
          return Optional.of(new File(value));
        }

        @NotNull
        @Override
        protected String convertFromDestType(@NotNull Optional<File> value) {
          return value.map(File::getPath).orElse("");
        }
      });

    myChannelLink.setHyperlinkText("Preview packages available! ", "Switch", " to Preview Channel to see them");
    myChannelLink.addHyperlinkListener(new HyperlinkAdapter() {
      @Override
      protected void hyperlinkActivated(HyperlinkEvent e) {
        UpdateSettingsConfigurable settings = new UpdateSettingsConfigurable(false);
        ShowSettingsUtil.getInstance().editConfigurable(getComponent(), settings);
        channelChangedCallback.run();
      }
    });

    myToolComponentsPanel.setConfigurable(myConfigurable);
    myPlatformComponentsPanel.setConfigurable(myConfigurable);
  }

  /**
   * @return The path to the current sdk to show, or {@code null} if none is selected.
   */
  @Nullable
  File getSelectedSdkLocation() {
    return mySelectedSdkLocation.get().orElse(null);
  }

  @NotNull
  private static Collection<File> getSdkLocations() {
    File androidHome = IdeSdks.getInstance().getAndroidSdkPath();
    if (androidHome != null) {
      return ImmutableList.of(androidHome);
    }

    Set<File> locations = new HashSet<>();
    // We don't check Projects.isGradleProject(project) because it may return false if the last sync failed, even if it is a
    // Gradle project.
    for (Project project : ProjectManager.getInstance().getOpenProjects()) {
      try {
        LocalProperties localProperties = new LocalProperties(project);
        File androidSdkPath = localProperties.getAndroidSdkPath();
        if (androidSdkPath != null) {
          locations.add(androidSdkPath);
          continue;
        }
      }
      catch (IOException ignored) {
        Logger.getInstance(SdkUpdaterConfigPanel.class)
          .info("Unable to read local.properties file from project: " + project.getName(), ignored);
      }

      List<AndroidFacet> facets = ProjectFacetManager.getInstance(project).getFacets(AndroidFacet.ID);

      for (AndroidFacet facet : facets) {
        AndroidPlatform androidPlatform = AndroidPlatform.getInstance(facet.getModule());
        AndroidSdkData sdkData = androidPlatform == null ? null : androidPlatform.getSdkData();
        if (sdkData != null) {
          locations.add(sdkData.getLocation());
        }
      }
    }
    return locations;
  }

  private void setUpSingleSdkChooser() {
    myEditSdkLink.setHyperlinkText("Edit");
    myEditSdkLink.addHyperlinkListener(new HyperlinkAdapter() {
      @Override
      protected void hyperlinkActivated(HyperlinkEvent e) {
        final DynamicWizardHost host = new DialogWrapperHost(null);
        DynamicWizard wizard = new DynamicWizard(null, null, "SDK Setup", host) {
          @Override
          public void init() {
            DownloadingComponentsStep progressStep = new DownloadingComponentsStep(myHost.getDisposable(), myHost);

            String sdkPath = mySdkLocationTextField.getText();
            File location;
            if (StringUtil.isEmpty(sdkPath)) {
              location = FirstRunWizardDefaults.getInitialSdkLocation(FirstRunWizardMode.MISSING_SDK);
            }
            else {
              location = new File(sdkPath);
            }

            InstallComponentsPath path =
              new InstallComponentsPath(FirstRunWizardMode.MISSING_SDK, location, progressStep, false);

            progressStep.setInstallComponentsPath(path);

            addPath(path);
            addPath(new SingleStepPath(progressStep));
            super.init();
          }

          @Override
          public void performFinishingActions() {
            File sdkLocation = IdeSdks.getInstance().getAndroidSdkPath();

            if (sdkLocation == null) {
              return;
            }

            String stateSdkLocationPath = myState.get(WizardConstants.KEY_SDK_INSTALL_LOCATION);
            assert stateSdkLocationPath != null;

            File stateSdkLocation = new File(stateSdkLocationPath);

            if (!FileUtil.filesEqual(sdkLocation, stateSdkLocation)) {
              setAndroidSdkLocation(stateSdkLocation);
              sdkLocation = stateSdkLocation;
            }

            mySelectedSdkLocation.setValue(sdkLocation);
          }

          @NotNull
          @Override
          protected String getProgressTitle() {
            return "Setting up SDK...";
          }

          @Override
          protected String getWizardActionDescription() {
            return "Setting up SDK...";
          }
        };
        wizard.init();
        wizard.show();
      }
    });
    mySdkLocationTextField.setEditable(false);
  }

  private void setUpDiskCleanupLink() {
    myCleanupDiskLink.setHyperlinkText("Optimize disk space");
    myCleanupDiskLink.addHyperlinkListener(e -> {
      File sdkLocation = getSelectedSdkLocation();
      if (sdkLocation == null) {
        return;
      }

      final Set<String> SDK_DIRECTORIES_TO_CLEANUP = ImmutableSet.of(
        AbstractPackageOperation.REPO_TEMP_DIR_FN, AbstractPackageOperation.DOWNLOAD_INTERMEDIATES_DIR_FN
      );

      HtmlBuilder cleanupMessageBuilder;
      try {
        cleanupMessageBuilder = ProgressManager.getInstance().runProcessWithProgressSynchronously(
          () -> {
            HtmlBuilder htmlBuilder = new HtmlBuilder();
            long totalSizeToCleanup = 0;
            htmlBuilder.openHtmlBody();
            htmlBuilder.addHtml("The files under the following SDK locations can be safely cleaned up:").newline().beginList();
            for (String cleanupDir : SDK_DIRECTORIES_TO_CLEANUP) {
              File cleanupDirFile = new File(sdkLocation, cleanupDir);
              long size = 0;
              for (File f : FileUtils.getAllFiles(cleanupDirFile)) {
                size += f.length();
              }
              if (size > 0) {
                htmlBuilder.listItem().addHtml(cleanupDirFile.getAbsolutePath() + " (" + new Storage(size).toUiString() + ") ");
                totalSizeToCleanup += size;
              }
            }
            htmlBuilder.endList();
            htmlBuilder.addHtml("Do you want to proceed with deleting the specified files?");
            htmlBuilder.closeHtmlBody();

            if (totalSizeToCleanup > 0) {
              return htmlBuilder;
            }
            return null;
          }, "Analyzing SDK Disk Space Utilization", true, null);
      }
      catch (ProcessCanceledException ex) {
        return;
      }

      if (cleanupMessageBuilder == null) {
        Messages.showInfoMessage(myRootPane,
                                 "The disk space utilized by this SDK is already optimized.",
                                 "SDK Disk Space Utilization");
      }
      else if (SdkUpdaterConfigurable.confirmChange(cleanupMessageBuilder)) {
        ProgressManager.getInstance().runProcessWithProgressSynchronously(
          () -> {
            for (String cleanupDir : SDK_DIRECTORIES_TO_CLEANUP) {
              File cleanupDirFile = new File(sdkLocation, cleanupDir);
              FileUtil.delete(cleanupDirFile);
            }
          }, "Deleting SDK Temporary Files", false, null);
      }
    });
  }

  @Override
  public void dispose() {
    myBindingsManager.releaseAll();
  }

  private static final class DownloadingComponentsStep extends ConsolidatedProgressStep {
    private InstallComponentsPath myInstallComponentsPath;

    private DownloadingComponentsStep(@NotNull Disposable disposable, @NotNull DynamicWizardHost host) {
      super(disposable, host);
    }

    private void setInstallComponentsPath(InstallComponentsPath installComponentsPath) {
      setPaths(Collections.singletonList(installComponentsPath));
      myInstallComponentsPath = installComponentsPath;
    }

    @Override
    public boolean isStepVisible() {
      return myInstallComponentsPath.shouldDownloadingComponentsStepBeShown();
    }
  }

  private static void setAndroidSdkLocation(final File sdkLocation) {
    ApplicationUtils.invokeWriteActionAndWait(ModalityState.any(), () -> {
      // TODO Do we have to pass the default project here too instead of null?
      IdeSdks.getInstance().setAndroidSdkPath(sdkLocation, null);
    });
  }

  /**
   * Gets our main component. Useful for e.g. creating modal dialogs that need to show on top of this (that is, with this as the parent).
   */
  public JComponent getComponent() {
    return myRootPane;
  }

  /**
   * @return {@code true} if the user has made any changes, and the "apply" button should be active and "Reset" link shown.
   */
  public boolean isModified() {
    return myPlatformComponentsPanel.isModified() || myToolComponentsPanel.isModified() || myUpdateSitesPanel.isModified();
  }

  /**
   * Sets the standard properties for our {@link TreeTableView}s (platform and tools panels).
   *
   * @param tt       The {@link TreeTableView} for which to set properties.
   * @param renderer The {@link UpdaterTreeNode.Renderer} that renders the table.
   * @param listener {@link ChangeListener} to be notified when a node's state is changed.
   */
  static void setTreeTableProperties(final TreeTableView tt, UpdaterTreeNode.Renderer renderer, final ChangeListener listener) {
    tt.setTreeCellRenderer(renderer);
    new CheckboxClickListener(tt, renderer).installOn(tt);
    TreeUtil.installActions(tt.getTree());

    tt.getTree().setToggleClickCount(0);
    tt.getTree().setShowsRootHandles(true);

    setTableProperties(tt, listener);
  }

  /**
   * Sets the standard properties for our {@link JTable}s (platform, tools, and sources panels).
   *
   * @param table    The {@link JTable} for which to set properties.
   * @param listener {@link ChangeListener} to be notified when a node's state is changed.
   */
  static void setTableProperties(@NotNull final JTable table, @Nullable final ChangeListener listener) {
    assert table instanceof SelectionProvider;
    ActionMap am = table.getActionMap();
    final CycleAction forwardAction = new CycleAction(false);
    final CycleAction backwardAction = new CycleAction(true);

    // With a screen reader, we need to let the user navigate through all the
    // cells so that they can be read, so don't override the prev/next cell actions.
    if (!ScreenReader.isActive()) {
      am.put("selectPreviousColumnCell", backwardAction);
      am.put("selectNextColumnCell", forwardAction);
    }

    table.addKeyListener(new KeyAdapter() {
      @Override
      public void keyTyped(KeyEvent e) {
        if (e.getKeyChar() == KeyEvent.VK_ENTER || e.getKeyChar() == KeyEvent.VK_SPACE) {
          @SuppressWarnings("unchecked") Iterable<MultiStateRow> selection =
            (Iterable<MultiStateRow>)((SelectionProvider)table).getSelection();

          for (MultiStateRow node : selection) {
            node.cycleState();
            table.repaint();
            if (listener != null) {
              listener.stateChanged(new ChangeEvent(node));
            }
          }
        }
      }
    });
    table.addFocusListener(new FocusListener() {
      @Override
      public void focusLost(FocusEvent e) {
        if (e.getOppositeComponent() != null) {
          table.getSelectionModel().clearSelection();
        }
      }

      @Override
      public void focusGained(FocusEvent e) {
        JTable table = (JTable)e.getSource();
        if (table.getSelectionModel().getMinSelectionIndex() != -1) {
          return;
        }

<<<<<<< HEAD
        CausedFocusEventWrapper causedFocusEvent = CausedFocusEventWrapper.newInstanceOrNull(e);
        if (causedFocusEvent != null && causedFocusEvent.isTraversalBackward()) {
=======
        boolean traversalBackward = false;

        if (SystemInfoRt.IS_AT_LEAST_JAVA9) {
          try {
            Method getCause = FocusEvent.class.getMethod("getCause");
            Enum<?> cause = (Enum<?>)getCause.invoke(e);
            traversalBackward = "TRAVERSAL_BACKWARD".equals(cause.name());
          }
          catch (NoSuchMethodException | IllegalAccessException | InvocationTargetException ex) {
            Logger.getInstance(SdkUpdaterConfigPanel.class).warn(ex);
          }
        }
        else {
          traversalBackward =
            (e instanceof CausedFocusEvent && ((CausedFocusEvent)e).getCause() == CausedFocusEvent.Cause.TRAVERSAL_BACKWARD);
        }

        if (traversalBackward) {
>>>>>>> e624679c
          backwardAction.doAction(table);
        }
        else {
          forwardAction.doAction(table);
        }
      }
    });
  }

  /**
   * Helper to size a table's columns to fit their normal contents.
   */
  protected static void resizeColumnsToFit(JTable table) {
    TableColumnModel columnModel = table.getColumnModel();
    for (int column = 1; column < table.getColumnCount(); column++) {
      int width = 50;
      for (int row = 0; row < table.getRowCount(); row++) {
        TableCellRenderer renderer = table.getCellRenderer(row, column);
        Component comp = table.prepareRenderer(renderer, row, column);
        width = Math.max(comp.getPreferredSize().width + 1, width);
      }
      columnModel.getColumn(column).setPreferredWidth(width);
    }
  }

  /**
   * Revalidates and refreshes our packages. Notifies platform and tools components of the start and end, so they can update their UIs.
   */
  public void refresh(boolean forceRemoteReload) {
    validate();

    // TODO: make progress runner handle invokes?
    Project[] projects = ProjectManager.getInstance().getOpenProjects();
    StudioProgressRunner progressRunner =
      new StudioProgressRunner(false, false, "Loading SDK", projects.length == 0 ? null : projects[0]);
    if (forceRemoteReload) {
      myPlatformComponentsPanel.startLoading();
      myToolComponentsPanel.startLoading();
      myConfigurable.getRepoManager()
        .load(0, ImmutableList.of(myLocalUpdater), ImmutableList.of(myRemoteUpdater), null,
              progressRunner, myDownloader, mySettings, false);
    }
    else {
      myConfigurable.getRepoManager()
        .load(0, ImmutableList.of(myLocalUpdater), null, null,
              progressRunner, null, mySettings, false);
    }
  }

  /**
   * Validates {@link #mySdkLocationTextField} and shows appropriate errors in the UI if needed.
   */
  private void validate() {
    File nullableSdkLocation = myConfigurable.getRepoManager().getLocalPath();
    @NotNull File sdkLocation = nullableSdkLocation == null ? new File("") : nullableSdkLocation;

    Validator.Result result = PathValidator.forAndroidSdkLocation().validate(sdkLocation);
    Validator.Severity severity = result.getSeverity();

    if (severity == OK) {
      mySdkLocationLabel.setForeground(JBColor.foreground());
      mySdkErrorLabel.setVisible(false);
    }
    else {
      mySdkErrorLabel.setIcon(severity.getIcon());
      mySdkErrorLabel.setText(result.getMessage());
      mySdkErrorLabel.setVisible(true);
    }

    boolean enabled = severity != ERROR;
    myPlatformComponentsPanel.setEnabled(enabled);
    myTabPane.setEnabled(enabled);
  }


  private void loadPackages(RepositoryPackages packages) {
    Multimap<AndroidVersion, UpdatablePackage> platformPackages = TreeMultimap.create();
    Set<UpdatablePackage> toolsPackages = new TreeSet<UpdatablePackage>();
    for (UpdatablePackage info : packages.getConsolidatedPkgs().values()) {
      RepoPackage p = info.getRepresentative();
      TypeDetails details = p.getTypeDetails();
      if (details instanceof DetailsTypes.ApiDetailsType) {
        platformPackages.put(((DetailsTypes.ApiDetailsType)details).getAndroidVersion(), info);
      }
      else {
        toolsPackages.add(info);
      }
    }
    // TODO: when should we show this?
    //myChannelLink.setVisible(myHasPreview && !myIncludePreview);
    myPlatformComponentsPanel.setPackages(platformPackages);
    myToolComponentsPanel.setPackages(toolsPackages);
  }

  /**
   * Gets the consolidated list of {@link PackageNodeModel}s from our children so they can be applied.
   *
   * @return
   */
  public Collection<PackageNodeModel> getStates() {
    List<PackageNodeModel> result = new ArrayList<>();
    result.addAll(myPlatformComponentsPanel.myStates);
    result.addAll(myToolComponentsPanel.myStates);
    return result;
  }

  /**
   * Resets our state back to what it was before the user made any changes.
   */
  public void reset() {
    refresh(true);
    Collection<File> sdkLocations = getSdkLocations();
    if (sdkLocations.size() == 1) {
      mySdkLocationTextField.setText(sdkLocations.iterator().next().getPath());
    }
    if (sdkLocations.isEmpty()) {
      myCleanupDiskLink.setEnabled(false);
    }
    else {
      myCleanupDiskLink.setEnabled(true);
    }
    myPlatformComponentsPanel.reset();
    myToolComponentsPanel.reset();
    myUpdateSitesPanel.reset();
  }

  /**
   * Save any changes to our {@link RepositorySource}s.
   */
  public void saveSources() {
    myUpdateSitesPanel.save();
  }

  /**
   * Checks whether there have been any changes made to {@link RepositorySource}s via UI.
   */
  public boolean areSourcesModified() {
    return myUpdateSitesPanel.isModified();
  }

  /**
   * Create our UI components that need custom creation.
   */
  private void createUIComponents() {
    myUpdateSitesPanel = new UpdateSitesPanel(() -> refresh(true));
  }

  /**
   * Generic action to cycle through the rows in a table, either forward or backward.
   */
  private static class CycleAction extends AbstractAction {
    final boolean myBackward;

    CycleAction(boolean backward) {
      myBackward = backward;
    }

    @Override
    public void actionPerformed(ActionEvent evt) {
      doAction((JTable)evt.getSource());
    }

    public void doAction(JTable table) {
      KeyboardFocusManager manager = KeyboardFocusManager.getCurrentKeyboardFocusManager();
      ListSelectionModel selectionModel = table.getSelectionModel();
      int row = myBackward ? selectionModel.getMinSelectionIndex() : selectionModel.getMaxSelectionIndex();

      if (row == -1) {
        if (myBackward) {
          row = table.getRowCount();
        }
      }
      row += myBackward ? -1 : 1;
      if (row < 0) {
        manager.focusPreviousComponent(table);
      }
      else if (row >= table.getRowCount()) {
        manager.focusNextComponent(table);
      }
      else {
        selectionModel.setSelectionInterval(row, row);
        table.setColumnSelectionInterval(1, 1);
        table.scrollRectToVisible(table.getCellRect(row, 1, true));
      }
      table.repaint();
    }
  }

  /**
   * Convenience to allow us to easily and consistently implement keyboard accessibility features on our tables.
   */
  public interface MultiStateRow {
    void cycleState();
  }
}<|MERGE_RESOLUTION|>--- conflicted
+++ resolved
@@ -93,12 +93,9 @@
 import java.awt.event.KeyEvent;
 import java.io.File;
 import java.io.IOException;
-<<<<<<< HEAD
 import java.util.ArrayList;
-=======
 import java.lang.reflect.InvocationTargetException;
 import java.lang.reflect.Method;
->>>>>>> e624679c
 import java.util.Collection;
 import java.util.Collections;
 import java.util.HashSet;
@@ -579,10 +576,10 @@
           return;
         }
 
-<<<<<<< HEAD
-        CausedFocusEventWrapper causedFocusEvent = CausedFocusEventWrapper.newInstanceOrNull(e);
-        if (causedFocusEvent != null && causedFocusEvent.isTraversalBackward()) {
-=======
+        // FIXME-ank4: just use Java 11 API
+        //CausedFocusEventWrapper causedFocusEvent = CausedFocusEventWrapper.newInstanceOrNull(e);
+        //if (causedFocusEvent != null && causedFocusEvent.isTraversalBackward()) {
+
         boolean traversalBackward = false;
 
         if (SystemInfoRt.IS_AT_LEAST_JAVA9) {
@@ -601,7 +598,6 @@
         }
 
         if (traversalBackward) {
->>>>>>> e624679c
           backwardAction.doAction(table);
         }
         else {
