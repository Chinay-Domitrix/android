/*
 * Copyright (C) 2015 The Android Open Source Project
 *
 * Licensed under the Apache License, Version 2.0 (the "License");
 * you may not use this file except in compliance with the License.
 * You may obtain a copy of the License at
 *
 *      http://www.apache.org/licenses/LICENSE-2.0
 *
 * Unless required by applicable law or agreed to in writing, software
 * distributed under the License is distributed on an "AS IS" BASIS,
 * WITHOUT WARRANTIES OR CONDITIONS OF ANY KIND, either express or implied.
 * See the License for the specific language governing permissions and
 * limitations under the License.
 */
package com.android.tools.idea.updater.configure;

import static com.android.tools.adtui.validation.Validator.Severity.ERROR;
import static com.android.tools.adtui.validation.Validator.Severity.OK;

import com.android.repository.api.Downloader;
import com.android.repository.api.RepoManager.RepoLoadedListener;
import com.android.repository.api.RepoPackage;
import com.android.repository.api.RepositorySource;
import com.android.repository.api.SettingsController;
import com.android.repository.api.UpdatablePackage;
import com.android.repository.impl.installer.AbstractPackageOperation;
import com.android.repository.impl.meta.RepositoryPackages;
import com.android.repository.impl.meta.TypeDetails;
import com.android.sdklib.AndroidVersion;
import com.android.sdklib.devices.Storage;
import com.android.sdklib.repository.meta.DetailsTypes;
import com.android.tools.adtui.validation.Validator;
import com.android.tools.analytics.UsageTracker;
import com.android.tools.idea.gradle.util.LocalProperties;
import com.android.tools.idea.observable.BindingsManager;
import com.android.tools.idea.observable.adapters.AdapterProperty;
import com.android.tools.idea.observable.core.OptionalValueProperty;
import com.android.tools.idea.observable.ui.TextProperty;
import com.android.tools.idea.sdk.IdeSdks;
import com.android.tools.idea.sdk.progress.StudioProgressRunner;
import com.android.tools.idea.ui.ApplicationUtils;
import com.android.tools.idea.ui.validation.validators.PathValidator;
import com.android.tools.idea.welcome.config.FirstRunWizardMode;
import com.android.tools.idea.welcome.install.FirstRunWizardDefaults;
import com.android.tools.idea.welcome.wizard.deprecated.ConsolidatedProgressStep;
import com.android.tools.idea.welcome.wizard.deprecated.InstallComponentsPath;
import com.android.tools.idea.wizard.WizardConstants;
import com.android.tools.idea.wizard.dynamic.DialogWrapperHost;
import com.android.tools.idea.wizard.dynamic.DynamicWizard;
import com.android.tools.idea.wizard.dynamic.DynamicWizardHost;
import com.android.tools.idea.wizard.dynamic.SingleStepPath;
import com.android.utils.FileUtils;
import com.android.utils.HtmlBuilder;
import com.google.common.collect.ImmutableList;
import com.google.common.collect.ImmutableSet;
import com.google.common.collect.Multimap;
import com.google.common.collect.TreeMultimap;
import com.google.wireless.android.sdk.stats.AndroidStudioEvent;
import com.google.wireless.android.sdk.stats.AndroidStudioEvent.EventCategory;
import com.google.wireless.android.sdk.stats.AndroidStudioEvent.EventKind;
import com.intellij.facet.ProjectFacetManager;
import com.intellij.openapi.Disposable;
import com.intellij.openapi.application.ApplicationManager;
import com.intellij.openapi.application.ModalityState;
import com.intellij.openapi.diagnostic.Logger;
import com.intellij.openapi.options.Configurable;
import com.intellij.openapi.options.ShowSettingsUtil;
import com.intellij.openapi.progress.ProcessCanceledException;
import com.intellij.openapi.progress.ProgressManager;
import com.intellij.openapi.project.Project;
import com.intellij.openapi.project.ProjectManager;
import com.intellij.openapi.ui.Messages;
import com.intellij.openapi.updateSettings.impl.UpdateSettingsConfigurable;
import com.intellij.openapi.util.io.FileUtil;
import com.intellij.openapi.util.text.StringUtil;
import com.intellij.ui.HyperlinkAdapter;
import com.intellij.ui.HyperlinkLabel;
import com.intellij.ui.JBColor;
import com.intellij.ui.components.JBLabel;
import com.intellij.ui.components.JBTabbedPane;
import com.intellij.ui.dualView.TreeTableView;
import com.intellij.ui.table.SelectionProvider;
import com.intellij.util.ui.accessibility.ScreenReader;
import com.intellij.util.ui.tree.TreeUtil;
import java.awt.*;
import java.awt.event.ActionEvent;
import java.awt.event.FocusEvent;
import java.awt.event.FocusListener;
import java.awt.event.KeyAdapter;
import java.awt.event.KeyEvent;
import java.io.File;
import java.io.IOException;
<<<<<<< HEAD
import java.util.ArrayList;
=======
import java.lang.reflect.Method;
import java.nio.file.Path;
>>>>>>> cdc83e4e
import java.util.Collection;
import java.util.Collections;
import java.util.HashSet;
import java.util.List;
import java.util.Optional;
import java.util.Set;
import java.util.TreeSet;
import javax.swing.*;
import javax.swing.event.ChangeEvent;
import javax.swing.event.ChangeListener;
import javax.swing.event.HyperlinkEvent;
import javax.swing.table.TableCellRenderer;
import javax.swing.table.TableColumnModel;
import org.jetbrains.android.facet.AndroidFacet;
import org.jetbrains.android.sdk.AndroidPlatform;
import org.jetbrains.android.sdk.AndroidSdkData;
import org.jetbrains.annotations.NotNull;
import org.jetbrains.annotations.Nullable;

/**
 * Main panel for {@link SdkUpdaterConfigurable}
 */
public class SdkUpdaterConfigPanel implements Disposable {
  /**
   * Main panel for the SDK configurable.
   */
  private JPanel myRootPane;

  /**
   * "Android SDK Location" text box at the top, used in the single-SDK case (this is always the case in Studio).
   */
  private JTextField mySdkLocationTextField;

  /**
   * SDK Location chooser for the multi-SDK case (for non-gradle projects in IJ).
   */
  private JComboBox<File> mySdkLocationChooser;

  /**
   * Label for SDK location.
   */
  private JBLabel mySdkLocationLabel;

  /**
   * Panel for switching between the multi- and single-SDK cases.
   */
  private JPanel mySdkLocationPanel;

  /**
   * Link to allow you to edit the SDK location.
   */
  private HyperlinkLabel myEditSdkLink;

  /**
   * Link to clean up disk space that might be occupied e.g. by temporary files within the selected SDK location.
   */
  private HyperlinkLabel myCleanupDiskLink;

  /**
   * Error message that shows if the selected SDK location is invalid.
   */
  private JBLabel mySdkErrorLabel;

  /**
   * Panel showing platform-specific components.
   */
  private PlatformComponentsPanel myPlatformComponentsPanel;

  /**
   * Panel showing non-platform-specific components.
   */
  private ToolComponentsPanel myToolComponentsPanel;

  /**
   * Panel showing what remote sites are checked for updates and new components.
   */
  private UpdateSitesPanel myUpdateSitesPanel;

  /**
   * Link to let you switch to the preview channel if there are previews available.
   */
  private HyperlinkLabel myChannelLink;

  /**
   * Tab pane containing {@link #myPlatformComponentsPanel}, {@link #myToolComponentsPanel}, and {@link #myUpdateSitesPanel}.
   */
  private JBTabbedPane myTabPane;

  /**
   * {@link Downloader} for fetching remote source lists and packages.
   */
  private final Downloader myDownloader;

  /**
   * Settings for the downloader.
   */
  private final SettingsController mySettings;

  /**
   * Reference to the {@link Configurable} that created us, for retrieving SDK state.
   */
  private final SdkUpdaterConfigurable myConfigurable;

  private final OptionalValueProperty<File> mySelectedSdkLocation = new OptionalValueProperty<>();

  private final BindingsManager myBindingsManager = new BindingsManager();

  /**
   * {@link RepoLoadedListener} that runs when we've finished reloading our local packages.
   */
  private final RepoLoadedListener myLocalUpdater = packages -> ApplicationManager.getApplication().invokeLater(
    () -> loadPackages(packages), ModalityState.any());

  /**
   * {@link RepoLoadedListener} that runs when we've completely finished reloading our packages.
   */
  private final RepoLoadedListener myRemoteUpdater = new RepoLoadedListener() {
    @Override
    public void loaded(@NotNull final RepositoryPackages packages) {
      ApplicationManager.getApplication().invokeLater(() -> {
        loadPackages(packages);
        myPlatformComponentsPanel.finishLoading();
        myToolComponentsPanel.finishLoading();
      }, ModalityState.any());
    }
  };

  /**
   * Construct a new SdkUpdaterConfigPanel.
   *
   * @param channelChangedCallback Callback to allow us to notify the channel picker panel if we change the selected channel.
   * @param downloader             {@link Downloader} to download remote site lists and for installing packages. If {@code null} we will
   *                               only show local packages.
   * @param settings               {@link SettingsController} for e.g. proxy settings.
   * @param configurable           The {@link SdkUpdaterConfigurable} that created this.
   */
  public SdkUpdaterConfigPanel(@NotNull final Runnable channelChangedCallback,
                               @Nullable Downloader downloader,
                               @Nullable SettingsController settings,
                               @NotNull SdkUpdaterConfigurable configurable) {
    UsageTracker.log(AndroidStudioEvent.newBuilder()
                       .setCategory(EventCategory.SDK_MANAGER)
                       .setKind(EventKind.SDK_MANAGER_LOADED));

    myConfigurable = configurable;
    myUpdateSitesPanel.setConfigurable(configurable);
    myDownloader = downloader;
    mySettings = settings;

    Collection<File> sdkLocations = getSdkLocations();
    if (!sdkLocations.isEmpty()) {
      mySelectedSdkLocation.set(sdkLocations.stream().findFirst());
    }
    mySelectedSdkLocation.addListener(() -> ApplicationManager.getApplication().invokeLater(this::reset));

    ((CardLayout)mySdkLocationPanel.getLayout()).show(mySdkLocationPanel, "SingleSdk");
    setUpSingleSdkChooser();
    setUpDiskCleanupLink();
    myBindingsManager.bindTwoWay(
      mySelectedSdkLocation,
      new AdapterProperty<String, Optional<File>>(new TextProperty(mySdkLocationTextField), mySelectedSdkLocation.get()) {
        @NotNull
        @Override
        protected Optional<File> convertFromSourceType(@NotNull String value) {
          if (value.isEmpty()) {
            return Optional.empty();
          }
          return Optional.of(new File(value));
        }

        @NotNull
        @Override
        protected String convertFromDestType(@NotNull Optional<File> value) {
          return value.map(File::getPath).orElse("");
        }
      });

    myChannelLink.setHyperlinkText("Preview packages available! ", "Switch", " to Preview Channel to see them");
    myChannelLink.addHyperlinkListener(new HyperlinkAdapter() {
      @Override
      protected void hyperlinkActivated(HyperlinkEvent e) {
        UpdateSettingsConfigurable settings = new UpdateSettingsConfigurable(false);
        ShowSettingsUtil.getInstance().editConfigurable(getComponent(), settings);
        channelChangedCallback.run();
      }
    });

    myToolComponentsPanel.setConfigurable(myConfigurable);
    myPlatformComponentsPanel.setConfigurable(myConfigurable);
  }

  /**
   * @return The path to the current sdk to show, or {@code null} if none is selected.
   */
  @Nullable
  File getSelectedSdkLocation() {
    return mySelectedSdkLocation.get().orElse(null);
  }

  @NotNull
  private static Collection<File> getSdkLocations() {
    File androidHome = IdeSdks.getInstance().getAndroidSdkPath();
    if (androidHome != null) {
      return ImmutableList.of(androidHome);
    }

    Set<File> locations = new HashSet<>();
    // We don't check Projects.isGradleProject(project) because it may return false if the last sync failed, even if it is a
    // Gradle project.
    for (Project project : ProjectManager.getInstance().getOpenProjects()) {
      try {
        LocalProperties localProperties = new LocalProperties(project);
        File androidSdkPath = localProperties.getAndroidSdkPath();
        if (androidSdkPath != null) {
          locations.add(androidSdkPath);
          continue;
        }
      }
      catch (IOException ignored) {
        Logger.getInstance(SdkUpdaterConfigPanel.class)
          .info("Unable to read local.properties file from project: " + project.getName(), ignored);
      }

      List<AndroidFacet> facets = ProjectFacetManager.getInstance(project).getFacets(AndroidFacet.ID);

      for (AndroidFacet facet : facets) {
        AndroidPlatform androidPlatform = AndroidPlatform.getInstance(facet.getModule());
        AndroidSdkData sdkData = androidPlatform == null ? null : androidPlatform.getSdkData();
        if (sdkData != null) {
          locations.add(sdkData.getLocationFile());
        }
      }
    }
    return locations;
  }

  private void setUpSingleSdkChooser() {
    myEditSdkLink.setHyperlinkText("Edit");
    myEditSdkLink.addHyperlinkListener(new HyperlinkAdapter() {
      @Override
      protected void hyperlinkActivated(HyperlinkEvent e) {
        final DynamicWizardHost host = new DialogWrapperHost(null);
        DynamicWizard wizard = new DynamicWizard(null, null, "SDK Setup", host) {
          @Override
          public void init() {
            DownloadingComponentsStep progressStep = new DownloadingComponentsStep(myHost.getDisposable(), myHost);

            String sdkPath = mySdkLocationTextField.getText();
            File location;
            if (StringUtil.isEmpty(sdkPath)) {
              location = FirstRunWizardDefaults.getInitialSdkLocation(FirstRunWizardMode.MISSING_SDK);
            }
            else {
              location = new File(sdkPath);
            }

            InstallComponentsPath path =
              new InstallComponentsPath(FirstRunWizardMode.MISSING_SDK, location, progressStep, false);

            progressStep.setInstallComponentsPath(path);

            addPath(path);
            addPath(new SingleStepPath(progressStep));
            super.init();
          }

          @Override
          public void performFinishingActions() {
            File sdkLocation = IdeSdks.getInstance().getAndroidSdkPath();

            if (sdkLocation == null) {
              return;
            }

            String stateSdkLocationPath = myState.get(WizardConstants.KEY_SDK_INSTALL_LOCATION);
            assert stateSdkLocationPath != null;

            File stateSdkLocation = new File(stateSdkLocationPath);

            if (!FileUtil.filesEqual(sdkLocation, stateSdkLocation)) {
              setAndroidSdkLocation(stateSdkLocation);
              sdkLocation = stateSdkLocation;
            }

            mySelectedSdkLocation.setValue(sdkLocation);
            // Pick up changes done by the wizard.
            refresh(false);
          }

          @NotNull
          @Override
          protected String getProgressTitle() {
            return "Setting up SDK...";
          }

          @Override
          protected String getWizardActionDescription() {
            return "Setting up SDK...";
          }
        };
        wizard.init();
        wizard.show();
      }
    });
    mySdkLocationTextField.setEditable(false);
  }

  private void setUpDiskCleanupLink() {
    myCleanupDiskLink.setHyperlinkText("Optimize disk space");
    myCleanupDiskLink.addHyperlinkListener(e -> {
      File sdkLocation = getSelectedSdkLocation();
      if (sdkLocation == null) {
        return;
      }

      final Set<String> SDK_DIRECTORIES_TO_CLEANUP = ImmutableSet.of(
        AbstractPackageOperation.REPO_TEMP_DIR_FN, AbstractPackageOperation.DOWNLOAD_INTERMEDIATES_DIR_FN
      );

      HtmlBuilder cleanupMessageBuilder;
      try {
        cleanupMessageBuilder = ProgressManager.getInstance().runProcessWithProgressSynchronously(
          () -> {
            HtmlBuilder htmlBuilder = new HtmlBuilder();
            long totalSizeToCleanup = 0;
            htmlBuilder.openHtmlBody();
            htmlBuilder.addHtml("The files under the following SDK locations can be safely cleaned up:").newline().beginList();
            for (String cleanupDir : SDK_DIRECTORIES_TO_CLEANUP) {
              File cleanupDirFile = new File(sdkLocation, cleanupDir);
              long size = 0;
              for (File f : FileUtils.getAllFiles(cleanupDirFile)) {
                size += f.length();
              }
              if (size > 0) {
                htmlBuilder.listItem().addHtml(cleanupDirFile.getAbsolutePath() + " (" + new Storage(size).toUiString() + ") ");
                totalSizeToCleanup += size;
              }
            }
            htmlBuilder.endList();
            htmlBuilder.addHtml("Do you want to proceed with deleting the specified files?");
            htmlBuilder.closeHtmlBody();

            if (totalSizeToCleanup > 0) {
              return htmlBuilder;
            }
            return null;
          }, "Analyzing SDK Disk Space Utilization", true, null);
      }
      catch (ProcessCanceledException ex) {
        return;
      }

      if (cleanupMessageBuilder == null) {
        Messages.showInfoMessage(myRootPane,
                                 "The disk space utilized by this SDK is already optimized.",
                                 "SDK Disk Space Utilization");
      }
      else if (SdkUpdaterConfigurable.confirmChange(cleanupMessageBuilder)) {
        ProgressManager.getInstance().runProcessWithProgressSynchronously(
          () -> {
            for (String cleanupDir : SDK_DIRECTORIES_TO_CLEANUP) {
              File cleanupDirFile = new File(sdkLocation, cleanupDir);
              FileUtil.delete(cleanupDirFile);
            }
          }, "Deleting SDK Temporary Files", false, null);
      }
    });
  }

  @Override
  public void dispose() {
    myBindingsManager.releaseAll();
  }

  private static final class DownloadingComponentsStep extends ConsolidatedProgressStep {
    private InstallComponentsPath myInstallComponentsPath;

    private DownloadingComponentsStep(@NotNull Disposable disposable, @NotNull DynamicWizardHost host) {
      super(disposable, host);
    }

    private void setInstallComponentsPath(InstallComponentsPath installComponentsPath) {
      setPaths(Collections.singletonList(installComponentsPath));
      myInstallComponentsPath = installComponentsPath;
    }

    @Override
    public boolean isStepVisible() {
      return myInstallComponentsPath.shouldDownloadingComponentsStepBeShown();
    }
  }

  private static void setAndroidSdkLocation(final File sdkLocation) {
    ApplicationUtils.invokeWriteActionAndWait(ModalityState.any(), () -> {
      // TODO Do we have to pass the default project here too instead of null?
      IdeSdks.getInstance().setAndroidSdkPath(sdkLocation, null);
    });
  }

  /**
   * Gets our main component. Useful for e.g. creating modal dialogs that need to show on top of this (that is, with this as the parent).
   */
  public JComponent getComponent() {
    return myRootPane;
  }

  /**
   * @return {@code true} if the user has made any changes, and the "apply" button should be active and "Reset" link shown.
   */
  public boolean isModified() {
    return myPlatformComponentsPanel.isModified() || myToolComponentsPanel.isModified() || myUpdateSitesPanel.isModified();
  }

  /**
   * Sets the standard properties for our {@link TreeTableView}s (platform and tools panels).
   *
   * @param tt       The {@link TreeTableView} for which to set properties.
   * @param renderer The {@link UpdaterTreeNode.Renderer} that renders the table.
   * @param listener {@link ChangeListener} to be notified when a node's state is changed.
   */
  static void setTreeTableProperties(final TreeTableView tt, UpdaterTreeNode.Renderer renderer, final ChangeListener listener) {
    tt.setTreeCellRenderer(renderer);
    new CheckboxClickListener(tt, renderer).installOn(tt);
    TreeUtil.installActions(tt.getTree());

    tt.getTree().setToggleClickCount(0);
    tt.getTree().setShowsRootHandles(true);

    setTableProperties(tt, listener);
  }

  /**
   * Sets the standard properties for our {@link JTable}s (platform, tools, and sources panels).
   *
   * @param table    The {@link JTable} for which to set properties.
   * @param listener {@link ChangeListener} to be notified when a node's state is changed.
   */
  static void setTableProperties(@NotNull final JTable table, @Nullable final ChangeListener listener) {
    assert table instanceof SelectionProvider;
    ActionMap am = table.getActionMap();
    final CycleAction forwardAction = new CycleAction(false);
    final CycleAction backwardAction = new CycleAction(true);

    // With a screen reader, we need to let the user navigate through all the
    // cells so that they can be read, so don't override the prev/next cell actions.
    if (!ScreenReader.isActive()) {
      am.put("selectPreviousColumnCell", backwardAction);
      am.put("selectNextColumnCell", forwardAction);
    }

    table.addKeyListener(new KeyAdapter() {
      @Override
      public void keyTyped(KeyEvent e) {
        if (e.getKeyChar() == KeyEvent.VK_ENTER || e.getKeyChar() == KeyEvent.VK_SPACE) {
          @SuppressWarnings("unchecked") Iterable<MultiStateRow> selection =
            (Iterable<MultiStateRow>)((SelectionProvider)table).getSelection();

          for (MultiStateRow node : selection) {
            node.cycleState();
            table.repaint();
            if (listener != null) {
              listener.stateChanged(new ChangeEvent(node));
            }
          }
        }
      }
    });
    table.addFocusListener(new FocusListener() {
      @Override
      public void focusLost(FocusEvent e) {
        if (e.getOppositeComponent() != null) {
          table.getSelectionModel().clearSelection();
        }
      }

      @Override
      public void focusGained(FocusEvent e) {
        JTable table = (JTable)e.getSource();
        if (table.getSelectionModel().getMinSelectionIndex() != -1) {
          return;
        }

        if (e.getCause() == FocusEvent.Cause.TRAVERSAL_BACKWARD) {
          backwardAction.doAction(table);
        }
        else {
          forwardAction.doAction(table);
        }
      }
    });
  }

  /**
   * Helper to size a table's columns to fit their normal contents.
   */
  protected static void resizeColumnsToFit(JTable table) {
    TableColumnModel columnModel = table.getColumnModel();
    for (int column = 1; column < table.getColumnCount(); column++) {
      int width = 50;
      for (int row = 0; row < table.getRowCount(); row++) {
        TableCellRenderer renderer = table.getCellRenderer(row, column);
        Component comp = table.prepareRenderer(renderer, row, column);
        width = Math.max(comp.getPreferredSize().width + 1, width);
      }
      columnModel.getColumn(column).setPreferredWidth(width);
    }
  }

  /**
   * Revalidates and refreshes our packages. Notifies platform and tools components of the start and end, so they can update their UIs.
   */
  public void refresh(boolean forceRemoteReload) {
    validate();

    // TODO: make progress runner handle invokes?
    Project[] projects = ProjectManager.getInstance().getOpenProjects();
    StudioProgressRunner progressRunner =
      new StudioProgressRunner(false, false, "Loading SDK", projects.length == 0 ? null : projects[0]);
    if (forceRemoteReload) {
      myPlatformComponentsPanel.startLoading();
      myToolComponentsPanel.startLoading();
      myConfigurable.getRepoManager()
<<<<<<< HEAD
        .load(0, ImmutableList.of(myLocalUpdater), ImmutableList.of(myRemoteUpdater), null,
              progressRunner, myDownloader, mySettings, false);
    }
    else {
      myConfigurable.getRepoManager()
        .load(0, ImmutableList.of(myLocalUpdater), null, null,
              progressRunner, null, mySettings, false);
=======
                    .load(0, ImmutableList.of(myLocalUpdater), ImmutableList.of(myRemoteUpdater), null,
                          progressRunner, myDownloader, mySettings);
    }
    else {
      myConfigurable.getRepoManager()
                    .load(0, ImmutableList.of(myLocalUpdater), null, null,
                          progressRunner, null, mySettings);
>>>>>>> cdc83e4e
    }
  }

  /**
   * Validates {@link #mySdkLocationTextField} and shows appropriate errors in the UI if needed.
   */
  private void validate() {
    Path nullableSdkPath = myConfigurable.getRepoManager().getLocalPath();
    File nullableSdkLocation = nullableSdkPath == null ? null : myConfigurable.getSdkHandler().getFileOp().toFile(nullableSdkPath);
    @NotNull File sdkLocation = nullableSdkLocation == null ? new File("") : nullableSdkLocation;

    Validator.Result result = PathValidator.forAndroidSdkLocation().validate(sdkLocation);
    Validator.Severity severity = result.getSeverity();

    if (severity == OK) {
      mySdkLocationLabel.setForeground(JBColor.foreground());
      mySdkErrorLabel.setVisible(false);
    }
    else {
      mySdkErrorLabel.setIcon(severity.getIcon());
      mySdkErrorLabel.setText(result.getMessage());
      mySdkErrorLabel.setVisible(true);
    }

    boolean enabled = severity != ERROR;
    myPlatformComponentsPanel.setEnabled(enabled);
    myTabPane.setEnabled(enabled);
  }


  private void loadPackages(RepositoryPackages packages) {
    Multimap<AndroidVersion, UpdatablePackage> platformPackages = TreeMultimap.create();
    Set<UpdatablePackage> toolsPackages = new TreeSet<UpdatablePackage>();
    for (UpdatablePackage info : packages.getConsolidatedPkgs().values()) {
      RepoPackage p = info.getRepresentative();
      TypeDetails details = p.getTypeDetails();
      if (details instanceof DetailsTypes.ApiDetailsType) {
        platformPackages.put(((DetailsTypes.ApiDetailsType)details).getAndroidVersion(), info);
      }
      else {
        toolsPackages.add(info);
      }
    }
    // TODO: when should we show this?
    //myChannelLink.setVisible(myHasPreview && !myIncludePreview);
    myPlatformComponentsPanel.setPackages(platformPackages);
    myToolComponentsPanel.setPackages(toolsPackages);
  }

  /**
   * Gets the consolidated list of {@link PackageNodeModel}s from our children so they can be applied.
   */
  public Collection<PackageNodeModel> getStates() {
    List<PackageNodeModel> result = new ArrayList<>();
    result.addAll(myPlatformComponentsPanel.myStates);
    result.addAll(myToolComponentsPanel.myStates);
    return result;
  }

  /**
   * Resets our state back to what it was before the user made any changes.
   */
  public void reset() {
    refresh(true);
    Collection<File> sdkLocations = getSdkLocations();
    if (sdkLocations.size() == 1) {
      mySdkLocationTextField.setText(sdkLocations.iterator().next().getPath());
    }
    if (sdkLocations.isEmpty()) {
      myCleanupDiskLink.setEnabled(false);
    }
    else {
      myCleanupDiskLink.setEnabled(true);
    }
    myPlatformComponentsPanel.reset();
    myToolComponentsPanel.reset();
    myUpdateSitesPanel.reset();
  }

  /**
   * Save any changes to our {@link RepositorySource}s.
   */
  public void saveSources() {
    myUpdateSitesPanel.save();
  }

  /**
   * Checks whether there have been any changes made to {@link RepositorySource}s via UI.
   */
  public boolean areSourcesModified() {
    return myUpdateSitesPanel.isModified();
  }

  /**
   * Create our UI components that need custom creation.
   */
  private void createUIComponents() {
    myUpdateSitesPanel = new UpdateSitesPanel(() -> refresh(true));
  }

  /**
   * Generic action to cycle through the rows in a table, either forward or backward.
   */
  private static class CycleAction extends AbstractAction {
    final boolean myBackward;

    CycleAction(boolean backward) {
      myBackward = backward;
    }

    @Override
    public void actionPerformed(ActionEvent evt) {
      doAction((JTable)evt.getSource());
    }

    public void doAction(JTable table) {
      KeyboardFocusManager manager = KeyboardFocusManager.getCurrentKeyboardFocusManager();
      ListSelectionModel selectionModel = table.getSelectionModel();
      int row = myBackward ? selectionModel.getMinSelectionIndex() : selectionModel.getMaxSelectionIndex();

      if (row == -1) {
        if (myBackward) {
          row = table.getRowCount();
        }
      }
      row += myBackward ? -1 : 1;
      if (row < 0) {
        manager.focusPreviousComponent(table);
      }
      else if (row >= table.getRowCount()) {
        manager.focusNextComponent(table);
      }
      else {
        selectionModel.setSelectionInterval(row, row);
        table.setColumnSelectionInterval(1, 1);
        table.scrollRectToVisible(table.getCellRect(row, 1, true));
      }
      table.repaint();
    }
  }

  /**
   * Convenience to allow us to easily and consistently implement keyboard accessibility features on our tables.
   */
  public interface MultiStateRow {
    void cycleState();
  }
}<|MERGE_RESOLUTION|>--- conflicted
+++ resolved
@@ -91,12 +91,8 @@
 import java.awt.event.KeyEvent;
 import java.io.File;
 import java.io.IOException;
-<<<<<<< HEAD
+import java.nio.file.Path;
 import java.util.ArrayList;
-=======
-import java.lang.reflect.Method;
-import java.nio.file.Path;
->>>>>>> cdc83e4e
 import java.util.Collection;
 import java.util.Collections;
 import java.util.HashSet;
@@ -619,15 +615,6 @@
       myPlatformComponentsPanel.startLoading();
       myToolComponentsPanel.startLoading();
       myConfigurable.getRepoManager()
-<<<<<<< HEAD
-        .load(0, ImmutableList.of(myLocalUpdater), ImmutableList.of(myRemoteUpdater), null,
-              progressRunner, myDownloader, mySettings, false);
-    }
-    else {
-      myConfigurable.getRepoManager()
-        .load(0, ImmutableList.of(myLocalUpdater), null, null,
-              progressRunner, null, mySettings, false);
-=======
                     .load(0, ImmutableList.of(myLocalUpdater), ImmutableList.of(myRemoteUpdater), null,
                           progressRunner, myDownloader, mySettings);
     }
@@ -635,7 +622,6 @@
       myConfigurable.getRepoManager()
                     .load(0, ImmutableList.of(myLocalUpdater), null, null,
                           progressRunner, null, mySettings);
->>>>>>> cdc83e4e
     }
   }
 
