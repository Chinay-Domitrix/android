--- conflicted
+++ resolved
@@ -15,34 +15,19 @@
  */
 package com.android.tools.idea.updater.configure;
 
-<<<<<<< HEAD
-import com.android.SdkConstants;
-=======
->>>>>>> a001a568
 import com.android.repository.api.*;
 import com.android.repository.api.RepoManager.RepoLoadedCallback;
 import com.android.repository.impl.meta.RepositoryPackages;
 import com.android.repository.impl.meta.TypeDetails;
 import com.android.sdklib.AndroidVersion;
-<<<<<<< HEAD
-import com.android.sdklib.repositoryv2.meta.DetailsTypes;
-=======
 import com.android.sdklib.repository.meta.DetailsTypes;
->>>>>>> a001a568
 import com.android.tools.idea.npw.WizardUtils;
 import com.android.tools.idea.npw.WizardUtils.ValidationResult;
 import com.android.tools.idea.npw.WizardUtils.WritableCheckMode;
 import com.android.tools.idea.sdk.IdeSdks;
-<<<<<<< HEAD
-import com.android.tools.idea.sdkv2.StudioProgressRunner;
-import com.android.tools.idea.stats.UsageTracker;
-import com.android.tools.idea.ui.ApplicationUtils;
-import com.android.tools.idea.ui.Colors;
-=======
 import com.android.tools.idea.sdk.progress.StudioProgressRunner;
 import com.android.tools.idea.stats.UsageTracker;
 import com.android.tools.idea.ui.ApplicationUtils;
->>>>>>> a001a568
 import com.android.tools.idea.welcome.config.FirstRunWizardMode;
 import com.android.tools.idea.welcome.install.FirstRunWizardDefaults;
 import com.android.tools.idea.welcome.wizard.ConsolidatedProgressStep;
@@ -57,10 +42,7 @@
 import com.intellij.openapi.Disposable;
 import com.intellij.openapi.application.ApplicationManager;
 import com.intellij.openapi.application.ModalityState;
-<<<<<<< HEAD
-=======
 import com.intellij.openapi.options.Configurable;
->>>>>>> a001a568
 import com.intellij.openapi.options.ShowSettingsUtil;
 import com.intellij.openapi.project.Project;
 import com.intellij.openapi.project.ProjectManager;
@@ -204,18 +186,11 @@
   /**
    * Construct a new SdkUpdaterConfigPanel.
    *
-<<<<<<< HEAD
-   * @param handler                The AndroidSdkHandler from which to get our package information.
-=======
->>>>>>> a001a568
    * @param channelChangedCallback Callback to allow us to notify the channel picker panel if we change the selected channel.
    * @param downloader             {@link Downloader} to download remote site lists and for installing packages. If {@code null} we will
    *                               only show local packages.
    * @param settings               {@link SettingsController} for e.g. proxy settings.
-<<<<<<< HEAD
-=======
    * @param configurable           The {@link SdkUpdaterConfigurable} that created this.
->>>>>>> a001a568
    */
   public SdkUpdaterConfigPanel(@NotNull final Runnable channelChangedCallback,
                                @Nullable Downloader downloader,
@@ -266,12 +241,7 @@
             }
 
             InstallComponentsPath path =
-<<<<<<< HEAD
-              new InstallComponentsPath(myConfigurable.getRepoManager().getPackages().getRemotePackages(), FirstRunWizardMode.MISSING_SDK,
-                                        location, progressStep, false);
-=======
               new InstallComponentsPath(FirstRunWizardMode.MISSING_SDK, location, progressStep, false);
->>>>>>> a001a568
 
             progressStep.setInstallComponentsPath(path);
 
@@ -327,7 +297,8 @@
       }
     });
     mySdkLocation.setEditable(false);
-<<<<<<< HEAD
+    myToolComponentsPanel.setConfigurable(myConfigurable);
+    myPlatformComponentsPanel.setConfigurable(myConfigurable);
   }
 
   private static final class DownloadingComponentsStep extends ConsolidatedProgressStep {
@@ -348,30 +319,6 @@
     }
   }
 
-=======
-    myToolComponentsPanel.setConfigurable(myConfigurable);
-    myPlatformComponentsPanel.setConfigurable(myConfigurable);
-  }
-
-  private static final class DownloadingComponentsStep extends ConsolidatedProgressStep {
-    private InstallComponentsPath myInstallComponentsPath;
-
-    private DownloadingComponentsStep(@NotNull Disposable disposable, @NotNull DynamicWizardHost host) {
-      super(disposable, host);
-    }
-
-    private void setInstallComponentsPath(InstallComponentsPath installComponentsPath) {
-      setPaths(Collections.singletonList(installComponentsPath));
-      myInstallComponentsPath = installComponentsPath;
-    }
-
-    @Override
-    public boolean isStepVisible() {
-      return myInstallComponentsPath.shouldDownloadingComponentsStepBeShown();
-    }
-  }
-
->>>>>>> a001a568
   private static void setAndroidSdkLocation(final File sdkLocation) {
     ApplicationUtils.invokeWriteActionAndWait(ModalityState.any(), new Runnable() {
       @Override
@@ -527,12 +474,6 @@
 
         break;
       case WARN:
-<<<<<<< HEAD
-        mySdkLocationLabel.setForeground(Colors.WARNING);
-
-        mySdkErrorLabel.setForeground(Colors.WARNING);
-=======
->>>>>>> a001a568
         mySdkErrorLabel.setIcon(AllIcons.General.BalloonWarning);
         mySdkErrorLabel.setText(result.getFormattedMessage());
         mySdkErrorLabel.setVisible(true);
@@ -542,12 +483,6 @@
 
         break;
       case ERROR:
-<<<<<<< HEAD
-        mySdkLocationLabel.setForeground(Colors.ERROR);
-
-        mySdkErrorLabel.setForeground(Colors.ERROR);
-=======
->>>>>>> a001a568
         mySdkErrorLabel.setIcon(AllIcons.General.BalloonError);
         mySdkErrorLabel.setText(result.getFormattedMessage());
         mySdkErrorLabel.setVisible(true);
@@ -561,23 +496,12 @@
 
   private void loadPackages(RepositoryPackages packages) {
     Multimap<AndroidVersion, UpdatablePackage> platformPackages = TreeMultimap.create();
-<<<<<<< HEAD
-    Set<UpdatablePackage> buildToolsPackages = Sets.newTreeSet();
-=======
->>>>>>> a001a568
     Set<UpdatablePackage> toolsPackages = Sets.newTreeSet();
     for (UpdatablePackage info : packages.getConsolidatedPkgs().values()) {
       RepoPackage p = info.getRepresentative();
       TypeDetails details = p.getTypeDetails();
       if (details instanceof DetailsTypes.ApiDetailsType) {
-<<<<<<< HEAD
-        platformPackages.put(DetailsTypes.getAndroidVersion((DetailsTypes.ApiDetailsType)details), info);
-      }
-      else if (p.getPath().startsWith(SdkConstants.FD_BUILD_TOOLS)) {
-        buildToolsPackages.add(info);
-=======
         platformPackages.put(((DetailsTypes.ApiDetailsType)details).getAndroidVersion(), info);
->>>>>>> a001a568
       }
       else {
         toolsPackages.add(info);
@@ -590,21 +514,12 @@
   }
 
   /**
-<<<<<<< HEAD
-   * Gets the consolidated list of {@link NodeStateHolder}s from our children so they can be applied.
-   *
-   * @return
-   */
-  public Collection<NodeStateHolder> getStates() {
-    List<NodeStateHolder> result = Lists.newArrayList();
-=======
    * Gets the consolidated list of {@link PackageNodeModel}s from our children so they can be applied.
    *
    * @return
    */
   public Collection<PackageNodeModel> getStates() {
     List<PackageNodeModel> result = Lists.newArrayList();
->>>>>>> a001a568
     result.addAll(myPlatformComponentsPanel.myStates);
     result.addAll(myToolComponentsPanel.myStates);
     return result;
