/*
 * Copyright (C) 2015 The Android Open Source Project
 *
 * Licensed under the Apache License, Version 2.0 (the "License");
 * you may not use this file except in compliance with the License.
 * You may obtain a copy of the License at
 *
 *      http://www.apache.org/licenses/LICENSE-2.0
 *
 * Unless required by applicable law or agreed to in writing, software
 * distributed under the License is distributed on an "AS IS" BASIS,
 * WITHOUT WARRANTIES OR CONDITIONS OF ANY KIND, either express or implied.
 * See the License for the specific language governing permissions and
 * limitations under the License.
 */
package com.android.tools.idea.updater.configure;

import com.android.sdklib.AndroidVersion;
import com.android.sdklib.repository.PkgProps;
import com.android.sdklib.repository.descriptors.PkgType;
import com.android.tools.idea.sdk.remote.RemotePkgInfo;
import com.android.tools.idea.sdk.remote.UpdatablePkgInfo;
import com.android.tools.idea.sdk.remote.internal.packages.RemotePlatformPkgInfo;
import com.google.common.collect.Lists;
import com.google.common.collect.Multimap;
import com.google.common.collect.Sets;
import com.google.common.collect.TreeMultimap;
import com.intellij.ui.JBColor;
import com.intellij.ui.components.JBLabel;
import com.intellij.ui.dualView.TreeTableView;
import com.intellij.ui.treeStructure.treetable.ListTreeTableModelOnColumns;
import com.intellij.ui.treeStructure.treetable.TreeColumnInfo;
import com.intellij.util.ui.AsyncProcessIcon;
import com.intellij.util.ui.ColumnInfo;
import com.intellij.util.ui.tree.TreeUtil;

import javax.swing.*;
import javax.swing.event.ChangeEvent;
import javax.swing.event.ChangeListener;
import java.awt.*;
import java.awt.event.*;
import java.util.Enumeration;
import java.util.List;
import java.util.Set;

/**
 * Panel that shows all the packages corresponding to an AndroidVersion.
 */
public class PlatformComponentsPanel {
  private TreeTableView myPlatformSummaryTable;
  private TreeTableView myPlatformDetailTable;
  private JPanel myPlatformPanel;
  private JCheckBox myPlatformDetailsCheckbox;
  private JPanel myPlatformLoadingPanel;
  private JBLabel myPlatformLoadingLabel;
  private AsyncProcessIcon myPlatformLoadingIcon;
  private JPanel myRootPanel;
  private boolean myModified;
  private boolean myIncludePreview;

  private UpdaterTreeNode myPlatformDetailsRootNode;
  private UpdaterTreeNode myPlatformSummaryRootNode;

  Set<NodeStateHolder> myStates = Sets.newHashSet();

  // map of versions to current subpackages
  Multimap<AndroidVersion, UpdatablePkgInfo> myCurrentPackages = TreeMultimap.create();

  private final ChangeListener myModificationListener = new ChangeListener() {
    @Override
    public void stateChanged(ChangeEvent e) {
      refreshModified();
    }
  };

  public PlatformComponentsPanel() {
    myPlatformSummaryTable.setColumnSelectionAllowed(false);
    myPlatformLoadingLabel.setForeground(JBColor.GRAY);

    myPlatformDetailsCheckbox.addActionListener(new ActionListener() {
      @Override
      public void actionPerformed(ActionEvent e) {
        updatePlatformTable();
      }
    });
  }

  private void updatePlatformTable() {
    ((CardLayout)myPlatformPanel.getLayout()).show(myPlatformPanel, myPlatformDetailsCheckbox.isSelected() ? "details" : "summary");
  }

  private void updatePlatformItems() {
    myPlatformDetailsRootNode.removeAllChildren();
    myPlatformSummaryRootNode.removeAllChildren();
    myStates.clear();
    List<AndroidVersion> versions = Lists.newArrayList(myCurrentPackages.keySet());
    versions = Lists.reverse(versions);
    for (AndroidVersion version : versions) {
      String androidVersion = null;
      for (UpdatablePkgInfo info : myCurrentPackages.get(version)) {
        String maybeVersion = null;
        if (info.hasLocal()) {
          maybeVersion = info.getLocalInfo().getSourceProperties().getProperty(PkgProps.PLATFORM_VERSION);
        }
        else {
          RemotePkgInfo remote = info.getRemote(true);
          if (remote instanceof RemotePlatformPkgInfo) {
            maybeVersion = ((RemotePlatformPkgInfo)remote).getVersionName();
          }
        }
        if (maybeVersion != null) {
          androidVersion = maybeVersion;
        }
      }
      Set<UpdaterTreeNode> versionNodes = Sets.newHashSet();
      UpdaterTreeNode marker = new ParentTreeNode(version, androidVersion);
      myPlatformDetailsRootNode.add(marker);
      boolean obsolete = false;
      for (UpdatablePkgInfo info : myCurrentPackages.get(version)) {
        NodeStateHolder holder = new NodeStateHolder(info);
        myStates.add(holder);
        UpdaterTreeNode node = new PlatformDetailsTreeNode(holder, myIncludePreview, myModificationListener);
        marker.add(node);
        versionNodes.add(node);
        if (info.getPkgDesc(myIncludePreview).isObsolete() && info.getPkgDesc(myIncludePreview).getType() == PkgType.PKG_PLATFORM) {
          obsolete = true;
        }
      }
      if (!obsolete) {
        SummaryTreeNode node = SummaryTreeNode.createNode(version, versionNodes, androidVersion);
        if (node != null) {
          myPlatformSummaryRootNode.add(node);
        }
      }
    }
    refreshModified();
    SdkUpdaterConfigPanel.resizeColumnsToFit(myPlatformDetailTable);
    SdkUpdaterConfigPanel.resizeColumnsToFit(myPlatformSummaryTable);
    myPlatformDetailTable.updateUI();
    myPlatformSummaryTable.updateUI();
    TreeUtil.expandAll(myPlatformDetailTable.getTree());
    TreeUtil.expandAll(myPlatformSummaryTable.getTree());
  }

  public void startLoading() {
    myCurrentPackages.clear();
    myPlatformLoadingPanel.setVisible(true);
  }

  public void finishLoading() {
    updatePlatformItems();
    myPlatformLoadingPanel.setVisible(false);
  }

  private void createUIComponents() {
    UpdaterTreeNode.Renderer renderer = new SummaryTreeNode.Renderer();

    myPlatformLoadingIcon = new AsyncProcessIcon("Loading...");
    myPlatformSummaryRootNode = new RootNode();
    myPlatformDetailsRootNode = new RootNode();
    ColumnInfo[] platformSummaryColumns =
      new ColumnInfo[]{new DownloadStatusColumnInfo(), new TreeColumnInfo("Name"), new ApiLevelColumnInfo(), new RevisionColumnInfo(),
        new StatusColumnInfo()};
    myPlatformSummaryTable = new TreeTableView(new ListTreeTableModelOnColumns(myPlatformSummaryRootNode, platformSummaryColumns));
    SdkUpdaterConfigPanel.setTreeTableProperties(myPlatformSummaryTable, renderer, myModificationListener);

    ColumnInfo[] platformDetailColumns =
      new ColumnInfo[]{new DownloadStatusColumnInfo(), new TreeColumnInfo("Name"), new ApiLevelColumnInfo(), new RevisionColumnInfo(),
        new StatusColumnInfo()};
    myPlatformDetailTable = new TreeTableView(new ListTreeTableModelOnColumns(myPlatformDetailsRootNode, platformDetailColumns));
    SdkUpdaterConfigPanel.setTreeTableProperties(myPlatformDetailTable, renderer, myModificationListener);
  }

  public void setPackages(Multimap<AndroidVersion, UpdatablePkgInfo> packages) {
    myCurrentPackages = packages;
    updatePlatformItems();
  }

  public boolean isModified() {
    return myModified;
  }

  public void refreshModified() {
    Enumeration items = myPlatformDetailsRootNode.breadthFirstEnumeration();
    while (items.hasMoreElements()) {
      UpdaterTreeNode node = (UpdaterTreeNode)items.nextElement();
      if (node.getInitialState() != node.getCurrentState()) {
        myModified = true;
        return;
      }
    }
    myModified = false;
  }

  public void reset() {
    for (Enumeration children = myPlatformDetailsRootNode.breadthFirstEnumeration(); children.hasMoreElements(); ) {
      UpdaterTreeNode node = (UpdaterTreeNode)children.nextElement();
      node.resetState();
    }
    refreshModified();
  }

  public void clearState() {
    myStates.clear();
  }

  /**
   * After changing whether previews are included, setPackages() must be called again with appropriately filtered packages.
   */
  public void setIncludePreview(boolean includePreview) {
    myIncludePreview = includePreview;
<<<<<<< HEAD
=======
  }

  public void setEnabled(boolean enabled) {
    myPlatformDetailTable.setEnabled(enabled);
    myPlatformSummaryTable.setEnabled(enabled);
    myPlatformDetailsCheckbox.setEnabled(enabled);
>>>>>>> 5e53b3dc
  }
}<|MERGE_RESOLUTION|>--- conflicted
+++ resolved
@@ -209,14 +209,11 @@
    */
   public void setIncludePreview(boolean includePreview) {
     myIncludePreview = includePreview;
-<<<<<<< HEAD
-=======
   }
 
   public void setEnabled(boolean enabled) {
     myPlatformDetailTable.setEnabled(enabled);
     myPlatformSummaryTable.setEnabled(enabled);
     myPlatformDetailsCheckbox.setEnabled(enabled);
->>>>>>> 5e53b3dc
   }
 }