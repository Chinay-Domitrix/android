<?xml version="1.0" encoding="UTF-8"?>
<module type="JAVA_MODULE" version="4">
  <component name="NewModuleRootManager" inherit-compiler-output="true">
    <exclude-output />
    <content url="file://$MODULE_DIR$">
      <sourceFolder url="file://$MODULE_DIR$/src" isTestSource="false" />
    </content>
    <orderEntry type="inheritedJdk" />
    <orderEntry type="library" name="studio-sdk" level="project" />
    <orderEntry type="sourceFolder" forTests="false" />
    <orderEntry type="module" module-name="intellij.android.common" />
    <orderEntry type="module" module-name="intellij.android.core" />
<<<<<<< HEAD
    <orderEntry type="module" module-name="android.sdktools.analytics-tracker" />
=======
    <orderEntry type="module" module-name="analytics-tracker" />
>>>>>>> b5f40ffd
    <orderEntry type="module" module-name="intellij.android.observable" />
    <orderEntry type="module" module-name="intellij.android.adt.ui" />
    <orderEntry type="module" module-name="intellij.android.wizard" />
    <orderEntry type="module" module-name="intellij.android.wizard.model" />
    <orderEntry type="module" module-name="intellij.android.observable.ui" />
    <orderEntry type="library" name="studio-analytics-proto" level="project" />
    <orderEntry type="library" name="protobuf" level="project" />
    <orderEntry type="library" name="Guava" level="project" />
    <orderEntry type="library" name="jetbrains-annotations" level="project" />
    <orderEntry type="library" name="kotlin-stdlib-jdk8" level="project" />
    <orderEntry type="module" module-name="intellij.platform.projectModel" />
    <orderEntry type="module" module-name="intellij.platform.lang.core" />
    <orderEntry type="module" module-name="intellij.platform.util.base" />
    <orderEntry type="module" module-name="intellij.platform.util.rt" />
    <orderEntry type="module" module-name="intellij.platform.lang" />
    <orderEntry type="module" module-name="intellij.platform.editor" />
    <orderEntry type="module" module-name="intellij.platform.remote.core" />
    <orderEntry type="module" module-name="intellij.platform.analysis" />
    <orderEntry type="module" module-name="intellij.java.guiForms.rt" />
    <orderEntry type="module" module-name="intellij.platform.ide" />
    <orderEntry type="module" module-name="intellij.platform.core" />
    <orderEntry type="module" module-name="intellij.platform.extensions" />
    <orderEntry type="module" module-name="intellij.platform.ide.impl" />
    <orderEntry type="module" module-name="intellij.platform.util" />
    <orderEntry type="module" module-name="intellij.platform.util.ex" />
    <orderEntry type="module" module-name="intellij.platform.core.ui" />
    <orderEntry type="module" module-name="intellij.platform.ide.core" />
    <orderEntry type="module" module-name="intellij.platform.util.ui" />
  </component>
</module><|MERGE_RESOLUTION|>--- conflicted
+++ resolved
@@ -6,15 +6,10 @@
       <sourceFolder url="file://$MODULE_DIR$/src" isTestSource="false" />
     </content>
     <orderEntry type="inheritedJdk" />
-    <orderEntry type="library" name="studio-sdk" level="project" />
     <orderEntry type="sourceFolder" forTests="false" />
     <orderEntry type="module" module-name="intellij.android.common" />
     <orderEntry type="module" module-name="intellij.android.core" />
-<<<<<<< HEAD
-    <orderEntry type="module" module-name="android.sdktools.analytics-tracker" />
-=======
     <orderEntry type="module" module-name="analytics-tracker" />
->>>>>>> b5f40ffd
     <orderEntry type="module" module-name="intellij.android.observable" />
     <orderEntry type="module" module-name="intellij.android.adt.ui" />
     <orderEntry type="module" module-name="intellij.android.wizard" />
@@ -25,6 +20,7 @@
     <orderEntry type="library" name="Guava" level="project" />
     <orderEntry type="library" name="jetbrains-annotations" level="project" />
     <orderEntry type="library" name="kotlin-stdlib-jdk8" level="project" />
+    <orderEntry type="module" module-name="intellij.android.jps.model" />
     <orderEntry type="module" module-name="intellij.platform.projectModel" />
     <orderEntry type="module" module-name="intellij.platform.lang.core" />
     <orderEntry type="module" module-name="intellij.platform.util.base" />
