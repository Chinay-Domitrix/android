--- conflicted
+++ resolved
@@ -16,6 +16,7 @@
 import com.android.tools.idea.gradle.dsl.api.GradleBuildModel;
 import com.android.tools.idea.gradle.dsl.api.util.PsiElementHolder;
 import com.android.tools.idea.gradle.dsl.api.util.TypeReference;
+import com.android.tools.idea.gradle.dsl.parser.elements.GradleDslElement;
 import com.intellij.openapi.vfs.VirtualFile;
 import com.intellij.psi.PsiElement;
 import org.jetbrains.annotations.NotNull;
@@ -44,18 +45,16 @@
   String DOUBLE_QUOTES = "\"";
 
   /**
-<<<<<<< HEAD
+   * @return the model property holder. For {@link ResolvedPropertyModel} this means the unresolved model property holder.
+   */
+  @NotNull
+  GradleDslElement getRawPropertyHolder();  // FIXME-ank5: real type is GradleDslElement
+
+  /**
    * @return instance of GradleDslElement, which is not accessible from this module
    */
-=======
-   * @return the model property holder. For {@link ResolvedPropertyModel} this means the unresolved model property holder.
-   */
-  @NotNull
-  GradleDslElement getRawPropertyHolder();
-
->>>>>>> 799703f0
-  @Nullable
-  Object getRawElement(); // FIXME-ank4: real type is GradleDslElement
+  @Nullable
+  GradleDslElement getRawElement(); // FIXME-ank4: real type is GradleDslElement
 
   /**
    * Converts a string to one that can be used to set interpolated strings using {@link #setValue(Object)}
