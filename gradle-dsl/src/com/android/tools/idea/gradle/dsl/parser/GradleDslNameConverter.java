/*
 * Copyright (C) 2019 The Android Open Source Project
 *
 * Licensed under the Apache License, Version 2.0 (the "License");
 * you may not use this file except in compliance with the License.
 * You may obtain a copy of the License at
 *
 *      http://www.apache.org/licenses/LICENSE-2.0
 *
 * Unless required by applicable law or agreed to in writing, software
 * distributed under the License is distributed on an "AS IS" BASIS,
 * WITHOUT WARRANTIES OR CONDITIONS OF ANY KIND, either express or implied.
 * See the License for the specific language governing permissions and
 * limitations under the License.
 */
package com.android.tools.idea.gradle.dsl.parser;

import static com.android.tools.idea.gradle.dsl.parser.ExternalNameInfo.ExternalNameSyntax.UNKNOWN;

import com.android.tools.idea.gradle.dsl.model.BuildModelContext;
import com.android.tools.idea.gradle.dsl.parser.elements.GradleDslElement;
import com.android.tools.idea.gradle.dsl.parser.semantics.ModelPropertyDescription;
import com.intellij.psi.PsiElement;
import java.util.regex.Pattern;
import org.jetbrains.annotations.NotNull;
import org.jetbrains.annotations.Nullable;

public interface GradleDslNameConverter {
  enum Kind {
    NONE,
    GROOVY,
<<<<<<< HEAD
    KOTLIN
=======
    KOTLIN,
    TOML,
>>>>>>> b5f40ffd
  }

  /**
   * Provides a way for the Dsl models to dispatch based on the backend language of the name converter (parser/writer) we have
   * without requiring a dependency on the implementation.
   *
   * @return an enum indicating the kind of name converter this is.
   */
  @NotNull Kind getKind();

  /**
   * Converts Psi of an external language into a string suitable as input to GradleNameElement (with dotted notation indicating
   * hierarchy).  Implementors should perform syntactic analysis of the {@code element} as appropriate to the external language.
   *
   * @param element a Psi element containing the external-syntax name
   * @return a string containing a dotted-name representation of the external-named element
   */
  @NotNull
  default String psiToName(@NotNull PsiElement element) { return ""; }

  /**
   * Converts text of an external language into a string suitable as input to GradleNameElement (with dotted notation indicating
   * hierarchy).  Implementors should perform conversion of the {@code referenceText} as appropriate to the external language.
   *
   * @param context the Dsl element in the context of which we are examining this reference
   * @param referenceText the external text denoting a reference
   * @return a string containing a dotted-name representation of the external-named element
   */
  @NotNull
  default String convertReferenceText(@NotNull GradleDslElement context, @NotNull String referenceText) {
    return "";
  }

  /**
   * Converts Psi of an external language into a string suitable as input to GradleNameElement (with dotted notation indicating
   * hierarchy, suitably escaped).  Implementors should perform conversion of the {@code element} as appropriate to the external language.
   *
   * @param context the Dsl element in the context of which we are examining this reference
   * @param element the PsiElement denoting a reference
   * @return a string containing a dotted-name representation of the external-named element
   *
   */
  @NotNull
  default String convertReferencePsi(@NotNull GradleDslElement context, @NotNull PsiElement element) {
    return "";
  }

  /**
   * Convert a reference text expressed in a dsl-compatible syntax to a text compatible with the corresponding build script language.
   * @param context the dsl context within which we are applying the conversion
   * @param referenceText the reference text. This parameter is used to look for the dslElement with such a name in case {@param dslElement}
   *                      is null.
   * @param forInjection indicates whether the reference text should be converted to be used for a variable injection or not.
   * @return reference text converted to the external language syntax.
   */
  @NotNull
  default String convertReferenceToExternalText(
    @NotNull GradleDslElement context,
    @NotNull String referenceText,
    boolean forInjection
  ) { return "";}

  /**
   * Convert a reference text expressed in a dsl-compatible syntax to a text compatible with the corresponding build script language.
   * @param context the dsl context within which we are applying the conversion
   * @param dslElement the element we would like to convert it's name to external syntax.
   * @param forInjection indicates whether the reference text should be converted to be used for a variable injection or not.
   * @return reference text converted to the external language syntax.
   */
  @NotNull
  default String convertReferenceToExternalText(
    @NotNull GradleDslElement context,
    @NotNull GradleDslElement dslElement,
    boolean forInjection
  ) { return "";}

  /**
   * Converts a dotted-hierarchy name with hierarchy denoted by canonical model names to a dotted-hierarchy name in the vocabulary
   * of the external Dsl language.  Does not perform any syntactic transformations.
   *
   * @param modelName the canonical model namestring for this name
   * @param context the parent element of the element whose name this is
   * @return an instance of {@link ExternalNameInfo} whose {@link ExternalNameInfo#externalNameParts} field is the string containing a
   * dotted-hierarchy of external names, and whose {@link ExternalNameInfo#syntax} field indicates whether that name is to be used as a
   * setter method (true) or in a property assignment (false), or we don't know (null).
   */
  @NotNull
  default ExternalNameInfo externalNameForParent(@NotNull String modelName, @NotNull GradleDslElement context) {
    return new ExternalNameInfo("", UNKNOWN);
  }

  /**
   * Returns the regex pattern for the syntax allowed in injections without the need of {} when injected.
   */
  // TODO(b/173698662): improve the regexp patterns for complex injections.
  default @Nullable Pattern getPatternForUnwrappedVariables() {
    return null;
  };

  /**
   * Returns the regex pattern for the syntax needing to be wrapped by {}  when injected.
   */
  // TODO(b/173698662): improve the regexp patterns for complex injections.
  default @Nullable Pattern getPatternForWrappedVariables() {
    return null;
  };

  /**
   * Converts a single external name part to a description of the Model property it is associated with.
   * Does not perform any syntactic transformations.
   *
   * @param externalName the external operator or property name
   * @param context the parent element of the element whose name this is (or will be after parsing)
   * @return a description of the model property
   */
  @Nullable
  default ModelPropertyDescription modelDescriptionForParent(@NotNull String externalName, @NotNull GradleDslElement context) { return null; }

  /**
   * @return the {@link BuildModelContext} associated with the Dsl file this name converter is attached to.
   */
  @NotNull
  BuildModelContext getContext();
}<|MERGE_RESOLUTION|>--- conflicted
+++ resolved
@@ -29,12 +29,8 @@
   enum Kind {
     NONE,
     GROOVY,
-<<<<<<< HEAD
-    KOTLIN
-=======
     KOTLIN,
     TOML,
->>>>>>> b5f40ffd
   }
 
   /**
