--- conflicted
+++ resolved
@@ -246,14 +246,11 @@
   }
 
   @Override
-<<<<<<< HEAD
-=======
   public @NotNull GradleDslElement getHolder() {
     return myRealModel.getHolder();
   }
 
   @Override
->>>>>>> b5f40ffd
   @NotNull
   public GradleDslElement getRawPropertyHolder() {
     return myRealModel.getRawPropertyHolder();
