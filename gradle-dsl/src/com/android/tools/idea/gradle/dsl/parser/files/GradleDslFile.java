/*
 * Copyright (C) 2017 The Android Open Source Project
 *
 * Licensed under the Apache License, Version 2.0 (the "License");
 * you may not use this file except in compliance with the License.
 * You may obtain a copy of the License at
 *
 *      http://www.apache.org/licenses/LICENSE-2.0
 *
 * Unless required by applicable law or agreed to in writing, software
 * distributed under the License is distributed on an "AS IS" BASIS,
 * WITHOUT WARRANTIES OR CONDITIONS OF ANY KIND, either express or implied.
 * See the License for the specific language governing permissions and
 * limitations under the License.
 */
package com.android.tools.idea.gradle.dsl.parser.files;

import static com.intellij.openapi.vfs.VfsUtilCore.virtualToIoFile;

import com.android.tools.idea.gradle.dsl.api.BuildModelNotification;
import com.android.tools.idea.gradle.dsl.model.BuildModelContext;
import com.android.tools.idea.gradle.dsl.parser.GradleDslParser;
import com.android.tools.idea.gradle.dsl.parser.GradleDslTransformerFactory;
import com.android.tools.idea.gradle.dsl.parser.GradleDslWriter;
import com.android.tools.idea.gradle.dsl.parser.elements.ElementState;
import com.android.tools.idea.gradle.dsl.parser.elements.GradleDslElement;
import com.android.tools.idea.gradle.dsl.parser.elements.GradleDslElementEnum;
import com.android.tools.idea.gradle.dsl.parser.elements.GradleDslGlobalValue;
import com.android.tools.idea.gradle.dsl.parser.elements.GradleNameElement;
import com.android.tools.idea.gradle.dsl.parser.elements.GradlePropertiesDslElement;
import com.google.common.collect.ImmutableMap;
import com.intellij.openapi.application.Application;
import com.intellij.openapi.application.ApplicationManager;
import com.intellij.openapi.diagnostic.Logger;
import com.intellij.openapi.editor.Document;
import com.intellij.openapi.fileEditor.FileDocumentManager;
import com.intellij.openapi.project.Project;
import com.intellij.openapi.util.Computable;
import com.intellij.openapi.util.io.FileUtil;
import com.intellij.openapi.vfs.VirtualFile;
import com.intellij.psi.PsiDocumentManager;
import com.intellij.psi.PsiElement;
import com.intellij.psi.PsiFile;
import com.intellij.psi.PsiManager;
import java.io.File;
import java.util.Arrays;
import java.util.List;
import java.util.Map;
import java.util.Optional;
import java.util.function.Predicate;
import org.jetbrains.annotations.NotNull;
import org.jetbrains.annotations.Nullable;

/**
 * Provides Gradle-specific abstraction over Gradle build and related files, whatever their implementation language.
 */
public abstract class GradleDslFile extends GradlePropertiesDslElement {
  private static final Logger LOG = Logger.getInstance(GradleDslFile.class);

  @NotNull private final ElementList myGlobalProperties = new ElementList();
  @NotNull private final VirtualFile myFile;
  @NotNull private final Project myProject;
  @NotNull private final GradleDslWriter myGradleDslWriter;
<<<<<<< HEAD
  @NotNull private final GradleDslParser myGradleDslParser;
=======
  @NotNull protected final GradleDslParser myGradleDslParser;
>>>>>>> b5f40ffd
  @NotNull private final BuildModelContext myBuildModelContext;

  protected GradleDslFile(@NotNull VirtualFile file,
                          @NotNull Project project,
                          @NotNull String moduleName,
                          @NotNull BuildModelContext context) {
    super(null, null, GradleNameElement.fake(moduleName));
    myFile = file;
    myProject = project;
    myBuildModelContext = context;

    Application application = ApplicationManager.getApplication();
    PsiFile psiFile = application.runReadAction((Computable<PsiFile>)() -> PsiManager.getInstance(myProject).findFile(myFile));

    List<GradleDslTransformerFactory> factories = GradleDslTransformerFactory.EXTENSION_POINT_NAME.getExtensionList();
    boolean foundFactory = false;

    // If we don't support the language we ignore the PsiElement and set stubs for the writer and parser.
    // This means this file will produce an empty model.
    @NotNull GradleDslParser dslParser = new GradleDslParser.Adapter(context);
    @NotNull GradleDslWriter dslWriter = new GradleDslWriter.Adapter(context);
    // Search for something that does support the build language.
    if (psiFile == null) {
      LOG.debug("Failed to find psiFile for virtualFile " + myFile.getName());
    }
    else {
      for (GradleDslTransformerFactory factory : factories) {
        if (factory.canTransform(psiFile)) {
          dslParser = factory.createParser(psiFile, context, this);
          dslWriter = factory.createWriter(context);
          setPsiElement(psiFile);
          foundFactory = true;
          break;
        }
      }
      if (!foundFactory) {
        LOG.debug("Failed to find transformer for file " + psiFile.getName() + " (" + psiFile.getClass().getCanonicalName() + ")");
      }
    }

    myGradleDslWriter = dslWriter;
    myGradleDslParser = dslParser;
    populateGlobalProperties();
  }

  private void populateGlobalProperties() {
    GradleDslElement rootDir =
      new GradleDslGlobalValue(this, new File(FileUtil.toCanonicalPath(Optional.ofNullable(myProject.getBasePath()).orElse(""))).getPath(), "rootDir");
    myGlobalProperties.addElement(rootDir, ElementState.DEFAULT, false);
    GradleDslElement projectDir = new GradleDslGlobalValue(this, getDirectoryPath().getPath(), "projectDir");
    myGlobalProperties.addElement(projectDir, ElementState.DEFAULT, false);

    // org.gradle.api.JavaVersion
    ImmutableMap.Builder<String,String> builder = ImmutableMap.builder();
    Arrays.asList("1_1", "1_2", "1_3", "1_4", "1_5", "1_6", "1_7", "1_8", "1_9", "1_10", "11", "12", "13", "HIGHER")
      .forEach(s -> builder.put("VERSION_" + s, "JavaVersion.VERSION_" + s));
    Map<String,String> javaVersionValues = builder.build();
    GradleDslElement javaVersion = new GradleDslElementEnum(this, GradleNameElement.fake("JavaVersion"), javaVersionValues);
    myGlobalProperties.addElement(javaVersion, ElementState.DEFAULT, false);
  }

  @Override
  protected GradleDslElement getElementWhere(@NotNull Predicate<ElementList.ElementItem> predicate) {
    GradleDslElement result = super.getElementWhere(predicate);
    if (result == null) {
      result = myGlobalProperties.getElementWhere(predicate);
    }
    return result;
  }

  @Override
  protected GradleDslElement getElementBeforeChildWhere(Predicate<ElementList.ElementItem> predicate,
                                                        @NotNull GradleDslElement element,
                                                        boolean includeSelf) {
    GradleDslElement result = super.getElementBeforeChildWhere(predicate, element, includeSelf);
    if (result == null) {
      result = myGlobalProperties.getElementBeforeChildWhere(predicate, element, includeSelf);
    }
    return result;
  }

  /**
   * Parses the gradle file again. This is a convenience method when an already parsed gradle file needs to be parsed again
   * (for example, after making changes to the PSI elements.)
   */
  public void reparse() {
    clear();
    parse();
  }

  public void parse() {
    myGradleDslParser.parse();
    // we might have textually-forward references that are nevertheless valid because of the prioritization of the buildscript block:
    // attempt resolution once more after the whole of the file is parsed.
    getContext().getDependencyManager().resolveAllIn(this, true);
  }

  @NotNull
  public Project getProject() {
    return myProject;
  }

  @NotNull
  public VirtualFile getFile() {
    return myFile;
  }

  @NotNull
  public File getDirectoryPath() {
    return virtualToIoFile(getFile().getParent());
  }

  @NotNull
  public GradleDslWriter getWriter() {
    return myGradleDslWriter;
  }

  @NotNull
  public GradleDslParser getParser() {
    return myGradleDslParser;
  }

  @NotNull
  public BuildModelContext getContext() {
    return myBuildModelContext;
  }
  @NotNull
  public List<BuildModelNotification> getPublicNotifications() {
    return myBuildModelContext.getPublicNotifications(this);
  }

  public void saveAllChanges() {
    PsiElement element = getPsiElement();
    // Properties files do not have PsiElements.
    if (element == null) {
      return;
    }

    // Check for any postponed psi operations and complete them to unblock the underlying document for further modifications.
    assert element instanceof PsiFile;

    PsiDocumentManager psiDocumentManager = PsiDocumentManager.getInstance(getProject());
    Document document = psiDocumentManager.getDocument((PsiFile)element);
    if (document == null) {
      return;
    }

    if (psiDocumentManager.isDocumentBlockedByPsi(document)) {
      psiDocumentManager.doPostponedOperationsAndUnblockDocument(document);
    }

    // Save the file to disk to ensure the changes exist when it is read.
    FileDocumentManager.getInstance().saveDocument(document);
    // Saving can alter the document, for example if any trailing spaces were present and were removed on save.
    if (!psiDocumentManager.isCommitted(document)) {
      psiDocumentManager.commitDocument(document);
    }
  }

  @Nullable
  public VirtualFile tryToFindSettingsFile() {
    if (this instanceof GradleSettingsFile) {
      return getFile();
    }

    VirtualFile buildFileParent = getFile().getParent();
    while (buildFileParent != null) {
      VirtualFile maybeSettingsFile = myBuildModelContext.getGradleSettingsFile(virtualToIoFile(buildFileParent));
      if (maybeSettingsFile != null) {
        return maybeSettingsFile;
      }
      buildFileParent = buildFileParent.getParent();
    }
    return null;
  }
}<|MERGE_RESOLUTION|>--- conflicted
+++ resolved
@@ -61,11 +61,7 @@
   @NotNull private final VirtualFile myFile;
   @NotNull private final Project myProject;
   @NotNull private final GradleDslWriter myGradleDslWriter;
-<<<<<<< HEAD
-  @NotNull private final GradleDslParser myGradleDslParser;
-=======
   @NotNull protected final GradleDslParser myGradleDslParser;
->>>>>>> b5f40ffd
   @NotNull private final BuildModelContext myBuildModelContext;
 
   protected GradleDslFile(@NotNull VirtualFile file,
