--- conflicted
+++ resolved
@@ -23,10 +23,7 @@
 import com.android.tools.idea.gradle.dsl.api.java.JavaModel;
 import com.android.tools.idea.gradle.dsl.api.repositories.RepositoriesModel;
 import com.android.tools.idea.gradle.dsl.api.settings.PluginsModel;
-<<<<<<< HEAD
 import com.android.tools.idea.gradle.dsl.api.util.GradleDslModel;
-=======
->>>>>>> b5f40ffd
 import com.intellij.openapi.diagnostic.ControlFlowException;
 import com.intellij.openapi.diagnostic.Logger;
 import com.intellij.openapi.module.Module;
@@ -34,24 +31,14 @@
 import com.intellij.openapi.vfs.VirtualFile;
 import com.intellij.psi.PsiElement;
 import java.io.File;
-<<<<<<< HEAD
 import java.util.List;
 import java.util.Map;
 import java.util.Set;
-=======
-import java.util.Map;
->>>>>>> b5f40ffd
 import java.util.function.Supplier;
 import org.jetbrains.annotations.NotNull;
 import org.jetbrains.annotations.Nullable;
 import org.jetbrains.annotations.TestOnly;
 
-<<<<<<< HEAD
-=======
-import java.util.List;
-import java.util.Set;
-
->>>>>>> b5f40ffd
 public interface GradleBuildModel extends GradleFileModel, PluginsModel {
   /**
    * Runs the given supplier and returns the result if no exception was thrown. If an exception was thrown then
@@ -81,10 +68,7 @@
    * Care should be taken when calling this method repeatedly since it runs over the whole PSI tree in order to build the model.
    * In most cases if you want to use this method you should use {@link ProjectBuildModel} instead since it prevents files from being
    * parsed more than once and ensures changes in applied files are mirrored by any model obtained from it.
-<<<<<<< HEAD
-=======
    *
->>>>>>> b5f40ffd
    * @deprecated Use {@link ProjectBuildModel#get(Project)} instead.
    */
   @Deprecated
