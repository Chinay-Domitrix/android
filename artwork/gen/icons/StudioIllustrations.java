--- conflicted
+++ resolved
@@ -16,33 +16,6 @@
   }
 
   public static final class Common {
-<<<<<<< HEAD
-    /** 171x97 */ public static final @NotNull Icon DISCONNECT_PROFILER = load("studio/illustrations/common/disconnect-profiler.svg", 123552894, 2);
-    /** 171x97 */ public static final @NotNull Icon DISCONNECT = load("studio/illustrations/common/disconnect.svg", 379535377, 2);
-    /** 64x64 */ public static final @NotNull Icon PRODUCT_ICON = load("studio/illustrations/common/product-icon.svg", 845675505, 0);
-  }
-
-  public static final class FormFactors {
-    /** 100x100 */ public static final @NotNull Icon AUTOMOTIVE_LARGE = load("studio/illustrations/form-factors/automotive-large.svg", -486308431, 2);
-    /** 64x64 */ public static final @NotNull Icon AUTOMOTIVE = load("studio/illustrations/form-factors/automotive.svg", 1096416489, 0);
-    /** 100x100 */ public static final @NotNull Icon CAR_LARGE = load("studio/illustrations/form-factors/car-large.svg", -1908450629, 2);
-    /** 64x64 */ public static final @NotNull Icon CAR = load("studio/illustrations/form-factors/car.svg", -1201999518, 0);
-    /** 100x100 */ public static final @NotNull Icon GLASS_LARGE = load("studio/illustrations/form-factors/glass-large.svg", -1522301282, 2);
-    /** 64x64 */ public static final @NotNull Icon GLASS = load("studio/illustrations/form-factors/glass.svg", -24979327, 0);
-    /** 100x100 */ public static final @NotNull Icon MOBILE_LARGE = load("studio/illustrations/form-factors/mobile-large.svg", 1798546124, 2);
-    /** 64x64 */ public static final @NotNull Icon MOBILE = load("studio/illustrations/form-factors/mobile.svg", -2061908687, 0);
-    /** 100x100 */ public static final @NotNull Icon THINGS_LARGE = load("studio/illustrations/form-factors/things-large.svg", 757169822, 2);
-    /** 64x64 */ public static final @NotNull Icon THINGS = load("studio/illustrations/form-factors/things.svg", -1161104609, 0);
-    /** 100x100 */ public static final @NotNull Icon TV_LARGE = load("studio/illustrations/form-factors/tv-large.svg", 1836400319, 2);
-    /** 64x64 */ public static final @NotNull Icon TV = load("studio/illustrations/form-factors/tv.svg", 931409471, 0);
-    /** 100x100 */ public static final @NotNull Icon WEAR_LARGE = load("studio/illustrations/form-factors/wear-large.svg", 1608904857, 2);
-    /** 64x64 */ public static final @NotNull Icon WEAR = load("studio/illustrations/form-factors/wear.svg", -303682001, 0);
-  }
-
-  public static final class Wizards {
-    /** 512x512 */ public static final @NotNull Icon ANDROID_MODULE = load("studio/illustrations/wizards/android-module.svg", 1394693787, 0);
-    /** 512x512 */ public static final @NotNull Icon NO_ACTIVITY = load("studio/illustrations/wizards/no-activity.svg", 1272587737, 2);
-=======
     /** 171x97 */ public static final @NotNull Icon DISCONNECT_PROFILER = load("studio/illustrations/common/disconnect-profiler.svg", -744530621, 2);
     /** 171x97 */ public static final @NotNull Icon DISCONNECT = load("studio/illustrations/common/disconnect.svg", 1617282267, 2);
     /** 64x64 */ public static final @NotNull Icon PRODUCT_ICON = load("studio/illustrations/common/product-icon.svg", -198502308, 0);
@@ -66,6 +39,5 @@
   public static final class Wizards {
     /** 512x512 */ public static final @NotNull Icon ANDROID_MODULE = load("studio/illustrations/wizards/android-module.svg", 1763679151, 0);
     /** 512x512 */ public static final @NotNull Icon NO_ACTIVITY = load("studio/illustrations/wizards/no-activity.svg", -1101381674, 2);
->>>>>>> de127946
   }
 }