/*
 * Copyright (C) 2019 The Android Open Source Project
 *
 * Licensed under the Apache License, Version 2.0 (the "License");
 * you may not use this file except in compliance with the License.
 * You may obtain a copy of the License at
 *
 *      http://www.apache.org/licenses/LICENSE-2.0
 *
 * Unless required by applicable law or agreed to in writing, software
 * distributed under the License is distributed on an "AS IS" BASIS,
 * WITHOUT WARRANTIES OR CONDITIONS OF ANY KIND, either express or implied.
 * See the License for the specific language governing permissions and
 * limitations under the License.
 */
package com.android.tools.idea.bleak

import java.util.IdentityHashMap

<<<<<<< HEAD
class LeakInfo(private val g: HeapGraph, private val leakRoot: Node, private val prevLeakRoot: Node) {
  private val leaktrace: Leaktrace = leakRoot.getLeaktrace()
  private val childrenObjects = leakRoot.childObjects.uniqueByIdentity()
  private val prevChildrenObjects = prevLeakRoot.childObjects.uniqueByIdentity()
  private val addedChildrenObjects = childrenObjects.filter { c -> prevChildrenObjects.all { it !== c } }
  private val addedChildren = leakRoot.children.filter { c -> prevLeakRoot.children.all { it.obj !== c.obj }}
  private val retainedByNewChildren = g.dominatedNodes(addedChildren.toSet())
  private val retainedByAllChildren = g.dominatedNodes(leakRoot.children.toSet())
=======
class LeakInfo(val g: HeapGraph, val leakRoot: Node, val prevLeakRoot: Node) {
  val leaktrace: Leaktrace = leakRoot.getLeaktrace()
  val childrenObjects = leakRoot.childObjects.uniqueByIdentity()
  val prevChildren = prevLeakRoot.children
  val prevChildrenObjects = prevLeakRoot.childObjects.uniqueByIdentity()
  val addedChildrenObjects = childrenObjects.filter { c -> prevChildrenObjects.all { it !== c } }
  val addedChildren = leakRoot.children.filter { c -> prevChildren.all { it.obj !== c.obj }}
  val retainedByNewChildren = mutableListOf<Node>()
  val retainedByAllChildren = mutableListOf<Node>()
>>>>>>> de127946

  override fun toString() = buildString {
    appendln(leaktrace)
    appendln(" ${leakRoot.degree} child nodes (+${leakRoot.degree - prevLeakRoot.degree}) [${childrenObjects.size} distinct child objects (+${addedChildrenObjects.size})]. New child nodes: ${addedChildren.size}")
    addedChildren.take(20).forEach {
        appendln("   Added: ${it.objString()}")
    }
    // if many objects are added, print summary information about their most common classes
    if (addedChildren.size > 20) {
      appendln("   ...")
      appendln("  Most common classes of added objects: ")
      mostCommonClassesOf(addedChildren, 5).forEach {
        appendln("    ${it.second} ${it.first.name}")
      }
    }

    // print information about objects retained by the added children:
    if (retainedByAllChildren.isEmpty()) {
      appendln("\nDominator information omitted: timeout exceeded.")
      return@buildString
    }
    appendln("\nRetained by new children: ${retainedByNewChildren.size} objects (${retainedByNewChildren.map { it.getApproximateSize() }.sum()} bytes)")
    mostCommonClassesOf(retainedByNewChildren, 50).forEach {
      appendln("    ${it.second} ${it.first.name}")
    }

    // print information about objects retained by all of the children. Sometimes severity is considerably underestimated by
    // just looking at the children added in the last iteration, since often the same heavy data structures (Projects, etc.) are held
    // by all of the leaked objects (and so are not retained by the last-iteration children alone, but are retained by all of the children
    // in aggregate). However, this may also overestimate the severity, since there can be many other objects in the array unrelated to the
    // actual leak in question.
    appendln("\nRetained by all children: ${retainedByAllChildren.size} objects (${retainedByAllChildren.map { it.getApproximateSize() }.sum()} bytes)")
    mostCommonClassesOf(retainedByAllChildren, 50).forEach {
      appendln("    ${it.second} ${it.first.name}")
    }
  }

  private fun Node.objString() = type.name + ": " + try {
    val s = obj.toString()
    if (s.length > 80) s.take(77) + "..." else s
  } catch (e: NullPointerException) {
    "[NPE in toString]"
  }

  private fun Collection<Any>.uniqueByIdentity(): List<Any> {
    val set = IdentityHashMap<Any, Any>()
    forEach { set.put(it, it) }
    return set.keys.toList()
  }

  private fun classCounts(nodes: Collection<Node>): Map<Class<*>, Int> {
    val classCounts = mutableMapOf<Class<*>, Int>()
    nodes.forEach { classCounts.merge(it.type, 1) { currentCount, _ -> currentCount + 1 } }
    return classCounts
  }

  private fun mostCommonClassesOf(nodes: Collection<Node>, maxResults: Int): List<Pair<Class<*>, Int>> {
    return classCounts(nodes).toList().sortedByDescending { it.second }.take(maxResults)
  }

}<|MERGE_RESOLUTION|>--- conflicted
+++ resolved
@@ -17,16 +17,6 @@
 
 import java.util.IdentityHashMap
 
-<<<<<<< HEAD
-class LeakInfo(private val g: HeapGraph, private val leakRoot: Node, private val prevLeakRoot: Node) {
-  private val leaktrace: Leaktrace = leakRoot.getLeaktrace()
-  private val childrenObjects = leakRoot.childObjects.uniqueByIdentity()
-  private val prevChildrenObjects = prevLeakRoot.childObjects.uniqueByIdentity()
-  private val addedChildrenObjects = childrenObjects.filter { c -> prevChildrenObjects.all { it !== c } }
-  private val addedChildren = leakRoot.children.filter { c -> prevLeakRoot.children.all { it.obj !== c.obj }}
-  private val retainedByNewChildren = g.dominatedNodes(addedChildren.toSet())
-  private val retainedByAllChildren = g.dominatedNodes(leakRoot.children.toSet())
-=======
 class LeakInfo(val g: HeapGraph, val leakRoot: Node, val prevLeakRoot: Node) {
   val leaktrace: Leaktrace = leakRoot.getLeaktrace()
   val childrenObjects = leakRoot.childObjects.uniqueByIdentity()
@@ -36,7 +26,6 @@
   val addedChildren = leakRoot.children.filter { c -> prevChildren.all { it.obj !== c.obj }}
   val retainedByNewChildren = mutableListOf<Node>()
   val retainedByAllChildren = mutableListOf<Node>()
->>>>>>> de127946
 
   override fun toString() = buildString {
     appendln(leaktrace)
