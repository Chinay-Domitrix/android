/*
 * Copyright (C) 2019 The Android Open Source Project
 *
 * Licensed under the Apache License, Version 2.0 (the "License");
 * you may not use this file except in compliance with the License.
 * You may obtain a copy of the License at
 *
 *      http://www.apache.org/licenses/LICENSE-2.0
 *
 * Unless required by applicable law or agreed to in writing, software
 * distributed under the License is distributed on an "AS IS" BASIS,
 * WITHOUT WARRANTIES OR CONDITIONS OF ANY KIND, either express or implied.
 * See the License for the specific language governing permissions and
 * limitations under the License.
 */
package com.android.tools.idea.bleak.expander

import com.android.tools.idea.bleak.ReflectionUtil
import java.util.ArrayDeque
import java.util.IdentityHashMap

/**
 * An expander that elides some internal structure of an object so that its children align
 * more closely with some more abstract notion of ownership (e.g. collections should have
 * the objects they contain as their children, despite not necessarily having direct references
 * to them).
 */
<<<<<<< HEAD
class ElidingExpander(private val baseTypeName: String, val childFinder: Any.() -> List<Any>): Expander() {
=======
class ElidingExpander(val baseTypeName: String, val childFinder: Any.() -> List<Any>): Expander() {
  private val labelToNodeMap: MutableMap<Node, MutableMap<Label, Node>> = mutableMapOf()
>>>>>>> de127946
  override fun canExpand(obj: Any) = obj.javaClass.name == baseTypeName

  override fun expand(n: Node) {
    val children = childFinder(n.obj)
    val map = if (children.size > LABEL_MAP_DEGREE_THRESHOLD) {
      labelToNodeMap[n] = mutableMapOf()
      labelToNodeMap[n]
    } else null
    for (child in childFinder(n.obj)) {
      val label = ObjectLabel(child);
      val childNode = n.addEdgeTo(child, ObjectLabel(child))
      if (childNode != null && map != null && map[label] == null) {
        map[label] = childNode
      }
    }
  }

  override fun canPotentiallyGrowIndefinitely(n: Node) = true

  override fun getChildForLabel(n: Node, label: Label): Node? = labelToNodeMap[n]?.get(label) ?: super.getChildForLabel(n, label)

  companion object {
    private fun List<Any>.fields(vararg names: String): List<Any> = flatMap { obj ->
      names.mapNotNull { name -> ReflectionUtil.getAllFields(obj.javaClass).find { it.name == name }?.get(obj) } }

    private fun List<Any>.expandArrays(): List<Any> = flatMap { obj ->
      if (obj is Array<*>) {
        obj.toList().filterNotNull()
      } else {
        listOf(obj)
      }
    }

    private fun Any.recFields(vararg names: String): List<Any> {
      val seen = IdentityHashMap<Any, Any>()
      val queue = ArrayDeque<Any>()
      queue.add(this)
      while (queue.isNotEmpty()) {
        val cur = queue.pop()
        if (cur in seen) continue
        seen[cur] = cur
        listOf(cur).fields(*names).forEach { queue.push(it) }
      }
      return seen.keys.toList()
    }

    private fun List<Any>.recFields(vararg names: String): List<Any> = flatMap { it.recFields(*names) }

    private val childFinders = listOf<Pair<String, (Any) -> List<Any>>>(
      "java.util.HashMap" to { hm -> listOf(hm).fields("table").expandArrays().recFields("next").fields("key", "value") },
      "java.util.concurrent.ConcurrentHashMap" to { hm -> listOf(hm).fields("table").expandArrays().recFields("next").fields("key", "val") },
      "java.util.TreeMap" to { tm -> listOf(tm).fields("root").recFields("left", "right").fields("key", "value") },
      "java.util.LinkedList" to { ll -> listOf(ll).fields("first").recFields("next").fields("item") }
    )

    fun getExpanders() = childFinders.map { ElidingExpander(it.first, it.second) }
    private const val LABEL_MAP_DEGREE_THRESHOLD = 50
  }
}<|MERGE_RESOLUTION|>--- conflicted
+++ resolved
@@ -25,12 +25,8 @@
  * the objects they contain as their children, despite not necessarily having direct references
  * to them).
  */
-<<<<<<< HEAD
-class ElidingExpander(private val baseTypeName: String, val childFinder: Any.() -> List<Any>): Expander() {
-=======
 class ElidingExpander(val baseTypeName: String, val childFinder: Any.() -> List<Any>): Expander() {
   private val labelToNodeMap: MutableMap<Node, MutableMap<Label, Node>> = mutableMapOf()
->>>>>>> de127946
   override fun canExpand(obj: Any) = obj.javaClass.name == baseTypeName
 
   override fun expand(n: Node) {
