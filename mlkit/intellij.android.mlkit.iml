<?xml version="1.0" encoding="UTF-8"?>
<module type="JAVA_MODULE" version="4">
  <component name="NewModuleRootManager" inherit-compiler-output="true">
    <exclude-output />
    <content url="file://$MODULE_DIR$">
      <sourceFolder url="file://$MODULE_DIR$/src" isTestSource="false" />
    </content>
    <orderEntry type="inheritedJdk" />
    <orderEntry type="sourceFolder" forTests="false" />
    <orderEntry type="library" name="jetbrains-annotations" level="project" />
    <orderEntry type="module" module-name="android.sdktools.flags" />
    <orderEntry type="module" module-name="android.sdktools.mlkit-common" />
    <orderEntry type="module" module-name="android.sdktools.analytics-tracker" />
    <orderEntry type="module" module-name="intellij.android.common" />
    <orderEntry type="module" module-name="intellij.android.core" />
    <orderEntry type="module" module-name="intellij.java.indexing.impl" />
    <orderEntry type="module" module-name="intellij.java.psi" />
    <orderEntry type="module" module-name="intellij.platform.core" />
    <orderEntry type="module" module-name="intellij.platform.ide" />
    <orderEntry type="module" module-name="intellij.platform.lang" />
    <orderEntry type="module" module-name="intellij.xml.dom" />
    <orderEntry type="module" module-name="intellij.android.projectSystem" />
    <orderEntry type="module" module-name="intellij.android.wizard.model" />
    <orderEntry type="module" module-name="intellij.android.observable" />
    <orderEntry type="module" module-name="intellij.android.adt.ui" />
    <orderEntry type="module" module-name="intellij.android.observable.ui" />
    <orderEntry type="module" module-name="intellij.android.wizard" />
    <orderEntry type="module" module-name="intellij.platform.ide.impl" />
    <orderEntry type="module" module-name="intellij.android.artwork" />
    <orderEntry type="module" module-name="android.sdktools.wizardTemplate.plugin" />
    <orderEntry type="library" name="protobuf" level="project" />
    <orderEntry type="library" name="studio-analytics-proto" level="project" />
<<<<<<< HEAD
    <orderEntry type="module" module-name="intellij.android.newProjectWizard" />
    <orderEntry type="module" module-name="intellij.android.templates" />
=======
    <orderEntry type="module" module-name="intellij.platform.lang.impl" />
    <orderEntry type="module" module-name="intellij.platform.core.ui" />
    <orderEntry type="module" module-name="intellij.platform.util.ui" />
    <orderEntry type="library" name="Guava" level="project" />
    <orderEntry type="module" module-name="kotlin.core" />
    <orderEntry type="library" scope="PROVIDED" name="kotlinc.kotlin-compiler-common" level="project" />
>>>>>>> 44b500f2
  </component>
</module><|MERGE_RESOLUTION|>--- conflicted
+++ resolved
@@ -7,39 +7,51 @@
     </content>
     <orderEntry type="inheritedJdk" />
     <orderEntry type="sourceFolder" forTests="false" />
-    <orderEntry type="library" name="jetbrains-annotations" level="project" />
     <orderEntry type="module" module-name="android.sdktools.flags" />
     <orderEntry type="module" module-name="android.sdktools.mlkit-common" />
     <orderEntry type="module" module-name="android.sdktools.analytics-tracker" />
     <orderEntry type="module" module-name="intellij.android.common" />
     <orderEntry type="module" module-name="intellij.android.core" />
-    <orderEntry type="module" module-name="intellij.java.indexing.impl" />
-    <orderEntry type="module" module-name="intellij.java.psi" />
-    <orderEntry type="module" module-name="intellij.platform.core" />
-    <orderEntry type="module" module-name="intellij.platform.ide" />
-    <orderEntry type="module" module-name="intellij.platform.lang" />
-    <orderEntry type="module" module-name="intellij.xml.dom" />
     <orderEntry type="module" module-name="intellij.android.projectSystem" />
     <orderEntry type="module" module-name="intellij.android.wizard.model" />
     <orderEntry type="module" module-name="intellij.android.observable" />
     <orderEntry type="module" module-name="intellij.android.adt.ui" />
     <orderEntry type="module" module-name="intellij.android.observable.ui" />
     <orderEntry type="module" module-name="intellij.android.wizard" />
-    <orderEntry type="module" module-name="intellij.platform.ide.impl" />
     <orderEntry type="module" module-name="intellij.android.artwork" />
     <orderEntry type="module" module-name="android.sdktools.wizardTemplate.plugin" />
-    <orderEntry type="library" name="protobuf" level="project" />
     <orderEntry type="library" name="studio-analytics-proto" level="project" />
-<<<<<<< HEAD
     <orderEntry type="module" module-name="intellij.android.newProjectWizard" />
     <orderEntry type="module" module-name="intellij.android.templates" />
-=======
+    <orderEntry type="library" name="protobuf" level="project" />
+    <orderEntry type="library" name="Guava" level="project" />
+    <orderEntry type="library" name="jetbrains-annotations" level="project" />
+    <orderEntry type="library" name="kotlinc.kotlin-compiler-common" level="project" />
+    <orderEntry type="library" name="kotlin-stdlib-jdk8" level="project" />
+    <orderEntry type="module" module-name="intellij.platform.lang.core" />
+    <orderEntry type="module" module-name="intellij.platform.util.base" />
     <orderEntry type="module" module-name="intellij.platform.lang.impl" />
+    <orderEntry type="module" module-name="intellij.platform.util.rt" />
+    <orderEntry type="module" module-name="intellij.java.indexing" />
+    <orderEntry type="module" module-name="intellij.platform.editor" />
+    <orderEntry type="module" module-name="intellij.platform.analysis" />
+    <orderEntry type="module" module-name="intellij.java.psi" />
+    <orderEntry type="module" module-name="intellij.java.psi.impl" />
+    <orderEntry type="module" module-name="intellij.platform.ide" />
+    <orderEntry type="module" module-name="intellij.platform.util" />
     <orderEntry type="module" module-name="intellij.platform.core.ui" />
     <orderEntry type="module" module-name="intellij.platform.util.ui" />
-    <orderEntry type="library" name="Guava" level="project" />
+    <orderEntry type="module" module-name="intellij.platform.projectModel" />
+    <orderEntry type="module" module-name="intellij.platform.analysis.impl" />
+    <orderEntry type="module" module-name="intellij.platform.indexing" />
     <orderEntry type="module" module-name="kotlin.core" />
-    <orderEntry type="library" scope="PROVIDED" name="kotlinc.kotlin-compiler-common" level="project" />
->>>>>>> 44b500f2
+    <orderEntry type="module" module-name="intellij.xml.dom" />
+    <orderEntry type="module" module-name="intellij.java.guiForms.rt" />
+    <orderEntry type="module" module-name="intellij.platform.core" />
+    <orderEntry type="module" module-name="intellij.platform.extensions" />
+    <orderEntry type="module" module-name="intellij.platform.ide.impl" />
+    <orderEntry type="module" module-name="intellij.platform.core.impl" />
+    <orderEntry type="module" module-name="intellij.platform.util.ex" />
+    <orderEntry type="module" module-name="intellij.platform.ide.core" />
   </component>
 </module>