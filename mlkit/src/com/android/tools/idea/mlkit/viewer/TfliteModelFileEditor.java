--- conflicted
+++ resolved
@@ -247,13 +247,9 @@
     sectionPanel.add(createSectionHeader("Model"));
 
     JBLabel infoLabel = new JBLabel(
-<<<<<<< HEAD
       "Model is not fully supported in current " +
       ApplicationNamesInfo.getInstance().getFullProductName() +
       " or Android Gradle Plugin. " +
-=======
-      "Model is not fully supported in current Android Studio or Android Gradle Plugin. " +
->>>>>>> b5f40ffd
       "Please update to the latest version to get the best experience.");
     infoLabel.setAlignmentX(Component.LEFT_ALIGNMENT);
     infoLabel.setBorder(Borders.empty(10, 20, 10, 0));
@@ -893,11 +889,6 @@
   }
 
   @Override
-  public @NotNull VirtualFile getFile() {
-    return myFile;
-  }
-
-  @Override
   public void dispose() {
   }
 
