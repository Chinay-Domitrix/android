--- conflicted
+++ resolved
@@ -24,7 +24,7 @@
    *
    * @return a string containing the model version.
    */
-  val modelVersion: String
+  val agpVersion: String
 
   /**
    * Returns the name of the module.
@@ -179,11 +179,7 @@
    * If null, the model does not contain the information because AGP was an older version, and
    * alternative ways to get the information should be used.
    */
-<<<<<<< HEAD
   val lintChecksJars: List<File>?
-=======
-  val lintRuleJars: List<File>?
->>>>>>> 44b500f2
 
   /**
    * Returns the testNamespace of the main artifact.
