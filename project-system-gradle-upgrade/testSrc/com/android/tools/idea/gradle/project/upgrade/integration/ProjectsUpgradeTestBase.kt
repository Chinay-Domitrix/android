--- conflicted
+++ resolved
@@ -144,10 +144,6 @@
         val target = projectRoot.resolve(relative)
         FileUtils.copyFile(source, target)
         // Update dependencies to latest, and possibly repository URL too if android.mavenRepoUrl is set
-<<<<<<< HEAD
-        AndroidGradleTests.updateToolingVersionsAndPaths(target, testProject.gradleVersion(), testProject.agpVersion(),
-                                                         testProject.kotlinVersion(), testProject.ndkVersion(), null)
-=======
         AndroidGradleTests.updateToolingVersionsAndPaths(
           target,
           testProject.agpVersionDef().resolve(),
@@ -160,7 +156,6 @@
             AndroidGradleTests.updateGradleProperties(projectRoot)
           }
         }
->>>>>>> de127946
       }
     }
   }
@@ -177,15 +172,10 @@
       // So set existing gradle version here and change it to expected one after project is prepared.
       val baseGradleVersion = OldAgpSuite.GRADLE_VERSION?.takeIf { it != "LATEST" }
       AndroidGradleTests.defaultPatchPreparedProject(
-<<<<<<< HEAD
-        projectRoot, baseGradleVersion, expectedProjectState.agpVersion(), expectedProjectState.kotlinVersion(),
-        expectedProjectState.ndkVersion(), null)
-=======
         projectRoot,
         expectedProjectState.agpVersionDef().withGradle(baseGradleVersion).resolve(),
         expectedProjectState.ndkVersion()
       )
->>>>>>> de127946
       // Patch base project with files expected to change.
       // Note: one could think that we only need to check these files instead of comparing all files recursively
       // but checking all project files allows us to make sure no unexpected changes were made to any other not listed files.
