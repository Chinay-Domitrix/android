/*
 * Copyright (C) 2021 The Android Open Source Project
 *
 * Licensed under the Apache License, Version 2.0 (the "License");
 * you may not use this file except in compliance with the License.
 * You may obtain a copy of the License at
 *
 *      http://www.apache.org/licenses/LICENSE-2.0
 *
 * Unless required by applicable law or agreed to in writing, software
 * distributed under the License is distributed on an "AS IS" BASIS,
 * WITHOUT WARRANTIES OR CONDITIONS OF ANY KIND, either express or implied.
 * See the License for the specific language governing permissions and
 * limitations under the License.
 */
package com.android.tools.idea.gradle.project.upgrade

import com.android.ide.common.repository.AgpVersion
import com.android.tools.idea.gradle.dsl.api.configurations.ConfigurationModel
import com.android.tools.idea.gradle.dsl.api.dependencies.DependencyModel
import com.android.tools.idea.gradle.project.upgrade.AgpUpgradeComponentNecessity.MANDATORY_CODEPENDENT
import com.android.tools.idea.gradle.project.upgrade.AgpUpgradeComponentNecessity.MANDATORY_INDEPENDENT
import com.android.utils.appendCapitalized
import com.google.wireless.android.sdk.stats.UpgradeAssistantComponentInfo
import com.google.wireless.android.sdk.stats.UpgradeAssistantComponentInfo.UpgradeAssistantComponentKind
import com.intellij.openapi.project.Project
import com.intellij.psi.PsiElement
import com.intellij.refactoring.ui.UsageViewDescriptorAdapter
import com.intellij.usageView.UsageInfo
import com.intellij.usageView.UsageViewDescriptor
import com.intellij.usages.impl.rules.UsageType
import org.jetbrains.android.util.AndroidBundle

class CompileRuntimeConfigurationRefactoringProcessor : AgpUpgradeComponentRefactoringProcessor {
  constructor(project: Project, current: AgpVersion, new: AgpVersion): super(project, current, new)
  constructor(processor: AgpUpgradeRefactoringProcessor): super(processor)

  override val necessityInfo = RegionNecessity(IMPLEMENTATION_API_INTRODUCED, COMPILE_REMOVED)

  override fun findComponentUsages(): Array<out UsageInfo> {
    val usages = mutableListOf<UsageInfo>()

    fun computeReplacementName(name: String, compileReplacement: String): String? {
      return when {
        name == "compile" -> compileReplacement
        name.endsWith("Compile") && (name.startsWith("test") || name.startsWith("androidTest")) ->
          name.removeSuffix("Compile").appendCapitalized("implementation")
        name.endsWith("Compile") -> name.removeSuffix("Compile").appendCapitalized(compileReplacement)
        name == "runtime" -> "runtimeOnly"
        name.endsWith("Runtime") -> "${name}Only"
        name.endsWith("Api") && (name.startsWith("test") || name.startsWith("androidTest")) ->
          name.removeSuffix("Api").appendCapitalized("implementation")
        name == "provided" -> "compileOnly"
        name.endsWith("Provided") -> "${name.removeSuffix("Provided")}CompileOnly"
        name == "apk" -> "runtimeOnly"
        name.endsWith("Apk") -> "${name.removeSuffix("Apk")}RuntimeOnly"
        name == "publish" -> "runtimeOnly"
        name.endsWith("Publish") -> "${name.removeSuffix("Publish")}RuntimeOnly"
        else -> null
      }
    }

    fun maybeAddUsageForDependency(dependency: DependencyModel, compileReplacement: String, psiElement: PsiElement) {
      val configuration = dependency.configurationName()
      computeReplacementName(configuration, compileReplacement)?.let {
        val wrappedElement = WrappedPsiElement(psiElement, this, CHANGE_DEPENDENCY_CONFIGURATION_USAGE_TYPE)
        usages.add(ObsoleteConfigurationDependencyUsageInfo(wrappedElement, dependency, it))
      }
    }

    fun maybeAddUsageForConfiguration(configuration: ConfigurationModel, compileReplacement: String, psiElement: PsiElement) {
      val name = configuration.name()
      computeReplacementName(name, compileReplacement)?.let {
        val wrappedElement = WrappedPsiElement(psiElement, this, RENAME_CONFIGURATION_USAGE_TYPE)
        usages.add(ObsoleteConfigurationConfigurationUsageInfo(wrappedElement, configuration, it))
      }
    }

    projectBuildModel.allIncludedBuildModels.forEach model@{ model ->
      // if we don't have a PsiElement for the model, we don't have a file at all, and attempting to perform a refactoring is not
      // going to work
      val modelPsiElement = model.psiElement ?: return@model
      val pluginSet = model.plugins().map { it.name().forceString() }.toSet()
      // TODO(xof): as with the Java8Default refactoring above, we should define and use some kind of API
      //  to determine what kind of a module we have.
      val applicationSet = setOf(
        "application", "org.gradle.application", // see Gradle documentation for PluginDependenciesSpec for `org.gradle.` prefix
        "android", // deprecated but equivalent to com.android.application
        "com.android.application", "com.android.test", "com.android.instant-app")
      val librarySet = setOf(
        "java", "java-library", "org.gradle.java", "org.gradle.java-library",
        "com.android.base", "com.android.library", "com.android.dynamic-feature", "com.android.feature")
      val compileReplacement = when {
        !model.android().dynamicFeatures().toList().isNullOrEmpty() -> "api"
        pluginSet.intersect(applicationSet).isNotEmpty() -> "implementation"
        pluginSet.intersect(librarySet).isNotEmpty() -> "api"
        else -> return@model
      }

      model.dependencies().all()
        .forEach { dependency ->
          val psiElement = dependency.psiElement ?: model.dependencies().psiElement ?: modelPsiElement
          maybeAddUsageForDependency(dependency, compileReplacement, psiElement)
        }
      // Although there might be a buildscript with dependencies, those dependencies cannot be added to a compile/runtime configuration
      // out of the box -- and if somehow a user manages to configure things to have compile/runtime configurations there, there's no
      // guarantee that they mean the same as the deprecated gradle ones.
      model.configurations().all()
        .forEach { configuration ->
          // this PsiElement is used for displaying in the refactoring preview window, rather than for performing the refactoring; it is
          // therefore appropriate and safe to pass a notional parent Psi if the element is not (yet) on file.
          // TODO(b/159597456): here and elsewhere, encode this hierarchical logic more declaratively.
          val psiElement = configuration.psiElement ?: model.configurations().psiElement ?: modelPsiElement
          maybeAddUsageForConfiguration(configuration, compileReplacement, psiElement)
        }
    }
    return usages.toTypedArray()
  }

<<<<<<< HEAD
  override fun getReadMoreUrl(): String = "https://developer.android.com/r/tools/upgrade-assistant/compile-runtime-configuration"
=======
  override val readMoreUrlRedirect = ReadMoreUrlRedirect("compile-runtime-configuration")
>>>>>>> de127946

  override fun getShortDescription(): String = let {
    val mandatory = necessity().let { it == MANDATORY_CODEPENDENT || it == MANDATORY_INDEPENDENT }
    if (mandatory)
      """
        Some dependencies have been added to configurations which have been
        removed.  Those configurations must be replaced with their updated
        equivalents.
      """.trimIndent()
    else
      """
        Some dependencies have been added to configurations which have been
        deprecated.  Those configurations should be replaced with their
        updated equivalents.
      """.trimIndent()
  }


  override fun completeComponentInfo(builder: UpgradeAssistantComponentInfo.Builder): UpgradeAssistantComponentInfo.Builder =
    builder.setKind(UpgradeAssistantComponentKind.COMPILE_RUNTIME_CONFIGURATION)

  override fun createUsageViewDescriptor(usages: Array<out UsageInfo>): UsageViewDescriptor {
    return object : UsageViewDescriptorAdapter() {
      override fun getElements(): Array<PsiElement> = PsiElement.EMPTY_ARRAY

      override fun getProcessedElementsHeader(): String = AndroidBundle.message("project.upgrade.compileRuntimeConfigurationRefactoringProcessor.usageView.header")
    }
  }

  override fun getRefactoringId(): String = "com.android.tools.agp.upgrade.CompileRuntimeConfiguration"

  override fun getCommandName(): String = AndroidBundle.message("project.upgrade.compileRuntimeConfigurationRefactoringProcessor.commandName")

  companion object {
    val IMPLEMENTATION_API_INTRODUCED = AgpVersion.parse("3.1.0")
    val COMPILE_REMOVED = AgpVersion.parse("7.0.0-alpha03")

    val RENAME_CONFIGURATION_USAGE_TYPE = UsageType(AndroidBundle.messagePointer("project.upgrade.compileRuntimeConfigurationRefactoringProcessor.renameConfigurationUsageType"))
    val CHANGE_DEPENDENCY_CONFIGURATION_USAGE_TYPE = UsageType(AndroidBundle.messagePointer("project.upgrade.compileRuntimeConfigurationRefactoringProcessor.changeDependencyConfigurationUsageType"))
  }
}

class ObsoleteConfigurationDependencyUsageInfo(
  element: WrappedPsiElement,
  private val dependency: DependencyModel,
  private val newConfigurationName: String
) : GradleBuildModelUsageInfo(element) {
  override fun performBuildModelRefactoring(processor: GradleBuildModelRefactoringProcessor) {
    dependency.setConfigurationName(newConfigurationName)
  }

  override fun getTooltipText(): String = AndroidBundle.message("project.upgrade.obsoleteConfigurationDependencyUsageInfo.tooltipText", dependency.configurationName(), newConfigurationName)

  override fun getDiscriminatingValues(): List<Any> = listOf(dependency, newConfigurationName)
}

class ObsoleteConfigurationConfigurationUsageInfo(
  element: WrappedPsiElement,
  private val configuration: ConfigurationModel,
  private val newConfigurationName: String
) : GradleBuildModelUsageInfo(element) {
  override fun performBuildModelRefactoring(processor: GradleBuildModelRefactoringProcessor) {
    configuration.rename(newConfigurationName)
  }

  override fun getTooltipText(): String = AndroidBundle.message("project.upgrade.obsoleteConfigurationConfigurationUsageInfo.tooltipText", configuration.name(), newConfigurationName)

  override fun getDiscriminatingValues(): List<Any> = listOf(configuration, newConfigurationName)
}<|MERGE_RESOLUTION|>--- conflicted
+++ resolved
@@ -117,13 +117,9 @@
     return usages.toTypedArray()
   }
 
-<<<<<<< HEAD
-  override fun getReadMoreUrl(): String = "https://developer.android.com/r/tools/upgrade-assistant/compile-runtime-configuration"
-=======
   override val readMoreUrlRedirect = ReadMoreUrlRedirect("compile-runtime-configuration")
->>>>>>> de127946
 
-  override fun getShortDescription(): String = let {
+  override fun getShortDescription(): String? = let {
     val mandatory = necessity().let { it == MANDATORY_CODEPENDENT || it == MANDATORY_INDEPENDENT }
     if (mandatory)
       """
