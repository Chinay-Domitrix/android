/*
 * Copyright (C) 2019 The Android Open Source Project
 *
 * Licensed under the Apache License, Version 2.0 (the "License");
 * you may not use this file except in compliance with the License.
 * You may obtain a copy of the License at
 *
 *      http://www.apache.org/licenses/LICENSE-2.0
 *
 * Unless required by applicable law or agreed to in writing, software
 * distributed under the License is distributed on an "AS IS" BASIS,
 * WITHOUT WARRANTIES OR CONDITIONS OF ANY KIND, either express or implied.
 * See the License for the specific language governing permissions and
 * limitations under the License.
 */
package com.android.tools.idea.projectsystem

import com.intellij.openapi.module.Module
import com.intellij.openapi.vfs.VirtualFile
import com.intellij.psi.search.GlobalSearchScope

/**
 * Per-module helper for determining if a file is a test and if so, which kind.
 */
interface TestArtifactSearchScopes {
  /** Returns a [Module] that this search scopes belong to. */
  val module: Module

  /** Returns a [GlobalSearchScope] that contains android tests of the given module.  */
  val androidTestSourceScope: GlobalSearchScope

  /** Returns a [GlobalSearchScope] that contains unit tests of the given module.  */
  val unitTestSourceScope: GlobalSearchScope

  /** Checks if the given file is an android test. */
  fun isAndroidTestSource(file: VirtualFile): Boolean

  /** Checks if the given file is a unit test. */
  fun isUnitTestSource(file: VirtualFile): Boolean

<<<<<<< HEAD
  /**
   * Checks if the given file should be on the unit testing classpath.
   *
   * This is similar to checking if [unitTestExcludeScope] contains the file, but handles the case where the file does not exist yet, so it
   * cannot be represented as a [VirtualFile].
   */
  fun includeInUnitTestClasspath(file: File): Boolean

  fun isAndroidTestAncestorFolder(file: VirtualFile): Boolean

=======
>>>>>>> b5f40ffd
  companion object {
    /** Returns a [TestArtifactSearchScopes] instance for a given [module] or null the module doesn't support separate test artifacts. */
    @JvmStatic
    fun getInstance(module: Module) = module.getModuleSystem().getTestArtifactSearchScopes()
  }
}<|MERGE_RESOLUTION|>--- conflicted
+++ resolved
@@ -23,9 +23,6 @@
  * Per-module helper for determining if a file is a test and if so, which kind.
  */
 interface TestArtifactSearchScopes {
-  /** Returns a [Module] that this search scopes belong to. */
-  val module: Module
-
   /** Returns a [GlobalSearchScope] that contains android tests of the given module.  */
   val androidTestSourceScope: GlobalSearchScope
 
@@ -38,19 +35,6 @@
   /** Checks if the given file is a unit test. */
   fun isUnitTestSource(file: VirtualFile): Boolean
 
-<<<<<<< HEAD
-  /**
-   * Checks if the given file should be on the unit testing classpath.
-   *
-   * This is similar to checking if [unitTestExcludeScope] contains the file, but handles the case where the file does not exist yet, so it
-   * cannot be represented as a [VirtualFile].
-   */
-  fun includeInUnitTestClasspath(file: File): Boolean
-
-  fun isAndroidTestAncestorFolder(file: VirtualFile): Boolean
-
-=======
->>>>>>> b5f40ffd
   companion object {
     /** Returns a [TestArtifactSearchScopes] instance for a given [module] or null the module doesn't support separate test artifacts. */
     @JvmStatic
