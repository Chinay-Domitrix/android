--- conflicted
+++ resolved
@@ -7,17 +7,18 @@
       <sourceFolder url="file://$MODULE_DIR$/testSrc" isTestSource="true" />
     </content>
     <orderEntry type="inheritedJdk" />
-    <orderEntry type="library" name="studio-sdk" level="project" />
     <orderEntry type="sourceFolder" forTests="false" />
     <orderEntry type="module" module-name="android.sdktools.common" />
     <orderEntry type="module" module-name="android.sdktools.sdk-common" />
     <orderEntry type="module" module-name="android.sdktools.manifest-merger" />
     <orderEntry type="module" module-name="android.sdktools.lint-api" />
     <orderEntry type="module" module-name="intellij.android.common" />
-<<<<<<< HEAD
+    <orderEntry type="module" module-name="intellij.android.jps.model" />
     <orderEntry type="library" scope="TEST" name="truth" level="project" />
     <orderEntry type="module" module-name="android.sdktools.ddmlib" />
     <orderEntry type="module" module-name="intellij.android.deploy" />
+    <orderEntry type="library" name="studio-analytics-proto" level="project" />
+    <orderEntry type="library" name="protobuf" level="project" />
     <orderEntry type="library" name="Guava" level="project" />
     <orderEntry type="library" name="jetbrains-annotations" level="project" />
     <orderEntry type="library" name="kotlin-stdlib-jdk8" level="project" />
@@ -25,26 +26,18 @@
     <orderEntry type="module" module-name="intellij.platform.lang.core" />
     <orderEntry type="module" module-name="intellij.platform.util.base" />
     <orderEntry type="module" module-name="intellij.platform.util.rt" />
+    <orderEntry type="module" module-name="intellij.platform.lang" />
     <orderEntry type="module" module-name="intellij.platform.projectModel.impl" />
-    <orderEntry type="module" module-name="intellij.platform.lang" />
+    <orderEntry type="module" module-name="intellij.xml.dom" />
     <orderEntry type="module" module-name="intellij.platform.execution" />
-    <orderEntry type="module" module-name="intellij.xml.dom" />
     <orderEntry type="module" module-name="intellij.platform.externalSystem" />
+    <orderEntry type="module" module-name="intellij.java.psi" />
     <orderEntry type="module" module-name="intellij.platform.analysis" />
-    <orderEntry type="module" module-name="intellij.java.psi" />
     <orderEntry type="module" module-name="intellij.platform.core" />
     <orderEntry type="module" module-name="intellij.platform.extensions" />
     <orderEntry type="module" module-name="intellij.platform.util" />
     <orderEntry type="module" module-name="intellij.platform.util.ex" />
     <orderEntry type="module" module-name="intellij.platform.ide.core" />
     <orderEntry type="library" scope="TEST" name="JUnit4" level="project" />
-    <orderEntry type="module" module-name="intellij.platform.ide.impl" scope="TEST" />
-=======
-    <orderEntry type="module" module-name="intellij.android.jps.model" />
-    <orderEntry type="library" scope="TEST" name="truth" level="project" />
-    <orderEntry type="module" module-name="android.sdktools.ddmlib" />
-    <orderEntry type="module" module-name="intellij.android.deploy" />
-    <orderEntry type="library" name="studio-analytics-proto" level="project" />
->>>>>>> b5f40ffd
   </component>
 </module>