/*
 * Copyright (C) 2017 The Android Open Source Project
 *
 * Licensed under the Apache License, Version 2.0 (the "License");
 * you may not use this file except in compliance with the License.
 * You may obtain a copy of the License at
 *
 *      http://www.apache.org/licenses/LICENSE-2.0
 *
 * Unless required by applicable law or agreed to in writing, software
 * distributed under the License is distributed on an "AS IS" BASIS,
 * WITHOUT WARRANTIES OR CONDITIONS OF ANY KIND, either express or implied.
 * See the License for the specific language governing permissions and
 * limitations under the License.
 */
package com.android.tools.idea.smali;

import com.intellij.openapi.fileTypes.LanguageFileType;
import org.jetbrains.annotations.NonNls;
import org.jetbrains.annotations.NotNull;
import org.jetbrains.annotations.Nullable;

import javax.swing.*;

<<<<<<< HEAD
public final class SmaliFileType extends LanguageFileType {
=======
public class SmaliFileType extends LanguageFileType {
>>>>>>> e624679c
  public static final SmaliFileType INSTANCE = new SmaliFileType();

  @NonNls public static final String SMALI_EXTENSION = "smali";

  @NotNull
  public static SmaliFileType getInstance() {
    return INSTANCE;
  }

  private SmaliFileType() {
    super(SmaliLanguage.getInstance());
  }

  @Override
  @NotNull
  public String getName() {
    return "Smali";
  }

  @Override
  @NotNull
  public String getDescription() {
    return "Smali";
  }

  @Override
  @NotNull
  public String getDefaultExtension() {
    return SMALI_EXTENSION;
  }

  @Override
  @Nullable
  public Icon getIcon() {
    return SmaliIcons.SmaliFile;
  }
}<|MERGE_RESOLUTION|>--- conflicted
+++ resolved
@@ -22,11 +22,7 @@
 
 import javax.swing.*;
 
-<<<<<<< HEAD
-public final class SmaliFileType extends LanguageFileType {
-=======
 public class SmaliFileType extends LanguageFileType {
->>>>>>> e624679c
   public static final SmaliFileType INSTANCE = new SmaliFileType();
 
   @NonNls public static final String SMALI_EXTENSION = "smali";
