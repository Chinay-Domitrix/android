--- conflicted
+++ resolved
@@ -16,14 +16,9 @@
     <orderEntry type="module" module-name="intellij.platform.testFramework" scope="TEST" />
     <orderEntry type="module" module-name="intellij.java.testFramework" scope="TEST" />
     <orderEntry type="library" scope="TEST" name="mockito" level="project" />
-    <orderEntry type="module" module-name="android.sdktools.testutils" scope="TEST" />
     <orderEntry type="library" scope="TEST" name="truth" level="project" />
     <orderEntry type="library" name="Guava" level="project" />
-<<<<<<< HEAD
-    <orderEntry type="library" scope="TEST" name="mockito" level="project" />
-    <orderEntry type="library" scope="TEST" name="com.android.tools:testutils:26.1.2" level="project" />
-=======
->>>>>>> 2cd46877
     <orderEntry type="module" module-name="intellij.android.adt.testutils" scope="TEST" />
+    <orderEntry type="library" scope="TEST" name="com.android.tools:testutils" level="project" />
   </component>
 </module>