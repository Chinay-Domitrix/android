--- conflicted
+++ resolved
@@ -39,15 +39,10 @@
     ],
 )
 
-<<<<<<< HEAD
-# managed by go/iml_to_build
-java_import(
-=======
 load("//tools/base/bazel:jvm_import.bzl", "jvm_import")
 
 # managed by go/iml_to_build
 jvm_import(
->>>>>>> b5f40ffd
     name = "traceprocessor-proto",
     jars = ["//tools/base/profiler/native/trace_processor_daemon:traceprocessor_protos.jar"],
     visibility = ["//visibility:public"],
