--- conflicted
+++ resolved
@@ -47,12 +47,9 @@
   @JvmField
   @Rule
   val grpcChannel = FakeGrpcChannel("CallChartDetailsViewTest", FakeTransportService(timer))
-<<<<<<< HEAD
-=======
 
   @get:Rule
   val applicationRule = ApplicationRule()
->>>>>>> b5f40ffd
 
   private lateinit var profilersView: StudioProfilersView
   private val capture = CpuProfilerUITestUtils.validCapture()
@@ -61,33 +58,12 @@
   fun setUp() {
     val profilers = StudioProfilers(ProfilerClient(grpcChannel.channel), FakeIdeProfilerServices(), timer)
     profilersView = StudioProfilersView(profilers, FakeIdeProfilerComponents())
-<<<<<<< HEAD
-  }
-
-  @Test
-  fun showsNoDataForThreadMessageWhenNodeIsNull() {
-    val callChart = CaptureDetails.Type.CALL_CHART.build(ClockType.GLOBAL, Range(), listOf(capture.getCaptureNode(1)),
-                                                         capture) as CaptureDetails.CallChart
-    val callChartView = ChartDetailsView.CallChartDetailsView(profilersView, callChart)
-
-    val noDataInstructions = TreeWalker(callChartView.component).descendants().filterIsInstance<InstructionsPanel>().first {
-      val textInstruction = it.getRenderInstructionsForComponent(0)[0] as TextInstruction
-
-      textInstruction.text == CaptureDetailsView.NO_DATA_FOR_THREAD_MESSAGE
-    }
-    assertThat(noDataInstructions.isVisible).isTrue()
-=======
->>>>>>> b5f40ffd
   }
 
   @Test
   fun showsContentWhenNodeIsNotNull() {
     val callChart = CaptureDetails.Type.CALL_CHART.build(ClockType.GLOBAL, Range(),
-<<<<<<< HEAD
-                                                         listOf(capture.getCaptureNode(capture.mainThreadId)),
-=======
                                                          listOf(capture.getCaptureNode(capture.mainThreadId)!!),
->>>>>>> b5f40ffd
                                                          capture) as CaptureDetails.CallChart
     val callChartView = ChartDetailsView.CallChartDetailsView(profilersView, callChart)
 
@@ -110,11 +86,7 @@
     val aTraceCapture = parser.parse(traceFile, FakeCpuService.FAKE_TRACE_ID, Cpu.CpuTraceType.ATRACE, 1, null).get()
 
     val callChart = CaptureDetails.Type.CALL_CHART.build(ClockType.GLOBAL, Range(Double.MIN_VALUE, Double.MAX_VALUE),
-<<<<<<< HEAD
-                                                         listOf(aTraceCapture.getCaptureNode(aTraceCapture.mainThreadId)),
-=======
                                                          listOf(aTraceCapture.getCaptureNode(aTraceCapture.mainThreadId)!!),
->>>>>>> b5f40ffd
                                                          aTraceCapture) as CaptureDetails.CallChart
     val callChartView = ChartDetailsView.CallChartDetailsView(profilersView, callChart)
     val treeChart = TreeWalker(callChartView.component).descendants().filterIsInstance<HTreeChart<CaptureNode>>().first()
@@ -126,11 +98,7 @@
     // Select a range where we don't have trace data
     val range = Range(Double.MAX_VALUE - 10, Double.MAX_VALUE - 5)
     val callChart = CaptureDetails.Type.CALL_CHART.build(ClockType.GLOBAL, range,
-<<<<<<< HEAD
-                                                         listOf(capture.getCaptureNode(capture.mainThreadId)),
-=======
                                                          listOf(capture.getCaptureNode(capture.mainThreadId)!!),
->>>>>>> b5f40ffd
                                                          capture) as CaptureDetails.CallChart
     val callChartView = ChartDetailsView.CallChartDetailsView(profilersView, callChart)
 
