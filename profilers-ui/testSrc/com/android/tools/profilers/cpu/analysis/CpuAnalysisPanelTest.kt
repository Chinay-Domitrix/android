/*
 * Copyright (C) 2019 The Android Open Source Project
 *
 * Licensed under the Apache License, Version 2.0 (the "License");
 * you may not use this file except in compliance with the License.
 * You may obtain a copy of the License at
 *
 *      http://www.apache.org/licenses/LICENSE-2.0
 *
 * Unless required by applicable law or agreed to in writing, software
 * distributed under the License is distributed on an "AS IS" BASIS,
 * WITHOUT WARRANTIES OR CONDITIONS OF ANY KIND, either express or implied.
 * See the License for the specific language governing permissions and
 * limitations under the License.
 */
package com.android.tools.profilers.cpu.analysis

import com.android.testutils.TestUtils
import com.android.tools.adtui.TreeWalker
import com.android.tools.adtui.model.AspectObserver
import com.android.tools.adtui.model.FakeTimer
import com.android.tools.idea.transport.faketransport.FakeGrpcChannel
import com.android.tools.idea.transport.faketransport.FakeTransportService
import com.android.tools.profiler.proto.Cpu
import com.android.tools.profilers.FakeIdeProfilerComponents
import com.android.tools.profilers.FakeIdeProfilerServices
import com.android.tools.profilers.FakeProfilerService
import com.android.tools.profilers.ProfilerClient
import com.android.tools.profilers.ProfilersTestData
import com.android.tools.profilers.StudioProfilers
import com.android.tools.profilers.StudioProfilersView
import com.android.tools.profilers.cpu.CpuCapture
import com.android.tools.profilers.cpu.CpuCaptureStage
import com.android.tools.profilers.cpu.CpuProfilerUITestUtils
import com.android.tools.profilers.cpu.FakeCpuService
import com.google.common.truth.Truth.assertThat
import com.intellij.testFramework.EdtRule
import com.intellij.testFramework.RunsInEdt
import org.junit.Before
import org.junit.Rule
import org.junit.Test
import java.util.concurrent.CountDownLatch
import java.util.concurrent.TimeUnit
import javax.swing.JLabel

@RunsInEdt
class CpuAnalysisPanelTest {

  private val timer = FakeTimer()
  @get:Rule
  var grpcChannel = FakeGrpcChannel("CpuCaptureStageTestChannel", FakeCpuService(), FakeProfilerService(timer),
                                    FakeTransportService(timer, true))
  @get:Rule val myEdtRule = EdtRule()

  private lateinit var profilers: StudioProfilers
  private val services = FakeIdeProfilerServices()
  private lateinit var stage: CpuCaptureStage
  private lateinit var panel: CpuAnalysisPanel

  @Before
  fun setUp() {
<<<<<<< HEAD
    services.enablePerfetto(true)
    profilers = StudioProfilers(profilerClient, services, timer)
    stage = CpuCaptureStage.create(profilers, ProfilersTestData.DEFAULT_CONFIG,
                                   TestUtils.getWorkspaceFile(CpuProfilerUITestUtils.ATRACE_TRACE_PATH))
=======
    profilers = StudioProfilers(ProfilerClient(grpcChannel.channel), services, timer)
    stage = CpuCaptureStage.create(profilers, ProfilersTestData.DEFAULT_CONFIG,
                                   TestUtils.getWorkspaceFile(CpuProfilerUITestUtils.ATRACE_TRACE_PATH), 123L)
>>>>>>> e624679c
    panel = CpuAnalysisPanel(StudioProfilersView(profilers, FakeIdeProfilerComponents()), stage)
  }

  @Test
  fun tabsUpdatedOnCaptureCompleted() {
    val observer = AspectObserver()
    val stateLatch = CountDownLatch(1)
    stage.aspect.addDependency(observer).onChange(CpuCaptureStage.Aspect.STATE, Runnable {
      assertThat(panel.tabView.tabCount).isNotEqualTo(0)
      stateLatch.countDown()
    })
    assertThat(panel.tabView.tabCount).isEqualTo(0)
    stage.enter()
    assertThat(stateLatch.await(5, TimeUnit.SECONDS)).isTrue()
  }

  @Test
  fun newAnalysisIsAutoSelected() {
    // Add test-only binding.
    class TestCpuAnalysisTabModel(type: Type) : CpuAnalysisTabModel<CpuCapture>(type)
    class TestCpuAnalysisTab(profilersView: StudioProfilersView, model: TestCpuAnalysisTabModel)
      : CpuAnalysisTab<TestCpuAnalysisTabModel>(profilersView, model)
    panel.tabViewsBinder.bind(TestCpuAnalysisTabModel::class.java, ::TestCpuAnalysisTab)

    stage.enter()
    val selectedModel = CpuAnalysisModel<CpuCapture>("TEST")
    selectedModel.addTabModel(TestCpuAnalysisTabModel(CpuAnalysisTabModel.Type.SUMMARY))
    selectedModel.addTabModel(TestCpuAnalysisTabModel(CpuAnalysisTabModel.Type.LOGS))
    stage.addCpuAnalysisModel(selectedModel)
    assertThat(panel.tabView.tabCount).isEqualTo(2)
  }

  @Test
  fun tabsUpdatedOnTabRemoved() {
    stage.enter()
    val treeWalker = TreeWalker(panel.tabs.tabsPanel)
    assertThat(treeWalker.descendants().filterIsInstance(JLabel::class.java).size).isEqualTo(1)
    stage.removeCpuAnalysisModel(0)
    assertThat(treeWalker.descendants().filterIsInstance(JLabel::class.java).size).isEqualTo(0)
  }

  @Test
  fun tabsAreOnlyPopulatedWhenSelected() {
    stage.enter()
    assertThat(panel.tabView.selectedIndex).isEqualTo(0)
    assertThat(panel.tabView.getComponentAt(0)).isInstanceOf(CpuAnalysisSummaryTab::class.java)
    panel.tabView.selectedIndex = 1
    assertThat(panel.tabView.getComponentAt(0)).isNotInstanceOf(CpuAnalysisSummaryTab::class.java)
  }
}<|MERGE_RESOLUTION|>--- conflicted
+++ resolved
@@ -21,7 +21,6 @@
 import com.android.tools.adtui.model.FakeTimer
 import com.android.tools.idea.transport.faketransport.FakeGrpcChannel
 import com.android.tools.idea.transport.faketransport.FakeTransportService
-import com.android.tools.profiler.proto.Cpu
 import com.android.tools.profilers.FakeIdeProfilerComponents
 import com.android.tools.profilers.FakeIdeProfilerServices
 import com.android.tools.profilers.FakeProfilerService
@@ -59,16 +58,9 @@
 
   @Before
   fun setUp() {
-<<<<<<< HEAD
-    services.enablePerfetto(true)
-    profilers = StudioProfilers(profilerClient, services, timer)
-    stage = CpuCaptureStage.create(profilers, ProfilersTestData.DEFAULT_CONFIG,
-                                   TestUtils.getWorkspaceFile(CpuProfilerUITestUtils.ATRACE_TRACE_PATH))
-=======
     profilers = StudioProfilers(ProfilerClient(grpcChannel.channel), services, timer)
     stage = CpuCaptureStage.create(profilers, ProfilersTestData.DEFAULT_CONFIG,
                                    TestUtils.getWorkspaceFile(CpuProfilerUITestUtils.ATRACE_TRACE_PATH), 123L)
->>>>>>> e624679c
     panel = CpuAnalysisPanel(StudioProfilersView(profilers, FakeIdeProfilerComponents()), stage)
   }
 
