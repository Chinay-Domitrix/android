/*
 * Copyright (C) 2019 The Android Open Source Project
 *
 * Licensed under the Apache License, Version 2.0 (the "License");
 * you may not use this file except in compliance with the License.
 * You may obtain a copy of the License at
 *
 *      http://www.apache.org/licenses/LICENSE-2.0
 *
 * Unless required by applicable law or agreed to in writing, software
 * distributed under the License is distributed on an "AS IS" BASIS,
 * WITHOUT WARRANTIES OR CONDITIONS OF ANY KIND, either express or implied.
 * See the License for the specific language governing permissions and
 * limitations under the License.
 */
package com.android.tools.profilers.cpu

<<<<<<< HEAD
=======
import com.android.testutils.MockitoKt.whenever
>>>>>>> b5f40ffd
import com.android.testutils.TestUtils.resolveWorkspacePath
import com.android.tools.adtui.AxisComponent
import com.android.tools.adtui.TreeWalker
import com.android.tools.adtui.common.AdtUiCursorType
import com.android.tools.adtui.common.AdtUiCursorsProvider
import com.android.tools.adtui.common.TestAdtUiCursorsProvider
import com.android.tools.adtui.common.replaceAdtUiCursorWithPredefinedCursor
import com.android.tools.adtui.model.FakeTimer
import com.android.tools.adtui.model.Range
import com.android.tools.adtui.swing.FakeKeyboard
import com.android.tools.adtui.swing.FakeUi
import com.android.tools.idea.transport.faketransport.FakeGrpcChannel
import com.android.tools.idea.transport.faketransport.FakeTransportService
import com.android.tools.profilers.FakeFeatureTracker
import com.android.tools.profilers.FakeIdeProfilerComponents
import com.android.tools.profilers.FakeIdeProfilerServices
import com.android.tools.profilers.FakeProfilerService
import com.android.tools.profilers.ProfilerClient
import com.android.tools.profilers.ProfilersTestData
import com.android.tools.profilers.StudioProfilers
import com.android.tools.profilers.StudioProfilersView
import com.android.tools.profilers.cpu.analysis.CaptureNodeAnalysisModel
import com.android.tools.profilers.cpu.analysis.JankAnalysisModel
import com.android.tools.profilers.cpu.nodemodel.CaptureNodeModel
import com.android.tools.profilers.cpu.systemtrace.AndroidFrameTimelineEvent
import com.android.tools.profilers.cpu.systemtrace.BufferQueueTooltip
import com.android.tools.profilers.cpu.systemtrace.CpuFrameTooltip
import com.android.tools.profilers.cpu.systemtrace.CpuKernelTooltip
import com.android.tools.profilers.cpu.systemtrace.RenderSequence
import com.android.tools.profilers.cpu.systemtrace.SurfaceflingerTooltip
import com.android.tools.profilers.cpu.systemtrace.SystemTraceCpuCapture
import com.android.tools.profilers.cpu.systemtrace.VsyncTooltip
import com.google.common.truth.Truth.assertThat
import com.intellij.openapi.application.ApplicationManager
import com.intellij.testFramework.ApplicationRule
import com.intellij.testFramework.EdtRule
import com.intellij.testFramework.RunsInEdt
import com.intellij.testFramework.registerServiceInstance
import com.intellij.ui.JBSplitter
import org.junit.Before
import org.junit.Rule
import org.junit.Test
import org.mockito.Mockito
import perfetto.protos.PerfettoTrace
import java.awt.Cursor
import java.awt.HeadlessException
import java.awt.Point
import javax.swing.JLabel
import javax.swing.SwingUtilities

@RunsInEdt
class CpuCaptureStageViewTest {
  private val cpuService = FakeCpuService()
  private val timer = FakeTimer()

  @get:Rule
  val grpcChannel = FakeGrpcChannel("FramesTest", cpuService, FakeTransportService(timer), FakeProfilerService(timer))

  @get:Rule
  val edtRule = EdtRule()

  /**
   * For initializing [com.intellij.ide.HelpTooltip].
   */
  @get:Rule
  val appRule = ApplicationRule()

  private lateinit var stage: CpuCaptureStage
  private lateinit var profilersView: StudioProfilersView
  private val services = FakeIdeProfilerServices()

  @Before
  fun setUp() {
    val profilers = StudioProfilers(ProfilerClient(grpcChannel.channel), services, timer)
    profilers.setPreferredProcess(FakeTransportService.FAKE_DEVICE_NAME, FakeTransportService.FAKE_PROCESS_NAME, null)
    profilersView = StudioProfilersView(profilers, FakeIdeProfilerComponents())
    timer.tick(FakeTimer.ONE_SECOND_IN_NS)
    stage = CpuCaptureStage.create(profilers, ProfilersTestData.DEFAULT_CONFIG,
                                   resolveWorkspacePath(CpuProfilerUITestUtils.VALID_TRACE_PATH).toFile(), 123L)

    ApplicationManager.getApplication().registerServiceInstance(AdtUiCursorsProvider::class.java, TestAdtUiCursorsProvider())
    replaceAdtUiCursorWithPredefinedCursor(AdtUiCursorType.GRAB, Cursor.getPredefinedCursor(Cursor.CROSSHAIR_CURSOR))
    replaceAdtUiCursorWithPredefinedCursor(AdtUiCursorType.GRABBING, Cursor.getPredefinedCursor(Cursor.TEXT_CURSOR))
  }

  @Test
  fun validateCaptureStageSetsCaptureView() {
    stage.studioProfilers.stage = stage
    assertThat(profilersView.stageView).isInstanceOf(CpuCaptureStageView::class.java)
    // Streaming controls should be disabled for the capture stage.
    assertThat(profilersView.stageView.supportsStreaming()).isFalse()
    // Stage navigation should be disabled for an imported trace.
    assertThat(profilersView.stageView.supportsStageNavigation()).isFalse()
  }

  @Test
  fun statusPanelShowingWhenParsing() {
    val stageView = CpuCaptureStageView(profilersView, stage)
    assertThat(stageView.component.getComponent(0)).isInstanceOf(StatusPanel::class.java)
  }

  @Test
  fun statusPanelIsRemovedWhenNotParsing() {
    val stageView = CpuCaptureStageView(profilersView, stage)
    stage.enter()
    assertThat(stageView.component.getComponent(0)).isNotInstanceOf(StatusPanel::class.java)
  }

  @Test
  fun trackGroupListIsInitializedAfterParsing() {
    val stageView = CpuCaptureStageView(profilersView, stage)
    stage.enter()
    assertThat(stageView.trackGroupList.component.componentCount).isEqualTo(2) // threads track group + tooltip component
    val treeWalker = TreeWalker(stageView.trackGroupList.component)

    val labels = treeWalker.descendants().filterIsInstance<JLabel>().toList()
    // Title label
    assertThat(labels[0].text).isEqualTo("Threads (3)")
  }

  @Test
  fun emptyTraceShowsWarningMessage() {
    val stage = CpuCaptureStage.create(profilersView.studioProfilers, ProfilersTestData.DEFAULT_CONFIG,
                                       resolveWorkspacePath(CpuProfilerUITestUtils.EMPTY_SIMPLEPERF_PATH).toFile(), 123L)
    val stageView = CpuCaptureStageView(profilersView, stage)
    stage.enter()

    // Verify the normal splitter UI is gone.
    // Instead there should be a warning message.
    assertThat(stageView.component.getComponent(0)).isNotInstanceOf(JBSplitter::class.java)
    val treeWalker = TreeWalker(stageView.component)
    val warningLabel = treeWalker.descendants().filterIsInstance<JLabel>().first()
    assertThat(warningLabel.text).contains("This trace doesn't contain any data.")
  }

  @Test
  fun axisComponentsAreInitialized() {
    val stageView = CpuCaptureStageView(profilersView, stage)
    stage.enter()
    val axisComponents = TreeWalker(stageView.component)
      // Traverse depth first to make sure the order is top -> bottom
      .descendants(TreeWalker.DescendantOrder.DEPTH_FIRST)
      .filterIsInstance<AxisComponent>()

    // Minimap axis and track group axis
    assertThat(axisComponents.size).isEqualTo(2)

    // Minimap axis always uses the capture range.
    val minimapAxis = axisComponents[0]
    assertThat(minimapAxis.model.range.isSameAs(stage.capture.range)).isTrue()

    // Track group axis uses the selection range (initialized as capture range).
    val trackGroupAxis = axisComponents[1]
    assertThat(trackGroupAxis.model.range.isSameAs(stage.capture.range)).isTrue()
    val selectionRange = Range(10.0, 11.0)
    stage.minimapModel.rangeSelectionModel.selectionRange.set(selectionRange)
    assertThat(trackGroupAxis.model.range.isSameAs(selectionRange)).isTrue()
  }

  @Test
  fun analysisPanelIsInitializedAfterParsing() {
    val stageView = CpuCaptureStageView(profilersView, stage)
    stage.enter()
    assertThat(stageView.analysisPanel.component.size).isNotSameAs(0)
  }

  @Test
  fun tooltipIsUsageWhenMouseIsOverMinimap() {
    val stageView = CpuCaptureStageView(profilersView, stage)
    stage.enter()
    stageView.component.setBounds(0, 0, 500, 500)
    val ui = FakeUi(stageView.component)
    val splitter = TreeWalker(stageView.component).descendants().filterIsInstance<JBSplitter>().first()
    val minimap = TreeWalker(splitter.firstComponent).descendants().elementAt(2)
    // There's padding around the hover area.
    val minimapOrigin = SwingUtilities.convertPoint(minimap, Point(8, 4), stageView.component)

    assertThat(stage.tooltip).isNull()
    // Move into minimap
    ui.mouse.moveTo(minimapOrigin.x, minimapOrigin.y)
    assertThat(stage.tooltip).isInstanceOf(CpuCaptureStageCpuUsageTooltip::class.java)
  }

  @Test
  fun showTrackGroupTooltip() {
    // Load Atrace
    val stage = CpuCaptureStage.create(profilersView.studioProfilers, ProfilersTestData.DEFAULT_CONFIG,
                                       resolveWorkspacePath(CpuProfilerUITestUtils.ATRACE_TRACE_PATH).toFile(), 123L)
    val stageView = CpuCaptureStageView(profilersView, stage)
    stage.enter()
    val trackGroups = stageView.trackGroupList.trackGroups
    trackGroups.forEach { it.overlay.setBounds(0, 0, 500, 100) }

    // Initial state
    assertThat(stageView.trackGroupList.activeTooltip).isNull()

    // Frame tooltip
    val displayTrackUi = FakeUi(trackGroups[0].overlay)
    displayTrackUi.mouse.moveTo(0, 0)
    assertThat(stageView.trackGroupList.activeTooltip).isInstanceOf(CpuFrameTooltip::class.java)
    val surfaceflingerTrackPos = trackGroups[0].trackList.indexToLocation(1)
    displayTrackUi.mouse.moveTo(surfaceflingerTrackPos.x, surfaceflingerTrackPos.y)
    assertThat(stageView.trackGroupList.activeTooltip).isInstanceOf(SurfaceflingerTooltip::class.java)
    val vsyncTrackPos = trackGroups[0].trackList.indexToLocation(2)
    displayTrackUi.mouse.moveTo(vsyncTrackPos.x, vsyncTrackPos.y)
    assertThat(stageView.trackGroupList.activeTooltip).isInstanceOf(VsyncTooltip::class.java)
    val bufferQueuePos = trackGroups[0].trackList.indexToLocation(3)
    displayTrackUi.mouse.moveTo(bufferQueuePos.x, bufferQueuePos.y)
    assertThat(stageView.trackGroupList.activeTooltip).isInstanceOf(BufferQueueTooltip::class.java)

    // Thread tooltip
    // TODO: cell renderer has width=0 in this test, causing the in-cell tooltip switching logic to fail.

    // CPU core tooltip
    val coreTrackUi = FakeUi(trackGroups[1].overlay)
    coreTrackUi.mouse.moveTo(0, 0)
    assertThat(stageView.trackGroupList.activeTooltip).isInstanceOf(CpuKernelTooltip::class.java)
  }

  @Test
  fun zoomToSelectionButton() {
    profilersView.studioProfilers.stage = stage
    val captureNode = CaptureNode(FakeCaptureNodeModel("Foo", "Bar", "123"))
    captureNode.startGlobal = 0
    captureNode.endGlobal = 10

    assertThat(profilersView.zoomToSelectionButton.isEnabled).isFalse()
    stage.multiSelectionModel.setSelection(captureNode, setOf(CaptureNodeAnalysisModel(captureNode, stage.capture)))
    assertThat(profilersView.zoomToSelectionButton.isEnabled).isTrue()
    assertThat(profilersView.stageView.stage.timeline.selectionRange.isSameAs(Range(0.0, 10.0))).isTrue()

    // Validate feature tracking
    val featureTracker = profilersView.studioProfilers.ideServices.featureTracker as FakeFeatureTracker
    featureTracker.resetZoomToSelectionCallCount()
    profilersView.zoomToSelectionButton.doClick()
    assertThat(featureTracker.zoomToSelectionCallCount).isEqualTo(1)
  }

  @Test
  fun zoomToSelectionButtonForTimelineEvent() {
    profilersView.studioProfilers.stage = stage
    val capture = Mockito.mock(SystemTraceCpuCapture::class.java).apply {
<<<<<<< HEAD
      Mockito.`when`(range).thenReturn(Range(0.0, 50.0))
      Mockito.`when`(frameRenderSequence).thenReturn { RenderSequence(null, null, null) }
=======
      whenever(range).thenReturn(Range(0.0, 50.0))
      whenever(frameRenderSequence).thenReturn { RenderSequence(null, null, null) }
>>>>>>> b5f40ffd
    }
    val frame = AndroidFrameTimelineEvent(42, 42, 0, 20, 30, "",
                                          PerfettoTrace.FrameTimelineEvent.PresentType.PRESENT_LATE,
                                          PerfettoTrace.FrameTimelineEvent.JankType.JANK_APP_DEADLINE_MISSED,
                                          false, false, 0)
    assertThat(profilersView.zoomToSelectionButton.isEnabled).isFalse()
    stage.multiSelectionModel.setSelection(frame, setOf(JankAnalysisModel(frame, capture)))
    assertThat(profilersView.zoomToSelectionButton.isEnabled).isTrue()
    assertThat(profilersView.stageView.stage.timeline.selectionRange.isSameAs(Range(0.0, 30.0))).isTrue()
  }

  @Test
  fun deselectAllLabel() {
    profilersView.studioProfilers.stage = stage
    val stageView = profilersView.stageView as CpuCaptureStageView
    val captureNode = CaptureNode(FakeCaptureNodeModel("Foo", "Bar", "123"))

    // Label should be visible when selection changes.
    assertThat(stageView.deselectAllToolbar.isVisible).isFalse()
    stage.multiSelectionModel.setSelection(captureNode, setOf(CaptureNodeAnalysisModel(captureNode, stage.capture)))
    assertThat(stageView.deselectAllToolbar.isVisible).isTrue()

    // Clicking the label should clear the selection.
    stageView.deselectAllLabel.doClick()
    assertThat(stage.multiSelectionModel.selections).isEmpty()
    assertThat(stageView.deselectAllToolbar.isVisible).isFalse()

    // Select a track and the clear the selection (b/228447505).
    stageView.trackGroupList.trackGroups[0].trackList.selectedIndex = 0
    assertThat(stage.multiSelectionModel.selections).isNotEmpty()
    stageView.deselectAllLabel.doClick()
    assertThat(stage.multiSelectionModel.selections).isEmpty()
    stageView.trackGroupList.trackGroups.forEach { assertThat(it.trackList.selectedIndices).isEmpty() }
  }

  @Test
  fun trackGroupKeyboardShortcuts() {
    val stageView = CpuCaptureStageView(profilersView, stage)
    stage.enter()
    stageView.component.setBounds(0, 0, 500, 500)
    val ui = FakeUi(stageView.trackGroupList.component)
    val selectionRange = stage.minimapModel.rangeSelectionModel.selectionRange
    var rangeLength = selectionRange.length

    // Press W to zoom in.
    ui.keyboard.setFocus(stageView.trackGroupList.component)
    ui.keyboard.press(FakeKeyboard.Key.W)
    ui.keyboard.release(FakeKeyboard.Key.W)
    assertThat(selectionRange.length).isLessThan(rangeLength)

    // Press S to zoom out.
    rangeLength = selectionRange.length
    ui.keyboard.press(FakeKeyboard.Key.S)
    ui.keyboard.release(FakeKeyboard.Key.S)
    assertThat(selectionRange.length).isGreaterThan(rangeLength)

    // Press A to pan left.
    // First select a small range.
    selectionRange.set(selectionRange.min + 100.0, selectionRange.min + 200.0)
    var oldRange = Range(selectionRange)
    ui.keyboard.press(FakeKeyboard.Key.A)
    ui.keyboard.release(FakeKeyboard.Key.A)
    assertThat(selectionRange.min).isLessThan(oldRange.min)
    assertThat(selectionRange.max).isLessThan(oldRange.max)

    // Press D to pan right.
    // First select a small range.
    selectionRange.set(selectionRange.min + 100.0, selectionRange.min + 200.0)
    oldRange = Range(selectionRange)
    ui.keyboard.press(FakeKeyboard.Key.D)
    ui.keyboard.release(FakeKeyboard.Key.D)
    assertThat(selectionRange.min).isGreaterThan(oldRange.min)
    assertThat(selectionRange.max).isGreaterThan(oldRange.max)
  }

  @Test
  fun trackGroupMouseShortcuts() {
    val stageView = CpuCaptureStageView(profilersView, stage)
    stage.enter()
    assertThat(stageView.trackGroupList.trackGroups).isNotEmpty()
    stageView.trackGroupList.component.setBounds(0, 0, 500, 500)
    val ui = FakeUi(stageView.trackGroupList.component)
    val selectionRange = stage.minimapModel.rangeSelectionModel.selectionRange
    var rangeLength = selectionRange.length

    // Ctrl/Cmd + wheel up to zoom in.
    ui.keyboard.press(FakeKeyboard.MENU_KEY_CODE)
    ui.mouse.wheel(0, 0, -1)
    ui.keyboard.release(FakeKeyboard.MENU_KEY_CODE)
    assertThat(selectionRange.length).isLessThan(rangeLength)

    // Ctrl/Cmd + wheel down to zoom out.
    rangeLength = selectionRange.length
    ui.keyboard.press(FakeKeyboard.MENU_KEY_CODE)
    ui.mouse.wheel(0, 0, 1)
    ui.keyboard.release(FakeKeyboard.MENU_KEY_CODE)
    assertThat(selectionRange.length).isGreaterThan(rangeLength)

    // Space + mouse drag to pan.
    // First select a partial trace.
    selectionRange.set(selectionRange.min + (selectionRange.max - selectionRange.min) / 2, selectionRange.max)
    val oldRange = Range(selectionRange)
    ui.keyboard.setFocus(stageView.trackGroupList.component)
    ui.keyboard.press(FakeKeyboard.Key.SPACE)
    ui.mouse.press(0, 0)
    // Pan right to shift the range left.
    ui.mouse.dragDelta(10, 0)
    try {
      ui.keyboard.release(FakeKeyboard.Key.SPACE)
    }
    catch (ignored: HeadlessException) {
      // JList#setDragEnabled doesn't support headless mode but it doesn't matter for this test so we can safely ignore it.
    }
    assertThat(selectionRange.min).isLessThan(oldRange.min)
    assertThat(selectionRange.max).isLessThan(oldRange.max)
  }

  private class FakeCaptureNodeModel(val aName: String, val aFullName: String, val anId: String) : CaptureNodeModel {
    override fun getName(): String {
      return aName
    }

    override fun getFullName(): String {
      return aFullName
    }

    override fun getId(): String {
      return anId
    }
  }
}<|MERGE_RESOLUTION|>--- conflicted
+++ resolved
@@ -15,10 +15,7 @@
  */
 package com.android.tools.profilers.cpu
 
-<<<<<<< HEAD
-=======
 import com.android.testutils.MockitoKt.whenever
->>>>>>> b5f40ffd
 import com.android.testutils.TestUtils.resolveWorkspacePath
 import com.android.tools.adtui.AxisComponent
 import com.android.tools.adtui.TreeWalker
@@ -261,13 +258,8 @@
   fun zoomToSelectionButtonForTimelineEvent() {
     profilersView.studioProfilers.stage = stage
     val capture = Mockito.mock(SystemTraceCpuCapture::class.java).apply {
-<<<<<<< HEAD
-      Mockito.`when`(range).thenReturn(Range(0.0, 50.0))
-      Mockito.`when`(frameRenderSequence).thenReturn { RenderSequence(null, null, null) }
-=======
       whenever(range).thenReturn(Range(0.0, 50.0))
       whenever(frameRenderSequence).thenReturn { RenderSequence(null, null, null) }
->>>>>>> b5f40ffd
     }
     val frame = AndroidFrameTimelineEvent(42, 42, 0, 20, 30, "",
                                           PerfettoTrace.FrameTimelineEvent.PresentType.PRESENT_LATE,
