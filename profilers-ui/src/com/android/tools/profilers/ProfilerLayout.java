/*
 * Copyright (C) 2016 The Android Open Source Project
 *
 * Licensed under the Apache License, Version 2.0 (the "License");
 * you may not use this file except in compliance with the License.
 * You may obtain a copy of the License at
 *
 *      http://www.apache.org/licenses/LICENSE-2.0
 *
 * Unless required by applicable law or agreed to in writing, software
 * distributed under the License is distributed on an "AS IS" BASIS,
 * WITHOUT WARRANTIES OR CONDITIONS OF ANY KIND, either express or implied.
 * See the License for the specific language governing permissions and
 * limitations under the License.
 */
package com.android.tools.profilers;

import com.android.tools.adtui.common.AdtUiUtils;
import com.intellij.util.ui.JBEmptyBorder;
import com.intellij.util.ui.JBUI;
import org.jetbrains.annotations.NotNull;

import javax.swing.*;
import javax.swing.border.Border;
import javax.swing.border.EmptyBorder;
import java.awt.*;

/**
 * Common layout constants that are shared across profiler views.
 */
public class ProfilerLayout {

  /**
   * Common length for spacing between axis tick markers
   */
  public static final int MARKER_LENGTH = JBUI.scale(5);

  public static final int TIME_AXIS_HEIGHT = JBUI.scale(15);

  public static final float TOOLTIP_FONT_SIZE = 11f;

  /**
   * Common space left on top of a vertical axis to make sure label text can fit there
   */
  public static final int Y_AXIS_TOP_MARGIN = JBUI.scale(30);

  public static final Border MONITOR_LABEL_PADDING = BorderFactory.createEmptyBorder(5, 10, 5, 10);

  public static final Border MONITOR_BORDER = BorderFactory.createMatteBorder(0, 0, 1, 0, ProfilerColors.MONITOR_BORDER);

<<<<<<< HEAD
  public static final FlowLayout TOOLBAR_LAYOUT = new FlowLayout(FlowLayout.CENTER, 0, 2);

=======
>>>>>>> abbea60e
  public static final int MONITOR_LEGEND_RIGHT_PADDING = JBUI.scale(12);

  /**
   * Space on the right for all legends when inside a profiler. Chosen so it lines up with the right axis units.
   */
  public static final int PROFILER_LEGEND_RIGHT_PADDING = JBUI.scale(9);

  public static final int ROW_HEIGHT_PADDING = JBUI.scale(4);

  public static final Border TABLE_ROW_BORDER = new EmptyBorder(0, 10, 0, 0);
  public static final Border TABLE_COLUMN_HEADER_BORDER = new EmptyBorder(3, 10, 3, 0);
  public static final Border TABLE_COLUMN_RIGHT_ALIGNED_HEADER_BORDER = new EmptyBorder(3, 0, 3, 10);

<<<<<<< HEAD
  public static final Insets TABLE_ROW_INSETS = new Insets(0, 10, 0, 0);
  public static final Insets TABLE_COLUMN_CELL_INSETS = new Insets(3, 10, 3, 0);
  public static final Insets TABLE_COLUMN_RIGHT_ALIGNED_CELL_INSETS = new Insets(3, 0, 3, 10);

  public static final Insets LIST_ROW_INSETS = new Insets(2, 10, 0, 0);
=======
  public static final Insets TABLE_COLUMN_CELL_INSETS = new Insets(3, 10, 3, 0);
  public static final Insets TABLE_COLUMN_RIGHT_ALIGNED_CELL_INSETS = new Insets(3, 0, 3, 10);

  public static final int TABLE_COLUMN_CELL_SPARKLINE_LEFT_PADDING = JBUI.scale(2);
  public static final int TABLE_COLUMN_CELL_SPARKLINE_TOP_BOTTOM_PADDING = JBUI.scale(1);

  public static final Insets LIST_ROW_INSETS = new Insets(2, 10, 0, 0);

  public static final Border TOOLTIP_BORDER = new JBEmptyBorder(5, 10, 5, 10);

  public static final int PROFILING_INSTRUCTIONS_BACKGROUND_ARC_DIAMETER = JBUI.scale(16);
  public static final int PROFILING_INSTRUCTIONS_ICON_PADDING = JBUI.scale(1);
  public static final Font PROFILING_INSTRUCTIONS_FONT = AdtUiUtils.DEFAULT_FONT.deriveFont(15f);
  public static final Font INFO_MESSAGE_HEADER_FONT = AdtUiUtils.DEFAULT_FONT.deriveFont(14f);
  public static final Font INFO_MESSAGE_DESCRIPTION_FONT = AdtUiUtils.DEFAULT_FONT.deriveFont(12f);

  public static final int FILTER_TEXT_FIELD_WIDTH = JBUI.scale(245);
  public static final int FILTER_TEXT_FIELD_TRIGGER_DELAY_MS = 250;
  public static final int FILTER_TEXT_HISTORY_SIZE = 5;
>>>>>>> abbea60e

  private ProfilerLayout() {
    // Static class designed to hold constants only
  }

  @NotNull
  public static FlowLayout createToolbarLayout() {
    return new FlowLayout(FlowLayout.CENTER, 0, 1);
  }
}<|MERGE_RESOLUTION|>--- conflicted
+++ resolved
@@ -48,11 +48,21 @@
 
   public static final Border MONITOR_BORDER = BorderFactory.createMatteBorder(0, 0, 1, 0, ProfilerColors.MONITOR_BORDER);
 
-<<<<<<< HEAD
-  public static final FlowLayout TOOLBAR_LAYOUT = new FlowLayout(FlowLayout.CENTER, 0, 2);
+  public static final int TABLE_COLUMN_CELL_SPARKLINE_LEFT_PADDING = JBUI.scale(2);
+  public static final int TABLE_COLUMN_CELL_SPARKLINE_TOP_BOTTOM_PADDING = JBUI.scale(1);
 
-=======
->>>>>>> abbea60e
+  public static final Border TOOLTIP_BORDER = new JBEmptyBorder(5, 10, 5, 10);
+
+  public static final int PROFILING_INSTRUCTIONS_BACKGROUND_ARC_DIAMETER = JBUI.scale(16);
+  public static final int PROFILING_INSTRUCTIONS_ICON_PADDING = JBUI.scale(1);
+  public static final Font PROFILING_INSTRUCTIONS_FONT = AdtUiUtils.DEFAULT_FONT.deriveFont(15f);
+  public static final Font INFO_MESSAGE_HEADER_FONT = AdtUiUtils.DEFAULT_FONT.deriveFont(14f);
+  public static final Font INFO_MESSAGE_DESCRIPTION_FONT = AdtUiUtils.DEFAULT_FONT.deriveFont(12f);
+
+  public static final int FILTER_TEXT_FIELD_WIDTH = JBUI.scale(245);
+  public static final int FILTER_TEXT_FIELD_TRIGGER_DELAY_MS = 250;
+  public static final int FILTER_TEXT_HISTORY_SIZE = 5;
+
   public static final int MONITOR_LEGEND_RIGHT_PADDING = JBUI.scale(12);
 
   /**
@@ -66,33 +76,11 @@
   public static final Border TABLE_COLUMN_HEADER_BORDER = new EmptyBorder(3, 10, 3, 0);
   public static final Border TABLE_COLUMN_RIGHT_ALIGNED_HEADER_BORDER = new EmptyBorder(3, 0, 3, 10);
 
-<<<<<<< HEAD
   public static final Insets TABLE_ROW_INSETS = new Insets(0, 10, 0, 0);
   public static final Insets TABLE_COLUMN_CELL_INSETS = new Insets(3, 10, 3, 0);
   public static final Insets TABLE_COLUMN_RIGHT_ALIGNED_CELL_INSETS = new Insets(3, 0, 3, 10);
 
   public static final Insets LIST_ROW_INSETS = new Insets(2, 10, 0, 0);
-=======
-  public static final Insets TABLE_COLUMN_CELL_INSETS = new Insets(3, 10, 3, 0);
-  public static final Insets TABLE_COLUMN_RIGHT_ALIGNED_CELL_INSETS = new Insets(3, 0, 3, 10);
-
-  public static final int TABLE_COLUMN_CELL_SPARKLINE_LEFT_PADDING = JBUI.scale(2);
-  public static final int TABLE_COLUMN_CELL_SPARKLINE_TOP_BOTTOM_PADDING = JBUI.scale(1);
-
-  public static final Insets LIST_ROW_INSETS = new Insets(2, 10, 0, 0);
-
-  public static final Border TOOLTIP_BORDER = new JBEmptyBorder(5, 10, 5, 10);
-
-  public static final int PROFILING_INSTRUCTIONS_BACKGROUND_ARC_DIAMETER = JBUI.scale(16);
-  public static final int PROFILING_INSTRUCTIONS_ICON_PADDING = JBUI.scale(1);
-  public static final Font PROFILING_INSTRUCTIONS_FONT = AdtUiUtils.DEFAULT_FONT.deriveFont(15f);
-  public static final Font INFO_MESSAGE_HEADER_FONT = AdtUiUtils.DEFAULT_FONT.deriveFont(14f);
-  public static final Font INFO_MESSAGE_DESCRIPTION_FONT = AdtUiUtils.DEFAULT_FONT.deriveFont(12f);
-
-  public static final int FILTER_TEXT_FIELD_WIDTH = JBUI.scale(245);
-  public static final int FILTER_TEXT_FIELD_TRIGGER_DELAY_MS = 250;
-  public static final int FILTER_TEXT_HISTORY_SIZE = 5;
->>>>>>> abbea60e
 
   private ProfilerLayout() {
     // Static class designed to hold constants only
