--- conflicted
+++ resolved
@@ -378,11 +378,8 @@
     CommonAction loadAction = new CommonAction("Load from file...", null);
     List<String> supportedExtensions = new ArrayList<>();
     supportedExtensions.add("trace");
-<<<<<<< HEAD
-=======
     supportedExtensions.add("pftrace");
     supportedExtensions.add("perfetto-trace");
->>>>>>> cdc83e4e
     supportedExtensions.add("alloc");
     supportedExtensions.add("hprof");
     if (getProfilers().getIdeServices().getFeatureConfig().isNativeMemorySampleEnabled()) {
