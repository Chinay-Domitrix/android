--- conflicted
+++ resolved
@@ -617,19 +617,11 @@
     // TODO(b/116430034): use real icons when they're done.
     switch (mode) {
       case FULL:
-<<<<<<< HEAD
-        return StudioIcons.Profiler.Events.ALLOCATION_TRACKING_CHANGE;
-      case SAMPLED:
-        return StudioIcons.Profiler.Events.ALLOCATION_TRACKING_CHANGE;
-      case NONE:
-        return StudioIcons.Profiler.Events.ALLOCATION_TRACKING_CHANGE;
-=======
         return StudioIcons.Profiler.Events.ALLOCATION_TRACKING_FULL;
       case SAMPLED:
         return StudioIcons.Profiler.Events.ALLOCATION_TRACKING_SAMPLED;
       case NONE:
         return StudioIcons.Profiler.Events.ALLOCATION_TRACKING_NONE;
->>>>>>> 8ed7711e
     }
     throw new AssertionError("Unhandled sampling mode: " + mode);
   }
