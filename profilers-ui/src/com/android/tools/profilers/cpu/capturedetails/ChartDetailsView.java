--- conflicted
+++ resolved
@@ -37,17 +37,14 @@
 import com.android.tools.profilers.cpu.nodemodel.JavaMethodModel;
 import com.android.tools.profilers.stacktrace.CodeLocation;
 import com.android.tools.profilers.stacktrace.CodeNavigator;
-<<<<<<< HEAD
 import com.intellij.ui.DoubleClickListener;
 import org.jetbrains.annotations.NotNull;
 import org.jetbrains.annotations.Nullable;
 
 import javax.swing.*;
 import java.awt.*;
-=======
 import java.awt.CardLayout;
 import java.awt.Dimension;
->>>>>>> e624679c
 import java.awt.event.ComponentAdapter;
 import java.awt.event.ComponentEvent;
 import java.util.concurrent.TimeUnit;
@@ -292,56 +289,4 @@
       myMasterRange.set(myFlameChart.getRange());
     }
   }
-<<<<<<< HEAD
-
-  private static class CodeNavigationHandler extends MouseAdapter {
-    @NotNull private final HTreeChart<CaptureNode> myChart;
-    private Point myLastPopupPoint;
-
-    CodeNavigationHandler(@NotNull HTreeChart<CaptureNode> chart, @NotNull CodeNavigator navigator) {
-      myChart = chart;
-      new DoubleClickListener() {
-        @Override
-        protected boolean onDoubleClick(@NotNull MouseEvent event) {
-          setLastPopupPoint(event);
-          CodeLocation codeLocation = getCodeLocation();
-          if (codeLocation != null) {
-            navigator.navigate(codeLocation);
-          }
-          return false;
-        }
-      }.installOn(chart);
-    }
-
-    @Override
-    public void mousePressed(MouseEvent e) {
-      handlePopup(e);
-    }
-
-    @Override
-    public void mouseReleased(MouseEvent e) {
-      handlePopup(e);
-    }
-
-    private void handlePopup(MouseEvent e) {
-      if (e.isPopupTrigger()) {
-        setLastPopupPoint(e);
-      }
-    }
-
-    private void setLastPopupPoint(MouseEvent e) {
-      myLastPopupPoint = e.getPoint();
-    }
-
-    @Nullable
-    private CodeLocation getCodeLocation() {
-      CaptureNode n = myChart.getNodeAt(myLastPopupPoint);
-      if (n == null) {
-        return null;
-      }
-      return modelToCodeLocation(n.getData());
-    }
-  }
-=======
->>>>>>> e624679c
 }