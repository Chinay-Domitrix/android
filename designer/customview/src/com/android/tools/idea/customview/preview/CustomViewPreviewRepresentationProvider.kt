--- conflicted
+++ resolved
@@ -43,15 +43,9 @@
   /**
    * Checks if the input [psiFile] contains custom views and therefore can be provided with the [PreviewRepresentation] of them.
    */
-<<<<<<< HEAD
-  override fun accept(project: Project, psiFile: PsiFile): Boolean {
-    val virtualFile = psiFile.virtualFile
-    if (!virtualFile.hasSourceFileExtension()) {
-=======
   override suspend fun accept(project: Project, psiFile: PsiFile): Boolean {
     val virtualFile = runReadAction { psiFile.virtualFile }
     if (!virtualFile.isSourceFileType()) {
->>>>>>> b5f40ffd
       return false
     }
 
