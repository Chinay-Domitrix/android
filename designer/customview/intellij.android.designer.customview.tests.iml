--- conflicted
+++ resolved
@@ -12,29 +12,26 @@
     <orderEntry type="sourceFolder" forTests="false" />
     <orderEntry type="module" module-name="android.sdktools.testutils" scope="TEST" />
     <orderEntry type="module" module-name="intellij.android.adt.testutils" scope="TEST" />
-    <orderEntry type="module" module-name="intellij.android.preview-designer" scope="TEST"/>
+    <orderEntry type="module" module-name="intellij.android.preview-designer" scope="TEST" />
     <orderEntry type="module" module-name="intellij.android.designer.customview" scope="TEST" />
     <orderEntry type="module" module-name="intellij.android.designer" scope="TEST" />
     <orderEntry type="module" module-name="android.sdktools.flags" scope="TEST" />
     <orderEntry type="module" module-name="intellij.android.common" scope="TEST" />
     <orderEntry type="module" module-name="intellij.android.testFramework" scope="TEST" />
+    <orderEntry type="library" scope="TEST" name="Guava" level="project" />
     <orderEntry type="library" scope="TEST" name="mockito" level="project" />
     <orderEntry type="module" module-name="intellij.android.adt.ui" scope="TEST" />
     <orderEntry type="module" module-name="intellij.android.projectSystem" scope="TEST" />
-    <orderEntry type="module" module-name="intellij.android.core" scope="TEST"/>
+    <orderEntry type="module" module-name="intellij.android.core" scope="TEST" />
     <orderEntry type="module" module-name="intellij.android.core.tests" />
-<<<<<<< HEAD
+    <orderEntry type="module" module-name="intellij.android.projectSystem.gradle" scope="TEST" />
     <orderEntry type="library" name="kotlin-stdlib" level="project" />
     <orderEntry type="library" scope="TEST" name="kotlinx-coroutines-core" level="project" />
     <orderEntry type="library" scope="TEST" name="JUnit4" level="project" />
     <orderEntry type="module" module-name="intellij.platform.core" scope="TEST" />
-    <orderEntry type="module" module-name="intellij.platform.extensions" scope="TEST" />
-    <orderEntry type="module" module-name="intellij.platform.util.rt" scope="TEST" />
     <orderEntry type="module" module-name="intellij.platform.util" scope="TEST" />
+    <orderEntry type="module" module-name="intellij.platform.testFramework" scope="TEST" />
     <orderEntry type="module" module-name="intellij.java.testFramework" scope="TEST" />
-    <orderEntry type="module" module-name="intellij.platform.testFramework" scope="TEST" />
-=======
-    <orderEntry type="module" module-name="intellij.android.projectSystem.gradle" scope="TEST" />
->>>>>>> de127946
+    <orderEntry type="module" module-name="intellij.platform.ide.core" scope="TEST" />
   </component>
 </module>