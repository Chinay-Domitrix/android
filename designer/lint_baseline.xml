<?xml version="1.0" encoding="UTF-8"?>
<<<<<<< HEAD
<issues format="5" by="lint 7.2.0-dev">
=======
<issues format="5" by="lint 7.4.0-dev">
>>>>>>> b5f40ffd

    <issue
        id="DefaultLocale"
        message="Implicitly using the default locale is a common source of bugs: Use `String.format(Locale, ...)` instead">
        <location
            file="src/com/android/tools/idea/uibuilder/handlers/absolute/AbsoluteDragTarget.java"
            line="32"/>
    </issue>

    <issue
        id="DefaultLocale"
        message="Implicitly using the default locale is a common source of bugs: Use `String.format(Locale, ...)` instead">
        <location
            file="src/com/android/tools/idea/uibuilder/handlers/absolute/AbsoluteDragTarget.java"
            line="33"/>
    </issue>

    <issue
        id="DefaultLocale"
        message="Implicitly using the default locale is a common source of bugs: Use `String.format(Locale, ...)` instead">
        <location
            file="src/com/android/tools/idea/uibuilder/handlers/absolute/AbsoluteResizeTarget.java"
            line="32"/>
    </issue>

    <issue
        id="DefaultLocale"
        message="Implicitly using the default locale is a common source of bugs: Use `String.format(Locale, ...)` instead">
        <location
            file="src/com/android/tools/idea/uibuilder/handlers/absolute/AbsoluteResizeTarget.java"
            line="36"/>
    </issue>

    <issue
        id="DefaultLocale"
        message="Implicitly using the default locale is a common source of bugs: Use `String.format(Locale, ...)` instead">
        <location
            file="src/com/android/tools/idea/uibuilder/scout/Connection.java"
            line="141"/>
    </issue>

    <issue
        id="DefaultLocale"
        message="Implicitly using the default locale is a common source of bugs: Use `String.format(Locale, ...)` instead">
        <location
            file="src/com/android/tools/idea/uibuilder/scout/ConstrainedWidget.java"
            line="86"/>
    </issue>

    <issue
        id="DefaultLocale"
        message="Implicitly using the default locale is a common source of bugs: Use `String.format(Locale, ...)` instead">
        <location
            file="src/com/android/tools/idea/uibuilder/handlers/constraint/targets/ConstraintAnchorTarget.java"
            line="438"/>
    </issue>

    <issue
        id="DefaultLocale"
        message="Implicitly using the default locale is a common source of bugs: Use `String.format(Locale, ...)` instead">
        <location
            file="src/com/android/tools/idea/uibuilder/handlers/constraint/ConstraintComponentUtilities.java"
            line="635"/>
    </issue>

    <issue
        id="DefaultLocale"
        message="Implicitly using the default locale is a common source of bugs: Use `String.format(Locale, ...)` instead">
        <location
            file="src/com/android/tools/idea/uibuilder/handlers/constraint/ConstraintComponentUtilities.java"
            line="760"/>
    </issue>

    <issue
        id="DefaultLocale"
        message="Implicitly using the default locale is a common source of bugs: Use `String.format(Locale, ...)` instead">
        <location
            file="src/com/android/tools/idea/uibuilder/handlers/constraint/ConstraintComponentUtilities.java"
            line="765"/>
    </issue>

    <issue
        id="DefaultLocale"
        message="Implicitly using the default locale is a common source of bugs: Use `String.format(Locale, ...)` instead">
        <location
            file="src/com/android/tools/idea/uibuilder/handlers/constraint/ConstraintComponentUtilities.java"
            line="827"/>
    </issue>

    <issue
        id="DefaultLocale"
        message="Implicitly using the default locale is a common source of bugs: Use `String.format(Locale, ...)` instead">
        <location
            file="src/com/android/tools/idea/uibuilder/handlers/constraint/ConstraintComponentUtilities.java"
            line="838"/>
    </issue>

    <issue
        id="DefaultLocale"
        message="Implicitly using the default locale is a common source of bugs: Use `String.format(Locale, ...)` instead">
        <location
            file="src/com/android/tools/idea/uibuilder/handlers/constraint/ConstraintComponentUtilities.java"
            line="1504"/>
    </issue>

    <issue
        id="DefaultLocale"
        message="Implicitly using the default locale is a common source of bugs: Use `String.format(Locale, ...)` instead">
        <location
            file="src/com/android/tools/idea/uibuilder/handlers/constraint/targets/ConstraintDragDndTarget.java"
            line="126"/>
    </issue>

    <issue
        id="DefaultLocale"
        message="Implicitly using the default locale is a common source of bugs: Use `String.format(Locale, ...)` instead">
        <location
            file="src/com/android/tools/idea/uibuilder/handlers/constraint/targets/ConstraintDragDndTarget.java"
            line="131"/>
    </issue>

    <issue
        id="DefaultLocale"
        message="Implicitly using the default locale is a common source of bugs: Use `String.format(Locale, ...)` instead">
        <location
            file="src/com/android/tools/idea/uibuilder/handlers/constraint/targets/ConstraintDragTarget.java"
            line="181"/>
    </issue>

    <issue
        id="DefaultLocale"
        message="Implicitly using the default locale is a common source of bugs: Use `String.format(Locale, ...)` instead">
        <location
            file="src/com/android/tools/idea/uibuilder/handlers/constraint/targets/ConstraintDragTarget.java"
            line="220"/>
    </issue>

    <issue
        id="DefaultLocale"
        message="Implicitly using the default locale is a common source of bugs: Use `String.format(Locale, ...)` instead">
        <location
            file="src/com/android/tools/idea/uibuilder/handlers/constraint/targets/ConstraintDragTarget.java"
            line="273"/>
    </issue>

    <issue
        id="DefaultLocale"
        message="Implicitly using the default locale is a common source of bugs: Use `String.format(Locale, ...)` instead">
        <location
            file="src/com/android/tools/idea/uibuilder/handlers/constraint/draw/ConstraintLayoutNotchProvider.java"
            line="109"/>
    </issue>

    <issue
        id="DefaultLocale"
        message="Implicitly using the default locale is a common source of bugs: Use `String.format(Locale, ...)` instead">
        <location
            file="src/com/android/tools/idea/uibuilder/handlers/constraint/draw/ConstraintLayoutNotchProvider.java"
            line="110"/>
    </issue>

    <issue
        id="DefaultLocale"
        message="Implicitly using the default locale is a common source of bugs: Use `String.format(Locale, ...)` instead">
        <location
            file="src/com/android/tools/idea/uibuilder/handlers/constraint/draw/ConstraintLayoutNotchProvider.java"
            line="117"/>
    </issue>

    <issue
        id="DefaultLocale"
        message="Implicitly using the default locale is a common source of bugs: Use `String.format(Locale, ...)` instead">
        <location
            file="src/com/android/tools/idea/uibuilder/handlers/constraint/draw/ConstraintLayoutNotchProvider.java"
            line="118"/>
    </issue>

    <issue
        id="DefaultLocale"
        message="Implicitly using the default locale is a common source of bugs: Use `String.format(Locale, ...)` instead">
        <location
            file="src/com/android/tools/idea/uibuilder/handlers/constraint/draw/ConstraintLayoutNotchProvider.java"
            line="139"/>
    </issue>

    <issue
        id="DefaultLocale"
        message="Implicitly using the default locale is a common source of bugs: Use `String.format(Locale, ...)` instead">
        <location
            file="src/com/android/tools/idea/uibuilder/handlers/constraint/draw/ConstraintLayoutNotchProvider.java"
            line="146"/>
    </issue>

    <issue
        id="DefaultLocale"
        message="Implicitly using the default locale is a common source of bugs: Use `String.format(Locale, ...)` instead">
        <location
            file="src/com/android/tools/idea/uibuilder/handlers/constraint/targets/ConstraintResizeTarget.java"
            line="64"/>
    </issue>

    <issue
        id="DefaultLocale"
        message="Implicitly using the default locale is a common source of bugs: Use `String.format(Locale, ...)` instead">
        <location
            file="src/com/android/tools/idea/uibuilder/handlers/constraint/targets/ConstraintResizeTarget.java"
            line="72"/>
    </issue>

    <issue
        id="DefaultLocale"
        message="Implicitly using the default locale is a common source of bugs: Use `String.format(Locale, ...)` instead">
        <location
            file="src/com/android/tools/idea/uibuilder/handlers/constraint/targets/ConstraintResizeTarget.java"
            line="77"/>
    </issue>

    <issue
        id="DefaultLocale"
        message="Implicitly using the default locale is a common source of bugs: Use `String.format(Locale, ...)` instead">
        <location
            file="src/com/android/tools/idea/uibuilder/handlers/constraint/targets/ConstraintResizeTarget.java"
            line="82"/>
    </issue>

    <issue
        id="DefaultLocale"
        message="Implicitly using the default locale is a common source of bugs: Use `String.format(Locale, ...)` instead">
        <location
            file="src/com/android/tools/idea/uibuilder/scout/ConstraintSet.java"
            line="117"/>
    </issue>

    <issue
        id="DefaultLocale"
        message="Implicitly using the default locale is a common source of bugs: Use `String.format(Locale, ...)` instead">
        <location
            file="src/com/android/tools/idea/uibuilder/scout/ConstraintSet.java"
            line="124"/>
    </issue>

    <issue
        id="DefaultLocale"
        message="Implicitly using the default locale is a common source of bugs: Use `String.format(Locale, ...)` instead">
        <location
            file="src/com/android/tools/idea/uibuilder/scout/ConstraintSet.java"
            line="129"/>
    </issue>

    <issue
        id="DefaultLocale"
        message="Implicitly using the default locale is a common source of bugs: Use `String.format(Locale, ...)` instead">
        <location
            file="src/com/android/tools/idea/uibuilder/scout/ConstraintSet.java"
            line="134"/>
    </issue>

    <issue
        id="DefaultLocale"
        message="Implicitly using the default locale is a common source of bugs: Use `String.format(Locale, ...)` instead">
        <location
            file="src/com/android/tools/idea/uibuilder/scout/ConstraintSet.java"
            line="139"/>
    </issue>

    <issue
        id="DefaultLocale"
        message="Implicitly using the default locale is a common source of bugs: Use `String.format(Locale, ...)` instead">
        <location
            file="src/com/android/tools/idea/uibuilder/actions/GenerateLayoutTestSkeletonAction.java"
            line="276"/>
    </issue>

    <issue
        id="DefaultLocale"
        message="Implicitly using the default locale is a common source of bugs: Use `String.format(Locale, ...)` instead">
        <location
            file="src/com/android/tools/idea/uibuilder/handlers/constraint/targets/GuidelineCycleTarget.java"
            line="146"/>
    </issue>

    <issue
        id="DefaultLocale"
        message="Implicitly using the default locale is a common source of bugs: Use `String.format(Locale, ...)` instead">
        <location
            file="src/com/android/tools/idea/uibuilder/handlers/constraint/targets/GuidelineCycleTarget.java"
            line="150"/>
    </issue>

    <issue
        id="DefaultLocale"
        message="Implicitly using the default locale is a common source of bugs: Use `String.format(Locale, ...)` instead">
        <location
            file="src/com/android/tools/idea/uibuilder/handlers/constraint/targets/GuidelineCycleTarget.java"
            line="173"/>
    </issue>

    <issue
        id="DefaultLocale"
        message="Implicitly using the default locale is a common source of bugs: Use `String.format(Locale, ...)` instead">
        <location
            file="src/com/android/tools/idea/uibuilder/handlers/constraint/targets/GuidelineCycleTarget.java"
            line="180"/>
    </issue>

    <issue
        id="DefaultLocale"
        message="Implicitly using the default locale is a common source of bugs: Use `String.format(Locale, ...)` instead">
        <location
            file="src/com/android/tools/idea/uibuilder/handlers/constraint/targets/GuidelineTarget.java"
            line="312"/>
    </issue>

    <issue
        id="DefaultLocale"
        message="Implicitly using the default locale is a common source of bugs: Use `String.format(Locale, ...)` instead">
        <location
            file="src/com/android/tools/idea/uibuilder/handlers/constraint/targets/GuidelineTarget.java"
            line="316"/>
    </issue>

    <issue
        id="DefaultLocale"
        message="Implicitly using the default locale is a common source of bugs: Use `String.format(Locale, ...)` instead">
        <location
            file="src/com/android/tools/idea/uibuilder/scout/RectangleGenerator.java"
            line="131"/>
    </issue>

    <issue
        id="DefaultLocale"
        message="Implicitly using the default locale is a common source of bugs: Use `String.format(Locale, ...)` instead">
        <location
            file="src/com/android/tools/idea/uibuilder/scout/RectangleGenerator.java"
            line="136"/>
    </issue>

    <issue
        id="DefaultLocale"
        message="Implicitly using the default locale is a common source of bugs: Use `String.format(Locale, ...)` instead">
        <location
            file="src/com/android/tools/idea/uibuilder/scout/RectangleGenerator.java"
            line="142"/>
    </issue>

    <issue
        id="DefaultLocale"
        message="Implicitly using the default locale is a common source of bugs: Use `String.format(Locale, ...)` instead">
        <location
            file="src/com/android/tools/idea/uibuilder/scout/RectangleGenerator.java"
            line="148"/>
    </issue>

    <issue
        id="DefaultLocale"
        message="Implicitly using the default locale is a common source of bugs: Use `String.format(Locale, ...)` instead">
        <location
            file="src/com/android/tools/idea/uibuilder/scene/target/ResizeWithSnapBaseTarget.java"
            line="210"/>
    </issue>

    <issue
        id="DefaultLocale"
        message="Implicitly using the default locale is a common source of bugs: Use `String.format(Locale, ...)` instead">
        <location
            file="src/com/android/tools/idea/uibuilder/scene/target/ResizeWithSnapBaseTarget.java"
            line="224"/>
    </issue>

    <issue
        id="DefaultLocale"
        message="Implicitly using the default locale is a common source of bugs: Use `toLowerCase(Locale)` instead. For strings meant to be internal use `Locale.ROOT`, otherwise `Locale.getDefault()`.">
        <location
            file="src/com/android/tools/idea/common/scene/Scene.java"
            line="657"/>
    </issue>

    <issue
        id="DefaultLocale"
        message="Implicitly using the default locale is a common source of bugs: Use `String.format(Locale, ...)` instead">
        <location
            file="src/com/android/tools/idea/uibuilder/scout/ScoutDirectConvert.java"
            line="252"/>
    </issue>

    <issue
        id="DefaultLocale"
        message="Implicitly using the default locale is a common source of bugs: Use `String.format(Locale, ...)` instead">
        <location
            file="src/com/android/tools/idea/uibuilder/handlers/constraint/WidgetConstraintModel.java"
            line="689"/>
<<<<<<< HEAD
=======
    </issue>

    <issue
        id="AvoidByLazy"
        message="Avoid `by lazy` for simple lazy initialization">
        <location
            file="src/com/android/tools/idea/uibuilder/analytics/AnimationToolbarAnalyticsManager.kt"
            line="41"/>
>>>>>>> b5f40ffd
    </issue>

    <issue
        id="AvoidByLazy"
        message="Avoid `by lazy` for simple lazy initialization">
        <location
            file="src/com/android/tools/idea/common/scene/target/CommonDragTarget.kt"
            line="286"/>
    </issue>

    <issue
        id="AvoidByLazy"
        message="Avoid `by lazy` for simple lazy initialization">
        <location
            file="src/com/android/tools/idea/common/scene/target/CommonDragTarget.kt"
            line="287"/>
    </issue>

    <issue
        id="AvoidByLazy"
        message="Avoid `by lazy` for simple lazy initialization">
        <location
            file="src/com/android/tools/idea/common/scene/draw/CompositeDrawCommand.kt"
            line="27"/>
    </issue>

    <issue
        id="AvoidByLazy"
        message="Avoid `by lazy` for simple lazy initialization">
        <location
            file="src/com/android/tools/idea/common/surface/DesignSurfaceHelper.kt"
            line="41"/>
    </issue>

    <issue
        id="AvoidByLazy"
        message="Avoid `by lazy` for simple lazy initialization">
        <location
            file="src/com/android/tools/idea/common/surface/DesignSurfaceShortcut.kt"
            line="42"/>
    </issue>

    <issue
        id="AvoidByLazy"
        message="Avoid `by lazy` for simple lazy initialization">
        <location
            file="src/com/android/tools/idea/uibuilder/property/support/NlEnumSupportProvider.kt"
            line="83"/>
    </issue>

    <issue
        id="AvoidByLazy"
        message="Avoid `by lazy` for simple lazy initialization">
        <location
            file="src/com/android/tools/idea/uibuilder/property/support/NlEnumSupportProvider.kt"
            line="99"/>
    </issue>

    <issue
        id="AvoidByLazy"
        message="Avoid `by lazy` for simple lazy initialization">
        <location
            file="src/com/android/tools/idea/uibuilder/property/support/NlEnumSupportProvider.kt"
            line="103"/>
    </issue>

    <issue
        id="AvoidByLazy"
        message="Avoid `by lazy` for simple lazy initialization">
        <location
            file="src/com/android/tools/idea/uibuilder/property/support/NlEnumSupportProvider.kt"
            line="107"/>
    </issue>

    <issue
        id="AvoidByLazy"
        message="Avoid `by lazy` for simple lazy initialization">
        <location
            file="src/com/android/tools/idea/common/editor/SplitEditor.kt"
            line="71"/>
    </issue>

    <issue
        id="AvoidByLazy"
        message="Avoid `by lazy` for simple lazy initialization">
        <location
            file="src/com/android/tools/idea/uibuilder/handlers/assistant/Template.kt"
            line="61"/>
    </issue>

    <issue
        id="AvoidByLazy"
        message="Avoid `by lazy` for simple lazy initialization">
        <location
            file="src/com/android/tools/idea/uibuilder/visual/VisualizationToolWindowFactory.kt"
            line="101"/>
    </issue>

    <issue
        id="JbUiStored"
        message="Do not store `JBUI.scale` scaled results in fields; this will not work correctly on dynamic theme or font size changes">
        <location
            file="src/com/android/tools/idea/common/scene/target/AnchorTarget.java"
            line="49"/>
    </issue>

    <issue
        id="JbUiStored"
        message="Do not store `JBUI.scale` scaled results in fields; this will not work correctly on dynamic theme or font size changes">
        <location
            file="src/com/android/tools/idea/common/scene/target/AnchorTarget.java"
            line="50"/>
    </issue>

    <issue
        id="JbUiStored"
        message="Do not store `JBUI.scale` scaled results in fields; this will not work correctly on dynamic theme or font size changes">
        <location
            file="src/com/android/tools/idea/uibuilder/editor/AnimationToolbarSliderUI.java"
            line="38"/>
    </issue>

    <issue
        id="JbUiStored"
        message="Do not store `JBUI.scale` scaled results in fields; this will not work correctly on dynamic theme or font size changes">
        <location
            file="src/com/android/tools/idea/uibuilder/editor/AnimationToolbarSliderUI.java"
            line="151"/>
    </issue>

    <issue
        id="JbUiStored"
        message="Do not store `JBUI.scale` scaled results in fields; this will not work correctly on dynamic theme or font size changes">
        <location
            file="src/com/android/tools/idea/uibuilder/surface/BorderLayer.java"
<<<<<<< HEAD
            line="62"/>
=======
            line="60"/>
>>>>>>> b5f40ffd
    </issue>

    <issue
        id="JbUiStored"
        message="Do not store `JBUI.scale` scaled results in fields; this will not work correctly on dynamic theme or font size changes">
        <location
            file="src/com/android/tools/idea/uibuilder/surface/CanvasResizeInteraction.java"
            line="119"/>
    </issue>

    <issue
        id="JbUiStored"
        message="Do not store `JBUI.scale` scaled results in fields; this will not work correctly on dynamic theme or font size changes">
        <location
            file="src/com/android/tools/idea/uibuilder/handlers/constraint/draw/DrawConnection.java"
            line="77"/>
    </issue>

    <issue
        id="JbUiStored"
        message="Do not store `JBUI.scale` scaled results in fields; this will not work correctly on dynamic theme or font size changes">
        <location
            file="src/com/android/tools/idea/uibuilder/handlers/constraint/draw/DrawConnectionUtils.java"
            line="41"/>
    </issue>

    <issue
        id="JbUiStored"
        message="Do not store `JBUI.scale` scaled results in fields; this will not work correctly on dynamic theme or font size changes">
        <location
            file="src/com/android/tools/idea/uibuilder/handlers/constraint/draw/DrawConnectionUtils.java"
            line="42"/>
    </issue>

    <issue
        id="JbUiStored"
        message="Do not store `JBUI.scale` scaled results in fields; this will not work correctly on dynamic theme or font size changes">
        <location
            file="src/com/android/tools/idea/uibuilder/handlers/constraint/draw/DrawConnectionUtils.java"
            line="43"/>
    </issue>

    <issue
        id="JbUiStored"
        message="Do not store `JBUI.scale` scaled results in fields; this will not work correctly on dynamic theme or font size changes">
        <location
            file="src/com/android/tools/idea/uibuilder/handlers/constraint/draw/DrawConnectionUtils.java"
            line="66"/>
    </issue>

    <issue
        id="JbUiStored"
        message="Do not store `JBUI.scale` scaled results in fields; this will not work correctly on dynamic theme or font size changes">
        <location
            file="src/com/android/tools/idea/uibuilder/handlers/constraint/draw/DrawConnectionUtils.java"
            line="67"/>
    </issue>

    <issue
        id="JbUiStored"
        message="Do not store `JBUI.scale` scaled results in fields; this will not work correctly on dynamic theme or font size changes">
        <location
            file="src/com/android/tools/idea/uibuilder/handlers/constraint/draw/DrawConnectionUtils.java"
            line="68"/>
    </issue>

    <issue
        id="JbUiStored"
        message="Do not store `JBUI.scale` scaled results in fields; this will not work correctly on dynamic theme or font size changes">
        <location
            file="src/com/android/tools/idea/uibuilder/handlers/constraint/draw/DrawConnectionUtils.java"
            line="69"/>
    </issue>

    <issue
        id="JbUiStored"
        message="Do not store `JBUI.scale` scaled results in fields; this will not work correctly on dynamic theme or font size changes">
        <location
            file="src/com/android/tools/idea/uibuilder/scene/draw/DrawResize.java"
            line="34"/>
    </issue>

    <issue
        id="JbUiStored"
        message="Do not store `JBUI.scale` scaled results in fields; this will not work correctly on dynamic theme or font size changes">
        <location
            file="src/com/android/tools/idea/uibuilder/handlers/assistant/ImageViewAssistant.kt"
            line="51"/>
    </issue>

    <issue
        id="JbUiStored"
        message="Do not store `JBUI.scale` scaled results in fields; this will not work correctly on dynamic theme or font size changes">
        <location
            file="src/com/android/tools/idea/uibuilder/handlers/motion/editor/adapters/MEUI.java"
            line="98"/>
    </issue>

    <issue
        id="JbUiStored"
        message="Do not store `JBUI.scale` scaled results in fields; this will not work correctly on dynamic theme or font size changes">
        <location
            file="src/com/android/tools/idea/uibuilder/handlers/motion/editor/adapters/MEUI.java"
            line="99"/>
<<<<<<< HEAD
    </issue>

    <issue
        id="JbUiStored"
        message="Do not store `JBUI.scale` scaled results in fields; this will not work correctly on dynamic theme or font size changes">
        <location
            file="src/com/android/tools/idea/uibuilder/handlers/constraint/MarginPopup.java"
            line="209"/>
=======
>>>>>>> b5f40ffd
    </issue>

    <issue
        id="JbUiStored"
        message="Do not store `JBUI.scale` scaled results in fields; this will not work correctly on dynamic theme or font size changes">
        <location
            file="src/com/android/tools/idea/uibuilder/handlers/constraint/MarginPopup.java"
            line="210"/>
    </issue>

    <issue
        id="JbUiStored"
        message="Do not store `JBUI.scale` scaled results in fields; this will not work correctly on dynamic theme or font size changes">
        <location
            file="src/com/android/tools/idea/uibuilder/handlers/constraint/MarginPopup.java"
            line="211"/>
    </issue>

    <issue
        id="JbUiStored"
        message="Do not store `JBUI.scale` scaled results in fields; this will not work correctly on dynamic theme or font size changes">
        <location
            file="src/com/android/tools/idea/uibuilder/handlers/constraint/MarginPopup.java"
            line="212"/>
    </issue>

    <issue
        id="JbUiStored"
        message="Do not store `JBUI.scale` scaled results in fields; this will not work correctly on dynamic theme or font size changes">
        <location
            file="src/com/android/tools/idea/uibuilder/handlers/constraint/MarginPopup.java"
            line="213"/>
    </issue>

    <issue
        id="JbUiStored"
        message="Do not store `JBUI.scale` scaled results in fields; this will not work correctly on dynamic theme or font size changes">
        <location
            file="src/com/android/tools/idea/uibuilder/handlers/constraint/MarginPopup.java"
            line="219"/>
    </issue>

    <issue
        id="JbUiStored"
        message="Do not store `JBUI.scale` scaled results in fields; this will not work correctly on dynamic theme or font size changes">
        <location
            file="src/com/android/tools/idea/uibuilder/handlers/constraint/MarginPopup.java"
            line="220"/>
    </issue>

    <issue
        id="JbUiStored"
        message="Do not store `JBUI.scale` scaled results in fields; this will not work correctly on dynamic theme or font size changes">
        <location
            file="src/com/android/tools/idea/uibuilder/handlers/constraint/MarginPopup.java"
            line="221"/>
    </issue>

    <issue
        id="JbUiStored"
        message="Do not store `JBUI.scale` scaled results in fields; this will not work correctly on dynamic theme or font size changes">
        <location
            file="src/com/android/tools/idea/uibuilder/handlers/constraint/MarginPopup.java"
            line="222"/>
    </issue>

    <issue
        id="JbUiStored"
        message="Do not store `JBUI.scale` scaled results in fields; this will not work correctly on dynamic theme or font size changes">
        <location
            file="src/com/android/tools/idea/uibuilder/handlers/constraint/MarginPopup.java"
            line="243"/>
    </issue>

    <issue
        id="JbUiStored"
        message="Do not store `JBUI.scale` scaled results in fields; this will not work correctly on dynamic theme or font size changes">
        <location
            file="src/com/android/tools/idea/uibuilder/handlers/constraint/MarginPopup.java"
            line="244"/>
    </issue>

    <issue
        id="JbUiStored"
        message="Do not store `JBUI.scale` scaled results in fields; this will not work correctly on dynamic theme or font size changes">
        <location
            file="src/com/android/tools/idea/uibuilder/handlers/constraint/MarginPopup.java"
            line="248"/>
    </issue>

    <issue
        id="JbUiStored"
        message="Do not store `JBUI.scale` scaled results in fields; this will not work correctly on dynamic theme or font size changes">
        <location
            file="src/com/android/tools/idea/uibuilder/handlers/constraint/MarginPopup.java"
            line="262"/>
    </issue>

    <issue
        id="JbUiStored"
        message="Do not store `JBUI.scale` scaled results in fields; this will not work correctly on dynamic theme or font size changes">
        <location
            file="src/com/android/tools/idea/uibuilder/handlers/constraint/MarginPopup.java"
            line="263"/>
    </issue>

    <issue
        id="JbUiStored"
        message="Do not store `JBUI.scale` scaled results in fields; this will not work correctly on dynamic theme or font size changes">
        <location
            file="src/com/android/tools/idea/uibuilder/handlers/constraint/MarginPopup.java"
            line="269"/>
    </issue>

    <issue
        id="JbUiStored"
        message="Do not store `JBUI.scale` scaled results in fields; this will not work correctly on dynamic theme or font size changes">
        <location
<<<<<<< HEAD
=======
            file="src/com/android/tools/idea/uibuilder/handlers/constraint/MarginPopup.java"
            line="270"/>
    </issue>

    <issue
        id="JbUiStored"
        message="Do not store `JBUI.scale` scaled results in fields; this will not work correctly on dynamic theme or font size changes">
        <location
>>>>>>> b5f40ffd
            file="src/com/android/tools/idea/uibuilder/property/NlPropertiesPanelDefinition.kt"
            line="27"/>
    </issue>

    <issue
        id="JbUiStored"
        message="Do not store `JBUI.scale` scaled results in fields; this will not work correctly on dynamic theme or font size changes">
        <location
            file="src/com/android/tools/idea/common/scene/Scene.java"
            line="94"/>
    </issue>

    <issue
        id="JbUiStored"
        message="Do not store `JBUI.scale` scaled results in fields; this will not work correctly on dynamic theme or font size changes">
        <location
            file="src/com/android/tools/idea/uibuilder/handlers/constraint/WidgetConstraintPanel.java"
            line="278"/>
    </issue>

    <issue
        id="JbUiStored"
        message="Do not store `JBUI.scale` scaled results in fields; this will not work correctly on dynamic theme or font size changes">
        <location
            file="src/com/android/tools/idea/uibuilder/handlers/constraint/WidgetConstraintPanel.java"
            line="279"/>
    </issue>

    <issue
        id="JbUiStored"
        message="Do not store `JBUI.scale` scaled results in fields; this will not work correctly on dynamic theme or font size changes">
        <location
            file="src/com/android/tools/idea/uibuilder/handlers/constraint/WidgetConstraintPanel.java"
            line="280"/>
    </issue>

    <issue
        id="VisibleForTests"
        message="This method should only be accessed from tests or within private scope">
        <location
            file="src/com/android/tools/idea/uibuilder/editor/DesignFilesPreviewEditor.kt"
            line="103"/>
    </issue>

    <issue
        id="VisibleForTests"
        message="This method should only be accessed from tests or within private scope">
        <location
<<<<<<< HEAD
            file="src/com/android/tools/idea/uibuilder/actions/LayoutQualifierDropdownMenu.kt"
            line="64"/>
=======
            file="src/com/android/tools/idea/uibuilder/editor/DesignFilesPreviewEditor.kt"
            line="103"/>
>>>>>>> b5f40ffd
    </issue>

    <issue
        id="VisibleForTests"
        message="This method should only be accessed from tests or within private scope">
        <location
<<<<<<< HEAD
            file="src/com/android/tools/idea/uibuilder/actions/LayoutQualifierDropdownMenu.kt"
            line="64"/>
=======
            file="src/com/android/tools/idea/uibuilder/editor/DesignFilesPreviewEditor.kt"
            line="105"/>
>>>>>>> b5f40ffd
    </issue>

    <issue
        id="VisibleForTests"
        message="This method should only be accessed from tests or within private scope">
        <location
<<<<<<< HEAD
            file="src/com/android/tools/idea/uibuilder/handlers/motion/property/MotionLayoutAttributesModel.java"
            line="109"/>
=======
            file="src/com/android/tools/idea/uibuilder/editor/DesignFilesPreviewEditor.kt"
            line="105"/>
>>>>>>> b5f40ffd
    </issue>

    <issue
        id="VisibleForTests"
        message="This method should only be accessed from tests or within private scope">
        <location
<<<<<<< HEAD
            file="src/com/android/tools/idea/uibuilder/handlers/motion/property/MotionLayoutAttributesModel.java"
            line="127"/>
=======
            file="src/com/android/tools/idea/common/surface/notifications/DesignSurfaceNotificationProvider.kt"
            line="37"/>
>>>>>>> b5f40ffd
    </issue>

    <issue
        id="VisibleForTests"
        message="This method should only be accessed from tests or within private scope">
        <location
<<<<<<< HEAD
=======
            file="src/com/android/tools/idea/common/surface/notifications/DesignSurfaceNotificationProvider.kt"
            line="37"/>
    </issue>

    <issue
        id="VisibleForTests"
        message="This method should only be accessed from tests or within private scope">
        <location
            file="src/com/android/tools/idea/common/surface/Interactable.kt"
            line="35"/>
    </issue>

    <issue
        id="VisibleForTests"
        message="This method should only be accessed from tests or within private scope">
        <location
            file="src/com/android/tools/idea/common/surface/Interactable.kt"
            line="35"/>
    </issue>

    <issue
        id="VisibleForTests"
        message="This method should only be accessed from tests or within private scope">
        <location
            file="src/com/android/tools/idea/common/surface/InteractionHandler.kt"
            line="235"/>
    </issue>

    <issue
        id="VisibleForTests"
        message="This method should only be accessed from tests or within private scope">
        <location
            file="src/com/android/tools/idea/common/surface/InteractionHandler.kt"
            line="235"/>
    </issue>

    <issue
        id="VisibleForTests"
        message="This method should only be accessed from tests or within private scope">
        <location
            file="src/com/android/tools/idea/common/surface/InteractionHandler.kt"
            line="332"/>
    </issue>

    <issue
        id="VisibleForTests"
        message="This method should only be accessed from tests or within private scope">
        <location
            file="src/com/android/tools/idea/common/surface/InteractionHandler.kt"
            line="332"/>
    </issue>

    <issue
        id="VisibleForTests"
        message="This method should only be accessed from tests or within private scope">
        <location
            file="src/com/android/tools/idea/uibuilder/actions/LayoutQualifierDropdownMenu.kt"
            line="74"/>
    </issue>

    <issue
        id="VisibleForTests"
        message="This method should only be accessed from tests or within private scope">
        <location
            file="src/com/android/tools/idea/uibuilder/actions/LayoutQualifierDropdownMenu.kt"
            line="74"/>
    </issue>

    <issue
        id="VisibleForTests"
        message="This method should only be accessed from tests or within private scope">
        <location
            file="src/com/android/tools/idea/uibuilder/handlers/motion/editor/adapters/MESaveGif.java"
            line="83"/>
    </issue>

    <issue
        id="VisibleForTests"
        message="This method should only be accessed from tests or within private scope">
        <location
            file="src/com/android/tools/idea/uibuilder/handlers/motion/property/MotionLayoutAttributesModel.java"
            line="109"/>
    </issue>

    <issue
        id="VisibleForTests"
        message="This method should only be accessed from tests or within private scope">
        <location
            file="src/com/android/tools/idea/uibuilder/handlers/motion/property/MotionLayoutAttributesModel.java"
            line="127"/>
    </issue>

    <issue
        id="VisibleForTests"
        message="This method should only be accessed from tests or within private scope">
        <location
>>>>>>> b5f40ffd
            file="src/com/android/tools/idea/uibuilder/handlers/motion/property/MotionLayoutAttributesModel.java"
            line="127"/>
    </issue>

    <issue
        id="VisibleForTests"
        message="This method should only be accessed from tests or within private scope">
        <location
            file="src/com/android/tools/idea/uibuilder/handlers/motion/property/MotionLayoutAttributesModel.java"
            line="128"/>
    </issue>

    <issue
        id="VisibleForTests"
        message="This method should only be accessed from tests or within private scope">
        <location
            file="src/com/android/tools/idea/common/model/NlComponent.java"
            line="100"/>
    </issue>

    <issue
        id="VisibleForTests"
        message="This method should only be accessed from tests or within private scope">
        <location
            file="src/com/android/tools/idea/preview/PreviewElementDebugLogger.kt"
            line="44"/>
    </issue>

    <issue
        id="VisibleForTests"
        message="This method should only be accessed from tests or within private scope">
        <location
            file="src/com/android/tools/idea/preview/PreviewElementDebugLogger.kt"
            line="44"/>
    </issue>

    <issue
        id="VisibleForTests"
        message="This method should only be accessed from tests or within private scope">
        <location
            file="src/com/android/tools/idea/uibuilder/surface/NlDesignSurface.java"
            line="656"/>
    </issue>

    <issue
        id="VisibleForTests"
        message="This method should only be accessed from tests or within private scope">
        <location
            file="src/com/android/tools/idea/uibuilder/surface/NlDesignSurface.java"
            line="823"/>
    </issue>

    <issue
        id="VisibleForTests"
        message="This method should only be accessed from tests or within private scope">
        <location
            file="src/com/android/tools/idea/uibuilder/surface/NlDesignSurface.java"
            line="981"/>
    </issue>

    <issue
        id="VisibleForTests"
        message="This method should only be accessed from tests or within private scope">
        <location
            file="src/com/android/tools/idea/uibuilder/surface/layout/PositionableContentLayoutManager.kt"
            line="49"/>
    </issue>

    <issue
        id="VisibleForTests"
        message="This method should only be accessed from tests or within private scope">
        <location
            file="src/com/android/tools/idea/uibuilder/surface/layout/PositionableContentLayoutManager.kt"
            line="54"/>
    </issue>

    <issue
        id="VisibleForTests"
        message="This method should only be accessed from tests or within private scope">
        <location
            file="src/com/android/tools/idea/uibuilder/surface/layout/PositionableContentLayoutManager.kt"
            line="58"/>
    </issue>

    <issue
        id="VisibleForTests"
        message="This method should only be accessed from tests or within private scope">
        <location
            file="src/com/android/tools/idea/uibuilder/statelist/SelectorMenuAction.kt"
            line="183"/>
    </issue>

    <issue
        id="VisibleForTests"
        message="This method should only be accessed from tests or within private scope">
        <location
            file="src/com/android/tools/idea/uibuilder/statelist/SelectorMenuAction.kt"
            line="183"/>
    </issue>

    <issue
        id="VisibleForTests"
        message="This method should only be accessed from tests or within private scope">
        <location
<<<<<<< HEAD
            file="src/com/android/tools/idea/uibuilder/surface/layout/PositionableContentLayoutManager.kt"
            line="49"/>
=======
            file="src/com/android/tools/idea/uibuilder/visual/VisualizationForm.kt"
            line="581"/>
>>>>>>> b5f40ffd
    </issue>

    <issue
        id="VisibleForTests"
        message="This method should only be accessed from tests or within private scope">
<<<<<<< HEAD
        <location
            file="src/com/android/tools/idea/uibuilder/surface/layout/PositionableContentLayoutManager.kt"
            line="54"/>
    </issue>

    <issue
        id="VisibleForTests"
        message="This method should only be accessed from tests or within private scope">
        <location
            file="src/com/android/tools/idea/uibuilder/surface/layout/PositionableContentLayoutManager.kt"
            line="58"/>
    </issue>

    <issue
        id="SwingWorker"
        message="Do not use `javax.swing.SwingWorker`, use `com.intellij.util.concurrency.SwingWorker` instead. See `go/do-not-freeze`.">
        <location
            file="src/com/android/tools/idea/uibuilder/mockup/colorextractor/DoublesColorExtractor.java"
            line="132"/>
=======
        <location
            file="src/com/android/tools/idea/uibuilder/visual/VisualizationForm.kt"
            line="581"/>
    </issue>

    <issue
        id="VisibleForTests"
        message="This method should only be accessed from tests or within private scope">
        <location
            file="src/com/android/tools/idea/uibuilder/visual/VisualizationInteractionHandler.kt"
            line="131"/>
    </issue>

    <issue
        id="VisibleForTests"
        message="This method should only be accessed from tests or within private scope">
        <location
            file="src/com/android/tools/idea/uibuilder/visual/VisualizationInteractionHandler.kt"
            line="131"/>
    </issue>

    <issue
        id="VisibleForTests"
        message="This method should only be accessed from tests or within private scope">
        <location
            file="src/com/android/tools/idea/uibuilder/visual/VisualizationInteractionHandler.kt"
            line="135"/>
    </issue>

    <issue
        id="VisibleForTests"
        message="This method should only be accessed from tests or within private scope">
        <location
            file="src/com/android/tools/idea/uibuilder/visual/VisualizationInteractionHandler.kt"
            line="135"/>
    </issue>

    <issue
        id="VisibleForTests"
        message="This method should only be accessed from tests or within private scope">
        <location
            file="src/com/android/tools/idea/uibuilder/visual/VisualizationInteractionHandler.kt"
            line="176"/>
    </issue>

    <issue
        id="VisibleForTests"
        message="This method should only be accessed from tests or within private scope">
        <location
            file="src/com/android/tools/idea/uibuilder/visual/VisualizationInteractionHandler.kt"
            line="176"/>
>>>>>>> b5f40ffd
    </issue>

</issues><|MERGE_RESOLUTION|>--- conflicted
+++ resolved
@@ -1,9 +1,5 @@
 <?xml version="1.0" encoding="UTF-8"?>
-<<<<<<< HEAD
-<issues format="5" by="lint 7.2.0-dev">
-=======
 <issues format="5" by="lint 7.4.0-dev">
->>>>>>> b5f40ffd
 
     <issue
         id="DefaultLocale"
@@ -395,8 +391,6 @@
         <location
             file="src/com/android/tools/idea/uibuilder/handlers/constraint/WidgetConstraintModel.java"
             line="689"/>
-<<<<<<< HEAD
-=======
     </issue>
 
     <issue
@@ -405,7 +399,6 @@
         <location
             file="src/com/android/tools/idea/uibuilder/analytics/AnimationToolbarAnalyticsManager.kt"
             line="41"/>
->>>>>>> b5f40ffd
     </issue>
 
     <issue
@@ -541,11 +534,7 @@
         message="Do not store `JBUI.scale` scaled results in fields; this will not work correctly on dynamic theme or font size changes">
         <location
             file="src/com/android/tools/idea/uibuilder/surface/BorderLayer.java"
-<<<<<<< HEAD
-            line="62"/>
-=======
             line="60"/>
->>>>>>> b5f40ffd
     </issue>
 
     <issue
@@ -650,17 +639,6 @@
         <location
             file="src/com/android/tools/idea/uibuilder/handlers/motion/editor/adapters/MEUI.java"
             line="99"/>
-<<<<<<< HEAD
-    </issue>
-
-    <issue
-        id="JbUiStored"
-        message="Do not store `JBUI.scale` scaled results in fields; this will not work correctly on dynamic theme or font size changes">
-        <location
-            file="src/com/android/tools/idea/uibuilder/handlers/constraint/MarginPopup.java"
-            line="209"/>
-=======
->>>>>>> b5f40ffd
     </issue>
 
     <issue
@@ -779,8 +757,6 @@
         id="JbUiStored"
         message="Do not store `JBUI.scale` scaled results in fields; this will not work correctly on dynamic theme or font size changes">
         <location
-<<<<<<< HEAD
-=======
             file="src/com/android/tools/idea/uibuilder/handlers/constraint/MarginPopup.java"
             line="270"/>
     </issue>
@@ -789,7 +765,6 @@
         id="JbUiStored"
         message="Do not store `JBUI.scale` scaled results in fields; this will not work correctly on dynamic theme or font size changes">
         <location
->>>>>>> b5f40ffd
             file="src/com/android/tools/idea/uibuilder/property/NlPropertiesPanelDefinition.kt"
             line="27"/>
     </issue>
@@ -807,6 +782,14 @@
         message="Do not store `JBUI.scale` scaled results in fields; this will not work correctly on dynamic theme or font size changes">
         <location
             file="src/com/android/tools/idea/uibuilder/handlers/constraint/WidgetConstraintPanel.java"
+            line="277"/>
+    </issue>
+
+    <issue
+        id="JbUiStored"
+        message="Do not store `JBUI.scale` scaled results in fields; this will not work correctly on dynamic theme or font size changes">
+        <location
+            file="src/com/android/tools/idea/uibuilder/handlers/constraint/WidgetConstraintPanel.java"
             line="278"/>
     </issue>
 
@@ -819,14 +802,6 @@
     </issue>
 
     <issue
-        id="JbUiStored"
-        message="Do not store `JBUI.scale` scaled results in fields; this will not work correctly on dynamic theme or font size changes">
-        <location
-            file="src/com/android/tools/idea/uibuilder/handlers/constraint/WidgetConstraintPanel.java"
-            line="280"/>
-    </issue>
-
-    <issue
         id="VisibleForTests"
         message="This method should only be accessed from tests or within private scope">
         <location
@@ -838,142 +813,128 @@
         id="VisibleForTests"
         message="This method should only be accessed from tests or within private scope">
         <location
-<<<<<<< HEAD
-            file="src/com/android/tools/idea/uibuilder/actions/LayoutQualifierDropdownMenu.kt"
-            line="64"/>
-=======
             file="src/com/android/tools/idea/uibuilder/editor/DesignFilesPreviewEditor.kt"
             line="103"/>
->>>>>>> b5f40ffd
-    </issue>
-
-    <issue
-        id="VisibleForTests"
-        message="This method should only be accessed from tests or within private scope">
-        <location
-<<<<<<< HEAD
-            file="src/com/android/tools/idea/uibuilder/actions/LayoutQualifierDropdownMenu.kt"
-            line="64"/>
-=======
+    </issue>
+
+    <issue
+        id="VisibleForTests"
+        message="This method should only be accessed from tests or within private scope">
+        <location
             file="src/com/android/tools/idea/uibuilder/editor/DesignFilesPreviewEditor.kt"
             line="105"/>
->>>>>>> b5f40ffd
-    </issue>
-
-    <issue
-        id="VisibleForTests"
-        message="This method should only be accessed from tests or within private scope">
-        <location
-<<<<<<< HEAD
+    </issue>
+
+    <issue
+        id="VisibleForTests"
+        message="This method should only be accessed from tests or within private scope">
+        <location
+            file="src/com/android/tools/idea/uibuilder/editor/DesignFilesPreviewEditor.kt"
+            line="105"/>
+    </issue>
+
+    <issue
+        id="VisibleForTests"
+        message="This method should only be accessed from tests or within private scope">
+        <location
+            file="src/com/android/tools/idea/common/surface/notifications/DesignSurfaceNotificationProvider.kt"
+            line="37"/>
+    </issue>
+
+    <issue
+        id="VisibleForTests"
+        message="This method should only be accessed from tests or within private scope">
+        <location
+            file="src/com/android/tools/idea/common/surface/notifications/DesignSurfaceNotificationProvider.kt"
+            line="37"/>
+    </issue>
+
+    <issue
+        id="VisibleForTests"
+        message="This method should only be accessed from tests or within private scope">
+        <location
+            file="src/com/android/tools/idea/common/surface/Interactable.kt"
+            line="35"/>
+    </issue>
+
+    <issue
+        id="VisibleForTests"
+        message="This method should only be accessed from tests or within private scope">
+        <location
+            file="src/com/android/tools/idea/common/surface/Interactable.kt"
+            line="35"/>
+    </issue>
+
+    <issue
+        id="VisibleForTests"
+        message="This method should only be accessed from tests or within private scope">
+        <location
+            file="src/com/android/tools/idea/common/surface/InteractionHandler.kt"
+            line="235"/>
+    </issue>
+
+    <issue
+        id="VisibleForTests"
+        message="This method should only be accessed from tests or within private scope">
+        <location
+            file="src/com/android/tools/idea/common/surface/InteractionHandler.kt"
+            line="235"/>
+    </issue>
+
+    <issue
+        id="VisibleForTests"
+        message="This method should only be accessed from tests or within private scope">
+        <location
+            file="src/com/android/tools/idea/common/surface/InteractionHandler.kt"
+            line="332"/>
+    </issue>
+
+    <issue
+        id="VisibleForTests"
+        message="This method should only be accessed from tests or within private scope">
+        <location
+            file="src/com/android/tools/idea/common/surface/InteractionHandler.kt"
+            line="332"/>
+    </issue>
+
+    <issue
+        id="VisibleForTests"
+        message="This method should only be accessed from tests or within private scope">
+        <location
+            file="src/com/android/tools/idea/uibuilder/actions/LayoutQualifierDropdownMenu.kt"
+            line="74"/>
+    </issue>
+
+    <issue
+        id="VisibleForTests"
+        message="This method should only be accessed from tests or within private scope">
+        <location
+            file="src/com/android/tools/idea/uibuilder/actions/LayoutQualifierDropdownMenu.kt"
+            line="74"/>
+    </issue>
+
+    <issue
+        id="VisibleForTests"
+        message="This method should only be accessed from tests or within private scope">
+        <location
+            file="src/com/android/tools/idea/uibuilder/handlers/motion/editor/adapters/MESaveGif.java"
+            line="83"/>
+    </issue>
+
+    <issue
+        id="VisibleForTests"
+        message="This method should only be accessed from tests or within private scope">
+        <location
             file="src/com/android/tools/idea/uibuilder/handlers/motion/property/MotionLayoutAttributesModel.java"
             line="109"/>
-=======
-            file="src/com/android/tools/idea/uibuilder/editor/DesignFilesPreviewEditor.kt"
-            line="105"/>
->>>>>>> b5f40ffd
-    </issue>
-
-    <issue
-        id="VisibleForTests"
-        message="This method should only be accessed from tests or within private scope">
-        <location
-<<<<<<< HEAD
+    </issue>
+
+    <issue
+        id="VisibleForTests"
+        message="This method should only be accessed from tests or within private scope">
+        <location
             file="src/com/android/tools/idea/uibuilder/handlers/motion/property/MotionLayoutAttributesModel.java"
             line="127"/>
-=======
-            file="src/com/android/tools/idea/common/surface/notifications/DesignSurfaceNotificationProvider.kt"
-            line="37"/>
->>>>>>> b5f40ffd
-    </issue>
-
-    <issue
-        id="VisibleForTests"
-        message="This method should only be accessed from tests or within private scope">
-        <location
-<<<<<<< HEAD
-=======
-            file="src/com/android/tools/idea/common/surface/notifications/DesignSurfaceNotificationProvider.kt"
-            line="37"/>
-    </issue>
-
-    <issue
-        id="VisibleForTests"
-        message="This method should only be accessed from tests or within private scope">
-        <location
-            file="src/com/android/tools/idea/common/surface/Interactable.kt"
-            line="35"/>
-    </issue>
-
-    <issue
-        id="VisibleForTests"
-        message="This method should only be accessed from tests or within private scope">
-        <location
-            file="src/com/android/tools/idea/common/surface/Interactable.kt"
-            line="35"/>
-    </issue>
-
-    <issue
-        id="VisibleForTests"
-        message="This method should only be accessed from tests or within private scope">
-        <location
-            file="src/com/android/tools/idea/common/surface/InteractionHandler.kt"
-            line="235"/>
-    </issue>
-
-    <issue
-        id="VisibleForTests"
-        message="This method should only be accessed from tests or within private scope">
-        <location
-            file="src/com/android/tools/idea/common/surface/InteractionHandler.kt"
-            line="235"/>
-    </issue>
-
-    <issue
-        id="VisibleForTests"
-        message="This method should only be accessed from tests or within private scope">
-        <location
-            file="src/com/android/tools/idea/common/surface/InteractionHandler.kt"
-            line="332"/>
-    </issue>
-
-    <issue
-        id="VisibleForTests"
-        message="This method should only be accessed from tests or within private scope">
-        <location
-            file="src/com/android/tools/idea/common/surface/InteractionHandler.kt"
-            line="332"/>
-    </issue>
-
-    <issue
-        id="VisibleForTests"
-        message="This method should only be accessed from tests or within private scope">
-        <location
-            file="src/com/android/tools/idea/uibuilder/actions/LayoutQualifierDropdownMenu.kt"
-            line="74"/>
-    </issue>
-
-    <issue
-        id="VisibleForTests"
-        message="This method should only be accessed from tests or within private scope">
-        <location
-            file="src/com/android/tools/idea/uibuilder/actions/LayoutQualifierDropdownMenu.kt"
-            line="74"/>
-    </issue>
-
-    <issue
-        id="VisibleForTests"
-        message="This method should only be accessed from tests or within private scope">
-        <location
-            file="src/com/android/tools/idea/uibuilder/handlers/motion/editor/adapters/MESaveGif.java"
-            line="83"/>
-    </issue>
-
-    <issue
-        id="VisibleForTests"
-        message="This method should only be accessed from tests or within private scope">
-        <location
-            file="src/com/android/tools/idea/uibuilder/handlers/motion/property/MotionLayoutAttributesModel.java"
-            line="109"/>
     </issue>
 
     <issue
@@ -988,15 +949,6 @@
         id="VisibleForTests"
         message="This method should only be accessed from tests or within private scope">
         <location
->>>>>>> b5f40ffd
-            file="src/com/android/tools/idea/uibuilder/handlers/motion/property/MotionLayoutAttributesModel.java"
-            line="127"/>
-    </issue>
-
-    <issue
-        id="VisibleForTests"
-        message="This method should only be accessed from tests or within private scope">
-        <location
             file="src/com/android/tools/idea/uibuilder/handlers/motion/property/MotionLayoutAttributesModel.java"
             line="128"/>
     </issue>
@@ -1093,39 +1045,13 @@
         id="VisibleForTests"
         message="This method should only be accessed from tests or within private scope">
         <location
-<<<<<<< HEAD
-            file="src/com/android/tools/idea/uibuilder/surface/layout/PositionableContentLayoutManager.kt"
-            line="49"/>
-=======
             file="src/com/android/tools/idea/uibuilder/visual/VisualizationForm.kt"
             line="581"/>
->>>>>>> b5f40ffd
-    </issue>
-
-    <issue
-        id="VisibleForTests"
-        message="This method should only be accessed from tests or within private scope">
-<<<<<<< HEAD
-        <location
-            file="src/com/android/tools/idea/uibuilder/surface/layout/PositionableContentLayoutManager.kt"
-            line="54"/>
-    </issue>
-
-    <issue
-        id="VisibleForTests"
-        message="This method should only be accessed from tests or within private scope">
-        <location
-            file="src/com/android/tools/idea/uibuilder/surface/layout/PositionableContentLayoutManager.kt"
-            line="58"/>
-    </issue>
-
-    <issue
-        id="SwingWorker"
-        message="Do not use `javax.swing.SwingWorker`, use `com.intellij.util.concurrency.SwingWorker` instead. See `go/do-not-freeze`.">
-        <location
-            file="src/com/android/tools/idea/uibuilder/mockup/colorextractor/DoublesColorExtractor.java"
-            line="132"/>
-=======
+    </issue>
+
+    <issue
+        id="VisibleForTests"
+        message="This method should only be accessed from tests or within private scope">
         <location
             file="src/com/android/tools/idea/uibuilder/visual/VisualizationForm.kt"
             line="581"/>
@@ -1177,7 +1103,6 @@
         <location
             file="src/com/android/tools/idea/uibuilder/visual/VisualizationInteractionHandler.kt"
             line="176"/>
->>>>>>> b5f40ffd
     </issue>
 
 </issues>