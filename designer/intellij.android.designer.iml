<?xml version="1.0" encoding="UTF-8"?>
<module type="JAVA_MODULE" version="4">
  <component name="NewModuleRootManager" inherit-compiler-output="true">
    <exclude-output />
    <content url="file://$MODULE_DIR$">
      <sourceFolder url="file://$MODULE_DIR$/src" isTestSource="false" />
      <sourceFolder url="file://$MODULE_DIR$/resources" type="java-resource" />
    </content>
    <orderEntry type="inheritedJdk" />
    <orderEntry type="sourceFolder" forTests="false" />
    <orderEntry type="module" module-name="intellij.platform.editor" />
    <orderEntry type="module" module-name="intellij.platform.core" />
    <orderEntry type="module" module-name="intellij.platform.ide" />
    <orderEntry type="module" module-name="intellij.android.core" />
    <orderEntry type="module" module-name="intellij.xml.psi" />
    <orderEntry type="module" module-name="intellij.platform.lang.impl" />
    <orderEntry type="module" module-name="android.sdktools.pixelprobe" />
    <orderEntry type="module" module-name="intellij.platform.images" />
    <orderEntry type="module" module-name="android.sdktools.android-annotations" />
    <orderEntry type="library" name="jsr305" level="project" />
    <orderEntry type="module" module-name="intellij.xml.dom" />
    <orderEntry type="module" module-name="intellij.platform.lang" />
    <orderEntry type="library" name="layoutlib" level="project" />
    <orderEntry type="module" module-name="intellij.xml.psi.impl" />
    <orderEntry type="module" module-name="intellij.java.psi.impl" />
    <orderEntry type="module" module-name="intellij.java.indexing" />
    <orderEntry type="module" module-name="intellij.android.adt.ui" />
    <orderEntry type="module" module-name="analytics-tracker" />
    <orderEntry type="module" module-name="analytics-shared" />
    <orderEntry type="module" module-name="intellij.android.wizard" />
    <orderEntry type="module" module-name="intellij.android.wizard.model" />
    <orderEntry type="module" module-name="android.sdktools.flags" />
    <orderEntry type="module" module-name="intellij.android.artwork" />
<<<<<<< HEAD
=======
    <orderEntry type="library" name="layoutlib" level="project" />
    <orderEntry type="library" name="analytics-protos" level="project" />
    <orderEntry type="library" name="com.android.tools.analytics-library:tracker:26.1.2" level="project" />
    <orderEntry type="library" name="sherpa-solver" level="project" />
    <orderEntry type="library" name="com.android.tools.analytics-library:shared:26.1.2" level="project" />
    <orderEntry type="library" name="protobuf" level="project" />
    <orderEntry type="module" module-name="intellij.android.projectSystem" />
>>>>>>> b3cd38ef
    <orderEntry type="module" module-name="intellij.android.common" />
    <orderEntry type="module" module-name="project-system" />
    <orderEntry type="module" module-name="project-system-gradle" />
    <orderEntry type="module" module-name="intellij.android.adt.ui.model" />
    <orderEntry type="library" name="protobuf" level="project" />
    <orderEntry type="library" name="studio-analytics-proto" level="project" />
    <orderEntry type="module" module-name="intellij.java" />
    <orderEntry type="module-library">
      <library name="eclipse-layout-kernel" type="repository">
        <properties maven-id="org.eclipse.elk:org.eclipse.elk.alg.layered:0.3.0" />
        <CLASSES>
          <root url="jar://$MAVEN_REPOSITORY$/org/eclipse/elk/org.eclipse.elk.alg.layered/0.3.0/org.eclipse.elk.alg.layered-0.3.0.jar!/" />
          <root url="jar://$MAVEN_REPOSITORY$/org/eclipse/elk/org.eclipse.elk.core/0.3.0/org.eclipse.elk.core-0.3.0.jar!/" />
          <root url="jar://$MAVEN_REPOSITORY$/org/eclipse/elk/org.eclipse.elk.graph/0.3.0/org.eclipse.elk.graph-0.3.0.jar!/" />
          <root url="jar://$MAVEN_REPOSITORY$/org/eclipse/emf/org.eclipse.emf.common/2.12.0/org.eclipse.emf.common-2.12.0.jar!/" />
          <root url="jar://$MAVEN_REPOSITORY$/org/eclipse/emf/org.eclipse.emf.ecore/2.12.0/org.eclipse.emf.ecore-2.12.0.jar!/" />
        </CLASSES>
        <JAVADOC />
        <SOURCES />
      </library>
    </orderEntry>
    <orderEntry type="module" module-name="intellij.java.psi" />
  </component>
</module><|MERGE_RESOLUTION|>--- conflicted
+++ resolved
@@ -31,19 +31,9 @@
     <orderEntry type="module" module-name="intellij.android.wizard.model" />
     <orderEntry type="module" module-name="android.sdktools.flags" />
     <orderEntry type="module" module-name="intellij.android.artwork" />
-<<<<<<< HEAD
-=======
-    <orderEntry type="library" name="layoutlib" level="project" />
-    <orderEntry type="library" name="analytics-protos" level="project" />
-    <orderEntry type="library" name="com.android.tools.analytics-library:tracker:26.1.2" level="project" />
-    <orderEntry type="library" name="sherpa-solver" level="project" />
-    <orderEntry type="library" name="com.android.tools.analytics-library:shared:26.1.2" level="project" />
-    <orderEntry type="library" name="protobuf" level="project" />
+    <orderEntry type="module" module-name="intellij.android.common" />
     <orderEntry type="module" module-name="intellij.android.projectSystem" />
->>>>>>> b3cd38ef
-    <orderEntry type="module" module-name="intellij.android.common" />
-    <orderEntry type="module" module-name="project-system" />
-    <orderEntry type="module" module-name="project-system-gradle" />
+    <orderEntry type="module" module-name="intellij.android.projectSystem.gradle" />
     <orderEntry type="module" module-name="intellij.android.adt.ui.model" />
     <orderEntry type="library" name="protobuf" level="project" />
     <orderEntry type="library" name="studio-analytics-proto" level="project" />
