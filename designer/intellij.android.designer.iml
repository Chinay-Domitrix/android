<?xml version="1.0" encoding="UTF-8"?>
<module type="JAVA_MODULE" version="4">
  <component name="NewModuleRootManager" inherit-compiler-output="true">
    <exclude-output />
    <content url="file://$MODULE_DIR$">
      <sourceFolder url="file://$MODULE_DIR$/src" isTestSource="false" />
      <sourceFolder url="file://$MODULE_DIR$/resources" type="java-resource" />
    </content>
    <orderEntry type="inheritedJdk" />
    <orderEntry type="sourceFolder" forTests="false" />
    <orderEntry type="module" module-name="intellij.android.core" />
    <orderEntry type="module" module-name="intellij.platform.lang.impl" />
    <orderEntry type="module" module-name="intellij.platform.images" />
    <orderEntry type="module" module-name="android.sdktools.android-annotations" />
    <orderEntry type="library" name="jsr305" level="project" />
    <orderEntry type="module" module-name="intellij.xml.dom" />
    <orderEntry type="module" module-name="intellij.platform.lang" />
    <orderEntry type="module" module-name="intellij.xml.psi.impl" />
    <orderEntry type="module" module-name="intellij.java.psi.impl" />
    <orderEntry type="module" module-name="intellij.java.indexing" />
    <orderEntry type="module" module-name="intellij.android.adt.ui" />
    <orderEntry type="module" module-name="analytics-tracker" />
    <orderEntry type="module" module-name="analytics-shared" />
    <orderEntry type="module" module-name="intellij.android.wizard" />
    <orderEntry type="module" module-name="intellij.android.wizard.model" />
    <orderEntry type="module" module-name="intellij.android.artwork" />
    <orderEntry type="module" module-name="intellij.android.common" />
    <orderEntry type="module" module-name="intellij.android.projectSystem" />
    <orderEntry type="module" module-name="intellij.android.projectSystem.gradle" />
    <orderEntry type="module" module-name="intellij.android.adt.ui.model" />
    <orderEntry type="library" name="protobuf" level="project" />
    <orderEntry type="library" name="studio-analytics-proto" level="project" />
    <orderEntry type="module" module-name="intellij.java.psi" />
<<<<<<< HEAD
    <orderEntry type="module" module-name="intellij.android.layoutlib" />
    <orderEntry type="module" module-name="intellij.android.resources-aar" />
    <orderEntry type="module" module-name="intellij.android.property-editor" />
=======
    <orderEntry type="library" name="jaxb-api" level="project" />
    <orderEntry type="library" name="javax.activation" level="project" />
    <orderEntry type="library" scope="RUNTIME" name="jaxb-runtime" level="project" />
    <orderEntry type="library" name="Guava" level="project" />
    <orderEntry type="library" name="com.android.tools.lint:lint-api" level="project" />
    <orderEntry type="library" name="com.android.tools:common" level="project" />
    <orderEntry type="library" name="com.android.tools:annotations" level="project" />
    <orderEntry type="library" name="com.android.tools:sdk-common" level="project" />
    <orderEntry type="library" name="com.android.tools.layoutlib:layoutlib-api" level="project" />
    <orderEntry type="library" name="com.android.tools:sdklib" level="project" />
    <orderEntry type="library" name="com.android.tools.ddms:ddmlib" level="project" />
    <orderEntry type="library" name="com.android.tools.lint:lint-checks" level="project" />
    <orderEntry type="library" name="com.android.tools.pixelprobe:pixelprobe" level="project" />
>>>>>>> e549e917
  </component>
</module><|MERGE_RESOLUTION|>--- conflicted
+++ resolved
@@ -10,6 +10,7 @@
     <orderEntry type="sourceFolder" forTests="false" />
     <orderEntry type="module" module-name="intellij.android.core" />
     <orderEntry type="module" module-name="intellij.platform.lang.impl" />
+    <orderEntry type="module" module-name="android.sdktools.pixelprobe" />
     <orderEntry type="module" module-name="intellij.platform.images" />
     <orderEntry type="module" module-name="android.sdktools.android-annotations" />
     <orderEntry type="library" name="jsr305" level="project" />
@@ -19,36 +20,21 @@
     <orderEntry type="module" module-name="intellij.java.psi.impl" />
     <orderEntry type="module" module-name="intellij.java.indexing" />
     <orderEntry type="module" module-name="intellij.android.adt.ui" />
-    <orderEntry type="module" module-name="analytics-tracker" />
-    <orderEntry type="module" module-name="analytics-shared" />
+    <orderEntry type="module" module-name="android.sdktools.analytics-tracker" />
+    <orderEntry type="module" module-name="android.sdktools.analytics-shared" />
     <orderEntry type="module" module-name="intellij.android.wizard" />
     <orderEntry type="module" module-name="intellij.android.wizard.model" />
+    <orderEntry type="module" module-name="android.sdktools.flags" />
     <orderEntry type="module" module-name="intellij.android.artwork" />
     <orderEntry type="module" module-name="intellij.android.common" />
     <orderEntry type="module" module-name="intellij.android.projectSystem" />
     <orderEntry type="module" module-name="intellij.android.projectSystem.gradle" />
     <orderEntry type="module" module-name="intellij.android.adt.ui.model" />
     <orderEntry type="library" name="protobuf" level="project" />
-    <orderEntry type="library" name="studio-analytics-proto" level="project" />
+    <orderEntry type="library" name="analytics-proto" level="project" />
     <orderEntry type="module" module-name="intellij.java.psi" />
-<<<<<<< HEAD
     <orderEntry type="module" module-name="intellij.android.layoutlib" />
-    <orderEntry type="module" module-name="intellij.android.resources-aar" />
-    <orderEntry type="module" module-name="intellij.android.property-editor" />
-=======
-    <orderEntry type="library" name="jaxb-api" level="project" />
-    <orderEntry type="library" name="javax.activation" level="project" />
-    <orderEntry type="library" scope="RUNTIME" name="jaxb-runtime" level="project" />
-    <orderEntry type="library" name="Guava" level="project" />
-    <orderEntry type="library" name="com.android.tools.lint:lint-api" level="project" />
-    <orderEntry type="library" name="com.android.tools:common" level="project" />
-    <orderEntry type="library" name="com.android.tools:annotations" level="project" />
-    <orderEntry type="library" name="com.android.tools:sdk-common" level="project" />
-    <orderEntry type="library" name="com.android.tools.layoutlib:layoutlib-api" level="project" />
-    <orderEntry type="library" name="com.android.tools:sdklib" level="project" />
-    <orderEntry type="library" name="com.android.tools.ddms:ddmlib" level="project" />
-    <orderEntry type="library" name="com.android.tools.lint:lint-checks" level="project" />
-    <orderEntry type="library" name="com.android.tools.pixelprobe:pixelprobe" level="project" />
->>>>>>> e549e917
+    <orderEntry type="module" module-name="intellij.android.resourcesAar" />
+    <orderEntry type="module" module-name="intellij.android.propertyEditor" />
   </component>
 </module>