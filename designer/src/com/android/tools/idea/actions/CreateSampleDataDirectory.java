/*
 * Copyright (C) 2017 The Android Open Source Project
 *
 * Licensed under the Apache License, Version 2.0 (the "License");
 * you may not use this file except in compliance with the License.
 * You may obtain a copy of the License at
 *
 *      http://www.apache.org/licenses/LICENSE-2.0
 *
 * Unless required by applicable law or agreed to in writing, software
 * distributed under the License is distributed on an "AS IS" BASIS,
 * WITHOUT WARRANTIES OR CONDITIONS OF ANY KIND, either express or implied.
 * See the License for the specific language governing permissions and
 * limitations under the License.
 */
package com.android.tools.idea.actions;

import com.android.ide.common.util.PathString;
import com.android.tools.idea.projectsystem.ProjectSystemUtil;
import com.android.tools.idea.util.FileExtensions;
import com.intellij.openapi.actionSystem.AnAction;
import com.intellij.openapi.actionSystem.AnActionEvent;
import com.intellij.openapi.actionSystem.DataContext;
import com.intellij.openapi.application.WriteAction;
import com.intellij.openapi.diagnostic.Logger;
import com.intellij.openapi.module.Module;
import com.intellij.openapi.vfs.VirtualFile;
import com.intellij.util.PlatformIcons;
import java.io.IOException;
import org.jetbrains.android.util.AndroidBundle;
import org.jetbrains.annotations.NotNull;
import org.jetbrains.annotations.Nullable;

import static com.intellij.openapi.actionSystem.LangDataKeys.MODULE;
import static com.intellij.openapi.actionSystem.LangDataKeys.MODULE_CONTEXT_ARRAY;

/**
 * Action to create the main Sample Data directory
 */
public class CreateSampleDataDirectory extends AnAction {
  private static final Logger LOG = Logger.getInstance(CreateSampleDataDirectory.class);

  @SuppressWarnings("UnusedDeclaration")
  public CreateSampleDataDirectory() {
    super(AndroidBundle.message("new.sampledata.dir.action.title"), AndroidBundle.message("new.sampledata.dir.action.description"),
          PlatformIcons.FOLDER_ICON);
  }

  @Nullable
  private static Module getModuleFromSelection(@NotNull DataContext dataContext) {
    Module[] modules = MODULE_CONTEXT_ARRAY.getData(dataContext);

    if (modules != null && modules.length > 0) {
      return modules[0];
    } else {
      return  MODULE.getData(dataContext);
    }
  }

  private static boolean isActionVisibleForModule(@Nullable Module module) {
    if (module == null) return false;

    PathString sampleDataDirPath = ProjectSystemUtil.getModuleSystem(module).getSampleDataDirectory();
    if (sampleDataDirPath == null) return false;

    // Only display if the directory doesn't exist already
    VirtualFile sampleDataDir = FileExtensions.toVirtualFile(sampleDataDirPath);
    return sampleDataDir == null || !sampleDataDir.exists();
  }

  @Override
<<<<<<< HEAD
  public void update(AnActionEvent e) {
    Module module = getModuleFromSelection(e.getDataContext());
    e.getPresentation().setEnabledAndVisible(isActionVisibleForModule(module));
  }

  @Override
  public void actionPerformed(AnActionEvent e) {
    Module module = getModuleFromSelection(e.getDataContext());
    assert module != null; // Needs to exist or the action wouldn't be visible
=======
  public void update(@NotNull AnActionEvent e) {
    if (!StudioFlags.NELE_SAMPLE_DATA.get()) {
      e.getPresentation().setEnabledAndVisible(false);
      return;
    }

    AndroidFacet facet = getFacet(e);
    boolean visible;
    try {
      // Only display if the directory doesn't exist already
      visible = facet != null && SampleDataResourceRepository.getSampleDataDir(facet, false) == null;
    }
    catch (IOException ex) {
      visible = false;
    }
    e.getPresentation().setEnabledAndVisible(visible);
  }

  @Override
  public void actionPerformed(@NotNull AnActionEvent e) {
    if (!StudioFlags.NELE_SAMPLE_DATA.get()) {
      return;
    }
>>>>>>> ae31a6be

    try {
      WriteAction.run(() -> ProjectSystemUtil.getModuleSystem(module).getOrCreateSampleDataDirectory());
    } catch (IOException ex) {
      LOG.warn("Unable to create sample data directory for module " + module.getName(), ex);
    }
  }
}<|MERGE_RESOLUTION|>--- conflicted
+++ resolved
@@ -69,41 +69,15 @@
   }
 
   @Override
-<<<<<<< HEAD
-  public void update(AnActionEvent e) {
+  public void update(@NotNull AnActionEvent e) {
     Module module = getModuleFromSelection(e.getDataContext());
     e.getPresentation().setEnabledAndVisible(isActionVisibleForModule(module));
   }
 
   @Override
-  public void actionPerformed(AnActionEvent e) {
+  public void actionPerformed(@NotNull AnActionEvent e) {
     Module module = getModuleFromSelection(e.getDataContext());
     assert module != null; // Needs to exist or the action wouldn't be visible
-=======
-  public void update(@NotNull AnActionEvent e) {
-    if (!StudioFlags.NELE_SAMPLE_DATA.get()) {
-      e.getPresentation().setEnabledAndVisible(false);
-      return;
-    }
-
-    AndroidFacet facet = getFacet(e);
-    boolean visible;
-    try {
-      // Only display if the directory doesn't exist already
-      visible = facet != null && SampleDataResourceRepository.getSampleDataDir(facet, false) == null;
-    }
-    catch (IOException ex) {
-      visible = false;
-    }
-    e.getPresentation().setEnabledAndVisible(visible);
-  }
-
-  @Override
-  public void actionPerformed(@NotNull AnActionEvent e) {
-    if (!StudioFlags.NELE_SAMPLE_DATA.get()) {
-      return;
-    }
->>>>>>> ae31a6be
 
     try {
       WriteAction.run(() -> ProjectSystemUtil.getModuleSystem(module).getOrCreateSampleDataDirectory());
