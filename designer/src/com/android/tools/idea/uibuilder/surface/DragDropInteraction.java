--- conflicted
+++ resolved
@@ -388,13 +388,8 @@
     }
 
     if ((myDragHandler instanceof CommonDragHandler) || (myDragHandler != null && myCurrentHandler != null)) {
-<<<<<<< HEAD
-      String error = myDragHandler.update(Coordinates.pxToDp(mySceneView, ax), Coordinates.pxToDp(mySceneView, ay), modifiers);
+      String error = myDragHandler.update(Coordinates.pxToDp(mySceneView, ax), Coordinates.pxToDp(mySceneView, ay), modifiers, sceneContext);
       final List<NlComponent> added = new ArrayList<>();
-=======
-      String error = myDragHandler.update(Coordinates.pxToDp(mySceneView, ax), Coordinates.pxToDp(mySceneView, ay), modifiers, sceneContext);
-      final List<NlComponent> added = Lists.newArrayList();
->>>>>>> 799703f0
       if (commit && error == null) {
         added.addAll(myDraggedComponents);
         final NlModel model = mySceneView.getModel();
