/*
 * Copyright (C) 2017 The Android Open Source Project
 *
 * Licensed under the Apache License, Version 2.0 (the "License");
 * you may not use this file except in compliance with the License.
 * You may obtain a copy of the License at
 *
 *      http://www.apache.org/licenses/LICENSE-2.0
 *
 * Unless required by applicable law or agreed to in writing, software
 * distributed under the License is distributed on an "AS IS" BASIS,
 * WITHOUT WARRANTIES OR CONDITIONS OF ANY KIND, either express or implied.
 * See the License for the specific language governing permissions and
 * limitations under the License.
 */
package com.android.tools.idea.uibuilder.surface;

import static com.android.resources.Density.DEFAULT_DENSITY;
import static com.android.tools.idea.uibuilder.graphics.NlConstants.DEFAULT_SCREEN_OFFSET_X;
import static com.android.tools.idea.uibuilder.graphics.NlConstants.DEFAULT_SCREEN_OFFSET_Y;
import static com.android.tools.idea.uibuilder.graphics.NlConstants.RESIZING_HOVERING_SIZE;
import static com.android.tools.idea.uibuilder.graphics.NlConstants.SCREEN_DELTA;

import com.android.sdklib.devices.Device;
import com.android.tools.adtui.common.SwingCoordinate;
import com.android.tools.idea.common.editor.ActionManager;
import com.android.tools.idea.common.model.AndroidCoordinate;
import com.android.tools.idea.common.model.AndroidDpCoordinate;
import com.android.tools.idea.common.model.Coordinates;
import com.android.tools.idea.common.model.DnDTransferComponent;
import com.android.tools.idea.common.model.DnDTransferItem;
import com.android.tools.idea.common.model.ItemTransferable;
import com.android.tools.idea.common.model.NlComponent;
import com.android.tools.idea.common.model.NlModel;
import com.android.tools.idea.common.model.SelectionModel;
import com.android.tools.idea.common.scene.Scene;
import com.android.tools.idea.common.scene.SceneComponent;
import com.android.tools.idea.common.scene.SceneInteraction;
import com.android.tools.idea.common.scene.SceneManager;
import com.android.tools.idea.common.surface.DesignSurface;
import com.android.tools.idea.common.surface.DesignSurfaceActionHandler;
import com.android.tools.idea.common.surface.DesignSurfaceListener;
import com.android.tools.idea.common.surface.Interaction;
import com.android.tools.idea.common.surface.Layer;
import com.android.tools.idea.common.surface.SceneLayer;
import com.android.tools.idea.common.surface.SceneView;
import com.android.tools.idea.configurations.Configuration;
import com.android.tools.idea.flags.StudioFlags;
import com.android.tools.idea.gradle.project.BuildSettings;
import com.android.tools.idea.gradle.util.BuildMode;
import com.android.tools.idea.rendering.RenderErrorModelFactory;
import com.android.tools.idea.rendering.RenderResult;
import com.android.tools.idea.rendering.RenderSettings;
import com.android.tools.idea.rendering.errors.ui.RenderErrorModel;
import com.android.tools.idea.uibuilder.adaptiveicon.ShapeMenuAction;
import com.android.tools.idea.uibuilder.analytics.NlAnalyticsManager;
import com.android.tools.idea.uibuilder.api.ViewGroupHandler;
import com.android.tools.idea.uibuilder.api.ViewHandler;
import com.android.tools.idea.uibuilder.editor.NlActionManager;
import com.android.tools.idea.uibuilder.error.RenderIssueProvider;
import com.android.tools.idea.uibuilder.mockup.editor.MockupEditor;
import com.android.tools.idea.uibuilder.model.NlComponentHelper;
import com.android.tools.idea.uibuilder.model.NlComponentHelperKt;
import com.android.tools.idea.uibuilder.scene.LayoutlibSceneManager;
import com.android.tools.idea.uibuilder.scene.RenderListener;
import com.android.utils.ImmutableCollectors;
import com.google.common.annotations.VisibleForTesting;
import com.google.common.collect.ImmutableList;
import com.google.common.collect.Lists;
import com.intellij.ide.DataManager;
import com.intellij.openapi.Disposable;
import com.intellij.openapi.application.ApplicationManager;
import com.intellij.openapi.application.ReadAction;
import com.intellij.openapi.project.Project;
<<<<<<< HEAD
import com.intellij.ui.scale.JBUIScale;
=======
import com.intellij.util.ui.JBUI;
>>>>>>> 12e77d2e
import com.intellij.util.ui.update.Update;
import java.awt.Dimension;
import java.awt.Rectangle;
import java.util.ArrayList;
import java.util.Collections;
import java.util.List;
import java.util.concurrent.CompletableFuture;
<<<<<<< HEAD
import java.util.function.BiFunction;
import java.util.function.Consumer;
import java.util.function.Function;
=======
import java.util.function.Consumer;
>>>>>>> 12e77d2e
import java.util.stream.Collectors;
import org.jetbrains.annotations.NotNull;
import org.jetbrains.annotations.Nullable;

/**
 * The {@link DesignSurface} for the layout editor, which contains the full background, rulers, one
 * or more device renderings, etc
 */
public class NlDesignSurface extends DesignSurface implements ViewGroupHandler.AccessoryPanelVisibility {
  public static class Builder {
    private final Project myProject;
    private final Disposable myParentDisposable;
    private boolean myIsPreview = false;
    private BiFunction<NlDesignSurface, NlModel, LayoutlibSceneManager> mySceneManagerProvider =
      NlDesignSurface::defaultSceneManagerProvider;
    private boolean myShowModelName = false;
    private boolean myIsEditable = true;
    private SurfaceLayoutManager myLayoutManager;

    /**
     * Factory to create an action manager for the NlDesignSurface
     */
    private Function<DesignSurface, ActionManager<? extends DesignSurface>> myActionManagerProvider =
      NlDesignSurface::defaultActionManagerProvider;

    private Builder(@NotNull Project project, @NotNull Disposable parentDisposable) {
      myProject = project;
      myParentDisposable = parentDisposable;
    }

    /**
     * Marks the {@link NlDesignSurface} as being in preview mode.
     */
    @NotNull
    public Builder setIsPreview(boolean isPreview) {
      myIsPreview = isPreview;
      return this;
    }

    /**
     * Allows customizing the {@link LayoutlibSceneManager}. Use this method if you need to apply additional settings to it or if you
     * need to completely replace it, for example for tests.
     *
     * @see NlDesignSurface#defaultSceneManagerProvider(NlDesignSurface, NlModel)
     */
    @NotNull
    public Builder setSceneManagerProvider(@NotNull BiFunction<NlDesignSurface, NlModel, LayoutlibSceneManager> sceneManagerProvider) {
      mySceneManagerProvider = sceneManagerProvider;
      return this;
    }

    /**
     * Enables {@link NlDesignSurface} displaying of the model names when present.
     */
    @NotNull
    public Builder showModelNames() {
      myShowModelName = true;
      return this;
    }

    /**
     * Allows customizing the {@link SurfaceLayoutManager}. Use this method if you need to apply additional settings to it or if you
     * need to completely replace it, for example for tests.
     */
    @NotNull
    public Builder setLayoutManager(@NotNull SurfaceLayoutManager layoutManager) {
      myLayoutManager = layoutManager;
      return this;
    }

    /**
     * Allows customizing the {@link ActionManager}. Use this method if you need to apply additional settings to it or if you
     * need to completely replace it, for example for tests.
     *
     * @see NlDesignSurface#defaultActionManagerProvider(DesignSurface)
     */
    @NotNull
    public Builder setActionManagerProvider(@NotNull Function<DesignSurface, ActionManager<? extends DesignSurface>> actionManagerProvider) {
      myActionManagerProvider = actionManagerProvider;
      return this;
    }

    /**
     * Specify if {@link NlDesignSurface} can edit editable content. For example, a xml layout file is a editable content. But
     * an image drawable file is not editable, so {@link NlDesignSurface} cannot edit the image drawable file even we set
     * editable for {@link NlDesignSurface}.
     * <p>
     * The default value is true (editable)
     */
    @NotNull
    public Builder setEditable(boolean editable) {
      myIsEditable = editable;
      return this;
    }

    @NotNull
    public NlDesignSurface build() {
      SurfaceLayoutManager layoutManager = myLayoutManager != null ? myLayoutManager : createDefaultSurfaceLayoutManager();
      return new NlDesignSurface(myProject,
                                 myParentDisposable,
                                 myIsPreview,
                                 myIsEditable,
                                 myShowModelName,
                                 mySceneManagerProvider,
                                 layoutManager,
                                 myActionManagerProvider);
    }
  }

  @NotNull private SceneMode mySceneMode = SceneMode.Companion.loadPreferredMode();
  private boolean myIsCanvasResizing = false;
  private boolean myShowModelNames = false;
  private boolean myMockupVisible;
  private MockupEditor myMockupEditor;
  private boolean myCentered;
  private final boolean myIsInPreview;
  private ShapeMenuAction.AdaptiveIconShape myAdaptiveIconShape = ShapeMenuAction.AdaptiveIconShape.getDefaultShape();
  private final RenderListener myRenderListener = this::modelRendered;
  private RenderIssueProvider myRenderIssueProvider;
  private AccessoryPanel myAccessoryPanel = new AccessoryPanel(AccessoryPanel.Type.SOUTH_PANEL, true);
  @NotNull private final NlAnalyticsManager myAnalyticsManager;
  /**
   * Allows customizing the generation of {@link SceneManager}s
   */
  private final BiFunction<NlDesignSurface, NlModel, LayoutlibSceneManager> mySceneManagerProvider;

  @NotNull private final SurfaceLayoutManager myLayoutManager;

  private NlDesignSurface(@NotNull Project project,
                          @NotNull Disposable parentDisposable,
                          boolean isInPreview,
                          boolean isEditable,
                          boolean showModelNames,
                          @NotNull BiFunction<NlDesignSurface, NlModel, LayoutlibSceneManager> sceneManagerProvider,
                          @NotNull SurfaceLayoutManager layoutManager,
                          @NotNull Function<DesignSurface, ActionManager<? extends DesignSurface>> actionManagerProvider) {
    super(project, parentDisposable, actionManagerProvider, isEditable);
    myAnalyticsManager = new NlAnalyticsManager(this);
    myAccessoryPanel.setSurface(this);
    myIsInPreview = isInPreview;
    myShowModelNames = showModelNames;
    myLayoutManager = layoutManager;
    mySceneManagerProvider = sceneManagerProvider;
  }

  /**
   * Default {@link LayoutlibSceneManager} provider.
   */
  @NotNull
  public static LayoutlibSceneManager defaultSceneManagerProvider(@NotNull NlDesignSurface surface, @NotNull NlModel model) {
    return new LayoutlibSceneManager(model, surface, () -> RenderSettings.getProjectSettings(model.getProject()));
  }

  @NotNull
  public static SurfaceLayoutManager createDefaultSurfaceLayoutManager() {
     return new SingleDirectionLayoutManager(DEFAULT_SCREEN_OFFSET_X, DEFAULT_SCREEN_OFFSET_Y, SCREEN_DELTA, SCREEN_DELTA);
  }

  /**
   * Default {@link NlActionManager} provider.
   */
  @NotNull
  public static ActionManager<? extends NlDesignSurface> defaultActionManagerProvider(@NotNull DesignSurface surface) {
    return new NlActionManager((NlDesignSurface) surface);
  }

  @NotNull
  public static Builder builder(@NotNull Project project, @NotNull Disposable parentDisposable) {
    return new Builder(project, parentDisposable);
  }

  @NotNull
  @Override
  protected SceneManager createSceneManager(@NotNull NlModel model) {
    LayoutlibSceneManager manager = mySceneManagerProvider.apply(this, model);
    manager.addRenderListener(myRenderListener);

    return manager;
  }

  @NotNull
  @Override
  public NlAnalyticsManager getAnalyticsManager() {
    return myAnalyticsManager;
  }

  public boolean isPreviewSurface() {
    return myIsInPreview;
  }

  /**
   * Tells this surface to resize mode. While on resizing mode, the views won't be auto positioned.
   * This can be disabled to avoid moving the screens around when the user is resizing the canvas. See {@link CanvasResizeInteraction}
   *
   * @param isResizing true to enable the resize mode
   */
  public void setResizeMode(boolean isResizing) {
    myIsCanvasResizing = isResizing;
  }

  /**
   * Returns whether this surface is currently in resize mode or not. See {@link #setResizeMode(boolean)}
   */
  public boolean isCanvasResizing() {
    return myIsCanvasResizing;
  }

  @Override
  public boolean isLayoutDisabled() {
    return myIsCanvasResizing;
  }

  public boolean isShowModelNames() {
    return StudioFlags.NELE_DISPLAY_MODEL_NAME.get() && myShowModelNames;
  }

  @NotNull
  public SceneMode getSceneMode() {
    return mySceneMode;
  }

  public void setScreenMode(@NotNull SceneMode sceneMode, boolean setAsDefault) {

    if (setAsDefault) {
      SceneMode.Companion.savePreferredMode(sceneMode);
    }

    if (sceneMode != mySceneMode) {
      mySceneMode = sceneMode;

      LayoutlibSceneManager manager = getSceneManager();
      if (manager != null) {
        manager.updateSceneView();
        manager.requestLayoutAndRender(false);
      }
      if (!contentResizeSkipped()) {
        zoomToFit();
      }
      layoutContent();
      updateScrolledAreaSize();
    }
  }

  /**
   * Builds a new {@link NlDesignSurface} with the default settings
   */
  @NotNull
  public static NlDesignSurface build(@NotNull Project project, @NotNull Disposable parentDisposable) {
    return new Builder(project, parentDisposable).build();
  }

  @Nullable
  @Override
  public LayoutlibSceneManager getSceneManager() {
    return (LayoutlibSceneManager)super.getSceneManager();
  }

  /**
   * Set the ConstraintsLayer and SceneLayer layers to paint,
   * even if they are set to paint only on mouse hover
   *
   * @param value if true, force painting
   */
  public void forceLayersPaint(boolean value) {
    for (Layer layer : getLayers()) {
      if (layer instanceof SceneLayer) {
        SceneLayer sceneLayer = (SceneLayer)layer;
        sceneLayer.setTemporaryShow(value);
        repaint();
      }
    }
  }

  @Override
  @Nullable
  public SceneView getSceneView(@SwingCoordinate int x, @SwingCoordinate int y) {
    SceneView view = getHoverSceneView(x, y);
    if (view == null) {
      // TODO: For keeping the behaviour as before in multi-model case, we return primary SceneView when there is no hovered SceneView.
      SceneManager manager = getSceneManager();
      if (manager != null) {
        view = manager.getSceneView();
      }
    }
    return view;
  }

  @NotNull
  @Override
  public Rectangle getRenderableBoundsForInvisibleComponents(@NotNull SceneView sceneView, @Nullable Rectangle rectangle) {
    return myLayoutManager.getRenderableBoundsForInvisibleComponents(sceneView,
                                                                     getSceneViews(),
                                                                     myScrollPane.getWidth(),
                                                                     myScrollPane.getHeight(),
                                                                     myScrollPane.getViewport().getViewRect(),
                                                                     rectangle);
  }

  @NotNull
  @Override
  public Rectangle getRenderableBoundsOfSceneView(@NotNull SceneView sceneView, @Nullable Rectangle rectangle) {
    if (rectangle == null) {
      rectangle = new Rectangle();
    }
    Rectangle viewRect = myScrollPane.getViewport().getViewRect();

    LayoutlibSceneManager sceneManager = getSceneManager();
    assert sceneManager != null;
    SceneView primary = sceneManager.getSceneView();
    SceneView secondary = sceneManager.getSecondarySceneView();

    if (secondary == null) {
      rectangle.setBounds(viewRect);
      return rectangle;
    }

    // When displaying both Design and Blueprint, we need to make sure they didn't overlap each other.
    if (isStackVertically()) {
      int primaryBottom = primary.getY() + primary.getSize().height;
      int gapMidY = (primaryBottom + secondary.getY()) / 2;
      if (sceneView == primary) {
        viewRect.height = gapMidY;
      }
      else {
        viewRect.y = gapMidY;
        viewRect.height = viewRect.height - gapMidY + viewRect.y;
      }
    }
    else {
      int primaryRight = primary.getX() + primary.getSize().width;
      int gapMidX = (primaryRight + secondary.getX()) / 2;
      if (sceneView == primary) {
        viewRect.width = gapMidX;
      }
      else {
        viewRect.x = gapMidX;
        viewRect.width = viewRect.width - gapMidX + viewRect.x;
      }
    }
    rectangle.setBounds(viewRect);
    return rectangle;
  }

  /**
   * Return the ScreenView under the given position
   *
   * @return the ScreenView, or null if we are not above one.
   */
  @Nullable
  @Override
  public SceneView getHoverSceneView(@SwingCoordinate int x, @SwingCoordinate int y) {
    List<SceneView> sceneViews = getSceneViews();
    for (SceneView view : sceneViews) {
      if (view.getX() <= x && x <= (view.getX() + view.getSize().width) && view.getY() <= y && y <= (view.getY() + view.getSize().height)) {
        return view;
      }
    }
    return null;
  }

  @NotNull
  private ImmutableList<SceneView> getSceneViews() {
    ImmutableList.Builder<SceneView> builder = new ImmutableList.Builder<>();
    for (SceneManager manager : myModelToSceneManagers.values()) {
      SceneView view = manager.getSceneView();
      builder.add(view);
      SceneView secondarySceneView = ((LayoutlibSceneManager)manager).getSecondarySceneView();
      if (secondarySceneView != null) {
        builder.add(secondarySceneView);
      }
    }
    return builder.build();
  }

  @Override
  public Dimension getScrolledAreaSize() {
    List<SceneView> sceneViews = getSceneViews();
    Dimension dimension = myLayoutManager.getRequiredSize(sceneViews, myScrollPane.getWidth(), myScrollPane.getHeight(), null);
    if (dimension.width <= 0 || dimension.height <= 0) {
      return null;
    }
    dimension.setSize(dimension.width + 2 * DEFAULT_SCREEN_OFFSET_X, dimension.height + 2 * DEFAULT_SCREEN_OFFSET_Y);
    return dimension;
  }

  public void setAdaptiveIconShape(@NotNull ShapeMenuAction.AdaptiveIconShape adaptiveIconShape) {
    myAdaptiveIconShape = adaptiveIconShape;
  }

  @NotNull
  public ShapeMenuAction.AdaptiveIconShape getAdaptiveIconShape() {
    return myAdaptiveIconShape;
  }

  @NotNull
  @Override
  public AccessoryPanel getAccessoryPanel() {
    return myAccessoryPanel;
  }

  public void showInspectorAccessoryPanel(boolean show) {
    for (DesignSurfaceListener listener : ImmutableList.copyOf(myListeners)) {
      listener.showAccessoryPanel(this, show);
    }
  }

  @Override
  public void show(@NotNull AccessoryPanel.Type type, boolean show) {
    showInspectorAccessoryPanel(show);
  }

  public void setCentered(boolean centered) {
    myCentered = centered;
  }

  /**
   * In the layout editor, Scene uses {@link AndroidDpCoordinate}s whereas rendering is done in (zoomed and offset)
   * {@link AndroidCoordinate}s. The scaling factor between them is the ratio of the screen density to the standard density (160).
   */
  @Override
  public float getSceneScalingFactor() {
    Configuration configuration = getConfiguration();
    if (configuration != null) {
      return configuration.getDensity().getDpiValue() / (float)DEFAULT_DENSITY;
    }
    return 1f;
  }

  @Override
  public float getScreenScalingFactor() {
<<<<<<< HEAD
    return JBUIScale.sysScale(this);
=======
    return JBUI.sysScale(this);
>>>>>>> 12e77d2e
  }

  @NotNull
  @Override
  public ActionManager<NlDesignSurface> getActionManager() {
    return (ActionManager<NlDesignSurface>)super.getActionManager();
  }

  @Override
  protected void layoutContent() {
    int availableWidth = myScrollPane.getWidth();
    int availableHeight = myScrollPane.getHeight();
    myLayoutManager.layout(getSceneViews(), availableWidth, availableHeight, myIsCanvasResizing);

    revalidate();
    repaint();
  }

  @Override
  @NotNull
  public ItemTransferable getSelectionAsTransferable() {
    NlModel model = getModel();

    ImmutableList<DnDTransferComponent> components =
      getSelectionModel().getSelection().stream()
        .map(component -> new DnDTransferComponent(component.getTagName(), component.getTagDeprecated().getText(),
                                                   NlComponentHelperKt.getW(component), NlComponentHelperKt.getH(component)))
        .collect(
          ImmutableCollectors.toImmutableList());
    return new ItemTransferable(new DnDTransferItem(model != null ? model.getId() : 0, components));
  }

  @Override
  @SwingCoordinate
  public int getContentOriginX() {
    return getSceneViews().stream().mapToInt(it -> it.getX()).min().orElse(0);
  }

  @Override
  @SwingCoordinate
  public int getContentOriginY() {
    return getSceneViews().stream().mapToInt(it -> it.getY()).min().orElse(0);
  }

  @Override
  public void onSingleClick(@SwingCoordinate int x, @SwingCoordinate int y) {
    if (isPreviewSurface()) {
      // Highlight the clicked widget but keep focus in DesignSurface.
      // TODO: Remove this after when b/136174865 is implemented, which removes the preview mode.
      onClickPreview(x, y, false);
    }
    else {
      super.onSingleClick(x, y);
    }
  }

  @Override
  public void onDoubleClick(@SwingCoordinate int x, @SwingCoordinate int y) {
    if (isPreviewSurface()) {
      // Navigate the caret to the clicked widget and focus on text editor.
      // TODO: Remove this after when b/136174865 is implemented, which removes the preview mode.
      onClickPreview(x, y, true);
    }
    else {
      super.onDoubleClick(x, y);
    }
  }

  private void onClickPreview(int x, int y, boolean needsFocusEditor) {
    SceneView sceneView = getSceneView(x, y);
    if (sceneView == null) {
      return;
    }
    NlComponent component = Coordinates.findComponent(sceneView, x, y);
    if (component != null) {
      navigateToComponent(component, needsFocusEditor);
    }
  }

  @Override
  @NotNull
  public Dimension getContentSize(@Nullable Dimension dimension) {
    List<SceneView> sceneViews = getSceneViews();
    dimension = myLayoutManager.getRequiredSize(sceneViews, myScrollPane.getWidth(), myScrollPane.getHeight(), dimension);
    if (dimension.width == 0 && dimension.height == 0) {
      dimension.setSize(0, 0);
    }
    return dimension;
  }

  @SwingCoordinate
  @Override
  protected Dimension getDefaultOffset() {
    return new Dimension(2 * DEFAULT_SCREEN_OFFSET_X, 2 * DEFAULT_SCREEN_OFFSET_Y);
  }

  @SwingCoordinate
  @NotNull
  @Override
  protected Dimension getPreferredContentSize(@SwingCoordinate int availableWidth, @SwingCoordinate int availableHeight) {
    List<SceneView> sceneViews = getSceneViews();
    return myLayoutManager.getPreferredSize(sceneViews, myScrollPane.getWidth(), myScrollPane.getHeight(), null);
  }

  @Override
  public CompletableFuture<Void> setModel(@Nullable NlModel model) {
    myAccessoryPanel.setModel(model);
    return super.setModel(model);
  }

  @Override
  public void dispose() {
    myAccessoryPanel.setSurface(null);
    super.dispose();
  }

  @Override
  public void notifyComponentActivate(@NotNull NlComponent component, int x, int y) {
    ViewHandler handler = NlComponentHelperKt.getViewHandler(component);

    if (handler != null) {
      handler.onActivateInDesignSurface(component, getSceneManager().getViewEditor(), x, y);
    }
    super.notifyComponentActivate(component, x, y);
  }

  @NotNull
  @Override
  public Consumer<NlComponent> getComponentRegistrar() {
    return component -> NlComponentHelper.INSTANCE.registerComponent(component);
  }

  public void setMockupVisible(boolean mockupVisible) {
    myMockupVisible = mockupVisible;
    repaint();
  }

  public boolean isMockupVisible() {
    return myMockupVisible;
  }

  public void setMockupEditor(@Nullable MockupEditor mockupEditor) {
    myMockupEditor = mockupEditor;
  }

  @Nullable
  public MockupEditor getMockupEditor() {
    return myMockupEditor;
  }

  /**
   * Notifies the design surface that the given screen view (which must be showing in this design surface)
   * has been rendered (possibly with errors)
   */
  public void updateErrorDisplay() {
    assert ApplicationManager.getApplication().isDispatchThread() ||
           !ApplicationManager.getApplication().isReadAccessAllowed() : "Do not hold read lock when calling updateErrorDisplay!";

    getErrorQueue().cancelAllUpdates();
    getErrorQueue().queue(new Update("errors") {
      @Override
      public void run() {
        // Look up *current* result; a newer one could be available
        LayoutlibSceneManager sceneManager = getSceneManager();
        RenderResult result = sceneManager != null ? sceneManager.getRenderResult() : null;
        if (result == null) {
          return;
        }

        ReadAction.run(() -> {
          Project project = getProject();
          if (project.isDisposed()) {
            return;
          }

          BuildMode gradleBuildMode = BuildSettings.getInstance(project).getBuildMode();
          RenderErrorModel model = gradleBuildMode != null && result.getLogger().hasErrors()
                                   ? RenderErrorModel.STILL_BUILDING_ERROR_MODEL
                                   : RenderErrorModelFactory
                                     .createErrorModel(NlDesignSurface.this, result,
                                                       DataManager.getInstance().getDataContext(getIssuePanel()));
          if (myRenderIssueProvider != null) {
            getIssueModel().removeIssueProvider(myRenderIssueProvider);
          }
          myRenderIssueProvider = new RenderIssueProvider(model);
          getIssueModel().addIssueProvider(myRenderIssueProvider);
        });
      }

      @Override
      public boolean canEat(Update update) {
        return true;
      }
    });
  }

  private void modelRendered() {
    updateErrorDisplay();
    repaint();
    layoutContent();
  }

  @Override
  public CompletableFuture<Void> forceUserRequestedRefresh() {
    ArrayList<CompletableFuture<Void>> refreshFutures = new ArrayList<>();
    for (SceneManager sceneManager : myModelToSceneManagers.values()) {
      LayoutlibSceneManager layoutlibSceneManager = (LayoutlibSceneManager)sceneManager;
      refreshFutures.add(layoutlibSceneManager.requestUserInitiatedRender());
    }

    return CompletableFuture.allOf(refreshFutures.toArray(new CompletableFuture[refreshFutures.size()]));
  }

  @Override
  protected boolean useSmallProgressIcon() {
    if (getFocusedSceneView() == null) {
      return false;
    }

    LayoutlibSceneManager manager = getSceneManager();
    assert manager != null;

    return manager.getRenderResult() != null;
  }

  @Override
  protected double getMinScale() {
    return Math.max(getFitScale(false), 0.01);
  }

  @Override
  protected double getMaxScale() {
    return 10;
  }

  @Override
  public boolean canZoomToFit() {
    return Math.abs(getScale() - getFitScale(true)) > 0.01;
  }

  @Override
  public void scrollToCenter(@NotNull List<NlComponent> list) {
    Scene scene = getScene();
<<<<<<< HEAD
    SceneView view = getFocusedSceneView();
=======
    SceneView view = getCurrentSceneView();
>>>>>>> 12e77d2e
    if (list.isEmpty() || scene == null || view == null) {
      return;
    }
    @AndroidDpCoordinate Rectangle componentsArea = new Rectangle(0, 0, -1, -1);
    @AndroidDpCoordinate Rectangle componentRect = new Rectangle();
    list.stream().filter(nlComponent -> !nlComponent.isRoot()).forEach(nlComponent -> {
      SceneComponent component = scene.getSceneComponent(nlComponent);
      if (component == null) {
        return;
      }
      component.fillRect(componentRect);

      if (componentsArea.width < 0) {
        componentsArea.setBounds(componentRect);
<<<<<<< HEAD
      }
      else {
=======
      } else {
>>>>>>> 12e77d2e
        componentsArea.add(componentRect);
      }
    });

    @SwingCoordinate Rectangle areaToCenter = Coordinates.getSwingRectDip(view, componentsArea);
<<<<<<< HEAD
    if (areaToCenter.isEmpty() || getLayeredPane().getVisibleRect().contains(areaToCenter)) {
=======
    if(areaToCenter.isEmpty() || getLayeredPane().getVisibleRect().contains(areaToCenter)) {
>>>>>>> 12e77d2e
      // No need to scroll to components if they are all fully visible on the surface.
      return;
    }

    @SwingCoordinate Dimension swingViewportSize = getScrollPane().getViewport().getExtentSize();
<<<<<<< HEAD
    @SwingCoordinate int targetSwingX = (int)areaToCenter.getCenterX();
    @SwingCoordinate int targetSwingY = (int)areaToCenter.getCenterY();
    // Center to position.
    setScrollPosition(targetSwingX - swingViewportSize.width / 2, targetSwingY - swingViewportSize.height / 2);
    double fitScale = getFitScale(areaToCenter.getSize(), false);
=======
    @SwingCoordinate int targetSwingX = (int) areaToCenter.getCenterX();
    @SwingCoordinate int targetSwingY = (int) areaToCenter.getCenterY();
    // Center to position.
    setScrollPosition(targetSwingX - swingViewportSize.width / 2, targetSwingY - swingViewportSize.height / 2);
    double fitScale = getFitScale(areaToCenter.getSize(), true);
>>>>>>> 12e77d2e

    if (getScale() > fitScale) {
      // Scale down to fit selection.
      setScale(fitScale, targetSwingX, targetSwingY);
    }
  }

<<<<<<< HEAD
  @Override
=======
>>>>>>> 12e77d2e
  public boolean isResizeAvailable() {
    Configuration configuration = getConfiguration();
    if (configuration == null) {
      return false;
    }
    Device device = configuration.getDevice();
    if (device == null) {
      return false;
    }

    if (StudioFlags.NELE_SIMPLER_RESIZE.get()) {
      return true;
    }

    return Configuration.CUSTOM_DEVICE_ID.equals(device.getId());
  }

  @Override
  protected void notifySelectionListeners(@NotNull List<NlComponent> newSelection) {
    super.notifySelectionListeners(newSelection);
    scrollToCenter(newSelection);
  }

  @VisibleForTesting
  @Nullable
  @Override
  public Interaction doCreateInteractionOnClick(@SwingCoordinate int mouseX, @SwingCoordinate int mouseY, @NotNull SceneView view) {
    ScreenView screenView = (ScreenView)view;
    Dimension size = screenView.getSize();
    Rectangle resizeZone =
      new Rectangle(view.getX() + size.width, screenView.getY() + size.height, RESIZING_HOVERING_SIZE, RESIZING_HOVERING_SIZE);
    if (resizeZone.contains(mouseX, mouseY) && isResizeAvailable()) {
      Configuration configuration = getConfiguration();
      assert configuration != null;

      if (StudioFlags.NELE_SIMPLER_RESIZE.get()) {
        return new SimplerCanvasResizeInteraction(this, screenView, configuration);
      }
      return new CanvasResizeInteraction(this, screenView, configuration);
    }

    SelectionModel selectionModel = screenView.getSelectionModel();
    NlComponent component = Coordinates.findComponent(screenView, mouseX, mouseY);
    if (component == null) {
      // If we cannot find an element where we clicked, try to use the first element currently selected
      // (if any) to find the view group handler that may want to handle the mousePressed()
      // This allows us to correctly handle elements out of the bounds of the screen view.
      if (!selectionModel.isEmpty()) {
        component = selectionModel.getPrimary();
      }
      else {
        return null;
      }
    }

    Interaction interaction = null;

    // Give a chance to the current selection's parent handler
    if (!selectionModel.isEmpty()) {
      NlComponent primary = screenView.getSelectionModel().getPrimary();
      NlComponent parent = primary != null ? primary.getParent() : null;
      if (parent != null) {
        ViewGroupHandler handler = NlComponentHelperKt.getViewGroupHandler(parent);
        if (handler != null) {
          interaction = handler.createInteraction(screenView, primary);
        }
      }
    }

    if (interaction == null) {
      // Check if we have a ViewGroupHandler that might want
      // to handle the entire interaction
      ViewGroupHandler viewGroupHandler = component != null ? NlComponentHelperKt.getViewGroupHandler(component) : null;
      if (viewGroupHandler != null) {
        interaction = viewGroupHandler.createInteraction(screenView, component);
      }
    }

    if (interaction == null) {
      interaction = new SceneInteraction(screenView);
    }
    return interaction;
  }

  @Override
  @Nullable
  public Interaction createInteractionOnDrag(@NotNull SceneComponent draggedSceneComponent, @Nullable SceneComponent primary) {
    if (primary == null) {
      primary = draggedSceneComponent;
    }
    List<NlComponent> dragged;
    NlComponent primaryNlComponent = primary.getNlComponent();
    // Dragging over a non-root component: move the set of components (if the component dragged over is
    // part of the selection, drag them all, otherwise drag just this component)
    if (getSelectionModel().isSelected(draggedSceneComponent.getNlComponent())) {
      dragged = Lists.newArrayList();

      // Make sure the primary is the first element
      if (primary.getParent() == null) {
        primaryNlComponent = null;
      }
      else {
        dragged.add(primaryNlComponent);
      }

      for (NlComponent selected : getSelectionModel().getSelection()) {
        if (!selected.isRoot() && selected != primaryNlComponent) {
          dragged.add(selected);
        }
      }
    }
    else {
      dragged = Collections.singletonList(primaryNlComponent);
    }
    return new DragDropInteraction(this, dragged);
  }

  @NotNull
  @Override
  protected DesignSurfaceActionHandler createActionHandler() {
    return new NlDesignSurfaceActionHandler(this);
  }

  @NotNull
  @Override
  public List<NlComponent> getSelectableComponents() {
    NlModel model = getModel();
    if (model == null) {
      return Collections.emptyList();
    }

    List<NlComponent> roots = model.getComponents();
    if (roots.isEmpty()) {
      return Collections.emptyList();
    }

    NlComponent root = roots.get(0);
    if (root == null) {
      return Collections.emptyList();
    }

    return root.flatten().collect(Collectors.toList());
  }
}<|MERGE_RESOLUTION|>--- conflicted
+++ resolved
@@ -21,6 +21,7 @@
 import static com.android.tools.idea.uibuilder.graphics.NlConstants.RESIZING_HOVERING_SIZE;
 import static com.android.tools.idea.uibuilder.graphics.NlConstants.SCREEN_DELTA;
 
+import com.android.annotations.VisibleForTesting;
 import com.android.sdklib.devices.Device;
 import com.android.tools.adtui.common.SwingCoordinate;
 import com.android.tools.idea.common.editor.ActionManager;
@@ -64,7 +65,6 @@
 import com.android.tools.idea.uibuilder.scene.LayoutlibSceneManager;
 import com.android.tools.idea.uibuilder.scene.RenderListener;
 import com.android.utils.ImmutableCollectors;
-import com.google.common.annotations.VisibleForTesting;
 import com.google.common.collect.ImmutableList;
 import com.google.common.collect.Lists;
 import com.intellij.ide.DataManager;
@@ -72,11 +72,7 @@
 import com.intellij.openapi.application.ApplicationManager;
 import com.intellij.openapi.application.ReadAction;
 import com.intellij.openapi.project.Project;
-<<<<<<< HEAD
 import com.intellij.ui.scale.JBUIScale;
-=======
-import com.intellij.util.ui.JBUI;
->>>>>>> 12e77d2e
 import com.intellij.util.ui.update.Update;
 import java.awt.Dimension;
 import java.awt.Rectangle;
@@ -84,13 +80,9 @@
 import java.util.Collections;
 import java.util.List;
 import java.util.concurrent.CompletableFuture;
-<<<<<<< HEAD
 import java.util.function.BiFunction;
 import java.util.function.Consumer;
 import java.util.function.Function;
-=======
-import java.util.function.Consumer;
->>>>>>> 12e77d2e
 import java.util.stream.Collectors;
 import org.jetbrains.annotations.NotNull;
 import org.jetbrains.annotations.Nullable;
@@ -389,51 +381,6 @@
                                                                      rectangle);
   }
 
-  @NotNull
-  @Override
-  public Rectangle getRenderableBoundsOfSceneView(@NotNull SceneView sceneView, @Nullable Rectangle rectangle) {
-    if (rectangle == null) {
-      rectangle = new Rectangle();
-    }
-    Rectangle viewRect = myScrollPane.getViewport().getViewRect();
-
-    LayoutlibSceneManager sceneManager = getSceneManager();
-    assert sceneManager != null;
-    SceneView primary = sceneManager.getSceneView();
-    SceneView secondary = sceneManager.getSecondarySceneView();
-
-    if (secondary == null) {
-      rectangle.setBounds(viewRect);
-      return rectangle;
-    }
-
-    // When displaying both Design and Blueprint, we need to make sure they didn't overlap each other.
-    if (isStackVertically()) {
-      int primaryBottom = primary.getY() + primary.getSize().height;
-      int gapMidY = (primaryBottom + secondary.getY()) / 2;
-      if (sceneView == primary) {
-        viewRect.height = gapMidY;
-      }
-      else {
-        viewRect.y = gapMidY;
-        viewRect.height = viewRect.height - gapMidY + viewRect.y;
-      }
-    }
-    else {
-      int primaryRight = primary.getX() + primary.getSize().width;
-      int gapMidX = (primaryRight + secondary.getX()) / 2;
-      if (sceneView == primary) {
-        viewRect.width = gapMidX;
-      }
-      else {
-        viewRect.x = gapMidX;
-        viewRect.width = viewRect.width - gapMidX + viewRect.x;
-      }
-    }
-    rectangle.setBounds(viewRect);
-    return rectangle;
-  }
-
   /**
    * Return the ScreenView under the given position
    *
@@ -521,11 +468,7 @@
 
   @Override
   public float getScreenScalingFactor() {
-<<<<<<< HEAD
     return JBUIScale.sysScale(this);
-=======
-    return JBUI.sysScale(this);
->>>>>>> 12e77d2e
   }
 
   @NotNull
@@ -769,11 +712,7 @@
   @Override
   public void scrollToCenter(@NotNull List<NlComponent> list) {
     Scene scene = getScene();
-<<<<<<< HEAD
     SceneView view = getFocusedSceneView();
-=======
-    SceneView view = getCurrentSceneView();
->>>>>>> 12e77d2e
     if (list.isEmpty() || scene == null || view == null) {
       return;
     }
@@ -788,40 +727,24 @@
 
       if (componentsArea.width < 0) {
         componentsArea.setBounds(componentRect);
-<<<<<<< HEAD
       }
       else {
-=======
-      } else {
->>>>>>> 12e77d2e
         componentsArea.add(componentRect);
       }
     });
 
     @SwingCoordinate Rectangle areaToCenter = Coordinates.getSwingRectDip(view, componentsArea);
-<<<<<<< HEAD
     if (areaToCenter.isEmpty() || getLayeredPane().getVisibleRect().contains(areaToCenter)) {
-=======
-    if(areaToCenter.isEmpty() || getLayeredPane().getVisibleRect().contains(areaToCenter)) {
->>>>>>> 12e77d2e
       // No need to scroll to components if they are all fully visible on the surface.
       return;
     }
 
     @SwingCoordinate Dimension swingViewportSize = getScrollPane().getViewport().getExtentSize();
-<<<<<<< HEAD
     @SwingCoordinate int targetSwingX = (int)areaToCenter.getCenterX();
     @SwingCoordinate int targetSwingY = (int)areaToCenter.getCenterY();
     // Center to position.
     setScrollPosition(targetSwingX - swingViewportSize.width / 2, targetSwingY - swingViewportSize.height / 2);
     double fitScale = getFitScale(areaToCenter.getSize(), false);
-=======
-    @SwingCoordinate int targetSwingX = (int) areaToCenter.getCenterX();
-    @SwingCoordinate int targetSwingY = (int) areaToCenter.getCenterY();
-    // Center to position.
-    setScrollPosition(targetSwingX - swingViewportSize.width / 2, targetSwingY - swingViewportSize.height / 2);
-    double fitScale = getFitScale(areaToCenter.getSize(), true);
->>>>>>> 12e77d2e
 
     if (getScale() > fitScale) {
       // Scale down to fit selection.
@@ -829,10 +752,7 @@
     }
   }
 
-<<<<<<< HEAD
-  @Override
-=======
->>>>>>> 12e77d2e
+  @Override
   public boolean isResizeAvailable() {
     Configuration configuration = getConfiguration();
     if (configuration == null) {
