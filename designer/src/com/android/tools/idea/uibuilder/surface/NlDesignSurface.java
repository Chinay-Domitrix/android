/*
 * Copyright (C) 2017 The Android Open Source Project
 *
 * Licensed under the Apache License, Version 2.0 (the "License");
 * you may not use this file except in compliance with the License.
 * You may obtain a copy of the License at
 *
 *      http://www.apache.org/licenses/LICENSE-2.0
 *
 * Unless required by applicable law or agreed to in writing, software
 * distributed under the License is distributed on an "AS IS" BASIS,
 * WITHOUT WARRANTIES OR CONDITIONS OF ANY KIND, either express or implied.
 * See the License for the specific language governing permissions and
 * limitations under the License.
 */
package com.android.tools.idea.uibuilder.surface;

import static com.android.tools.idea.actions.DesignerDataKeys.DESIGN_SURFACE;
import static com.android.tools.idea.actions.DesignerDataKeys.LAYOUT_VALIDATOR_KEY;
import static com.android.tools.idea.flags.StudioFlags.NELE_LAYOUT_VALIDATOR_IN_EDITOR;
import static com.android.tools.idea.uibuilder.graphics.NlConstants.DEFAULT_SCREEN_OFFSET_X;
import static com.android.tools.idea.uibuilder.graphics.NlConstants.DEFAULT_SCREEN_OFFSET_Y;
import static com.android.tools.idea.uibuilder.graphics.NlConstants.SCREEN_DELTA;

import com.android.tools.adtui.actions.ZoomType;
import com.android.tools.adtui.common.SwingCoordinate;
import com.android.tools.idea.actions.LayoutPreviewHandler;
import com.android.tools.idea.actions.LayoutPreviewHandlerKt;
import com.android.tools.idea.common.editor.ActionManager;
import com.android.tools.idea.common.model.AndroidDpCoordinate;
import com.android.tools.idea.common.model.Coordinates;
import com.android.tools.idea.common.model.DnDTransferComponent;
import com.android.tools.idea.common.model.DnDTransferItem;
import com.android.tools.idea.common.model.ItemTransferable;
import com.android.tools.idea.common.model.NlComponent;
import com.android.tools.idea.common.model.NlModel;
import com.android.tools.idea.common.scene.Scene;
import com.android.tools.idea.common.scene.SceneComponent;
import com.android.tools.idea.common.scene.SceneManager;
import com.android.tools.idea.common.surface.DesignSurface;
import com.android.tools.idea.common.surface.DesignSurfaceActionHandler;
import com.android.tools.idea.common.surface.DesignSurfaceListener;
import com.android.tools.idea.common.surface.InteractionHandler;
import com.android.tools.idea.common.surface.PositionableContentLayoutManager;
import com.android.tools.idea.common.surface.SceneView;
import com.android.tools.idea.gradle.project.BuildSettings;
import com.android.tools.idea.gradle.util.BuildMode;
import com.android.tools.idea.rendering.RenderErrorModelFactory;
import com.android.tools.idea.rendering.RenderResult;
import com.android.tools.idea.rendering.RenderSettings;
import com.android.tools.idea.rendering.errors.ui.RenderErrorModel;
import com.android.tools.idea.uibuilder.adaptiveicon.ShapeMenuAction;
import com.android.tools.idea.uibuilder.analytics.NlAnalyticsManager;
import com.android.tools.idea.uibuilder.api.ViewGroupHandler;
import com.android.tools.idea.uibuilder.api.ViewHandler;
import com.android.tools.idea.uibuilder.editor.NlActionManager;
import com.android.tools.idea.uibuilder.error.RenderIssueProvider;
import com.android.tools.idea.uibuilder.mockup.editor.MockupEditor;
import com.android.tools.idea.uibuilder.model.NlComponentHelper;
import com.android.tools.idea.uibuilder.model.NlComponentHelperKt;
import com.android.tools.idea.uibuilder.scene.LayoutlibSceneManager;
import com.android.tools.idea.uibuilder.scene.RenderListener;
import com.android.tools.idea.uibuilder.surface.layout.PositionableContent;
import com.android.tools.idea.uibuilder.surface.layout.SingleDirectionLayoutManager;
import com.android.tools.idea.uibuilder.surface.layout.SurfaceLayoutManager;
import com.android.tools.idea.validator.ValidatorResult;
import com.android.utils.ImmutableCollectors;
import com.google.common.collect.ImmutableCollection;
import com.google.common.collect.ImmutableList;
import com.intellij.ide.DataManager;
import com.intellij.openapi.Disposable;
import com.intellij.openapi.actionSystem.DataProvider;
import com.intellij.openapi.application.ApplicationManager;
import com.intellij.openapi.project.DumbService;
import com.intellij.openapi.project.Project;
import com.intellij.openapi.util.Disposer;
import com.intellij.ui.scale.JBUIScale;
import com.intellij.util.ui.UIUtil;
import com.intellij.util.ui.update.Update;
<<<<<<< HEAD
import java.awt.*;
import java.util.ArrayList;
=======
import java.awt.Container;
import java.awt.Dimension;
import java.awt.Rectangle;
import java.util.Collection;
>>>>>>> e624679c
import java.util.Collections;
import java.util.List;
import java.util.concurrent.CompletableFuture;
import java.util.function.BiFunction;
import java.util.function.Consumer;
import java.util.function.Function;
import java.util.stream.Collectors;
import org.jetbrains.annotations.NotNull;
import org.jetbrains.annotations.Nullable;

/**
 * The {@link DesignSurface} for the layout editor, which contains the full background, rulers, one
 * or more device renderings, etc
 */
@SuppressWarnings("ClassWithOnlyPrivateConstructors")
public class NlDesignSurface extends DesignSurface implements ViewGroupHandler.AccessoryPanelVisibility, LayoutPreviewHandler {

  private boolean myPreviewWithToolsVisibilityAndPosition = true;

  private static final double DEFAULT_MIN_SCALE = 0.1;
  private static final double DEFAULT_MAX_SCALE = 10;

<<<<<<< HEAD
  public static final class Builder {
=======
  /**
   * See {@link Builder#setDelegateDataProvider(DataProvider)}
   */
  @Nullable private final DataProvider myDelegateDataProvider;

  private static class NlDesignSurfacePositionableContentLayoutManager extends PositionableContentLayoutManager {
    private final NlDesignSurface myDesignSurface;
    private final SurfaceLayoutManager myLayoutManager;

    NlDesignSurfacePositionableContentLayoutManager(@NotNull NlDesignSurface surface, @NotNull SurfaceLayoutManager surfaceLayoutManager) {
      myDesignSurface = surface;
      myLayoutManager = surfaceLayoutManager;
    }

    @Override
    public void layoutContent(@NotNull Collection<? extends PositionableContent> content) {
      Dimension extentSize = myDesignSurface.getExtentSize();
      int availableWidth = extentSize.width;
      int availableHeight = extentSize.height;
      myLayoutManager.layout(content, availableWidth, availableHeight, myDesignSurface.isCanvasResizing());
    }

    @Override
    public Dimension preferredLayoutSize(Container parent) {
      Dimension extentSize = myDesignSurface.getExtentSize();
      int availableWidth = extentSize.width;
      int availableHeight = extentSize.height;
      Dimension dimension = myLayoutManager.getRequiredSize(myDesignSurface.getPositionableContent(), availableWidth, availableHeight, null);

      if (dimension.width >= 0 && dimension.height >= 0) {
        dimension.setSize(dimension.width + 2 * DEFAULT_SCREEN_OFFSET_X, dimension.height + 2 * DEFAULT_SCREEN_OFFSET_Y);
      }
      else {
        // The layout manager returned an invalid layout
        dimension.setSize(0, 0);
      }

      dimension.setSize(
        Math.max(myDesignSurface.myScrollableViewMinSize.width, dimension.width),
        Math.max(myDesignSurface.myScrollableViewMinSize.height, dimension.height)
      );

      return dimension;
    }
  }

  public static class Builder {
>>>>>>> e624679c
    private final Project myProject;
    private final Disposable myParentDisposable;
    private boolean myIsPreview = false;
    private BiFunction<NlDesignSurface, NlModel, LayoutlibSceneManager> mySceneManagerProvider =
      NlDesignSurface::defaultSceneManagerProvider;
    private boolean myShowModelName = false;
    private boolean myIsEditable = true;
    private SurfaceLayoutManager myLayoutManager;
    private NavigationHandler myNavigationHandler;
    private double myMinScale = DEFAULT_MIN_SCALE;
    private double myMaxScale = DEFAULT_MAX_SCALE;
    @NotNull private ZoomType myOnChangeZoom = ZoomType.FIT_INTO;
    /**
     * An optional {@link DataProvider} that allows users of the surface to provide additional information associated
     * with this surface.
     */
    @Nullable private DataProvider myDelegateDataProvider = null;

    /**
     * Factory to create an action manager for the NlDesignSurface
     */
    private Function<DesignSurface, ActionManager<? extends DesignSurface>> myActionManagerProvider =
      NlDesignSurface::defaultActionManagerProvider;

    /**
     * Factory to create an {@link InteractionHandler} for the {@link DesignSurface}.
     */
    private Function<DesignSurface, InteractionHandler> myInteractionHandlerProvider = NlDesignSurface::defaultInteractionHandlerProvider;
    private Function<DesignSurface, DesignSurfaceActionHandler> myActionHandlerProvider = NlDesignSurface::defaultActionHandlerProvider;

    private Builder(@NotNull Project project, @NotNull Disposable parentDisposable) {
      myProject = project;
      myParentDisposable = parentDisposable;
    }

    /**
     * Marks the {@link NlDesignSurface} as being in preview mode.
     */
    @NotNull
    public Builder setIsPreview(boolean isPreview) {
      myIsPreview = isPreview;
      return this;
    }

    /**
     * Allows customizing the {@link LayoutlibSceneManager}. Use this method if you need to apply additional settings to it or if you
     * need to completely replace it, for example for tests.
     *
     * @see NlDesignSurface#defaultSceneManagerProvider(NlDesignSurface, NlModel)
     */
    @NotNull
    public Builder setSceneManagerProvider(@NotNull BiFunction<NlDesignSurface, NlModel, LayoutlibSceneManager> sceneManagerProvider) {
      mySceneManagerProvider = sceneManagerProvider;
      return this;
    }

    /**
     * Enables {@link NlDesignSurface} displaying of the model names when present.
     */
    @NotNull
    public Builder showModelNames() {
      myShowModelName = true;
      return this;
    }

    /**
     * Allows customizing the {@link SurfaceLayoutManager}. Use this method if you need to apply additional settings to it or if you
     * need to completely replace it, for example for tests.
     */
    @NotNull
    public Builder setLayoutManager(@NotNull SurfaceLayoutManager layoutManager) {
      myLayoutManager = layoutManager;
      return this;
    }

    /**
     * Allows customizing the {@link ActionManager}. Use this method if you need to apply additional settings to it or if you
     * need to completely replace it, for example for tests.
     *
     * @see NlDesignSurface#defaultActionManagerProvider(DesignSurface)
     */
    @NotNull
    public Builder setActionManagerProvider(@NotNull Function<DesignSurface, ActionManager<? extends DesignSurface>> actionManagerProvider) {
      myActionManagerProvider = actionManagerProvider;
      return this;
    }

    /**
     * Specify if {@link NlDesignSurface} can edit editable content. For example, a xml layout file is a editable content. But
     * an image drawable file is not editable, so {@link NlDesignSurface} cannot edit the image drawable file even we set
     * editable for {@link NlDesignSurface}.
     * <p>
     * The default value is true (editable)
     */
    @NotNull
    public Builder setEditable(boolean editable) {
      myIsEditable = editable;
      return this;
    }

    /**
     * Allows customizing the {@link InteractionHandler}. Use this method if you need to apply different interaction behavior to the
     * {@link DesignSurface}.
     *
     * @see NlDesignSurface#defaultInteractionHandlerProvider(DesignSurface)
     */
    @NotNull
    public Builder setInteractionHandlerProvider(@NotNull Function<DesignSurface, InteractionHandler> interactionHandlerProvider) {
      myInteractionHandlerProvider = interactionHandlerProvider;
      return this;
    }

    /**
     * When the surface is clicked, it can delegate navigation related task to the given handler.
     * @param navigationHandler handles the navigation when the surface is clicked.
     */
    @NotNull
    public Builder setNavigationHandler(NavigationHandler navigationHandler) {
      myNavigationHandler = navigationHandler;
      return this;
    }

    /**
     * Restrict the minimum zoom level to the given value. The default value is {@link #DEFAULT_MIN_SCALE}.
     * For example, if this value is 0.15 then the zoom level of {@link DesignSurface} can never be lower than 15%.
     * This restriction also effects to zoom-to-fit, if the measured size of zoom-to-fit is 10%, then the zoom level will be cut to 15%.
     *
     * This value should always be larger than 0, otherwise the {@link IllegalStateException} will be thrown.
     *
     * @see #setMaxScale(double)
     */
    public Builder setMinScale(double scale) {
      if (scale <= 0) {
        throw new IllegalStateException("The min scale (" + scale + ") is not larger than 0");
      }
      myMinScale = scale;
      return this;
    }

    /**
     * Restrict the max zoom level to the given value. The default value is {@link #DEFAULT_MAX_SCALE}.
     * For example, if this value is 1.0 then the zoom level of {@link DesignSurface} can never be larger than 100%.
     * This restriction also effects to zoom-to-fit, if the measured size of zoom-to-fit is 120%, then the zoom level will be cut to 100%.
     *
     * This value should always be larger than 0 and larger than min scale which is set by {@link #setMinScale(double)}. otherwise the
     * {@link IllegalStateException} will be thrown when {@link #build()} is called.
     *
     * @see #setMinScale(double)
     */
    public Builder setMaxScale(double scale) {
      myMaxScale = scale;
      return this;
    }

    /**
     * Set zoom type to apply to surface on configuration changes.
     * @param onChangeZoom {@link ZoomType} to be applied on configuration change
     * @return this {@link Builder}
     */
    public Builder setOnConfigurationChangedZoom(@NotNull ZoomType onChangeZoom) {
      myOnChangeZoom = onChangeZoom;
      return this;
    }

    /**
     * Sets the {@link DesignSurfaceActionHandler} provider for this surface.
     */
    @NotNull
    public Builder setActionHandler(@NotNull Function<DesignSurface, DesignSurfaceActionHandler> actionHandlerProvider) {
      myActionHandlerProvider = actionHandlerProvider;
      return this;
    }

    /**
     * Sets a delegate {@link DataProvider} that allows users of the surface to provide additional information associated
     * with this surface.
     */
    @NotNull
    public Builder setDelegateDataProvider(@NotNull DataProvider dataProvider) {
      myDelegateDataProvider = dataProvider;
      return this;
    }

    @NotNull
    public NlDesignSurface build() {
      SurfaceLayoutManager layoutManager = myLayoutManager != null ? myLayoutManager : createDefaultSurfaceLayoutManager();
      if (myMinScale > myMaxScale) {
        throw new IllegalStateException("The max scale (" + myMaxScale + ") is lower than min scale (" + myMinScale +")");
      }
      return new NlDesignSurface(myProject,
                                 myParentDisposable,
                                 myIsPreview,
                                 myIsEditable,
                                 myShowModelName,
                                 mySceneManagerProvider,
                                 layoutManager,
                                 myActionManagerProvider,
                                 myInteractionHandlerProvider,
                                 myNavigationHandler,
                                 myMinScale,
                                 myMaxScale,
                                 myOnChangeZoom,
                                 myActionHandlerProvider,
                                 myDelegateDataProvider);
    }
  }

  /**
   * Optional navigation helper for when the surface is clicked.
   */
  public interface NavigationHandler extends Disposable {
    /**
     * Triggered when preview in the design surface is clicked, returns true if the navigation was handled by this handler.
     * This method receives the x and y coordinates of the click. You will usually only need the coordinates if your navigation can
     * be different within a same {@link SceneComponent}.
     *
     * @param sceneView {@link SceneView} for which the navigation request is being issued
     * @param sceneComponent {@link SceneComponent} for which the navigation request is being issued
     * @param x X coordinate within the {@link SceneView} where the click action was initiated
     * @param y y coordinate within the {@link SceneView} where the click action was initiated
     * @param requestFocus true if the navigation should focus the editor
     */
    boolean handleNavigate(@NotNull SceneView sceneView,
                           @NotNull SceneComponent sceneComponent,
                           @SwingCoordinate int x,
                           @SwingCoordinate int y,
                           boolean requestFocus);
  }

  @NotNull private SceneMode mySceneMode = SceneMode.Companion.loadPreferredMode();
  private boolean myIsCanvasResizing = false;
  private boolean myShowModelNames = false;
  private boolean myMockupVisible;
  private MockupEditor myMockupEditor;
  private final boolean myIsInPreview;
  private ShapeMenuAction.AdaptiveIconShape myAdaptiveIconShape = ShapeMenuAction.AdaptiveIconShape.getDefaultShape();
  private final RenderListener myRenderListener = this::modelRendered;
  private RenderIssueProvider myRenderIssueProvider;
  private AccessoryPanel myAccessoryPanel = new AccessoryPanel(AccessoryPanel.Type.SOUTH_PANEL, true);
  @NotNull private final NlAnalyticsManager myAnalyticsManager;
  /**
   * Allows customizing the generation of {@link SceneManager}s
   */
  private final BiFunction<NlDesignSurface, NlModel, LayoutlibSceneManager> mySceneManagerProvider;

  @NotNull private final SurfaceLayoutManager myLayoutManager;

  @Nullable private final NavigationHandler myNavigationHandler;

  private final double myMinScale;
  private final double myMaxScale;

  private boolean myIsRenderingSynchronously = false;
  private boolean myIsAnimationScrubbing = false;

  private final Dimension myScrollableViewMinSize = new Dimension();
  @Nullable private NlLayoutValidator myValidator;
  @Nullable private LayoutValidatorControl myValidatorControl;

  private NlDesignSurface(@NotNull Project project,
                          @NotNull Disposable parentDisposable,
                          boolean isInPreview,
                          boolean isEditable,
                          boolean showModelNames,
                          @NotNull BiFunction<NlDesignSurface, NlModel, LayoutlibSceneManager> sceneManagerProvider,
                          @NotNull SurfaceLayoutManager layoutManager,
                          @NotNull Function<DesignSurface, ActionManager<? extends DesignSurface>> actionManagerProvider,
                          @NotNull Function<DesignSurface, InteractionHandler> interactionHandlerProvider,
                          @Nullable NavigationHandler navigationHandler,
                          double minScale,
                          double maxScale,
                          @NotNull ZoomType onChangeZoom,
                          @NotNull Function<DesignSurface, DesignSurfaceActionHandler> actionHandlerProvider,
                          @Nullable DataProvider delegateDataProvider) {
    super(project, parentDisposable, actionManagerProvider, interactionHandlerProvider, isEditable, onChangeZoom,
          (surface) -> new NlDesignSurfacePositionableContentLayoutManager((NlDesignSurface)surface, layoutManager),
          actionHandlerProvider);
    myAnalyticsManager = new NlAnalyticsManager(this);
    myAccessoryPanel.setSurface(this);
    myIsInPreview = isInPreview;
    myShowModelNames = showModelNames;
    myLayoutManager = layoutManager;
    mySceneManagerProvider = sceneManagerProvider;
    myNavigationHandler = navigationHandler;

    if (myNavigationHandler != null) {
      Disposer.register(this, myNavigationHandler);
    }

    myMinScale = minScale;
    myMaxScale = maxScale;

    if (NELE_LAYOUT_VALIDATOR_IN_EDITOR.get()) {
      myValidator = new NlLayoutValidator(myIssueModel, this);
      myValidatorControl = new NlLayoutValidatorControl(this, myValidator);
    }

    myDelegateDataProvider = delegateDataProvider;
  }

  /**
   * Default {@link LayoutlibSceneManager} provider.
   */
  @NotNull
  public static LayoutlibSceneManager defaultSceneManagerProvider(@NotNull NlDesignSurface surface, @NotNull NlModel model) {
    LayoutlibSceneManager sceneManager = new LayoutlibSceneManager(model, surface);
    RenderSettings settings = RenderSettings.getProjectSettings(model.getProject());
    sceneManager.setShowDecorations(settings.getShowDecorations());
    sceneManager.setUseImagePool(settings.getUseLiveRendering());
    sceneManager.setQuality(settings.getQuality());
    return sceneManager;
  }

  @NotNull
  public static SurfaceLayoutManager createDefaultSurfaceLayoutManager() {
     return new SingleDirectionLayoutManager(DEFAULT_SCREEN_OFFSET_X, DEFAULT_SCREEN_OFFSET_Y, SCREEN_DELTA, SCREEN_DELTA);
  }

  /**
   * Default {@link NlActionManager} provider.
   */
  @NotNull
  public static ActionManager<? extends NlDesignSurface> defaultActionManagerProvider(@NotNull DesignSurface surface) {
    return new NlActionManager((NlDesignSurface) surface);
  }

  /**
   * Default {@link NlInteractionHandler} provider.
   */
  @NotNull
  public static NlInteractionHandler defaultInteractionHandlerProvider(@NotNull DesignSurface surface) {
    return new NlInteractionHandler(surface);
  }

  /**
   * Default {@link NlDesignSurfaceActionHandler} provider.
   */
  @NotNull
  public static NlDesignSurfaceActionHandler defaultActionHandlerProvider(@NotNull DesignSurface surface) {
    return new NlDesignSurfaceActionHandler(surface);
  }

  @NotNull
  public static Builder builder(@NotNull Project project, @NotNull Disposable parentDisposable) {
    return new Builder(project, parentDisposable);
  }

  @NotNull
  @Override
  protected SceneManager createSceneManager(@NotNull NlModel model) {
    LayoutlibSceneManager manager = mySceneManagerProvider.apply(this, model);
    manager.addRenderListener(myRenderListener);

    return manager;
  }

  @NotNull
  @Override
  public NlAnalyticsManager getAnalyticsManager() {
    return myAnalyticsManager;
  }

  public boolean isPreviewSurface() {
    return myIsInPreview;
  }

  /**
   * Tells this surface to resize mode. While on resizing mode, the views won't be auto positioned.
   * This can be disabled to avoid moving the screens around when the user is resizing the canvas. See {@link CanvasResizeInteraction}
   *
   * @param isResizing true to enable the resize mode
   */
  public void setResizeMode(boolean isResizing) {
    myIsCanvasResizing = isResizing;
    // When in resize mode, allow the scrollable surface autoscroll so it follow the mouse.
    myScrollPane.setAutoscrolls(isResizing);
  }

  /**
   * Returns whether this surface is currently in resize mode or not. See {@link #setResizeMode(boolean)}
   */
  public boolean isCanvasResizing() {
    return myIsCanvasResizing;
  }

  @Override
  public boolean isLayoutDisabled() {
    return myIsCanvasResizing;
  }

  public boolean isShowModelNames() {
    return myShowModelNames;
  }

  @NotNull
  public SceneMode getSceneMode() {
    return mySceneMode;
  }

  @Nullable
  public NavigationHandler getNavigationHandler() {
    return myNavigationHandler;
  }

  public void setScreenMode(@NotNull SceneMode sceneMode, boolean setAsDefault) {
    if (setAsDefault) {
      SceneMode.Companion.savePreferredMode(sceneMode);
    }

    if (sceneMode != mySceneMode) {
      mySceneMode = sceneMode;

      LayoutlibSceneManager manager = getSceneManager();
      if (manager != null) {
        manager.updateSceneView();
        manager.requestLayoutAndRender(false);
      }
      if (!contentResizeSkipped()) {
        zoomToFit();
        revalidateScrollArea();
      }
    }
  }

  /**
   * Builds a new {@link NlDesignSurface} with the default settings
   */
  @NotNull
  public static NlDesignSurface build(@NotNull Project project, @NotNull Disposable parentDisposable) {
    return new Builder(project, parentDisposable).build();
  }

  @Nullable
  @Override
  public LayoutlibSceneManager getSceneManager() {
    return (LayoutlibSceneManager)super.getSceneManager();
  }

  /**
   * Set the ConstraintsLayer and SceneLayer layers to paint,
   * even if they are set to paint only on mouse hover
   *
   * @param value if true, force painting
   */
  public void forceLayersPaint(boolean value) {
    for (SceneView view : getSceneViews()) {
      view.setForceLayersRepaint(value);
    }
    repaint();
  }

  @Override
  @Nullable
  public SceneView getSceneView(@SwingCoordinate int x, @SwingCoordinate int y) {
    SceneView view = getHoverSceneView(x, y);
    if (view == null) {
      // TODO: For keeping the behaviour as before in multi-model case, we return primary SceneView when there is no hovered SceneView.
      SceneManager manager = getSceneManager();
      if (manager != null) {
        view = manager.getSceneView();
      }
    }
    return view;
  }

  /**
   * Return the ScreenView under the given position
   *
   * @return the ScreenView, or null if we are not above one.
   */
  @Nullable
  @Override
  public SceneView getHoverSceneView(@SwingCoordinate int x, @SwingCoordinate int y) {
    Collection<SceneView> sceneViews = getSceneViews();
    for (SceneView view : sceneViews) {
      if (view.getX() <= x && x <= (view.getX() + view.getScaledContentSize().width) && view.getY() <= y && y <= (view.getY() + view.getScaledContentSize().height)) {
        return view;
      }
    }
    return null;
  }

  @Override
  @NotNull
  protected ImmutableCollection<SceneView> getSceneViews() {
    ImmutableList.Builder<SceneView> builder = new ImmutableList.Builder<>();

    // Add all primary SceneViews
    builder.addAll(super.getSceneViews());

    // Add secondary SceneViews
    for (SceneManager manager : getSceneManagers()) {
      SceneView secondarySceneView = ((LayoutlibSceneManager)manager).getSecondarySceneView();
      if (secondarySceneView != null) {
        builder.add(secondarySceneView);
      }
    }
    return builder.build();
  }

  public void setAdaptiveIconShape(@NotNull ShapeMenuAction.AdaptiveIconShape adaptiveIconShape) {
    myAdaptiveIconShape = adaptiveIconShape;
  }

  @NotNull
  public ShapeMenuAction.AdaptiveIconShape getAdaptiveIconShape() {
    return myAdaptiveIconShape;
  }

  @NotNull
  @Override
  public AccessoryPanel getAccessoryPanel() {
    return myAccessoryPanel;
  }

  public void showInspectorAccessoryPanel(boolean show) {
    for (DesignSurfaceListener listener : ImmutableList.copyOf(myListeners)) {
      listener.showAccessoryPanel(this, show);
    }
  }

  @Override
  public void show(@NotNull AccessoryPanel.Type type, boolean show) {
    showInspectorAccessoryPanel(show);
  }

  @Override
  public float getScreenScalingFactor() {
    return JBUIScale.sysScale(this);
  }

  @NotNull
  @Override
  public ActionManager<NlDesignSurface> getActionManager() {
    return (ActionManager<NlDesignSurface>)super.getActionManager();
  }

  @Override
  @NotNull
  public ItemTransferable getSelectionAsTransferable() {
    NlModel model = getModel();

    ImmutableList<DnDTransferComponent> components =
      getSelectionModel().getSelection().stream()
        .map(component -> new DnDTransferComponent(component.getTagName(), component.getTagDeprecated().getText(),
                                                   NlComponentHelperKt.getW(component), NlComponentHelperKt.getH(component)))
        .collect(
          ImmutableCollectors.toImmutableList());
    return new ItemTransferable(new DnDTransferItem(model != null ? model.getId() : 0, components));
  }

  @SwingCoordinate
  @Override
  protected Dimension getDefaultOffset() {
    return new Dimension(2 * DEFAULT_SCREEN_OFFSET_X, 2 * DEFAULT_SCREEN_OFFSET_Y);
  }

  @SwingCoordinate
  @NotNull
  @Override
  protected Dimension getPreferredContentSize(@SwingCoordinate int availableWidth, @SwingCoordinate int availableHeight) {
    Collection<SceneView> sceneViews = getSceneViews();
    Dimension extent = getExtentSize();
    return myLayoutManager.getPreferredSize(sceneViews, extent.width, extent.height, null);
  }

  @Override
  public CompletableFuture<Void> setModel(@Nullable NlModel model) {
    myAccessoryPanel.setModel(model);
    return super.setModel(model);
  }

  @Override
  public void dispose() {
    myAccessoryPanel.setSurface(null);
    super.dispose();
  }

  @Override
  public void notifyComponentActivate(@NotNull NlComponent component, int x, int y) {
    ViewHandler handler = NlComponentHelperKt.getViewHandler(component);

    if (handler != null) {
      handler.onActivateInDesignSurface(component, getSceneManager().getViewEditor(), x, y);
    }
    super.notifyComponentActivate(component, x, y);
  }

  @NotNull
  @Override
  public Consumer<NlComponent> getComponentRegistrar() {
    return component -> NlComponentHelper.INSTANCE.registerComponent(component);
  }

  public void setMockupVisible(boolean mockupVisible) {
    myMockupVisible = mockupVisible;
    repaint();
  }

  public boolean isMockupVisible() {
    return myMockupVisible;
  }

  public void setMockupEditor(@Nullable MockupEditor mockupEditor) {
    myMockupEditor = mockupEditor;
  }

  @Nullable
  public MockupEditor getMockupEditor() {
    return myMockupEditor;
  }

  /**
   * Notifies the design surface that the given screen view (which must be showing in this design surface)
   * has been rendered (possibly with errors)
   */
  public void updateErrorDisplay() {
    if (myIsRenderingSynchronously) {
      // No errors update while we are in the middle of playing an animation
      return;
    }

    assert ApplicationManager.getApplication().isDispatchThread() ||
           !ApplicationManager.getApplication().isReadAccessAllowed() : "Do not hold read lock when calling updateErrorDisplay!";

    getErrorQueue().cancelAllUpdates();
    getErrorQueue().queue(new Update("errors") {
      @Override
      public void run() {
        // Look up *current* result; a newer one could be available
        LayoutlibSceneManager sceneManager = getSceneManager();
        RenderResult result = sceneManager != null ? sceneManager.getRenderResult() : null;
        if (result == null) {
          return;
        }
        if (NELE_LAYOUT_VALIDATOR_IN_EDITOR.get() && !getModels().isEmpty()) {
          myValidator.validateAndUpdateLint(result, getModels().get(0));
        }

        Project project = getProject();
        if (project.isDisposed()) {
          return;
        }

        // createErrorModel needs to run in Smart mode to resolve the classes correctly
        DumbService.getInstance(project).runReadActionInSmartMode(() -> {
          BuildMode gradleBuildMode = BuildSettings.getInstance(project).getBuildMode();
          RenderErrorModel model = gradleBuildMode != null && result.getLogger().hasErrors()
                                   ? RenderErrorModel.STILL_BUILDING_ERROR_MODEL
                                   : RenderErrorModelFactory
                                     .createErrorModel(NlDesignSurface.this, result,
                                                       DataManager.getInstance().getDataContext(getIssuePanel()));
          if (myRenderIssueProvider != null) {
            getIssueModel().removeIssueProvider(myRenderIssueProvider);
          }
          myRenderIssueProvider = new RenderIssueProvider(model);
          getIssueModel().addIssueProvider(myRenderIssueProvider);
        });
      }

      @Override
      public boolean canEat(Update update) {
        return true;
      }
    });
  }

  private void modelRendered() {
    updateErrorDisplay();
    // modelRendered might be called in the Layoutlib Render thread and revalidateScrollArea needs to be called on the UI thread.
    UIUtil.invokeLaterIfNeeded(() -> revalidateScrollArea());
  }

  @NotNull
  @Override
  public CompletableFuture<Void> forceUserRequestedRefresh() {
    return requestSequentialRender(manager -> ((LayoutlibSceneManager)manager).requestUserInitiatedRender());
  }

  @Override
  protected boolean useSmallProgressIcon() {
    if (getFocusedSceneView() == null) {
      return false;
    }

    LayoutlibSceneManager manager = getSceneManager();
    assert manager != null;

    return manager.getRenderResult() != null;
  }

  @Override
  protected double getMinScale() {
    return Math.max(getFitScale(true), myMinScale);
  }

  @Override
  protected double getMaxScale() {
    return myMaxScale;
  }

  @Override
  public boolean canZoomToFit() {
    double minZoomLevel = myMinScale / getScreenScalingFactor();
    double maxZoomLevel = myMaxScale / getScreenScalingFactor();
    double zoomToFitLevel = Math.max(minZoomLevel, Math.min(getFitScale(true), maxZoomLevel));
    return Math.abs(getScale() - zoomToFitLevel) > 0.01;
  }

  @Override
  public void scrollToCenter(@NotNull List<NlComponent> list) {
    Scene scene = getScene();
    SceneView view = getFocusedSceneView();
    if (list.isEmpty() || scene == null || view == null) {
      return;
    }
    @AndroidDpCoordinate Rectangle componentsArea = new Rectangle(0, 0, -1, -1);
    @AndroidDpCoordinate Rectangle componentRect = new Rectangle();
    list.stream().filter(nlComponent -> !nlComponent.isRoot()).forEach(nlComponent -> {
      SceneComponent component = scene.getSceneComponent(nlComponent);
      if (component == null) {
        return;
      }
      component.fillRect(componentRect);

      if (componentsArea.width < 0) {
        componentsArea.setBounds(componentRect);
      }
      else {
        componentsArea.add(componentRect);
      }
    });

    @SwingCoordinate Rectangle areaToCenter = Coordinates.getSwingRectDip(view, componentsArea);
    if (areaToCenter.isEmpty() || getLayeredPane().getVisibleRect().contains(areaToCenter)) {
      // No need to scroll to components if they are all fully visible on the surface.
      return;
    }

    @SwingCoordinate Dimension swingViewportSize = getExtentSize();
    @SwingCoordinate int targetSwingX = (int)areaToCenter.getCenterX();
    @SwingCoordinate int targetSwingY = (int)areaToCenter.getCenterY();
    // Center to position.
    setScrollPosition(targetSwingX - swingViewportSize.width / 2, targetSwingY - swingViewportSize.height / 2);
    double fitScale = getFitScale(areaToCenter.getSize(), false);

    if (getScale() > fitScale) {
      // Scale down to fit selection.
      setScale(fitScale, targetSwingX, targetSwingY);
    }
  }

  @Override
  protected void notifySelectionListeners(@NotNull List<NlComponent> newSelection) {
    super.notifySelectionListeners(newSelection);
    scrollToCenter(newSelection);
  }

  @NotNull
  @Override
  public List<NlComponent> getSelectableComponents() {
    NlModel model = getModel();
    if (model == null) {
      return Collections.emptyList();
    }

    List<NlComponent> roots = model.getComponents();
    if (roots.isEmpty()) {
      return Collections.emptyList();
    }

    NlComponent root = roots.get(0);
    if (root == null) {
      return Collections.emptyList();
    }

    return root.flatten().collect(Collectors.toList());
  }

  /**
   * When the surface is in "Animation Mode", the error display is not updated. This allows for the surface
   * to render results faster without triggering updates of the issue panel per frame.
   */
  public void setRenderSynchronously(boolean enabled) {
    myIsRenderingSynchronously = enabled;
  }

  public boolean isRenderingSynchronously() { return myIsRenderingSynchronously; }

  public void setAnimationScrubbing(boolean value) {
    myIsAnimationScrubbing = value;
  }

  public boolean isInAnimationScrubbing() { return myIsAnimationScrubbing; }

  /**
   * Sets the min size allowed for the scrollable surface. This is useful in cases where we have an interaction that needs
   * to extend the available space.
   */
  public void setScrollableViewMinSize(@NotNull Dimension dimension) {
    myScrollableViewMinSize.setSize(dimension);
  }

  @Override
  public final Object getData(@NotNull String dataId) {
    Object data = myDelegateDataProvider != null ? myDelegateDataProvider.getData(dataId) : null;
    if (data != null) {
      return data;
    }

    if (LayoutPreviewHandlerKt.LAYOUT_PREVIEW_HANDLER_KEY.is(dataId) ) {
      return this;
    }
    else if(LAYOUT_VALIDATOR_KEY.is(dataId)) {
      return myValidatorControl;
    }

    return super.getData(dataId);
  }

  @Override
  public boolean getPreviewWithToolsVisibilityAndPosition() {
    return myPreviewWithToolsVisibilityAndPosition;
  }

  @Override
  public void setPreviewWithToolsVisibilityAndPosition(boolean isPreviewWithToolsVisibilityAndPosition) {
    if (myPreviewWithToolsVisibilityAndPosition != isPreviewWithToolsVisibilityAndPosition) {
      myPreviewWithToolsVisibilityAndPosition = isPreviewWithToolsVisibilityAndPosition;
      forceUserRequestedRefresh();
    }
  }
}<|MERGE_RESOLUTION|>--- conflicted
+++ resolved
@@ -77,15 +77,12 @@
 import com.intellij.ui.scale.JBUIScale;
 import com.intellij.util.ui.UIUtil;
 import com.intellij.util.ui.update.Update;
-<<<<<<< HEAD
 import java.awt.*;
 import java.util.ArrayList;
-=======
 import java.awt.Container;
 import java.awt.Dimension;
 import java.awt.Rectangle;
 import java.util.Collection;
->>>>>>> e624679c
 import java.util.Collections;
 import java.util.List;
 import java.util.concurrent.CompletableFuture;
@@ -108,9 +105,6 @@
   private static final double DEFAULT_MIN_SCALE = 0.1;
   private static final double DEFAULT_MAX_SCALE = 10;
 
-<<<<<<< HEAD
-  public static final class Builder {
-=======
   /**
    * See {@link Builder#setDelegateDataProvider(DataProvider)}
    */
@@ -158,7 +152,6 @@
   }
 
   public static class Builder {
->>>>>>> e624679c
     private final Project myProject;
     private final Disposable myParentDisposable;
     private boolean myIsPreview = false;
