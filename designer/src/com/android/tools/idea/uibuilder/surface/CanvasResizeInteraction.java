/*
 * Copyright (C) 2016 The Android Open Source Project
 *
 * Licensed under the Apache License, Version 2.0 (the "License");
 * you may not use this file except in compliance with the License.
 * You may obtain a copy of the License at
 *
 *      http://www.apache.org/licenses/LICENSE-2.0
 *
 * Unless required by applicable law or agreed to in writing, software
 * distributed under the License is distributed on an "AS IS" BASIS,
 * WITHOUT WARRANTIES OR CONDITIONS OF ANY KIND, either express or implied.
 * See the License for the specific language governing permissions and
 * limitations under the License.
 */
package com.android.tools.idea.uibuilder.surface;

import com.android.ide.common.rendering.HardwareConfigHelper;
import com.android.ide.common.res2.ResourceItem;
import com.android.ide.common.resources.configuration.*;
import com.android.resources.ResourceType;
import com.android.resources.ScreenOrientation;
import com.android.resources.ScreenRatio;
import com.android.resources.ScreenSize;
import com.android.sdklib.devices.Device;
import com.android.sdklib.devices.Screen;
import com.android.sdklib.devices.State;
import com.android.tools.adtui.common.SwingCoordinate;
import com.android.tools.idea.common.model.AndroidCoordinate;
import com.android.tools.idea.common.model.Coordinates;
import com.android.tools.idea.common.model.ModelListener;
import com.android.tools.idea.common.model.NlModel;
import com.android.tools.idea.common.surface.Interaction;
import com.android.tools.idea.common.surface.Layer;
import com.android.tools.idea.configurations.Configuration;
import com.android.tools.idea.configurations.ConfigurationManager;
import com.android.tools.idea.res.ProjectResourceRepository;
import com.android.tools.idea.uibuilder.graphics.NlConstants;
import com.android.tools.idea.uibuilder.model.*;
import com.google.common.collect.ImmutableList;
import com.google.common.collect.Lists;
import com.google.common.collect.Maps;
import com.intellij.openapi.vfs.VirtualFile;
import com.intellij.reference.SoftReference;
import com.intellij.util.ui.UIUtil;
import com.intellij.util.ui.update.MergingUpdateQueue;
import com.intellij.util.ui.update.Update;
import org.intellij.lang.annotations.JdkConstants.InputEventMask;
import org.jetbrains.annotations.NotNull;
import org.jetbrains.annotations.Nullable;

import javax.swing.*;
import java.awt.*;
import java.awt.geom.Area;
import java.awt.geom.Rectangle2D;
import java.awt.image.BufferedImage;
import java.util.Collections;
import java.util.List;
import java.util.Map;
import java.util.stream.Collectors;

import static com.android.resources.Density.DEFAULT_DENSITY;
import static com.android.tools.idea.uibuilder.graphics.NlConstants.MAX_MATCH_DISTANCE;

public class CanvasResizeInteraction extends Interaction {
  private static final double SQRT_2 = Math.sqrt(2.0);
  /**
<<<<<<< HEAD
   * Cut-off size for resizing, it should be bigger than any Android device. Resizing size needs to be capped
=======
   * Cut-off size (in dp) for resizing, it should be bigger than any Android device. Resizing size needs to be capped
>>>>>>> 1e5b25b8
   * because layoutlib will create an image of the size of the device, which will cause an OOM error when the
   * device is too large.
   */
  // TODO: Make it possible to resize to arbitrary large sizes without running out of memory
<<<<<<< HEAD
  private static final int MAX_ANDROID_SIZE = 3000;
=======
  private static final int MAX_ANDROID_SIZE = 1500;
>>>>>>> 1e5b25b8
  /**
   * Specific subset of the phones/tablets to show when resizing; for tv and wear, this list
   * is not used; instead, all devices matching the tag (android-wear, android-tv) are used.
   */
  private static final String[] DEVICES_TO_SHOW = {"Nexus 5", "Nexus 6P", "Nexus 7", "Nexus 9", "Nexus 10"};

  private final NlDesignSurface myDesignSurface;
  private final boolean isPreviewSurface;
  private final List<FolderConfiguration> myFolderConfigurations;
  private final UnavailableSizesLayer myUnavailableLayer = new UnavailableSizesLayer();
  private final OrientationLayer myOrientationLayer;
  private final SizeBucketLayer mySizeBucketLayer;
  private final List<DeviceLayer> myDeviceLayers = Lists.newArrayList();
  private final Device myOriginalDevice;
  private final State myOriginalDeviceState;
  private final Map<Point, Device> myAndroidCoordinatesToDeviceMap = Maps.newHashMapWithExpectedSize(DEVICES_TO_SHOW.length);
  private final MergingUpdateQueue myUpdateQueue;
  private final int myMaxSize;
  private final Update myLayerUpdate = new Update("CanvasResizeLayerUpdate") {
    @Override
    public void run() {
      mySizeBucketLayer.reset();
      myOrientationLayer.reset();
      updateUnavailableLayer(true);
    }
  };
  private final Update myPositionUpdate = new Update("CanvasResizePositionUpdate") {
    @Override
    public void run() {
      ScreenView screenView = myDesignSurface.getCurrentSceneView();
      if (screenView == null) {
        return;
      }

      int androidX = Coordinates.getAndroidX(screenView, myCurrentX);
      int androidY = Coordinates.getAndroidY(screenView, myCurrentY);
      if (androidX > 0 && androidY > 0 && androidX < myMaxSize && androidY < myMaxSize) {
        NlModelHelperKt.overrideConfigurationScreenSize(screenView.getModel(), androidX, androidY);
        if (isPreviewSurface) {
          updateUnavailableLayer(false);
        }
      }
    }
  };
  private int myCurrentX;
  private int myCurrentY;

  public CanvasResizeInteraction(NlDesignSurface designSurface) {
    myDesignSurface = designSurface;
    isPreviewSurface = designSurface.isPreviewSurface();
    myOrientationLayer = new OrientationLayer(myDesignSurface);
    mySizeBucketLayer = new SizeBucketLayer();
<<<<<<< HEAD
=======
    myUpdateQueue = new MergingUpdateQueue("layout.editor.canvas.resize", 25, true, null, myDesignSurface);
    myUpdateQueue.setRestartTimerOnAdd(true);
>>>>>>> 1e5b25b8

    Configuration config = myDesignSurface.getConfiguration();
    assert config != null;
    myOriginalDevice = config.getDevice();
    myOriginalDeviceState = config.getDeviceState();

    VirtualFile file = config.getFile();
    assert file != null;
    String layoutName = file.getNameWithoutExtension();
    ProjectResourceRepository resourceRepository = ProjectResourceRepository.getOrCreateInstance(config.getModule());
    assert resourceRepository != null;

    // TODO: namespaces
    List<ResourceItem> layouts =
      resourceRepository.getItems().get(null, ResourceType.LAYOUT).get(layoutName);
    myFolderConfigurations =
      layouts.stream().map(ResourceItem::getConfiguration).sorted(Collections.reverseOrder()).collect(Collectors.toList());

    double currentDpi = config.getDensity().getDpiValue();
    ConfigurationManager configManager = config.getConfigurationManager();

    boolean addSmallScreen = false;
    List<Device> devicesToShow;
    if (HardwareConfigHelper.isWear(myOriginalDevice)) {
      devicesToShow = configManager.getDevices().stream().filter(
        d -> HardwareConfigHelper.isWear(d) && !Configuration.CUSTOM_DEVICE_ID.equals(d.getId())).collect(Collectors.toList());
    } else if (HardwareConfigHelper.isTv(myOriginalDevice)) {
      // There are only two devices and they have the same dip sizes, so just use one of them
      devicesToShow = Collections.singletonList(configManager.getDeviceById("tv_1080p"));
    } else {
      devicesToShow = Lists.newArrayListWithExpectedSize(DEVICES_TO_SHOW.length);
      for (String id : DEVICES_TO_SHOW) {
        devicesToShow.add(configManager.getDeviceById(id));
      }
      addSmallScreen = true;
    }

    for (Device device : devicesToShow) {
      assert device != null;
      Screen screen = device.getDefaultHardware().getScreen();
      double dpiRatio = currentDpi / screen.getPixelDensity().getDpiValue();
      Point p = new Point((int)(screen.getXDimension() * dpiRatio), (int)(screen.getYDimension() * dpiRatio));
      myAndroidCoordinatesToDeviceMap.put(p, device);
      myDeviceLayers.add(new DeviceLayer(myDesignSurface, p.x, p.y, device.getDisplayName()));
    }

    if (addSmallScreen) {
      myDeviceLayers.add(new DeviceLayer(myDesignSurface, (int)(426 * currentDpi / DEFAULT_DENSITY),
                                         (int)(320 * currentDpi / DEFAULT_DENSITY), "Small Screen"));
    }

    myMaxSize = (int)(MAX_ANDROID_SIZE * currentDpi / DEFAULT_DENSITY);
  }

  @Override
  public void begin(@SwingCoordinate int x, @SwingCoordinate int y, @InputEventMask int startMask) {
    super.begin(x, y, startMask);
    myCurrentX = x;
    myCurrentY = y;

<<<<<<< HEAD
    ScreenView screenView = myDesignSurface.getCurrentScreenView();
    if (screenView == null) {
      return;
    }
    screenView.getSurface().setResizeMode(true);
    updateUnavailableLayer(screenView, false);
  }

  public void updatePosition(int x, int y) {
    ScreenView screenView = myDesignSurface.getCurrentScreenView();
    if (screenView == null) {
      return;
    }

    int androidX = Coordinates.getAndroidX(screenView, x);
    int androidY = Coordinates.getAndroidY(screenView, y);
    if (androidX > 0 && androidY > 0 && androidX < MAX_ANDROID_SIZE && androidY < MAX_ANDROID_SIZE) {
      screenView.getModel().overrideConfigurationScreenSize(androidX, androidY);
      if (isPreviewSurface) {
        updateUnavailableLayer(screenView, false);
      }
    }
  }

  private void updateUnavailableLayer(@NotNull ScreenView screenView, boolean forceRecompute) {
    Configuration config = screenView.getConfiguration();
=======
    myDesignSurface.setResizeMode(true);
    updateUnavailableLayer(false);
  }

  private void updateUnavailableLayer(boolean forceRecompute) {
    Configuration config = myDesignSurface.getConfiguration();
>>>>>>> 1e5b25b8
    //noinspection ConstantConditions
    FolderConfiguration currentFolderConfig =
      FolderConfiguration.getConfigForFolder(config.getFile().getParent().getNameWithoutExtension());
    assert currentFolderConfig != null;

    if (!forceRecompute && currentFolderConfig.equals(myUnavailableLayer.getCurrentFolderConfig())) {
<<<<<<< HEAD
=======
      return;
    }

    ScreenView screenView = myDesignSurface.getCurrentSceneView();
    if (screenView == null) {
>>>>>>> 1e5b25b8
      return;
    }

    List<Area> configAreas = Lists.newArrayList();
    Area totalCoveredArea = new Area();
    for (FolderConfiguration configuration : myFolderConfigurations) {
      Area configArea = coveredAreaForConfig(configuration, screenView);
      configArea.subtract(totalCoveredArea);
      if (!configuration.equals(currentFolderConfig)) {
        configAreas.add(configArea);
      }
      totalCoveredArea.add(configArea);
    }

    myUnavailableLayer.update(configAreas, currentFolderConfig);
  }

  /**
   * Returns the {@link Area} of the {@link ScreenView} that is covered by the given {@link FolderConfiguration}
   */
  @SuppressWarnings("SuspiciousNameCombination")
  @NotNull
  private Area coveredAreaForConfig(@NotNull FolderConfiguration config, @NotNull ScreenView screenView) {
    int x0 = screenView.getX();
    int y0 = screenView.getY();
    JComponent layeredPane = myDesignSurface.getLayeredPane();
    int width = layeredPane.getWidth();
    int height = layeredPane.getHeight();

    int maxDim = Math.max(width, height);
    int minX = 0;
    int maxX = -1;
    int minY = 0;
    int maxY = -1;

    int dpi = screenView.getConfiguration().getDensity().getDpiValue();
    SmallestScreenWidthQualifier smallestWidthQualifier = config.getSmallestScreenWidthQualifier();
    if (smallestWidthQualifier != null) {
      // Restrict the area due to a sw<N>dp qualifier
      minX = smallestWidthQualifier.getValue() * dpi / 160;
      minY = smallestWidthQualifier.getValue() * dpi / 160;
    }

    ScreenWidthQualifier widthQualifier = config.getScreenWidthQualifier();
    if (widthQualifier != null) {
      // Restrict the area due to a w<N>dp qualifier
      minX = Math.max(minX, widthQualifier.getValue() * dpi / 160);
    }

    ScreenHeightQualifier heightQualifier = config.getScreenHeightQualifier();
    if (heightQualifier != null) {
      // Restrict the area due to a h<N>dp qualifier
      minY = Math.max(minY, heightQualifier.getValue() * dpi / 160);
    }

    ScreenSizeQualifier sizeQualifier = config.getScreenSizeQualifier();
    if (sizeQualifier != null && sizeQualifier.getValue() != null) {
      // Restrict the area due to a screen size qualifier (SMALL, NORMAL, LARGE, XLARGE)
      switch (sizeQualifier.getValue()) {
        case SMALL:
          maxX = 320 * dpi / 160;
          maxY = 470 * dpi / 160;
          break;
        case NORMAL:
          break;
        case LARGE:
          minX = 480 * dpi / 160;
          minY = 640 * dpi / 160;
          break;
        case XLARGE:
          minX = 720 * dpi / 160;
          minY = 960 * dpi / 160;
          break;
      }
    }

    ScreenRatioQualifier ratioQualifier = config.getScreenRatioQualifier();
    ScreenRatio ratio = ratioQualifier != null ? ratioQualifier.getValue() : null;

    ScreenOrientationQualifier orientationQualifier = config.getScreenOrientationQualifier();
    ScreenOrientation orientation = orientationQualifier != null ? orientationQualifier.getValue() : null;

    Polygon portrait = new Polygon();
    Polygon landscape = new Polygon();

    if (orientation == null || orientation.equals(ScreenOrientation.PORTRAIT)) {
      constructPolygon(portrait, ratio, maxDim, true);
      portrait.translate(x0, y0);
    }

    if (orientation == null || orientation.equals(ScreenOrientation.LANDSCAPE)) {
      constructPolygon(landscape, ratio, maxDim, false);
      landscape.translate(x0, y0);
    }

    Area portraitArea = new Area(portrait);
    Area landscapeArea = new Area(landscape);

    Area portraitBounds = new Area(new Rectangle(Coordinates.getSwingX(screenView, minX), Coordinates.getSwingY(screenView, minY),
                                                 maxX >= 0 ? Coordinates.getSwingDimension(screenView, maxX - minX) : width,
                                                 maxY >= 0 ? Coordinates.getSwingDimension(screenView, maxY - minY) : height));
    Area landscapeBounds = new Area(new Rectangle(Coordinates.getSwingX(screenView, minY), Coordinates.getSwingY(screenView, minX),
                                                  maxY >= 0 ? Coordinates.getSwingDimension(screenView, maxY - minY) : width,
                                                  maxX >= 0 ? Coordinates.getSwingDimension(screenView, maxX - minX) : height));

    portraitArea.intersect(portraitBounds);
    landscapeArea.intersect(landscapeBounds);
    portraitArea.add(landscapeArea);
    return portraitArea;
  }

  private static void constructPolygon(@NotNull Polygon polygon, @Nullable ScreenRatio ratio, int dim, boolean isPortrait) {
    polygon.reset();
    int x1 = isPortrait ? 0 : dim;
    int y1 = isPortrait ? dim : 0;
    int x2 = isPortrait ? dim : 5 * dim / 3;
    int y2 = isPortrait ? 5 * dim / 3 : dim;

    polygon.addPoint(0, 0);
    if (ratio == null) {
      polygon.addPoint(x1, y1);
      polygon.addPoint(dim, dim);
    }
    else if (ratio == ScreenRatio.LONG) {
      polygon.addPoint(x1, y1);
      polygon.addPoint(x2, y2);
    }
    else {
      polygon.addPoint(x2, y2);
      polygon.addPoint(dim, dim);
    }
  }

  @Override
  public void update(@SwingCoordinate int x, @SwingCoordinate int y, @InputEventMask int modifiers) {
<<<<<<< HEAD
    ScreenView screenView = myDesignSurface.getCurrentScreenView();
=======
    ScreenView screenView = myDesignSurface.getCurrentSceneView();
>>>>>>> 1e5b25b8
    if (screenView == null) {
      return;
    }

    if (myOriginalDevice.isScreenRound()) {
      // Force aspect preservation
      int deltaX = x - myStartX;
      int deltaY = y - myStartY;
      if (deltaX > deltaY) {
        y = myStartY + deltaX;
      } else {
        x = myStartX + deltaY;
      }
    }

    super.update(x, y, modifiers);
    myCurrentX = x;
    myCurrentY = y;

    JComponent layeredPane = myDesignSurface.getLayeredPane();
<<<<<<< HEAD
    int maxX = Coordinates.getSwingX(screenView, MAX_ANDROID_SIZE) + NlConstants.DEFAULT_SCREEN_OFFSET_X;
    int maxY = Coordinates.getSwingY(screenView, MAX_ANDROID_SIZE) + NlConstants.DEFAULT_SCREEN_OFFSET_Y;
    if ((x > layeredPane.getWidth() && x < maxX) || (y > layeredPane.getHeight() && y < maxY)) {
      Dimension d = layeredPane.getPreferredSize();
      layeredPane.setPreferredSize(new Dimension(Math.max(d.width, x), Math.max(d.height, y)));
      layeredPane.revalidate();
      resetLayers();
      updateUnavailableLayer(screenView, true);
=======
    int maxX = Coordinates.getSwingX(screenView, myMaxSize) + NlConstants.DEFAULT_SCREEN_OFFSET_X;
    int maxY = Coordinates.getSwingY(screenView, myMaxSize) + NlConstants.DEFAULT_SCREEN_OFFSET_Y;
    if (x < maxX && y < maxY && (x > layeredPane.getWidth() || y > layeredPane.getHeight())) {
      Dimension d = layeredPane.getPreferredSize();
      layeredPane.setPreferredSize(new Dimension(Math.max(d.width, x), Math.max(d.height, y)));
      layeredPane.revalidate();
      myUpdateQueue.queue(myLayerUpdate);
>>>>>>> 1e5b25b8
    }

    // Only do full live updating of the file if we are in preview mode.
    // Otherwise, restrict it to the area associated with the current configuration of the layout.
    if (isPreviewSurface || myUnavailableLayer.isAvailable(x, y)) {
      myUpdateQueue.queue(myPositionUpdate);
    }
  }

  private void resetLayers() {
    myOrientationLayer.reset();
    mySizeBucketLayer.reset();
  }

  @Override
  public void end(@SwingCoordinate int x, @SwingCoordinate int y, @InputEventMask int modifiers, boolean canceled) {
    super.end(x, y, modifiers, canceled);

    ScreenView screenView = myDesignSurface.getCurrentSceneView();
    if (screenView == null) {
      return;
    }

    // Set the surface in resize mode so it doesn't try to re-center the screen views all the time
    myDesignSurface.setResizeMode(false);

    // When disabling the resize mode, add a render handler to call zoomToFit
    screenView.getModel().addListener(new ModelListener() {
      @Override
      public void modelRendered(@NotNull NlModel model) {
        model.removeListener(this);
      }

      @Override
      public void modelChangedOnLayout(@NotNull NlModel model, boolean animate) {
        // Do nothing
      }

      @Override
      public void modelChangedOnLayout(@NotNull NlModel model, boolean animate) {
        // Do nothing
      }
    });

    int androidX = Coordinates.getAndroidX(screenView, x);
    int androidY = Coordinates.getAndroidY(screenView, y);

    if (canceled || androidX < 0 || androidY < 0) {
      Configuration configuration = screenView.getConfiguration();
      configuration.setEffectiveDevice(myOriginalDevice, myOriginalDeviceState);
    }
    else {
      int snapThreshold = Coordinates.getAndroidDimension(screenView, MAX_MATCH_DISTANCE);
      Device deviceToSnap = snapToDevice(androidX, androidY, snapThreshold);
      if (deviceToSnap != null) {
        State deviceState = deviceToSnap.getState(androidX < androidY ? "Portrait" : "Landscape");
        myDesignSurface.getConfiguration().setEffectiveDevice(deviceToSnap, deviceState);
      }
      else {
        NlModelHelperKt.overrideConfigurationScreenSize(screenView.getModel(), androidX, androidY);
      }
    }
  }

  /**
   * Returns the device to snap to when at (x, y) in Android coordinates.
   * If there is no such device, returns null.
   */
  @Nullable/*null if no device is close enough to snap to*/
  private Device snapToDevice(@AndroidCoordinate int x, @AndroidCoordinate int y, int threshold) {
    for (Point p : myAndroidCoordinatesToDeviceMap.keySet()) {
      if ((Math.abs(x - p.x) < threshold && Math.abs(y - p.y) < threshold)
          || (Math.abs(y - p.x) < threshold && Math.abs(x - p.y) < threshold)) {
        return myAndroidCoordinatesToDeviceMap.get(p);
      }
    }
    return null;
  }

  @Override
  public synchronized List<Layer> createOverlays() {
    ImmutableList.Builder<Layer> layers = ImmutableList.builder();

    // Only show size buckets for mobile, not wear, tv, etc.
    if (HardwareConfigHelper.isMobile(myOriginalDevice)) {
      layers.add(mySizeBucketLayer);
    }

    layers.add(myUnavailableLayer);
    layers.addAll(myDeviceLayers);
    layers.add(myOrientationLayer);
    layers.add(new ResizeLayer());
    return layers.build();
  }

  /**
   * An {@link Layer} for the {@link CanvasResizeInteraction}; paints an outline of what the canvas
   * size will be after resizing.
   */
  private class ResizeLayer extends Layer {
    @Override
    public void create() {
    }

    @Override
    public void dispose() {
    }

    @Override
    public void paint(@NotNull Graphics2D g2d) {
      ScreenView screenView = myDesignSurface.getCurrentSceneView();
      if (screenView == null) {
        return;
      }

      int x = screenView.getX();
      int y = screenView.getY();

      if (myCurrentX > x && myCurrentY > y) {
        Graphics2D graphics = (Graphics2D)g2d.create();
        graphics.setColor(NlConstants.RESIZING_CONTOUR_COLOR);
        graphics.setStroke(NlConstants.THICK_SOLID_STROKE);

        graphics.drawRect(x - 1, y - 1, myCurrentX - x, myCurrentY - y);
        graphics.dispose();
      }
    }
  }

  /**
   * An {@link Layer} for the {@link CanvasResizeInteraction}.
   * Greys out the {@link Area} unavailableArea.
   */
  private class UnavailableSizesLayer extends Layer {
    private Polygon myClip = new Polygon();
    private List<Area> myConfigAreas;
    private FolderConfiguration myCurrentFolderConfig;

    @Override
    public synchronized void paint(@NotNull Graphics2D g2d) {
      ScreenView screenView = myDesignSurface.getCurrentSceneView();
      if (screenView == null) {
        return;
      }

      State deviceState = screenView.getConfiguration().getDeviceState();
      assert deviceState != null;
      boolean isDevicePortrait = deviceState.getOrientation() == ScreenOrientation.PORTRAIT;

      JComponent layeredPane = myDesignSurface.getLayeredPane();
      constructPolygon(myClip, null, Math.max(layeredPane.getWidth(), layeredPane.getHeight()), isDevicePortrait);
      myClip.translate(screenView.getX() + 1, screenView.getY() + 1);

      Graphics2D graphics = (Graphics2D)g2d.create();
      graphics.clip(myClip);

      int n = 0;
      for (Area configArea : myConfigAreas) {
        graphics.setColor(NlConstants.RESIZING_OTHER_CONFIG_COLOR_ARRAY[n++ % NlConstants.RESIZING_OTHER_CONFIG_COLOR_ARRAY.length]);
        graphics.fill(configArea);
      }

      graphics.dispose();
    }

    private boolean isAvailable(int x, int y) {
      for (Area configArea : myConfigAreas) {
        if (configArea.contains(x, y)) {
          return false;
        }
      }
      return true;
    }

    private synchronized void update(@NotNull List<Area> configAreas, @NotNull FolderConfiguration currentFolderConfig) {
      myConfigAreas = configAreas;
      myCurrentFolderConfig = currentFolderConfig;
    }

    @Nullable
    private FolderConfiguration getCurrentFolderConfig() {
      return myCurrentFolderConfig;
    }
  }

  private static class DeviceLayer extends Layer {
    private final String myName;
    private final NlDesignSurface myDesignSurface;
    private final int myNameWidth;
    private int myBigDimension;
    private int mySmallDimension;

    public DeviceLayer(@NotNull NlDesignSurface designSurface, int pxWidth, int pxHeight, @NotNull String name) {
      myDesignSurface = designSurface;
      myBigDimension = Math.max(pxWidth, pxHeight);
      mySmallDimension = Math.min(pxWidth, pxHeight);
      myName = name;
      FontMetrics fontMetrics = myDesignSurface.getFontMetrics(myDesignSurface.getFont());
      myNameWidth = (int)fontMetrics.getStringBounds(myName, null).getWidth();
    }

    @Override
    public void paint(@NotNull Graphics2D g2d) {
      ScreenView screenView = myDesignSurface.getCurrentSceneView();
      if (screenView == null) {
        return;
      }

      State deviceState = screenView.getConfiguration().getDeviceState();
      assert deviceState != null;
      boolean isDevicePortrait = deviceState.getOrientation() == ScreenOrientation.PORTRAIT;

      int x = Coordinates.getSwingX(screenView, isDevicePortrait ? mySmallDimension : myBigDimension);
      int y = Coordinates.getSwingY(screenView, isDevicePortrait ? myBigDimension : mySmallDimension);

      Graphics2D graphics = (Graphics2D) g2d.create();
      graphics.setRenderingHint(RenderingHints.KEY_ANTIALIASING, RenderingHints.VALUE_ANTIALIAS_ON);
      graphics.setColor(NlConstants.RESIZING_CORNER_COLOR);
      graphics.drawLine(x, y, x - NlConstants.RESIZING_CORNER_SIZE, y);
      graphics.drawLine(x, y, x, y - NlConstants.RESIZING_CORNER_SIZE);
      graphics.setColor(NlConstants.RESIZING_TEXT_COLOR);
      graphics.drawString(myName, x - myNameWidth - 5, y - 5);
      graphics.dispose();
    }
  }

  private static class OrientationLayer extends Layer {
    private final Polygon myOrientationPolygon = new Polygon();
    private final double myPortraitWidth;
    private final double myLandscapeWidth;
    private final NlDesignSurface myDesignSurface;
    private BufferedImage myOrientationImage;
    private ScreenOrientation myLastOrientation;

    public OrientationLayer(@NotNull NlDesignSurface designSurface) {
      myDesignSurface = designSurface;
      FontMetrics fontMetrics = myDesignSurface.getFontMetrics(myDesignSurface.getFont());
      myPortraitWidth = fontMetrics.getStringBounds("Portrait", null).getWidth();
      myLandscapeWidth = fontMetrics.getStringBounds("Landscape", null).getWidth();
    }

    @Override
    public synchronized void paint(@NotNull Graphics2D g2d) {
      ScreenView screenView = myDesignSurface.getCurrentSceneView();
      if (screenView == null) {
        return;
      }

      State deviceState = screenView.getConfiguration().getDeviceState();
      assert deviceState != null;
      ScreenOrientation currentOrientation = deviceState.getOrientation();
      boolean isDevicePortrait = currentOrientation == ScreenOrientation.PORTRAIT;

      BufferedImage image = currentOrientation == myLastOrientation ? myOrientationImage : null;

      if (image == null) {
        myLastOrientation = currentOrientation;
        JComponent layeredPane = myDesignSurface.getLayeredPane();
        JScrollPane scrollPane = myDesignSurface.getScrollPane();
        int height = layeredPane.getHeight() - scrollPane.getHorizontalScrollBar().getHeight();
        int width = layeredPane.getWidth() - scrollPane.getVerticalScrollBar().getWidth();
        int x0 = screenView.getX();
        int y0 = screenView.getY();
        int maxDim = Math.max(width, height);
        image = UIUtil.createImage(maxDim, maxDim, BufferedImage.TYPE_INT_ARGB);

        constructPolygon(myOrientationPolygon, null, maxDim, !isDevicePortrait);
        myOrientationPolygon.translate(x0, y0);

        Graphics2D graphics = image.createGraphics();
        graphics.setRenderingHint(RenderingHints.KEY_ANTIALIASING, RenderingHints.VALUE_ANTIALIAS_ON);
        graphics.setColor(NlConstants.UNAVAILABLE_ZONE_COLOR);
        graphics.fill(myOrientationPolygon);

        int xL;
        int yL;
        int xP;
        int yP;
        if (height - width < myPortraitWidth / SQRT_2) {
          xP = height - y0 + x0 - (int)(myPortraitWidth * SQRT_2) - 5;
          yP = height;
        }
        else {
          xP = width - (int)(myPortraitWidth / SQRT_2) - 5;
          yP = width - x0 + y0 + (int)(myPortraitWidth / SQRT_2);
        }

        if (height - width < y0 - x0 - myLandscapeWidth / SQRT_2) {
          xL = height - y0 + x0 + 5;
          yL = height;
        }
        else {
          xL = width - (int)(myLandscapeWidth / SQRT_2);
          yL = width - x0 + y0 - (int)(myLandscapeWidth / SQRT_2) - 5;
        }

        graphics.setColor(NlConstants.RESIZING_TEXT_COLOR);
        graphics.rotate(-Math.PI / 4, xL, yL);
        graphics.drawString("Landscape", xL, yL);
        graphics.rotate(Math.PI / 4, xL, yL);

        graphics.rotate(-Math.PI / 4, xP, yP);
        graphics.drawString("Portrait", xP, yP);
        graphics.dispose();
        myOrientationImage = image;
      }
      UIUtil.drawImage(g2d, image, null, 0, 0);
    }

<<<<<<< HEAD
    public void reset() {
=======
    public synchronized void reset() {
>>>>>>> 1e5b25b8
      myOrientationImage = null;
    }
  }

  private class SizeBucketLayer extends Layer {
    private final Polygon myClip = new Polygon();
    private final FontMetrics myFontMetrics;
    private final Map<ScreenSize, SoftReference<BufferedImage>> myPortraitBuckets;
    private final Map<ScreenSize, SoftReference<BufferedImage>> myLandscapeBuckets;
    private int myTotalHeight;
    private int myTotalWidth;

    public SizeBucketLayer() {
      JScrollPane scrollPane = myDesignSurface.getScrollPane();
      JComponent layeredPane = myDesignSurface.getLayeredPane();
      myTotalHeight = layeredPane.getHeight() - scrollPane.getHorizontalScrollBar().getHeight();
      myTotalWidth = layeredPane.getWidth() - scrollPane.getVerticalScrollBar().getWidth();
      myFontMetrics = myDesignSurface.getFontMetrics(myDesignSurface.getFont());
      int screenSizeNumbers = ScreenSize.values().length;
      myPortraitBuckets = Maps.newHashMapWithExpectedSize(screenSizeNumbers);
      myLandscapeBuckets = Maps.newHashMapWithExpectedSize(screenSizeNumbers);
    }

    @Override
    public synchronized void paint(@NotNull Graphics2D g2d) {
      ScreenView screenView = myDesignSurface.getCurrentSceneView();
      if (screenView == null) {
        return;
      }

      State deviceState = screenView.getConfiguration().getDeviceState();
      assert deviceState != null;
      boolean isDevicePortrait = deviceState.getOrientation() == ScreenOrientation.PORTRAIT;

      int width = Coordinates.getAndroidX(screenView, myCurrentX);
      int height = Coordinates.getAndroidY(screenView, myCurrentY);
      if ((width > height && isDevicePortrait) || (width < height && !isDevicePortrait)) {
        return;
      }

      int dpi = screenView.getConfiguration().getDensity().getDpiValue();

      int small = Math.min(width, height) * 160 / dpi;
      int big = Math.max(width, height) * 160 / dpi;

      ScreenSize screenSizeBucket = getScreenSizeBucket(small, big);

      Map<ScreenSize, SoftReference<BufferedImage>> buckets = isDevicePortrait ? myPortraitBuckets : myLandscapeBuckets;
      SoftReference<BufferedImage> bucketRef = buckets.get(screenSizeBucket);
      BufferedImage bucket = bucketRef != null ? bucketRef.get() : null;
      if (bucket == null) {
        bucket = UIUtil.createImage(myTotalWidth, myTotalHeight, BufferedImage.TYPE_INT_ARGB);
        constructPolygon(myClip, null, Math.max(myTotalHeight, myTotalWidth), isDevicePortrait);
        myClip.translate(screenView.getX(), screenView.getY());

        Graphics2D graphics = bucket.createGraphics();
        graphics.setRenderingHint(RenderingHints.KEY_ANTIALIASING, RenderingHints.VALUE_ANTIALIAS_ON);
        graphics.clip(myClip);
        graphics.setColor(NlConstants.RESIZING_BUCKET_COLOR);
        Area coveredArea = getAreaForScreenSize(screenSizeBucket, screenView, isDevicePortrait);
        graphics.fill(coveredArea);

        graphics.setColor(NlConstants.RESIZING_CORNER_COLOR);
        graphics.setStroke(NlConstants.THICK_SOLID_STROKE);
        graphics.draw(coveredArea);

        graphics.setColor(NlConstants.RESIZING_TEXT_COLOR);
        Rectangle bounds = coveredArea.getBounds();
        if (isDevicePortrait) {
          int left = bounds.x + 5;
          int bottom = Math.min(bounds.y + bounds.height, myTotalHeight) - 5;
          graphics.drawString(screenSizeBucket.getShortDisplayValue() + " size range", left, bottom);
        }
        else {
          String text = screenSizeBucket.getShortDisplayValue() + " size range";
          Rectangle2D textBounds = myFontMetrics.getStringBounds(text, null);
          int left = (int)(Math.min(bounds.x + bounds.width, myTotalWidth) - textBounds.getWidth() - 5);
          int bottom = (int)(bounds.y + textBounds.getHeight());

          graphics.drawString(text, left, bottom);
        }
        graphics.dispose();
        buckets.put(screenSizeBucket, new SoftReference<>(bucket));
      }
      UIUtil.drawImage(g2d, bucket, null, 0, 0);
    }

    @NotNull
    private ScreenSize getScreenSizeBucket(int small, int big) {
      if (big < 470) {
        return ScreenSize.SMALL;
      }
      if (big >= 960 && small >= 720) {
        return ScreenSize.XLARGE;
      }
      if (big >= 640 && small >= 480) {
        return ScreenSize.LARGE;
      }
      return ScreenSize.NORMAL;
    }

    @NotNull
    private Area getAreaForScreenSize(@NotNull ScreenSize screenSize, @NotNull ScreenView screenView, boolean isDevicePortrait) {
      int x0 = screenView.getX();
      int y0 = screenView.getY();
      int dpi = screenView.getConfiguration().getDensity().getDpiValue();

      int smallX = Coordinates.getSwingX(screenView, 470 * dpi / 160);
      int smallY = Coordinates.getSwingY(screenView, 470 * dpi / 160);
      Area smallArea = new Area(new Rectangle(x0 - 2, y0 - 2, smallX - x0 + 2, smallY - y0 + 2));
      if (screenSize == ScreenSize.SMALL) {
        return smallArea;
      }

      int xlargeX = Coordinates.getSwingX(screenView, (isDevicePortrait ? 720 : 960) * dpi / 160);
      int xlargeY = Coordinates.getSwingY(screenView, (isDevicePortrait ? 960 : 720) * dpi / 160);
      Area xlargeArea = new Area(new Rectangle(xlargeX, xlargeY, myTotalWidth, myTotalHeight));
      if (screenSize == ScreenSize.XLARGE) {
        return xlargeArea;
      }

      int largeX = Coordinates.getSwingX(screenView, (isDevicePortrait ? 480 : 640) * dpi / 160);
      int largeY = Coordinates.getSwingY(screenView, (isDevicePortrait ? 640 : 480) * dpi / 160);
      Area largeArea = new Area(new Rectangle(largeX, largeY, myTotalWidth, myTotalHeight));
      if (screenSize == ScreenSize.LARGE) {
        largeArea.subtract(xlargeArea);
        return largeArea;
      }

      Area normalArea = new Area(new Rectangle(x0 - 2, y0 - 2, myTotalWidth, myTotalHeight));
      normalArea.subtract(smallArea);
      normalArea.subtract(largeArea);
      return normalArea;
    }

<<<<<<< HEAD
    public void reset() {
=======
    public synchronized void reset() {
>>>>>>> 1e5b25b8
      JScrollPane scrollPane = myDesignSurface.getScrollPane();
      JComponent layeredPane = myDesignSurface.getLayeredPane();
      myTotalHeight = layeredPane.getHeight() - scrollPane.getHorizontalScrollBar().getHeight();
      myTotalWidth = layeredPane.getWidth() - scrollPane.getVerticalScrollBar().getWidth();
      myPortraitBuckets.clear();
      myLandscapeBuckets.clear();
    }
  }
}<|MERGE_RESOLUTION|>--- conflicted
+++ resolved
@@ -65,20 +65,12 @@
 public class CanvasResizeInteraction extends Interaction {
   private static final double SQRT_2 = Math.sqrt(2.0);
   /**
-<<<<<<< HEAD
-   * Cut-off size for resizing, it should be bigger than any Android device. Resizing size needs to be capped
-=======
    * Cut-off size (in dp) for resizing, it should be bigger than any Android device. Resizing size needs to be capped
->>>>>>> 1e5b25b8
    * because layoutlib will create an image of the size of the device, which will cause an OOM error when the
    * device is too large.
    */
   // TODO: Make it possible to resize to arbitrary large sizes without running out of memory
-<<<<<<< HEAD
-  private static final int MAX_ANDROID_SIZE = 3000;
-=======
   private static final int MAX_ANDROID_SIZE = 1500;
->>>>>>> 1e5b25b8
   /**
    * Specific subset of the phones/tablets to show when resizing; for tv and wear, this list
    * is not used; instead, all devices matching the tag (android-wear, android-tv) are used.
@@ -131,11 +123,8 @@
     isPreviewSurface = designSurface.isPreviewSurface();
     myOrientationLayer = new OrientationLayer(myDesignSurface);
     mySizeBucketLayer = new SizeBucketLayer();
-<<<<<<< HEAD
-=======
     myUpdateQueue = new MergingUpdateQueue("layout.editor.canvas.resize", 25, true, null, myDesignSurface);
     myUpdateQueue.setRestartTimerOnAdd(true);
->>>>>>> 1e5b25b8
 
     Configuration config = myDesignSurface.getConfiguration();
     assert config != null;
@@ -196,55 +185,23 @@
     myCurrentX = x;
     myCurrentY = y;
 
-<<<<<<< HEAD
-    ScreenView screenView = myDesignSurface.getCurrentScreenView();
-    if (screenView == null) {
-      return;
-    }
-    screenView.getSurface().setResizeMode(true);
-    updateUnavailableLayer(screenView, false);
-  }
-
-  public void updatePosition(int x, int y) {
-    ScreenView screenView = myDesignSurface.getCurrentScreenView();
-    if (screenView == null) {
-      return;
-    }
-
-    int androidX = Coordinates.getAndroidX(screenView, x);
-    int androidY = Coordinates.getAndroidY(screenView, y);
-    if (androidX > 0 && androidY > 0 && androidX < MAX_ANDROID_SIZE && androidY < MAX_ANDROID_SIZE) {
-      screenView.getModel().overrideConfigurationScreenSize(androidX, androidY);
-      if (isPreviewSurface) {
-        updateUnavailableLayer(screenView, false);
-      }
-    }
-  }
-
-  private void updateUnavailableLayer(@NotNull ScreenView screenView, boolean forceRecompute) {
-    Configuration config = screenView.getConfiguration();
-=======
     myDesignSurface.setResizeMode(true);
     updateUnavailableLayer(false);
   }
 
   private void updateUnavailableLayer(boolean forceRecompute) {
     Configuration config = myDesignSurface.getConfiguration();
->>>>>>> 1e5b25b8
     //noinspection ConstantConditions
     FolderConfiguration currentFolderConfig =
       FolderConfiguration.getConfigForFolder(config.getFile().getParent().getNameWithoutExtension());
     assert currentFolderConfig != null;
 
     if (!forceRecompute && currentFolderConfig.equals(myUnavailableLayer.getCurrentFolderConfig())) {
-<<<<<<< HEAD
-=======
       return;
     }
 
     ScreenView screenView = myDesignSurface.getCurrentSceneView();
     if (screenView == null) {
->>>>>>> 1e5b25b8
       return;
     }
 
@@ -380,11 +337,7 @@
 
   @Override
   public void update(@SwingCoordinate int x, @SwingCoordinate int y, @InputEventMask int modifiers) {
-<<<<<<< HEAD
-    ScreenView screenView = myDesignSurface.getCurrentScreenView();
-=======
     ScreenView screenView = myDesignSurface.getCurrentSceneView();
->>>>>>> 1e5b25b8
     if (screenView == null) {
       return;
     }
@@ -405,16 +358,6 @@
     myCurrentY = y;
 
     JComponent layeredPane = myDesignSurface.getLayeredPane();
-<<<<<<< HEAD
-    int maxX = Coordinates.getSwingX(screenView, MAX_ANDROID_SIZE) + NlConstants.DEFAULT_SCREEN_OFFSET_X;
-    int maxY = Coordinates.getSwingY(screenView, MAX_ANDROID_SIZE) + NlConstants.DEFAULT_SCREEN_OFFSET_Y;
-    if ((x > layeredPane.getWidth() && x < maxX) || (y > layeredPane.getHeight() && y < maxY)) {
-      Dimension d = layeredPane.getPreferredSize();
-      layeredPane.setPreferredSize(new Dimension(Math.max(d.width, x), Math.max(d.height, y)));
-      layeredPane.revalidate();
-      resetLayers();
-      updateUnavailableLayer(screenView, true);
-=======
     int maxX = Coordinates.getSwingX(screenView, myMaxSize) + NlConstants.DEFAULT_SCREEN_OFFSET_X;
     int maxY = Coordinates.getSwingY(screenView, myMaxSize) + NlConstants.DEFAULT_SCREEN_OFFSET_Y;
     if (x < maxX && y < maxY && (x > layeredPane.getWidth() || y > layeredPane.getHeight())) {
@@ -422,7 +365,6 @@
       layeredPane.setPreferredSize(new Dimension(Math.max(d.width, x), Math.max(d.height, y)));
       layeredPane.revalidate();
       myUpdateQueue.queue(myLayerUpdate);
->>>>>>> 1e5b25b8
     }
 
     // Only do full live updating of the file if we are in preview mode.
@@ -430,11 +372,6 @@
     if (isPreviewSurface || myUnavailableLayer.isAvailable(x, y)) {
       myUpdateQueue.queue(myPositionUpdate);
     }
-  }
-
-  private void resetLayers() {
-    myOrientationLayer.reset();
-    mySizeBucketLayer.reset();
   }
 
   @Override
@@ -454,11 +391,6 @@
       @Override
       public void modelRendered(@NotNull NlModel model) {
         model.removeListener(this);
-      }
-
-      @Override
-      public void modelChangedOnLayout(@NotNull NlModel model, boolean animate) {
-        // Do nothing
       }
 
       @Override
@@ -732,11 +664,7 @@
       UIUtil.drawImage(g2d, image, null, 0, 0);
     }
 
-<<<<<<< HEAD
-    public void reset() {
-=======
     public synchronized void reset() {
->>>>>>> 1e5b25b8
       myOrientationImage = null;
     }
   }
@@ -872,11 +800,7 @@
       return normalArea;
     }
 
-<<<<<<< HEAD
-    public void reset() {
-=======
     public synchronized void reset() {
->>>>>>> 1e5b25b8
       JScrollPane scrollPane = myDesignSurface.getScrollPane();
       JComponent layeredPane = myDesignSurface.getLayeredPane();
       myTotalHeight = layeredPane.getHeight() - scrollPane.getHorizontalScrollBar().getHeight();
