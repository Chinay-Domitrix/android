--- conflicted
+++ resolved
@@ -16,12 +16,9 @@
 package com.android.tools.idea.uibuilder.surface.layout
 
 import com.android.tools.adtui.common.SwingCoordinate
-<<<<<<< HEAD
 import com.android.tools.idea.uibuilder.surface.layout.SingleDirectionLayoutManager.Alignment
 import com.android.tools.idea.uibuilder.surface.layout.SingleDirectionLayoutManager.Alignment.END
 import com.android.tools.idea.uibuilder.surface.layout.SingleDirectionLayoutManager.Alignment.START
-=======
->>>>>>> b5f40ffd
 import java.awt.Dimension
 import kotlin.math.max
 
@@ -103,13 +100,9 @@
     return dim
   }
 
-<<<<<<< HEAD
-  protected open fun isVertical(content: Collection<PositionableContent>, availableWidth: Int, availableHeight: Int): Boolean {
-=======
   protected open fun isVertical(content: Collection<PositionableContent>,
                                 @SwingCoordinate availableWidth: Int,
                                 @SwingCoordinate availableHeight: Int): Boolean {
->>>>>>> b5f40ffd
     if (content.isEmpty()) {
       return false
     }
@@ -181,13 +174,9 @@
                                 @SwingCoordinate verticalViewDelta: Int,
                                 val startBorderAlignment: Alignment) : SingleDirectionLayoutManager(
   horizontalPadding, verticalPadding, horizontalViewDelta, verticalViewDelta, startBorderAlignment) {
-<<<<<<< HEAD
-  override fun isVertical(content: Collection<PositionableContent>, availableWidth: Int, availableHeight: Int): Boolean = true
-=======
   override fun isVertical(content: Collection<PositionableContent>,
                           @SwingCoordinate availableWidth: Int,
                           @SwingCoordinate availableHeight: Int): Boolean = true
->>>>>>> b5f40ffd
 }
 
 // Helper functions to improve readability
