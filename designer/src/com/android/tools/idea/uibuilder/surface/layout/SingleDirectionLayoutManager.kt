--- conflicted
+++ resolved
@@ -16,13 +16,7 @@
 package com.android.tools.idea.uibuilder.surface.layout
 
 import com.android.tools.adtui.common.SwingCoordinate
-<<<<<<< HEAD
-import com.android.tools.idea.uibuilder.surface.layout.SingleDirectionLayoutManager.Alignment
-import com.android.tools.idea.uibuilder.surface.layout.SingleDirectionLayoutManager.Alignment.END
-import com.android.tools.idea.uibuilder.surface.layout.SingleDirectionLayoutManager.Alignment.START
-=======
 import com.android.tools.idea.common.surface.SurfaceScale
->>>>>>> de127946
 import java.awt.Dimension
 import java.awt.Point
 import kotlin.math.max
@@ -214,7 +208,7 @@
                                 @SwingCoordinate verticalPadding: Int,
                                 @SwingCoordinate horizontalViewDelta: Int,
                                 @SwingCoordinate verticalViewDelta: Int,
-                                private val startBorderAlignment: Alignment) : SingleDirectionLayoutManager(
+                                val startBorderAlignment: Alignment) : SingleDirectionLayoutManager(
   horizontalPadding, verticalPadding, horizontalViewDelta, verticalViewDelta, startBorderAlignment) {
   override fun isVertical(content: Collection<PositionableContent>,
                           @SwingCoordinate availableWidth: Int,
