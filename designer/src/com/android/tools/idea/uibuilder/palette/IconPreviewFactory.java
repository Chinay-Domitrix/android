/*
 * Copyright (C) 2015 The Android Open Source Project
 *
 * Licensed under the Apache License, Version 2.0 (the "License");
 * you may not use this file except in compliance with the License.
 * You may obtain a copy of the License at
 *
 *      http://www.apache.org/licenses/LICENSE-2.0
 *
 * Unless required by applicable law or agreed to in writing, software
 * distributed under the License is distributed on an "AS IS" BASIS,
 * WITHOUT WARRANTIES OR CONDITIONS OF ANY KIND, either express or implied.
 * See the License for the specific language governing permissions and
 * limitations under the License.
 */
package com.android.tools.idea.uibuilder.palette;

import com.android.ide.common.rendering.api.SessionParams;
import com.android.ide.common.rendering.api.ViewInfo;
import com.android.resources.ResourceFolderType;
import com.android.tools.adtui.common.SwingCoordinate;
import com.android.tools.idea.common.model.AndroidCoordinate;
import com.android.tools.idea.common.model.Coordinates;
import com.android.tools.idea.common.model.NlComponent;
import com.android.tools.idea.common.model.NlModel;
import com.android.tools.idea.configurations.Configuration;
import com.android.tools.idea.rendering.*;
import com.android.tools.idea.uibuilder.api.InsertType;
import com.android.tools.idea.uibuilder.model.*;
import com.android.tools.idea.common.surface.SceneView;
import com.google.common.util.concurrent.Futures;
import com.intellij.ide.highlighter.XmlFileType;
import com.intellij.openapi.Disposable;
import com.intellij.openapi.application.ApplicationManager;
import com.intellij.openapi.diagnostic.Logger;
import com.intellij.openapi.util.Computable;
<<<<<<< HEAD
import com.intellij.openapi.util.io.FileUtil;
import com.intellij.openapi.util.text.StringUtil;
=======
>>>>>>> 1e5b25b8
import com.intellij.psi.PsiFile;
import com.intellij.psi.PsiFileFactory;
import com.intellij.psi.XmlElementFactory;
import com.intellij.psi.xml.XmlTag;
import com.intellij.util.IncorrectOperationException;
import com.intellij.util.ui.UIUtil;
import org.jetbrains.android.facet.AndroidFacet;
import org.jetbrains.annotations.NotNull;
import org.jetbrains.annotations.Nullable;

import java.awt.image.BufferedImage;
import java.awt.image.RasterFormatException;
import java.util.List;
<<<<<<< HEAD
import java.util.concurrent.*;
=======
import java.util.concurrent.ExecutionException;
import java.util.concurrent.TimeUnit;
import java.util.concurrent.TimeoutException;
>>>>>>> 1e5b25b8

import static com.android.tools.idea.uibuilder.api.PaletteComponentHandler.NO_PREVIEW;

/**
 * IconPreviewFactory generates a preview of certain palette components.
 * The images are rendered from preview.xml and are used as an alternate representation on
 * the palette i.e. a button is rendered as the SDK button would look like on the target device.
 */
public class IconPreviewFactory implements Disposable {
  private static final Logger LOG = Logger.getInstance(IconPreviewFactory.class);
  @AndroidCoordinate
  private static final int SHADOW_SIZE = 6;
  private static final String PREVIEW_PLACEHOLDER_FILE = "preview.xml";
  private static final String CONTAINER_ID = "TopLevelContainer";
  private static final String LINEAR_LAYOUT = "<LinearLayout\n" +
                                              "    xmlns:android=\"http://schemas.android.com/apk/res/android\"\n" +
                                              "    xmlns:app=\"http://schemas.android.com/apk/res-auto\"\n" +
                                              "    android:id=\"@+id/%1$s\"\n" +
                                              "    android:layout_width=\"match_parent\"\n" +
                                              "    android:layout_height=\"wrap_content\"\n" +
                                              "    android:orientation=\"vertical\">\n" +
                                              "  %2$s\n" +
                                              "</LinearLayout>\n";

<<<<<<< HEAD
  /**
   * This {@link ExecutorService} is used to add a render timeout for the factory as temporary workaround for http://b.android.com/229723.
   * In 2.4, all the rendering is asynchronous so this won't be necessary.
   */
  @VisibleForTesting
  final ExecutorService myExecutorService = new ThreadPoolExecutor(0, 1,
                                                                           60L, TimeUnit.SECONDS,
                                                                           new LinkedBlockingQueue<>());
  @VisibleForTesting
  long myRenderTimeoutSeconds = 1L;

  private RenderTask myRenderTask;

  @Nullable
  public BufferedImage getImage(@NotNull Palette.Item item, @NotNull Configuration configuration, double scale) {
    BufferedImage image = readImage(item.getId(), configuration);
    if (image == null) {
      return null;
    }
    if (scale != 1.0) {
      image = ImageUtils.scale(image, scale);
=======
  private RenderTask myRenderTask;
  public long myRenderTimeoutSeconds = 1L;

  @Nullable
  private RenderTask getRenderTask(Configuration configuration) {
    if (myRenderTask == null || myRenderTask.getModule() != configuration.getModule()) {
      if (myRenderTask != null) {
        myRenderTask.dispose();
      }

      AndroidFacet facet = AndroidFacet.getInstance(configuration.getModule());
      if (facet == null) {
        return null;
      }
      RenderService renderService = RenderService.getInstance(facet);
      RenderLogger logger = renderService.createLogger();
      myRenderTask = renderService.createTask(null, configuration, logger, null);
>>>>>>> 1e5b25b8
    }

    return myRenderTask;
  }

  @Nullable
  private RenderTask getRenderTask(Configuration configuration) {
    if (myRenderTask == null || myRenderTask.getModule() != configuration.getModule()) {
      if (myRenderTask != null) {
        myRenderTask.dispose();
      }

      AndroidFacet facet = AndroidFacet.getInstance(configuration.getModule());
      if (facet == null) {
        return null;
      }
      RenderService renderService = RenderService.get(facet);
      RenderLogger logger = renderService.createLogger();
      myRenderTask = renderService.createTask(null, configuration, logger, null);
    }

    return myRenderTask;
  }

  /**
   * Return a component image to display while dragging a component from the palette.
   * Return null if such an image cannot be rendered. The palette must provide a fallback in this case.
   */
  @Nullable
  public BufferedImage renderDragImage(@NotNull Palette.Item item, @NotNull SceneView sceneView) {
    XmlElementFactory elementFactory = XmlElementFactory.getInstance(sceneView.getModel().getProject());
    String xml = item.getDragPreviewXml();
    if (xml.equals(NO_PREVIEW)) {
      return null;
    }

    XmlTag tag;

    try {
      tag = elementFactory.createTagFromText(xml);
    }
    catch (IncorrectOperationException exception) {
      return null;
    }

    NlModel model = sceneView.getModel();

    NlComponent component = ApplicationManager.getApplication()
      .runWriteAction((Computable<NlComponent>)() -> NlModelHelperKt.createComponent(model, sceneView, tag, null, null, InsertType.CREATE_PREVIEW));

    if (component == null) {
      return null;
    }


    // Some components require a parent to render correctly.
    xml = String.format(LINEAR_LAYOUT, CONTAINER_ID, component.getTag().getText());

<<<<<<< HEAD
    RenderResult result = renderImage(myExecutorService, myRenderTimeoutSeconds, getRenderTask(model.getConfiguration()), xml);
=======
    RenderResult result = renderImage(myRenderTimeoutSeconds, getRenderTask(model.getConfiguration()), xml);
>>>>>>> 1e5b25b8
    if (result == null || !result.hasImage()) {
      return null;
    }

    ImagePool.Image image = result.getRenderedImage();
    List<ViewInfo> infos = result.getRootViews();
    if (infos.isEmpty()) {
      return null;
    }
    infos = infos.get(0).getChildren();
    if (infos == null || infos.isEmpty()) {
      return null;
    }
    ViewInfo view = infos.get(0);
    if (image.getHeight() < view.getBottom() || image.getWidth() < view.getRight() ||
    view.getBottom() <= view.getTop() || view.getRight() <= view.getLeft()) {
      return null;
    }
    @SwingCoordinate
<<<<<<< HEAD
    int shadowIncrement = 1 + Coordinates.getSwingDimension(screenView, shadowWitdh);

    BufferedImage imageCopy = image.getCopy();
    if (imageCopy == null) {
      return null;
    }
    return imageCopy.getSubimage(view.getLeft(),
                             view.getTop(),
                             Math.min(view.getRight() + shadowIncrement, image.getWidth()),
                             Math.min(view.getBottom() + shadowIncrement, image.getHeight()));
  }
=======
    int shadowIncrement = 1 + Coordinates.getSwingDimension(sceneView, SHADOW_SIZE);
>>>>>>> 1e5b25b8

    BufferedImage imageCopy = image.getCopy();
    if (imageCopy == null) {
      return null;
    }
    try {
<<<<<<< HEAD
      return ImageIO.read(file);
    }
    catch (Throwable ignore) {
      // corrupt cached image, e.g. I've seen
      //  java.lang.IndexOutOfBoundsException
      //  at java.io.RandomAccessFile.readBytes(Native Method)
      //  at java.io.RandomAccessFile.read(RandomAccessFile.java:338)
      //  at javax.imageio.stream.FileImageInputStream.read(FileImageInputStream.java:101)
      //  at com.sun.imageio.plugins.common.SubImageInputStream.read(SubImageInputStream.java:46)
=======
      return imageCopy.getSubimage(view.getLeft(),
                                   view.getTop(),
                                   Math.min(view.getRight() + shadowIncrement, image.getWidth()),
                                   Math.min(view.getBottom() + shadowIncrement, image.getHeight()));
    } catch (RasterFormatException e) {
      // catch exception
>>>>>>> 1e5b25b8
    }
    return null;
  }

<<<<<<< HEAD
  /**
   * Drop the preview cache for this configuration.
   */
  public void dropCache() {
    FileUtil.delete(getPreviewCacheDir());
  }

  /**
   * Load preview images for each component into a file cache.
   * Each combination of theme, device density, and API level will have its own cache.
   *
   * @param configuration a hardware configuration to generate previews for
   * @param palette a palette will the components to generate previews of
   * @param reload if true replace the existing preview images
   * @return true if the images were loaded, false if they already existed
   */
  public boolean load(@NotNull Configuration configuration,
                      @NotNull Palette palette,
                      boolean reload) {
    return load(configuration, palette, reload, null, null);
  }

  /**
   * Load preview images for each component into a file cache.
   * Each combination of theme, device density, and API level will have its own cache.
   *
   * @param configuration a hardware configuration to generate previews for
   * @param palette a palette with the components to generate previews of
   * @param reload if true replace the existing preview images
   * @param requestedIds for testing only: gather the IDs of the components whose previews were requested
   * @param generatedIds for testing only: gather the IDs of the components whose preview images where generated
   * @return true if the images were loaded, false if they already existed
   */
  @VisibleForTesting
  boolean load(@NotNull final Configuration configuration,
               @NotNull final Palette palette,
               boolean reload,
               @Nullable final List<String> requestedIds,
               @Nullable final List<String> generatedIds) {
    File cacheDir = getPreviewCacheDirForConfiguration(configuration);
    String[] files = cacheDir.list();
    if (files != null && files.length > 0) {
      // The previews have already been generated.
      if (!reload) {
        return false;
      }
      FileUtil.delete(cacheDir);
    }
    ApplicationManager.getApplication().runReadAction(new Computable<Void>() {
      @Override
      public Void compute() {
        List<StringBuilder> sources = Lists.newArrayList();
        loadSources(sources, requestedIds, palette.getItems());
        for (StringBuilder source : sources) {
          String preview = String.format(LINEAR_LAYOUT, CONTAINER_ID, source);
          addResultToCache(renderImage(myExecutorService, myRenderTimeoutSeconds, getRenderTask(configuration), preview), generatedIds,
                           configuration);
        }
        return null;
      }
    });
    return true;
  }

  private static void loadSources(@NotNull List<StringBuilder> sources, @Nullable List<String> ids, List<Palette.BaseItem> items) {
    boolean previousRenderedSeparately = false;
    for (Palette.BaseItem base : items) {
      if (base instanceof Palette.Group) {
        Palette.Group group = (Palette.Group) base;
        loadSources(sources, ids, group.getItems());
      }
      else if (base instanceof Palette.Item) {
        Palette.Item item = (Palette.Item) base;
        String preview = item.getPreviewXml();
        if (!preview.equals(NO_PREVIEW)) {
          StringBuilder last = sources.isEmpty() ? null : sources.get(sources.size() - 1);
          if (last == null ||
              last.length() > PREVIEW_LIMIT ||
              (last.length() > 0 && (item.isPreviewRenderedSeparately() || previousRenderedSeparately))) {
            last = new StringBuilder();
            sources.add(last);
          }
          previousRenderedSeparately = item.isPreviewRenderedSeparately();
          last.append(preview);
          if (ids != null) {
            ids.add(item.getId());
          }
        }
      }
    }
  }

  @NotNull
  private static File getPreviewCacheDir() {
    return new File(
      PathUtil.getCanonicalPath(PathManager.getSystemPath()) + File.separator +
      ANDROID_PALETTE + File.separator +
      PALETTE_VERSION + File.separator +
      "image-cache");
  }

  @NotNull
  private static File getPreviewCacheDirForConfiguration(@NotNull Configuration configuration) {
    int density = configuration.getDensity().getDpiValue();
    State state = configuration.getDeviceState();
    Screen screen = state != null ? state.getHardware().getScreen() : null;
    int xDimension = DEFAULT_X_DIMENSION;
    int yDimension = DEFAULT_Y_DIMENSION;
    if (screen != null) {
      xDimension = screen.getXDimension();
      yDimension = screen.getYDimension();
      density = screen.getPixelDensity().getDpiValue();
    }
    ScreenOrientation orientation = state != null ? state.getOrientation() : ScreenOrientation.PORTRAIT;
    if ((orientation == ScreenOrientation.LANDSCAPE && xDimension < yDimension) ||
        (orientation == ScreenOrientation.PORTRAIT && xDimension > yDimension)) {
      int temp = xDimension;
      //noinspection SuspiciousNameCombination
      xDimension = yDimension;
      yDimension = temp;
    }
    String theme = getTheme(configuration);
    String apiVersion = getApiVersion(configuration);
    String cacheFolder = theme + File.separator +
                         xDimension + "x" + yDimension + "-" + density + "-" + apiVersion;
    return new File(getPreviewCacheDir(), cacheFolder);
  }

  @NotNull
  private static String getTheme(@NotNull Configuration configuration) {
    String theme = configuration.getTheme();
    if (theme == null) {
      theme = DEFAULT_THEME;
    }
    theme = StringUtil.trimStart(theme, STYLE_RESOURCE_PREFIX);
    theme = StringUtil.trimStart(theme, ANDROID_STYLE_RESOURCE_PREFIX);
    return theme;
  }

  private static String getApiVersion(@NotNull Configuration configuration) {
    IAndroidTarget target = configuration.getTarget();
    // If the target is not found, return a version that cannot be confused with a proper result.
    // For now: use "U" for "unknown".
    return target == null ? SdkVersionInfo.HIGHEST_KNOWN_STABLE_API + "U" : target.getVersion().getApiString();
  }

  @Nullable
  private static BufferedImage addResultToCache(@Nullable RenderResult result, @Nullable List<String> ids, @NotNull Configuration configuration) {
    if (result == null || result.getRenderedImage() == null || result.getRootViews().isEmpty()) {
      return null;
    }
    ImageAccumulator accumulator = new ImageAccumulator(result.getRenderedImage().getCopy(), ids, configuration);
    accumulator.run(result.getRootViews(), 0, null);
    return null;
  }

  @Nullable
  private static RenderResult renderImage(@NotNull ExecutorService executorService,
                                          long timeoutSeconds,
                                          @Nullable RenderTask renderTask,
                                          @NotNull String xml) {
=======
  @Nullable
  private static RenderResult renderImage(long renderTimeoutSeconds, @Nullable RenderTask renderTask, @NotNull String xml) {
>>>>>>> 1e5b25b8
    if (renderTask == null) {
      return null;
    }
    PsiFile file = PsiFileFactory.getInstance(renderTask.getModule().getProject()).createFileFromText(PREVIEW_PLACEHOLDER_FILE, XmlFileType.INSTANCE, xml);
<<<<<<< HEAD

    renderTask.setPsiFile(file);
    renderTask.setOverrideBgColor(UIUtil.TRANSPARENT_COLOR.getRGB());
    renderTask.setDecorations(false);
    renderTask.setRenderingMode(SessionParams.RenderingMode.V_SCROLL);
    renderTask.setFolderType(ResourceFolderType.LAYOUT);

    try {
      return executorService.submit(() -> {
        renderTask.inflate();
        //noinspection deprecation
        return renderTask.render();
      }).get(timeoutSeconds, TimeUnit.SECONDS);
    }
    catch (InterruptedException | ExecutionException | TimeoutException e) {
      LOG.debug(e);
    }

    return null;
  }

  @Override
  public void dispose() {
    if (myRenderTask != null) {
      myRenderTask.dispose();
      myRenderTask = null;
    }
    myExecutorService.shutdown();
  }
=======
>>>>>>> 1e5b25b8

    renderTask.setPsiFile(file);
    renderTask.setOverrideBgColor(UIUtil.TRANSPARENT_COLOR.getRGB());
    renderTask.setDecorations(false);
    renderTask.setRenderingMode(SessionParams.RenderingMode.V_SCROLL);
    renderTask.setFolderType(ResourceFolderType.LAYOUT);

    renderTask.inflate();
    try {
      return renderTask.render().get(renderTimeoutSeconds, TimeUnit.SECONDS);
    }
    catch (InterruptedException | ExecutionException | TimeoutException e) {
      LOG.debug(e);
    }

    return null;
  }

  @Override
  public void dispose() {
    if (myRenderTask != null) {
      Futures.getUnchecked(myRenderTask.dispose());
      myRenderTask = null;
    }
  }

  private interface RenderResultHandler {
    @Nullable
    BufferedImage handle(@NotNull RenderResult result);
  }
}<|MERGE_RESOLUTION|>--- conflicted
+++ resolved
@@ -34,11 +34,6 @@
 import com.intellij.openapi.application.ApplicationManager;
 import com.intellij.openapi.diagnostic.Logger;
 import com.intellij.openapi.util.Computable;
-<<<<<<< HEAD
-import com.intellij.openapi.util.io.FileUtil;
-import com.intellij.openapi.util.text.StringUtil;
-=======
->>>>>>> 1e5b25b8
 import com.intellij.psi.PsiFile;
 import com.intellij.psi.PsiFileFactory;
 import com.intellij.psi.XmlElementFactory;
@@ -52,13 +47,9 @@
 import java.awt.image.BufferedImage;
 import java.awt.image.RasterFormatException;
 import java.util.List;
-<<<<<<< HEAD
-import java.util.concurrent.*;
-=======
 import java.util.concurrent.ExecutionException;
 import java.util.concurrent.TimeUnit;
 import java.util.concurrent.TimeoutException;
->>>>>>> 1e5b25b8
 
 import static com.android.tools.idea.uibuilder.api.PaletteComponentHandler.NO_PREVIEW;
 
@@ -83,29 +74,6 @@
                                               "  %2$s\n" +
                                               "</LinearLayout>\n";
 
-<<<<<<< HEAD
-  /**
-   * This {@link ExecutorService} is used to add a render timeout for the factory as temporary workaround for http://b.android.com/229723.
-   * In 2.4, all the rendering is asynchronous so this won't be necessary.
-   */
-  @VisibleForTesting
-  final ExecutorService myExecutorService = new ThreadPoolExecutor(0, 1,
-                                                                           60L, TimeUnit.SECONDS,
-                                                                           new LinkedBlockingQueue<>());
-  @VisibleForTesting
-  long myRenderTimeoutSeconds = 1L;
-
-  private RenderTask myRenderTask;
-
-  @Nullable
-  public BufferedImage getImage(@NotNull Palette.Item item, @NotNull Configuration configuration, double scale) {
-    BufferedImage image = readImage(item.getId(), configuration);
-    if (image == null) {
-      return null;
-    }
-    if (scale != 1.0) {
-      image = ImageUtils.scale(image, scale);
-=======
   private RenderTask myRenderTask;
   public long myRenderTimeoutSeconds = 1L;
 
@@ -121,26 +89,6 @@
         return null;
       }
       RenderService renderService = RenderService.getInstance(facet);
-      RenderLogger logger = renderService.createLogger();
-      myRenderTask = renderService.createTask(null, configuration, logger, null);
->>>>>>> 1e5b25b8
-    }
-
-    return myRenderTask;
-  }
-
-  @Nullable
-  private RenderTask getRenderTask(Configuration configuration) {
-    if (myRenderTask == null || myRenderTask.getModule() != configuration.getModule()) {
-      if (myRenderTask != null) {
-        myRenderTask.dispose();
-      }
-
-      AndroidFacet facet = AndroidFacet.getInstance(configuration.getModule());
-      if (facet == null) {
-        return null;
-      }
-      RenderService renderService = RenderService.get(facet);
       RenderLogger logger = renderService.createLogger();
       myRenderTask = renderService.createTask(null, configuration, logger, null);
     }
@@ -182,11 +130,7 @@
     // Some components require a parent to render correctly.
     xml = String.format(LINEAR_LAYOUT, CONTAINER_ID, component.getTag().getText());
 
-<<<<<<< HEAD
-    RenderResult result = renderImage(myExecutorService, myRenderTimeoutSeconds, getRenderTask(model.getConfiguration()), xml);
-=======
     RenderResult result = renderImage(myRenderTimeoutSeconds, getRenderTask(model.getConfiguration()), xml);
->>>>>>> 1e5b25b8
     if (result == null || !result.hasImage()) {
       return null;
     }
@@ -206,220 +150,29 @@
       return null;
     }
     @SwingCoordinate
-<<<<<<< HEAD
-    int shadowIncrement = 1 + Coordinates.getSwingDimension(screenView, shadowWitdh);
+    int shadowIncrement = 1 + Coordinates.getSwingDimension(sceneView, SHADOW_SIZE);
 
     BufferedImage imageCopy = image.getCopy();
     if (imageCopy == null) {
       return null;
     }
-    return imageCopy.getSubimage(view.getLeft(),
-                             view.getTop(),
-                             Math.min(view.getRight() + shadowIncrement, image.getWidth()),
-                             Math.min(view.getBottom() + shadowIncrement, image.getHeight()));
-  }
-=======
-    int shadowIncrement = 1 + Coordinates.getSwingDimension(sceneView, SHADOW_SIZE);
->>>>>>> 1e5b25b8
-
-    BufferedImage imageCopy = image.getCopy();
-    if (imageCopy == null) {
-      return null;
-    }
     try {
-<<<<<<< HEAD
-      return ImageIO.read(file);
-    }
-    catch (Throwable ignore) {
-      // corrupt cached image, e.g. I've seen
-      //  java.lang.IndexOutOfBoundsException
-      //  at java.io.RandomAccessFile.readBytes(Native Method)
-      //  at java.io.RandomAccessFile.read(RandomAccessFile.java:338)
-      //  at javax.imageio.stream.FileImageInputStream.read(FileImageInputStream.java:101)
-      //  at com.sun.imageio.plugins.common.SubImageInputStream.read(SubImageInputStream.java:46)
-=======
       return imageCopy.getSubimage(view.getLeft(),
                                    view.getTop(),
                                    Math.min(view.getRight() + shadowIncrement, image.getWidth()),
                                    Math.min(view.getBottom() + shadowIncrement, image.getHeight()));
     } catch (RasterFormatException e) {
       // catch exception
->>>>>>> 1e5b25b8
     }
     return null;
   }
 
-<<<<<<< HEAD
-  /**
-   * Drop the preview cache for this configuration.
-   */
-  public void dropCache() {
-    FileUtil.delete(getPreviewCacheDir());
-  }
-
-  /**
-   * Load preview images for each component into a file cache.
-   * Each combination of theme, device density, and API level will have its own cache.
-   *
-   * @param configuration a hardware configuration to generate previews for
-   * @param palette a palette will the components to generate previews of
-   * @param reload if true replace the existing preview images
-   * @return true if the images were loaded, false if they already existed
-   */
-  public boolean load(@NotNull Configuration configuration,
-                      @NotNull Palette palette,
-                      boolean reload) {
-    return load(configuration, palette, reload, null, null);
-  }
-
-  /**
-   * Load preview images for each component into a file cache.
-   * Each combination of theme, device density, and API level will have its own cache.
-   *
-   * @param configuration a hardware configuration to generate previews for
-   * @param palette a palette with the components to generate previews of
-   * @param reload if true replace the existing preview images
-   * @param requestedIds for testing only: gather the IDs of the components whose previews were requested
-   * @param generatedIds for testing only: gather the IDs of the components whose preview images where generated
-   * @return true if the images were loaded, false if they already existed
-   */
-  @VisibleForTesting
-  boolean load(@NotNull final Configuration configuration,
-               @NotNull final Palette palette,
-               boolean reload,
-               @Nullable final List<String> requestedIds,
-               @Nullable final List<String> generatedIds) {
-    File cacheDir = getPreviewCacheDirForConfiguration(configuration);
-    String[] files = cacheDir.list();
-    if (files != null && files.length > 0) {
-      // The previews have already been generated.
-      if (!reload) {
-        return false;
-      }
-      FileUtil.delete(cacheDir);
-    }
-    ApplicationManager.getApplication().runReadAction(new Computable<Void>() {
-      @Override
-      public Void compute() {
-        List<StringBuilder> sources = Lists.newArrayList();
-        loadSources(sources, requestedIds, palette.getItems());
-        for (StringBuilder source : sources) {
-          String preview = String.format(LINEAR_LAYOUT, CONTAINER_ID, source);
-          addResultToCache(renderImage(myExecutorService, myRenderTimeoutSeconds, getRenderTask(configuration), preview), generatedIds,
-                           configuration);
-        }
-        return null;
-      }
-    });
-    return true;
-  }
-
-  private static void loadSources(@NotNull List<StringBuilder> sources, @Nullable List<String> ids, List<Palette.BaseItem> items) {
-    boolean previousRenderedSeparately = false;
-    for (Palette.BaseItem base : items) {
-      if (base instanceof Palette.Group) {
-        Palette.Group group = (Palette.Group) base;
-        loadSources(sources, ids, group.getItems());
-      }
-      else if (base instanceof Palette.Item) {
-        Palette.Item item = (Palette.Item) base;
-        String preview = item.getPreviewXml();
-        if (!preview.equals(NO_PREVIEW)) {
-          StringBuilder last = sources.isEmpty() ? null : sources.get(sources.size() - 1);
-          if (last == null ||
-              last.length() > PREVIEW_LIMIT ||
-              (last.length() > 0 && (item.isPreviewRenderedSeparately() || previousRenderedSeparately))) {
-            last = new StringBuilder();
-            sources.add(last);
-          }
-          previousRenderedSeparately = item.isPreviewRenderedSeparately();
-          last.append(preview);
-          if (ids != null) {
-            ids.add(item.getId());
-          }
-        }
-      }
-    }
-  }
-
-  @NotNull
-  private static File getPreviewCacheDir() {
-    return new File(
-      PathUtil.getCanonicalPath(PathManager.getSystemPath()) + File.separator +
-      ANDROID_PALETTE + File.separator +
-      PALETTE_VERSION + File.separator +
-      "image-cache");
-  }
-
-  @NotNull
-  private static File getPreviewCacheDirForConfiguration(@NotNull Configuration configuration) {
-    int density = configuration.getDensity().getDpiValue();
-    State state = configuration.getDeviceState();
-    Screen screen = state != null ? state.getHardware().getScreen() : null;
-    int xDimension = DEFAULT_X_DIMENSION;
-    int yDimension = DEFAULT_Y_DIMENSION;
-    if (screen != null) {
-      xDimension = screen.getXDimension();
-      yDimension = screen.getYDimension();
-      density = screen.getPixelDensity().getDpiValue();
-    }
-    ScreenOrientation orientation = state != null ? state.getOrientation() : ScreenOrientation.PORTRAIT;
-    if ((orientation == ScreenOrientation.LANDSCAPE && xDimension < yDimension) ||
-        (orientation == ScreenOrientation.PORTRAIT && xDimension > yDimension)) {
-      int temp = xDimension;
-      //noinspection SuspiciousNameCombination
-      xDimension = yDimension;
-      yDimension = temp;
-    }
-    String theme = getTheme(configuration);
-    String apiVersion = getApiVersion(configuration);
-    String cacheFolder = theme + File.separator +
-                         xDimension + "x" + yDimension + "-" + density + "-" + apiVersion;
-    return new File(getPreviewCacheDir(), cacheFolder);
-  }
-
-  @NotNull
-  private static String getTheme(@NotNull Configuration configuration) {
-    String theme = configuration.getTheme();
-    if (theme == null) {
-      theme = DEFAULT_THEME;
-    }
-    theme = StringUtil.trimStart(theme, STYLE_RESOURCE_PREFIX);
-    theme = StringUtil.trimStart(theme, ANDROID_STYLE_RESOURCE_PREFIX);
-    return theme;
-  }
-
-  private static String getApiVersion(@NotNull Configuration configuration) {
-    IAndroidTarget target = configuration.getTarget();
-    // If the target is not found, return a version that cannot be confused with a proper result.
-    // For now: use "U" for "unknown".
-    return target == null ? SdkVersionInfo.HIGHEST_KNOWN_STABLE_API + "U" : target.getVersion().getApiString();
-  }
-
-  @Nullable
-  private static BufferedImage addResultToCache(@Nullable RenderResult result, @Nullable List<String> ids, @NotNull Configuration configuration) {
-    if (result == null || result.getRenderedImage() == null || result.getRootViews().isEmpty()) {
-      return null;
-    }
-    ImageAccumulator accumulator = new ImageAccumulator(result.getRenderedImage().getCopy(), ids, configuration);
-    accumulator.run(result.getRootViews(), 0, null);
-    return null;
-  }
-
-  @Nullable
-  private static RenderResult renderImage(@NotNull ExecutorService executorService,
-                                          long timeoutSeconds,
-                                          @Nullable RenderTask renderTask,
-                                          @NotNull String xml) {
-=======
   @Nullable
   private static RenderResult renderImage(long renderTimeoutSeconds, @Nullable RenderTask renderTask, @NotNull String xml) {
->>>>>>> 1e5b25b8
     if (renderTask == null) {
       return null;
     }
     PsiFile file = PsiFileFactory.getInstance(renderTask.getModule().getProject()).createFileFromText(PREVIEW_PLACEHOLDER_FILE, XmlFileType.INSTANCE, xml);
-<<<<<<< HEAD
 
     renderTask.setPsiFile(file);
     renderTask.setOverrideBgColor(UIUtil.TRANSPARENT_COLOR.getRGB());
@@ -427,37 +180,6 @@
     renderTask.setRenderingMode(SessionParams.RenderingMode.V_SCROLL);
     renderTask.setFolderType(ResourceFolderType.LAYOUT);
 
-    try {
-      return executorService.submit(() -> {
-        renderTask.inflate();
-        //noinspection deprecation
-        return renderTask.render();
-      }).get(timeoutSeconds, TimeUnit.SECONDS);
-    }
-    catch (InterruptedException | ExecutionException | TimeoutException e) {
-      LOG.debug(e);
-    }
-
-    return null;
-  }
-
-  @Override
-  public void dispose() {
-    if (myRenderTask != null) {
-      myRenderTask.dispose();
-      myRenderTask = null;
-    }
-    myExecutorService.shutdown();
-  }
-=======
->>>>>>> 1e5b25b8
-
-    renderTask.setPsiFile(file);
-    renderTask.setOverrideBgColor(UIUtil.TRANSPARENT_COLOR.getRGB());
-    renderTask.setDecorations(false);
-    renderTask.setRenderingMode(SessionParams.RenderingMode.V_SCROLL);
-    renderTask.setFolderType(ResourceFolderType.LAYOUT);
-
     renderTask.inflate();
     try {
       return renderTask.render().get(renderTimeoutSeconds, TimeUnit.SECONDS);
@@ -476,9 +198,4 @@
       myRenderTask = null;
     }
   }
-
-  private interface RenderResultHandler {
-    @Nullable
-    BufferedImage handle(@NotNull RenderResult result);
-  }
 }