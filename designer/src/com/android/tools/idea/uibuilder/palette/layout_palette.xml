<!--
  ~ Copyright (C) 2015 The Android Open Source Project
  ~
  ~ Licensed under the Apache License, Version 2.0 (the "License");
  ~ you may not use this file except in compliance with the License.
  ~ You may obtain a copy of the License at
  ~
  ~      http://www.apache.org/licenses/LICENSE-2.0
  ~
  ~ Unless required by applicable law or agreed to in writing, software
  ~ distributed under the License is distributed on an "AS IS" BASIS,
  ~ WITHOUT WARRANTIES OR CONDITIONS OF ANY KIND, either express or implied.
  ~ See the License for the specific language governing permissions and
  ~ limitations under the License.
  -->
<palette>
  <group name="Widgets">
    <item tag="Button"/>
    <item tag="ToggleButton"/>
    <item tag="CheckBox"/>
    <item tag="RadioButton"/>
    <item tag="CheckedTextView"/>
    <item tag="Spinner"/>
    <item tag="ProgressBar"
          title="ProgressBar">
      <xml reuse="preview,drag-preview">
        <![CDATA[
            <ProgressBar
              style="?android:attr/progressBarStyle"
              android:layout_width="wrap_content"
              android:layout_height="wrap_content"
            />
          ]]>
      </xml>
    </item>
    <item tag="ProgressBar"
          id="HorizontalProgressBar"
          icon="AndroidIcons.Views.ProgressBarHorizontal"
          title="ProgressBar (Horizontal)"
          scale="2.0">
      <xml reuse="preview,drag-preview">
        <![CDATA[
            <ProgressBar
              style="?android:attr/progressBarStyleHorizontal"
              android:layout_width="wrap_content"
              android:layout_height="wrap_content"
            />
          ]]>
      </xml>
    </item>
    <item tag="SeekBar"/>
    <item tag="SeekBar"
          id="DiscreteSeekBar"
          icon="AndroidIcons.Views.SeekBarDiscrete"
          title="SeekBar (Discrete)">
      <xml reuse="preview,drag-preview">
        <![CDATA[
            <SeekBar
              style="@style/Widget.AppCompat.SeekBar.Discrete"
              android:layout_width="wrap_content"
              android:layout_height="wrap_content"
              android:max="10"
              android:progress="3"
            />
          ]]>
      </xml>
    </item>
    <item tag="QuickContactBadge"/>
    <item tag="RatingBar" scale="0.4"/>
    <item tag="Switch"/>
    <item tag="Space"/>
  </group>

  <group name="Text">
<<<<<<< HEAD
=======
    <item tag="TextView"/>
>>>>>>> 1e5b25b8
    <item tag="EditText" title="Plain Text">
      <xml reuse="drag-preview">
        <![CDATA[
            <EditText
              android:layout_width="wrap_content"
              android:layout_height="wrap_content"
              android:inputType="textPersonName"
              android:text="Name"
              android:ems="10"
            />
          ]]>
      </xml>
      <preview>
        <![CDATA[
            <EditText
              android:text="abc"
              android:layout_width="200dip"
              android:layout_height="wrap_content">
            </EditText>
          ]]>
      </preview>
    </item>
    <item tag="EditText" id="Password" title="Password"
          icon="AndroidIcons.Views.EditTextPassword">
      <xml reuse="drag-preview">
        <![CDATA[
            <EditText
              android:layout_width="wrap_content"
              android:layout_height="wrap_content"
              android:inputType="textPassword"
              android:ems="10"
            />
          ]]>
      </xml>
      <preview>
        <![CDATA[
            <EditText
              android:id="@+id/Password"
              android:inputType="textPassword"
              android:text="••••••••"
              android:layout_width="200dip"
              android:layout_height="wrap_content">
            </EditText>
          ]]>
      </preview>
    </item>
    <item tag="EditText" id="PasswordNumeric" title="Password (Numeric)"
          icon="AndroidIcons.Views.EditTextPasswordNumeric">
      <xml reuse="drag-preview">
        <![CDATA[
            <EditText
              android:layout_width="wrap_content"
              android:layout_height="wrap_content"
              android:inputType="numberPassword"
              android:ems="10"
            />
          ]]>
      </xml>
      <preview>
        <![CDATA[
            <!-- android:inputType="numberPassword" not used here to allow digits in preview only -->
            <EditText
              android:id="@+id/PasswordNumeric"
              android:text="1•••2•••3"
              android:layout_width="200dip"
              android:layout_height="wrap_content">
            </EditText>
          ]]>
      </preview>
    </item>
    <item tag="EditText" id="Email" title="E-mail"
      icon="AndroidIcons.Views.EditTextEmail">
      <xml reuse="drag-preview">
        <![CDATA[
            <EditText
              android:layout_width="wrap_content"
              android:layout_height="wrap_content"
              android:inputType="textEmailAddress"
              android:ems="10"
            />
          ]]>
      </xml>
      <preview>
        <![CDATA[
            <EditText
              android:id="@+id/Email"
              android:inputType="textEmailAddress"
              android:text="user@domain.com"
              android:layout_width="200dip"
              android:layout_height="wrap_content">
            </EditText>
          ]]>
      </preview>
    </item>
    <item tag="EditText" id="Phone" title="Phone"
          icon="AndroidIcons.Views.EditTextPhone">
      <xml reuse="drag-preview">
        <![CDATA[
            <EditText
              android:layout_width="wrap_content"
              android:layout_height="wrap_content"
              android:inputType="phone"
              android:ems="10"
            />
          ]]>
      </xml>
      <preview>
        <![CDATA[
            <EditText
              android:id="@+id/Phone"
              android:inputType="phone"
              android:text="(555) 123 0100"
              android:layout_width="200dip"
              android:layout_height="wrap_content">
            </EditText>
          ]]>
      </preview>
    </item>
    <item tag="EditText" id="PostalAddress" title="Postal Address"
          icon="AndroidIcons.Views.EditTextPostalAddress">
      <xml reuse="drag-preview">
        <![CDATA[
            <EditText
              android:layout_width="wrap_content"
              android:layout_height="wrap_content"
              android:inputType="textPostalAddress"
              android:ems="10"
            />
          ]]>
      </xml>
      <preview>
        <![CDATA[
            <EditText
              android:id="@+id/PostalAddress"
              android:inputType="textPostalAddress"
              android:text="Address"
              android:layout_width="200dip"
              android:layout_height="100dip">
            </EditText>
          ]]>
      </preview>
    </item>
    <item tag="EditText" id="MultilineText" title="Multiline Text"
          icon="AndroidIcons.Views.EditTextMultiline">
      <xml reuse="drag-preview">
        <![CDATA[
            <EditText
              android:layout_width="wrap_content"
              android:layout_height="wrap_content"
              android:inputType="textMultiLine"
              android:ems="10"
            />
          ]]>
      </xml>
      <preview>
        <![CDATA[
            <EditText
              android:id="@+id/MultilineText"
              android:inputType="textMultiLine"
              android:text="Lorem ipsum dolor sit amet, consectetur adipiscing elit, sed do eiusmod tempor"
              android:layout_width="200dip"
              android:layout_height="100dip">
            </EditText>
          ]]>
      </preview>
    </item>
    <item tag="EditText" id="Time" title="Time"
          icon="AndroidIcons.Views.EditTextTime">
      <xml reuse="drag-preview">
        <![CDATA[
            <EditText
              android:layout_width="wrap_content"
              android:layout_height="wrap_content"
              android:inputType="time"
              android:ems="10"
            />
          ]]>
      </xml>
      <preview>
        <![CDATA[
            <EditText
              android:id="@+id/Time"
              android:inputType="time"
              android:text="12:00am"
              android:layout_width="200dip"
              android:layout_height="wrap_content">
            </EditText>
          ]]>
      </preview>
    </item>
    <item tag="EditText" id="Date" title="Date"
      icon="AndroidIcons.Views.EditTextDate">
      <xml reuse="drag-preview">
        <![CDATA[
            <EditText
              android:layout_width="wrap_content"
              android:layout_height="wrap_content"
              android:inputType="date"
              android:ems="10"
            />
          ]]>
      </xml>
      <preview>
        <![CDATA[
            <EditText
              android:id="@+id/Date"
              android:inputType="date"
              android:text="1/1/2011"
              android:layout_width="200dip"
              android:layout_height="wrap_content">
            </EditText>
          ]]>
      </preview>
    </item>
    <item tag="EditText" id="Number" title="Number"
          icon="AndroidIcons.Views.EditTextNumber">
      <xml reuse="drag-preview">
        <![CDATA[
            <EditText
              android:layout_width="wrap_content"
              android:layout_height="wrap_content"
              android:inputType="number"
              android:ems="10"
            />
          ]]>
      </xml>
      <preview>
        <![CDATA[
            <EditText
              android:id="@+id/Number"
              android:inputType="number"
              android:text="42"
              android:layout_width="200dip"
              android:layout_height="wrap_content">
            </EditText>
          ]]>
      </preview>
    </item>
    <item tag="EditText" id="SignedNumber" title="Number (Signed)"
      icon="AndroidIcons.Views.EditTextSigned">
      <xml reuse="drag-preview">
        <![CDATA[
            <EditText
              android:layout_width="wrap_content"
              android:layout_height="wrap_content"
              android:inputType="numberSigned"
              android:ems="10"
            />
          ]]>
      </xml>
      <preview>
        <![CDATA[
            <EditText
              android:id="@+id/SignedNumber"
              android:inputType="numberSigned"
              android:text="-42"
              android:layout_width="200dip"
              android:layout_height="wrap_content">
            </EditText>
          ]]>
      </preview>
    </item>
    <item tag="EditText" id="DecimalNumber" title="Number (Decimal)"
      icon="AndroidIcons.Views.EditTextNumberDecimal">
      <xml reuse="drag-preview">
        <![CDATA[
            <EditText
              android:layout_width="wrap_content"
              android:layout_height="wrap_content"
              android:inputType="numberDecimal"
              android:ems="10"
            />
          ]]>
      </xml>
      <preview>
        <![CDATA[
            <EditText
              android:id="@+id/DecimalNumber"
              android:inputType="numberDecimal"
              android:text="42.0"
              android:layout_width="200dip"
              android:layout_height="wrap_content">
            </EditText>
          ]]>
      </preview>
    </item>
    <item tag="AutoCompleteTextView"/>
    <item tag="MultiAutoCompleteTextView"/>
  </group>

  <group name="Layouts">
    <item tag="android.support.constraint.ConstraintLayout"/>
    <item tag="GridLayout"/>
    <!--
    TODO: Uncomment this once flag for Flexbox is enabled
    <item tag="com.google.android.flexbox.FlexboxLayout"/>
    -->
    <item tag="FrameLayout"/>
    <item tag="LinearLayout"
          title="LinearLayout (horizontal)"
          icon="AndroidIcons.Views.LinearLayout">
      <xml>
        <![CDATA[
            <LinearLayout
              android:orientation="horizontal"
              android:layout_width="match_parent"
              android:layout_height="match_parent">
            </LinearLayout>
          ]]>
      </xml>
    </item>
    <item tag="LinearLayout"
          title="LinearLayout (vertical)"
          icon="AndroidIcons.Views.VerticalLinearLayout">
      <xml>
        <![CDATA[
            <LinearLayout
              android:orientation="vertical"
              android:layout_width="match_parent"
              android:layout_height="match_parent">
            </LinearLayout>
          ]]>
      </xml>
    </item>
    <item tag="RelativeLayout"/>
    <item tag="TableLayout"/>
    <item tag="TableRow"/>
    <item tag="fragment"/>
  </group>

  <group name="Containers">
    <item tag="RadioGroup"/>
    <item tag="ListView"/>
    <item tag="GridView"/>
    <item tag="ExpandableListView"/>
    <item tag="ScrollView"/>
    <item tag="HorizontalScrollView"/>
    <item tag="TabHost"/>
    <item tag="WebView"/>
    <item tag="SearchView"/>
    <item tag="android.support.v4.view.ViewPager"/>
  </group>
  <group name="Images">
    <item tag="ImageButton"/>
    <item tag="ImageView"/>
    <item tag="VideoView"/>
  </group>
  <group name="Date">
    <item tag="TimePicker" render-separately="true"/>
    <item tag="DatePicker"/>
    <item tag="CalendarView"/>
    <item tag="Chronometer"/>
    <item tag="TextClock"/>
  </group>
  <group name="Transitions">
    <item tag="ImageSwitcher"/>
    <item tag="AdapterViewFlipper"/>
    <item tag="StackView"/>
    <item tag="TextSwitcher"/>
    <item tag="ViewAnimator"/>
    <item tag="ViewFlipper"/>
    <item tag="ViewSwitcher"/>
  </group>
  <group name="Advanced">
    <item tag="include"/>
    <item tag="requestFocus"/>
    <item tag="view"/>
    <item tag="ViewStub"/>
    <item tag="TextureView"/>
    <item tag="SurfaceView"/>
    <item tag="NumberPicker"/>
  </group>
  <group name="Google">
    <item tag="com.google.android.gms.ads.AdView"/>
    <item tag="com.google.android.gms.maps.MapView"/>
  </group>
  <group name="Design">
    <item tag="android.support.design.widget.CoordinatorLayout"/>
    <item tag="android.support.design.widget.AppBarLayout"/>
    <item tag="android.support.design.widget.TabLayout"/>
    <item tag="android.support.design.widget.TabItem"/>
    <item tag="android.support.v4.widget.NestedScrollView"/>
    <item tag="android.support.design.widget.FloatingActionButton"/>
    <item tag="android.support.design.widget.TextInputLayout"/>
    <!-- Tabs -->
  </group>
  <group name="AppCompat">
    <item tag="android.support.v7.widget.CardView"/>
    <item tag="android.support.v7.widget.GridLayout"/>
    <item tag="android.support.v7.widget.RecyclerView"/>
    <item tag="android.support.v7.widget.Toolbar" render-separately="true"/>
  </group>
</palette><|MERGE_RESOLUTION|>--- conflicted
+++ resolved
@@ -72,10 +72,7 @@
   </group>
 
   <group name="Text">
-<<<<<<< HEAD
-=======
     <item tag="TextView"/>
->>>>>>> 1e5b25b8
     <item tag="EditText" title="Plain Text">
       <xml reuse="drag-preview">
         <![CDATA[
