--- conflicted
+++ resolved
@@ -16,27 +16,17 @@
 package com.android.tools.idea.uibuilder.palette;
 
 import com.android.annotations.VisibleForTesting;
-<<<<<<< HEAD
-import com.android.tools.adtui.splitter.ComponentsSplitter;
-=======
 import com.android.tools.adtui.workbench.StartFilteringListener;
->>>>>>> 1e5b25b8
 import com.android.tools.adtui.workbench.ToolContent;
 import com.android.tools.idea.configurations.Configuration;
 import com.android.tools.idea.uibuilder.model.DnDTransferComponent;
 import com.android.tools.idea.uibuilder.model.DnDTransferItem;
 import com.android.tools.idea.uibuilder.model.ItemTransferable;
-<<<<<<< HEAD
-import com.android.tools.idea.uibuilder.model.NlLayoutType;
-import com.android.tools.idea.uibuilder.surface.DesignSurface;
-import com.intellij.ide.CopyProvider;
-=======
 import com.android.tools.idea.common.model.NlLayoutType;
 import com.android.tools.idea.common.surface.DesignSurface;
 import com.android.tools.idea.uibuilder.surface.NlDesignSurface;
 import com.intellij.ide.CopyProvider;
 import com.intellij.ide.util.PropertiesComponent;
->>>>>>> 1e5b25b8
 import com.intellij.openapi.Disposable;
 import com.intellij.openapi.actionSystem.AnAction;
 import com.intellij.openapi.actionSystem.DataContext;
@@ -46,11 +36,7 @@
 import com.intellij.openapi.module.Module;
 import com.intellij.openapi.project.Project;
 import com.intellij.openapi.util.Disposer;
-<<<<<<< HEAD
-import com.intellij.util.ui.JBUI;
-=======
 import org.jetbrains.android.facet.AndroidFacet;
->>>>>>> 1e5b25b8
 import org.jetbrains.annotations.NonNls;
 import org.jetbrains.annotations.NotNull;
 import org.jetbrains.annotations.Nullable;
@@ -59,22 +45,11 @@
 import javax.swing.*;
 import java.awt.*;
 import java.util.ArrayList;
-<<<<<<< HEAD
-import java.util.Collections;
-import java.util.List;
-
-import static com.android.tools.adtui.splitter.SplitterUtil.setMinimumHeight;
-
-public class NlPalettePanel extends JPanel implements Disposable, DataProvider, ToolContent<DesignSurface> {
-  private final Project myProject;
-  private final NlPreviewPanel myPreviewPane;
-=======
 import java.util.List;
 
 public class NlPalettePanel extends JPanel implements Disposable, DataProvider, ToolContent<DesignSurface> {
   static final String PALETTE_MODE = "palette.mode";
 
->>>>>>> 1e5b25b8
   private final CopyProvider myCopyProvider;
   private final NlPaletteTreeGrid myPalettePanel;
   private final DependencyManager myDependencyManager;
@@ -82,47 +57,16 @@
   private NlLayoutType myLayoutType;
   private Runnable myCloseAutoHideCallback;
 
-<<<<<<< HEAD
-  public NlPalettePanel(@NotNull Project project, @Nullable DesignSurface designSurface) {
-=======
   public NlPalettePanel(@NotNull Project project, @Nullable NlDesignSurface designSurface) {
->>>>>>> 1e5b25b8
     this(project, designSurface, CopyPasteManager.getInstance());
   }
 
   @VisibleForTesting
-<<<<<<< HEAD
-  NlPalettePanel(@NotNull Project project, @Nullable DesignSurface designSurface, @NotNull CopyPasteManager copyPasteManager) {
-    myProject = project;
-=======
   NlPalettePanel(@NotNull Project project, @Nullable NlDesignSurface designSurface, @NotNull CopyPasteManager copyPasteManager) {
->>>>>>> 1e5b25b8
     myCopyPasteManager = copyPasteManager;
     IconPreviewFactory iconPreviewFactory = new IconPreviewFactory();
     Disposer.register(this, iconPreviewFactory);
     myDependencyManager = new DependencyManager(project, this, this);
-<<<<<<< HEAD
-    myPalettePanel = new NlPaletteTreeGrid(project, myDependencyManager, this::closeAutoHideToolWindow, designSurface, iconPreviewFactory);
-    myPreviewPane = new NlPreviewPanel(new NlPreviewImagePanel(iconPreviewFactory, myDependencyManager, this::closeAutoHideToolWindow));
-    myCopyProvider = new CopyProviderImpl();
-    myPalettePanel.setSelectionListener(myPreviewPane);
-    myLayoutType = NlLayoutType.UNKNOWN;
-
-    // Use a ComponentSplitter instead of a Splitter here to avoid a fat splitter size.
-    ComponentsSplitter splitter = new ComponentsSplitter(true, true);
-    splitter.setInnerComponent(myPalettePanel);
-    splitter.setLastComponent(myPreviewPane);
-    splitter.setHonorComponentsMinimumSize(true);
-    splitter.setLastSize(JBUI.scale(140));
-    setMinimumHeight(myPalettePanel, 20);
-    setMinimumHeight(myPreviewPane, 40);
-    Disposer.register(this, splitter);
-    Disposer.register(this, myPalettePanel);
-    Disposer.register(this, myPreviewPane);
-
-    setLayout(new BorderLayout());
-    add(splitter, BorderLayout.CENTER);
-=======
     myPalettePanel = new NlPaletteTreeGrid(
       project, getInitialMode(), myDependencyManager, this::closeAutoHideToolWindow, designSurface, iconPreviewFactory);
     myCopyProvider = new CopyProviderImpl();
@@ -132,7 +76,6 @@
 
     setLayout(new BorderLayout());
     add(myPalettePanel, BorderLayout.CENTER);
->>>>>>> 1e5b25b8
 
     setToolContext(designSurface);
   }
@@ -170,15 +113,8 @@
     return actions;
   }
 
-<<<<<<< HEAD
-  @NotNull
-  @Override
-  public List<AnAction> getAdditionalActions() {
-    return Collections.emptyList();
-  }
-
-  @Override
-  public void registerCloseAutoHideWindow(@NotNull Runnable runnable) {
+  @Override
+  public void setCloseAutoHideWindow(@NotNull Runnable runnable) {
     myCloseAutoHideCallback = runnable;
   }
 
@@ -190,42 +126,15 @@
   @Override
   public void setFilter(@NotNull String filter) {
     myPalettePanel.setFilter(filter);
-=======
-  @Override
-  public void setCloseAutoHideWindow(@NotNull Runnable runnable) {
-    myCloseAutoHideCallback = runnable;
-  }
-
-  @Override
-  public boolean supportsFiltering() {
-    return true;
-  }
-
-  @Override
-  public void setFilter(@NotNull String filter) {
-    myPalettePanel.setFilter(filter);
   }
 
   @Override
   public void setStartFiltering(@NotNull StartFilteringListener listener) {
     myPalettePanel.setStartFiltering(listener);
->>>>>>> 1e5b25b8
   }
 
   @Override
   public void setToolContext(@Nullable DesignSurface designSurface) {
-<<<<<<< HEAD
-    myPreviewPane.setDesignSurface(designSurface);
-    Module module = getModule(designSurface);
-    if (designSurface != null && module != null && myLayoutType != designSurface.getLayoutType()) {
-      myLayoutType = designSurface.getLayoutType();
-      NlPaletteModel model = NlPaletteModel.get(myProject);
-      Palette palette = model.getPalette(myLayoutType);
-      myPalettePanel.populateUiModel(palette, designSurface);
-      myDependencyManager.setPalette(palette, module);
-      repaint();
-    }
-=======
     assert designSurface == null || designSurface instanceof NlDesignSurface;
     Module module = getModule(designSurface);
     if (designSurface != null && module != null && myLayoutType != designSurface.getLayoutType()) {
@@ -243,7 +152,6 @@
     myPalettePanel.populateUiModel(palette, (NlDesignSurface)designSurface);
     myDependencyManager.setPalette(palette, module);
     repaint();
->>>>>>> 1e5b25b8
   }
 
   private void closeAutoHideToolWindow() {
@@ -262,14 +170,6 @@
   @NotNull
   public PaletteMode getMode() {
     return myPalettePanel.getMode();
-<<<<<<< HEAD
-  }
-
-  public void setMode(@NotNull PaletteMode mode) {
-    myPalettePanel.setMode(mode);
-  }
-
-=======
   }
 
   public void setMode(@NotNull PaletteMode mode) {
@@ -286,7 +186,6 @@
     }
   }
 
->>>>>>> 1e5b25b8
   @Override
   public void dispose() {
   }
