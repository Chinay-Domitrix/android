/*
 * Copyright (C) 2019 The Android Open Source Project
 *
 * Licensed under the Apache License, Version 2.0 (the "License");
 * you may not use this file except in compliance with the License.
 * You may obtain a copy of the License at
 *
 *      http://www.apache.org/licenses/LICENSE-2.0
 *
 * Unless required by applicable law or agreed to in writing, software
 * distributed under the License is distributed on an "AS IS" BASIS,
 * WITHOUT WARRANTIES OR CONDITIONS OF ANY KIND, either express or implied.
 * See the License for the specific language governing permissions and
 * limitations under the License.
 */
package com.android.tools.idea.uibuilder.palette;

import static com.android.SdkConstants.ANDROIDX_PKG;
import static com.android.SdkConstants.ANDROID_SUPPORT_PKG_PREFIX;
import static com.android.SdkConstants.BUTTON;
import static com.android.SdkConstants.FRAGMENT_CONTAINER_VIEW;
import static com.android.SdkConstants.IMAGE_VIEW;
import static com.android.SdkConstants.MATERIAL2_PKG;
import static com.android.AndroidXConstants.RECYCLER_VIEW;
import static com.android.SdkConstants.SCROLL_VIEW;
import static com.android.SdkConstants.SWITCH;
import static com.android.SdkConstants.TEXT_VIEW;

import com.android.SdkConstants.PreferenceTags;
import com.android.annotations.concurrency.GuardedBy;
import com.android.annotations.concurrency.Slow;
import com.android.annotations.concurrency.UiThread;
import com.android.tools.idea.common.type.DesignerEditorFileType;
import com.android.tools.idea.uibuilder.type.LayoutEditorFileType;
import com.google.common.annotations.VisibleForTesting;
import com.intellij.ide.util.PropertiesComponent;
import com.intellij.openapi.Disposable;
import com.intellij.openapi.application.ApplicationManager;
import com.intellij.openapi.util.Condition;
import com.intellij.openapi.util.Conditions;
import com.intellij.openapi.util.Disposer;
import com.intellij.util.concurrency.AppExecutorUtil;
import com.intellij.util.concurrency.EdtExecutorService;
import com.intellij.util.ui.UIUtil;
import java.util.ArrayList;
import java.util.Collections;
import java.util.List;
import java.util.concurrent.CompletableFuture;
import java.util.concurrent.locks.ReentrantReadWriteLock;
import org.jetbrains.android.facet.AndroidFacet;
import org.jetbrains.annotations.NotNull;

/**
 * The Palette UI will interact exclusively with this data model.
 *
 * This model is responsible for loading data for the wanted palette
 * and generating updates to 2 list models: category list and item list.
 */
@UiThread
public class DataModel implements Disposable {
  public static final Palette.Group COMMON = new Palette.Group("Common");
  public static final Palette.Group RESULTS = new Palette.Group("All Results");
  @VisibleForTesting
  public static final String FAVORITE_ITEMS = "Palette.Favorite.items";

  private final CategoryListModel myListModel;
  private final ItemListModel myItemModel;
  private final Condition<Palette.Item> myFilterCondition;
  private final PatternFilter myFilterPattern;
  private final DependencyManager myDependencyManager;
  private final List<String> myFavoriteItems;
  private final NlPaletteModel.UpdateListener myUpdateListener;
  private NlPaletteModel myPaletteModel;
  private LayoutEditorFileType myLayoutType;
  private final ReentrantReadWriteLock myPaletteLock = new ReentrantReadWriteLock();
  @GuardedBy("myPaletteLock")
  private Palette myPalette;
  private Palette.Group myCurrentSelectedGroup;
  private boolean myDisposed;

  public DataModel(@NotNull Disposable parent, @NotNull DependencyManager dependencyManager) {
    Disposer.register(parent, this);
    myListModel = new CategoryListModel();
    myItemModel = new ItemListModel();
    myFavoriteItems = readFavoriteItems();
    myDependencyManager = dependencyManager;
    myPalette = Palette.EMPTY;
    myCurrentSelectedGroup = COMMON;
    myUpdateListener = this::update;
    myDependencyManager.addDependencyChangeListener(this::onDependenciesChanged);

    myFilterPattern = new PatternFilter();
    // This filter will hide or display the androidx.* components in the palette depending on whether the
    // project supports the androidx libraries.
    Condition<Palette.Item> androidxFilter = item -> {
      String tagName = item.getTagName();
      boolean isAndroidxTag = tagName.startsWith(ANDROIDX_PKG) || tagName.startsWith(MATERIAL2_PKG);
      boolean isOldSupportLibTag = !isAndroidxTag && tagName.startsWith(ANDROID_SUPPORT_PKG_PREFIX);
      if (!isAndroidxTag && !isOldSupportLibTag) {
        return true;
      }

      return myDependencyManager.useAndroidXDependencies() ? isAndroidxTag : isOldSupportLibTag;
    };
    myFilterCondition = Conditions.and(androidxFilter, myFilterPattern);
  }

  @NotNull
  public CategoryListModel getCategoryListModel() {
    return myListModel;
  }

  @NotNull
  public ItemListModel getItemListModel() {
    return myItemModel;
  }

  /**
   * This method changes the {@link LayoutEditorFileType} for this palette. If different to the current one, the model will automatically
   * update. This method is asynchronous since it executes potentially blocking operations.
   * When the returned {@link CompletableFuture} completes, the {@link DataModel} will be fully up-to-date.
   */
  @NotNull
  public CompletableFuture<Void> setLayoutTypeAsync(@NotNull AndroidFacet facet, @NotNull LayoutEditorFileType layoutType) {
    NlPaletteModel paletteModel = NlPaletteModel.get(facet);
    if (layoutType.equals(myLayoutType) && paletteModel == myPaletteModel) {
      return CompletableFuture.completedFuture(null);
    }

    if (myPaletteModel != null) {
      myPaletteModel.removeUpdateListener(myUpdateListener);
    }
    myLayoutType = layoutType;
    myPaletteModel = paletteModel;
    myPaletteModel.addUpdateListener(myUpdateListener);

    return CompletableFuture.runAsync(() -> {
      Palette palette = paletteModel.getPalette(layoutType);
      myPaletteLock.writeLock().lock();
      try {
        myPalette = palette;
        myDependencyManager.setPalette(myPalette, facet.getModule());
      }
      finally {
        myPaletteLock.writeLock().unlock();
      }
    }, AppExecutorUtil.getAppExecutorService())
    .thenRunAsync(this::update, EdtExecutorService.getInstance());
  }

  @Override
  public void dispose() {
    if (myPaletteModel != null) {
      myPaletteModel.removeUpdateListener(myUpdateListener);
    }
    myDisposed = true;
  }

  public void setFilterPattern(@NotNull String pattern) {
    if (myFilterPattern.setPattern(pattern)) {
      update();
    }
  }

  public boolean hasFilterPattern() {
    return myFilterPattern.hasPattern();
  }

  public int getMatchCount() {
    return myListModel.getMatchCountAt(0);
  }

  public void categorySelectionChanged(@NotNull Palette.Group selectedGroup) {
    createFilteredItems(selectedGroup);
    myCurrentSelectedGroup = selectedGroup;
  }

  public boolean isFavoriteItem(@NotNull Palette.Item item) {
    return myFavoriteItems.contains(item.getId());
  }

  public void addFavoriteItem(@NotNull Palette.Item item) {
    if (myFavoriteItems.contains(item.getId())) {
      return;
    }
    myFavoriteItems.add(item.getId());
    PropertiesComponent.getInstance().setList(FAVORITE_ITEMS, myFavoriteItems);
    update();
  }

  public void removeFavoriteItem(@NotNull Palette.Item item) {
    if (!myFavoriteItems.contains(item.getId())) {
      return;
    }
    myFavoriteItems.remove(item.getId());
    PropertiesComponent.getInstance().setList(FAVORITE_ITEMS, myFavoriteItems);
    update();
    if (myCurrentSelectedGroup == COMMON) {
      createFilteredItems(COMMON);
    }
  }

  @NotNull
  @VisibleForTesting
  Palette getPalette() {
    myPaletteLock.readLock().lock();
    try {
      return myPalette;
    } finally {
      myPaletteLock.readLock().unlock();
    }
  }

  @NotNull
  private static List<String> readFavoriteItems() {
    List<String> favorites = PropertiesComponent.getInstance().getList(FAVORITE_ITEMS);
<<<<<<< HEAD
    if (favorites != null) {
      return favorites;
    }
    return List.of(
      TEXT_VIEW,
      BUTTON,
      IMAGE_VIEW,
      RECYCLER_VIEW.oldName(),
      RECYCLER_VIEW.newName(),
      FRAGMENT_CONTAINER_VIEW,
      SCROLL_VIEW,
      SWITCH,
      PreferenceTags.CHECK_BOX_PREFERENCE,
      PreferenceTags.EDIT_TEXT_PREFERENCE,
      PreferenceTags.SWITCH_PREFERENCE,
      PreferenceTags.PREFERENCE_CATEGORY
      );
=======
    if (favorites == null) {
      return Lists.newArrayList(
        TEXT_VIEW,
        BUTTON,
        IMAGE_VIEW,
        RECYCLER_VIEW.oldName(),
        RECYCLER_VIEW.newName(),
        FRAGMENT_CONTAINER_VIEW,
        SCROLL_VIEW,
        SWITCH,
        PreferenceTags.CHECK_BOX_PREFERENCE,
        PreferenceTags.EDIT_TEXT_PREFERENCE,
        PreferenceTags.SWITCH_PREFERENCE,
        PreferenceTags.PREFERENCE_CATEGORY);
    }
    return favorites;
>>>>>>> b5f40ffd
  }

  @Slow
  private void update(@NotNull NlPaletteModel paletteModel, @NotNull DesignerEditorFileType layoutType) {
    //noinspection UnstableApiUsage
    ApplicationManager.getApplication().assertIsNonDispatchThread();

    if (myPaletteModel != paletteModel || layoutType != myLayoutType || myDisposed || Disposer.isDisposed(paletteModel)) {
      return;
    }
    myPaletteLock.writeLock().lock();
    try {
      myPalette = paletteModel.getPalette(myLayoutType);
      myDependencyManager.setPalette(myPalette, paletteModel.getModule());
    } finally {
      myPaletteLock.writeLock().unlock();
    }
    ApplicationManager.getApplication().invokeLater(this::update);
  }

  @UiThread
  private void update() {
    ApplicationManager.getApplication().assertIsDispatchThread();

    assert myLayoutType != null;
    boolean isUserSearch = myFilterPattern.hasPattern();
    List<Palette.Group> groups = new ArrayList<>();
    List<Integer> matchCounts = isUserSearch ? new ArrayList<>() : Collections.emptyList();

    groups.add(isUserSearch ? RESULTS : COMMON);

    if (isUserSearch) {
      matchCounts.add(0); // Updated later
    }

    getPalette().accept(new Palette.Visitor() {
      private Palette.Group currentGroup = isUserSearch ? RESULTS : COMMON;
      private int matchCount;

      @Override
      public void visit(@NotNull Palette.Group group) {
        currentGroup = group;
        matchCount = 0;
      }

      @Override
      public void visit(@NotNull Palette.Item item) {
        if (currentGroup.equals(item.getParent()) && myFilterCondition.value(item)) {
          matchCount++;
        }
      }

      @Override
      public void visitAfter(@NotNull Palette.Group group) {
        if (matchCount > 0) {
          groups.add(group);
          if (isUserSearch) {
            matchCounts.add(matchCount);
            matchCounts.set(0, matchCounts.get(0) + matchCount);
          }
        }
      }
    });

    myListModel.update(groups, matchCounts);
  }

  /**
   * The dependencies have changed so the items might need to be re-filtered.
   */
  private void onDependenciesChanged() {
    update();
    categorySelectionChanged(myCurrentSelectedGroup);
  }

  private void createFilteredItems(@NotNull Palette.Group selectedGroup) {
    List<Palette.Item> items = new ArrayList<>();
    Palette.Visitor visitor = item -> {
      if (myFilterCondition.value(item)) {
        items.add(item);
      }
    };

    if (selectedGroup != COMMON && selectedGroup != RESULTS) {
      selectedGroup.accept(visitor);
    }
    else if (myListModel.getSize() <= 1 || selectedGroup == RESULTS) {
      getPalette().accept(visitor);
    }
    else {
      Palette palette = getPalette();
      for (String id : myFavoriteItems) {
        Palette.Item item = palette.getItemById(id);
        if (item != null) {
          visitor.visit(item);
        }
      }
    }

    updateItemModel(items);
  }

  private void updateItemModel(@NotNull List<Palette.Item> items) {
    UIUtil.invokeLaterIfNeeded(() -> myItemModel.update(items));
  }
}<|MERGE_RESOLUTION|>--- conflicted
+++ resolved
@@ -15,13 +15,13 @@
  */
 package com.android.tools.idea.uibuilder.palette;
 
+import static com.android.AndroidXConstants.RECYCLER_VIEW;
 import static com.android.SdkConstants.ANDROIDX_PKG;
 import static com.android.SdkConstants.ANDROID_SUPPORT_PKG_PREFIX;
 import static com.android.SdkConstants.BUTTON;
 import static com.android.SdkConstants.FRAGMENT_CONTAINER_VIEW;
 import static com.android.SdkConstants.IMAGE_VIEW;
 import static com.android.SdkConstants.MATERIAL2_PKG;
-import static com.android.AndroidXConstants.RECYCLER_VIEW;
 import static com.android.SdkConstants.SCROLL_VIEW;
 import static com.android.SdkConstants.SWITCH;
 import static com.android.SdkConstants.TEXT_VIEW;
@@ -214,27 +214,8 @@
   @NotNull
   private static List<String> readFavoriteItems() {
     List<String> favorites = PropertiesComponent.getInstance().getList(FAVORITE_ITEMS);
-<<<<<<< HEAD
-    if (favorites != null) {
-      return favorites;
-    }
-    return List.of(
-      TEXT_VIEW,
-      BUTTON,
-      IMAGE_VIEW,
-      RECYCLER_VIEW.oldName(),
-      RECYCLER_VIEW.newName(),
-      FRAGMENT_CONTAINER_VIEW,
-      SCROLL_VIEW,
-      SWITCH,
-      PreferenceTags.CHECK_BOX_PREFERENCE,
-      PreferenceTags.EDIT_TEXT_PREFERENCE,
-      PreferenceTags.SWITCH_PREFERENCE,
-      PreferenceTags.PREFERENCE_CATEGORY
-      );
-=======
     if (favorites == null) {
-      return Lists.newArrayList(
+      return List.of(
         TEXT_VIEW,
         BUTTON,
         IMAGE_VIEW,
@@ -249,7 +230,6 @@
         PreferenceTags.PREFERENCE_CATEGORY);
     }
     return favorites;
->>>>>>> b5f40ffd
   }
 
   @Slow
