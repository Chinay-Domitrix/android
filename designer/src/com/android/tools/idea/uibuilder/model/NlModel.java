/*
 * Copyright (C) 2015 The Android Open Source Project
 *
 * Licensed under the Apache License, Version 2.0 (the "License");
 * you may not use this file except in compliance with the License.
 * You may obtain a copy of the License at
 *
 *      http://www.apache.org/licenses/LICENSE-2.0
 *
 * Unless required by applicable law or agreed to in writing, software
 * distributed under the License is distributed on an "AS IS" BASIS,
 * WITHOUT WARRANTIES OR CONDITIONS OF ANY KIND, either express or implied.
 * See the License for the specific language governing permissions and
 * limitations under the License.
 */
package com.android.tools.idea.uibuilder.model;

import com.android.ide.common.rendering.api.MergeCookie;
import com.android.ide.common.rendering.api.ViewInfo;
import com.android.ide.common.repository.GradleVersion;
import com.android.sdklib.devices.Device;
import com.android.sdklib.devices.Screen;
import com.android.sdklib.devices.State;
import com.android.tools.idea.AndroidPsiUtils;
import com.android.tools.idea.avdmanager.AvdScreenData;
import com.android.tools.idea.configurations.Configuration;
import com.android.tools.idea.configurations.ConfigurationListener;
import com.android.tools.idea.configurations.ConfigurationMatcher;
<<<<<<< HEAD
import com.android.tools.idea.gradle.AndroidGradleModel;
=======
import com.android.tools.idea.gradle.project.model.AndroidModuleModel;
>>>>>>> 02229574
import com.android.tools.idea.gradle.util.GradleUtil;
import com.android.tools.idea.rendering.*;
import com.android.tools.idea.rendering.Locale;
import com.android.tools.idea.res.ProjectResourceRepository;
import com.android.tools.idea.res.ResourceNotificationManager;
import com.android.tools.idea.res.ResourceNotificationManager.ResourceChangeListener;
import com.android.tools.idea.res.ResourceNotificationManager.ResourceVersion;
import com.android.tools.idea.templates.TemplateUtils;
import com.android.tools.idea.uibuilder.analytics.NlUsageTrackerManager;
import com.android.tools.idea.uibuilder.api.*;
import com.android.tools.idea.uibuilder.editor.NlEditor;
import com.android.tools.idea.uibuilder.editor.NlEditorProvider;
import com.android.tools.idea.uibuilder.handlers.ViewEditorImpl;
import com.android.tools.idea.uibuilder.handlers.ViewHandlerManager;
import com.android.tools.idea.uibuilder.lint.LintAnnotationsModel;
import com.android.tools.idea.uibuilder.surface.DesignSurface;
import com.android.tools.idea.uibuilder.surface.ScreenView;
import com.android.tools.idea.uibuilder.surface.ZoomType;
import com.android.util.PropertiesMap;
import com.android.utils.XmlUtils;
import com.google.common.annotations.VisibleForTesting;
import com.google.common.collect.*;
import com.google.wireless.android.sdk.stats.LayoutEditorEvent;
import com.intellij.openapi.Disposable;
import com.intellij.openapi.application.ApplicationManager;
import com.intellij.openapi.application.Result;
import com.intellij.openapi.command.WriteCommandAction;
import com.intellij.openapi.diagnostic.Logger;
import com.intellij.openapi.fileEditor.FileEditor;
import com.intellij.openapi.fileEditor.FileEditorManager;
import com.intellij.openapi.fileEditor.OpenFileDescriptor;
import com.intellij.openapi.fileEditor.impl.text.TextEditorProvider;
import com.intellij.openapi.module.Module;
import com.intellij.openapi.progress.util.ProgressIndicatorBase;
import com.intellij.openapi.project.DumbService;
import com.intellij.openapi.project.Project;
import com.intellij.openapi.util.Computable;
import com.intellij.openapi.util.Disposer;
import com.intellij.openapi.util.ModificationTracker;
import com.intellij.openapi.util.text.StringUtil;
import com.intellij.openapi.vfs.VirtualFile;
import com.intellij.psi.PsiElement;
import com.intellij.psi.XmlElementFactory;
import com.intellij.psi.util.PsiTreeUtil;
import com.intellij.psi.xml.XmlAttribute;
import com.intellij.psi.xml.XmlDocument;
import com.intellij.psi.xml.XmlFile;
import com.intellij.psi.xml.XmlTag;
import com.intellij.util.Alarm;
import com.intellij.util.IncorrectOperationException;
import com.intellij.util.ui.UIUtil;
import com.intellij.util.ui.update.MergingUpdateQueue;
import com.intellij.util.ui.update.Update;
import org.jetbrains.android.facet.AndroidFacet;
import org.jetbrains.android.util.AndroidResourceUtil;
import org.jetbrains.annotations.NotNull;
import org.jetbrains.annotations.Nullable;

import javax.annotation.concurrent.GuardedBy;
import javax.swing.Timer;
import java.awt.*;
import java.awt.datatransfer.DataFlavor;
import java.awt.datatransfer.Transferable;
import java.awt.datatransfer.UnsupportedFlavorException;
import java.awt.dnd.InvalidDnDOperationException;
import java.io.IOException;
import java.util.*;
import java.util.List;
import java.util.concurrent.atomic.AtomicLong;
import java.util.concurrent.locks.ReentrantReadWriteLock;
import java.util.stream.Stream;

import static com.android.SdkConstants.*;
import static com.intellij.util.ui.update.Update.HIGH_PRIORITY;
import static com.intellij.util.ui.update.Update.LOW_PRIORITY;

/**
 * Model for an XML file
 */
public class NlModel implements Disposable, ResourceChangeListener, ModificationTracker {
  private static final Logger LOG = Logger.getInstance(NlModel.class);
  @AndroidCoordinate private static final int VISUAL_EMPTY_COMPONENT_SIZE = 1;
  private static final boolean CHECK_MODEL_INTEGRITY = false;
  private static final int RENDER_DELAY_MS = 10;
  private final Set<String> myPendingIds = Sets.newHashSet();

  @NotNull private final DesignSurface mySurface;
  @NotNull private final AndroidFacet myFacet;
  @NotNull private final ProjectResourceRepository myProjectResourceRepository;
  private final XmlFile myFile;
  private final ReentrantReadWriteLock myRenderResultLock = new ReentrantReadWriteLock();
  private final ConfigurationListener myConfigurationListener = new ConfigurationListener() {
    @Override
    public boolean changed(int flags) {
      if ((flags & (CFG_DEVICE | CFG_DEVICE_STATE)) != 0 && !mySurface.isCanvasResizing()) {
        mySurface.zoom(ZoomType.FIT_INTO);
      }
<<<<<<< HEAD
=======

>>>>>>> 02229574
      return true;
    }
  };
  @GuardedBy("myRenderResultLock")
  private RenderResult myRenderResult;
  private Configuration myConfiguration;
  private final List<ModelListener> myListeners = Lists.newArrayList();
  private List<NlComponent> myComponents = Lists.newArrayList();
  private final SelectionModel mySelectionModel;
  private LintAnnotationsModel myLintAnnotationsModel;
  private final long myId;
  private boolean myActive;
  private ResourceVersion myRenderedVersion;
  private final ModelVersion myModelVersion = new ModelVersion();
  private AndroidPreviewProgressIndicator myCurrentIndicator;
  private static final Object PROGRESS_LOCK = new Object();
  private RenderTask myRenderTask;
  private final NlLayoutType myType;
  private long myConfigurationModificationCount;

  // Variables to track previous values of the configuration bar for tracking purposes
  private String myPreviousDeviceName;
  private Locale myPreviousLocale;
  private String myPreviousVersion;
  private String myPreviousTheme;
  // Variable to track what triggered the latest render (if known)
  private ChangeType myModificationTrigger;

  @NotNull
  public static NlModel create(@NotNull DesignSurface surface,
                               @Nullable Disposable parent,
                               @NotNull AndroidFacet facet,
                               @NotNull XmlFile file) {
    return new NlModel(surface, parent, facet, file);
  }

  @VisibleForTesting
  protected NlModel(@NotNull DesignSurface surface, @Nullable Disposable parent, @NotNull AndroidFacet facet, @NotNull XmlFile file) {
    mySurface = surface;
    myFacet = facet;
    myFile = file;
    myConfiguration = facet.getConfigurationManager().getConfiguration(myFile.getVirtualFile());
    myConfigurationModificationCount = myConfiguration.getModificationCount();
    mySelectionModel = new SelectionModel();
    myId = System.nanoTime() ^ file.getName().hashCode();
    if (parent != null) {
      Disposer.register(parent, this);
    }
    myType = NlLayoutType.typeOf(file);
    myProjectResourceRepository = ProjectResourceRepository.getProjectResources(myFacet, true);

    updateTrackingConfiguration();
  }

  /**
   * Notify model that it's active. A model is active by default.
   */
  public void activate() {
    if (!myActive) {
      myActive = true;

      myConfiguration.addListener(myConfigurationListener);
      ResourceNotificationManager manager = ResourceNotificationManager.getInstance(myFile.getProject());
      ResourceVersion version = manager.addListener(this, myFacet, myFile, myConfiguration);

      // If the resources have changed or the configuration has been modified, request a model update
      if (!version.equals(myRenderedVersion) || (myConfiguration.getModificationCount() != myConfigurationModificationCount)) {
        String theme = myConfiguration.getTheme();
        if (theme != null && !theme.startsWith(ANDROID_STYLE_RESOURCE_PREFIX) && !myProjectResourceRepository.hasResourceItem(theme)) {
          myConfiguration.setTheme(myConfiguration.getConfigurationManager().computePreferredTheme(myConfiguration));
        }
        requestModelUpdate();
        myModelVersion.myResourceVersion.incrementAndGet();
      }
    }
  }

  /**
   * Notify model that it's not active. This means it can stop watching for events etc. It may be activated again in the future.
   */
  public void deactivate() {
    if (myActive) {
      getRenderingQueue().cancelAllUpdates();
      ResourceNotificationManager manager = ResourceNotificationManager.getInstance(myFile.getProject());
      manager.removeListener(this, myFacet, myFile, myConfiguration);
      myConfigurationModificationCount = myConfiguration.getModificationCount();
      myConfiguration.removeListener(myConfigurationListener);
      myActive = false;
    }
  }

  @NotNull
  public XmlFile getFile() {
    return myFile;
  }

  @NotNull
  public NlLayoutType getType() {
    return myType;
  }

  @NotNull
  public SelectionModel getSelectionModel() {
    return mySelectionModel;
  }

  @Nullable
  public LintAnnotationsModel getLintAnnotationsModel() {
    return myLintAnnotationsModel;
  }

  public void setLintAnnotationsModel(@Nullable LintAnnotationsModel model) {
    myLintAnnotationsModel = model;
    // Deliberately not rev'ing the model version and firing changes here;
    // we know only the warnings layer cares about this change and can be
    // updated by a single repaint
  }

  /**
   * Asynchronously inflates the model and updates the view hierarchy
   */
  protected void requestModelUpdate() {
    ApplicationManager.getApplication().assertIsDispatchThread();

    synchronized (PROGRESS_LOCK) {
      if (myCurrentIndicator == null) {
        myCurrentIndicator = new AndroidPreviewProgressIndicator();
        myCurrentIndicator.start();
      }
    }

    getRenderingQueue().queue(new Update("model.update", HIGH_PRIORITY) {
      @Override
      public void run() {
        DumbService.getInstance(myFacet.getModule().getProject()).waitForSmartMode();
        if (!myFacet.isDisposed()) {
          try {
            if (myFacet.requiresAndroidModel() && myFacet.getAndroidModel() == null) {
              // Try again later - model hasn't been synced yet (and for example we won't
              // be able to resolve custom views coming from libraries like appcompat,
              // resulting in a broken render)
              ApplicationManager.getApplication().invokeLater(() -> requestModelUpdate());
              return;
            }
            updateModel();
          }
          catch (Throwable e) {
            Logger.getInstance(NlModel.class).error(e);
          }
        }

        synchronized (PROGRESS_LOCK) {
          if (myCurrentIndicator != null) {
            myCurrentIndicator.stop();
            myCurrentIndicator = null;
          }
        }
      }

      @Override
      public boolean canEat(Update update) {
        return equals(update);
      }
    });
  }

  @NotNull
  private MergingUpdateQueue getRenderingQueue() {
    synchronized (myRenderingQueueLock) {
      if (myRenderingQueue == null) {
        myRenderingQueue = new MergingUpdateQueue("android.layout.rendering", RENDER_DELAY_MS, true, null, this, null,
                                                  Alarm.ThreadToUse.OWN_THREAD);
        myRenderingQueue.setRestartTimerOnAdd(true);
      }
      return myRenderingQueue;
    }
  }

  private final Object myRenderingQueueLock = new Object();
  private MergingUpdateQueue myRenderingQueue;
  private static final Object RENDERING_LOCK = new Object();

  /**
   * Whether we should render just the viewport
   */
  private static boolean ourRenderViewPort;

  public static void setRenderViewPort(boolean state) {
    ourRenderViewPort = state;
  }

  public static boolean isRenderViewPort() {
    return ourRenderViewPort;
  }

  @VisibleForTesting
  protected void setupRenderTask(@Nullable RenderTask task) {
  }

  /**
   * Synchronously inflates the model and updates the view hierarchy
   *
   * @param force forces the model to be re-inflated even if a previous version was already inflated
   * @returns whether the model was inflated in this call or not
   */
  private boolean inflate(boolean force) {
    Configuration configuration = myConfiguration;
    if (configuration == null) {
      return false;
    }

    ResourceNotificationManager resourceNotificationManager = ResourceNotificationManager.getInstance(myFile.getProject());

    // Some types of files must be saved to disk first, because layoutlib doesn't
    // delegate XML parsers for non-layout files (meaning layoutlib will read the
    // disk contents, so we have to push any edits to disk before rendering)
    LayoutPullParserFactory.saveFileIfNecessary(myFile);

    RenderResult result = null;
    synchronized (RENDERING_LOCK) {
      if (myRenderTask != null && !force) {
        // No need to inflate
        return false;
      }

      // Record the current version we're rendering from; we'll use that in #activate to make sure we're picking up any
      // external changes
      myRenderedVersion = resourceNotificationManager.getCurrentVersion(myFacet, myFile, myConfiguration);

      RenderService renderService = RenderService.get(myFacet);
      RenderLogger logger = renderService.createLogger();
      if (myRenderTask != null) {
        myRenderTask.dispose();
      }
      myRenderTask = renderService.createTask(myFile, configuration, logger, mySurface);
      setupRenderTask(myRenderTask);
      if (myRenderTask != null) {
        if (!isRenderViewPort()) {
          myRenderTask.useDesignMode(myFile);
        }
        result = myRenderTask.inflate();
        if (result == null || !result.getRenderResult().isSuccess()) {
          myRenderTask.dispose();
          myRenderTask = null;

          if (result == null) {
            result = RenderResult.createBlank(myFile);
          }
        }
      }

<<<<<<< HEAD
      myRenderResultLock.writeLock().lock();
      try {
        myRenderResult = result;
        updateHierarchy(result);
      } finally {
=======
      updateHierarchy(result);
      myRenderResultLock.writeLock().lock();
      try {
        myRenderResult = result;
      }
      finally {
>>>>>>> 02229574
        myRenderResultLock.writeLock().unlock();
      }

      return myRenderTask != null;
    }
  }

  @NotNull
  Set<String> getPendingIds() {
    return myPendingIds;
  }

  private void updateHierarchy(@Nullable RenderResult result) {
    if (result == null || !result.getRenderResult().isSuccess()) {
      myComponents = Collections.emptyList();
    }
    else {
      XmlTag rootTag = AndroidPsiUtils.getRootTagSafely(myFile);
      List<ViewInfo> rootViews;
      rootViews = myType == NlLayoutType.MENU ? result.getSystemRootViews() : result.getRootViews();
      updateHierarchy(rootTag, rootViews);
    }
    myModelVersion.increase(ChangeType.UPDATE_HIERARCHY);

    if (CHECK_MODEL_INTEGRITY) {
      checkStructure();
    }
  }

  @VisibleForTesting
  public void updateHierarchy(@Nullable XmlTag rootTag, @NotNull Iterable<ViewInfo> rootViews) {
    ModelUpdater updater = new ModelUpdater(this);
    updater.update(rootTag, rootViews);
  }

  /**
   * Synchronously update the model. This will inflate the layout and notify the listeners using
   * {@link ModelListener#modelChanged(NlModel)}.
   */
  protected void updateModel() {
    inflate(true);
    notifyListenersModelUpdateComplete();
  }

  private void checkStructure() {
    if (CHECK_MODEL_INTEGRITY) {
      ApplicationManager.getApplication().runReadAction(() -> {
        Set<NlComponent> unique = Sets.newIdentityHashSet();
        Set<XmlTag> uniqueTags = Sets.newIdentityHashSet();
        checkUnique(myFile.getRootTag(), uniqueTags);
        uniqueTags.clear();
        for (NlComponent component : myComponents) {
          checkUnique(component.getTag(), uniqueTags);
          checkUnique(component, unique);
        }
        for (NlComponent component : myComponents) {
          checkStructure(component);
        }
      });
    }
  }

  @SuppressWarnings("MethodMayBeStatic")
  private void checkUnique(NlComponent component, Set<NlComponent> unique) {
    if (CHECK_MODEL_INTEGRITY) {
      assert !unique.contains(component);
      unique.add(component);

      for (NlComponent child : component.getChildren()) {
        checkUnique(child, unique);
      }
    }
  }

  @SuppressWarnings("MethodMayBeStatic")
  private void checkUnique(XmlTag tag, Set<XmlTag> unique) {
    if (CHECK_MODEL_INTEGRITY) {
      assert !unique.contains(tag);
      unique.add(tag);
      for (XmlTag subTag : tag.getSubTags()) {
        checkUnique(subTag, unique);
      }
    }
  }

  @SuppressWarnings("MethodMayBeStatic")
  private void checkStructure(NlComponent component) {
    if (CHECK_MODEL_INTEGRITY) {
      // This is written like this instead of just "assert component.w != -1" to ease
      // setting breakpoint to debug problems
      if (component.w == -1) {
        assert false : component.w;
      }
      if (component.getSnapshot() == null) {
        assert false;
      }
      if (component.getTag() == null) {
        assert false;
      }
      if (!component.getTagName().equals(component.getTag().getName())) {
        assert false;
      }

      if (!component.getTag().isValid()) {
        assert false;
      }

      // Look for parent chain cycle
      NlComponent p = component.getParent();
      while (p != null) {
        if (p == component) {
          assert false;
        }
        p = p.getParent();
      }

      for (NlComponent child : component.getChildren()) {
        if (child == component) {
          assert false;
        }
        if (child.getParent() == null) {
          assert false;
        }
        if (child.getParent() != component) {
          assert false;
        }
        if (child.getTag().getParent() != component.getTag()) {
          assert false;
        }

        // Check recursively
        checkStructure(child);
      }
    }
  }

  /**
   * Renders the current model synchronously. Once the render is complete, the listeners {@link ModelListener#modelRendered(NlModel)}
   * method will be called.
   * <p/>
   * If the layout hasn't been inflated before, this call will inflate the layout before rendering.
   * <p/>
   * <b>Do not call this method from the dispatch thread!</b>
   */
  public void render() {
    if (myConfigurationModificationCount != myConfiguration.getModificationCount()) {
      // usage tracking (we only pay attention to individual changes where only one item is affected since those are likely to be triggered
      // by the user
      if (!StringUtil.equals(myConfiguration.getTheme(), myPreviousTheme)) {
        myPreviousTheme = myConfiguration.getTheme();
        NlUsageTrackerManager.getInstance(mySurface).logAction(LayoutEditorEvent.LayoutEditorEventType.THEME_CHANGE);
      }
      else if (myConfiguration.getTarget() != null && !StringUtil.equals(myConfiguration.getTarget().getVersionName(), myPreviousVersion)) {
        myPreviousVersion = myConfiguration.getTarget().getVersionName();
        NlUsageTrackerManager.getInstance(mySurface).logAction(LayoutEditorEvent.LayoutEditorEventType.API_LEVEL_CHANGE);
      }
      else if (!myConfiguration.getLocale().equals(myPreviousLocale)) {
        myPreviousLocale = myConfiguration.getLocale();
        NlUsageTrackerManager.getInstance(mySurface).logAction(LayoutEditorEvent.LayoutEditorEventType.LANGUAGE_CHANGE);
      }
      else if (myConfiguration.getDevice() != null && !StringUtil.equals(myConfiguration.getDevice().getDisplayName(), myPreviousDeviceName)) {
        myPreviousDeviceName = myConfiguration.getDevice().getDisplayName();
        NlUsageTrackerManager.getInstance(mySurface).logAction(LayoutEditorEvent.LayoutEditorEventType.DEVICE_CHANGE);
      }
    }

    ChangeType changeType = myModificationTrigger;
    myModificationTrigger = null;
    long renderStartTimeMs = System.currentTimeMillis();
    boolean inflated = inflate(false);

    synchronized (RENDERING_LOCK) {
      if (myRenderTask != null) {
        RenderResult result = myRenderTask.render();
<<<<<<< HEAD
        myRenderResultLock.writeLock().lock();
        try {
          myRenderResult = result;
          // When the layout was inflated in this same call, we do not have to update the hierarchy again
          if (!inflated) {
            updateHierarchy(myRenderResult);
          }
        } finally {
          myRenderResultLock.writeLock().unlock();
=======
        // When the layout was inflated in this same call, we do not have to update the hierarchy again
        if (!inflated) {
          updateHierarchy(result);
        }
        myRenderResultLock.writeLock().lock();
        try {
          myRenderResult = result;
          // Downgrade the write lock to read lock
          myRenderResultLock.readLock().lock();
        }
        finally {
          myRenderResultLock.writeLock().unlock();
        }
        try {
          NlUsageTrackerManager.getInstance(mySurface).logRenderResult(changeType,
                                                                       myRenderResult,
                                                                       System.currentTimeMillis() - renderStartTimeMs);
        } finally {
          myRenderResultLock.readLock().unlock();
>>>>>>> 02229574
        }
      }
    }

    notifyListenersRenderComplete();
  }

  /**
   * Renders the current model asynchronously. Once the render is complete, the listeners {@link ModelListener#modelRendered(NlModel)}
   * method will be called.
   */
  public void requestRender() {
    // This method will be removed once we only do direct rendering (see RenderTask.render(Graphics2D))
    // This update is low priority so the model updates take precedence
    getRenderingQueue().queue(new Update("model.render", LOW_PRIORITY) {
      @Override
      public void run() {
        if (myFacet.isDisposed()) {
          return;
        }

        render();
      }

      @Override
      public boolean canEat(Update update) {
        return this.equals(update);
      }
    });
  }

  /**
   * Request a layout pass
   *
   * @param animate if true, the resuting layout should be animated
   */
  public void requestLayout(boolean animate) {
    if (myRenderTask != null) {
      synchronized (RENDERING_LOCK) {
        RenderResult result = myRenderTask.layout();
        if (result != null) {
          updateHierarchy(result);
          notifyListenersModelLayoutComplete(animate);
        }
      }
    }
  }

  /**
   * Method that paints the current layout to the given {@link Graphics2D} object.
   */
  @SuppressWarnings("unused")
  public void paint(@NotNull Graphics2D graphics) {
    synchronized (RENDERING_LOCK) {
      if (myRenderTask != null) {
        myRenderTask.render(graphics);
      }
    }
  }

  /**
   * Adds a new {@link ModelListener}. If the listener already exists, this method will make sure that the listener is only
   * added once.
   */
  public void addListener(@NotNull ModelListener listener) {
    synchronized (myListeners) {
      myListeners.remove(listener); // prevent duplicate registration
      myListeners.add(listener);
    }
  }

  public void removeListener(@NotNull ModelListener listener) {
    synchronized (myListeners) {
      myListeners.remove(listener);
    }
  }

  /**
   * Calls all the listeners {@link ModelListener#modelChanged(NlModel)} method.
   */
  private void notifyListenersModelUpdateComplete() {
    List<ModelListener> listeners;
    synchronized (myListeners) {
      listeners = ImmutableList.copyOf(myListeners);
    }

    listeners.forEach(listener -> listener.modelChanged(this));
  }

  /**
   * Calls all the listeners {@link ModelListener#modelRendered(NlModel)} method.
   */
  private void notifyListenersRenderComplete() {
    List<ModelListener> listeners;
    synchronized (myListeners) {
      listeners = ImmutableList.copyOf(myListeners);
    }

    listeners.forEach(listener -> listener.modelRendered(this));
  }

  /**
   * Calls all the listeners {@link ModelListener#modelChangedOnLayout(NlModel, boolean)} method.
   *
   * @param animate if true, warns the listeners to animate the layout update
   */
  private void notifyListenersModelLayoutComplete(boolean animate) {
    List<ModelListener> listeners;
    synchronized (myListeners) {
      listeners = ImmutableList.copyOf(myListeners);
    }

    listeners.forEach(listener -> listener.modelChangedOnLayout(this, animate));
  }

  @Nullable
  public RenderResult getRenderResult() {
    myRenderResultLock.readLock().lock();
    try {
      return myRenderResult;
    } finally {
      myRenderResultLock.readLock().unlock();
    }
    finally {
      myRenderResultLock.readLock().unlock();
    }
  }

  @NotNull
  public Map<Object, PropertiesMap> getDefaultProperties() {
    myRenderResultLock.readLock().lock();
    try {
      if (myRenderResult == null) {
        return Collections.emptyMap();
      }
      return myRenderResult.getDefaultProperties();
    } finally {
      myRenderResultLock.readLock().unlock();
    }
    finally {
      myRenderResultLock.readLock().unlock();
    }
  }

  @NotNull
  public AndroidFacet getFacet() {
    return myFacet;
  }

  @NotNull
  public Module getModule() {
    return myFacet.getModule();
  }

  @NotNull
  public Project getProject() {
    return getModule().getProject();
  }

  @NotNull
  public Configuration getConfiguration() {
    return myConfiguration;
  }

  /**
   * Returns true if the current module depends on the specified library.
   *
   * @param artifact library artifact e.g. "com.android.support:appcompat-v7"
   */
  public boolean isModuleDependency(@NotNull String artifact) {
<<<<<<< HEAD
    AndroidGradleModel gradleModel = AndroidGradleModel.get(myFacet);
=======
    AndroidModuleModel gradleModel = AndroidModuleModel.get(myFacet);
>>>>>>> 02229574
    return gradleModel != null && GradleUtil.dependsOn(gradleModel, artifact);
  }

  /**
   * Returns the {@link GradleVersion} of the specified library that the current module depends on.
   *
   * @param artifact library artifact e.g. "com.android.support:appcompat-v7"
   * @return the revision or null if the module does not depend on the specified library.
   */
  @Nullable
  public GradleVersion getModuleDependencyVersion(@NotNull String artifact) {
<<<<<<< HEAD
    AndroidGradleModel gradleModel = AndroidGradleModel.get(myFacet);
=======
    AndroidModuleModel gradleModel = AndroidModuleModel.get(myFacet);
>>>>>>> 02229574
    return gradleModel != null ? GradleUtil.getModuleDependencyVersion(gradleModel, artifact) : null;
  }

  /**
   * Changes the configuration to use a custom device with screen size defined by xDimension and yDimension.
   */
  public void overrideConfigurationScreenSize(@AndroidCoordinate int xDimension, @AndroidCoordinate int yDimension) {
    Device original = myConfiguration.getDevice();
    Device.Builder deviceBuilder = new Device.Builder(original); // doesn't copy tag id
    if (original != null) {
      deviceBuilder.setTagId(original.getTagId());
    }
    deviceBuilder.setName("Custom");
    deviceBuilder.setId(Configuration.CUSTOM_DEVICE_ID);
    Device device = deviceBuilder.build();
    for (State state : device.getAllStates()) {
      Screen screen = state.getHardware().getScreen();
      screen.setXDimension(xDimension);
      screen.setYDimension(yDimension);

      double dpi = screen.getPixelDensity().getDpiValue();
      double width = xDimension / dpi;
      double height = yDimension / dpi;
      double diagonalLength = Math.sqrt(width * width + height * height);

      screen.setDiagonalLength(diagonalLength);
      screen.setSize(AvdScreenData.getScreenSize(diagonalLength));

      screen.setRatio(AvdScreenData.getScreenRatio(xDimension, yDimension));

      screen.setScreenRound(device.getDefaultHardware().getScreen().getScreenRound());
      screen.setChin(device.getDefaultHardware().getScreen().getChin());
    }

    // If a custom device already exists, remove it before adding the latest one
    List<Device> devices = myConfiguration.getConfigurationManager().getDevices();
    boolean customDeviceReplaced = false;
    for (int i = 0; i < devices.size(); i++) {
      if ("Custom".equals(devices.get(i).getId())) {
        devices.set(i, device);
        customDeviceReplaced = true;
        break;
      }
    }

    if (!customDeviceReplaced) {
      devices.add(device);
    }

    VirtualFile better;
    State newState;
    //Change the orientation of the device depending on the shape of the canvas
    if (xDimension > yDimension) {
      better = ConfigurationMatcher.getBetterMatch(myConfiguration, device, "Landscape", null, null);
      newState = device.getState("Landscape");
    }
    else {
      better = ConfigurationMatcher.getBetterMatch(myConfiguration, device, "Portrait", null, null);
      newState = device.getState("Portrait");
    }

    if (better != null) {
      VirtualFile old = myConfiguration.getFile();
      assert old != null;
      Project project = mySurface.getProject();
      OpenFileDescriptor descriptor = new OpenFileDescriptor(project, better, -1);
      FileEditorManager manager = FileEditorManager.getInstance(project);
      FileEditor selectedEditor = manager.getSelectedEditor(old);
      manager.openEditor(descriptor, true);
      // Switch to the same type of editor (XML or Layout Editor) in the target file
      if (selectedEditor instanceof NlEditor) {
        manager.setSelectedEditor(better, NlEditorProvider.DESIGNER_ID);
      }
      else if (selectedEditor != null) {
        manager.setSelectedEditor(better, TextEditorProvider.getInstance().getEditorTypeId());
      }

      AndroidFacet facet = AndroidFacet.getInstance(myConfiguration.getModule());
      assert facet != null;
      Configuration configuration = facet.getConfigurationManager().getConfiguration(better);
      configuration.setEffectiveDevice(device, newState);
    }
    else {
      myConfiguration.setEffectiveDevice(device, newState);
    }
  }

  @NotNull
  public List<NlComponent> getComponents() {
    return myComponents;
  }

  @NotNull
  public Stream<NlComponent> flattenComponents() {
    return myComponents.stream().flatMap(NlComponent::flatten);
  }

  /**
   * Synchronizes a {@linkplain NlModel} after a render such that the component hierarchy
   * is up to date wrt view bounds, tag snapshots etc. Crucially, it attempts to preserve
   * component hierarchy (since XmlTags may sometimes not survive a PSI reparse, but we
   * want the {@linkplain NlComponent} instances to keep the same instances across these
   * edits such that for example the selection (a set of {@link NlComponent} instances)
   * are preserved.
   */
  private static class ModelUpdater {
    private final NlModel myModel;
    private final Map<XmlTag, NlComponent> myTagToComponentMap = Maps.newIdentityHashMap();
    private final Map<NlComponent, XmlTag> myComponentToTagMap = Maps.newIdentityHashMap();
    /**
     * Map from snapshots in the old component map to the corresponding components
     */
    private final Map<TagSnapshot, NlComponent> mySnapshotToComponent = Maps.newIdentityHashMap();
    /**
     * Map from tags in the view render tree to the corresponding snapshots
     */
    private final Map<XmlTag, TagSnapshot> myTagToSnapshot = Maps.newHashMap();

    public ModelUpdater(@NotNull NlModel model) {
      myModel = model;
    }

    private void recordComponentMapping(@NotNull XmlTag tag, @NotNull NlComponent component) {
      // Is the component already registered to some other tag?
      XmlTag prevTag = myComponentToTagMap.get(component);
      if (prevTag != null) {
        // Yes. Unregister it.
        myTagToComponentMap.remove(prevTag);
      }

      myComponentToTagMap.put(component, tag);
      myTagToComponentMap.put(tag, component);
    }

    /**
     * Update the component hierarchy associated with this {@linkplain ModelUpdater} such
     * that the associated component list correctly reflects the latest versions of the
     * XML PSI file, the given tag snapshot and {@link ViewInfo} hierarchy from layoutlib.
     */
    @VisibleForTesting
    public void update(@Nullable XmlTag newRoot, @NotNull Iterable<ViewInfo> rootViews) {
      if (newRoot == null) {
        myModel.myComponents = Collections.emptyList();
        return;
      }

      // Next find the snapshots corresponding to the missing components.
      // We have to search among the view infos in the new components.
      for (ViewInfo rootView : rootViews) {
        gatherTagsAndSnapshots(rootView, myTagToSnapshot);
      }

      NlComponent root = ApplicationManager.getApplication().runReadAction((Computable<NlComponent>)() -> {
        // Ensure that all XmlTags in the new XmlFile contents map to a corresponding component
        // form the old map
        mapOldToNew(newRoot);

        for (Map.Entry<XmlTag, NlComponent> entry : myTagToComponentMap.entrySet()) {
          XmlTag tag = entry.getKey();
          NlComponent component = entry.getValue();
          if (!component.getTagName().equals(tag.getName())) {
            // One or more incompatible changes: PSI nodes have been reused unpredictably
            // so completely recompute the hierarchy
            myTagToComponentMap.clear();
            myComponentToTagMap.clear();
            break;
          }
        }

        // Build up the new component tree
        return createTree(newRoot);
      });

      myModel.myComponents = Collections.singletonList(root);

      // Wipe out state in older components to make sure on reuse we don't accidentally inherit old
      // data
      for (NlComponent component : myTagToComponentMap.values()) {
        component.setBounds(0, 0, -1, -1); // -1: not initialized
        component.viewInfo = null;
        component.setSnapshot(null);
      }

      // Update the bounds. This is based on the ViewInfo instances.
      for (ViewInfo view : rootViews) {
        updateHierarchy(view, 0, 0);
      }

      // Finally, fix up bounds: ensure that all components not found in the view
      // info hierarchy inherit position from parent
      fixBounds(root);
    }

    private static void fixBounds(NlComponent root) {
      boolean computeBounds = false;
      if (root.w == -1 && root.h == -1) { // -1: not initialized
        computeBounds = true;

        // Look at parent instead
        NlComponent parent = root.getParent();
        if (parent != null && parent.w >= 0) {
          root.setBounds(parent.x, parent.y, 0, 0);
        }
      }

      List<NlComponent> children = root.children;
      if (children != null && !children.isEmpty()) {
        for (NlComponent child : children) {
          fixBounds(child);
        }

        if (computeBounds) {
          Rectangle rectangle = new Rectangle(root.x, root.y, root.w, root.h);
          // Grow bounds to include child bounds
          for (NlComponent child : children) {
            rectangle = rectangle.union(new Rectangle(child.x, child.y, child.w, child.h));
          }

          root.setBounds(rectangle.x, rectangle.y, rectangle.width, rectangle.height);
        }
      }
    }

    private void mapOldToNew(@NotNull XmlTag newRootTag) {
      ApplicationManager.getApplication().assertReadAccessAllowed();

      // First build up a new component tree to reflect the latest XmlFile hierarchy.
      // If there have been no structural changes, these map 1-1 from the previous hierarchy.
      // We first attempt to do it based on the XmlTags:
      //  (1) record a map from XmlTag to NlComponent in the previous component list
      for (NlComponent component : myModel.myComponents) {
        gatherTagsAndSnapshots(component);
      }

      // Look for any NlComponents no longer present in the new set
      List<XmlTag> missing = Lists.newArrayList();
      Set<XmlTag> remaining = Sets.newIdentityHashSet();
      remaining.addAll(myTagToComponentMap.keySet());
      checkMissing(newRootTag, remaining, missing);

      // If we've just removed a component, there will be no missing tags; we
      // can build the new/updated component hierarchy directly from the old
      // NlComponent instances
      if (missing.isEmpty()) {
        return;
      }

      // If we've just added a component, there will be no remaining tags from
      // old component instances. In this case all components should be new
      // instances
      if (remaining.isEmpty()) {
        return;
      }

      // Try to map more component instances from old to new.
      // We will do this via multiple heuristics:
      //   - mapping id's
      //   - looking at all component attributes (e.g. snapshots)

      // First check by id.
      // Note: We can't use XmlTag#getAttribute on the old component hierarchy;
      // those elements may not be valid and PSI will throw exceptions if we
      // attempt to access them.
      Map<String, NlComponent> oldIds = Maps.newHashMap();
      for (Map.Entry<TagSnapshot, NlComponent> entry : mySnapshotToComponent.entrySet()) {
        TagSnapshot snapshot = entry.getKey();
        if (snapshot != null) {
          String id = snapshot.getAttribute(ATTR_ID, ANDROID_URI);
          if (id != null) {
            oldIds.put(id, entry.getValue());
          }
        }
      }
      ListIterator<XmlTag> missingIterator = missing.listIterator();
      while (missingIterator.hasNext()) {
        XmlTag tag = missingIterator.next();
        String id = tag.getAttributeValue(ATTR_ID, ANDROID_URI);
        if (id != null) {
          // TODO: Consider unifying @+id/ and @id/ references here
          // (though it's unlikely for this to change across component
          // synchronization operations)
          NlComponent component = oldIds.get(id);
          if (component != null) {
            recordComponentMapping(tag, component);
            remaining.remove(component.getTag());
            missingIterator.remove();
          }
        }
      }

      if (missing.isEmpty() || remaining.isEmpty()) {
        // We've now resolved everything
        return;
      }

      // Next attempt to correlate components based on tag snapshots

      // First compute fingerprints of the old components
      Multimap<Long, TagSnapshot> snapshotIds = ArrayListMultimap.create();
      for (XmlTag old : remaining) {
        NlComponent component = myTagToComponentMap.get(old);
        if (component != null) { // this *should* be the case
          TagSnapshot snapshot = component.getSnapshot();
          if (snapshot != null) {
            snapshotIds.put(snapshot.getSignature(), snapshot);
          }
        }
      }

      // Note that we're using a multimap rather than a map for these keys,
      // so if you have the same exact element and attributes multiple times,
      // they'll be found and matched in the same order. (This works because
      // we're also tracking the missing xml tags in iteration order by using a
      // list instead of a set.)
      missingIterator = missing.listIterator();
      while (missingIterator.hasNext()) {
        XmlTag tag = missingIterator.next();
        TagSnapshot snapshot = myTagToSnapshot.get(tag);
        if (snapshot != null) {
          long signature = snapshot.getSignature();
          Collection<TagSnapshot> snapshots = snapshotIds.get(signature);
          if (!snapshots.isEmpty()) {
            TagSnapshot first = snapshots.iterator().next();
            NlComponent component = mySnapshotToComponent.get(first);
            if (component != null) {
              recordComponentMapping(tag, component);
              remaining.remove(component.getTag());
              snapshotIds.remove(tag, first);
              missingIterator.remove();
            }
          }
        }
      }

      // Finally, if there's just a single tag in question, it might have been
      // that we changed an attribute of a tag (so the fingerprint no longer matches).
      // If the tag name is identical, we'll go ahead.
      if (missing.size() == 1 && remaining.size() == 1) {
        XmlTag oldTag = remaining.iterator().next();
        NlComponent component = myTagToComponentMap.get(oldTag);
        if (component != null) {
          XmlTag newTag = missing.get(0);
          TagSnapshot snapshot = component.getSnapshot();
          if (snapshot != null) {
            if (snapshot.tagName.equals(newTag.getName())) {
              recordComponentMapping(newTag, component);
            }
          }
        }
      }
    }

    /**
     * Processes through the XML tag hierarchy recursively, and checks
     * whether the tag is in the remaining set, and if so removes it,
     * otherwise adds it to the missing set.
     */
    private static void checkMissing(XmlTag tag, Set<XmlTag> remaining, List<XmlTag> missing) {
      boolean found = remaining.remove(tag);
      if (!found) {
        missing.add(tag);
      }
      for (XmlTag child : tag.getSubTags()) {
        checkMissing(child, remaining, missing);
      }
    }

    private void gatherTagsAndSnapshots(@NotNull NlComponent component) {
      XmlTag tag = component.getTag();

      recordComponentMapping(tag, component);
      mySnapshotToComponent.put(component.getSnapshot(), component);

      for (NlComponent child : component.getChildren()) {
        gatherTagsAndSnapshots(child);
      }
    }

    private static void gatherTagsAndSnapshots(ViewInfo view, Map<XmlTag, TagSnapshot> map) {
      Object cookie = view.getCookie();
      if (cookie instanceof TagSnapshot) {
        TagSnapshot snapshot = (TagSnapshot)cookie;
        map.put(snapshot.tag, snapshot);
      }

      for (ViewInfo child : view.getChildren()) {
        gatherTagsAndSnapshots(child, map);
      }
    }

    @NotNull
    private NlComponent createTree(XmlTag tag) {
      NlComponent component = myTagToComponentMap.get(tag);
      if (component == null) {
        // New component: tag didn't exist in the previous component hierarchy,
        // and no similar tag was found
        component = new NlComponent(myModel, tag);
        recordComponentMapping(tag, component);
      }

      XmlTag[] subTags = tag.getSubTags();
      if (subTags.length > 0) {
        if (CHECK_MODEL_INTEGRITY) {
          Set<NlComponent> seen = Sets.newHashSet();
          Set<XmlTag> seenTags = Sets.newHashSet();
          for (XmlTag t : subTags) {
            if (seenTags.contains(t)) {
              assert false : t;
            }
            seenTags.add(t);
<<<<<<< HEAD
            NlComponent registeredCOmponent = myTagToComponentMap.get(t);
            if (registeredCOmponent != null) {
              if (seen.contains(registeredCOmponent)) {
                assert false : registeredCOmponent;
              }
              seen.add(registeredCOmponent);
=======
            NlComponent registeredComponent = myTagToComponentMap.get(t);
            if (registeredComponent != null) {
              if (seen.contains(registeredComponent)) {
                assert false : registeredComponent;
              }
              seen.add(registeredComponent);
>>>>>>> 02229574
            }
          }
        }

        List<NlComponent> children = new ArrayList<>(subTags.length);
        for (XmlTag subtag : subTags) {
          NlComponent child = createTree(subtag);
          children.add(child);
        }
        component.setChildren(children);
      }
      else {
        component.setChildren(null);
      }

      return component;
    }

    private void updateHierarchy(ViewInfo view,
                                 int parentX,
                                 int parentY) {
      ViewInfo bounds = RenderService.getSafeBounds(view);
      Object cookie = view.getCookie();
      NlComponent component = null;
      if (cookie != null) {
        if (cookie instanceof MergeCookie) {
          cookie = ((MergeCookie)cookie).getCookie();
        }
        if (cookie instanceof TagSnapshot) {
          TagSnapshot snapshot = (TagSnapshot)cookie;
          component = mySnapshotToComponent.get(snapshot);
          if (component == null) {
            component = myTagToComponentMap.get(snapshot.tag);
            if (component != null) {
              component.setSnapshot(snapshot);
              assert snapshot.tag != null;
              component.setTag(snapshot.tag);
            }
          }
          else {
            component.setSnapshot(snapshot);
            assert snapshot.tag != null;
            component.setTag(snapshot.tag);
          }
        }
      }

      if (component != null) {
        component.viewInfo = view;
        int left = parentX + bounds.getLeft();
        int top = parentY + bounds.getTop();
        int width = bounds.getRight() - bounds.getLeft();
        int height = bounds.getBottom() - bounds.getTop();

        component.setBounds(left, top, Math.max(width, VISUAL_EMPTY_COMPONENT_SIZE), Math.max(height, VISUAL_EMPTY_COMPONENT_SIZE));
      }

      parentX += bounds.getLeft();
      parentY += bounds.getTop();

      for (ViewInfo child : view.getChildren()) {
        updateHierarchy(child, parentX, parentY);
      }
    }
  }

  @Nullable
  public List<NlComponent> findByOffset(int offset) {
    XmlTag tag = PsiTreeUtil.findElementOfClassAtOffset(myFile, offset, XmlTag.class, false);
    return (tag != null) ? findViewsByTag(tag) : null;
  }

  /**
   * Looks up the point at the given pixel coordinates in the Android screen coordinate system, and
   * finds the leaf component there and returns it, if any. If the point is outside the screen bounds,
   * it will either return null, or the root view if {@code useRootOutsideBounds} is set and there is
   * precisely one parent.
   *
   * @param x                    the x pixel coordinate
   * @param y                    the y pixel coordinate
   * @param useRootOutsideBounds if true, return the root component when pointing outside the screen, otherwise null
   * @return the leaf component at the coordinate
   */
  @Nullable
  public NlComponent findLeafAt(@AndroidCoordinate int x, @AndroidCoordinate int y, boolean useRootOutsideBounds) {
    // Search BACKWARDS such that if the children are painted on top of each
    // other (as is the case in a FrameLayout) I pick the last one which will
    // be topmost!
    for (int i = myComponents.size() - 1; i >= 0; i--) {
      NlComponent component = myComponents.get(i);
      NlComponent leaf = component.findLeafAt(x, y);
      if (leaf != null) {
        return leaf;
      }
    }

    if (useRootOutsideBounds) {
      // If dragging outside of the screen, associate it with the
      // root widget (if there is one, and at most one (e.g. not a <merge> tag)
      List<NlComponent> components = myComponents;
      if (components.size() == 1) {
        return components.get(0);
      }
      else {
        return null;
      }
    }

    return null;
  }

  @Nullable
  private NlComponent findViewByTag(@NotNull XmlTag tag) {
    // TODO: Consider using lookup map
    for (NlComponent component : myComponents) {
      NlComponent match = component.findViewByTag(tag);
      if (match != null) {
        return match;
      }
    }

    return null;
  }

  @Nullable
  private List<NlComponent> findViewsByTag(@NotNull XmlTag tag) {
    List<NlComponent> result = null;
    for (NlComponent view : myComponents) {
      List<NlComponent> matches = view.findViewsByTag(tag);
      if (matches != null) {
        if (result != null) {
          result.addAll(matches);
        }
        else {
          result = matches;
        }
      }
    }

    return result;
  }

  @Nullable
  public NlComponent findViewByPsi(@Nullable PsiElement element) {
    assert ApplicationManager.getApplication().isReadAccessAllowed();

    while (element != null) {
      if (element instanceof XmlTag) {
        return findViewByTag((XmlTag)element);
      }
      element = element.getParent();
    }

    return null;
  }

  /**
   * Finds any components that overlap the given rectangle.
   *
   * @param x      The top left x corner defining the selection rectangle.
   * @param y      The top left y corner defining the selection rectangle.
   * @param width  The w of the selection rectangle
   * @param height The h of the selection rectangle
   */
  public List<NlComponent> findWithin(@AndroidCoordinate int x,
                                      @AndroidCoordinate int y,
                                      @AndroidCoordinate int width,
                                      @AndroidCoordinate int height) {
    List<NlComponent> within = Lists.newArrayList();
    for (NlComponent component : myComponents) {
      addWithin(within, component, x, y, width, height);
    }
    return within;
  }

  private static boolean addWithin(@NotNull List<NlComponent> result,
                                   @NotNull NlComponent component,
                                   @AndroidCoordinate int x,
                                   @AndroidCoordinate int y,
                                   @AndroidCoordinate int width,
                                   @AndroidCoordinate int height) {
    if (component.x + component.w <= x ||
        x + width <= component.x ||
        component.y + component.h <= y ||
        y + height <= component.y) {
      return false;
    }

    boolean found = false;
    for (NlComponent child : component.getChildren()) {
      found |= addWithin(result, child, x, y, width, height);
    }
    if (!found) {
      result.add(component);
    }
    return true;
  }

  public void delete(final Collection<NlComponent> components) {
    // Group by parent and ask each one to participate
    WriteCommandAction<Void> action = new WriteCommandAction<Void>(myFacet.getModule().getProject(), "Delete Component", myFile) {
      @Override
      protected void run(@NotNull Result<Void> result) throws Throwable {
        handleDeletion(components);
      }
    };
    action.execute();

    List<NlComponent> remaining = Lists.newArrayList(mySelectionModel.getSelection());
    remaining.removeAll(components);
    mySelectionModel.setSelection(remaining);
    notifyModified(ChangeType.DELETE);
  }

  private void handleDeletion(@NotNull Collection<NlComponent> components) {
    // Segment the deleted components into lists of siblings
    Map<NlComponent, List<NlComponent>> siblingLists = groupSiblings(components);

    ViewHandlerManager viewHandlerManager = ViewHandlerManager.get(myFacet);

    // Notify parent components about children getting deleted
    for (Map.Entry<NlComponent, List<NlComponent>> entry : siblingLists.entrySet()) {
      NlComponent parent = entry.getKey();
      if (parent == null) {
        continue;
      }
      List<NlComponent> children = entry.getValue();
      boolean finished = false;

      ViewHandler handler = viewHandlerManager.getHandler(parent);
      if (handler instanceof ViewGroupHandler) {
        finished = ((ViewGroupHandler)handler).deleteChildren(parent, children);
      }

      if (!finished) {
        for (NlComponent component : children) {
          NlComponent p = component.getParent();
          if (p != null) {
            p.removeChild(component);
          }
          component.getTag().delete();
        }
      }
    }
  }

  /**
   * Partitions the given list of components into a map where each value is a list of siblings,
   * in the same order as in the original list, and where the keys are the parents (or null
   * for the components that do not have a parent).
   * <p/>
   * The value lists will never be empty. The parent key will be null for components without parents.
   *
   * @param components the components to be grouped
   * @return a map from parents (or null) to a list of components with the corresponding parent
   */
  @NotNull
  public static Map<NlComponent, List<NlComponent>> groupSiblings(@NotNull Collection<? extends NlComponent> components) {
    Map<NlComponent, List<NlComponent>> siblingLists = new HashMap<>();

    if (components.isEmpty()) {
      return siblingLists;
    }
    if (components.size() == 1) {
      NlComponent component = components.iterator().next();
      siblingLists.put(component.getParent(), Collections.singletonList(component));
      return siblingLists;
    }

    for (NlComponent component : components) {
      NlComponent parent = component.getParent();
      List<NlComponent> children = siblingLists.get(parent);
      if (children == null) {
        children = new ArrayList<>();
        siblingLists.put(parent, children);
      }
      children.add(component);
    }

    return siblingLists;
  }

  /**
   * Creates a new component of the given type. It will optionally insert it as a child of the given parent (and optionally
   * right before the given sibling or null to append at the end.)
   * <p/>
   * Note: This operation can only be called when the caller is already holding a write lock. This will be the
   * case from {@link ViewHandler} callbacks such as {@link ViewHandler#onCreate} and {@link DragHandler#commit}.
   *
   * @param screenView The target screen, if known. Used to handle pixel to dp computations in view handlers, etc.
   * @param fqcn       The fully qualified name of the widget to insert, such as {@code android.widget.LinearLayout}.
   *                   You can also pass XML tags here (this is typically the same as the fully qualified class name
   *                   of the custom view, but for Android framework views in the android.view or android.widget packages,
   *                   you can omit the package.)
   * @param parent     The optional parent to add this component to
   * @param before     The sibling to insert immediately before, or null to append
   * @param insertType The type of insertion
   */
  public NlComponent createComponent(@Nullable ScreenView screenView,
                                     @NotNull String fqcn,
                                     @Nullable NlComponent parent,
                                     @Nullable NlComponent before,
                                     @NotNull InsertType insertType) {
    String tagName = NlComponent.viewClassToTag(fqcn);

    XmlTag tag;
    if (parent != null) {
      // Creating a component intended to be inserted into an existing layout
      tag = parent.getTag().createChildTag(tagName, null, null, false);
    }
    else {
      // Creating a component not yet inserted into a layout. Typically done when trying to perform
      // a drag from palette, etc.
      XmlElementFactory elementFactory = XmlElementFactory.getInstance(getProject());
      String text = "<" + fqcn + " xmlns:android=\"http://schemas.android.com/apk/res/android\"/>"; // SIZES?
      tag = elementFactory.createTagFromText(text);
    }

    return createComponent(screenView, tag, parent, before, insertType);
  }

  public NlComponent createComponent(@Nullable ScreenView screenView,
                                     @NotNull XmlTag tag,
                                     @Nullable NlComponent parent,
                                     @Nullable NlComponent before,
                                     @NotNull InsertType insertType) {
    if (parent != null) {
      // Creating a component intended to be inserted into an existing layout
      XmlTag parentTag = parent.getTag();
      if (before != null) {
        tag = (XmlTag)parentTag.addBefore(tag, before.getTag());
      }
      else {
        tag = parentTag.addSubTag(tag, false);
      }

      // Required attribute for all views; drop handlers can adjust as necessary
      if (tag.getAttribute(ATTR_LAYOUT_WIDTH, ANDROID_URI) == null) {
        tag.setAttribute(ATTR_LAYOUT_WIDTH, ANDROID_URI, VALUE_WRAP_CONTENT);
      }
      if (tag.getAttribute(ATTR_LAYOUT_HEIGHT, ANDROID_URI) == null) {
        tag.setAttribute(ATTR_LAYOUT_HEIGHT, ANDROID_URI, VALUE_WRAP_CONTENT);
      }
    }
    else {
      // No namespace yet: use the default prefix instead
      if (tag.getAttribute(ANDROID_NS_NAME_PREFIX + ATTR_LAYOUT_WIDTH) == null) {
        tag.setAttribute(ANDROID_NS_NAME_PREFIX + ATTR_LAYOUT_WIDTH, VALUE_WRAP_CONTENT);
      }
      if (tag.getAttribute(ANDROID_NS_NAME_PREFIX + ATTR_LAYOUT_HEIGHT) == null) {
        tag.setAttribute(ANDROID_NS_NAME_PREFIX + ATTR_LAYOUT_HEIGHT, VALUE_WRAP_CONTENT);
      }
    }

    NlComponent child = new NlComponent(this, tag);

    if (parent != null) {
      parent.addChild(child, before);
    }

    // Notify view handlers
    ViewHandlerManager viewHandlerManager = ViewHandlerManager.get(getProject());
    ViewHandler childHandler = viewHandlerManager.getHandler(child);
    if (childHandler != null && screenView != null) {
      ViewEditor editor = new ViewEditorImpl(screenView);
      boolean ok = childHandler.onCreate(editor, parent, child, insertType);
      if (!ok) {
        if (parent != null) {
          parent.removeChild(child);
        }
        tag.delete();
        return null;
      }
    }
    if (parent != null) {
      ViewHandler parentHandler = viewHandlerManager.getHandler(parent);
      if (parentHandler instanceof ViewGroupHandler) {
        ((ViewGroupHandler)parentHandler).onChildInserted(parent, child, insertType);
      }
    }

    return child;
  }

  @NotNull
  public Transferable getSelectionAsTransferable() {
    return mySelectionModel.getTransferable(myId);
  }

  /**
   * Returns true if the specified components can be added to the specified receiver.
   */
  public boolean canAddComponents(@Nullable List<NlComponent> toAdd, @NotNull NlComponent receiver, @Nullable NlComponent before) {
    if (before != null && before.getParent() != receiver) {
      return false;
    }

    Object parentHandler = receiver.getViewHandler();

    if (!(parentHandler instanceof ViewGroupHandler)) {
      return false;
    }
    final ViewGroupHandler groupHandler = (ViewGroupHandler)parentHandler;

    if (toAdd == null || toAdd.isEmpty()) {
      return false;
    }
    for (NlComponent component : toAdd) {
      if (!groupHandler.acceptsChild(receiver, component)) {
        return false;
      }

      ViewHandler handler = ViewHandlerManager.get(getProject()).getHandler(component);

      if (handler != null && !handler.acceptsParent(receiver, component)) {
        return false;
      }

      // If the receiver is a (possibly indirect) child of any of the dragged components, then reject the operation
      NlComponent same = receiver;
      while (same != null) {
        if (same == component) {
          return false;
        }
        same = same.getParent();
      }
    }

    return true;
  }

  /**
   * Adds components to the specified receiver before the given sibling.
   * If insertType is a move the components specified should be components from this model.
   */
  public void addComponents(@Nullable final List<NlComponent> toAdd,
                            @NotNull final NlComponent receiver,
                            @Nullable final NlComponent before,
                            @NotNull final InsertType insertType) {
    if (!canAddComponents(toAdd, receiver, before)) {
      return;
    }
    assert toAdd != null;

    WriteCommandAction<Void> action = new WriteCommandAction<Void>(getProject(), insertType.getDragType().getDescription(), myFile) {
      @Override
      protected void run(@NotNull Result<Void> result) throws Throwable {
        handleAddition(toAdd, receiver, before, insertType);
      }
    };
    action.execute();
    notifyModified(ChangeType.ADD_COMPONENTS);
  }

  private void handleAddition(@NotNull List<NlComponent> added,
                              @NotNull NlComponent receiver,
                              @Nullable NlComponent before,
                              @NotNull InsertType insertType) {
    Set<String> ids = Sets.newHashSet(NlComponent.getIds(this));

    ViewGroupHandler groupHandler = (ViewGroupHandler)receiver.getViewHandler();
    assert groupHandler != null;

    for (NlComponent component : added) {
      if (insertType.isMove()) {
        insertType = component.getParent() == receiver ? InsertType.MOVE_WITHIN : InsertType.MOVE_INTO;
      }
      if (component.needsDefaultId() && (StringUtil.isEmpty(component.getId()) || !insertType.isMove())) {
        ids.add(NlComponent.assignId(component, ids));
      }
      groupHandler.onChildInserted(receiver, component, insertType);

      NlComponent parent = component.getParent();
      if (parent != null) {
        parent.removeChild(component);
      }
      receiver.addChild(component, before);
      if (receiver.getTag() != component.getTag()) {
        XmlTag prev = component.getTag();
        transferNamespaces(prev);
        if (before != null) {
          component.setTag((XmlTag)receiver.getTag().addBefore(component.getTag(), before.getTag()));
        }
        else {
          component.setTag(receiver.getTag().addSubTag(component.getTag(), false));
        }
        if (insertType.isMove()) {
          prev.delete();
        }
      }
      removeNamespaceAttributes(component);
      TemplateUtils.reformatAndRearrange(getProject(), component.getTag());
    }
  }

  /**
   * Given a root tag which is not yet part of the current document, (1) look up any namespaces defined on that root tag, transfer
   * those to the current document, and (2) update all attribute prefixes for namespaces to match those in the current document
   */
  private void transferNamespaces(@NotNull XmlTag tag) {
    // Transfer namespace attributes
    XmlDocument xmlDocument = myFile.getDocument();
    assert xmlDocument != null;
    XmlTag rootTag = xmlDocument.getRootTag();
    assert rootTag != null;
    Map<String, String> prefixToNamespace = rootTag.getLocalNamespaceDeclarations();
    Map<String, String> namespaceToPrefix = Maps.newHashMap();
    for (Map.Entry<String, String> entry : prefixToNamespace.entrySet()) {
      namespaceToPrefix.put(entry.getValue(), entry.getKey());
    }
    Map<String, String> oldPrefixToPrefix = Maps.newHashMap();

    for (Map.Entry<String, String> entry : tag.getLocalNamespaceDeclarations().entrySet()) {
      String namespace = entry.getValue();
      String prefix = entry.getKey();
      String currentPrefix = namespaceToPrefix.get(namespace);
      if (currentPrefix == null) {
        // The namespace isn't used in the document. Import it.
        String newPrefix = AndroidResourceUtil.ensureNamespaceImported(myFile, namespace, prefix);
        if (!prefix.equals(newPrefix)) {
          // We imported the namespace, but the prefix used in the new document isn't available
          // so we need to update all attribute references to the new name
          oldPrefixToPrefix.put(prefix, newPrefix);
          namespaceToPrefix.put(namespace, newPrefix);
        }
      }
      else if (!prefix.equals(currentPrefix)) {
        // The namespace is already imported, but using a different prefix. We need
        // to switch the prefixes.
        oldPrefixToPrefix.put(prefix, currentPrefix);
      }
    }

    if (!oldPrefixToPrefix.isEmpty()) {
      updatePrefixes(tag, oldPrefixToPrefix);
    }
  }

  /**
   * Recursively update all attributes such that XML attributes with prefixes in the {@code oldPrefixToPrefix} key set
   * are replaced with the corresponding values
   */
  private static void updatePrefixes(@NotNull XmlTag tag, @NotNull Map<String, String> oldPrefixToPrefix) {
    for (XmlAttribute attribute : tag.getAttributes()) {
      String prefix = attribute.getNamespacePrefix();
      if (!prefix.isEmpty()) {
        if (prefix.equals(XMLNS)) {
          String newPrefix = oldPrefixToPrefix.get(attribute.getLocalName());
          if (newPrefix != null) {
            attribute.setName(XMLNS_PREFIX + newPrefix);
          }
        }
        else {
          String newPrefix = oldPrefixToPrefix.get(prefix);
          if (newPrefix != null) {
            attribute.setName(newPrefix + ':' + attribute.getLocalName());
          }
        }
      }
    }

    for (XmlTag child : tag.getSubTags()) {
      updatePrefixes(child, oldPrefixToPrefix);
    }
  }

  private static void removeNamespaceAttributes(NlComponent component) {
    for (XmlAttribute attribute : component.getTag().getAttributes()) {
      if (attribute.getName().startsWith(XMLNS_PREFIX)) {
        attribute.delete();
      }
    }
  }

  @Nullable
  public static DnDTransferItem getTransferItem(@NotNull Transferable transferable, boolean allowPlaceholder) {
    DnDTransferItem item = null;
    try {
      if (transferable.isDataFlavorSupported(ItemTransferable.DESIGNER_FLAVOR)) {
        item = (DnDTransferItem)transferable.getTransferData(ItemTransferable.DESIGNER_FLAVOR);
      }
      else if (transferable.isDataFlavorSupported(DataFlavor.stringFlavor)) {
        String xml = (String)transferable.getTransferData(DataFlavor.stringFlavor);
        if (!StringUtil.isEmpty(xml)) {
          item = new DnDTransferItem(new DnDTransferComponent("", xml, 200, 100));
        }
      }
    }
    catch (InvalidDnDOperationException ex) {
      if (!allowPlaceholder) {
        return null;
      }
      String defaultXml = "<placeholder xmlns:android=\"http://schemas.android.com/apk/res/android\"/>";
      item = new DnDTransferItem(new DnDTransferComponent("", defaultXml, 200, 100));
    }
    catch (IOException | UnsupportedFlavorException ex) {
      LOG.warn(ex);
    }
    return item;
  }

  @Nullable
  public List<NlComponent> createComponents(@NotNull ScreenView screenView,
                                            @NotNull DnDTransferItem item,
                                            @NotNull InsertType insertType) {
    List<NlComponent> components = new ArrayList<>(item.getComponents().size());
    for (DnDTransferComponent dndComponent : item.getComponents()) {
      XmlTag tag = createTag(screenView.getModel().getProject(), dndComponent.getRepresentation());
      NlComponent component = createComponent(screenView, tag, null, null, insertType);
      if (component == null) {
        return null;  // User may have cancelled
      }
      component.w = dndComponent.getWidth();
      component.h = dndComponent.getHeight();
      components.add(component);
    }
    return components;
  }

  @NotNull
  @VisibleForTesting
  public static XmlTag createTag(@NotNull Project project, @NotNull String text) {
    XmlElementFactory elementFactory = XmlElementFactory.getInstance(project);
    XmlTag tag = null;
    if (XmlUtils.parseDocumentSilently(text, false) != null) {
      try {
        tag = elementFactory.createTagFromText(text);

        setNamespaceUri(tag, ANDROID_NS_NAME, ANDROID_URI);
        setNamespaceUri(tag, APP_PREFIX, AUTO_URI);
      }
      catch (IncorrectOperationException ignore) {
        // Thrown by XmlElementFactory if you try to parse non-valid XML. User might have tried
        // to drop something like plain text -- insert this as a text view instead.
        // However, createTagFromText may not always throw this for invalid XML, so we perform the above parseDocument
        // check first instead.
      }
    }
    if (tag == null) {
      tag = elementFactory.createTagFromText("<TextView xmlns:android=\"http://schemas.android.com/apk/res/android\" " +
                                             " android:text=\"" + XmlUtils.toXmlAttributeValue(text) + "\"" +
                                             " android:layout_width=\"wrap_content\"" +
                                             " android:layout_height=\"wrap_content\"" +
                                             "/>");
    }
    return tag;
  }

  private static void setNamespaceUri(@NotNull XmlTag tag, @NotNull String prefix, @NotNull String uri) {
    boolean anyMatch = Arrays.stream(tag.getAttributes())
      .anyMatch(attribute -> attribute.getNamespacePrefix().equals(prefix));

    if (anyMatch) {
      tag.setAttribute("xmlns:" + prefix, uri);
    }
  }

  @NotNull
  public InsertType determineInsertType(@NotNull DragType dragType, @Nullable DnDTransferItem item, boolean asPreview) {
    if (item != null && item.isFromPalette()) {
      return asPreview ? InsertType.CREATE_PREVIEW : InsertType.CREATE;
    }
    switch (dragType) {
      case CREATE:
        return asPreview ? InsertType.CREATE_PREVIEW : InsertType.CREATE;
      case MOVE:
        return item != null && myId != item.getModelId() ? InsertType.COPY : InsertType.MOVE_INTO;
      case COPY:
        return InsertType.COPY;
      case PASTE:
      default:
        return InsertType.PASTE;
    }
  }

  @Override
  public void dispose() {
    deactivate(); // ensure listeners are unregistered if necessary

    synchronized (myListeners) {
      myListeners.clear();
    }

    // dispose is called by the project close using the read lock. Invoke the render task dispose later without the lock.
    ApplicationManager.getApplication().invokeLater(() -> {
      synchronized (RENDERING_LOCK) {
        if (myRenderTask != null) {
          myRenderTask.dispose();
          myRenderTask = null;
        }
        myRenderResult = null;
      }
      myRenderResultLock.writeLock().lock();
      try {
        myRenderResult = null;
      } finally {
        myRenderResultLock.writeLock().unlock();
      }
    });
  }

  @Override
  public String toString() {
    return NlModel.class.getSimpleName() + " for " + myFile;
  }

  // ---- Implements ResourceNotificationManager.ResourceChangeListener ----

  @Override
  public void resourcesChanged(@NotNull Set<ResourceNotificationManager.Reason> reason) {
    for (ResourceNotificationManager.Reason r : reason) {
      switch (r) {
        case RESOURCE_EDIT:
          notifyModified(ChangeType.RESOURCE_EDIT);
          break;
        case EDIT:
          notifyModified(ChangeType.EDIT);
          break;
        case IMAGE_RESOURCE_CHANGED:
          RefreshRenderAction.clearCache(mySurface);
          break;
        case GRADLE_SYNC:
        case PROJECT_BUILD:
        case VARIANT_CHANGED:
        case SDK_CHANGED:
          notifyModified(ChangeType.BUILD);
          break;
        case CONFIGURATION_CHANGED:
          notifyModified(ChangeType.CONFIGURATION_CHANGE);
          break;
      }
    }
  }

  // ---- Implements ModificationTracker ----

  public enum ChangeType {
    RESOURCE_EDIT,
    EDIT,
    RESOURCE_CHANGED,
    ADD_COMPONENTS,
    DELETE,
    DND_COMMIT,
    DND_END,
    DROP,
    RESIZE_END, RESIZE_COMMIT,
    REQUEST_RENDER,
    UPDATE_HIERARCHY,
    BUILD,
    CONFIGURATION_CHANGE
  }

  /**
   * Maintains multiple counter depending on what did change in the model
   */
  static class ModelVersion {
    private final AtomicLong myVersion = new AtomicLong();
    private final AtomicLong myResourceVersion = new AtomicLong();
    private final AtomicLong myHierarchyVersion = new AtomicLong();
    @SuppressWarnings("unused") ChangeType mLastReason;

    public void increase(ChangeType reason) {
      myVersion.incrementAndGet();
      mLastReason = reason;
      switch (reason) {
        case RESOURCE_EDIT:
        case EDIT:
        case RESOURCE_CHANGED:
        case DELETE:
        case RESIZE_END:
        case RESIZE_COMMIT:
        case ADD_COMPONENTS: {
          myResourceVersion.incrementAndGet();
        }
        break;
        default:
          myHierarchyVersion.incrementAndGet();
      }
    }

    public long getVersion() {
      return myVersion.get();
    }

    public long getResourceVersion() {
      return myResourceVersion.get();
    }
  }

  @Override
  public long getModificationCount() {
    return myModelVersion.getVersion();
  }

  public long getResourceVersion() {
    return myModelVersion.getResourceVersion();
  }

  public void notifyModified(ChangeType reason) {
    String theme = myConfiguration.getTheme();
    if (theme != null && !theme.startsWith(ANDROID_STYLE_RESOURCE_PREFIX) && !myProjectResourceRepository.hasResourceItem(theme)) {
      myConfiguration.setTheme(myConfiguration.getConfigurationManager().computePreferredTheme(myConfiguration));
    }
    myModelVersion.increase(reason);
    myModificationTrigger = reason;
    requestModelUpdate();
  }

  /**
   * Updates the saved values that are used to log user changes to the configuration toolbar.
   */
  private void updateTrackingConfiguration() {
    myPreviousDeviceName = myConfiguration.getDevice() != null ? myConfiguration.getDevice().getDisplayName() : null;
    myPreviousVersion = myConfiguration.getTarget() != null ? myConfiguration.getTarget().getVersionName() : null;
    myPreviousLocale = myConfiguration.getLocale();
    myPreviousTheme = myConfiguration.getTheme();
  }

  private class AndroidPreviewProgressIndicator extends ProgressIndicatorBase {
    private final Object myLock = new Object();

    @Override
    public void start() {
      super.start();
      UIUtil.invokeLaterIfNeeded(() -> {
        final Timer timer = UIUtil.createNamedTimer("Android rendering progress timer", 0, event -> {
          synchronized (myLock) {
            if (isRunning()) {
              mySurface.registerIndicator(this);
            }
          }
        });
        timer.setRepeats(false);
        timer.start();
      });
    }

    @Override
    public void stop() {
      synchronized (myLock) {
        super.stop();
        ApplicationManager.getApplication().invokeLater(() -> mySurface.unregisterIndicator(this));
      }
    }
  }
}<|MERGE_RESOLUTION|>--- conflicted
+++ resolved
@@ -26,11 +26,7 @@
 import com.android.tools.idea.configurations.Configuration;
 import com.android.tools.idea.configurations.ConfigurationListener;
 import com.android.tools.idea.configurations.ConfigurationMatcher;
-<<<<<<< HEAD
-import com.android.tools.idea.gradle.AndroidGradleModel;
-=======
 import com.android.tools.idea.gradle.project.model.AndroidModuleModel;
->>>>>>> 02229574
 import com.android.tools.idea.gradle.util.GradleUtil;
 import com.android.tools.idea.rendering.*;
 import com.android.tools.idea.rendering.Locale;
@@ -128,10 +124,7 @@
       if ((flags & (CFG_DEVICE | CFG_DEVICE_STATE)) != 0 && !mySurface.isCanvasResizing()) {
         mySurface.zoom(ZoomType.FIT_INTO);
       }
-<<<<<<< HEAD
-=======
-
->>>>>>> 02229574
+
       return true;
     }
   };
@@ -383,20 +376,12 @@
         }
       }
 
-<<<<<<< HEAD
-      myRenderResultLock.writeLock().lock();
-      try {
-        myRenderResult = result;
-        updateHierarchy(result);
-      } finally {
-=======
       updateHierarchy(result);
       myRenderResultLock.writeLock().lock();
       try {
         myRenderResult = result;
       }
       finally {
->>>>>>> 02229574
         myRenderResultLock.writeLock().unlock();
       }
 
@@ -571,17 +556,6 @@
     synchronized (RENDERING_LOCK) {
       if (myRenderTask != null) {
         RenderResult result = myRenderTask.render();
-<<<<<<< HEAD
-        myRenderResultLock.writeLock().lock();
-        try {
-          myRenderResult = result;
-          // When the layout was inflated in this same call, we do not have to update the hierarchy again
-          if (!inflated) {
-            updateHierarchy(myRenderResult);
-          }
-        } finally {
-          myRenderResultLock.writeLock().unlock();
-=======
         // When the layout was inflated in this same call, we do not have to update the hierarchy again
         if (!inflated) {
           updateHierarchy(result);
@@ -601,7 +575,6 @@
                                                                        System.currentTimeMillis() - renderStartTimeMs);
         } finally {
           myRenderResultLock.readLock().unlock();
->>>>>>> 02229574
         }
       }
     }
@@ -722,8 +695,6 @@
     myRenderResultLock.readLock().lock();
     try {
       return myRenderResult;
-    } finally {
-      myRenderResultLock.readLock().unlock();
     }
     finally {
       myRenderResultLock.readLock().unlock();
@@ -738,8 +709,6 @@
         return Collections.emptyMap();
       }
       return myRenderResult.getDefaultProperties();
-    } finally {
-      myRenderResultLock.readLock().unlock();
     }
     finally {
       myRenderResultLock.readLock().unlock();
@@ -772,11 +741,7 @@
    * @param artifact library artifact e.g. "com.android.support:appcompat-v7"
    */
   public boolean isModuleDependency(@NotNull String artifact) {
-<<<<<<< HEAD
-    AndroidGradleModel gradleModel = AndroidGradleModel.get(myFacet);
-=======
     AndroidModuleModel gradleModel = AndroidModuleModel.get(myFacet);
->>>>>>> 02229574
     return gradleModel != null && GradleUtil.dependsOn(gradleModel, artifact);
   }
 
@@ -788,11 +753,7 @@
    */
   @Nullable
   public GradleVersion getModuleDependencyVersion(@NotNull String artifact) {
-<<<<<<< HEAD
-    AndroidGradleModel gradleModel = AndroidGradleModel.get(myFacet);
-=======
     AndroidModuleModel gradleModel = AndroidModuleModel.get(myFacet);
->>>>>>> 02229574
     return gradleModel != null ? GradleUtil.getModuleDependencyVersion(gradleModel, artifact) : null;
   }
 
@@ -1203,21 +1164,12 @@
               assert false : t;
             }
             seenTags.add(t);
-<<<<<<< HEAD
-            NlComponent registeredCOmponent = myTagToComponentMap.get(t);
-            if (registeredCOmponent != null) {
-              if (seen.contains(registeredCOmponent)) {
-                assert false : registeredCOmponent;
-              }
-              seen.add(registeredCOmponent);
-=======
             NlComponent registeredComponent = myTagToComponentMap.get(t);
             if (registeredComponent != null) {
               if (seen.contains(registeredComponent)) {
                 assert false : registeredComponent;
               }
               seen.add(registeredComponent);
->>>>>>> 02229574
             }
           }
         }
@@ -1908,7 +1860,6 @@
           myRenderTask.dispose();
           myRenderTask = null;
         }
-        myRenderResult = null;
       }
       myRenderResultLock.writeLock().lock();
       try {
