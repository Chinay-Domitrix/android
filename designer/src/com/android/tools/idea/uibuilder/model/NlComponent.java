/*
 * Copyright (C) 2015 The Android Open Source Project
 *
 * Licensed under the Apache License, Version 2.0 (the "License");
 * you may not use this file except in compliance with the License.
 * You may obtain a copy of the License at
 *
 *      http://www.apache.org/licenses/LICENSE-2.0
 *
 * Unless required by applicable law or agreed to in writing, software
 * distributed under the License is distributed on an "AS IS" BASIS,
 * WITHOUT WARRANTIES OR CONDITIONS OF ANY KIND, either express or implied.
 * See the License for the specific language governing permissions and
 * limitations under the License.
 */
package com.android.tools.idea.uibuilder.model;

import com.android.ide.common.rendering.api.ViewInfo;
import com.android.resources.ResourceFolderType;
import com.android.resources.ResourceType;
import com.android.tools.idea.AndroidPsiUtils;
import com.android.tools.idea.rendering.AttributeSnapshot;
import com.android.tools.idea.rendering.TagSnapshot;
import com.android.tools.idea.res.AppResourceRepository;
import com.android.tools.idea.res.ResourceHelper;
import com.android.tools.idea.uibuilder.api.*;
import com.android.tools.idea.uibuilder.handlers.ViewEditorImpl;
import com.android.tools.idea.uibuilder.handlers.ViewHandlerManager;
<<<<<<< HEAD
import com.google.common.base.MoreObjects;
import com.google.common.base.MoreObjects.ToStringHelper;
=======
>>>>>>> 38295f3d
import com.google.common.collect.ImmutableSet;
import com.google.common.collect.Lists;
import com.intellij.lang.LanguageNamesValidation;
import com.intellij.lang.java.JavaLanguage;
import com.intellij.lang.refactoring.NamesValidator;
import com.intellij.openapi.application.Application;
import com.intellij.openapi.application.ApplicationManager;
import com.intellij.openapi.application.Result;
import com.intellij.openapi.command.WriteCommandAction;
import com.intellij.openapi.module.Module;
import com.intellij.openapi.project.Project;
import com.intellij.openapi.util.Computable;
import com.intellij.openapi.util.text.StringUtil;
import com.intellij.psi.xml.XmlFile;
import com.intellij.psi.xml.XmlTag;
import org.jetbrains.android.facet.AndroidFacet;
import org.jetbrains.android.util.AndroidResourceUtil;
import org.jetbrains.annotations.NotNull;
import org.jetbrains.annotations.Nullable;

import javax.swing.event.ChangeEvent;
import javax.swing.event.ChangeListener;
import java.util.*;
import java.util.stream.Stream;

import static com.android.SdkConstants.*;

/**
 * Represents a component editable in the UI builder. A component has properties,
 * if visual it has bounds, etc.
 */
public class NlComponent implements NlAttributesHolder {
  // TODO Add a needsId method to the handler classes
  private static final Collection<String> TAGS_THAT_DONT_NEED_DEFAULT_IDS = new ImmutableSet.Builder<String>()
    .add(REQUEST_FOCUS)
    .add(SPACE)
    .add(TAG_ITEM)
    .add(VIEW_INCLUDE)
    .add(VIEW_MERGE)
    .addAll(PreferenceUtils.VALUES)
    .build();

  @Nullable public List<NlComponent> children;
  @Nullable public ViewInfo viewInfo;
  @AndroidCoordinate public int x;
  @AndroidCoordinate public int y;
  @AndroidCoordinate public int w;
  @AndroidCoordinate public int h;
  private NlComponent myParent;
  @NotNull private final NlModel myModel;
  @NotNull private XmlTag myTag;
  @NotNull private String myTagName; // for non-read lock access elsewhere
  @Nullable private TagSnapshot mySnapshot;
  HashMap<Object, Object> myClientProperties = new HashMap<>();;
  private ArrayList<ChangeListener> myListeners = new ArrayList<ChangeListener>();
  private ChangeEvent myChangeEvent = new ChangeEvent(this);

  /**
   * Current open attributes transaction or null if none is open
   */
  @Nullable AttributesTransaction myCurrentTransaction;

  public NlComponent(@NotNull NlModel model, @NotNull XmlTag tag) {
    myModel = model;
    myTag = tag;
    myTagName = tag.getName();
  }

  @NotNull
  public XmlTag getTag() {
    return myTag;
  }

  @NotNull
  public NlModel getModel() {
    return myModel;
  }

  public void setTag(@NotNull XmlTag tag) {
    myTag = tag;
    myTagName = tag.getName();
  }

  @Nullable
  public TagSnapshot getSnapshot() {
    return mySnapshot;
  }

  public void setSnapshot(@Nullable TagSnapshot snapshot) {
    mySnapshot = snapshot;
  }

  public void setBounds(@AndroidCoordinate int x, @AndroidCoordinate int y, @AndroidCoordinate int w, @AndroidCoordinate int h) {
    this.x = x;
    this.y = y;
    this.w = w;
    this.h = h;
  }

  public void addChild(@NotNull NlComponent component) {
    addChild(component, null);
  }

  public void addChild(@NotNull NlComponent component, @Nullable NlComponent before) {
    if (component == this) {
      throw new IllegalArgumentException();
    }
    if (children == null) {
      children = Lists.newArrayList();
    }
    int index = before != null ? children.indexOf(before) : -1;
    if (index != -1) {
      children.add(index, component);
    }
    else {
      children.add(component);
    }
    component.setParent(this);
  }

  public void removeChild(@NotNull NlComponent component) {
    if (component == this) {
      throw new IllegalArgumentException();
    }
    if (children != null) {
      children.remove(component);
    }
    component.setParent(null);
  }

  public void setChildren(@Nullable List<NlComponent> components) {
    children = components;
    if (components != null) {
      for (NlComponent component : components) {
        if (component == this) {
          throw new IllegalArgumentException();
        }
        component.setParent(this);
      }
    }
  }

  @NotNull
  public List<NlComponent> getChildren() {
    return children != null ? children : Collections.emptyList();
  }

  public int getChildCount() {
    return children != null ? children.size() : 0;
  }

  @Nullable
  public NlComponent getChild(int index) {
    return children != null && index >= 0 && index < children.size() ? children.get(index) : null;
  }

  @NotNull
  public Stream<NlComponent> flatten() {
    return Stream.concat(
      Stream.of(this),
      getChildren().stream().flatMap(NlComponent::flatten));
  }

  @Nullable
  public NlComponent getNextSibling() {
    if (myParent == null) {
      return null;
    }
    for (int index = 0; index < myParent.getChildCount(); index++) {
      if (myParent.getChild(index) == this) {
        return myParent.getChild(index + 1);
      }
    }
    return null;
  }

  @Nullable
  public NlComponent findViewByTag(@NotNull XmlTag tag) {
    if (myTag == tag) {
      return this;
    }

    if (children != null) {
      for (NlComponent child : children) {
        NlComponent result = child.findViewByTag(tag);
        if (result != null) {
          return result;
        }
      }
    }

    return null;
  }

  @Nullable
  public List<NlComponent> findViewsByTag(@NotNull XmlTag tag) {
    List<NlComponent> result = null;

    if (children != null) {
      for (NlComponent child : children) {
        List<NlComponent> matches = child.findViewsByTag(tag);
        if (matches != null) {
          if (result != null) {
            result.addAll(matches);
          }
          else {
            result = matches;
          }
        }
      }
    }

    if (myTag == tag) {
      if (result == null) {
        return Lists.newArrayList(this);
      }
      result.add(this);
    }

    return result;
  }

  /**
   * Return the leaf at coordinates x, y that is an immediate child of this {@linkplain NlComponent}
   *
   * @param px x coordinate
   * @param py y coordinate
   * @return an immediate child of ours, or ourself (if we are under the coordinates), or null otherwise.
   */
  @Nullable
  public NlComponent findImmediateLeafAt(@AndroidCoordinate int px, @AndroidCoordinate int py) {
    if (children != null) {
      // Search BACKWARDS such that if the children are painted on top of each
      // other (as is the case in a FrameLayout) I pick the last one which will
      // be topmost!
      for (int i = children.size() - 1; i >= 0; i--) {
        NlComponent child = children.get(i);
        if (child.x <= px && child.y <= py && (child.x + child.w >= px) && (child.y + child.h >= py)) {
          return child;
        }
      }
    }
    return (x <= px && y <= py && x + w >= px && y + h >= py) ? this : null;
  }

  @Nullable
  public NlComponent findLeafAt(@AndroidCoordinate int px, @AndroidCoordinate int py) {
    if (children != null) {
      // Search BACKWARDS such that if the children are painted on top of each
      // other (as is the case in a FrameLayout) I pick the last one which will
      // be topmost!
      for (int i = children.size() - 1; i >= 0; i--) {
        NlComponent child = children.get(i);
        NlComponent result = child.findLeafAt(px, py);
        if (result != null) {
          return result;
        }
      }
    }

    return (x <= px && y <= py && x + w >= px && y + h >= py) ? this : null;
  }

  public boolean containsX(@AndroidCoordinate int x) {
    return Ranges.contains(this.x, this.x + w, x);
  }

  public boolean containsY(@AndroidCoordinate int y) {
    return Ranges.contains(this.y, this.y + h, y);
  }

  public int getMidpointX() {
    return x + w / 2;
  }

  public int getMidpointY() {
    return y + h / 2;
  }

  public boolean isRoot() {
    return !(myTag.getParent() instanceof XmlTag);
  }

  public NlComponent getRoot() {
    NlComponent component = this;
    while (component != null && !component.isRoot()) {
      component = component.getParent();
    }
    return component;
  }

  /**
   * Returns the ID of this component
   */
  @Nullable
  public String getId() {
    String id = myCurrentTransaction != null ? myCurrentTransaction.getAndroidAttribute(ATTR_ID) : getAndroidAttribute(ATTR_ID);

    return stripId(id);
  }

  @Nullable
  public static String stripId(@Nullable String id) {
    if (id != null) {
      if (id.startsWith(NEW_ID_PREFIX)) {
        return id.substring(NEW_ID_PREFIX.length());
      }
      else if (id.startsWith(ID_PREFIX)) {
        return id.substring(ID_PREFIX.length());
      }
    }
    return null;
  }

  /**
   * Determines whether the given new component should have an id attribute.
   * This is generally false for layouts, and generally true for other views,
   * not including the {@code <include>} and {@code <merge>} tags. Note that
   * {@code <fragment>} tags <b>should</b> specify an id.
   *
   * @return true if the component should have a default id
   */
  public boolean needsDefaultId() {
    if (TAGS_THAT_DONT_NEED_DEFAULT_IDS.contains(myTagName)) {
      return false;
    }

    // Handle <Space> in the compatibility library package
    if (myTagName.endsWith(SPACE) && myTagName.length() > SPACE.length() && myTagName.charAt(myTagName.length() - SPACE.length()) == '.') {
      return false;
    }

    // Assign id's to ViewGroups like ListViews, but not to views like LinearLayout
    ViewHandler viewHandler = getViewHandler();
    if (viewHandler == null) {
      if (myTagName.endsWith("Layout")) {
        return false;
      }
    }
    else if (viewHandler instanceof ViewGroupHandler) {
      return false;
    }

    return true;
  }

  /**
   * Returns the ID, but also assigns a default id if the component does not already have an id (even if the component does
   * not need one according to {@link #needsDefaultId()}
   */
  public String ensureId() {
    String id = getId();
    if (id != null) {
      return id;
    }

    return assignId();
  }

  /**
   * Ensure that there's a id, if not execute a write command to add
   * the id to the component.
   * @return
   */
  public String ensureLiveId() {
    String id = getId();
    if (id != null) {
      return id;
    }

    AttributesTransaction attributes = startAttributeTransaction();
    id = assignId();
    attributes.apply();
    WriteCommandAction action = new WriteCommandAction(getModel().getProject(),
                                                       "Added id", getModel().getFile()) {
      @Override
      protected void run(@NotNull Result result) throws Throwable {
        attributes.commit();
      }
    };
    action.execute();
    return id;
  }

  private String assignId() {
    Collection<String> idList = getIds(myModel);
    return assignId(this, idList);
  }

  @NotNull
  public static String assignId(@NotNull NlComponent component, @NotNull Collection<String> idList) {
    String tagName = component.getTagName();
    tagName = tagName.substring(tagName.lastIndexOf('.') + 1);
    String idValue = StringUtil.decapitalize(tagName);

    Module module = component.getModel().getModule();
    Project project = module.getProject();
    idValue = ResourceHelper.prependResourcePrefix(module, idValue, ResourceFolderType.LAYOUT);

    String nextIdValue = idValue;
    int index = 0;

    // Ensure that we don't create something like "switch" as an id, which won't compile when used
    // in the R class
    NamesValidator validator = LanguageNamesValidation.INSTANCE.forLanguage(JavaLanguage.INSTANCE);

    while (idList.contains(nextIdValue) || validator != null && validator.isKeyword(nextIdValue, project)) {
      ++index;
      if (index == 1 && (validator == null || !validator.isKeyword(nextIdValue, project))) {
        nextIdValue = idValue;
      }
      else {
        nextIdValue = idValue + Integer.toString(index);
      }
    }

    String newId = idValue + (index == 0 ? "" : Integer.toString(index));

    // If the component has an open transaction, assign the id in that transaction
    NlAttributesHolder attributes = component.myCurrentTransaction != null ? component.myCurrentTransaction : component;
    attributes.setAttribute(ANDROID_URI, ATTR_ID, NEW_ID_PREFIX + newId);

    component.myModel.getPendingIds().add(newId); // TODO clear the pending ids
    return newId;
  }

  /**
   * Looks up the existing set of id's reachable from the given module
   */
  public static Collection<String> getIds(@NotNull NlModel model) {
    AndroidFacet facet = model.getFacet();
    AppResourceRepository resources = AppResourceRepository.getAppResources(facet, true);
    Collection<String> ids = resources.getItemsOfType(ResourceType.ID);
    Set<String> pendingIds = model.getPendingIds();
    if (!pendingIds.isEmpty()) {
      List<String> all = Lists.newArrayListWithCapacity(pendingIds.size() + ids.size());
      all.addAll(ids);
      all.addAll(pendingIds);
      ids = all;
    }
    return ids;
  }

  public int getBaseline() {
    try {
      if (viewInfo != null) {
        Object viewObject = viewInfo.getViewObject();
        return (Integer)viewObject.getClass().getMethod("getBaseline").invoke(viewObject);
      }
    }
    catch (Throwable ignore) {
    }

    return -1;
  }

  public int getMinimumWidth() {
    try {
      if (viewInfo != null) {
        Object viewObject = viewInfo.getViewObject();
        return (Integer)viewObject.getClass().getMethod("getMinimumWidth").invoke(viewObject);
      }
    }
    catch (Throwable ignore) {
    }

    return 0;
  }

  public int getMinimumHeight() {
    try {
      if (viewInfo != null) {
        Object viewObject = viewInfo.getViewObject();
        return (Integer)viewObject.getClass().getMethod("getMinimumHeight").invoke(viewObject);
      }
    }
    catch (Throwable ignore) {
    }

    return 0;
  }

  /**
   * Return the current view visibility from layout lib
   *
   * @return the view visibility, or 0 (visible) if impossible to get
   */
  public int getAndroidViewVisibility() {
    try {
      if (viewInfo != null) {
        Object viewObject = viewInfo.getViewObject();
        return (Integer)viewObject.getClass().getMethod("getVisibility").invoke(viewObject);
      }
    }
    catch (Throwable ignore) {
    }
    return 0;
  }

  private Insets myMargins;
  private Insets myPadding;

  private static int fixDefault(int value) {
    return value == Integer.MIN_VALUE ? 0 : value;
  }

  @NotNull
  public Insets getMargins() {
    if (myMargins == null) {
      if (viewInfo == null) {
        return Insets.NONE;
      }
      try {
        Object layoutParams = viewInfo.getLayoutParamsObject();
        Class<?> layoutClass = layoutParams.getClass();

        int left = fixDefault(layoutClass.getField("leftMargin").getInt(layoutParams));
        int top = fixDefault(layoutClass.getField("topMargin").getInt(layoutParams));
        int right = fixDefault(layoutClass.getField("rightMargin").getInt(layoutParams));
        int bottom = fixDefault(layoutClass.getField("bottomMargin").getInt(layoutParams));
        // Doesn't look like we need to read startMargin and endMargin here;
        // ViewGroup.MarginLayoutParams#doResolveMargins resolves and assigns values to the others

        if (left == 0 && top == 0 && right == 0 && bottom == 0) {
          myMargins = Insets.NONE;
        }
        else {
          myMargins = new Insets(left, top, right, bottom);
        }
      }
      catch (Throwable e) {
        myMargins = Insets.NONE;
      }
    }
    return myMargins;
  }

  @NotNull
  public Insets getPadding() {
    return getPadding(false);
  }

  @NotNull
  public Insets getPadding(boolean force) {
    if (myPadding == null || force) {
      if (viewInfo == null) {
        return Insets.NONE;
      }
      try {
        Object layoutParams = viewInfo.getViewObject();
        Class<?> layoutClass = layoutParams.getClass();

        int left = fixDefault((Integer)layoutClass.getMethod("getPaddingLeft").invoke(layoutParams)); // TODO: getPaddingStart!
        int top = fixDefault((Integer)layoutClass.getMethod("getPaddingTop").invoke(layoutParams));
        int right = fixDefault((Integer)layoutClass.getMethod("getPaddingRight").invoke(layoutParams));
        int bottom = fixDefault((Integer)layoutClass.getMethod("getPaddingBottom").invoke(layoutParams));
        if (left == 0 && top == 0 && right == 0 && bottom == 0) {
          myPadding = Insets.NONE;
        }
        else {
          myPadding = new Insets(left, top, right, bottom);
        }
      }
      catch (Throwable e) {
        myPadding = Insets.NONE;
      }
    }
    return myPadding;
  }

  /**
   * Returns true if this NlComponent's class is the specified class,
   * or if one of its super classes is the specified class.
   *
   * @param className A fully qualified class name
   */
  public boolean isOrHasSuperclass(@NotNull String className) {
    if (viewInfo != null) {
      Object viewObject = viewInfo.getViewObject();
      if (viewObject == null) {
        return ApplicationManager.getApplication().isUnitTestMode() && myTagName.equals(className);
      }
      Class<?> viewClass = viewObject.getClass();
      while (viewClass != Object.class) {
        if (className.equals(viewClass.getName())) {
          return true;
        }
        viewClass = viewClass.getSuperclass();
      }
    }
    return false;
  }

  @Nullable
  public NlComponent getParent() {
    return myParent;
  }

  private void setParent(@Nullable NlComponent parent) {
    myParent = parent;
  }

  @NotNull
  public String getTagName() {
    return myTagName;
  }

  @Override
  public String toString() {
<<<<<<< HEAD
    ToStringHelper helper = MoreObjects.toStringHelper(this).omitNullValues()
      .add("tag", "<" + myTag.getName() + ">")
      .add("bounds", "[" + x + "," + y + ":" + w + "x" + h);
    return helper.toString();
=======
    return String.format("<%s> (%s, %s) %s × %s", myTagName, x, y, w, h);
>>>>>>> 38295f3d
  }

  /**
   * Convenience wrapper for now; this should be replaced with property lookup
   */
  @Override
  public void setAttribute(@Nullable String namespace, @NotNull String attribute, @Nullable String value) {
    if (!myTag.isValid()) {
      // This could happen when trying to set an attribute in a component that has been already deleted
      return;
    }

    String prefix = null;
    if (namespace != null && !ANDROID_URI.equals(namespace)) {
      prefix = AndroidResourceUtil.ensureNamespaceImported((XmlFile)myTag.getContainingFile(), namespace, null);
    }
    String previous = getAttribute(namespace, attribute);
    if ((previous != null && previous.equalsIgnoreCase(value))
        || (previous == null && value == null)) {
      return;
    }
    // Handle validity
    myTag.setAttribute(attribute, namespace, value);
    if (mySnapshot != null) {
      mySnapshot.setAttribute(attribute, namespace, prefix, value);
    }
  }

  /**
   * Starts an {@link AttributesTransaction} or returns the current open one.
   */
  @NotNull
  public AttributesTransaction startAttributeTransaction() {
    if (myCurrentTransaction == null) {
      myCurrentTransaction = new AttributesTransaction(this);
    }

    return myCurrentTransaction;
  }

  /**
   * Returns the latest attribute value (either live -- not committed -- or from xml)
   *
   * @param namespace
   * @param attribute
   * @return
   */
  @Nullable
  public String getLiveAttribute(@Nullable String namespace, @NotNull String attribute) {
    if (myCurrentTransaction != null) {
      return myCurrentTransaction.getAttribute(namespace, attribute);
    }
    return getAttribute(namespace, attribute);
  }

  @Override
  @Nullable
  public String getAttribute(@Nullable String namespace, @NotNull String attribute) {
    if (mySnapshot != null) {
      return mySnapshot.getAttribute(attribute, namespace);
    }
    else if (AndroidPsiUtils.isValid(myTag)) {
      return AndroidPsiUtils.getAttributeSafely(myTag, namespace, attribute);
    }
    else {
      // Newly created components for example
      return null;
    }
  }

  @NotNull
  public List<AttributeSnapshot> getAttributes() {
    if (mySnapshot != null) {
      return mySnapshot.attributes;
    }

    if (myTag.isValid()) {
      Application application = ApplicationManager.getApplication();

      if (!application.isReadAccessAllowed()) {
        return application.runReadAction((Computable<List<AttributeSnapshot>>)() -> AttributeSnapshot.createAttributesForTag(myTag));
      }
      return AttributeSnapshot.createAttributesForTag(myTag);
    }

    return Collections.emptyList();
  }

  public String ensureNamespace(@NotNull String prefix, @NotNull String namespace) {
    return AndroidResourceUtil.ensureNamespaceImported((XmlFile)myTag.getContainingFile(), namespace, prefix);
  }

  public boolean isShowing() {
    return mySnapshot != null;
  }

  @Nullable
  public ViewHandler getViewHandler() {
    if (!myTag.isValid()) {
      return null;
    }
    return ViewHandlerManager.get(myTag.getProject()).getHandler(this);
  }

  @Nullable
  public ViewGroupHandler getViewGroupHandler() {
    if (!myTag.isValid()) {
      return null;
    }
    return ViewHandlerManager.get(myTag.getProject()).findLayoutHandler(this, false);
  }

  /**
   * Creates a new child of the given type, and inserts it before the given sibling (or null to append at the end).
   * Note: This operation can only be called when the caller is already holding a write lock. This will be the
   * case from {@link ViewHandler} callbacks such as {@link ViewHandler#onCreate(ViewEditor, NlComponent, NlComponent, InsertType)}
   * and {@link DragHandler#commit}.
   *
   * @param editor     The editor showing the component
   * @param fqcn       The fully qualified name of the widget to insert, such as {@code android.widget.LinearLayout}
   *                   You can also pass XML tags here (this is typically the same as the fully qualified class name
   *                   of the custom view, but for Android framework views in the android.view or android.widget packages,
   *                   you can omit the package.)
   * @param before     The sibling to insert immediately before, or null to append
   * @param insertType The type of insertion
   */
  public NlComponent createChild(@NotNull ViewEditor editor,
                                 @NotNull String fqcn,
                                 @Nullable NlComponent before,
                                 @NotNull InsertType insertType) {
    return myModel.createComponent(((ViewEditorImpl)editor).getScreenView(), fqcn, this, before, insertType);
  }

  /**
   * Returns true if views with the given fully qualified class name need to include
   * their package in the layout XML tag
   *
   * @param fqcn the fully qualified class name, such as android.widget.Button
   * @return true if the full package path should be included in the layout XML element
   * tag
   */
  private static boolean viewNeedsPackage(String fqcn) {
    return !(fqcn.startsWith(ANDROID_WIDGET_PREFIX)
             || fqcn.startsWith(ANDROID_VIEW_PKG)
             || fqcn.startsWith(ANDROID_WEBKIT_PKG));
  }

  /**
   * Maps a custom view class to the corresponding layout tag;
   * e.g. {@code android.widget.LinearLayout} maps to just {@code LinearLayout}, but
   * {@code android.support.v4.widget.DrawerLayout} maps to
   * {@code android.support.v4.widget.DrawerLayout}.
   *
   * @param fqcn fully qualified class name
   * @return the corresponding view tag
   */
  @NotNull
  public static String viewClassToTag(@NotNull String fqcn) {
    if (!viewNeedsPackage(fqcn)) {
      return fqcn.substring(fqcn.lastIndexOf('.') + 1);
    }

    return fqcn;
  }

  /**
   * Utility function to extract the id
   *
   * @param str the string to extract the id from
   * @return the string id
   */
  @Nullable
  public static String extractId(@Nullable String str) {
    if (str == null) {
      return null;
    }
    int index = str.lastIndexOf("@id/");
    if (index != -1) {
      return str.substring(index + 4);
    }

    index = str.lastIndexOf("@+id/");

    if (index != -1) {
      return str.substring(index + 5);
    }
    return null;
  }

  /**
   * A cache for use by system to reduce recalculating information
   * The cache may be destroyed at any time as the system rebuilds the nlcomponents
   * @param key
   * @param value
   */
  public final void putClientProperty(Object key, Object value) {
    myClientProperties.put(key, value);
  }

  /**
   * A cache for use by system to reduce recalculating information
   * The cache may be destroyed at any time as the system rebuilds the nlcomponents
   * @param key
   * @return
   */
  public final Object getClientProperty(Object key) {
    return myClientProperties.get(key);
  }

  /**
   * You can add listeners to track interactive updates
   * Listeners should look at the liveUpdates for changes
   * @param listener
   */
  public void addLiveChangeListener(ChangeListener listener){
    if (!myListeners.contains(listener)) {
      myListeners.add(listener);
    }
  }

  /**
   * remove a listener you have already added
   * @param listener
   */
  public void removeLiveChangeListener(ChangeListener listener){
    myListeners.remove(listener);
  }

  /**
   * call to notify listeners you have made a "live" change
   */
  public void fireLiveChangeEvent() {
    myListeners.forEach(listener -> listener.stateChanged(myChangeEvent));
  }
}<|MERGE_RESOLUTION|>--- conflicted
+++ resolved
@@ -26,11 +26,6 @@
 import com.android.tools.idea.uibuilder.api.*;
 import com.android.tools.idea.uibuilder.handlers.ViewEditorImpl;
 import com.android.tools.idea.uibuilder.handlers.ViewHandlerManager;
-<<<<<<< HEAD
-import com.google.common.base.MoreObjects;
-import com.google.common.base.MoreObjects.ToStringHelper;
-=======
->>>>>>> 38295f3d
 import com.google.common.collect.ImmutableSet;
 import com.google.common.collect.Lists;
 import com.intellij.lang.LanguageNamesValidation;
@@ -640,14 +635,7 @@
 
   @Override
   public String toString() {
-<<<<<<< HEAD
-    ToStringHelper helper = MoreObjects.toStringHelper(this).omitNullValues()
-      .add("tag", "<" + myTag.getName() + ">")
-      .add("bounds", "[" + x + "," + y + ":" + w + "x" + h);
-    return helper.toString();
-=======
     return String.format("<%s> (%s, %s) %s × %s", myTagName, x, y, w, h);
->>>>>>> 38295f3d
   }
 
   /**
