--- conflicted
+++ resolved
@@ -24,11 +24,8 @@
 import com.intellij.openapi.ui.ComboBox;
 import com.intellij.ui.JBColor;
 import com.intellij.ui.components.JBScrollPane;
-<<<<<<< HEAD
 import com.intellij.ui.components.JBTabbedPane;
-=======
 import com.intellij.ui.scale.JBUIScale;
->>>>>>> 5e1369d6
 import com.intellij.util.ui.JBDimension;
 import com.intellij.util.ui.JBUI;
 import icons.StudioIcons;
@@ -75,13 +72,8 @@
  * Provides the TimeLine panel
  */
 public class Gantt extends JPanel implements GanttCommands {
-<<<<<<< HEAD
   private static final boolean DEBUG = false;
-  public static final int HEADER_HEIGHT = JBUI.scale(30);
-=======
-
   public static final int HEADER_HEIGHT = JBUIScale.scale(30);
->>>>>>> 5e1369d6
   private static final JBDimension SLIDER_DIMENSION = JBUI.size(140, 16);
 
   GanttController myGanttController = new GanttController();
@@ -305,7 +297,6 @@
     }
   }
 
-<<<<<<< HEAD
   static class MotionSceneUI extends JPanel {
     PropPanel mPropPanel;
     JBTabbedPane myPropTabb;
@@ -406,29 +397,6 @@
       if (onClickTags == null) {
         for (OnClickPanel ui : onClickPanel) {
           myPropTabb.remove(ui);
-=======
-  // ==================================TITLE BAR code================================
-  private JPanel buildTitleBar() {
-    JPanel panel = new JPanel(new BorderLayout());
-    panel.setBorder(JBUI.Borders.empty(0, JBUIScale.scale(4)));
-    myTitleLabel = new JLabel("Timeline");
-    panel.add(myTitleLabel, BorderLayout.WEST);
-    JPanel right = new JPanel();
-    right.add(new JLabel("Duration(ms)"));
-    myDuration = new JTextField();
-    myDuration.setText("XXXXX"); // This sets the Preferred size to the size needed to fit 5 X characters
-    myDuration.setPreferredSize(myDuration.getPreferredSize());
-    myDuration.setText("600");
-    ((PlainDocument)myDuration.getDocument()).setDocumentFilter(new IntFilter());
-    myDuration.addFocusListener(new FocusAdapter() {
-      @Override
-      public void focusLost(FocusEvent e) {
-        JTextField c = (JTextField)e.getSource();
-        ActionListener[] listeners = c.getActionListeners();
-        ActionEvent event = new ActionEvent(c, ActionEvent.ACTION_PERFORMED, null);
-        for (int i = 0; i < listeners.length; i++) {
-          listeners[i].actionPerformed(event);
->>>>>>> 5e1369d6
         }
         return;
       }
