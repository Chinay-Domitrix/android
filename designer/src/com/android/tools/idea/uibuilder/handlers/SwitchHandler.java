--- conflicted
+++ resolved
@@ -38,10 +38,7 @@
       ATTR_TEXT_ON,
       ATTR_TEXT_OFF,
       ATTR_CHECKED,
-<<<<<<< HEAD
-=======
       TOOLS_NS_NAME_PREFIX + ATTR_CHECKED,
->>>>>>> bda17b23
       ATTR_SHOW_TEXT,
       ATTR_SPLIT_TRACK);
   }
