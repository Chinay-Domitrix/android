--- conflicted
+++ resolved
@@ -20,15 +20,10 @@
 import com.android.tools.idea.uibuilder.api.*;
 import com.android.tools.idea.uibuilder.graphics.NlDrawingStyle;
 import com.android.tools.idea.uibuilder.graphics.NlGraphics;
-<<<<<<< HEAD
-import com.android.tools.idea.uibuilder.model.AndroidCoordinate;
-import com.android.tools.idea.uibuilder.model.NlComponent;
-=======
 import com.android.tools.idea.common.model.AndroidCoordinate;
 import com.android.tools.idea.common.model.AndroidDpCoordinate;
 import com.android.tools.idea.common.model.NlComponent;
 import com.android.tools.idea.common.scene.SceneComponent;
->>>>>>> b13afab4
 import org.jetbrains.annotations.NotNull;
 
 import java.awt.*;
@@ -41,28 +36,17 @@
 import static com.android.SdkConstants.PreferenceTags.PREFERENCE_CATEGORY;
 
 abstract class PreferenceGroupDragHandler extends DragHandler {
-<<<<<<< HEAD
-  NlComponent myGroup;
-  Map<NlComponent, Rectangle> myPreferenceToBoundsMap;
-  NlComponent myActivePreference;
-
-=======
   SceneComponent myGroup;
   @AndroidDpCoordinate
   Map<SceneComponent, Rectangle> myPreferenceToBoundsMap;
   SceneComponent myActivePreference;
 
   @AndroidDpCoordinate
->>>>>>> b13afab4
   private int myDividerHeight;
 
   PreferenceGroupDragHandler(@NotNull ViewEditor editor,
                              @NotNull ViewGroupHandler handler,
-<<<<<<< HEAD
-                             @NotNull NlComponent group,
-=======
                              @NotNull SceneComponent group,
->>>>>>> b13afab4
                              @NotNull List<NlComponent> preferences,
                              @NotNull DragType type) {
     super(editor, handler, group, preferences, type);
@@ -76,37 +60,6 @@
     ViewInfo view = ViewInfoUtils.findListView(editor.getRootViews());
     assert view != null;
 
-<<<<<<< HEAD
-    myDividerHeight = ((ListView)view.getViewObject()).getDividerHeight();
-  }
-
-  @NotNull
-  final Map<NlComponent, Rectangle> getPreferenceToBoundsMap(@NotNull NlComponent group) {
-    return group.getChildren().stream().collect(Collectors.toMap(Function.identity(), this::getBounds));
-  }
-
-  @NotNull
-  final Rectangle getBounds(@NotNull NlComponent preference) {
-    int height = preference.h + myDividerHeight;
-
-    if (preference.getTagName().equals(PREFERENCE_CATEGORY)) {
-      height += preference.getChildren().stream()
-        .mapToInt(child -> child.h + myDividerHeight)
-        .sum();
-    }
-
-    return new Rectangle(preference.x, preference.y, preference.w, height);
-  }
-
-  final void updateActivePreference() {
-    List<NlComponent> preferences = myGroup.getChildren();
-
-    if (lastY < preferences.get(0).y) {
-      myActivePreference = preferences.get(0);
-    }
-    else {
-      Optional<NlComponent> activePreference = myPreferenceToBoundsMap.keySet().stream()
-=======
     myDividerHeight = editor.pxToDp(((ListView)view.getViewObject()).getDividerHeight());
   }
 
@@ -137,7 +90,6 @@
     }
     else {
       Optional<SceneComponent> activePreference = myPreferenceToBoundsMap.keySet().stream()
->>>>>>> b13afab4
         .filter(preference -> myPreferenceToBoundsMap.get(preference).contains(lastX, lastY))
         .findFirst();
 
@@ -157,17 +109,10 @@
     Rectangle bounds = myPreferenceToBoundsMap.get(myActivePreference);
 
     if (lastY < getMidpointY(bounds)) {
-<<<<<<< HEAD
-      graphics.drawTop(bounds);
-    }
-    else {
-      graphics.drawBottom(bounds);
-=======
       graphics.drawTopDp(bounds);
     }
     else {
       graphics.drawBottomDp(bounds);
->>>>>>> b13afab4
     }
   }
 
@@ -176,27 +121,13 @@
   abstract void drawDropZoneLines(@NotNull NlGraphics graphics);
 
   final void drawDropZoneLines(@NotNull NlGraphics graphics, int startingIndex) {
-<<<<<<< HEAD
-    List<NlComponent> preferences = myGroup.getChildren();
-=======
     List<SceneComponent> preferences = myGroup.getChildren();
->>>>>>> b13afab4
 
     if (preferences.isEmpty()) {
       return;
     }
 
     graphics.useStyle(NlDrawingStyle.DROP_ZONE);
-<<<<<<< HEAD
-    int midpointY = getMidpointY(myActivePreference);
-
-    for (int i = startingIndex, size = preferences.size(); i < size; i++) {
-      NlComponent preference = preferences.get(i);
-
-      if (i != 0 && myActivePreference == preferences.get(i - 1)) {
-        if (lastY < midpointY) {
-          graphics.drawTop(preference);
-=======
     @AndroidDpCoordinate int midpointY = getMidpointY(myActivePreference);
 
     for (int i = startingIndex, size = preferences.size(); i < size; i++) {
@@ -205,35 +136,22 @@
       if (i != 0 && myActivePreference == preferences.get(i - 1)) {
         if (lastY < midpointY) {
           graphics.drawTop(preference.getNlComponent());
->>>>>>> b13afab4
         }
       }
       else if (myActivePreference == preference) {
         if (lastY >= midpointY) {
-<<<<<<< HEAD
-          graphics.drawTop(preference);
-        }
-      }
-      else {
-        graphics.drawTop(preference);
-=======
           graphics.drawTop(preference.getNlComponent());
         }
       }
       else {
         graphics.drawTop(preference.getNlComponent());
->>>>>>> b13afab4
       }
     }
   }
 
   @Override
   public final void commit(@AndroidCoordinate int x, @AndroidCoordinate int y, int modifiers, @NotNull InsertType type) {
-<<<<<<< HEAD
-    List<NlComponent> preferences = myGroup.getChildren();
-=======
     List<SceneComponent> preferences = myGroup.getChildren();
->>>>>>> b13afab4
 
     if (preferences.isEmpty()) {
       insertComponents(-1, type);
@@ -249,19 +167,12 @@
     insertComponents(i == preferences.size() ? -1 : i, type);
   }
 
-<<<<<<< HEAD
-  final int getMidpointY(@NotNull NlComponent preference) {
-    return getMidpointY(myPreferenceToBoundsMap.get(preference));
-  }
-
-=======
   @AndroidDpCoordinate
   final int getMidpointY(@NotNull SceneComponent preference) {
     return getMidpointY(myPreferenceToBoundsMap.get(preference));
   }
 
   @AndroidDpCoordinate
->>>>>>> b13afab4
   static int getMidpointY(@NotNull Rectangle bounds) {
     return bounds.y + bounds.height / 2;
   }
