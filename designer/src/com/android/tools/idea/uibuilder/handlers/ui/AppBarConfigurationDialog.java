--- conflicted
+++ resolved
@@ -354,15 +354,8 @@
   }
 
   private PsiFile generateXml(boolean collapsed) {
-<<<<<<< HEAD
-    StringBuilder text = new StringBuilder(DUMMY_REPETITION * DUMMY_TEXT.length());
-    text.append(DUMMY_TEXT.repeat(DUMMY_REPETITION));
-=======
     StringBuilder text = new StringBuilder(SAMPLE_REPETITION * SAMPLE_TEXT.length());
-    for (int i = 0; i < SAMPLE_REPETITION; i++) {
-      text.append(SAMPLE_TEXT);
-    }
->>>>>>> 799703f0
+    text.append(SAMPLE_TEXT.repeat(SAMPLE_REPETITION));
     Map<String, String> namespaces = getNameSpaces(null, collapsed);
     String content = Templates.getTextView(namespaces.get(ANDROID_URI), text.toString());
     String xml = getXml(content, collapsed, namespaces);
