--- conflicted
+++ resolved
@@ -44,19 +44,11 @@
 import com.intellij.psi.PsiModifierList;
 import com.intellij.psi.xml.XmlFile;
 import com.intellij.psi.xml.XmlTag;
-<<<<<<< HEAD
-import com.intellij.util.ArrayUtilRt;
-=======
->>>>>>> b5f40ffd
 import com.intellij.util.concurrency.AppExecutorUtil;
 import java.awt.Dimension;
 import java.util.Collection;
 import java.util.Collections;
-<<<<<<< HEAD
-import java.util.EnumSet;
 import java.util.HashMap;
-=======
->>>>>>> b5f40ffd
 import java.util.List;
 import java.util.Map;
 import java.util.concurrent.CompletableFuture;
@@ -171,56 +163,9 @@
 
     // Measure unweighted bounds
     XmlTag parentTag = parent.getTagDeprecated();
-<<<<<<< HEAD
-    return task.measureChildren(parentTag, filter)
-      .whenCompleteAsync((map, ex) -> task.dispose(), AppExecutorUtil.getAppExecutorService())
-      .thenApply(map -> {
-        if (map == null) {
-          return Collections.emptyMap();
-        }
-
-        Map<NlComponent, Dimension> unweightedSizes = new HashMap<>();
-        for (Map.Entry<XmlTag, ViewInfo> entry : map.entrySet()) {
-          ViewInfo viewInfo = entry.getValue();
-          viewInfo = RenderService.getSafeBounds(viewInfo);
-          Dimension size = new Dimension(viewInfo.getRight() - viewInfo.getLeft(), viewInfo.getBottom() - viewInfo.getTop());
-          NlComponent child = tagToComponent.get(entry.getKey());
-          if (child != null) {
-            unweightedSizes.put(child, size);
-          }
-        }
-
-        return unweightedSizes;
-      });
-  }
-
-  @Nullable
-  @Override
-  public String displayResourceInput(@NotNull String title, @NotNull EnumSet<ResourceType> types, boolean includeSampleData) {
-    NlModel model = myModel;
-    ResourcePickerDialog dialog = ResourceChooserHelperKt.createResourcePickerDialog(
-      title.isEmpty() ? "Pick a Resource" : title,
-      null,
-      model.getFacet(),
-      types,
-      null,
-      false,
-      includeSampleData,
-      true, model.getVirtualFile()
-    );
-
-    dialog.show();
-
-    if (dialog.isOK()) {
-      String resource = dialog.getResourceName();
-
-      if (resource != null && !resource.isEmpty()) {
-        return resource;
-=======
     return taskFuture.thenCompose(task -> {
       if (task == null) {
         return CompletableFuture.completedFuture(Collections.emptyMap());
->>>>>>> b5f40ffd
       }
       return task.measureChildren(parentTag, filter)
         .whenCompleteAsync((map, ex) -> task.dispose(), AppExecutorUtil.getAppExecutorService())
@@ -229,17 +174,7 @@
             return Collections.emptyMap();
           }
 
-<<<<<<< HEAD
-  @Nullable
-  @Override
-  public String displayClassInput(@NotNull String title,
-                                  @NotNull Set<String> superTypes,
-                                  @Nullable Predicate<String> filter,
-                                  @Nullable String currentValue) {
-    Module module = myModel.getModule();
-    String[] superTypesArray = ArrayUtilRt.toStringArray(superTypes);
-=======
-          Map<NlComponent, Dimension> unweightedSizes = Maps.newHashMap();
+          Map<NlComponent, Dimension> unweightedSizes = new HashMap<>();
           for (Map.Entry<XmlTag, ViewInfo> entry : map.entrySet()) {
             ViewInfo viewInfo = entry.getValue();
             viewInfo = RenderService.getSafeBounds(viewInfo);
@@ -249,7 +184,6 @@
               unweightedSizes.put(child, size);
             }
           }
->>>>>>> b5f40ffd
 
           return unweightedSizes;
         });
