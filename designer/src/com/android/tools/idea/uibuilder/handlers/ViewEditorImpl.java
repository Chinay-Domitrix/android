--- conflicted
+++ resolved
@@ -15,13 +15,8 @@
  */
 package com.android.tools.idea.uibuilder.handlers;
 
-<<<<<<< HEAD
-import com.android.assetstudiolib.AssetStudio;
-import com.android.assetstudiolib.GraphicGenerator;
-=======
 import com.android.assetstudiolib.GraphicGenerator;
 import com.android.assetstudiolib.MaterialDesignIcons;
->>>>>>> bda17b23
 import com.android.ide.common.rendering.api.ViewInfo;
 import com.android.resources.ResourceType;
 import com.android.sdklib.AndroidVersion;
@@ -58,22 +53,11 @@
 import java.awt.*;
 import java.io.IOException;
 import java.io.InputStream;
-<<<<<<< HEAD
-import java.util.Collections;
-import java.util.EnumSet;
-import java.util.Map;
-import java.util.Set;
-import java.util.function.Predicate;
-
-import static com.android.SdkConstants.DOT_XML;
-import static com.android.SdkConstants.DRAWABLE_FOLDER;
-=======
 import java.nio.charset.StandardCharsets;
 import java.util.*;
 import java.util.function.Predicate;
 
 import static com.android.SdkConstants.*;
->>>>>>> bda17b23
 
 /**
  * Implementation of the {@link ViewEditor} abstraction presented
@@ -139,14 +123,6 @@
   }
 
   @Override
-<<<<<<< HEAD
-  public boolean moduleContainsResource(@NotNull ResourceType type, @NotNull String name) {
-    return myScreen.getModel().getFacet().getModuleResources(true).hasResourceItem(type, name);
-  }
-
-  @Override
-=======
->>>>>>> bda17b23
   public void copyVectorAssetToMainModuleSourceSet(@NotNull String asset) {
     Project project = myScreen.getModel().getProject();
     String message = "Do you want to copy vector asset " + asset + " to your main module source set?";
@@ -155,16 +131,6 @@
       return;
     }
 
-<<<<<<< HEAD
-    try (InputStream in = GraphicGenerator.class.getClassLoader().getResourceAsStream(AssetStudio.getPathForBasename(asset))) {
-      VirtualFile drawableDirectory = getDrawableDirectory();
-
-      if (drawableDirectory == null) {
-        return;
-      }
-
-      drawableDirectory.createChildData(this, asset + DOT_XML).setBinaryContent(ByteStreams.toByteArray(in));
-=======
     try (InputStream in = GraphicGenerator.class.getClassLoader().getResourceAsStream(MaterialDesignIcons.getPathForBasename(asset))) {
       createResourceFile(FD_RES_DRAWABLE, asset + DOT_XML, ByteStreams.toByteArray(in));
     }
@@ -193,7 +159,6 @@
       }
 
       directory.createChildData(this, resourceFile).setBinaryContent(resourceFileContent);
->>>>>>> bda17b23
     }
     catch (IOException exception) {
       Logger.getInstance(ViewEditorImpl.class).warn(exception);
@@ -201,11 +166,7 @@
   }
 
   @Nullable
-<<<<<<< HEAD
-  private VirtualFile getDrawableDirectory() throws IOException {
-=======
   private VirtualFile getResourceDirectoryChild(@NotNull String child) throws IOException {
->>>>>>> bda17b23
     VirtualFile resourceDirectory = myScreen.getModel().getFacet().getPrimaryResourceDir();
 
     if (resourceDirectory == null) {
@@ -213,15 +174,6 @@
       return null;
     }
 
-<<<<<<< HEAD
-    VirtualFile drawableDirectory = resourceDirectory.findChild(DRAWABLE_FOLDER);
-
-    if (drawableDirectory == null) {
-      return resourceDirectory.createChildDirectory(this, DRAWABLE_FOLDER);
-    }
-
-    return drawableDirectory;
-=======
     VirtualFile resourceDirectoryChild = resourceDirectory.findChild(child);
 
     if (resourceDirectoryChild == null) {
@@ -229,7 +181,6 @@
     }
 
     return resourceDirectoryChild;
->>>>>>> bda17b23
   }
 
   @Nullable
