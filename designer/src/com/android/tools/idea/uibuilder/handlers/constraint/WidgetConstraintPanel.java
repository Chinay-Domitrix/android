--- conflicted
+++ resolved
@@ -24,18 +24,11 @@
 import com.android.tools.adtui.common.AdtSecondaryPanel;
 import com.android.tools.adtui.common.StudioColorsKt;
 import com.android.tools.idea.common.model.NlComponent;
-<<<<<<< HEAD
 import com.android.tools.idea.common.scene.draw.ColorSet;
-=======
->>>>>>> 12e77d2e
 import com.android.tools.idea.common.surface.DesignSurface;
 import com.android.tools.idea.flags.StudioFlags;
 import com.android.tools.idea.uibuilder.api.CustomPanel;
 import com.android.tools.idea.uibuilder.handlers.constraint.drawing.BlueprintColorSet;
-<<<<<<< HEAD
-=======
-import com.android.tools.idea.uibuilder.handlers.constraint.drawing.ColorSet;
->>>>>>> 12e77d2e
 import com.intellij.ui.Gray;
 import com.intellij.ui.JBColor;
 import com.intellij.ui.scale.JBUIScale;
@@ -280,21 +273,12 @@
 
   static class WidgetSliderUI extends BasicSliderUI {
     private final JBDimension THUMB_SIZE = JBUI.size(18);
-<<<<<<< HEAD
-    private final int TRACK_THICKNESS = JBUI.scale(5);
-    private final int ARC_SIZE = JBUI.scale(2);
-    private final int SLIDER_LENGTH = JBUI.scale(120);
-    private final Dimension V_SIZE = new Dimension(THUMB_SIZE.width, SLIDER_LENGTH);
-    private final Dimension H_SIZE = new Dimension(SLIDER_LENGTH, THUMB_SIZE.height);
-    @NotNull private Font SMALL_FONT = new Font("Helvetica", Font.PLAIN, JBUI.scaleFontSize(10));
-=======
     private final int TRACK_THICKNESS = JBUIScale.scale(5);
     private final int ARC_SIZE = JBUIScale.scale(2);
     private final int SLIDER_LENGTH = JBUIScale.scale(120);
     private final Dimension V_SIZE = new Dimension(THUMB_SIZE.width, SLIDER_LENGTH);
     private final Dimension H_SIZE = new Dimension(SLIDER_LENGTH, THUMB_SIZE.height);
     @NotNull private Font SMALL_FONT = new Font("Helvetica", Font.PLAIN, JBUIScale.scaleFontSize(10));
->>>>>>> 12e77d2e
     private ColorSet mColorSet;
 
     WidgetSliderUI(JSlider s, ColorSet colorSet) {
