--- conflicted
+++ resolved
@@ -15,6 +15,11 @@
  */
 package com.android.tools.idea.uibuilder.handlers.constraint;
 
+import static com.android.tools.idea.uibuilder.handlers.constraint.WidgetConstraintModel.CONNECTION_BOTTOM;
+import static com.android.tools.idea.uibuilder.handlers.constraint.WidgetConstraintModel.CONNECTION_LEFT;
+import static com.android.tools.idea.uibuilder.handlers.constraint.WidgetConstraintModel.CONNECTION_RIGHT;
+import static com.android.tools.idea.uibuilder.handlers.constraint.WidgetConstraintModel.CONNECTION_TOP;
+
 import com.android.SdkConstants;
 import com.android.tools.adtui.common.AdtSecondaryPanel;
 import com.android.tools.adtui.common.StudioColorsKt;
@@ -29,7 +34,6 @@
 import com.intellij.ui.scale.JBUIScale;
 import com.intellij.util.ui.JBDimension;
 import com.intellij.util.ui.JBUI;
-<<<<<<< HEAD
 import java.awt.BorderLayout;
 import java.awt.Color;
 import java.awt.Dimension;
@@ -38,20 +42,11 @@
 import java.awt.Graphics;
 import java.awt.Graphics2D;
 import java.awt.RenderingHints;
-=======
-import org.jetbrains.annotations.NotNull;
-import org.jetbrains.annotations.Nullable;
-
-import javax.swing.*;
-import javax.swing.plaf.basic.BasicSliderUI;
-import java.awt.*;
->>>>>>> d5ea5c49
 import java.awt.event.MouseAdapter;
 import java.awt.event.MouseEvent;
 import java.awt.event.MouseListener;
 import java.awt.geom.Rectangle2D;
 import java.util.List;
-<<<<<<< HEAD
 import javax.swing.JLabel;
 import javax.swing.JPanel;
 import javax.swing.JSeparator;
@@ -60,10 +55,6 @@
 import javax.swing.plaf.basic.BasicSliderUI;
 import org.jetbrains.annotations.NotNull;
 import org.jetbrains.annotations.Nullable;
-=======
-
-import static com.android.tools.idea.uibuilder.handlers.constraint.WidgetConstraintModel.*;
->>>>>>> d5ea5c49
 
 /**
  * UI component for Constraint Inspector
@@ -281,23 +272,13 @@
   /*-----------------------------------------------------------------------*/
 
   static class WidgetSliderUI extends BasicSliderUI {
-<<<<<<< HEAD
     private final JBDimension THUMB_SIZE = JBUI.size(18);
-    private final int TRACK_THICKNESS = JBUI.scale(5);
-    private final int ARC_SIZE = JBUI.scale(2);
-    private final int SLIDER_LENGTH = JBUI.scale(120);
+    private final int TRACK_THICKNESS = JBUIScale.scale(5);
+    private final int ARC_SIZE = JBUIScale.scale(2);
+    private final int SLIDER_LENGTH = JBUIScale.scale(120);
     private final Dimension V_SIZE = new Dimension(THUMB_SIZE.width, SLIDER_LENGTH);
     private final Dimension H_SIZE = new Dimension(SLIDER_LENGTH, THUMB_SIZE.height);
-    @NotNull private Font SMALL_FONT = new Font("Helvetica", Font.PLAIN, JBUI.scaleFontSize(10));
-=======
-    private static final JBDimension THUMB_SIZE = JBUI.size(18);
-    private static final int TRACK_THICKNESS = JBUIScale.scale(5);
-    private static final int ARC_SIZE = JBUIScale.scale(2);
-    private static final int SLIDER_LENGTH = 120;
-    private static final Dimension V_SIZE = new Dimension(THUMB_SIZE.width, SLIDER_LENGTH);
-    private static final Dimension H_SIZE = new Dimension(SLIDER_LENGTH, THUMB_SIZE.height);
-    @NotNull private static Font SMALL_FONT = new Font("Helvetica", Font.PLAIN, JBUIScale.scaleFontSize((float)10));
->>>>>>> d5ea5c49
+    @NotNull private Font SMALL_FONT = new Font("Helvetica", Font.PLAIN, JBUIScale.scaleFontSize(10));
     private ColorSet mColorSet;
 
     WidgetSliderUI(JSlider s, ColorSet colorSet) {
