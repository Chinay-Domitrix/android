--- conflicted
+++ resolved
@@ -233,11 +233,7 @@
     myVerticalEdges = new ArrayList<>();
     myCenterVertEdges = new ArrayList<>();
     myCenterHorizEdges = new ArrayList<>();
-<<<<<<< HEAD
-    myDependencyGraph = DependencyGraph.get(layout);
-=======
     myDependencyGraph = layout.getDependencyGraph();
->>>>>>> 1e5b25b8
   }
 
   /**
@@ -457,11 +453,7 @@
 
   protected void addClosest(Segment draggedEdge, List<Segment> edges, List<Match> closest) {
     int at = draggedEdge.at;
-<<<<<<< HEAD
-    int closestDelta = closest.size() > 0 ? closest.get(0).delta : Integer.MAX_VALUE;
-=======
     int closestDelta = !closest.isEmpty() ? closest.get(0).delta : Integer.MAX_VALUE;
->>>>>>> 1e5b25b8
     int closestDistance = Math.abs(closestDelta);
     for (Segment edge : edges) {
       assert draggedEdge.edgeType.isHorizontal() == edge.edgeType.isHorizontal();
