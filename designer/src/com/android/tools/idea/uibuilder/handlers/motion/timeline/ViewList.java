--- conflicted
+++ resolved
@@ -169,13 +169,8 @@
         list = new String[]{"set End Constraint"};
       }
     }
-<<<<<<< HEAD
     final JList<String> displayedList = new JBList<String>(list);
-    JBPopupListener listener = new JBPopupListener.Adapter() {
-=======
-    final JList<String> displayedList = new JBList<>(list);
     JBPopupListener listener = new JBPopupListener() {
->>>>>>> 234d95e3
       @Override
       public void onClosed(@NotNull LightweightWindowEvent event) {
         JBPopup popup = event.asPopup();
