/*
 * Copyright (C) 2019 The Android Open Source Project
 *
 * Licensed under the Apache License, Version 2.0 (the "License");
 * you may not use this file except in compliance with the License.
 * You may obtain a copy of the License at
 *
 *      http://www.apache.org/licenses/LICENSE-2.0
 *
 * Unless required by applicable law or agreed to in writing, software
 * distributed under the License is distributed on an "AS IS" BASIS,
 * WITHOUT WARRANTIES OR CONDITIONS OF ANY KIND, either express or implied.
 * See the License for the specific language governing permissions and
 * limitations under the License.
 */
package com.android.tools.idea.uibuilder.editor.multirepresentation.sourcecode

import com.android.tools.idea.editors.sourcecode.isSourceFileType
import com.android.tools.idea.flags.StudioFlags.NELE_SOURCE_CODE_EDITOR
import com.android.tools.idea.gradle.project.facet.gradle.GradleFacet
import com.android.tools.idea.uibuilder.editor.multirepresentation.MULTI_PREVIEW_STATE_TAG
import com.android.tools.idea.uibuilder.editor.multirepresentation.MultiRepresentationPreviewFileEditorState
import com.android.tools.idea.uibuilder.editor.multirepresentation.PreviewRepresentationProvider
import com.intellij.facet.ProjectFacetManager
import com.intellij.ide.lightEdit.LightEdit
import com.intellij.openapi.diagnostic.Logger
import com.intellij.openapi.extensions.ExtensionPointName
import com.intellij.openapi.fileEditor.FileEditor
import com.intellij.openapi.fileEditor.FileEditorPolicy
import com.intellij.openapi.fileEditor.FileEditorProvider
import com.intellij.openapi.fileEditor.FileEditorState
import com.intellij.openapi.fileEditor.FileEditorStateLevel
import com.intellij.openapi.fileEditor.TextEditor
import com.intellij.openapi.fileEditor.TextEditorWithPreview
import com.intellij.openapi.fileEditor.impl.text.QuickDefinitionProvider
import com.intellij.openapi.fileEditor.impl.text.TextEditorProvider
import com.intellij.openapi.fileEditor.impl.text.TextEditorState
import com.intellij.openapi.project.DumbAware
import com.intellij.openapi.project.Project
import com.intellij.openapi.vfs.VirtualFile
import com.intellij.psi.PsiManager
import com.intellij.util.xmlb.XmlSerializer
import org.jdom.Attribute
import org.jdom.Element
import org.jetbrains.android.facet.AndroidFacet
import org.jetbrains.annotations.TestOnly


private const val EP_NAME = "com.android.tools.idea.uibuilder.editor.multirepresentation.sourcecode.sourceCodePreviewRepresentationProvider"
private val PROVIDERS_EP = ExtensionPointName.create<PreviewRepresentationProvider>(EP_NAME)
private const val EDITOR_STATE_TAG = "editor-state"
private const val SELECTED_LAYOUT_ATTRIBUTE = "selected-layout"

/**
 * [FileEditorState] that contains the state of both the editor and the preview sides.
 */
data class SourceCodeEditorWithMultiRepresentationPreviewState(
  val parentState: FileEditorState = FileEditorState.INSTANCE,
  val editorState: FileEditorState = FileEditorState.INSTANCE,
  val previewState: MultiRepresentationPreviewFileEditorState = MultiRepresentationPreviewFileEditorState.INSTANCE,
  val selectedLayout: TextEditorWithPreview.Layout? = null) : FileEditorState {
  override fun canBeMergedWith(otherState: FileEditorState, level: FileEditorStateLevel): Boolean =
    otherState is SourceCodeEditorWithMultiRepresentationPreviewState &&
    otherState.editorState.canBeMergedWith(editorState, level) &&
    otherState.previewState.canBeMergedWith(previewState, level) &&
    otherState.parentState.canBeMergedWith(parentState, level) &&
    otherState.selectedLayout == selectedLayout
}

/**
 * [FileEditorProvider] intended to be used with all source code files universally and therefore accepts all source code files. Creates
 * [SourceCodeEditorWithMultiRepresentationPreview] as a corresponding [FileEditor].
 */
class SourceCodeEditorProvider private constructor(private val providers: Collection<PreviewRepresentationProvider>) : FileEditorProvider, QuickDefinitionProvider, DumbAware {
  constructor() : this(PROVIDERS_EP.extensions.toList())

  private val log = Logger.getInstance(SourceCodeEditorProvider::class.java)

  override fun accept(project: Project, file: VirtualFile): Boolean {
    val projectFacetManager = ProjectFacetManager.getInstance(project)
<<<<<<< HEAD
    return NELE_SOURCE_CODE_EDITOR.get() && !LightEdit.owns(project) && file.hasSourceFileExtension()
=======
    return NELE_SOURCE_CODE_EDITOR.get()
           && !LightEdit.owns(project)
           && file.isSourceFileType()
>>>>>>> b5f40ffd
           && (projectFacetManager.hasFacets(AndroidFacet.ID) || projectFacetManager.hasFacets(GradleFacet.getFacetTypeId()))
  }

  override fun createEditor(project: Project, file: VirtualFile): FileEditor {
    if (log.isDebugEnabled) {
      log.debug("createEditor file=${file.path}")
    }

    val psiFile = PsiManager.getInstance(project).findFile(file)!!

    val textEditor = TextEditorProvider.getInstance().createEditor(project, file) as TextEditor
    val multiRepresentationPreview = SourceCodePreview(psiFile, textEditor.editor, providers)

    return SourceCodeEditorWithMultiRepresentationPreview(project, textEditor, multiRepresentationPreview)
  }

  override fun getEditorTypeId() = "android-source-code"

  override fun getPolicy() = FileEditorPolicy.HIDE_DEFAULT_EDITOR

  override fun writeState(state: FileEditorState, project: Project, targetElement: Element) {
    if (state is SourceCodeEditorWithMultiRepresentationPreviewState) {
      // Persist the text editor state
      (state.editorState as? TextEditorState)?.let {
        val editorElement = Element(EDITOR_STATE_TAG)
        TextEditorProvider().writeState(it, project, editorElement)
        targetElement.addContent(editorElement)
      }

      // Persist the multi-preview state
      XmlSerializer.serializeIfNotDefault(state.previewState, null)?.let {
        targetElement.addContent(it)
      }

      // Persist the current selected layout
      state.selectedLayout?.let {
        targetElement.setAttribute(Attribute(SELECTED_LAYOUT_ATTRIBUTE, it.name))
      }
    }
  }

  override fun readState(sourceElement: Element, project: Project, file: VirtualFile): FileEditorState {
    if (accept(project, file)) {
      var editorState: TextEditorState? = null
      var multiPreviewState: MultiRepresentationPreviewFileEditorState? = null
      var selectedLayout: TextEditorWithPreview.Layout? = null
      sourceElement.attributes.forEach {
        if (it.name == SELECTED_LAYOUT_ATTRIBUTE) {
          selectedLayout = TextEditorWithPreview.Layout.valueOf(it.value)
        } else {
          log.warn("Unexpected attribute deserializing state ${it.name}")
        }
      }
      sourceElement.children.forEach {
        when (it.name) {
          EDITOR_STATE_TAG -> {
            editorState = TextEditorProvider().readState(it, project, file) as? TextEditorState
          }
          MULTI_PREVIEW_STATE_TAG -> {
            multiPreviewState = XmlSerializer.deserialize(it, MultiRepresentationPreviewFileEditorState::class.java)
          }
          else -> log.warn("Unexpected tag deserializing state ${it.name}")
        }
      }

      // Avoid de-serializing empty states
      if (editorState != null || multiPreviewState != null || selectedLayout != null) {
        return SourceCodeEditorWithMultiRepresentationPreviewState(
          editorState = editorState ?: FileEditorState.INSTANCE,
          previewState = multiPreviewState ?: MultiRepresentationPreviewFileEditorState.INSTANCE,
          selectedLayout = selectedLayout)
      }
    }

    return FileEditorState.INSTANCE
  }

  companion object {
    @TestOnly
    fun forTesting(providers: List<PreviewRepresentationProvider>) = SourceCodeEditorProvider(providers)
  }
}<|MERGE_RESOLUTION|>--- conflicted
+++ resolved
@@ -78,13 +78,9 @@
 
   override fun accept(project: Project, file: VirtualFile): Boolean {
     val projectFacetManager = ProjectFacetManager.getInstance(project)
-<<<<<<< HEAD
-    return NELE_SOURCE_CODE_EDITOR.get() && !LightEdit.owns(project) && file.hasSourceFileExtension()
-=======
     return NELE_SOURCE_CODE_EDITOR.get()
            && !LightEdit.owns(project)
            && file.isSourceFileType()
->>>>>>> b5f40ffd
            && (projectFacetManager.hasFacets(AndroidFacet.ID) || projectFacetManager.hasFacets(GradleFacet.getFacetTypeId()))
   }
 
