/*
 * Copyright (C) 2015 The Android Open Source Project
 *
 * Licensed under the Apache License, Version 2.0 (the "License");
 * you may not use this file except in compliance with the License.
 * You may obtain a copy of the License at
 *
 *      http://www.apache.org/licenses/LICENSE-2.0
 *
 * Unless required by applicable law or agreed to in writing, software
 * distributed under the License is distributed on an "AS IS" BASIS,
 * WITHOUT WARRANTIES OR CONDITIONS OF ANY KIND, either express or implied.
 * See the License for the specific language governing permissions and
 * limitations under the License.
 */
package com.android.tools.idea.uibuilder.editor;

import com.android.tools.idea.AndroidPsiUtils;
import com.android.tools.idea.configurations.Configuration;
import com.android.tools.idea.configurations.ConfigurationHolder;
import com.android.tools.idea.uibuilder.api.DragType;
import com.android.tools.idea.uibuilder.api.InsertType;
import com.android.tools.idea.uibuilder.api.ViewGroupHandler;
import com.android.tools.idea.uibuilder.api.ViewHandler;
import com.android.tools.idea.uibuilder.handlers.ViewHandlerManager;
import com.android.tools.idea.uibuilder.model.*;
import com.android.tools.idea.uibuilder.surface.DesignSurface;
import com.android.tools.idea.uibuilder.surface.ScreenView;
import com.intellij.designer.DesignerEditorPanelFacade;
import com.intellij.designer.LightFillLayout;
import com.intellij.ide.CopyProvider;
import com.intellij.ide.CutProvider;
import com.intellij.ide.DeleteProvider;
import com.intellij.ide.PasteProvider;
import com.intellij.openapi.actionSystem.DataContext;
import com.intellij.openapi.actionSystem.DataProvider;
import com.intellij.openapi.actionSystem.PlatformDataKeys;
import com.intellij.openapi.ide.CopyPasteManager;
import com.intellij.openapi.project.Project;
import com.intellij.openapi.ui.ThreeComponentsSplitter;
import com.intellij.openapi.util.Disposer;
import com.intellij.openapi.util.registry.Registry;
import com.intellij.openapi.vfs.VirtualFile;
import com.intellij.psi.xml.XmlFile;
import org.jetbrains.android.facet.AndroidFacet;
import org.jetbrains.annotations.NonNls;
import org.jetbrains.annotations.NotNull;
import org.jetbrains.annotations.Nullable;

import javax.swing.*;
import java.awt.*;
import java.util.List;

/**
 * Assembles a designer editor from various components
 */
public class NlEditorPanel extends JPanel implements DesignerEditorPanelFacade, DataProvider {
  private final XmlFile myFile;
  private final DesignSurface mySurface;
  private final ThreeComponentsSplitter myContentSplitter;

  public NlEditorPanel(@NotNull NlEditor editor, @NotNull AndroidFacet facet, @NotNull VirtualFile file) {
    super(new BorderLayout());
    setOpaque(true);

    final Project project = facet.getModule().getProject();
    myFile = (XmlFile)AndroidPsiUtils.getPsiFileSafely(project, file);
    assert myFile != null : file;

    mySurface = new DesignSurface(project, this);
    Disposer.register(editor, mySurface);
    NlModel model = NlModel.create(mySurface, editor, facet, myFile);
    mySurface.setModel(model);

    myContentSplitter = new ThreeComponentsSplitter();

    // The {@link LightFillLayout} provides the UI for the minimized forms of the {@link LightToolWindow}
    // used for the palette and the structure/properties panes.
    JPanel contentPanel = new JPanel(new LightFillLayout());
    JComponent toolbarComponent = mySurface.getActionManager().createToolbar(model);
    contentPanel.add(toolbarComponent);
    contentPanel.add(mySurface);

    myContentSplitter.setDividerWidth(0);
    myContentSplitter.setDividerMouseZoneSize(Registry.intValue("ide.splitter.mouseZone"));
    myContentSplitter.setInnerComponent(contentPanel);
    myContentSplitter.setHonorComponentsMinimumSize(true);
    add(myContentSplitter, BorderLayout.CENTER);
  }

  @Nullable
  public JComponent getPreferredFocusedComponent() {
    return mySurface.getPreferredFocusedComponent();
  }

  public void dispose() {
    NlPaletteManager.get(mySurface.getProject()).dispose(this);
    NlPropertiesWindowManager.get(mySurface.getProject()).dispose(this);
    Disposer.dispose(myContentSplitter);
  }

  public void activate() {
    mySurface.activate();
  }

  public void deactivate() {
    mySurface.deactivate();
  }

  @NotNull
  public XmlFile getFile() {
    return myFile;
  }

  public DesignSurface getSurface() {
    return mySurface;
  }

  @Override
  public Object getData(@NonNls String dataId) {
    if (PlatformDataKeys.DELETE_ELEMENT_PROVIDER.is(dataId) ||
        PlatformDataKeys.CUT_PROVIDER.is(dataId) ||
        PlatformDataKeys.COPY_PROVIDER.is(dataId) ||
        PlatformDataKeys.PASTE_PROVIDER.is(dataId)) {
      return new ActionHandler(this);
    }
    return null;
  }

  @Override
  public ThreeComponentsSplitter getContentSplitter() {
    return myContentSplitter;
  }

  private static class ActionHandler implements DeleteProvider, CutProvider, CopyProvider, PasteProvider {
    private final NlEditorPanel myEditor;

    public ActionHandler(NlEditorPanel panel) {
      myEditor = panel;
    }

    @Override
    public void performCopy(@NotNull DataContext dataContext) {
      ScreenView screenView = myEditor.getSurface().getCurrentScreenView();
      if (screenView == null) {
        return;
      }
      CopyPasteManager.getInstance().setContents(screenView.getModel().getSelectionAsTransferable());
    }

    @Override
    public boolean isCopyEnabled(@NotNull DataContext dataContext) {
      return hasNonEmptySelection();
    }

    @Override
    public boolean isCopyVisible(@NotNull DataContext dataContext) {
      return true;
    }

    @Override
    public void performCut(@NotNull DataContext dataContext) {
      performCopy(dataContext);
      deleteElement(dataContext);
    }

    @Override
    public boolean isCutEnabled(@NotNull DataContext dataContext) {
      return hasNonEmptySelection();
    }

    @Override
    public boolean isCutVisible(@NotNull DataContext dataContext) {
      return true;
    }

    @Override
    public void deleteElement(@NotNull DataContext dataContext) {
      DesignSurface surface = myEditor.getSurface();
      ScreenView screenView = surface.getCurrentScreenView();
      if (screenView == null) {
        return;
      }
      SelectionModel selectionModel = screenView.getSelectionModel();
      NlModel model = screenView.getModel();
      model.delete(selectionModel.getSelection());
    }

    @Override
    public boolean canDeleteElement(@NotNull DataContext dataContext) {
      return hasNonEmptySelection();
    }

    @Override
    public void performPaste(@NotNull DataContext dataContext) {
      pasteOperation(false /* check and perform the actual paste */);
    }

    @Override
    public boolean isPastePossible(@NotNull DataContext dataContext) {
      return true;
    }

    @Override
    public boolean isPasteEnabled(@NotNull DataContext dataContext) {
      return pasteOperation(true /* check only */);
    }

    private boolean hasNonEmptySelection() {
      ScreenView screenView = myEditor.getSurface().getCurrentScreenView();
      return screenView != null && !screenView.getSelectionModel().isEmpty();
    }

    private boolean pasteOperation(boolean checkOnly) {
      ScreenView screenView = myEditor.getSurface().getCurrentScreenView();
      if (screenView == null) {
        return false;
      }
      List<NlComponent> selection = screenView.getSelectionModel().getSelection();
      if (selection.size() != 1) {
        return false;
      }
      NlComponent receiver = selection.get(0);
      NlComponent before;
      NlModel model = screenView.getModel();
      ViewHandlerManager handlerManager = ViewHandlerManager.get(model.getProject());
      ViewHandler handler = handlerManager.getHandler(receiver);
      if (handler instanceof ViewGroupHandler) {
        before = receiver.getChild(0);
      }
      else {
        before = receiver.getNextSibling();
        receiver = receiver.getParent();
        if (receiver == null) {
          return false;
        }
      }

      DnDTransferItem item = getClipboardData();
      if (item == null) {
        return false;
      }
      InsertType insertType = model.determineInsertType(DragType.PASTE, item, checkOnly);
      List<NlComponent> pasted = model.createComponents(screenView, item, insertType);
      if (!model.canAddComponents(pasted, receiver, before)) {
        return false;
      }
      if (checkOnly) {
        return true;
      }
      model.addComponents(pasted, receiver, before, insertType);
      return true;
    }

    @Nullable
    private static DnDTransferItem getClipboardData() {
      try {
        Object data = CopyPasteManager.getInstance().getContents(ItemTransferable.DESIGNER_FLAVOR);
        if (!(data instanceof DnDTransferItem)) {
          return null;
        }
        return (DnDTransferItem)data;
      }
      catch (Exception e) {
        return null;
      }
    }
  }

  /**
   * <b>Temporary</b> bridge to older Configuration actions. When we can ditch the old layout preview
   * and old layout editors, we no longer needs this level of indirection to let the configuration actions
   * talk to multiple different editor implementations, and the render actions can directly address DesignSurface.
   */
  public static class NlConfigurationHolder implements ConfigurationHolder {
    @NotNull private final DesignSurface mySurface;

    public NlConfigurationHolder(@NotNull DesignSurface surface) {
      mySurface = surface;
    }

    @Nullable
    @Override
    public Configuration getConfiguration() {
      return mySurface.getConfiguration();
    }
<<<<<<< HEAD

    @Override
    public void setConfiguration(@NonNull Configuration configuration) {
      // This method is used in the layout editor to support the multi-preview
      // At the moment we don't do anything as we only have a single Configuration (updated from the drop down).
    }

    @Override
    public void requestRender() {
      if (mySurface.getCurrentScreenView() != null) {
        mySurface.getCurrentScreenView().getModel().requestRenderAsap();
      }
    }

    @NonNull
    @Override
    public UsageType getType() {
      return UsageType.LAYOUT_EDITOR;
    }

    @Nullable
    @Override
    public XmlFile getXmlFile() {
      final Configuration configuration = mySurface.getConfiguration();
      if (configuration != null) {
        return (XmlFile)configuration.getPsiFile();
      }
      return null;
    }

    @Nullable
    @Override
    public VirtualFile getVirtualFile() {
      final Configuration configuration = mySurface.getConfiguration();
      if (configuration != null) {
        return configuration.getFile();
      }
      return null;
    }

    @Nullable
    @Override
    public Module getModule() {
      final Configuration configuration = mySurface.getConfiguration();
      if (configuration != null) {
        return configuration.getModule();
      }
      return null;
    }

    @Override
    public boolean hasAlphaChannel() {
      return false;
    }

    @NonNull
    @Override
    public Component getComponent() {
      return mySurface;
    }

    @NonNull
    @Override
    public Dimension getFullImageSize() {
      throw new UnsupportedOperationException();
    }

    @NonNull
    @Override
    public Dimension getScaledImageSize() {
      throw new UnsupportedOperationException();
    }

    @NonNull
    @Override
    public Rectangle getClientArea() {
      throw new UnsupportedOperationException();
    }

    @Override
    public boolean supportsPreviews() {
      return false;
    }

    @Nullable
    @Override
    public RenderPreviewManager getPreviewManager(boolean createIfNecessary) {
      return null;
    }

    @Override
    public void setMaxSize(int width, int height) {
    }

    @Override
    public void zoomFit(boolean onlyZoomOut, boolean allowZoomIn) {
      mySurface.zoomToFit();
    }

    @Override
    public void updateLayout() {
    }

    @Override
    public void setDeviceFramesEnabled(boolean on) {
    }

    @Nullable
    @Override
    public BufferedImage getRenderedImage() {
      throw new UnsupportedOperationException();
    }

    @Nullable
    @Override
    public RenderResult getLastResult() {
      return null;
    }

    @Nullable
    @Override
    public RenderedViewHierarchy getViewHierarchy() {
      return null;
    }
=======
>>>>>>> a001a568
  }
}<|MERGE_RESOLUTION|>--- conflicted
+++ resolved
@@ -284,132 +284,5 @@
     public Configuration getConfiguration() {
       return mySurface.getConfiguration();
     }
-<<<<<<< HEAD
-
-    @Override
-    public void setConfiguration(@NonNull Configuration configuration) {
-      // This method is used in the layout editor to support the multi-preview
-      // At the moment we don't do anything as we only have a single Configuration (updated from the drop down).
-    }
-
-    @Override
-    public void requestRender() {
-      if (mySurface.getCurrentScreenView() != null) {
-        mySurface.getCurrentScreenView().getModel().requestRenderAsap();
-      }
-    }
-
-    @NonNull
-    @Override
-    public UsageType getType() {
-      return UsageType.LAYOUT_EDITOR;
-    }
-
-    @Nullable
-    @Override
-    public XmlFile getXmlFile() {
-      final Configuration configuration = mySurface.getConfiguration();
-      if (configuration != null) {
-        return (XmlFile)configuration.getPsiFile();
-      }
-      return null;
-    }
-
-    @Nullable
-    @Override
-    public VirtualFile getVirtualFile() {
-      final Configuration configuration = mySurface.getConfiguration();
-      if (configuration != null) {
-        return configuration.getFile();
-      }
-      return null;
-    }
-
-    @Nullable
-    @Override
-    public Module getModule() {
-      final Configuration configuration = mySurface.getConfiguration();
-      if (configuration != null) {
-        return configuration.getModule();
-      }
-      return null;
-    }
-
-    @Override
-    public boolean hasAlphaChannel() {
-      return false;
-    }
-
-    @NonNull
-    @Override
-    public Component getComponent() {
-      return mySurface;
-    }
-
-    @NonNull
-    @Override
-    public Dimension getFullImageSize() {
-      throw new UnsupportedOperationException();
-    }
-
-    @NonNull
-    @Override
-    public Dimension getScaledImageSize() {
-      throw new UnsupportedOperationException();
-    }
-
-    @NonNull
-    @Override
-    public Rectangle getClientArea() {
-      throw new UnsupportedOperationException();
-    }
-
-    @Override
-    public boolean supportsPreviews() {
-      return false;
-    }
-
-    @Nullable
-    @Override
-    public RenderPreviewManager getPreviewManager(boolean createIfNecessary) {
-      return null;
-    }
-
-    @Override
-    public void setMaxSize(int width, int height) {
-    }
-
-    @Override
-    public void zoomFit(boolean onlyZoomOut, boolean allowZoomIn) {
-      mySurface.zoomToFit();
-    }
-
-    @Override
-    public void updateLayout() {
-    }
-
-    @Override
-    public void setDeviceFramesEnabled(boolean on) {
-    }
-
-    @Nullable
-    @Override
-    public BufferedImage getRenderedImage() {
-      throw new UnsupportedOperationException();
-    }
-
-    @Nullable
-    @Override
-    public RenderResult getLastResult() {
-      return null;
-    }
-
-    @Nullable
-    @Override
-    public RenderedViewHierarchy getViewHierarchy() {
-      return null;
-    }
-=======
->>>>>>> a001a568
   }
 }