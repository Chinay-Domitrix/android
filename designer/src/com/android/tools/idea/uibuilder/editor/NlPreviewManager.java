--- conflicted
+++ resolved
@@ -16,10 +16,7 @@
 package com.android.tools.idea.uibuilder.editor;
 
 import com.android.tools.idea.common.editor.DesignToolsSplitEditor;
-<<<<<<< HEAD
-=======
 import com.android.tools.idea.flags.StudioFlags;
->>>>>>> c50c8b87
 import com.android.tools.idea.rendering.RenderService;
 import com.android.tools.idea.res.ResourceNotificationManager;
 import com.android.tools.idea.uibuilder.surface.NlDesignSurface;
@@ -95,31 +92,22 @@
   public static class NlPreviewManagerPostStartupActivity implements StartupActivity {
     @Override
     public void runActivity(@NotNull Project project) {
-<<<<<<< HEAD
-      getInstance(project).onToolWindowReady();
-=======
       if (!StudioFlags.NELE_SPLIT_EDITOR.get()) {
         // If the split editor is enabled, we shouldn't set up callbacks for project open events.
         getInstance(project).onToolWindowReady();
       }
->>>>>>> c50c8b87
     }
   }
 
   public NlPreviewManager(@NotNull Project project) {
     myProject = project;
     myToolWindowUpdateQueue = new MergingUpdateQueue("android.layout.preview", 100, true, null, project);
-<<<<<<< HEAD
-    final MessageBusConnection connection = project.getMessageBus().connect();
-    connection.subscribe(FileEditorManagerListener.FILE_EDITOR_MANAGER, new MyFileEditorManagerListener());
-=======
 
     if (!StudioFlags.NELE_SPLIT_EDITOR.get()) {
       // If the split editor is enabled, we shouldn't be listening to file open/close events.
       final MessageBusConnection connection = project.getMessageBus().connect();
       connection.subscribe(FileEditorManagerListener.FILE_EDITOR_MANAGER, new MyFileEditorManagerListener());
     }
->>>>>>> c50c8b87
   }
 
   private void onToolWindowReady(){
@@ -413,29 +401,6 @@
   @NotNull
   public static NlPreviewManager getInstance(@NotNull Project project) {
     return project.getService(NlPreviewManager.class);
-<<<<<<< HEAD
-  }
-
-  /**
-   * Manually notify the manager that an editor is about to be shown; typically done right after
-   * switching to a file to show an update as soon as possible. This is used when we know
-   * the editor is about to be shown (because we've requested it). We don't have a way to
-   * add a listener which is called after the requested file has been opened, so instead we
-   * simply anticipate the change by calling this method first; the subsequent file open will
-   * then become a no-op since the file doesn't change.
-   */
-  public void notifyFileShown(@NotNull TextEditor editor, boolean renderImmediately) {
-    // Don't delete: should be invoked from ConfigurationAction#pickedBetterMatch when we can access designer code from there
-    // (or when ConfigurationAction moves here)
-    if (renderImmediately) {
-      myRenderImmediately = true;
-    }
-    processFileEditorChange(editor);
-    if (renderImmediately) {
-      myToolWindowUpdateQueue.sendFlush();
-    }
-=======
->>>>>>> c50c8b87
   }
 
   @NotNull
