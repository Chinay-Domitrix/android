/*
 * Copyright (C) 2015 The Android Open Source Project
 *
 * Licensed under the Apache License, Version 2.0 (the "License");
 * you may not use this file except in compliance with the License.
 * You may obtain a copy of the License at
 *
 *      http://www.apache.org/licenses/LICENSE-2.0
 *
 * Unless required by applicable law or agreed to in writing, software
 * distributed under the License is distributed on an "AS IS" BASIS,
 * WITHOUT WARRANTIES OR CONDITIONS OF ANY KIND, either express or implied.
 * See the License for the specific language governing permissions and
 * limitations under the License.
 */
package com.android.tools.idea.uibuilder.editor;

<<<<<<< HEAD
import com.android.tools.idea.gradle.util.Projects;
=======
import com.android.tools.idea.project.FeatureEnableService;
>>>>>>> 02229574
import com.android.tools.idea.rendering.RenderResult;
import com.android.tools.idea.rendering.RenderService;
import com.android.tools.idea.res.ResourceNotificationManager;
import com.android.tools.idea.uibuilder.surface.DesignSurface;
import com.intellij.openapi.application.ApplicationManager;
import com.intellij.openapi.components.ProjectComponent;
import com.intellij.openapi.editor.Document;
import com.intellij.openapi.editor.Editor;
import com.intellij.openapi.fileEditor.*;
import com.intellij.openapi.project.Project;
import com.intellij.openapi.startup.StartupManager;
import com.intellij.openapi.util.Computable;
import com.intellij.openapi.util.Disposer;
import com.intellij.openapi.vfs.VirtualFile;
import com.intellij.openapi.wm.ToolWindow;
import com.intellij.openapi.wm.ToolWindowAnchor;
import com.intellij.openapi.wm.ToolWindowManager;
import com.intellij.openapi.wm.ex.ToolWindowManagerAdapter;
import com.intellij.openapi.wm.ex.ToolWindowManagerEx;
import com.intellij.psi.PsiDocumentManager;
import com.intellij.psi.PsiFile;
import com.intellij.psi.xml.XmlFile;
import com.intellij.ui.content.Content;
import com.intellij.ui.content.ContentManager;
import com.intellij.util.messages.MessageBusConnection;
import com.intellij.util.ui.update.MergingUpdateQueue;
import com.intellij.util.ui.update.Update;
import icons.AndroidIcons;
import org.jetbrains.android.uipreview.AndroidEditorSettings;
import org.jetbrains.android.util.AndroidBundle;
import org.jetbrains.annotations.NonNls;
import org.jetbrains.annotations.NotNull;
import org.jetbrains.annotations.Nullable;

import javax.swing.*;
import java.awt.event.HierarchyEvent;
import java.awt.event.HierarchyListener;

/**
 * Manages a shared UI Preview window on the right side of the source editor which shows a preview
 * of the corresponding Android resource content on the left.
 * <p>
 * Based on the earlier {@link AndroidLayoutPreviewToolWindowManager} but updated to use
 * (a) the {@link ResourceNotificationManager} for update tracking, and (b) the
 * {@link DesignSurface} for layout rendering and direct manipulation editing.
 */
public class NlPreviewManager implements ProjectComponent {
  private final MergingUpdateQueue myToolWindowUpdateQueue;

  private final Project myProject;
  private final FileEditorManager myFileEditorManager;

  private NlPreviewForm myToolWindowForm;
  private ToolWindow myToolWindow;
  private boolean myToolWindowReady = false;
  private boolean myToolWindowDisposed = false;

  public NlPreviewManager(final Project project, final FileEditorManager fileEditorManager) {
    myProject = project;
    myFileEditorManager = fileEditorManager;

    myToolWindowUpdateQueue = new MergingUpdateQueue("android.layout.preview", 100, true, null, project);

    final MessageBusConnection connection = project.getMessageBus().connect(project);
    connection.subscribe(FileEditorManagerListener.FILE_EDITOR_MANAGER, new MyFileEditorManagerListener());
  }

  @Override
  public void projectOpened() {
    StartupManager.getInstance(myProject).registerPostStartupActivity(() -> {
      myToolWindowReady = true;
      processFileEditorChange(getActiveLayoutXmlEditor());
    });
  }

  public boolean isWindowVisible() {
    return myToolWindow != null && myToolWindow.isVisible();
  }

  protected boolean isUseInteractiveSelector() {
    return true;
  }

  protected String getToolWindowId() {
    return AndroidBundle.message("android.layout.preview.tool.window.title");
  }

  protected void initToolWindow() {
    myToolWindowForm = new NlPreviewForm(this);
    final String toolWindowId = getToolWindowId();
    myToolWindow =
      ToolWindowManager.getInstance(myProject).registerToolWindow(toolWindowId, false, ToolWindowAnchor.RIGHT, myProject, true);
    myToolWindow.setIcon(AndroidIcons.AndroidPreview);

    ((ToolWindowManagerEx)ToolWindowManager.getInstance(myProject)).addToolWindowManagerListener(new ToolWindowManagerAdapter() {
      @Override
      public void stateChanged() {
        if (myProject.isDisposed()) {
          return;
        }

        final ToolWindow window = ToolWindowManager.getInstance(myProject).getToolWindow(toolWindowId);
        if (window != null && window.isAvailable()) {
          final boolean visible = window.isVisible();
          AndroidEditorSettings.getInstance().getGlobalState().setVisible(visible);

          if (myToolWindowForm != null) {
            if (visible) {
              myToolWindowForm.activate();
            }
            else {
              myToolWindowForm.deactivate();
            }
          }
        }
      }
    });

    final JComponent contentPanel = myToolWindowForm.getComponent();
    final ContentManager contentManager = myToolWindow.getContentManager();
    @SuppressWarnings("ConstantConditions") final Content content = contentManager.getFactory().createContent(contentPanel, null, false);
    content.setDisposer(myToolWindowForm);
    content.setCloseable(false);
    content.setPreferredFocusableComponent(contentPanel);
    contentManager.addContent(content);
    contentManager.setSelectedContent(content, true);
    myToolWindow.setAvailable(false, null);
    myToolWindowForm.setUseInteractiveSelector(isUseInteractiveSelector());
  }

  @Override
  public void projectClosed() {
    if (myToolWindowForm != null) {
      Disposer.dispose(myToolWindowForm);
      myToolWindowForm = null;
      myToolWindow = null;
      myToolWindowDisposed = true;
    }
  }

  @Override
  @NotNull
  @NonNls
  public String getComponentName() {
    return "NlPreviewManager";
  }

  @Override
  public void initComponent() {
  }

  @Override
  public void disposeComponent() {
  }

  /**
   * Whether we've seen an open file editor yet
   */
  private boolean mySeenEditor;

  /**
   * The most recently opened file editor that was not showing (while {@link #mySeenEditor} was false)
   */
  private JComponent myPendingShowComponent;

  /**
   * A listener on {@link #myPendingShowComponent} which listens for the most recently opened file editor to start showing
   */
  private HierarchyListener myHierarchyListener;

  private boolean myRenderImmediately;

  private void processFileEditorChange(@Nullable final TextEditor newEditor) {
    if (myPendingShowComponent != null) {
      myPendingShowComponent.removeHierarchyListener(myHierarchyListener);
      myPendingShowComponent = null;
    }

    myToolWindowUpdateQueue.cancelAllUpdates();
    myToolWindowUpdateQueue.queue(new Update("update") {
      @Override
      public void run() {
        if (!myToolWindowReady || myToolWindowDisposed) {
          return;
        }
        boolean renderImmediately = myRenderImmediately;
        myRenderImmediately = false;

        final Editor activeEditor = newEditor != null ? newEditor.getEditor() : null;

        if (myToolWindow == null) {
          if (activeEditor == null) {
            return;
          }
          else if (!activeEditor.getComponent().isShowing()) {
            // When the IDE starts, it opens all the previously open editors, one
            // after the other. This means that this method gets called, and for
            // each layout editor that is on top, it opens up the preview window
            // and starts a render, even if the topmost editor is not a layout
            // editor file. However, unlike a normal tab switch performed by the
            // user, we can detect the startup scenario by ignoring editors that
            // are not actually showing, so if editor tabs aren't showing, we ignore
            // them.
            //
            // However, it's possible for the last editor to come up and not be
            // marked showing yet. That means that the XML editor comes up and
            // you have to give it focus before the layout preview kicks in.
            // The reason this happens is that the last event we receive is when
            // the file is opened (but the editor is not yet showing).
            // To deal with this, the following code adds a hierarchy listener,
            // which is notified when the component associated with this editor
            // is actually shown. We need to remove those listeners as soon
            // as we switch to a different editor (which at startup happens rapidly
            // for each successive restored editor tab). And we only do this
            // at startup (recorded by the mySeenEditor field; this is startup
            // per project frame.)
            if (!mySeenEditor) {
              myPendingShowComponent = activeEditor.getComponent();
              if (myHierarchyListener == null) {
                myHierarchyListener = new HierarchyListener() {
                  @Override
                  public void hierarchyChanged(HierarchyEvent hierarchyEvent) {
                    if ((hierarchyEvent.getChangeFlags() & HierarchyEvent.SHOWING_CHANGED) != 0) {
                      if (hierarchyEvent.getComponent() == myPendingShowComponent && myPendingShowComponent.isShowing()) {
                        myPendingShowComponent.removeHierarchyListener(myHierarchyListener);
                        mySeenEditor = true;
                        myPendingShowComponent = null;
                        processFileEditorChange(getActiveLayoutXmlEditor());
                      }
                    }
                  }
                };
              }
              myPendingShowComponent.addHierarchyListener(myHierarchyListener);
            }

            return;
          }
          mySeenEditor = true;
          initToolWindow();
        }

        final AndroidEditorSettings settings = AndroidEditorSettings.getInstance();
        final boolean hideForNonLayoutFiles = settings.getGlobalState().isHideForNonLayoutFiles();

        if (activeEditor == null) {
          myToolWindowForm.setFile(null);
          myToolWindow.setAvailable(!hideForNonLayoutFiles, null);
          return;
        }

        final PsiFile psiFile = PsiDocumentManager.getInstance(myProject).getPsiFile(activeEditor.getDocument());
        myToolWindowForm.setFile(psiFile);
        if (psiFile == null) {
          myToolWindow.setAvailable(!hideForNonLayoutFiles, null);
          return;
        }

        myToolWindow.setAvailable(true, null);
        final boolean visible = AndroidEditorSettings.getInstance().getGlobalState().isVisible();
        if (visible) {
          // Clear out the render result for the previous file, such that it doesn't briefly show between the time the
          // tool window is shown and the time the render has completed
          if (!myToolWindow.isVisible()) {
            RenderResult renderResult = myToolWindowForm.getRenderResult();
            if (renderResult != null && renderResult.getFile() != psiFile) {
              myToolWindowForm.setRenderResult(RenderResult.createBlank(psiFile));
            }
          }
          myToolWindow.show(null);
        }
      }
    });
  }

  @Nullable
  TextEditor getActiveLayoutXmlEditor() {
    if (!ApplicationManager.getApplication().isReadAccessAllowed()) {
      return ApplicationManager.getApplication().runReadAction(new Computable<TextEditor>() {
        @Override
        public TextEditor compute() {
          return getActiveLayoutXmlEditor();
        }
      });
    }
    ApplicationManager.getApplication().assertReadAccessAllowed();
    FileEditor[] fileEditors = myFileEditorManager.getSelectedEditors();
    if (fileEditors.length > 0 && fileEditors[0] instanceof TextEditor) {
      final TextEditor textEditor = (TextEditor)fileEditors[0];
      if (isApplicableEditor(textEditor)) {
        return textEditor;
      }
    }
    return null;
  }

  protected boolean isApplicableEditor(TextEditor textEditor) {
    final Document document = textEditor.getEditor().getDocument();
    final PsiFile psiFile = PsiDocumentManager.getInstance(myProject).getPsiFile(document);

<<<<<<< HEAD
    if (psiFile == null) {
      return false;
    }
    AndroidFacet facet = AndroidFacet.getInstance(psiFile);
    if (facet == null) {
      return false;
    }
    // The preview editor currently works best with Gradle (see: b/29447486, and b/28110820), but we want to have support for
    // legacy android projects as well. Only enable for those two cases for now.
    if (!Projects.isBuildWithGradle(facet.getModule()) && !Projects.isLegacyIdeaAndroidModule(facet.getModule())) {
=======
    FeatureEnableService featureEnableService = FeatureEnableService.getInstance(myProject);
    if (featureEnableService == null || !featureEnableService.isLayoutEditorEnabled(myProject)) {
>>>>>>> 02229574
      return false;
    }

    // In theory, we should just check
    //   LayoutDomFileDescription.isLayoutFile((XmlFile)psiFile);
    // here, but there are problems where files don't show up with layout preview
    // at startup, presumably because the resource directories haven't been properly
    // initialized yet.
    return isInResourceFolder(psiFile);
  }

  @NotNull
  public NlPreviewForm getPreviewForm() {
    if (myToolWindow == null) {
      initToolWindow();
    }
    return myToolWindowForm;
  }

  private static boolean isInResourceFolder(@Nullable PsiFile psiFile) {
    if (psiFile instanceof XmlFile) {
      return RenderService.canRender(psiFile);
    }
    return false;
  }

  public static NlPreviewManager getInstance(Project project) {
    return project.getComponent(NlPreviewManager.class);
  }

  /**
   * Manually notify the manager that an editor is about to be shown; typically done right after
   * switching to a file to show an update as soon as possible. This is used when we know
   * the editor is about to be shown (because we've requested it). We don't have a way to
   * add a listener which is called after the requested file has been opened, so instead we
   * simply anticipate the change by calling this method first; the subsequent file open will
   * then become a no-op since the file doesn't change.
   */
  public void notifyFileShown(@NotNull TextEditor editor, boolean renderImmediately) {
    // Don't delete: should be invoked from ConfigurationAction#pickedBetterMatch when we can access designer code from there
    // (or when ConfigurationAction moves here)
    if (renderImmediately) {
      myRenderImmediately = true;
    }
    processFileEditorChange(editor);
    if (renderImmediately) {
      myToolWindowUpdateQueue.sendFlush();
    }
  }

  @NotNull
  public Project getProject() {
    return myProject;
  }

  private class MyFileEditorManagerListener implements FileEditorManagerListener {
    @Override
    public void fileOpened(@NotNull FileEditorManager source, @NotNull VirtualFile file) {
      processFileEditorChange(getActiveLayoutXmlEditor());
    }

    @Override
    public void fileClosed(@NotNull FileEditorManager source, @NotNull VirtualFile file) {
      ApplicationManager.getApplication().invokeLater(
        () -> processFileEditorChange(getActiveLayoutXmlEditor()), myProject.getDisposed());
    }

    @Override
    public void selectionChanged(@NotNull FileEditorManagerEvent event) {
      final FileEditor newEditor = event.getNewEditor();
      TextEditor layoutXmlEditor = null;
      if (newEditor instanceof TextEditor) {
        final TextEditor textEditor = (TextEditor)newEditor;
        if (isApplicableEditor(textEditor)) {
          layoutXmlEditor = textEditor;
        }
      }
      processFileEditorChange(layoutXmlEditor);
    }
  }
}<|MERGE_RESOLUTION|>--- conflicted
+++ resolved
@@ -15,11 +15,7 @@
  */
 package com.android.tools.idea.uibuilder.editor;
 
-<<<<<<< HEAD
-import com.android.tools.idea.gradle.util.Projects;
-=======
 import com.android.tools.idea.project.FeatureEnableService;
->>>>>>> 02229574
 import com.android.tools.idea.rendering.RenderResult;
 import com.android.tools.idea.rendering.RenderService;
 import com.android.tools.idea.res.ResourceNotificationManager;
@@ -320,21 +316,8 @@
     final Document document = textEditor.getEditor().getDocument();
     final PsiFile psiFile = PsiDocumentManager.getInstance(myProject).getPsiFile(document);
 
-<<<<<<< HEAD
-    if (psiFile == null) {
-      return false;
-    }
-    AndroidFacet facet = AndroidFacet.getInstance(psiFile);
-    if (facet == null) {
-      return false;
-    }
-    // The preview editor currently works best with Gradle (see: b/29447486, and b/28110820), but we want to have support for
-    // legacy android projects as well. Only enable for those two cases for now.
-    if (!Projects.isBuildWithGradle(facet.getModule()) && !Projects.isLegacyIdeaAndroidModule(facet.getModule())) {
-=======
     FeatureEnableService featureEnableService = FeatureEnableService.getInstance(myProject);
     if (featureEnableService == null || !featureEnableService.isLayoutEditorEnabled(myProject)) {
->>>>>>> 02229574
       return false;
     }
 
