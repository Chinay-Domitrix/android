/*
 * Copyright (C) 2015 The Android Open Source Project
 *
 * Licensed under the Apache License, Version 2.0 (the "License");
 * you may not use this file except in compliance with the License.
 * You may obtain a copy of the License at
 *
 *      http://www.apache.org/licenses/LICENSE-2.0
 *
 * Unless required by applicable law or agreed to in writing, software
 * distributed under the License is distributed on an "AS IS" BASIS,
 * WITHOUT WARRANTIES OR CONDITIONS OF ANY KIND, either express or implied.
 * See the License for the specific language governing permissions and
 * limitations under the License.
 */
package com.android.tools.idea.uibuilder.editor;

<<<<<<< HEAD
=======
import com.android.annotations.VisibleForTesting;
>>>>>>> 1e5b25b8
import com.android.tools.idea.project.FeatureEnableService;
import com.android.tools.idea.rendering.RenderResult;
import com.android.tools.idea.rendering.RenderService;
import com.android.tools.idea.res.ResourceNotificationManager;
<<<<<<< HEAD
import com.android.tools.idea.uibuilder.surface.DesignSurface;
=======
import com.android.tools.idea.uibuilder.surface.NlDesignSurface;
>>>>>>> 1e5b25b8
import com.intellij.openapi.application.ApplicationManager;
import com.intellij.openapi.components.ProjectComponent;
import com.intellij.openapi.editor.Document;
import com.intellij.openapi.editor.Editor;
import com.intellij.openapi.fileEditor.*;
import com.intellij.openapi.project.Project;
import com.intellij.openapi.startup.StartupManager;
import com.intellij.openapi.util.Computable;
import com.intellij.openapi.util.Condition;
import com.intellij.openapi.util.Disposer;
import com.intellij.openapi.vfs.VirtualFile;
import com.intellij.openapi.wm.ToolWindow;
import com.intellij.openapi.wm.ToolWindowAnchor;
import com.intellij.openapi.wm.ToolWindowManager;
import com.intellij.openapi.wm.ex.ToolWindowEx;
import com.intellij.openapi.wm.ex.ToolWindowManagerAdapter;
import com.intellij.openapi.wm.ex.ToolWindowManagerEx;
import com.intellij.psi.PsiDocumentManager;
import com.intellij.psi.PsiFile;
import com.intellij.psi.PsiManager;
import com.intellij.psi.xml.XmlFile;
import com.intellij.ui.content.Content;
import com.intellij.ui.content.ContentManager;
import com.intellij.util.messages.MessageBusConnection;
import com.intellij.util.ui.update.MergingUpdateQueue;
import com.intellij.util.ui.update.Update;
import icons.AndroidIcons;
import org.jetbrains.android.uipreview.AndroidEditorSettings;
import org.jetbrains.android.util.AndroidBundle;
import org.jetbrains.annotations.NonNls;
import org.jetbrains.annotations.NotNull;
import org.jetbrains.annotations.Nullable;

import javax.swing.*;
import java.awt.event.HierarchyEvent;
import java.awt.event.HierarchyListener;
import java.util.Arrays;

/**
 * Manages a shared UI Preview window on the right side of the source editor which shows a preview
 * of the corresponding Android resource content on the left.
 * <p>
 * Based on the earlier {@link AndroidLayoutPreviewToolWindowManager} but updated to use
 * (a) the {@link ResourceNotificationManager} for update tracking, and (b) the
 * {@link NlDesignSurface} for layout rendering and direct manipulation editing.
 */
public class NlPreviewManager implements ProjectComponent {
  private final MergingUpdateQueue myToolWindowUpdateQueue;

  private final Project myProject;
  private final FileEditorManager myFileEditorManager;

  private NlPreviewForm myToolWindowForm;
  private ToolWindow myToolWindow;
  private boolean myToolWindowReady = false;
  private boolean myToolWindowDisposed = false;

  @VisibleForTesting
  private int myUpdateCount;

  public NlPreviewManager(final Project project, final FileEditorManager fileEditorManager) {
    myProject = project;
    myFileEditorManager = fileEditorManager;

    myToolWindowUpdateQueue = new MergingUpdateQueue("android.layout.preview", 100, true, null, project);

    final MessageBusConnection connection = project.getMessageBus().connect(project);
    connection.subscribe(FileEditorManagerListener.FILE_EDITOR_MANAGER, new MyFileEditorManagerListener());
  }

  @Override
  public void projectOpened() {
    StartupManager.getInstance(myProject).registerPostStartupActivity(() -> {
      myToolWindowReady = true;
<<<<<<< HEAD
      processFileEditorChange(getActiveLayoutXmlEditor());
=======
      processFileEditorChange(getActiveLayoutXmlEditor(null));
>>>>>>> 1e5b25b8
    });
  }

  public boolean isWindowVisible() {
    return myToolWindow != null && myToolWindow.isVisible();
  }

  protected boolean isUseInteractiveSelector() {
    return true;
  }

  protected String getToolWindowId() {
    return AndroidBundle.message("android.layout.preview.tool.window.title");
  }

  @NotNull
  protected NlPreviewForm createPreviewForm() {
    return new NlPreviewForm(this);
  }

  protected void initToolWindow() {
    myToolWindowForm = createPreviewForm();
    final String toolWindowId = getToolWindowId();
    myToolWindow =
      ToolWindowManager.getInstance(myProject).registerToolWindow(toolWindowId, false, ToolWindowAnchor.RIGHT, myProject, true);
    myToolWindow.setIcon(AndroidIcons.AndroidPreview);

    // The NlPreviewForm contains collapsible components like the palette. If one of those has the focus when the tool window is deactivated
    // it won't be able to regain it at the next activation. So we make sure the tool window does not try to give the focus on activation to
    // the last component that had it, but gives it instead to the default focusable component.
    ((ToolWindowEx)myToolWindow).setUseLastFocusedOnActivation(false);

    ((ToolWindowManagerEx)ToolWindowManager.getInstance(myProject)).addToolWindowManagerListener(new ToolWindowManagerAdapter() {
      @Override
      public void stateChanged() {
        if (myProject.isDisposed()) {
          return;
        }

        final ToolWindow window = ToolWindowManager.getInstance(myProject).getToolWindow(toolWindowId);
        if (window != null && window.isAvailable()) {
          final boolean visible = window.isVisible();
          AndroidEditorSettings.getInstance().getGlobalState().setVisible(visible);

          if (myToolWindowForm != null) {
            if (visible) {
              myToolWindowForm.activate();
            }
            else {
              myToolWindowForm.deactivate();
            }
          }
        }
      }
    });

    final JComponent contentPanel = myToolWindowForm.getComponent();
    final ContentManager contentManager = myToolWindow.getContentManager();
    @SuppressWarnings("ConstantConditions") final Content content = contentManager.getFactory().createContent(contentPanel, null, false);
    content.setDisposer(myToolWindowForm);
    content.setCloseable(false);
    content.setPreferredFocusableComponent(contentPanel);
    contentManager.addContent(content);
    contentManager.setSelectedContent(content, true);
    myToolWindowForm.setUseInteractiveSelector(isUseInteractiveSelector());
  }

  @Override
  public void projectClosed() {
    if (myToolWindowForm != null) {
      Disposer.dispose(myToolWindowForm);
      myToolWindowForm = null;
      myToolWindow = null;
      myToolWindowDisposed = true;
    }
  }

  @Override
  @NotNull
  @NonNls
  public String getComponentName() {
    return "NlPreviewManager";
  }

<<<<<<< HEAD
=======
  @VisibleForTesting
  public int getUpdateCount() {
    return myUpdateCount;
  }

  @Override
  public void initComponent() {
  }

  @Override
  public void disposeComponent() {
  }

>>>>>>> 1e5b25b8
  /**
   * Whether we've seen an open file editor yet
   */
  private boolean mySeenEditor;

  /**
   * The most recently opened file editor that was not showing (while {@link #mySeenEditor} was false)
   */
  private JComponent myPendingShowComponent;

  /**
   * A listener on {@link #myPendingShowComponent} which listens for the most recently opened file editor to start showing
   */
  private HierarchyListener myHierarchyListener;

  private boolean myRenderImmediately;

  private void processFileEditorChange(@Nullable final TextEditor newEditor) {
    if (myPendingShowComponent != null) {
      myPendingShowComponent.removeHierarchyListener(myHierarchyListener);
      myPendingShowComponent = null;
    }

    myToolWindowUpdateQueue.cancelAllUpdates();
    myToolWindowUpdateQueue.queue(new Update("update") {
      @Override
      public void run() {
        myUpdateCount++;
        if (!myToolWindowReady || myToolWindowDisposed) {
          return;
        }
        myRenderImmediately = false;

        final Editor activeEditor = newEditor != null ? newEditor.getEditor() : null;

        if (myToolWindow == null) {
          if (activeEditor == null) {
            return;
          }
          else if (!activeEditor.getComponent().isShowing()) {
            // When the IDE starts, it opens all the previously open editors, one
            // after the other. This means that this method gets called, and for
            // each layout editor that is on top, it opens up the preview window
            // and starts a render, even if the topmost editor is not a layout
            // editor file. However, unlike a normal tab switch performed by the
            // user, we can detect the startup scenario by ignoring editors that
            // are not actually showing, so if editor tabs aren't showing, we ignore
            // them.
            //
            // However, it's possible for the last editor to come up and not be
            // marked showing yet. That means that the XML editor comes up and
            // you have to give it focus before the layout preview kicks in.
            // The reason this happens is that the last event we receive is when
            // the file is opened (but the editor is not yet showing).
            // To deal with this, the following code adds a hierarchy listener,
            // which is notified when the component associated with this editor
            // is actually shown. We need to remove those listeners as soon
            // as we switch to a different editor (which at startup happens rapidly
            // for each successive restored editor tab). And we only do this
            // at startup (recorded by the mySeenEditor field; this is startup
            // per project frame.)
            if (!mySeenEditor) {
              myPendingShowComponent = activeEditor.getComponent();
              if (myHierarchyListener == null) {
                myHierarchyListener = hierarchyEvent -> {
                  if ((hierarchyEvent.getChangeFlags() & HierarchyEvent.SHOWING_CHANGED) != 0) {
                    if (hierarchyEvent.getComponent() == myPendingShowComponent && myPendingShowComponent.isShowing()) {
                      myPendingShowComponent.removeHierarchyListener(myHierarchyListener);
                      mySeenEditor = true;
                      myPendingShowComponent = null;
                      processFileEditorChange(getActiveLayoutXmlEditor(null));
                    }
                  }
                };
              }
              myPendingShowComponent.addHierarchyListener(myHierarchyListener);
            }

            return;
          }
          mySeenEditor = true;
          initToolWindow();
        }

        final AndroidEditorSettings settings = AndroidEditorSettings.getInstance();
        final boolean hideForNonLayoutFiles = settings.getGlobalState().isHideForNonLayoutFiles();

        if (activeEditor == null) {
          myToolWindowForm.setFile(null);
          myToolWindow.setAvailable(!hideForNonLayoutFiles, null);
          return;
        }

        final PsiFile psiFile = PsiDocumentManager.getInstance(myProject).getPsiFile(activeEditor.getDocument());
        myToolWindowForm.setFile(psiFile);
        if (psiFile == null) {
          myToolWindow.setAvailable(!hideForNonLayoutFiles, null);
          return;
        }

        myToolWindow.setAvailable(true, null);
        final boolean visible = AndroidEditorSettings.getInstance().getGlobalState().isVisible();
        if (visible) {
          // Clear out the render result for the previous file, such that it doesn't briefly show between the time the
          // tool window is shown and the time the render has completed
          if (!myToolWindow.isVisible()) {
            RenderResult renderResult = myToolWindowForm.getRenderResult();
            if (renderResult != null && renderResult.getFile() != psiFile) {
              myToolWindowForm.setRenderResult(RenderResult.createBlank(psiFile));
            }
          }
          myToolWindow.show(null);
        }
      }
    });
  }

  /**
   * Find an active editor for the specified file, or just the first active editor if file is null.
   */
  @Nullable
  TextEditor getActiveLayoutXmlEditor(@Nullable PsiFile file) {
    if (!ApplicationManager.getApplication().isReadAccessAllowed()) {
      return ApplicationManager.getApplication().runReadAction((Computable<TextEditor>)() -> getActiveLayoutXmlEditor(file));
    }
    ApplicationManager.getApplication().assertReadAccessAllowed();
    return (TextEditor)Arrays.stream(myFileEditorManager.getSelectedEditors())
      .filter(editor -> editor instanceof TextEditor && isApplicableEditor((TextEditor)editor, file))
      .findFirst()
      .orElse(null);
  }

  protected boolean isApplicableEditor(@NotNull TextEditor textEditor, @Nullable PsiFile file) {
    final Document document = textEditor.getEditor().getDocument();
    final PsiFile psiFile = PsiDocumentManager.getInstance(myProject).getPsiFile(document);

<<<<<<< HEAD
=======
    if (file != null && !file.equals(psiFile)) {
      return false;
    }

>>>>>>> 1e5b25b8
    FeatureEnableService featureEnableService = FeatureEnableService.getInstance(myProject);
    if (featureEnableService == null || !featureEnableService.isLayoutEditorEnabled(myProject)) {
      return false;
    }

    // In theory, we should just check
    //   LayoutDomFileDescription.isLayoutFile((XmlFile)psiFile);
    // here, but there are problems where files don't show up with layout preview
    // at startup, presumably because the resource directories haven't been properly
    // initialized yet.
    return isInResourceFolder(psiFile);
  }

  @Nullable
  protected XmlFile getBoundXmlFile(@Nullable PsiFile file) {
    return (XmlFile) file;
  }

  @Nullable
  protected ToolWindow getToolWindow() {
    return myToolWindow;
  }

  @NotNull
  public NlPreviewForm getPreviewForm() {
    if (myToolWindow == null) {
      initToolWindow();
    }
    return myToolWindowForm;
  }

  private static boolean isInResourceFolder(@Nullable PsiFile psiFile) {
    if (psiFile instanceof XmlFile) {
      return RenderService.canRender(psiFile);
    }
    return false;
  }

  public static NlPreviewManager getInstance(Project project) {
    return project.getComponent(NlPreviewManager.class);
  }

  /**
   * Manually notify the manager that an editor is about to be shown; typically done right after
   * switching to a file to show an update as soon as possible. This is used when we know
   * the editor is about to be shown (because we've requested it). We don't have a way to
   * add a listener which is called after the requested file has been opened, so instead we
   * simply anticipate the change by calling this method first; the subsequent file open will
   * then become a no-op since the file doesn't change.
   */
  public void notifyFileShown(@NotNull TextEditor editor, boolean renderImmediately) {
    // Don't delete: should be invoked from ConfigurationAction#pickedBetterMatch when we can access designer code from there
    // (or when ConfigurationAction moves here)
    if (renderImmediately) {
      myRenderImmediately = true;
    }
    processFileEditorChange(editor);
    if (renderImmediately) {
      myToolWindowUpdateQueue.sendFlush();
    }
  }

  @NotNull
  public Project getProject() {
    return myProject;
  }

  private class MyFileEditorManagerListener implements FileEditorManagerListener {
    @Override
    public void fileOpened(@NotNull FileEditorManager source, @NotNull VirtualFile file) {
      if (!file.isValid()) {
        return;
      }

      PsiFile psiFile = PsiManager.getInstance(myProject).findFile(file);
      processFileEditorChange(getActiveLayoutXmlEditor(psiFile));
    }

    @Override
    public void fileClosed(@NotNull FileEditorManager source, @NotNull VirtualFile file) {
      ApplicationManager.getApplication().invokeLater(
<<<<<<< HEAD
        () -> processFileEditorChange(getActiveLayoutXmlEditor()), myProject.getDisposed());
=======
        () -> processFileEditorChange(getActiveLayoutXmlEditor(null)), myProject.getDisposed());
>>>>>>> 1e5b25b8
    }

    @Override
    public void selectionChanged(@NotNull FileEditorManagerEvent event) {
      final FileEditor newEditor = event.getNewEditor();
      TextEditor layoutXmlEditor = null;
      if (newEditor instanceof TextEditor) {
        TextEditor textEditor = (TextEditor)newEditor;
        if (isApplicableEditor(textEditor, null)) {
          layoutXmlEditor = textEditor;
        }
      }
      processFileEditorChange(layoutXmlEditor);
    }
  }
}<|MERGE_RESOLUTION|>--- conflicted
+++ resolved
@@ -15,19 +15,12 @@
  */
 package com.android.tools.idea.uibuilder.editor;
 
-<<<<<<< HEAD
-=======
 import com.android.annotations.VisibleForTesting;
->>>>>>> 1e5b25b8
 import com.android.tools.idea.project.FeatureEnableService;
 import com.android.tools.idea.rendering.RenderResult;
 import com.android.tools.idea.rendering.RenderService;
 import com.android.tools.idea.res.ResourceNotificationManager;
-<<<<<<< HEAD
-import com.android.tools.idea.uibuilder.surface.DesignSurface;
-=======
 import com.android.tools.idea.uibuilder.surface.NlDesignSurface;
->>>>>>> 1e5b25b8
 import com.intellij.openapi.application.ApplicationManager;
 import com.intellij.openapi.components.ProjectComponent;
 import com.intellij.openapi.editor.Document;
@@ -102,11 +95,7 @@
   public void projectOpened() {
     StartupManager.getInstance(myProject).registerPostStartupActivity(() -> {
       myToolWindowReady = true;
-<<<<<<< HEAD
-      processFileEditorChange(getActiveLayoutXmlEditor());
-=======
       processFileEditorChange(getActiveLayoutXmlEditor(null));
->>>>>>> 1e5b25b8
     });
   }
 
@@ -191,8 +180,6 @@
     return "NlPreviewManager";
   }
 
-<<<<<<< HEAD
-=======
   @VisibleForTesting
   public int getUpdateCount() {
     return myUpdateCount;
@@ -206,7 +193,6 @@
   public void disposeComponent() {
   }
 
->>>>>>> 1e5b25b8
   /**
    * Whether we've seen an open file editor yet
    */
@@ -343,13 +329,10 @@
     final Document document = textEditor.getEditor().getDocument();
     final PsiFile psiFile = PsiDocumentManager.getInstance(myProject).getPsiFile(document);
 
-<<<<<<< HEAD
-=======
     if (file != null && !file.equals(psiFile)) {
       return false;
     }
 
->>>>>>> 1e5b25b8
     FeatureEnableService featureEnableService = FeatureEnableService.getInstance(myProject);
     if (featureEnableService == null || !featureEnableService.isLayoutEditorEnabled(myProject)) {
       return false;
@@ -431,11 +414,7 @@
     @Override
     public void fileClosed(@NotNull FileEditorManager source, @NotNull VirtualFile file) {
       ApplicationManager.getApplication().invokeLater(
-<<<<<<< HEAD
-        () -> processFileEditorChange(getActiveLayoutXmlEditor()), myProject.getDisposed());
-=======
         () -> processFileEditorChange(getActiveLayoutXmlEditor(null)), myProject.getDisposed());
->>>>>>> 1e5b25b8
     }
 
     @Override
