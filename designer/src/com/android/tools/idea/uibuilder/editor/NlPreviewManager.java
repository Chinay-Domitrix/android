/*
 * Copyright (C) 2015 The Android Open Source Project
 *
 * Licensed under the Apache License, Version 2.0 (the "License");
 * you may not use this file except in compliance with the License.
 * You may obtain a copy of the License at
 *
 *      http://www.apache.org/licenses/LICENSE-2.0
 *
 * Unless required by applicable law or agreed to in writing, software
 * distributed under the License is distributed on an "AS IS" BASIS,
 * WITHOUT WARRANTIES OR CONDITIONS OF ANY KIND, either express or implied.
 * See the License for the specific language governing permissions and
 * limitations under the License.
 */
package com.android.tools.idea.uibuilder.editor;

<<<<<<< HEAD
import com.android.annotations.VisibleForTesting;
import com.android.tools.idea.rendering.RenderService;
import com.android.tools.idea.res.ResourceNotificationManager;
import com.android.tools.idea.uibuilder.surface.NlDesignSurface;
=======
import com.android.tools.idea.project.FeatureEnableService;
import com.android.tools.idea.rendering.RenderResult;
import com.android.tools.idea.rendering.RenderService;
import com.android.tools.idea.res.ResourceNotificationManager;
import com.android.tools.idea.uibuilder.surface.DesignSurface;
>>>>>>> 267d1788
import com.intellij.openapi.application.ApplicationManager;
import com.intellij.openapi.components.ProjectComponent;
import com.intellij.openapi.editor.Document;
import com.intellij.openapi.editor.Editor;
import com.intellij.openapi.fileEditor.*;
import com.intellij.openapi.project.Project;
import com.intellij.openapi.startup.StartupManager;
import com.intellij.openapi.util.Computable;
import com.intellij.openapi.util.Disposer;
import com.intellij.openapi.vfs.VirtualFile;
import com.intellij.openapi.wm.ToolWindow;
import com.intellij.openapi.wm.ToolWindowAnchor;
import com.intellij.openapi.wm.ToolWindowManager;
import com.intellij.openapi.wm.ex.ToolWindowEx;
import com.intellij.openapi.wm.ex.ToolWindowManagerAdapter;
import com.intellij.openapi.wm.ex.ToolWindowManagerEx;
import com.intellij.psi.PsiDocumentManager;
import com.intellij.psi.PsiFile;
import com.intellij.psi.PsiManager;
import com.intellij.psi.xml.XmlFile;
import com.intellij.ui.content.Content;
import com.intellij.ui.content.ContentManager;
import com.intellij.util.messages.MessageBusConnection;
import com.intellij.util.ui.update.MergingUpdateQueue;
import com.intellij.util.ui.update.Update;
<<<<<<< HEAD
import icons.StudioIcons;
=======
import icons.AndroidIcons;
>>>>>>> 267d1788
import org.jetbrains.android.uipreview.AndroidEditorSettings;
import org.jetbrains.android.util.AndroidBundle;
import org.jetbrains.annotations.NonNls;
import org.jetbrains.annotations.NotNull;
import org.jetbrains.annotations.Nullable;

import javax.swing.*;
import java.awt.event.HierarchyEvent;
import java.awt.event.HierarchyListener;
import java.util.Arrays;

/**
 * Manages a shared UI Preview window on the right side of the source editor which shows a preview
 * of the corresponding Android resource content on the left.
 * <p>
 * Based on the earlier {@link AndroidLayoutPreviewToolWindowManager} but updated to use
 * (a) the {@link ResourceNotificationManager} for update tracking, and (b) the
 * {@link NlDesignSurface} for layout rendering and direct manipulation editing.
 */
public class NlPreviewManager implements ProjectComponent {
  private final MergingUpdateQueue myToolWindowUpdateQueue;

  private final Project myProject;
  private final FileEditorManager myFileEditorManager;

  private NlPreviewForm myToolWindowForm;
  private ToolWindow myToolWindow;
  private boolean myToolWindowReady = false;
  private boolean myToolWindowDisposed = false;

  @VisibleForTesting
  private int myUpdateCount;

  public NlPreviewManager(final Project project, final FileEditorManager fileEditorManager) {
    myProject = project;
    myFileEditorManager = fileEditorManager;

    myToolWindowUpdateQueue = new MergingUpdateQueue("android.layout.preview", 100, true, null, project);

    final MessageBusConnection connection = project.getMessageBus().connect(project);
    connection.subscribe(FileEditorManagerListener.FILE_EDITOR_MANAGER, new MyFileEditorManagerListener());
  }

  @Override
  public void projectOpened() {
    StartupManager.getInstance(myProject).registerPostStartupActivity(() -> {
      myToolWindowReady = true;
<<<<<<< HEAD
      processFileEditorChange(getActiveLayoutXmlEditor(null));
=======
      processFileEditorChange(getActiveLayoutXmlEditor());
>>>>>>> 267d1788
    });
  }

  public boolean isWindowVisible() {
    return myToolWindow != null && myToolWindow.isVisible();
  }

  protected boolean isUseInteractiveSelector() {
    return true;
  }

  protected String getToolWindowId() {
    return AndroidBundle.message("android.layout.preview.tool.window.title");
  }

  @NotNull
  protected NlPreviewForm createPreviewForm() {
    return new NlPreviewForm(this);
  }

  protected void initToolWindow() {
    myToolWindowForm = createPreviewForm();
    final String toolWindowId = getToolWindowId();
    myToolWindow =
      ToolWindowManager.getInstance(myProject).registerToolWindow(toolWindowId, false, ToolWindowAnchor.RIGHT, myProject, true);
    myToolWindow.setIcon(StudioIcons.Shell.ToolWindows.ANDROID_PREVIEW);

    // The NlPreviewForm contains collapsible components like the palette. If one of those has the focus when the tool window is deactivated
    // it won't be able to regain it at the next activation. So we make sure the tool window does not try to give the focus on activation to
    // the last component that had it, but gives it instead to the default focusable component.
    ((ToolWindowEx)myToolWindow).setUseLastFocusedOnActivation(false);

    ((ToolWindowManagerEx)ToolWindowManager.getInstance(myProject)).addToolWindowManagerListener(new ToolWindowManagerAdapter() {
      @Override
      public void stateChanged() {
        if (myProject.isDisposed()) {
          return;
        }

        final ToolWindow window = ToolWindowManager.getInstance(myProject).getToolWindow(toolWindowId);
        if (window != null && window.isAvailable()) {
          final boolean visible = window.isVisible();
          AndroidEditorSettings.getInstance().getGlobalState().setVisible(visible);

          if (myToolWindowForm != null) {
            if (visible) {
              myToolWindowForm.activate();
            }
            else {
              myToolWindowForm.deactivate();
            }
          }
        }
      }
    });

    final JComponent contentPanel = myToolWindowForm.getComponent();
    final ContentManager contentManager = myToolWindow.getContentManager();
    @SuppressWarnings("ConstantConditions") final Content content = contentManager.getFactory().createContent(contentPanel, null, false);
    content.setDisposer(myToolWindowForm);
    content.setCloseable(false);
    content.setPreferredFocusableComponent(contentPanel);
    contentManager.addContent(content);
    contentManager.setSelectedContent(content, true);
    myToolWindowForm.setUseInteractiveSelector(isUseInteractiveSelector());
  }

  @Override
  public void projectClosed() {
    if (myToolWindowForm != null) {
      Disposer.dispose(myToolWindowForm);
      myToolWindowForm = null;
      myToolWindow = null;
      myToolWindowDisposed = true;
    }
  }

  @Override
  @NotNull
  @NonNls
  public String getComponentName() {
    return "NlPreviewManager";
  }

<<<<<<< HEAD
  @VisibleForTesting
  public int getUpdateCount() {
    return myUpdateCount;
  }

  @Override
  public void initComponent() {
  }

  @Override
  public void disposeComponent() {
  }

=======
>>>>>>> 267d1788
  /**
   * Whether we've seen an open file editor yet
   */
  private boolean mySeenEditor;

  /**
   * The most recently opened file editor that was not showing (while {@link #mySeenEditor} was false)
   */
  private JComponent myPendingShowComponent;

  /**
   * A listener on {@link #myPendingShowComponent} which listens for the most recently opened file editor to start showing
   */
  private HierarchyListener myHierarchyListener;

  private boolean myRenderImmediately;

  private void processFileEditorChange(@Nullable final TextEditor newEditor) {
    if (myPendingShowComponent != null) {
      myPendingShowComponent.removeHierarchyListener(myHierarchyListener);
      myPendingShowComponent = null;
    }

    myToolWindowUpdateQueue.cancelAllUpdates();
    myToolWindowUpdateQueue.queue(new Update("update") {
      @Override
      public void run() {
        myUpdateCount++;
        if (!myToolWindowReady || myToolWindowDisposed) {
          return;
        }
        myRenderImmediately = false;

        final Editor activeEditor = newEditor != null ? newEditor.getEditor() : null;

        if (myToolWindow == null) {
          if (activeEditor == null) {
            return;
          }
          else if (!activeEditor.getComponent().isShowing()) {
            // When the IDE starts, it opens all the previously open editors, one
            // after the other. This means that this method gets called, and for
            // each layout editor that is on top, it opens up the preview window
            // and starts a render, even if the topmost editor is not a layout
            // editor file. However, unlike a normal tab switch performed by the
            // user, we can detect the startup scenario by ignoring editors that
            // are not actually showing, so if editor tabs aren't showing, we ignore
            // them.
            //
            // However, it's possible for the last editor to come up and not be
            // marked showing yet. That means that the XML editor comes up and
            // you have to give it focus before the layout preview kicks in.
            // The reason this happens is that the last event we receive is when
            // the file is opened (but the editor is not yet showing).
            // To deal with this, the following code adds a hierarchy listener,
            // which is notified when the component associated with this editor
            // is actually shown. We need to remove those listeners as soon
            // as we switch to a different editor (which at startup happens rapidly
            // for each successive restored editor tab). And we only do this
            // at startup (recorded by the mySeenEditor field; this is startup
            // per project frame.)
            if (!mySeenEditor) {
              myPendingShowComponent = activeEditor.getComponent();
              if (myHierarchyListener == null) {
                myHierarchyListener = hierarchyEvent -> {
                  if ((hierarchyEvent.getChangeFlags() & HierarchyEvent.SHOWING_CHANGED) != 0) {
                    if (hierarchyEvent.getComponent() == myPendingShowComponent && myPendingShowComponent.isShowing()) {
                      myPendingShowComponent.removeHierarchyListener(myHierarchyListener);
                      mySeenEditor = true;
                      myPendingShowComponent = null;
                      processFileEditorChange(getActiveLayoutXmlEditor(null));
                    }
                  }
                };
              }
              myPendingShowComponent.addHierarchyListener(myHierarchyListener);
            }

            return;
          }
          mySeenEditor = true;
          initToolWindow();
        }

        final AndroidEditorSettings settings = AndroidEditorSettings.getInstance();
        final boolean hideForNonLayoutFiles = settings.getGlobalState().isHideForNonLayoutFiles();

        if (activeEditor == null) {
          myToolWindow.setAvailable(!hideForNonLayoutFiles, null);
          return;
        }

        if (!myToolWindowForm.setNextEditor(newEditor)) {
          myToolWindow.setAvailable(!hideForNonLayoutFiles, null);
          return;
        }

        myToolWindow.setAvailable(true, null);
        final boolean visible = AndroidEditorSettings.getInstance().getGlobalState().isVisible();
        if (visible) {
          // Clear out the render result for the previous file, such that it doesn't briefly show between the time the
          // tool window is shown and the time the render has completed
          if (!myToolWindow.isVisible()) {
<<<<<<< HEAD
            myToolWindowForm.clearRenderResult();
=======
            RenderResult renderResult = myToolWindowForm.getRenderResult();
            if (renderResult != null && renderResult.getFile() != psiFile) {
              myToolWindowForm.setRenderResult(RenderResult.createBlank(psiFile));
            }
>>>>>>> 267d1788
          }
          myToolWindow.show(null);
        }
      }
    });
  }

  /**
   * Find an active editor for the specified file, or just the first active editor if file is null.
   */
  @Nullable
  private TextEditor getActiveLayoutXmlEditor(@Nullable PsiFile file) {
    if (!ApplicationManager.getApplication().isReadAccessAllowed()) {
      return ApplicationManager.getApplication().runReadAction((Computable<TextEditor>)() -> getActiveLayoutXmlEditor(file));
    }
    ApplicationManager.getApplication().assertReadAccessAllowed();
    return (TextEditor)Arrays.stream(myFileEditorManager.getSelectedEditors())
      .filter(editor -> editor instanceof TextEditor && isApplicableEditor((TextEditor)editor, file))
      .findFirst()
      .orElse(null);
  }

  @SuppressWarnings("WeakerAccess") // This method needs to be public as it's used by the Anko DSL preview
  public boolean isApplicableEditor(@NotNull TextEditor textEditor, @Nullable PsiFile file) {
    final Document document = textEditor.getEditor().getDocument();
    final PsiFile psiFile = PsiDocumentManager.getInstance(myProject).getPsiFile(document);

<<<<<<< HEAD
    if (file != null && !file.equals(psiFile)) {
=======
    FeatureEnableService featureEnableService = FeatureEnableService.getInstance(myProject);
    if (featureEnableService == null || !featureEnableService.isLayoutEditorEnabled(myProject)) {
>>>>>>> 267d1788
      return false;
    }

    // In theory, we should just check
    //   LayoutDomFileDescription.isLayoutFile((XmlFile)psiFile);
    // here, but there are problems where files don't show up with layout preview
    // at startup, presumably because the resource directories haven't been properly
    // initialized yet.
    return isInResourceFolder(psiFile);
  }

  @Nullable
  protected XmlFile getBoundXmlFile(@Nullable PsiFile file) {
    return (XmlFile) file;
  }

  @Nullable
  protected ToolWindow getToolWindow() {
    return myToolWindow;
  }

  @NotNull
  public NlPreviewForm getPreviewForm() {
    if (myToolWindow == null) {
      initToolWindow();
    }
    return myToolWindowForm;
  }

  private static boolean isInResourceFolder(@Nullable PsiFile psiFile) {
    if (psiFile instanceof XmlFile) {
      return RenderService.canRender(psiFile);
    }
    return false;
  }

  public static NlPreviewManager getInstance(Project project) {
    return project.getComponent(NlPreviewManager.class);
  }

  /**
   * Manually notify the manager that an editor is about to be shown; typically done right after
   * switching to a file to show an update as soon as possible. This is used when we know
   * the editor is about to be shown (because we've requested it). We don't have a way to
   * add a listener which is called after the requested file has been opened, so instead we
   * simply anticipate the change by calling this method first; the subsequent file open will
   * then become a no-op since the file doesn't change.
   */
  public void notifyFileShown(@NotNull TextEditor editor, boolean renderImmediately) {
    // Don't delete: should be invoked from ConfigurationAction#pickedBetterMatch when we can access designer code from there
    // (or when ConfigurationAction moves here)
    if (renderImmediately) {
      myRenderImmediately = true;
    }
    processFileEditorChange(editor);
    if (renderImmediately) {
      myToolWindowUpdateQueue.sendFlush();
    }
  }

  @NotNull
  public Project getProject() {
    return myProject;
  }

  private class MyFileEditorManagerListener implements FileEditorManagerListener {
    @Override
    public void fileOpened(@NotNull FileEditorManager source, @NotNull VirtualFile file) {
      if (!file.isValid()) {
        return;
      }

<<<<<<< HEAD
      PsiFile psiFile = PsiManager.getInstance(myProject).findFile(file);
      processFileEditorChange(getActiveLayoutXmlEditor(psiFile));
=======
    @Override
    public void fileClosed(@NotNull FileEditorManager source, @NotNull VirtualFile file) {
      ApplicationManager.getApplication().invokeLater(
        () -> processFileEditorChange(getActiveLayoutXmlEditor()), myProject.getDisposed());
>>>>>>> 267d1788
    }

    // Do not respond to fileClosed events since this has led to problems with the preview
    // window in the past. See b/64199946 and b/64288544
    // @Override
    // public void fileClosed(@NotNull FileEditorManager source, @NotNull VirtualFile file);

    @Override
    public void selectionChanged(@NotNull FileEditorManagerEvent event) {
      final FileEditor newEditor = event.getNewEditor();
      TextEditor layoutXmlEditor = null;
      if (newEditor instanceof TextEditor) {
        TextEditor textEditor = (TextEditor)newEditor;
        if (isApplicableEditor(textEditor, null)) {
          layoutXmlEditor = textEditor;
        }
      }
      processFileEditorChange(layoutXmlEditor);
    }
  }
}<|MERGE_RESOLUTION|>--- conflicted
+++ resolved
@@ -15,18 +15,10 @@
  */
 package com.android.tools.idea.uibuilder.editor;
 
-<<<<<<< HEAD
 import com.android.annotations.VisibleForTesting;
 import com.android.tools.idea.rendering.RenderService;
 import com.android.tools.idea.res.ResourceNotificationManager;
 import com.android.tools.idea.uibuilder.surface.NlDesignSurface;
-=======
-import com.android.tools.idea.project.FeatureEnableService;
-import com.android.tools.idea.rendering.RenderResult;
-import com.android.tools.idea.rendering.RenderService;
-import com.android.tools.idea.res.ResourceNotificationManager;
-import com.android.tools.idea.uibuilder.surface.DesignSurface;
->>>>>>> 267d1788
 import com.intellij.openapi.application.ApplicationManager;
 import com.intellij.openapi.components.ProjectComponent;
 import com.intellij.openapi.editor.Document;
@@ -52,11 +44,7 @@
 import com.intellij.util.messages.MessageBusConnection;
 import com.intellij.util.ui.update.MergingUpdateQueue;
 import com.intellij.util.ui.update.Update;
-<<<<<<< HEAD
 import icons.StudioIcons;
-=======
-import icons.AndroidIcons;
->>>>>>> 267d1788
 import org.jetbrains.android.uipreview.AndroidEditorSettings;
 import org.jetbrains.android.util.AndroidBundle;
 import org.jetbrains.annotations.NonNls;
@@ -104,11 +92,7 @@
   public void projectOpened() {
     StartupManager.getInstance(myProject).registerPostStartupActivity(() -> {
       myToolWindowReady = true;
-<<<<<<< HEAD
       processFileEditorChange(getActiveLayoutXmlEditor(null));
-=======
-      processFileEditorChange(getActiveLayoutXmlEditor());
->>>>>>> 267d1788
     });
   }
 
@@ -193,22 +177,11 @@
     return "NlPreviewManager";
   }
 
-<<<<<<< HEAD
   @VisibleForTesting
   public int getUpdateCount() {
     return myUpdateCount;
   }
 
-  @Override
-  public void initComponent() {
-  }
-
-  @Override
-  public void disposeComponent() {
-  }
-
-=======
->>>>>>> 267d1788
   /**
    * Whether we've seen an open file editor yet
    */
@@ -312,14 +285,7 @@
           // Clear out the render result for the previous file, such that it doesn't briefly show between the time the
           // tool window is shown and the time the render has completed
           if (!myToolWindow.isVisible()) {
-<<<<<<< HEAD
             myToolWindowForm.clearRenderResult();
-=======
-            RenderResult renderResult = myToolWindowForm.getRenderResult();
-            if (renderResult != null && renderResult.getFile() != psiFile) {
-              myToolWindowForm.setRenderResult(RenderResult.createBlank(psiFile));
-            }
->>>>>>> 267d1788
           }
           myToolWindow.show(null);
         }
@@ -347,12 +313,7 @@
     final Document document = textEditor.getEditor().getDocument();
     final PsiFile psiFile = PsiDocumentManager.getInstance(myProject).getPsiFile(document);
 
-<<<<<<< HEAD
     if (file != null && !file.equals(psiFile)) {
-=======
-    FeatureEnableService featureEnableService = FeatureEnableService.getInstance(myProject);
-    if (featureEnableService == null || !featureEnableService.isLayoutEditorEnabled(myProject)) {
->>>>>>> 267d1788
       return false;
     }
 
@@ -425,15 +386,8 @@
         return;
       }
 
-<<<<<<< HEAD
       PsiFile psiFile = PsiManager.getInstance(myProject).findFile(file);
       processFileEditorChange(getActiveLayoutXmlEditor(psiFile));
-=======
-    @Override
-    public void fileClosed(@NotNull FileEditorManager source, @NotNull VirtualFile file) {
-      ApplicationManager.getApplication().invokeLater(
-        () -> processFileEditorChange(getActiveLayoutXmlEditor()), myProject.getDisposed());
->>>>>>> 267d1788
     }
 
     // Do not respond to fileClosed events since this has led to problems with the preview
