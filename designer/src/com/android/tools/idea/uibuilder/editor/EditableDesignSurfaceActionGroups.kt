/*
 * Copyright (C) 2019 The Android Open Source Project
 *
 * Licensed under the Apache License, Version 2.0 (the "License");
 * you may not use this file except in compliance with the License.
 * You may obtain a copy of the License at
 *
 *      http://www.apache.org/licenses/LICENSE-2.0
 *
 * Unless required by applicable law or agreed to in writing, software
 * distributed under the License is distributed on an "AS IS" BASIS,
 * WITHOUT WARRANTIES OR CONDITIONS OF ANY KIND, either express or implied.
 * See the License for the specific language governing permissions and
 * limitations under the License.
 */
package com.android.tools.idea.uibuilder.editor

import com.android.tools.adtui.actions.PanSurfaceAction
import com.android.tools.adtui.actions.ZoomActualAction
import com.android.tools.adtui.actions.ZoomInAction
import com.android.tools.adtui.actions.ZoomLabelAction
import com.android.tools.adtui.actions.ZoomOutAction
import com.android.tools.adtui.actions.ZoomResetAction
import com.android.tools.adtui.actions.ZoomToFitAction
import com.android.tools.editor.EditorActionsToolbarActionGroups
import com.intellij.openapi.actionSystem.ActionGroup
import com.intellij.openapi.actionSystem.DefaultActionGroup

/**
 * Actions for editable designer editor file types. Includes the [PanSurfaceAction] since it'll only work for that kind of files.
 */
class EditableDesignSurfaceActionGroups : EditorActionsToolbarActionGroups {

  override val zoomControlsGroup: ActionGroup
    get() = createZoomControlsGroup()

  override val zoomLabelGroup: ActionGroup
    get() = createZoomLabelGroup()

  override val otherGroups: List<ActionGroup>
    get() = listOf(
      DefaultActionGroup().apply {
        add(PanSurfaceAction)
      })
}

/**
 * Populates the most basic/common actions that can be used on the DesignSurface.
 */
class BasicDesignSurfaceActionGroups : EditorActionsToolbarActionGroups {

  override val zoomControlsGroup: ActionGroup
    get() = createZoomControlsGroup()

  override val zoomLabelGroup: ActionGroup
    get() = createZoomLabelGroup()
}

fun createZoomControlsGroup(): ActionGroup {
  return DefaultActionGroup().apply {
    add(ZoomInAction.getInstance())
    add(ZoomOutAction.getInstance())
    add(ZoomActualAction.getInstance())
    add(ZoomToFitAction.getInstance())
  }
}

fun createZoomLabelGroup(): ActionGroup {
  return DefaultActionGroup().apply {
    add(ZoomLabelAction)
<<<<<<< HEAD
    add(ZoomResetAction.getInstance())
=======
    add(ZoomResetAction)
>>>>>>> b5f40ffd
  }
}<|MERGE_RESOLUTION|>--- conflicted
+++ resolved
@@ -68,10 +68,6 @@
 fun createZoomLabelGroup(): ActionGroup {
   return DefaultActionGroup().apply {
     add(ZoomLabelAction)
-<<<<<<< HEAD
-    add(ZoomResetAction.getInstance())
-=======
     add(ZoomResetAction)
->>>>>>> b5f40ffd
   }
 }