/*
 * Copyright (C) 2016 The Android Open Source Project
 *
 * Licensed under the Apache License, Version 2.0 (the "License");
 * you may not use this file except in compliance with the License.
 * You may obtain a copy of the License at
 *
 *      http://www.apache.org/licenses/LICENSE-2.0
 *
 * Unless required by applicable law or agreed to in writing, software
 * distributed under the License is distributed on an "AS IS" BASIS,
 * WITHOUT WARRANTIES OR CONDITIONS OF ANY KIND, either express or implied.
 * See the License for the specific language governing permissions and
 * limitations under the License.
 */
package com.android.tools.idea.uibuilder.property.inspector;

<<<<<<< HEAD
=======
import com.android.tools.idea.common.property.inspector.InspectorProvider;
import com.android.tools.idea.common.property.inspector.InspectorProviders;
>>>>>>> abbea60e
import com.android.tools.idea.uibuilder.handlers.constraint.ConstraintSetInspectorProvider;
import com.android.tools.idea.uibuilder.property.NlPropertiesManager;
import com.google.common.collect.ImmutableList;
import com.intellij.openapi.Disposable;
import com.intellij.openapi.project.Project;
import org.jetbrains.annotations.NotNull;

import java.util.List;

<<<<<<< HEAD
public class NlInspectorProviders extends InspectorProviders {
  protected final List<InspectorProvider> myProviders;
  protected final InspectorProvider myNullProvider;
=======
public class NlInspectorProviders extends InspectorProviders<NlPropertiesManager> {
  private final List<InspectorProvider<NlPropertiesManager>> myProviders;
  private final InspectorProvider<NlPropertiesManager> myNullProvider;
>>>>>>> abbea60e

  public NlInspectorProviders(@NotNull NlPropertiesManager propertiesManager, @NotNull Disposable parentDisposable) {
    super(propertiesManager, parentDisposable);
    myNullProvider = new IdInspectorProvider();
    Project project = myPropertiesManager.getProject();
    myProviders = ImmutableList.of(myNullProvider,
<<<<<<< HEAD
=======
                                   new CustomPanelInspectorProvider(),
                                   new LayoutCustomPanelInspectorProvider(),
>>>>>>> abbea60e
                                   new ViewInspectorProvider(),
                                   new ConstraintSetInspectorProvider(),
                                   new ProgressBarInspectorProvider(),
                                   new TextInspectorProvider(),
                                   new MockupInspectorProvider(),
                                   new FavoritesInspectorProvider(),
                                   new LayoutInspectorProvider(project));
  }

  @NotNull
  @Override
<<<<<<< HEAD
  protected List<InspectorProvider> getProviders() {
=======
  protected List<InspectorProvider<NlPropertiesManager>> getProviders() {
>>>>>>> abbea60e
    return myProviders;
  }

  @NotNull
  @Override
<<<<<<< HEAD
  protected InspectorProvider getNullProvider() {
=======
  protected InspectorProvider<NlPropertiesManager> getNullProvider() {
>>>>>>> abbea60e
    return myNullProvider;
  }
}<|MERGE_RESOLUTION|>--- conflicted
+++ resolved
@@ -15,11 +15,8 @@
  */
 package com.android.tools.idea.uibuilder.property.inspector;
 
-<<<<<<< HEAD
-=======
 import com.android.tools.idea.common.property.inspector.InspectorProvider;
 import com.android.tools.idea.common.property.inspector.InspectorProviders;
->>>>>>> abbea60e
 import com.android.tools.idea.uibuilder.handlers.constraint.ConstraintSetInspectorProvider;
 import com.android.tools.idea.uibuilder.property.NlPropertiesManager;
 import com.google.common.collect.ImmutableList;
@@ -29,26 +26,17 @@
 
 import java.util.List;
 
-<<<<<<< HEAD
-public class NlInspectorProviders extends InspectorProviders {
-  protected final List<InspectorProvider> myProviders;
-  protected final InspectorProvider myNullProvider;
-=======
 public class NlInspectorProviders extends InspectorProviders<NlPropertiesManager> {
   private final List<InspectorProvider<NlPropertiesManager>> myProviders;
   private final InspectorProvider<NlPropertiesManager> myNullProvider;
->>>>>>> abbea60e
 
   public NlInspectorProviders(@NotNull NlPropertiesManager propertiesManager, @NotNull Disposable parentDisposable) {
     super(propertiesManager, parentDisposable);
     myNullProvider = new IdInspectorProvider();
     Project project = myPropertiesManager.getProject();
     myProviders = ImmutableList.of(myNullProvider,
-<<<<<<< HEAD
-=======
                                    new CustomPanelInspectorProvider(),
                                    new LayoutCustomPanelInspectorProvider(),
->>>>>>> abbea60e
                                    new ViewInspectorProvider(),
                                    new ConstraintSetInspectorProvider(),
                                    new ProgressBarInspectorProvider(),
@@ -60,21 +48,13 @@
 
   @NotNull
   @Override
-<<<<<<< HEAD
-  protected List<InspectorProvider> getProviders() {
-=======
   protected List<InspectorProvider<NlPropertiesManager>> getProviders() {
->>>>>>> abbea60e
     return myProviders;
   }
 
   @NotNull
   @Override
-<<<<<<< HEAD
-  protected InspectorProvider getNullProvider() {
-=======
   protected InspectorProvider<NlPropertiesManager> getNullProvider() {
->>>>>>> abbea60e
     return myNullProvider;
   }
 }