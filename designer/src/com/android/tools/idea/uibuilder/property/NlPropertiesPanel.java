--- conflicted
+++ resolved
@@ -22,17 +22,6 @@
 import com.android.tools.adtui.ptable.PTableItem;
 import com.android.tools.adtui.ptable.PTableModel;
 import com.android.tools.idea.common.model.NlComponent;
-<<<<<<< HEAD
-import com.android.tools.idea.uibuilder.property.inspector.InspectorPanel;
-import com.android.util.PropertiesMap;
-import com.google.common.collect.Table;
-import com.intellij.ide.CopyProvider;
-import com.intellij.ide.CutProvider;
-import com.intellij.ide.DeleteProvider;
-import com.intellij.ide.PasteProvider;
-import com.intellij.ide.util.PropertiesComponent;
-import com.intellij.openapi.Disposable;
-=======
 import com.android.tools.idea.common.property.NlProperty;
 import com.android.tools.idea.common.property.PropertiesManager;
 import com.android.tools.idea.common.property.PropertiesPanel;
@@ -41,7 +30,6 @@
 import com.android.util.PropertiesMap;
 import com.google.common.collect.Table;
 import com.intellij.ide.util.PropertiesComponent;
->>>>>>> 9e819fa1
 import com.intellij.openapi.actionSystem.DataContext;
 import com.intellij.openapi.actionSystem.PlatformDataKeys;
 import com.intellij.openapi.diagnostic.Logger;
@@ -75,12 +63,7 @@
 import static com.android.SdkConstants.TOOLS_URI;
 import static com.android.tools.idea.uibuilder.property.ToggleXmlPropertyEditor.NL_XML_PROPERTY_EDITOR;
 
-<<<<<<< HEAD
-public class NlPropertiesPanel extends JPanel implements ViewAllPropertiesAction.Model, Disposable,
-                                                         DataProvider, DeleteProvider, CutProvider, CopyProvider, PasteProvider {
-=======
 public class NlPropertiesPanel extends PropertiesPanel<NlPropertiesManager> implements ViewAllPropertiesAction.Model {
->>>>>>> 9e819fa1
   static final String PROPERTY_MODE = "properties.mode";
   private static final int VERTICAL_SCROLLING_UNIT_INCREMENT = 50;
   private static final int VERTICAL_SCROLLING_BLOCK_INCREMENT = 25;
@@ -92,11 +75,7 @@
   private final PTable myTable;
   private final JPanel myTablePanel;
   private final PTableModel myModel;
-<<<<<<< HEAD
-  private final InspectorPanel myInspectorPanel;
-=======
   private final InspectorPanel<NlPropertiesManager> myInspectorPanel;
->>>>>>> 9e819fa1
   private final JBCardLayout myCardLayout;
   private final JPanel myCardPanel;
   private final PropertyChangeListener myPropertyChangeListener = this::scrollIntoView;
@@ -107,21 +86,12 @@
   private PropertiesViewMode myPropertiesViewMode;
   private Runnable myRestoreToolWindowCallback;
 
-<<<<<<< HEAD
-  public NlPropertiesPanel(@NotNull NlPropertiesManager propertiesManager, @NotNull Disposable parentDisposable) {
-    this(propertiesManager, parentDisposable, new NlPTable(new PTableModel()), null);
-=======
   public NlPropertiesPanel(@NotNull NlPropertiesManager propertiesManager) {
     this(propertiesManager, new NlPTable(new PTableModel()), null);
->>>>>>> 9e819fa1
   }
 
   @VisibleForTesting
   NlPropertiesPanel(@NotNull NlPropertiesManager propertiesManager,
-<<<<<<< HEAD
-                    @NotNull Disposable parentDisposable,
-=======
->>>>>>> 9e819fa1
                     @NotNull PTable table,
                     @Nullable InspectorPanel inspectorPanel) {
     super(new BorderLayout());
@@ -152,17 +122,10 @@
 
     myInspectorPanel = inspectorPanel != null
                        ? inspectorPanel
-<<<<<<< HEAD
-                       : new InspectorPanel(propertiesManager, parentDisposable, createViewAllPropertiesLinkPanel(true));
-
-    Disposer.register(parentDisposable, this);
-
-=======
                        : new NlInspectorPanel(myPropertiesManager, createViewAllPropertiesLinkPanel(true));
 
     Disposer.register(myPropertiesManager, this);
 
->>>>>>> 9e819fa1
     myCardLayout = new JBCardLayout();
     myCardPanel = new JPanel(myCardLayout);
     JScrollPane scrollPane = ScrollPaneFactory.createScrollPane(myInspectorPanel,
@@ -201,14 +164,11 @@
     KeyboardFocusManager.getCurrentKeyboardFocusManager().removePropertyChangeListener(myPropertyChangeListener);
   }
 
-<<<<<<< HEAD
-=======
   @NotNull
   public NlPropertiesManager getPropertiesManager() {
     return myPropertiesManager;
   }
 
->>>>>>> 9e819fa1
   public void setRestoreToolWindow(@NotNull Runnable restoreToolWindowCallback) {
     myRestoreToolWindowCallback = restoreToolWindowCallback;
   }
@@ -276,29 +236,17 @@
                        @NotNull Table<String, String, NlPropertyItem> properties) {
     myComponents = components;
     myProperties = extractPropertiesForTable(properties);
-<<<<<<< HEAD
-    Project project = propertiesManager.getProject();
-
-    if (PropertiesComponent.getInstance().getBoolean(NL_XML_PROPERTY_EDITOR)) {
-      myTablePanel.setVisible(new NlXmlPropertyBuilder(propertiesManager, myTable, components, properties).build());
-=======
     Project project = myPropertiesManager.getProject();
 
     if (PropertiesComponent.getInstance().getBoolean(NL_XML_PROPERTY_EDITOR)) {
       myTablePanel.setVisible(new NlXmlPropertyBuilder(myPropertiesManager, myTable, components, properties).build());
->>>>>>> 9e819fa1
     }
     else {
       myTablePanel.setVisible(new NlPropertyTableBuilder(project, myTable, components, myProperties).build());
     }
 
-<<<<<<< HEAD
-    updateDefaultProperties(propertiesManager);
-    myInspectorPanel.setComponent(components, properties, propertiesManager);
-=======
     updateDefaultProperties(myPropertiesManager);
     myInspectorPanel.setComponent(components, properties, myPropertiesManager);
->>>>>>> 9e819fa1
   }
 
   @NotNull
@@ -326,17 +274,10 @@
     UIUtil.invokeLaterIfNeeded(() -> {
       // Bug:219552 : Make sure updateDefaultProperties is always called from the same thread (the UI thread)
       if (PropertiesComponent.getInstance().getBoolean(NL_XML_PROPERTY_EDITOR)) {
-<<<<<<< HEAD
-        propertiesManager.updateSelection();
-      }
-      else {
-        updateDefaultProperties(propertiesManager);
-=======
         myPropertiesManager.updateSelection();
       }
       else {
         updateDefaultProperties(myPropertiesManager);
->>>>>>> 9e819fa1
       }
       myInspectorPanel.refresh();
     });
@@ -407,7 +348,6 @@
     myPropertiesViewMode = viewAllProperties ? PropertiesViewMode.TABLE : PropertiesViewMode.INSPECTOR;
     myCardLayout.swipe(myCardPanel, myPropertiesViewMode.name(), JBCardLayout.SwipeDirection.AUTO, onDone);
     PropertiesComponent.getInstance().setValue(PROPERTY_MODE, myPropertiesViewMode.name());
-<<<<<<< HEAD
   }
 
   @NotNull
@@ -433,34 +373,7 @@
     return mode;
   }
 
-=======
-  }
-
-  @NotNull
-  public PropertiesViewMode getPropertiesViewMode() {
-    return myPropertiesViewMode;
-  }
-
-  @NotNull
-  private static PropertiesViewMode getPropertiesViewModeInitially() {
-    String name = PropertiesComponent.getInstance().getValue(PROPERTY_MODE, PropertiesViewMode.INSPECTOR.name());
-
-    PropertiesViewMode mode;
-    try {
-      mode = PropertiesViewMode.valueOf(name);
-    }
-    catch (IllegalArgumentException e) {
-      mode = PropertiesViewMode.INSPECTOR;
-      Logger.getInstance(NlPropertiesPanel.class)
-        .warn("There is no PropertiesViewMode called " + name + ", uses " + mode.name() + " instead", e);
-      // store the new property mode as preference
-      PropertiesComponent.getInstance().setValue(PROPERTY_MODE, mode.name());
-    }
-    return mode;
-  }
-
-  @Override
->>>>>>> 9e819fa1
+  @Override
   public void activatePreferredEditor(@NotNull String propertyName, boolean afterload) {
     Runnable selectEditor = () -> {
       // Restore a possibly minimized tool window
