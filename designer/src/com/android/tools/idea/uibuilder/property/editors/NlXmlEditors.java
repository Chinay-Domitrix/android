/*
 * Copyright (C) 2017 The Android Open Source Project
 *
 * Licensed under the Apache License, Version 2.0 (the "License");
 * you may not use this file except in compliance with the License.
 * You may obtain a copy of the License at
 *
 *      http://www.apache.org/licenses/LICENSE-2.0
 *
 * Unless required by applicable law or agreed to in writing, software
 * distributed under the License is distributed on an "AS IS" BASIS,
 * WITHOUT WARRANTIES OR CONDITIONS OF ANY KIND, either express or implied.
 * See the License for the specific language governing permissions and
 * limitations under the License.
 */
package com.android.tools.idea.uibuilder.property.editors;

import com.android.annotations.Nullable;
import com.android.tools.idea.uibuilder.property.AddPropertyItem;
import com.android.tools.idea.common.property.NlProperty;
import com.android.tools.idea.uibuilder.property.NlResourceItem;
import com.android.tools.property.ptable.PTableCellEditor;
import com.android.tools.property.ptable.PTableCellEditorProvider;
import com.android.tools.property.ptable.PTableItem;
import com.intellij.ide.ui.LafManager;
import com.intellij.ide.ui.LafManagerListener;
<<<<<<< HEAD
import com.intellij.openapi.components.ProjectComponent;
import com.intellij.openapi.project.Project;
import org.jetbrains.annotations.NotNull;

public class NlXmlEditors implements PTableCellEditorProvider, ProjectComponent, LafManagerListener {
=======
import com.intellij.openapi.project.Project;
import org.jetbrains.annotations.NotNull;

public final class NlXmlEditors implements PTableCellEditorProvider, LafManagerListener {
>>>>>>> e549e917
  private final Project myProject;
  private NlTableCellEditor myPropertyEditor;
  private NlTableCellEditor myAddPropertyEditor;
  private NlResourceValueEditor myResourceValueEditor;

  @NotNull
  public static NlXmlEditors getInstance(@NotNull Project project) {
    return project.getComponent(NlXmlEditors.class);
  }

  private NlXmlEditors(@NotNull Project project) {
    myProject = project;

    project.getMessageBus().connect().subscribe(LafManagerListener.TOPIC, this);
  }

  @Nullable
  @Override
  public PTableCellEditor getCellEditor(@NotNull PTableItem item, int column) {
    if (item instanceof NlProperty) {
      return getPropertyEditor();
    }
    if (item instanceof NlResourceItem) {
      return getResourceValueEditor();
    }
    if (item instanceof AddPropertyItem) {
      return column == 0 ? getAddPropertyEditor() : getPropertyEditor();
    }
    return null;
  }

  private void resetCachedEditors() {
    myPropertyEditor = null;
    myAddPropertyEditor = null;
    myResourceValueEditor = null;
  }

  private NlTableCellEditor getPropertyEditor() {
    if (myPropertyEditor == null) {
      myPropertyEditor = NlSlicePropertyEditor.create(myProject);
    }
    return myPropertyEditor;
  }

  private NlTableCellEditor getAddPropertyEditor() {
    if (myAddPropertyEditor == null) {
      myAddPropertyEditor = AddPropertyEditor.create(myProject);
    }
    return myAddPropertyEditor;
  }

  private NlResourceValueEditor getResourceValueEditor() {
    if (myResourceValueEditor == null) {
      myResourceValueEditor = NlResourceValueEditor.createForSliceTable(myProject);
    }
    return myResourceValueEditor;
  }

  @Override
  public void lookAndFeelChanged(@NotNull LafManager source) {
    resetCachedEditors();
  }
<<<<<<< HEAD

  @Override
  public void projectOpened() {
  }

  @Override
  public void projectClosed() {
  }

  @Override
  public void initComponent() {
    LafManager.getInstance().addLafManagerListener(this);
  }

  @Override
  public void disposeComponent() {
    LafManager.getInstance().removeLafManagerListener(this);
  }

  @NotNull
  @Override
  public String getComponentName() {
    return NlXmlEditors.class.getSimpleName();
  }
=======
>>>>>>> e549e917
}<|MERGE_RESOLUTION|>--- conflicted
+++ resolved
@@ -24,18 +24,10 @@
 import com.android.tools.property.ptable.PTableItem;
 import com.intellij.ide.ui.LafManager;
 import com.intellij.ide.ui.LafManagerListener;
-<<<<<<< HEAD
-import com.intellij.openapi.components.ProjectComponent;
-import com.intellij.openapi.project.Project;
-import org.jetbrains.annotations.NotNull;
-
-public class NlXmlEditors implements PTableCellEditorProvider, ProjectComponent, LafManagerListener {
-=======
 import com.intellij.openapi.project.Project;
 import org.jetbrains.annotations.NotNull;
 
 public final class NlXmlEditors implements PTableCellEditorProvider, LafManagerListener {
->>>>>>> e549e917
   private final Project myProject;
   private NlTableCellEditor myPropertyEditor;
   private NlTableCellEditor myAddPropertyEditor;
@@ -98,31 +90,4 @@
   public void lookAndFeelChanged(@NotNull LafManager source) {
     resetCachedEditors();
   }
-<<<<<<< HEAD
-
-  @Override
-  public void projectOpened() {
-  }
-
-  @Override
-  public void projectClosed() {
-  }
-
-  @Override
-  public void initComponent() {
-    LafManager.getInstance().addLafManagerListener(this);
-  }
-
-  @Override
-  public void disposeComponent() {
-    LafManager.getInstance().removeLafManagerListener(this);
-  }
-
-  @NotNull
-  @Override
-  public String getComponentName() {
-    return NlXmlEditors.class.getSimpleName();
-  }
-=======
->>>>>>> e549e917
 }