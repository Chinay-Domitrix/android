/*
 * Copyright (C) 2016 The Android Open Source Project
 *
 * Licensed under the Apache License, Version 2.0 (the "License");
 * you may not use this file except in compliance with the License.
 * You may obtain a copy of the License at
 *
 *      http://www.apache.org/licenses/LICENSE-2.0
 *
 * Unless required by applicable law or agreed to in writing, software
 * distributed under the License is distributed on an "AS IS" BASIS,
 * WITHOUT WARRANTIES OR CONDITIONS OF ANY KIND, either express or implied.
 * See the License for the specific language governing permissions and
 * limitations under the License.
 */
package com.android.tools.idea.uibuilder.scene.decorator;

import com.android.tools.idea.common.scene.decorator.SceneDecorator;
import com.android.tools.idea.uibuilder.handlers.constraint.ConstraintUtilities; // TODO: remove
import com.android.tools.idea.common.model.AndroidDpCoordinate;
import com.android.tools.adtui.common.SwingCoordinate;
import com.android.tools.idea.common.scene.SceneComponent;
import com.android.tools.idea.common.scene.SceneContext;
import com.android.tools.idea.common.scene.draw.DisplayList;
import com.android.tools.idea.common.scene.draw.DrawTextRegion;
<<<<<<< HEAD
import com.android.tools.sherpa.drawing.ColorSet;
=======
import com.android.tools.idea.uibuilder.handlers.constraint.drawing.ColorSet;
>>>>>>> 9e819fa1
import org.jetbrains.annotations.NotNull;

import java.awt.*;

/**
 * Support Buttons
 */
public class ButtonDecorator extends SceneDecorator {
  public static class DrawButton extends DrawTextRegion {

    public static int androidToSwingFontSize(float fontSize) {
      return Math.round((fontSize * 2f + 4.5f) / 2.41f);
    }

    DrawButton(@SwingCoordinate int x,
               @SwingCoordinate int y,
               @SwingCoordinate int width,
               @SwingCoordinate int height,
               int mode,
               int baseLineOffset,
               float scale,
               int fontSize,
               String string) {
      super(x, y, width, height, mode, baseLineOffset, string, true, true,
            TEXT_ALIGNMENT_CENTER, TEXT_ALIGNMENT_VIEW_START, fontSize, scale);
      mHorizontalPadding = (int)(4 * scale);
      mVerticalPadding = (int)(8 * scale);
      mHorizontalMargin = (int)(8 * scale);
      mVerticalMargin = (int)(12 * scale);
    }

    @NotNull
    public static DrawButton createFromString(@NotNull String s) {
      String[] sp = s.split(",");
      int c = 0;
      int x = Integer.parseInt(sp[c++]);
      int y = Integer.parseInt(sp[c++]);
      int width = Integer.parseInt(sp[c++]);
      int height = Integer.parseInt(sp[c++]);
      int mode = Integer.parseInt(sp[c++]);
      int baseLineOffset = Integer.parseInt(sp[c++]);
      float scale = java.lang.Float.parseFloat(sp[c++]);
      int fontSize = java.lang.Integer.parseInt(sp[c++]);
      String text = s.substring(s.indexOf('\"') + 1, s.lastIndexOf('\"'));

      return new DrawButton(x, y, width, height, mode, baseLineOffset, scale, fontSize, text);
    }

    @Override
    public String serialize() {
      return this.getClass().getSimpleName() +
             "," +
             x +
             "," +
             y +
             "," +
             width +
             "," +
             height +
             "," +
             mMode +
             "," +
             myBaseLineOffset +
             "," +
             mScale +
             "," +
             mFontSize +
             ",\"" +
             mText +
             "\"";
    }

    @Override
    public void paint(Graphics2D g, SceneContext sceneContext) {
      ColorSet colorSet = sceneContext.getColorSet();
      if (colorSet.drawBackground()) {
        int round = sceneContext.getSwingDimensionDip(5);
        Stroke stroke = g.getStroke();
<<<<<<< HEAD
        int strokeWidth = sceneContext.getSwingDimension(2);
=======
        int strokeWidth = sceneContext.getSwingDimensionDip(2);
>>>>>>> 9e819fa1
        g.setStroke(new BasicStroke(strokeWidth));
        g.setColor(colorSet.getButtonBackground());
        g.fillRect(x + mHorizontalMargin, y + mVerticalMargin,
                   width - mHorizontalMargin * 2 + 1, height - mVerticalMargin * 2 + 1);
        g.setColor(colorSet.getFakeUI());
        g.drawRoundRect(x + mHorizontalMargin, y + mVerticalMargin,
                   width - mHorizontalMargin * 2, height - mVerticalMargin * 2,2,2);
        g.setStroke(stroke);
      }
      super.paint(g, sceneContext);
    }
  }

  @Override
  public void addContent(@NotNull DisplayList list, long time, @NotNull SceneContext sceneContext, @NotNull SceneComponent component) {
    super.addContent(list, time, sceneContext, component);
    @AndroidDpCoordinate Rectangle rect = new Rectangle();
    component.fillDrawRect(time, rect);
<<<<<<< HEAD
    @SwingCoordinate int l = sceneContext.getSwingX(rect.x);
    @SwingCoordinate int t = sceneContext.getSwingY(rect.y);
    @SwingCoordinate int w = sceneContext.getSwingDimension(rect.width);
    @SwingCoordinate int h = sceneContext.getSwingDimension(rect.height);
    String text = ConstraintUtilities.getResolvedText(component.getNlComponent());
    int fontSize = DrawTextRegion.getFont(component.getNlComponent(), "14sp");
    float scale = (float)sceneContext.getScale();
    int baseLineOffset = sceneContext.getSwingDimension(component.getBaseline());
=======
    @SwingCoordinate int l = sceneContext.getSwingXDip(rect.x);
    @SwingCoordinate int t = sceneContext.getSwingYDip(rect.y);
    @SwingCoordinate int w = sceneContext.getSwingDimensionDip(rect.width);
    @SwingCoordinate int h = sceneContext.getSwingDimensionDip(rect.height);
    String text = ConstraintUtilities.getResolvedText(component.getNlComponent());
    int fontSize = DrawTextRegion.getFont(component.getNlComponent(), "14sp");
    float scale = (float)sceneContext.getScale();
    int baseLineOffset = sceneContext.getSwingDimensionDip(component.getBaseline());
>>>>>>> 9e819fa1
    int mode = component.isSelected() ? DecoratorUtilities.ViewStates.SELECTED_VALUE : DecoratorUtilities.ViewStates.NORMAL_VALUE;
    list.add(new DrawButton(l, t, w, h, mode, baseLineOffset, scale, fontSize, text));
  }
}<|MERGE_RESOLUTION|>--- conflicted
+++ resolved
@@ -23,11 +23,7 @@
 import com.android.tools.idea.common.scene.SceneContext;
 import com.android.tools.idea.common.scene.draw.DisplayList;
 import com.android.tools.idea.common.scene.draw.DrawTextRegion;
-<<<<<<< HEAD
-import com.android.tools.sherpa.drawing.ColorSet;
-=======
 import com.android.tools.idea.uibuilder.handlers.constraint.drawing.ColorSet;
->>>>>>> 9e819fa1
 import org.jetbrains.annotations.NotNull;
 
 import java.awt.*;
@@ -106,11 +102,7 @@
       if (colorSet.drawBackground()) {
         int round = sceneContext.getSwingDimensionDip(5);
         Stroke stroke = g.getStroke();
-<<<<<<< HEAD
-        int strokeWidth = sceneContext.getSwingDimension(2);
-=======
         int strokeWidth = sceneContext.getSwingDimensionDip(2);
->>>>>>> 9e819fa1
         g.setStroke(new BasicStroke(strokeWidth));
         g.setColor(colorSet.getButtonBackground());
         g.fillRect(x + mHorizontalMargin, y + mVerticalMargin,
@@ -129,16 +121,6 @@
     super.addContent(list, time, sceneContext, component);
     @AndroidDpCoordinate Rectangle rect = new Rectangle();
     component.fillDrawRect(time, rect);
-<<<<<<< HEAD
-    @SwingCoordinate int l = sceneContext.getSwingX(rect.x);
-    @SwingCoordinate int t = sceneContext.getSwingY(rect.y);
-    @SwingCoordinate int w = sceneContext.getSwingDimension(rect.width);
-    @SwingCoordinate int h = sceneContext.getSwingDimension(rect.height);
-    String text = ConstraintUtilities.getResolvedText(component.getNlComponent());
-    int fontSize = DrawTextRegion.getFont(component.getNlComponent(), "14sp");
-    float scale = (float)sceneContext.getScale();
-    int baseLineOffset = sceneContext.getSwingDimension(component.getBaseline());
-=======
     @SwingCoordinate int l = sceneContext.getSwingXDip(rect.x);
     @SwingCoordinate int t = sceneContext.getSwingYDip(rect.y);
     @SwingCoordinate int w = sceneContext.getSwingDimensionDip(rect.width);
@@ -147,7 +129,6 @@
     int fontSize = DrawTextRegion.getFont(component.getNlComponent(), "14sp");
     float scale = (float)sceneContext.getScale();
     int baseLineOffset = sceneContext.getSwingDimensionDip(component.getBaseline());
->>>>>>> 9e819fa1
     int mode = component.isSelected() ? DecoratorUtilities.ViewStates.SELECTED_VALUE : DecoratorUtilities.ViewStates.NORMAL_VALUE;
     list.add(new DrawButton(l, t, w, h, mode, baseLineOffset, scale, fontSize, text));
   }
