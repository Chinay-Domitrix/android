--- conflicted
+++ resolved
@@ -15,11 +15,6 @@
  */
 package com.android.tools.idea.uibuilder.structure;
 
-<<<<<<< HEAD
-=======
-import static com.intellij.util.Alarm.ThreadToUse.SWING_THREAD;
-
->>>>>>> b5f40ffd
 import com.android.tools.idea.common.editor.ActionUtils;
 import com.android.tools.idea.common.model.*;
 import com.android.tools.idea.common.scene.Scene;
@@ -70,21 +65,8 @@
 import java.util.Collections;
 import java.util.List;
 import java.util.concurrent.atomic.AtomicBoolean;
-<<<<<<< HEAD
 
 import static com.intellij.util.Alarm.ThreadToUse.SWING_THREAD;
-=======
-import javax.swing.ToolTipManager;
-import javax.swing.border.EmptyBorder;
-import javax.swing.event.TreeSelectionEvent;
-import javax.swing.event.TreeSelectionListener;
-import javax.swing.tree.TreePath;
-import javax.swing.tree.TreeSelectionModel;
-import org.jetbrains.annotations.NonNls;
-import org.jetbrains.annotations.NotNull;
-import org.jetbrains.annotations.Nullable;
-import org.jetbrains.annotations.TestOnly;
->>>>>>> b5f40ffd
 
 public class NlComponentTree extends Tree implements DesignSurfaceListener, ModelListener, SelectionListener, Disposable,
                                                      DataProvider {
@@ -173,12 +155,7 @@
       overrideCtrlClick();
     }
     setModel(designSurface != null ? designSurface.getModel() : null);
-<<<<<<< HEAD
-    myBadgeHandler.setIssueModel(designSurface != null ? designSurface.getIssueModel() : null);
-    myBadgeHandler.setIssuePanel(designSurface != null ? designSurface.getIssuePanel() : null);
-=======
     myBadgeHandler.setSurface(designSurface);
->>>>>>> b5f40ffd
   }
 
   /**
