--- conflicted
+++ resolved
@@ -15,6 +15,8 @@
  */
 package com.android.tools.idea.uibuilder.structure;
 
+import static com.android.tools.idea.common.scene.SceneManager.SUPPORTS_LOCKING;
+
 import com.android.SdkConstants;
 import com.android.tools.idea.common.command.NlWriteCommandActionUtil;
 import com.android.tools.idea.common.error.Issue;
@@ -24,28 +26,15 @@
 import com.android.tools.idea.common.model.NlModel;
 import com.android.tools.idea.common.scene.SceneManager;
 import com.android.utils.SparseIntArray;
-<<<<<<< HEAD
-import com.intellij.codeInsight.hint.HintUtil;
-import com.intellij.openapi.ui.popup.Balloon;
-import com.intellij.ui.ComponentUtil;
-import com.intellij.ui.HintHint;
-import com.intellij.ui.JBColor;
 import com.intellij.ui.LightweightHint;
-import com.intellij.ui.components.JBLabel;
-=======
-import com.intellij.ui.LightweightHint;
->>>>>>> cdc83e4e
 import icons.StudioIcons;
-import org.jetbrains.annotations.NotNull;
-import org.jetbrains.annotations.Nullable;
-
-import javax.swing.*;
-import javax.swing.tree.TreePath;
 import java.awt.*;
 import java.awt.event.MouseAdapter;
 import java.awt.event.MouseEvent;
-
-import static com.android.tools.idea.common.scene.SceneManager.SUPPORTS_LOCKING;
+import javax.swing.*;
+import javax.swing.tree.TreePath;
+import org.jetbrains.annotations.NotNull;
+import org.jetbrains.annotations.Nullable;
 
 /**
  * Handler class responsible for drawing badges for each
@@ -149,95 +138,6 @@
   }
 
   /**
-<<<<<<< HEAD
-   * Shows a tooltip containing the message at the right of the given path.
-   *
-   * @param tree    The tree containing the path
-   * @param path    The path containing the badge
-   * @param message The message to show in the tooltip
-   */
-  private void showErrorTooltip(@NotNull JTree tree, @NotNull TreePath path, @NotNull String message) {
-    Window activeFrame = ComponentUtil.getWindow(tree);
-    if (activeFrame == null) {
-      return;
-    }
-    Rectangle bounds = tree.getPathBounds(path);
-    if (bounds != null) {
-      HintHint hint = createHint(tree);
-      message = SdkUtils.wrap(message, MESSAGE_WIDTH, null);
-      message = HintUtil.prepareHintText(message, hint);
-      myHintLabel.setText(message);
-      myHintLocation.x = tree.getWidth() - BADGE_MARGIN;
-      myHintLocation.y = bounds.y + bounds.height / 2;
-
-      hint = ensureHintCanBeDisplayed(hint, message, tree, activeFrame);
-      if (hint == null) {
-        // The window is too small to display the hint so we don't show it
-        return;
-      }
-      if (myTooltipHint == null) {
-        myTooltipHint = new LightweightHint(myHintLabel);
-      }
-      myTooltipHint.show(tree, myHintLocation.x, myHintLocation.y, tree, hint);
-    }
-  }
-
-  /**
-   * Check if the provided hint containing the provided message can be displayed as is
-   * in the provided window.
-   * <p>
-   * If the window is large enough to display the hint at its current position,
-   * the provided hint is returned as is.
-   * <p>
-   * If the window is large enough but the hint needs to be moved to ensure that it fit inside,
-   * a the hint is moved to the left and will be shown below the badge.
-   * <p>
-   * If the window too small to display the hint, the method return null so no hint should be displayed.
-   *
-   * @param hint        The hint that will be displayed
-   * @param message     The message showing in the hint. Used to measure the hint width.
-   * @param component   The component hosting the hint
-   * @param activeFrame The window of the component
-   * @return The provided hint, modified if needed, if it can be shown or null if the window is too small.
-   */
-  @Nullable
-  private HintHint ensureHintCanBeDisplayed(@NotNull HintHint hint,
-                                            @NotNull String message,
-                                            @NotNull Component component,
-                                            @NotNull Window activeFrame) {
-    int labelWidth = myHintLabel.getFontMetrics(myHintLabel.getFont())
-                                .stringWidth(message.substring(0, Math.min(message.length(), MESSAGE_WIDTH)));
-    int labelRight = component.getLocationOnScreen().x + component.getWidth() + labelWidth;
-    int frameRight = activeFrame.getLocationOnScreen().x + activeFrame.getWidth();
-
-    if (activeFrame.getWidth() < labelWidth) {
-      return null;
-    }
-
-    if (frameRight < labelRight) {
-      myHintLocation.x = BADGE_MARGIN;
-      hint.setPreferredPosition(Balloon.Position.below);
-    }
-    return hint;
-  }
-
-  /**
-   * Create a hint in owned by the given component
-   */
-  private HintHint createHint(@NotNull Component component) {
-    return new HintHint(component, myHintLocation)
-      .setPreferredPosition(Balloon.Position.atRight)
-      .setBorderColor(JBColor.border())
-      .setAwtTooltip(true)
-      .setTextBg(HintUtil.getInformationColor())
-      .setShowImmediately(true)
-      .setExplicitClose(true)
-      .setAnimationEnabled(true);
-  }
-
-  /**
-=======
->>>>>>> cdc83e4e
    * If the given path's {@link NlComponent} has an issue, return the issue message.
    *
    * @param path The path to get the issue message from
