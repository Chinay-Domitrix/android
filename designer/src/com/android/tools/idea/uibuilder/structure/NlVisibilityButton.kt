--- conflicted
+++ resolved
@@ -19,13 +19,8 @@
 import com.android.tools.idea.res.RESOURCE_ICON_SIZE
 import com.android.tools.idea.uibuilder.structure.NlVisibilityModel.Visibility
 import com.intellij.ide.ui.laf.darcula.DarculaUIUtil
-<<<<<<< HEAD
 import com.intellij.ui.RetrievableIcon
 import com.intellij.ui.icons.IconReplacer
-=======
-import com.intellij.ui.IconReplacer
-import com.intellij.ui.RetrievableIcon
->>>>>>> de127946
 import com.intellij.util.ui.EmptyIcon
 import com.intellij.util.ui.JBInsets
 import com.intellij.util.ui.JBUI
@@ -62,9 +57,9 @@
   var isClicked = false
   var isHovered = false
   var normalIcon: Icon = EmptyIcon.ICON_16
-  private var hoveredIcon: Icon = EmptyIcon.ICON_16
-  private var clickedIcon: Icon = EmptyIcon.ICON_16
-  private var updateBgWhenHovered = false
+  var hoveredIcon: Icon = EmptyIcon.ICON_16
+  var clickedIcon: Icon = EmptyIcon.ICON_16
+  var updateBgWhenHovered = false
 
   init {
     background = secondaryPanelBackground
@@ -137,9 +132,9 @@
   var visibility: Visibility? = null
   // True if this item represents Tools attribute.
   // False if it represents android attribute.
-  private var isToolsAttr: Boolean = false
+  var isToolsAttr: Boolean = false
   // True if visibility.none should hide icon. False otherwise.
-  private var hideNone: Boolean = false
+  var hideNone: Boolean = false
 
   var model: NlVisibilityModel? = null
   // Normal Icon
