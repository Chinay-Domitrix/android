/*
 * Copyright (C) 2015 The Android Open Source Project
 *
 * Licensed under the Apache License, Version 2.0 (the "License");
 * you may not use this file except in compliance with the License.
 * You may obtain a copy of the License at
 *
 *      http://www.apache.org/licenses/LICENSE-2.0
 *
 * Unless required by applicable law or agreed to in writing, software
 * distributed under the License is distributed on an "AS IS" BASIS,
 * WITHOUT WARRANTIES OR CONDITIONS OF ANY KIND, either express or implied.
 * See the License for the specific language governing permissions and
 * limitations under the License.
 */
package com.android.tools.idea.uibuilder.structure;

<<<<<<< HEAD
=======
import com.android.annotations.VisibleForTesting;
import com.android.tools.idea.common.command.NlWriteCommandAction;
import com.android.tools.idea.common.model.AttributesTransaction;
import com.android.tools.idea.common.model.NlComponent;
import com.android.tools.idea.common.model.NlModel;
>>>>>>> 1e5b25b8
import com.android.tools.idea.rendering.AttributeSnapshot;
import com.android.tools.idea.uibuilder.api.DragType;
import com.android.tools.idea.uibuilder.api.InsertType;
import com.android.tools.idea.uibuilder.api.ViewGroupHandler;
import com.android.tools.idea.uibuilder.api.ViewHandler;
import com.android.tools.idea.uibuilder.model.*;
import com.android.tools.idea.uibuilder.surface.ScreenView;
<<<<<<< HEAD
import com.android.utils.Pair;
import com.google.common.collect.Sets;
import com.intellij.openapi.application.ApplicationManager;
import com.intellij.openapi.application.Result;
import com.intellij.openapi.command.WriteCommandAction;
import com.intellij.openapi.diagnostic.Logger;
import com.intellij.openapi.util.Computable;
=======
import com.intellij.openapi.diagnostic.Logger;
>>>>>>> 1e5b25b8
import com.intellij.psi.xml.XmlTag;
import com.intellij.util.containers.HashSet;
import org.jetbrains.annotations.NotNull;
import org.jetbrains.annotations.Nullable;

import java.awt.*;
import java.awt.datatransfer.UnsupportedFlavorException;
import java.awt.dnd.*;
import java.io.IOException;
<<<<<<< HEAD
import java.util.*;
import java.util.List;

import static com.android.SdkConstants.*;
import static com.android.tools.idea.uibuilder.structure.NlComponentTree.InsertionPoint.*;
=======
import java.util.ArrayList;
import java.util.Arrays;
import java.util.List;

import static com.android.SdkConstants.*;
>>>>>>> 1e5b25b8

/**
 * Enable drop of components dragged onto the component tree.
 * Both internal moves and drags from the palette and other structure panes are supported.
 */
public class NlDropListener extends DropTargetAdapter {

  /**
   * Attributes that can safely be copied when morphing the view
   */
  public static final HashSet<String> ourCopyableAttributes = new HashSet<>(Arrays.asList(
    ATTR_LAYOUT_WIDTH, ATTR_LAYOUT_HEIGHT, ATTR_ID, ATTR_BACKGROUND
  ));

  private final List<NlComponent> myDragged;
  private final NlComponentTree myTree;
  private DnDTransferItem myTransferItem;
  protected NlComponent myDragReceiver;
  protected NlComponent myNextDragSibling;
<<<<<<< HEAD
=======
  private final NlDropInsertionPicker myInsertionPicker;
>>>>>>> 1e5b25b8

  public NlDropListener(@NotNull NlComponentTree tree) {
    this(tree, new NlDropInsertionPicker(tree));
  }

  @VisibleForTesting
  NlDropListener(@NotNull NlComponentTree tree, @NotNull NlDropInsertionPicker insertionPicker) {
    myDragged = new ArrayList<>();
    myTree = tree;
    myInsertionPicker = insertionPicker;
  }

  @Override
  public void dragEnter(@NotNull DropTargetDragEvent dragEvent) {
    NlDropEvent event = new NlDropEvent(dragEvent);
    captureDraggedComponents(event, true /* preview */);
    updateInsertionPoint(event);
  }

  @Override
  public void dragOver(@NotNull DropTargetDragEvent dragEvent) {
    NlDropEvent event = new NlDropEvent(dragEvent);
    updateInsertionPoint(event);
  }

  @Override
  public void dragExit(@NotNull DropTargetEvent event) {
    myTree.clearInsertionPoint();
    clearDraggedComponents();
  }

  @Override
  public void drop(@NotNull DropTargetDropEvent dropEvent) {
    NlDropInsertionPicker.Result finderResult = myInsertionPicker.findInsertionPointAt(dropEvent.getLocation(), myDragged);
    if (finderResult != null) {
      if (finderResult.shouldDelegate) {
        DelegatedTreeEvent.Type type = DelegatedTreeEvent.Type.DROP;
        boolean eventHandled = NlTreeUtil.delegateEvent(type, myTree, finderResult.receiver, finderResult.row);
        if (eventHandled) {
          dropEvent.acceptDrop(DnDConstants.ACTION_COPY_OR_MOVE);
          dropEvent.dropComplete(true);
        }
      }
      else {
        NlDropEvent event = new NlDropEvent(dropEvent);
        InsertType insertType = captureDraggedComponents(event, false /* not as preview */);
        myDragReceiver = finderResult.receiver;
        myNextDragSibling = finderResult.nextComponent;
        performDrop(dropEvent, insertType);
      }
    }
    myTree.clearInsertionPoint();
    clearDraggedComponents();
  }

  @Nullable
  private InsertType captureDraggedComponents(@NotNull NlDropEvent event, boolean isPreview) {
    clearDraggedComponents();
    ScreenView screenView = myTree.getScreenView();
    if (screenView == null) {
      return null;
    }
    NlModel model = screenView.getModel();
    if (event.isDataFlavorSupported(ItemTransferable.DESIGNER_FLAVOR)) {
      try {
        myTransferItem = (DnDTransferItem)event.getTransferable().getTransferData(ItemTransferable.DESIGNER_FLAVOR);
        InsertType insertType = determineInsertType(event, isPreview);
        if (insertType.isMove()) {
<<<<<<< HEAD
          myDragged.addAll(keepOnlyAncestors(model.getSelectionModel().getSelection()));
        }
        else {
          Collection<NlComponent> captured = ApplicationManager.getApplication()
            .runWriteAction((Computable<Collection<NlComponent>>)() -> model.createComponents(screenView, myTransferItem, insertType));

          if (captured != null) {
            myDragged.addAll(keepOnlyAncestors(captured));
          }
=======
          myDragged.addAll(NlTreeUtil.keepOnlyAncestors(model.getSelectionModel().getSelection()));
        }
        else {
          // TODO: support nav editor
          myDragged.addAll(NlTreeUtil.keepOnlyAncestors(NlModelHelperKt.createComponents(model, screenView, myTransferItem, insertType)));
>>>>>>> 1e5b25b8
        }
        return insertType;
      }
      catch (IOException | UnsupportedFlavorException exception) {
        Logger.getInstance(NlDropListener.class).warn(exception);
      }
    }
    return null;
  }

  @NotNull
  private InsertType determineInsertType(@NotNull NlDropEvent event, boolean isPreview) {
    NlModel model = myTree.getDesignerModel();
    if (model == null || myTransferItem == null) {
      return InsertType.MOVE_INTO;
    }
    DragType dragType = event.getDropAction() == DnDConstants.ACTION_COPY ? DragType.COPY : DragType.MOVE;
    return model.determineInsertType(dragType, myTransferItem, isPreview);
  }

  private void clearDraggedComponents() {
    myDragged.clear();
  }

  /**
   * @see NlDropInsertionPicker#findInsertionPointAt(Point, List)
   */
  private void updateInsertionPoint(@NotNull NlDropEvent event) {
    NlDropInsertionPicker.Result result = myInsertionPicker.findInsertionPointAt(event.getLocation(), myDragged);
    if (result == null) {
      myTree.clearInsertionPoint();
      event.reject();
    }
    else {
      myDragReceiver = result.receiver;
      myNextDragSibling = result.nextComponent;
      myTree.markInsertionPoint(result.row, result.depth);

      // This determines how the DnD source acts to a completed drop.
      // If we set the accepted drop action to DndConstants.ACTION_MOVE then the source should delete the source component.
      // When we move a component within the current designer the addComponents call will remove the source component in the transaction.
      // Only when we move a component from a different designer (handled as a InsertType.COPY) would we mark this as a ACTION_MOVE.
      event.accept(determineInsertType(event, true) == InsertType.COPY ? event.getDropAction() : DnDConstants.ACTION_COPY);
    }
  }

<<<<<<< HEAD
  protected boolean shouldInsert(@NotNull NlComponent receiver, @Nullable InsertionPoint insertionPoint) {
    ViewHandler handler = receiver.getViewHandler();
    return insertionPoint == INSERT_INTO &&
           (handler instanceof ViewGroupHandler
            || (isMorphableToViewGroup(receiver) && !isReceiverChild(receiver, myDragged)));
  }

  protected boolean canAddComponent(@NotNull NlModel model, @NotNull NlComponent receiver) {
    return model.canAddComponents(myDragged, receiver, receiver.getChild(0))
           || (isMorphableToViewGroup(receiver) && !isReceiverChild(receiver, myDragged));
  }

  /**
   * @return True of the receiver can be safely morphed into a viewgroup
   */
  private static boolean isMorphableToViewGroup(@NotNull NlComponent receiver) {
    return VIEW.equals(receiver.getTagName()) && receiver.getAttribute(TOOLS_URI, ATTR_MOCKUP) != null;
  }

  @Nullable
  private Pair<TreePath, InsertionPoint> findInsertionPoint(@NotNull NlDropEvent event) {
    myDragReceiver = null;
    myNextDragSibling = null;
    TreePath path = myTree.getClosestPathForLocation(event.getLocation().x, event.getLocation().y);
    if (path == null) {
      return null;
    }
    ScreenView screenView = myTree.getScreenView();
    if (screenView == null) {
      return null;
    }
    NlModel model = screenView.getModel();
    NlComponent component = (NlComponent)path.getLastPathComponent();

    if (component == null) {
      return null;
    }
=======
  protected void performDrop(@NotNull final DropTargetDropEvent event, final InsertType insertType) {
    myTree.skipNextUpdateDelay();
    NlModel model = myTree.getDesignerModel();
    assert model != null;
>>>>>>> 1e5b25b8

    if (NlComponentHelperKt.isGroup(myDragReceiver) && model.canAddComponents(myDragged, myDragReceiver, myDragReceiver.getChild(0))) {
      performNormalDrop(event, insertType, model);
    }
<<<<<<< HEAD
    InsertionPoint insertionPoint = findTreeStateInsertionPoint(event.getLocation().y, bounds);

    if (shouldInsert(component, insertionPoint)) {
      if (!canAddComponent(model, component)) {
        return null;
      }
      myDragReceiver = component;
      myNextDragSibling = component.getChild(0);
=======
    else if (!myDragReceiver.isRoot()
             && !NlComponentUtil.isDescendant(myDragReceiver, myDragged)
             && NlComponentHelperKt.isMorphableToViewGroup(myDragReceiver)) {
      morphReceiverIntoViewGroup(model);
      performNormalDrop(event, insertType, model);
>>>>>>> 1e5b25b8
    }
    else {
      // Not a viewgroup, but let's give a chance to the handler to do something with the drop event
      ViewHandler handler = NlComponentHelperKt.getViewHandler(myDragReceiver);
      if (handler instanceof ViewGroupHandler) {
        ViewGroupHandler groupHandler = (ViewGroupHandler)handler;
        groupHandler.performDrop(model, event, myDragReceiver, myDragged, myNextDragSibling, insertType);
      }
<<<<<<< HEAD
      else {
        if (parent.getViewHandler() == null || !model.canAddComponents(myDragged, parent, component)) {
          return null;
        }
        insertionPoint = event.getLocation().y > bounds.getCenterY() ? INSERT_AFTER : INSERT_BEFORE;
        myDragReceiver = parent;

        if (insertionPoint == INSERT_BEFORE) {
          myNextDragSibling = component;
        }
        else {
          myNextDragSibling = component.getNextSibling();
        }
      }
    }
    return Pair.of(path, insertionPoint);
  }

  @NotNull
  protected static InsertionPoint findTreeStateInsertionPoint(@SwingCoordinate int y, @SwingCoordinate @NotNull Rectangle bounds) {
    int delta = bounds.height / 9;
    if (bounds.y + delta > y) {
      return INSERT_BEFORE;
    }
    if (bounds.y + bounds.height - delta < y) {
      return INSERT_AFTER;
=======
>>>>>>> 1e5b25b8
    }
  }

<<<<<<< HEAD
  private void clearInsertionPoint() {
    myTree.markInsertionPoint(null, INSERT_BEFORE);
  }

  protected void performDrop(@NotNull final DropTargetDropEvent event, final InsertType insertType) {
    myTree.skipNextUpdateDelay();
    NlModel model = myTree.getDesignerModel();
    assert model != null;
    // If the receiver is already a ViewGroup, use the default DnD behavior
    if (myDragReceiver.isOrHasSuperclass(CLASS_VIEWGROUP)
        && model.canAddComponents(myDragged, myDragReceiver, myDragReceiver.getChild(0))) {
      performNormalDrop(event, insertType, model);
    }
    else if (!myDragReceiver.isRoot()
             && !isReceiverChild(myDragReceiver, myDragged)
             && isMorphableToViewGroup(myDragReceiver)) {
      morphReceiverIntoViewGroup(model);
      performNormalDrop(event, insertType, model);
    }
  }

=======
>>>>>>> 1e5b25b8
  /**
   * Perform the drop action normally without changing the type of component
   *
   * @param event      The DropTargetDropEvent from {@link #performDrop(DropTargetDropEvent, InsertType)}
   * @param insertType The InsertType from {@link #performDrop(DropTargetDropEvent, InsertType)}
   * @param model      {@link NlComponentTree#getDesignerModel()}
   */
  private void performNormalDrop(@NotNull DropTargetDropEvent event, @NotNull InsertType insertType, @NotNull NlModel model) {
    try {
      model.addComponents(myDragged, myDragReceiver, myNextDragSibling, insertType);

      // This determines how the DnD source acts to a completed drop.
      // If we set the accepted drop action to DndConstants.ACTION_MOVE then the source should delete the source component.
      // When we move a component within the current designer the addComponents call will remove the source component in the transaction.
      // Only when we move a component from a different designer (handled as a InsertType.COPY) would we mark this as a ACTION_MOVE.
      event.acceptDrop(insertType == InsertType.COPY ? event.getDropAction() : DnDConstants.ACTION_COPY);

      event.dropComplete(true);
      model.notifyModified(NlModel.ChangeType.DROP);
    }
    catch (Exception exception) {
      Logger.getInstance(NlDropListener.class).warn(exception);
      event.rejectDrop();
    }
  }

  /**
   * Morph the receiver into a constraint layout and add the dragged component to it.
   *
<<<<<<< HEAD
   * @param model      {@link NlComponentTree#getDesignerModel()}
=======
   * @param model {@link NlComponentTree#getDesignerModel()}
>>>>>>> 1e5b25b8
   */
  private void morphReceiverIntoViewGroup(@NotNull NlModel model) {

    final AttributesTransaction transaction = myDragReceiver.startAttributeTransaction();
    for (AttributeSnapshot attribute : myDragReceiver.getAttributes()) {
      if (!TOOLS_PREFIX.equals(attribute.prefix) && !ourCopyableAttributes.contains(attribute.name)
          && attribute.namespace != null) {
        transaction.removeAttribute(attribute.namespace, attribute.name);
      }
    }
<<<<<<< HEAD
    new WriteCommandAction(model.getProject(), model.getFile()) {
      @Override
      protected void run(@NotNull Result result) throws Throwable {
        final XmlTag tag = myDragReceiver.getTag();
        tag.setName(CONSTRAINT_LAYOUT);
        myDragReceiver.setTag(tag);
        transaction.commit();
      }
    }.execute();
  }

  /**
   * Modified dragged to keep only the elements that have no ancestor in the selection
   *
   * @param dragged the dragged element
   */
  private static Collection<NlComponent> keepOnlyAncestors(@NotNull Collection<NlComponent> dragged) {
    final Set<NlComponent> selection = Sets.newIdentityHashSet();
    selection.addAll(dragged);
    Stack<NlComponent> toTraverse = new Stack<>();
    for (NlComponent selectedElement : dragged) {
      final List<NlComponent> children = selectedElement.getChildren();
      // recursively delete children from the selection
      toTraverse.addAll(children);
      while (!toTraverse.isEmpty()) {
        // Traverse the subtree for each children
        NlComponent child = toTraverse.pop();
        toTraverse.addAll(child.getChildren());
        if (selection.contains(child)) {
          selection.remove(child);
        }
      }
    }
    return selection;
  }

  /**
   * Check if receiver is a child of an element from to Add
   *
   * @param receiver
   * @param toAdd
   * @return true if toAdd element have receiver as child or grand-child
   */
  private static boolean isReceiverChild(@NotNull NlComponent receiver, @NotNull List<NlComponent> toAdd) {
    NlComponent same = receiver;
    for (NlComponent component : toAdd) {
      while (same != null) {
        if (same == component) {
          return true;
        }
        same = same.getParent();
      }
    }
    return false;
=======

    NlWriteCommandAction.run(myDragReceiver, "", () -> {
      XmlTag tag = myDragReceiver.getTag();
      tag.setName(CONSTRAINT_LAYOUT);

      myDragReceiver.setTag(tag);
      transaction.commit();
    });
>>>>>>> 1e5b25b8
  }
}<|MERGE_RESOLUTION|>--- conflicted
+++ resolved
@@ -15,14 +15,11 @@
  */
 package com.android.tools.idea.uibuilder.structure;
 
-<<<<<<< HEAD
-=======
 import com.android.annotations.VisibleForTesting;
 import com.android.tools.idea.common.command.NlWriteCommandAction;
 import com.android.tools.idea.common.model.AttributesTransaction;
 import com.android.tools.idea.common.model.NlComponent;
 import com.android.tools.idea.common.model.NlModel;
->>>>>>> 1e5b25b8
 import com.android.tools.idea.rendering.AttributeSnapshot;
 import com.android.tools.idea.uibuilder.api.DragType;
 import com.android.tools.idea.uibuilder.api.InsertType;
@@ -30,17 +27,7 @@
 import com.android.tools.idea.uibuilder.api.ViewHandler;
 import com.android.tools.idea.uibuilder.model.*;
 import com.android.tools.idea.uibuilder.surface.ScreenView;
-<<<<<<< HEAD
-import com.android.utils.Pair;
-import com.google.common.collect.Sets;
-import com.intellij.openapi.application.ApplicationManager;
-import com.intellij.openapi.application.Result;
-import com.intellij.openapi.command.WriteCommandAction;
 import com.intellij.openapi.diagnostic.Logger;
-import com.intellij.openapi.util.Computable;
-=======
-import com.intellij.openapi.diagnostic.Logger;
->>>>>>> 1e5b25b8
 import com.intellij.psi.xml.XmlTag;
 import com.intellij.util.containers.HashSet;
 import org.jetbrains.annotations.NotNull;
@@ -50,19 +37,11 @@
 import java.awt.datatransfer.UnsupportedFlavorException;
 import java.awt.dnd.*;
 import java.io.IOException;
-<<<<<<< HEAD
-import java.util.*;
-import java.util.List;
-
-import static com.android.SdkConstants.*;
-import static com.android.tools.idea.uibuilder.structure.NlComponentTree.InsertionPoint.*;
-=======
 import java.util.ArrayList;
 import java.util.Arrays;
 import java.util.List;
 
 import static com.android.SdkConstants.*;
->>>>>>> 1e5b25b8
 
 /**
  * Enable drop of components dragged onto the component tree.
@@ -82,10 +61,7 @@
   private DnDTransferItem myTransferItem;
   protected NlComponent myDragReceiver;
   protected NlComponent myNextDragSibling;
-<<<<<<< HEAD
-=======
   private final NlDropInsertionPicker myInsertionPicker;
->>>>>>> 1e5b25b8
 
   public NlDropListener(@NotNull NlComponentTree tree) {
     this(tree, new NlDropInsertionPicker(tree));
@@ -154,23 +130,11 @@
         myTransferItem = (DnDTransferItem)event.getTransferable().getTransferData(ItemTransferable.DESIGNER_FLAVOR);
         InsertType insertType = determineInsertType(event, isPreview);
         if (insertType.isMove()) {
-<<<<<<< HEAD
-          myDragged.addAll(keepOnlyAncestors(model.getSelectionModel().getSelection()));
-        }
-        else {
-          Collection<NlComponent> captured = ApplicationManager.getApplication()
-            .runWriteAction((Computable<Collection<NlComponent>>)() -> model.createComponents(screenView, myTransferItem, insertType));
-
-          if (captured != null) {
-            myDragged.addAll(keepOnlyAncestors(captured));
-          }
-=======
           myDragged.addAll(NlTreeUtil.keepOnlyAncestors(model.getSelectionModel().getSelection()));
         }
         else {
           // TODO: support nav editor
           myDragged.addAll(NlTreeUtil.keepOnlyAncestors(NlModelHelperKt.createComponents(model, screenView, myTransferItem, insertType)));
->>>>>>> 1e5b25b8
         }
         return insertType;
       }
@@ -217,70 +181,19 @@
     }
   }
 
-<<<<<<< HEAD
-  protected boolean shouldInsert(@NotNull NlComponent receiver, @Nullable InsertionPoint insertionPoint) {
-    ViewHandler handler = receiver.getViewHandler();
-    return insertionPoint == INSERT_INTO &&
-           (handler instanceof ViewGroupHandler
-            || (isMorphableToViewGroup(receiver) && !isReceiverChild(receiver, myDragged)));
-  }
-
-  protected boolean canAddComponent(@NotNull NlModel model, @NotNull NlComponent receiver) {
-    return model.canAddComponents(myDragged, receiver, receiver.getChild(0))
-           || (isMorphableToViewGroup(receiver) && !isReceiverChild(receiver, myDragged));
-  }
-
-  /**
-   * @return True of the receiver can be safely morphed into a viewgroup
-   */
-  private static boolean isMorphableToViewGroup(@NotNull NlComponent receiver) {
-    return VIEW.equals(receiver.getTagName()) && receiver.getAttribute(TOOLS_URI, ATTR_MOCKUP) != null;
-  }
-
-  @Nullable
-  private Pair<TreePath, InsertionPoint> findInsertionPoint(@NotNull NlDropEvent event) {
-    myDragReceiver = null;
-    myNextDragSibling = null;
-    TreePath path = myTree.getClosestPathForLocation(event.getLocation().x, event.getLocation().y);
-    if (path == null) {
-      return null;
-    }
-    ScreenView screenView = myTree.getScreenView();
-    if (screenView == null) {
-      return null;
-    }
-    NlModel model = screenView.getModel();
-    NlComponent component = (NlComponent)path.getLastPathComponent();
-
-    if (component == null) {
-      return null;
-    }
-=======
   protected void performDrop(@NotNull final DropTargetDropEvent event, final InsertType insertType) {
     myTree.skipNextUpdateDelay();
     NlModel model = myTree.getDesignerModel();
     assert model != null;
->>>>>>> 1e5b25b8
 
     if (NlComponentHelperKt.isGroup(myDragReceiver) && model.canAddComponents(myDragged, myDragReceiver, myDragReceiver.getChild(0))) {
       performNormalDrop(event, insertType, model);
     }
-<<<<<<< HEAD
-    InsertionPoint insertionPoint = findTreeStateInsertionPoint(event.getLocation().y, bounds);
-
-    if (shouldInsert(component, insertionPoint)) {
-      if (!canAddComponent(model, component)) {
-        return null;
-      }
-      myDragReceiver = component;
-      myNextDragSibling = component.getChild(0);
-=======
     else if (!myDragReceiver.isRoot()
              && !NlComponentUtil.isDescendant(myDragReceiver, myDragged)
              && NlComponentHelperKt.isMorphableToViewGroup(myDragReceiver)) {
       morphReceiverIntoViewGroup(model);
       performNormalDrop(event, insertType, model);
->>>>>>> 1e5b25b8
     }
     else {
       // Not a viewgroup, but let's give a chance to the handler to do something with the drop event
@@ -289,62 +202,9 @@
         ViewGroupHandler groupHandler = (ViewGroupHandler)handler;
         groupHandler.performDrop(model, event, myDragReceiver, myDragged, myNextDragSibling, insertType);
       }
-<<<<<<< HEAD
-      else {
-        if (parent.getViewHandler() == null || !model.canAddComponents(myDragged, parent, component)) {
-          return null;
-        }
-        insertionPoint = event.getLocation().y > bounds.getCenterY() ? INSERT_AFTER : INSERT_BEFORE;
-        myDragReceiver = parent;
-
-        if (insertionPoint == INSERT_BEFORE) {
-          myNextDragSibling = component;
-        }
-        else {
-          myNextDragSibling = component.getNextSibling();
-        }
-      }
-    }
-    return Pair.of(path, insertionPoint);
-  }
-
-  @NotNull
-  protected static InsertionPoint findTreeStateInsertionPoint(@SwingCoordinate int y, @SwingCoordinate @NotNull Rectangle bounds) {
-    int delta = bounds.height / 9;
-    if (bounds.y + delta > y) {
-      return INSERT_BEFORE;
-    }
-    if (bounds.y + bounds.height - delta < y) {
-      return INSERT_AFTER;
-=======
->>>>>>> 1e5b25b8
-    }
-  }
-
-<<<<<<< HEAD
-  private void clearInsertionPoint() {
-    myTree.markInsertionPoint(null, INSERT_BEFORE);
-  }
-
-  protected void performDrop(@NotNull final DropTargetDropEvent event, final InsertType insertType) {
-    myTree.skipNextUpdateDelay();
-    NlModel model = myTree.getDesignerModel();
-    assert model != null;
-    // If the receiver is already a ViewGroup, use the default DnD behavior
-    if (myDragReceiver.isOrHasSuperclass(CLASS_VIEWGROUP)
-        && model.canAddComponents(myDragged, myDragReceiver, myDragReceiver.getChild(0))) {
-      performNormalDrop(event, insertType, model);
-    }
-    else if (!myDragReceiver.isRoot()
-             && !isReceiverChild(myDragReceiver, myDragged)
-             && isMorphableToViewGroup(myDragReceiver)) {
-      morphReceiverIntoViewGroup(model);
-      performNormalDrop(event, insertType, model);
-    }
-  }
-
-=======
->>>>>>> 1e5b25b8
+    }
+  }
+
   /**
    * Perform the drop action normally without changing the type of component
    *
@@ -374,11 +234,7 @@
   /**
    * Morph the receiver into a constraint layout and add the dragged component to it.
    *
-<<<<<<< HEAD
-   * @param model      {@link NlComponentTree#getDesignerModel()}
-=======
    * @param model {@link NlComponentTree#getDesignerModel()}
->>>>>>> 1e5b25b8
    */
   private void morphReceiverIntoViewGroup(@NotNull NlModel model) {
 
@@ -389,62 +245,6 @@
         transaction.removeAttribute(attribute.namespace, attribute.name);
       }
     }
-<<<<<<< HEAD
-    new WriteCommandAction(model.getProject(), model.getFile()) {
-      @Override
-      protected void run(@NotNull Result result) throws Throwable {
-        final XmlTag tag = myDragReceiver.getTag();
-        tag.setName(CONSTRAINT_LAYOUT);
-        myDragReceiver.setTag(tag);
-        transaction.commit();
-      }
-    }.execute();
-  }
-
-  /**
-   * Modified dragged to keep only the elements that have no ancestor in the selection
-   *
-   * @param dragged the dragged element
-   */
-  private static Collection<NlComponent> keepOnlyAncestors(@NotNull Collection<NlComponent> dragged) {
-    final Set<NlComponent> selection = Sets.newIdentityHashSet();
-    selection.addAll(dragged);
-    Stack<NlComponent> toTraverse = new Stack<>();
-    for (NlComponent selectedElement : dragged) {
-      final List<NlComponent> children = selectedElement.getChildren();
-      // recursively delete children from the selection
-      toTraverse.addAll(children);
-      while (!toTraverse.isEmpty()) {
-        // Traverse the subtree for each children
-        NlComponent child = toTraverse.pop();
-        toTraverse.addAll(child.getChildren());
-        if (selection.contains(child)) {
-          selection.remove(child);
-        }
-      }
-    }
-    return selection;
-  }
-
-  /**
-   * Check if receiver is a child of an element from to Add
-   *
-   * @param receiver
-   * @param toAdd
-   * @return true if toAdd element have receiver as child or grand-child
-   */
-  private static boolean isReceiverChild(@NotNull NlComponent receiver, @NotNull List<NlComponent> toAdd) {
-    NlComponent same = receiver;
-    for (NlComponent component : toAdd) {
-      while (same != null) {
-        if (same == component) {
-          return true;
-        }
-        same = same.getParent();
-      }
-    }
-    return false;
-=======
 
     NlWriteCommandAction.run(myDragReceiver, "", () -> {
       XmlTag tag = myDragReceiver.getTag();
@@ -453,6 +253,5 @@
       myDragReceiver.setTag(tag);
       transaction.commit();
     });
->>>>>>> 1e5b25b8
   }
 }