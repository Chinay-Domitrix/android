/*
 * Copyright (C) 2015 The Android Open Source Project
 *
 * Licensed under the Apache License, Version 2.0 (the "License");
 * you may not use this file except in compliance with the License.
 * You may obtain a copy of the License at
 *
 *      http://www.apache.org/licenses/LICENSE-2.0
 *
 * Unless required by applicable law or agreed to in writing, software
 * distributed under the License is distributed on an "AS IS" BASIS,
 * WITHOUT WARRANTIES OR CONDITIONS OF ANY KIND, either express or implied.
 * See the License for the specific language governing permissions and
 * limitations under the License.
 */
package com.android.tools.idea.uibuilder.structure;

import com.android.tools.idea.common.model.NlModel;
<<<<<<< HEAD
=======
import com.android.tools.idea.common.scene.Scene;
import com.intellij.openapi.application.TransactionGuard;
>>>>>>> 9e819fa1
import org.jetbrains.annotations.NotNull;
import org.jetbrains.annotations.Nullable;

import javax.swing.*;
import javax.swing.tree.TreePath;
import java.awt.*;
import java.awt.datatransfer.Transferable;
import java.awt.dnd.DnDConstants;
import java.awt.image.BufferedImage;

/**
 * Enable dragging of components in the component tree.
 */
public final class TreeTransferHandler extends TransferHandler {

  @Override
  public int getSourceActions(JComponent c) {
    return DnDConstants.ACTION_COPY_OR_MOVE;
  }

  @Override
  protected Transferable createTransferable(JComponent c) {
    NlComponentTree tree = (NlComponentTree)c;
    setDragImage(getDragImageOfSelection(tree));
<<<<<<< HEAD
    NlModel model = tree.getDesignerModel();
    if (model != null && !model.getSelectionModel().isEmpty()) {
      return model.getSelectionAsTransferable();
=======
    Scene scene = tree.getScene();
    if (scene != null && !scene.getDesignSurface().getSelectionModel().isEmpty()) {
      return scene.getDesignSurface().getSelectionAsTransferable();
>>>>>>> 9e819fa1
    }
    return delegateTransfer(tree);
  }

  private static Transferable delegateTransfer(NlComponentTree tree) {
    DelegatedTreeEventHandler handler = NlTreeUtil.getSelectionTreeHandler(tree);
    TreePath[] selectionPaths = tree.getSelectionModel().getSelectionPaths();
    return handler != null ? handler.getTransferable(selectionPaths) : null;
  }

  @Override
  protected void exportDone(JComponent c, Transferable transferable, int dropAction) {
    if (dropAction == DnDConstants.ACTION_MOVE) {
      // All we need to do is deleting the components that were moved out of this designer.
      // Internal moves are handled by {@see NlDropListener} such that both the copy and the delete
      // are in a single undo transaction.
      NlComponentTree tree = (NlComponentTree)c;
      NlModel model = tree.getDesignerModel();
      assert model != null;
      TransactionGuard.submitTransaction(model, () -> model.delete(tree.getSelectedComponents()));
    }
  }

  @Nullable
  private static Image getDragImageOfSelection(@NotNull NlComponentTree tree) {
    TreePath[] paths = tree.getSelectionPaths();
    if (paths == null) {
      return null;
    }
    int width = 0;
    int height = 0;
    for (TreePath path : paths) {
      int row = tree.getRowForPath(path);
      Component component =
        tree.getCellRenderer().getTreeCellRendererComponent(tree, path.getLastPathComponent(), false, true, true, row, false);
      Dimension size = component.getPreferredSize();
      width = Math.max(width, size.width);
      height += size.height;
    }

    @SuppressWarnings("UndesirableClassUsage")
    BufferedImage image = new BufferedImage(width, height, BufferedImage.TYPE_INT_ARGB);
    Graphics2D g2 = (Graphics2D)image.getGraphics();
    for (TreePath path : paths) {
      int row = tree.getRowForPath(path);
      Component component =
        tree.getCellRenderer().getTreeCellRendererComponent(tree, path.getLastPathComponent(), false, true, true, row, false);
      Dimension size = component.getPreferredSize();
      component.setSize(size);
      g2.setComposite(AlphaComposite.getInstance(AlphaComposite.SRC_OVER, 0.7f));
      component.paint(g2);
      g2.translate(0, size.height);
    }
    g2.dispose();

    return image;
  }
}<|MERGE_RESOLUTION|>--- conflicted
+++ resolved
@@ -16,11 +16,8 @@
 package com.android.tools.idea.uibuilder.structure;
 
 import com.android.tools.idea.common.model.NlModel;
-<<<<<<< HEAD
-=======
 import com.android.tools.idea.common.scene.Scene;
 import com.intellij.openapi.application.TransactionGuard;
->>>>>>> 9e819fa1
 import org.jetbrains.annotations.NotNull;
 import org.jetbrains.annotations.Nullable;
 
@@ -45,15 +42,9 @@
   protected Transferable createTransferable(JComponent c) {
     NlComponentTree tree = (NlComponentTree)c;
     setDragImage(getDragImageOfSelection(tree));
-<<<<<<< HEAD
-    NlModel model = tree.getDesignerModel();
-    if (model != null && !model.getSelectionModel().isEmpty()) {
-      return model.getSelectionAsTransferable();
-=======
     Scene scene = tree.getScene();
     if (scene != null && !scene.getDesignSurface().getSelectionModel().isEmpty()) {
       return scene.getDesignSurface().getSelectionAsTransferable();
->>>>>>> 9e819fa1
     }
     return delegateTransfer(tree);
   }
