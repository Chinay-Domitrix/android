/*
 * Copyright (C) 2017 The Android Open Source Project
 *
 * Licensed under the Apache License, Version 2.0 (the "License");
 * you may not use this file except in compliance with the License.
 * You may obtain a copy of the License at
 *
 *      http://www.apache.org/licenses/LICENSE-2.0
 *
 * Unless required by applicable law or agreed to in writing, software
 * distributed under the License is distributed on an "AS IS" BASIS,
 * WITHOUT WARRANTIES OR CONDITIONS OF ANY KIND, either express or implied.
 * See the License for the specific language governing permissions and
 * limitations under the License.
 */
package com.android.tools.idea.uibuilder.property.support

import com.android.SdkConstants
import com.android.tools.idea.uibuilder.property.NlPropertyType
import org.jetbrains.android.dom.attrs.AttributeDefinition
import com.android.ide.common.rendering.api.AttributeFormat
import com.android.resources.ResourceType
import org.jetbrains.android.dom.AndroidDomUtil
import org.jetbrains.android.dom.navigation.NavigationSchema

/**
 * Temporary type resolver.
 *
 * Eventually we want the library and framework to specify the correct type for each attribute.
 * This is the fallback if this information is not available.
 */
object TypeResolver {

  fun resolveType(name: String, attribute: AttributeDefinition?): NlPropertyType {
    return lookupByName(name)
           ?: bySpecialType(name)
           ?: fromAttributeDefinition(attribute)
           ?: fallbackByName(name)
  }

  private fun bySpecialType(name: String): NlPropertyType? {
    val types = AndroidDomUtil.getSpecialResourceTypes(name)
    for (type in types) {
      when (type) {
        ResourceType.ID -> return NlPropertyType.ID
        //TODO: expand in a followup CL
        else -> {}
      }
    }
    return null
  }

  private fun fromAttributeDefinition(attribute: AttributeDefinition?): NlPropertyType? {
    if (attribute == null) return null
    var subType: NlPropertyType? = null

    for (format in attribute.formats) {
      when (format) {
        AttributeFormat.BOOLEAN -> return NlPropertyType.THREE_STATE_BOOLEAN
        AttributeFormat.COLOR -> return NlPropertyType.COLOR
        AttributeFormat.DIMENSION -> return NlPropertyType.DIMENSION
        AttributeFormat.FLOAT -> return NlPropertyType.FLOAT
        AttributeFormat.FRACTION -> return NlPropertyType.FRACTION
        AttributeFormat.INTEGER -> return NlPropertyType.INTEGER
        AttributeFormat.STRING -> return NlPropertyType.STRING
        AttributeFormat.FLAGS -> return NlPropertyType.FLAGS
        AttributeFormat.ENUM -> subType = NlPropertyType.ENUM
        else -> {}
      }
    }
    return subType
  }

  private fun lookupByName(name: String) =
    when (name) {
      SdkConstants.ATTR_ITEM_SHAPE_APPEARANCE,
      SdkConstants.ATTR_ITEM_SHAPE_APPEARANCE_OVERLAY,
      SdkConstants.ATTR_THEME,
      SdkConstants.ATTR_POPUP_THEME,
      SdkConstants.ATTR_SHAPE_APPEARANCE,
      SdkConstants.ATTR_SHAPE_APPEARANCE_OVERLAY,
      SdkConstants.ATTR_STYLE -> NlPropertyType.STYLE

      SdkConstants.ATTR_CLASS -> NlPropertyType.FRAGMENT

      SdkConstants.ATTR_COMPLETION_HINT_VIEW,
      SdkConstants.ATTR_LAYOUT,
      SdkConstants.ATTR_SHOW_IN -> NlPropertyType.LAYOUT

      SdkConstants.ATTR_FONT_FAMILY -> NlPropertyType.FONT

      SdkConstants.ATTR_CONTENT,
      SdkConstants.ATTR_DROP_DOWN_ANCHOR,
      SdkConstants.ATTR_HANDLE,
      SdkConstants.ATTR_LAYOUT_CONSTRAINT_CIRCLE,
      SdkConstants.ATTR_LAYOUT_CONSTRAINTSET,
      SdkConstants.ATTR_LIFT_ON_SCROLL_TARGET_VIEW_ID,
      SdkConstants.ATTR_MOTION_TARGET_ID,
      SdkConstants.ATTR_MOTION_TOUCH_ANCHOR_ID,
      SdkConstants.ATTR_MOTION_TOUCH_REGION_ID,
      SdkConstants.ATTR_NEXT_CLUSTER_FORWARD,
      SdkConstants.ATTR_NEXT_FOCUS_DOWN,
      SdkConstants.ATTR_NEXT_FOCUS_FORWARD,
      SdkConstants.ATTR_NEXT_FOCUS_LEFT,
      SdkConstants.ATTR_NEXT_FOCUS_RIGHT,
      SdkConstants.ATTR_NEXT_FOCUS_UP,
      SdkConstants.ATTR_TOOLBAR_ID -> NlPropertyType.ID

      SdkConstants.ATTR_EDITOR_EXTRAS -> NlPropertyType.ID // TODO: Support <input-extras> as resource type?

      SdkConstants.ATTR_BACKGROUND,
      SdkConstants.ATTR_BUTTON,
      SdkConstants.ATTR_CHECK_MARK,
      SdkConstants.ATTR_CHILD_DIVIDER,
      SdkConstants.ATTR_COLLAPSE_ICON,
      SdkConstants.ATTR_CONTENT_SCRIM,
      SdkConstants.ATTR_DIAL,
      SdkConstants.ATTR_DIVIDER,
      SdkConstants.ATTR_DRAWABLE_BOTTOM,
      SdkConstants.ATTR_DRAWABLE_BOTTOM_COMPAT,
      SdkConstants.ATTR_DRAWABLE_END,
      SdkConstants.ATTR_DRAWABLE_END_COMPAT,
      SdkConstants.ATTR_DRAWABLE_LEFT,
      SdkConstants.ATTR_DRAWABLE_LEFT_COMPAT,
      SdkConstants.ATTR_DRAWABLE_RIGHT,
      SdkConstants.ATTR_DRAWABLE_RIGHT_COMPAT,
      SdkConstants.ATTR_DRAWABLE_START,
      SdkConstants.ATTR_DRAWABLE_START_COMPAT,
      SdkConstants.ATTR_DRAWABLE_TOP,
      SdkConstants.ATTR_DRAWABLE_TOP_COMPAT,
      SdkConstants.ATTR_DROPDOWN_SELECTOR,
      SdkConstants.ATTR_FOREGROUND,
      SdkConstants.ATTR_HAND_HOUR,
      SdkConstants.ATTR_HAND_MINUTE,
      SdkConstants.ATTR_HEADER_BACKGROUND,
      SdkConstants.ATTR_INSET_BACKGROUND,
      SdkConstants.ATTR_INSET_FOREGROUND,
      SdkConstants.ATTR_ITEM_BACKGROUND,
      SdkConstants.ATTR_ITEM_ICON_TINT,
      SdkConstants.ATTR_LIST_SELECTOR,
      SdkConstants.ATTR_LOGO,
      SdkConstants.ATTR_OVER_SCROLL_FOOTER,
      SdkConstants.ATTR_OVER_SCROLL_HEADER,
      SdkConstants.ATTR_POPUP_BACKGROUND,
      SdkConstants.ATTR_QUERY_BACKGROUND,
      SdkConstants.ATTR_NAVIGATION_ICON,
      SdkConstants.ATTR_SELECTED_DATE_VERTICAL_BAR,
      SdkConstants.ATTR_STATUS_BAR_FOREGROUND,
      SdkConstants.ATTR_SUBMIT_BACKGROUND,
      SdkConstants.ATTR_SRC,
      SdkConstants.ATTR_SRC_COMPAT,
      SdkConstants.ATTR_TAB_BACKGROUND,
      SdkConstants.ATTR_TAB_ICON_TINT,
      SdkConstants.ATTR_TAB_STRIP_LEFT,
      SdkConstants.ATTR_TAB_STRIP_RIGHT,
      SdkConstants.ATTR_THUMB,
      SdkConstants.ATTR_TICK_MARK,
      SdkConstants.ATTR_TRACK,
      SdkConstants.ATTR_SCROLLBAR_THUMB_HORIZONTAL,
      SdkConstants.ATTR_SCROLLBAR_THUMB_VERTICAL,
      SdkConstants.ATTR_SCROLLBAR_TRACK_HORIZONTAL,
      SdkConstants.ATTR_SCROLLBAR_TRACK_VERTICAL,
      SdkConstants.ATTR_STATUS_BAR_SCRIM -> NlPropertyType.DRAWABLE

      SdkConstants.ATTR_IN_ANIMATION,
      SdkConstants.ATTR_OUT_ANIMATION,
      SdkConstants.ATTR_SHOW_MOTION_SPEC,
      SdkConstants.ATTR_HIDE_MOTION_SPEC,

      SdkConstants.ATTR_LAYOUT_ANIMATION,
      NavigationSchema.ATTR_ENTER_ANIM,
      NavigationSchema.ATTR_EXIT_ANIM,
      NavigationSchema.ATTR_POP_ENTER_ANIM,
      NavigationSchema.ATTR_POP_EXIT_ANIM -> NlPropertyType.ANIM

      SdkConstants.ATTR_STATE_LIST_ANIMATOR -> NlPropertyType.ANIMATOR

      SdkConstants.ATTR_AM_PM_BACKGROUND_COLOR,
      SdkConstants.ATTR_AM_PM_TEXT_COLOR,
      SdkConstants.ATTR_BACKGROUND_TINT,
      SdkConstants.ATTR_BUTTON_TINT,
      SdkConstants.ATTR_CHECK_MARK_TINT,
      SdkConstants.ATTR_CHIP_BACKGROUND_COLOR,
      SdkConstants.ATTR_CHIP_ICON_TINT,
      SdkConstants.ATTR_CHIP_STROKE_COLOR,
      SdkConstants.ATTR_CHIP_SURFACE_COLOR,
      SdkConstants.ATTR_CLOSE_ICON_TINT,
      SdkConstants.ATTR_DRAWABLE_TINT,
      SdkConstants.ATTR_END_ICON_TINT,
      SdkConstants.ATTR_ERROR_ICON_TINT,
      SdkConstants.ATTR_ERROR_TEXT_COLOR,
      SdkConstants.ATTR_FOREGROUND_TINT,
      SdkConstants.ATTR_HELPER_TEXT_TEXT_COLOR,
      SdkConstants.ATTR_HINT_TEXT_COLOR,
      SdkConstants.ATTR_ICON_TINT,
      SdkConstants.ATTR_INDETERMINATE_TINT,
      SdkConstants.ATTR_ITEM_RIPPLE_COLOR,
      SdkConstants.ATTR_ITEM_SHAPE_FILL_COLOR,
      SdkConstants.ATTR_ITEM_TEXT_COLOR,
      SdkConstants.ATTR_NUMBERS_INNER_TEXT_COLOR,
      SdkConstants.ATTR_NUMBERS_SELECTOR_COLOR,
      SdkConstants.ATTR_NUMBERS_TEXT_COLOR,
      SdkConstants.ATTR_PASSWORD_TOGGLE_TINT,
      SdkConstants.ATTR_PROGRESS_TINT,
      SdkConstants.ATTR_PROGRESS_BACKGROUND_TINT,
      SdkConstants.ATTR_RIPPLE_COLOR,
      SdkConstants.ATTR_SECONDARY_PROGRESS_TINT,
      SdkConstants.ATTR_START_ICON_TINT,
      SdkConstants.ATTR_STROKE_COLOR,
      SdkConstants.ATTR_TAB_TEXT_COLOR,
      SdkConstants.ATTR_TEXT_COLOR,
      SdkConstants.ATTR_TEXT_COLOR_HINT,
      SdkConstants.ATTR_TEXT_COLOR_LINK,
      SdkConstants.ATTR_THUMB_TINT,
      SdkConstants.ATTR_TICK_MARK_TINT,
      SdkConstants.ATTR_TINT,
      SdkConstants.ATTR_TRACK_TINT,
      "boxStrokeErrorColor",
      "checkedIconTint",
      "haloColor",
      "placeholderTextColor",
      "prefixTextColor",
      "suffixTextColor",
      "thumbColor",
      "thumbStrokeColor",
      "tickColor",
      "tickColorActive",
      "tickColorInactive",
      "trackColor",
      "trackColorActive",
      "trackColorInactive" -> NlPropertyType.COLOR_STATE_LIST

      "values",  // actually an array of float for com.google.android.material.slider.RangeSlider
      SdkConstants.ATTR_AUTO_SIZE_PRESET_SIZES -> NlPropertyType.ARRAY

      SdkConstants.ATTR_INTERPOLATOR,
      SdkConstants.ATTR_LAYOUT_SCROLL_INTERPOLATOR -> NlPropertyType.INTERPOLATOR

      SdkConstants.ATTR_ENTRIES -> NlPropertyType.STRING_ARRAY

      SdkConstants.ATTR_IGNORE_GRAVITY -> NlPropertyType.THREE_STATE_BOOLEAN

      "value",
      "valueFrom",
<<<<<<< HEAD
      "valueTo" -> NelePropertyType.FLOAT
=======
      "valueTo" -> NlPropertyType.FLOAT
>>>>>>> cdc83e4e

      SdkConstants.LAYOUT_CONSTRAINT_GUIDE_PERCENT,
      SdkConstants.ATTR_LAYOUT_WIDTH_PERCENT,
      SdkConstants.ATTR_LAYOUT_HEIGHT_PERCENT,
      SdkConstants.ATTR_LAYOUT_HORIZONTAL_BIAS,
      SdkConstants.ATTR_LAYOUT_VERTICAL_BIAS -> NlPropertyType.FRACTION

      "contentPadding",
      "contentPaddingBottom",
      "contentPaddingLeft",
      "contentPaddingRight",
      "contentPaddingTop",
      SdkConstants.ATTR_ELEVATION -> NlPropertyType.DIMENSION

      SdkConstants.ATTR_MENU -> NlPropertyType.MENU

      // tools
      // TODO: Figure out a way to map this using ToolsAttributeUtil
      SdkConstants.ATTR_ITEM_COUNT -> NlPropertyType.INTEGER
      SdkConstants.ATTR_ACTION_BAR_NAV_MODE -> NlPropertyType.ENUM

      SdkConstants.ATTR_LISTFOOTER,
      SdkConstants.ATTR_LISTHEADER,
      SdkConstants.ATTR_LISTITEM -> NlPropertyType.LAYOUT

      SdkConstants.ATTR_GRAPH,
      SdkConstants.ATTR_NAV_GRAPH -> NlPropertyType.NAVIGATION

      NavigationSchema.ATTR_DESTINATION,
      SdkConstants.ATTR_START_DESTINATION,
      NavigationSchema.ATTR_POP_UP_TO -> NlPropertyType.DESTINATION

      SdkConstants.ATTR_NAME -> NlPropertyType.CLASS_NAME

      SdkConstants.ATTR_CONSTRAINT_LAYOUT_DESCRIPTION -> NlPropertyType.XML

      SdkConstants.ATTR_MOTION_TARGET -> NlPropertyType.ID_OR_STRING

      SdkConstants.ATTR_MOTION_WAVE_OFFSET -> NlPropertyType.DIMENSION_UNIT_LESS

      else -> null
    }

  private fun fallbackByName(name: String): NlPropertyType {
    val parts = split(name)
    val last = parts.last()
    val secondLast = if (parts.size > 1) parts.elementAt(parts.size - 2) else ""
    val thirdLast = if (parts.size > 2) parts.elementAt(parts.size - 3) else ""
    val forthLast = if (parts.size > 3) parts.elementAt(parts.size - 4) else ""
    when (last) {
      "drawable",
      "icon",
      "indicator" ->
        return NlPropertyType.DRAWABLE
      "color" ->
        return if (secondLast == "text") return NlPropertyType.COLOR_STATE_LIST else NlPropertyType.COLOR
      "appearance" ->
        if (secondLast == "text") return NlPropertyType.TEXT_APPEARANCE
      "handle" ->
        if (thirdLast == "text" && secondLast == "select") return NlPropertyType.DRAWABLE
      "layout" ->
        return NlPropertyType.LAYOUT
      "spec" ->
        if (secondLast == "motion") return NlPropertyType.ANIMATOR
      "style" ->
        return NlPropertyType.STYLE
      else -> {
        if (thirdLast == "text" && secondLast == "appearance") return NlPropertyType.TEXT_APPEARANCE
        if (forthLast == "text" && thirdLast == "select" && secondLast == "handle") return NlPropertyType.DRAWABLE
      }
    }
    return NlPropertyType.STRING
  }

  private fun split(name: String): Set<String> {
    val parts = mutableSetOf<String>()
    var part = name
    while (part.isNotEmpty()) {
      val index = part.indexOfFirst { it.isUpperCase() }
      if (index > 0) {
        parts.add(part.substring(0, index))
      }
      else if (index < 0) {
        parts.add(part)
      }
      part = if (index >= 0) part[index].toLowerCase().toString() + part.substring(index + 1) else ""
    }
    return parts
  }
}<|MERGE_RESOLUTION|>--- conflicted
+++ resolved
@@ -242,11 +242,7 @@
 
       "value",
       "valueFrom",
-<<<<<<< HEAD
-      "valueTo" -> NelePropertyType.FLOAT
-=======
       "valueTo" -> NlPropertyType.FLOAT
->>>>>>> cdc83e4e
 
       SdkConstants.LAYOUT_CONSTRAINT_GUIDE_PERCENT,
       SdkConstants.ATTR_LAYOUT_WIDTH_PERCENT,
