--- conflicted
+++ resolved
@@ -281,19 +281,6 @@
     }
   }
 
-<<<<<<< HEAD
-  companion object {
-
-    @VisibleForTesting
-    fun valueOf(property: NelePropertyItem?): Double? {
-      val stringValue = property?.value?.ifEmpty { "0" } ?: "0"
-      return try {
-        stringValue.toDouble()
-      }
-      catch (ex: NumberFormatException) {
-        0.0
-      }
-=======
   @VisibleForTesting
   fun valueOf(property: NlPropertyItem?): Double? {
     val stringValue = property?.value?.ifEmpty { "0" } ?: "0"
@@ -302,7 +289,6 @@
     }
     catch (ex: NumberFormatException) {
       0.0
->>>>>>> cdc83e4e
     }
   }
 }