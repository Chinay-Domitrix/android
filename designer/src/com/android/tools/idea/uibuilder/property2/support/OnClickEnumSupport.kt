/*
 * Copyright (C) 2018 The Android Open Source Project
 *
 * Licensed under the Apache License, Version 2.0 (the "License");
 * you may not use this file except in compliance with the License.
 * You may obtain a copy of the License at
 *
 *      http://www.apache.org/licenses/LICENSE-2.0
 *
 * Unless required by applicable law or agreed to in writing, software
 * distributed under the License is distributed on an "AS IS" BASIS,
 * WITHOUT WARRANTIES OR CONDITIONS OF ANY KIND, either express or implied.
 * See the License for the specific language governing permissions and
 * limitations under the License.
 */
package com.android.tools.idea.uibuilder.property2.support

import com.android.SdkConstants.CLASS_ACTIVITY
import com.android.tools.idea.common.model.NlModel
import com.android.tools.property.panel.api.EnumSupport
import com.android.tools.property.panel.api.EnumValue
import com.intellij.openapi.application.ApplicationManager
import com.intellij.psi.JavaPsiFacade
import com.intellij.psi.PsiClass
import com.intellij.psi.search.GlobalSearchScope
import com.intellij.psi.search.searches.ClassInheritorsSearch
import org.jetbrains.android.dom.converters.OnClickConverter
<<<<<<< HEAD
=======
import org.jetbrains.android.dom.manifest.getPackageName
>>>>>>> 640ce73c

/**
 * [EnumSupport] for the "onClick" attribute.
 *
 * Find the activity class for this XML layout file and find all
 * methods matching the signature for the "onClick" attribute.
 */
class OnClickEnumSupport(val model: NlModel) : EnumSupport {

  override val values: List<EnumValue>
    get() {
<<<<<<< HEAD
      val module = model.facet.module
      val configuration = model.configuration
      var activityClassName = configuration.activity
      val facade = JavaPsiFacade.getInstance(module.project)
      val classes: Collection<PsiClass>
      if (activityClassName != null) {
        if (activityClassName.startsWith(".")) {
          val manifest = MergedManifestManager.getSnapshot(module)
          val pkg = StringUtil.notNullize(manifest.`package`)
          activityClassName = pkg + activityClassName
        }
        val activityClass = facade.findClass(activityClassName, module.moduleScope)
        classes = if (activityClass != null) listOf(activityClass) else emptyList()
      } else {
        var scope = GlobalSearchScope.moduleWithDependenciesAndLibrariesScope(module, false)
        val activityClass = facade.findClass(CLASS_ACTIVITY, scope)
        if (activityClass != null) {
          scope = GlobalSearchScope.moduleScope(module)
          classes = ClassInheritorsSearch.search(activityClass, scope, true).findAll()
        } else {
          classes = emptyList()
        }
      }
      val sortedClasses = classes.sortedBy { it.name }
      val values = mutableListOf<EnumValue>()
      for (psiClass in sortedClasses) {
        val methodNames = psiClass.methods
          .filter { psiClass == it.containingClass && OnClickConverter.CONVERTER_FOR_LAYOUT.checkSignature(it) }
          .map { it.name }
          .sorted()
        if (methodNames.isNotEmpty()) {
          values.add(EnumValue.header(psiClass.name ?: "class"))
          methodNames.forEach { values.add(EnumValue.indented(it)) }
=======
      val app = ApplicationManager.getApplication()
      val classes = app.runReadAction<Collection<PsiClass>> { findActivityClasses() }
      val sortedClasses = classes.sortedBy { it.name }
      val values = mutableListOf<EnumValue>()
      for (psiClass in sortedClasses) {
        val methodNames = app.runReadAction<List<String>> { getMethodNames(psiClass) }
        if (methodNames.isNotEmpty()) {
          val className = app.runReadAction<String?> { psiClass.name }
          values.add(EnumValue.header(className ?: "class"))
          methodNames.sorted().forEach { values.add(EnumValue.indented(it)) }
>>>>>>> 640ce73c
        }
      }
      return values
    }

  private fun findActivityClasses(): Collection<PsiClass> {
    val module = model.facet.module
    val configuration = model.configuration
    var activityClassName = configuration.activity
    val facade = JavaPsiFacade.getInstance(module.project)
    val classes: Collection<PsiClass>
    if (activityClassName != null) {
      if (activityClassName.startsWith(".")) {
        val pkg = getPackageName(module)
        activityClassName = pkg + activityClassName
      }
      val activityClass = facade.findClass(activityClassName, module.moduleScope)
      classes = if (activityClass != null) listOf(activityClass) else emptyList()
    }
    else {
      var scope = GlobalSearchScope.moduleWithDependenciesAndLibrariesScope(module, false)
      val activityClass = facade.findClass(CLASS_ACTIVITY, scope)
      if (activityClass != null) {
        scope = GlobalSearchScope.moduleScope(module)
        classes = ClassInheritorsSearch.search(activityClass, scope, true).findAll()
      }
      else {
        classes = emptyList()
      }
    }
    return classes
  }

  private fun getMethodNames(psiClass: PsiClass): List<String> =
    psiClass.methods
      .filter { psiClass == it.containingClass && OnClickConverter.CONVERTER_FOR_LAYOUT.checkSignature(it) }
      .map { it.name }
}<|MERGE_RESOLUTION|>--- conflicted
+++ resolved
@@ -25,10 +25,7 @@
 import com.intellij.psi.search.GlobalSearchScope
 import com.intellij.psi.search.searches.ClassInheritorsSearch
 import org.jetbrains.android.dom.converters.OnClickConverter
-<<<<<<< HEAD
-=======
 import org.jetbrains.android.dom.manifest.getPackageName
->>>>>>> 640ce73c
 
 /**
  * [EnumSupport] for the "onClick" attribute.
@@ -40,41 +37,6 @@
 
   override val values: List<EnumValue>
     get() {
-<<<<<<< HEAD
-      val module = model.facet.module
-      val configuration = model.configuration
-      var activityClassName = configuration.activity
-      val facade = JavaPsiFacade.getInstance(module.project)
-      val classes: Collection<PsiClass>
-      if (activityClassName != null) {
-        if (activityClassName.startsWith(".")) {
-          val manifest = MergedManifestManager.getSnapshot(module)
-          val pkg = StringUtil.notNullize(manifest.`package`)
-          activityClassName = pkg + activityClassName
-        }
-        val activityClass = facade.findClass(activityClassName, module.moduleScope)
-        classes = if (activityClass != null) listOf(activityClass) else emptyList()
-      } else {
-        var scope = GlobalSearchScope.moduleWithDependenciesAndLibrariesScope(module, false)
-        val activityClass = facade.findClass(CLASS_ACTIVITY, scope)
-        if (activityClass != null) {
-          scope = GlobalSearchScope.moduleScope(module)
-          classes = ClassInheritorsSearch.search(activityClass, scope, true).findAll()
-        } else {
-          classes = emptyList()
-        }
-      }
-      val sortedClasses = classes.sortedBy { it.name }
-      val values = mutableListOf<EnumValue>()
-      for (psiClass in sortedClasses) {
-        val methodNames = psiClass.methods
-          .filter { psiClass == it.containingClass && OnClickConverter.CONVERTER_FOR_LAYOUT.checkSignature(it) }
-          .map { it.name }
-          .sorted()
-        if (methodNames.isNotEmpty()) {
-          values.add(EnumValue.header(psiClass.name ?: "class"))
-          methodNames.forEach { values.add(EnumValue.indented(it)) }
-=======
       val app = ApplicationManager.getApplication()
       val classes = app.runReadAction<Collection<PsiClass>> { findActivityClasses() }
       val sortedClasses = classes.sortedBy { it.name }
@@ -85,7 +47,6 @@
           val className = app.runReadAction<String?> { psiClass.name }
           values.add(EnumValue.header(className ?: "class"))
           methodNames.sorted().forEach { values.add(EnumValue.indented(it)) }
->>>>>>> 640ce73c
         }
       }
       return values
