/*
 * Copyright (C) 2017 The Android Open Source Project
 *
 * Licensed under the Apache License, Version 2.0 (the "License");
 * you may not use this file except in compliance with the License.
 * You may obtain a copy of the License at
 *
 *      http://www.apache.org/licenses/LICENSE-2.0
 *
 * Unless required by applicable law or agreed to in writing, software
 * distributed under the License is distributed on an "AS IS" BASIS,
 * WITHOUT WARRANTIES OR CONDITIONS OF ANY KIND, either express or implied.
 * See the License for the specific language governing permissions and
 * limitations under the License.
 */
package com.android.tools.idea.common.surface;

import com.android.annotations.concurrency.GuardedBy;
import com.android.resources.ScreenRound;
import com.android.sdklib.devices.Device;
import com.android.sdklib.devices.Screen;
import com.android.tools.adtui.common.SwingCoordinate;
import com.android.tools.idea.common.model.AndroidCoordinate;
import com.android.tools.idea.common.model.AndroidDpCoordinate;
import com.android.tools.idea.common.model.Coordinates;
<<<<<<< HEAD
import com.android.tools.idea.common.model.NlModel;
import com.android.tools.idea.common.model.ScaleKt;
import com.android.tools.idea.common.model.SecondarySelectionModel;
=======
import com.android.tools.idea.common.model.ScaleKt;
>>>>>>> b5f40ffd
import com.android.tools.idea.common.model.SelectionModel;
import com.android.tools.idea.common.scene.Scene;
import com.android.tools.idea.common.scene.SceneContext;
import com.android.tools.idea.common.scene.SceneManager;
import com.android.tools.idea.common.scene.draw.ColorSet;
import com.android.tools.idea.configurations.Configuration;
import com.google.common.collect.ImmutableList;
import com.intellij.openapi.util.Disposer;
import com.intellij.util.ui.JBInsets;
import java.awt.Dimension;
import java.awt.Graphics2D;
import java.awt.Insets;
import java.awt.Rectangle;
import java.awt.Shape;
import java.awt.geom.Area;
import java.awt.geom.Ellipse2D;
import java.awt.geom.Rectangle2D;
import org.jetbrains.annotations.NotNull;
import org.jetbrains.annotations.Nullable;

/**
 * View of a {@link Scene} used in a {@link DesignSurface}.
 */
public abstract class SceneView {
  /**
   * Policy for determining the {@link Shape} of a {@link SceneView}.
   */
  public interface ShapePolicy {
    @Nullable Shape getShape(@NotNull SceneView sceneView);
  }

  /**
   * A {@link ShapePolicy} that uses the device configuration shape.
   */
  public static final ShapePolicy DEVICE_CONFIGURATION_SHAPE_POLICY = sceneView -> {
    Device device = sceneView.getConfiguration().getCachedDevice();
    if (device == null) {
      return null;
    }

    Screen screen = device.getDefaultHardware().getScreen();
    if (screen.getScreenRound() != ScreenRound.ROUND) {
      return null;
    }

    Dimension size = sceneView.getScaledContentSize();

    int chin = screen.getChin();
    int originX = sceneView.getX();
    int originY = sceneView.getY();
    if (chin == 0) {
      // Plain circle
      return new Ellipse2D.Double(originX, originY, size.width, size.height);
    }
    else {
      int height = size.height * chin / screen.getYDimension();
      Area a1 = new Area(new Ellipse2D.Double(originX, originY, size.width, size.height + height));
      Area a2 = new Area(new Rectangle2D.Double(originX, originY + 2 * (size.height + height) - height, size.width, height));
      a1.subtract(a2);
      return a1;
    }
  };

  /**
   * A {@link ShapePolicy} that a square size. The size is determined from the rendered size.
   */
  public static final ShapePolicy SQUARE_SHAPE_POLICY = sceneView -> {
    Dimension size = sceneView.getScaledContentSize();
    return new Rectangle(sceneView.getX(), sceneView.getY(), size.width, size.height);
  };

<<<<<<< HEAD
  @NotNull private final DesignSurface mySurface;
=======
  @NotNull private final DesignSurface<?> mySurface;
>>>>>>> b5f40ffd
  @NotNull private final SceneManager myManager;
  private final Object myLayersCacheLock = new Object();
  @GuardedBy("myLayersCacheLock")
  private ImmutableList<Layer> myLayersCache;
  @SwingCoordinate private int x;
  @SwingCoordinate private int y;
  private boolean myAnimated = false;
  private boolean myIsVisible = true;
  @NotNull private final ShapePolicy myShapePolicy;

  /**
   * A {@link SceneContext} which offers the rendering and/or picking information for this {@link SceneView}
   */
  @NotNull private final SceneContext myContext = new SceneViewTransform();

  public SceneView(@NotNull DesignSurface<?> surface, @NotNull SceneManager manager, @NotNull ShapePolicy shapePolicy) {
    mySurface = surface;
    myManager = manager;
    myShapePolicy = shapePolicy;
  }

  @NotNull
  protected abstract ImmutableList<Layer> createLayers();

  /**
   * If Layers are not exist, they will be created by {@link #createLayers()}. This should happen only once.
   */
  @NotNull
  private ImmutableList<Layer> getLayers() {
    if (Disposer.isDisposed(mySurface)) {
      // Do not try to re-create the layers for a disposed surface
      return ImmutableList.of();
    }
    synchronized (myLayersCacheLock) {
      if (myLayersCache == null) {
        myLayersCache = createLayers();
      }
      return myLayersCache;
    }
  }

  @NotNull
  public final Scene getScene() {
    return getSceneManager().getScene();
  }

  /**
   * Returns the current size of the view content, excluding margins. This is the same as {@link #getContentSize(Dimension)} but accounts for the
   * current zoom level
   *
   * @param dimension optional existing {@link Dimension} instance to be reused. If not null, the values will be set and this instance
   *                  returned.
   */
  @NotNull
  @SwingCoordinate
  public final Dimension getScaledContentSize(@Nullable Dimension dimension) {
    if (dimension == null) {
      dimension = new Dimension();
    }

    Dimension contentSize = getContentSize(dimension);
    return ScaleKt.scaleBy(contentSize, getScale());
  }

  /**
   * Returns the current size of the view content, excluding margins. This is the same as {@link #getContentSize(Dimension)} but accounts
   * for the current zoom level
   */
  @NotNull
  @SwingCoordinate
  public final Dimension getScaledContentSize() {
    return getScaledContentSize(null);
  }

  /**
   * Returns the margin requested by this {@link SceneView}
   */
  @NotNull
  public Insets getMargin() {
    return JBInsets.emptyInsets();
  }

  @NotNull
  @AndroidDpCoordinate
  abstract public Dimension getContentSize(@Nullable Dimension dimension);

  @NotNull
  public Configuration getConfiguration() {
    return getSceneManager().getModel().getConfiguration();
  }

  @NotNull
  public SelectionModel getSelectionModel() {
    return getSurface().getSelectionModel();
  }

  @NotNull
  public SecondarySelectionModel getSecondarySelectionModel() {
    return getSurface().getSecondarySelectionModel();
  }

  /**
   * Returns null if the screen is rectangular; if not, it returns a shape (round for AndroidWear etc)
   */
  @Nullable
  public Shape getScreenShape() {
    return myShapePolicy.getShape(this);
  }

  @NotNull
  public DesignSurface<?> getSurface() {
    return mySurface;
  }

  public double getScale() {
    return getSurface().getScale();
  }

  public float getSceneScalingFactor() {
    return getSceneManager().getSceneScalingFactor();
  }

  public final void setLocation(@SwingCoordinate int screenX, @SwingCoordinate int screenY) {
    x = screenX;
    y = screenY;
  }

  @SwingCoordinate
  public int getX() {
    return x;
  }

  @SwingCoordinate
  public int getY() {
    return y;
  }

  /**
   * Custom translation to apply when converting between android coordinate space and swing coordinate space.
   */
  @SwingCoordinate
  public int getContentTranslationX() {
    return 0;
  }

  /**
   * Custom translation to apply when converting between android coordinate space and swing coordinate space.
   */
  @SwingCoordinate
  public int getContentTranslationY() {
    return 0;
  }

  @NotNull
  public SceneManager getSceneManager() {
    return myManager;
  }

  @NotNull
  public abstract ColorSet getColorSet();

  /**
   * Returns true if this {@link SceneView} can be dynamically resized.
   */
  public boolean isResizeable() {
    return false;
  }

  @NotNull
  final public SceneContext getContext() {
    return myContext;
  }

  /**
   * Called when {@link DesignSurface#updateUI()} is called.
   */
  public void updateUI() {
  }

  /**
   * Called by the surface when the {@link SceneView} needs to be painted
   */
  final void paint(@NotNull Graphics2D graphics) {
    if (!myIsVisible) {
      return;
    }
    for (Layer layer : getLayers()) {
      if (layer.isVisible()) {
        layer.paint(graphics);
      }
    }
  }

  /**
   * Called when a drag operation starts on the {@link DesignSurface}
   */
  final void onDragStart() {
    for (Layer layer : getLayers()) {
      if (layer instanceof SceneLayer) {
        SceneLayer sceneLayer = (SceneLayer)layer;
        if (sceneLayer.isShowOnHover()) {
          sceneLayer.setShowOnHover(true);
        }
      }
    }
  }

  /**
   * Called when a drag operation ends on the {@link DesignSurface}
   */
  final void onDragEnd() {
    for (Layer layer : getLayers()) {
      if (layer instanceof SceneLayer) {
        SceneLayer sceneLayer = (SceneLayer)layer;
        if (sceneLayer.isShowOnHover()) {
          sceneLayer.setShowOnHover(false);
        }
      }
    }
  }

  /**
   * Returns whether this {@link SceneView} knows the content size. Some {@link SceneView} might not know its content size while it's
   * rendering or if the rendering is failure.
   */
  public boolean hasContentSize() {
    return isVisible();
  }

  public void dispose() {
    synchronized (myLayersCacheLock) {
      if (myLayersCache != null) {
        // TODO(b/148936113)
        myLayersCache.forEach(Disposer::dispose);
      }
    }
  }

  /**
   * Called by the {@link DesignSurface} on mouse hover. The coordinates might be outside of the boundaries of this {@link SceneView}
   */
  public final void onHover(@SwingCoordinate int mouseX, @SwingCoordinate int mouseY) {
    for (Layer layer : getLayers()) {
      layer.onHover(mouseX, mouseY);
    }
  }

  /**
   * Set the ConstraintsLayer and SceneLayer layers to paint, even if they are set to paint only on mouse hover
   *
   * @param value if true, force painting
   */
  public final void setForceLayersRepaint(boolean value) {
    for (Layer layer : getLayers()) {
      if (layer instanceof SceneLayer) {
        SceneLayer sceneLayer = (SceneLayer)layer;
        sceneLayer.setTemporaryShow(value);
      }
    }
  }

  /**
   * The {@link SceneContext} based on a {@link SceneView}.
   *
   * TODO: b/140160277
   *   For historical reason we put the Coordinate translation in {@link SceneContext} instead of using
   *   {@link SceneView} directly. Maybe we can remove {@link SceneContext} and just use {@link SceneView} only.
   */
  private class SceneViewTransform extends SceneContext {

    private SceneViewTransform() {
    }

    @Override
    @NotNull
    public ColorSet getColorSet() {
      return SceneView.this.getColorSet();
    }

    @NotNull
    @Override
    public DesignSurface<?> getSurface() {
      return SceneView.this.getSurface();
    }

    @Override
    public double getScale() {
      return SceneView.this.getScale();
    }

    @Override
    @SwingCoordinate
    public int getSwingXDip(@AndroidDpCoordinate float x) {
      return Coordinates.getSwingX(SceneView.this, Coordinates.dpToPx(SceneView.this, x));
    }

    @Override
    @SwingCoordinate
    public int getSwingYDip(@AndroidDpCoordinate float y) {
      return Coordinates.getSwingY(SceneView.this, Coordinates.dpToPx(SceneView.this, y));
    }

    @Override
    @SwingCoordinate
    public int getSwingX(@AndroidCoordinate int x) {
      return Coordinates.getSwingX(SceneView.this, x);
    }

    @Override
    @SwingCoordinate
    public int getSwingY(@AndroidCoordinate int y) {
      return Coordinates.getSwingY(SceneView.this, y);
    }

    @Override
    @AndroidDpCoordinate
    public float pxToDp(@AndroidCoordinate int px) {
      return Coordinates.pxToDp(SceneView.this, px);
    }

    @Override
    public void repaint() {
      getSurface().needsRepaint();
    }

    @Override
    @SwingCoordinate
    public int getSwingDimensionDip(@AndroidDpCoordinate float dim) {
      return Coordinates.getSwingDimension(SceneView.this, Coordinates.dpToPx(SceneView.this, dim));
    }

    @Override
    @SwingCoordinate
    public int getSwingDimension(@AndroidCoordinate int dim) {
      return Coordinates.getSwingDimension(SceneView.this, dim);
    }
  }

  /**
   * Sets animated mode of the scene.
   * @param animated true if the scene is animated, false otherwise.
   */
  public void setAnimated(boolean animated) {
    myAnimated = animated;
  }

  /**
   * Returns true if the scene is animated, false otherwise.
   */
  public boolean isAnimated() {
    return myAnimated;
  }

  public void setVisible(boolean visibility) {
    myIsVisible = visibility;
  }

  public boolean isVisible() {
    return myIsVisible;
  }
}<|MERGE_RESOLUTION|>--- conflicted
+++ resolved
@@ -23,13 +23,7 @@
 import com.android.tools.idea.common.model.AndroidCoordinate;
 import com.android.tools.idea.common.model.AndroidDpCoordinate;
 import com.android.tools.idea.common.model.Coordinates;
-<<<<<<< HEAD
-import com.android.tools.idea.common.model.NlModel;
 import com.android.tools.idea.common.model.ScaleKt;
-import com.android.tools.idea.common.model.SecondarySelectionModel;
-=======
-import com.android.tools.idea.common.model.ScaleKt;
->>>>>>> b5f40ffd
 import com.android.tools.idea.common.model.SelectionModel;
 import com.android.tools.idea.common.scene.Scene;
 import com.android.tools.idea.common.scene.SceneContext;
@@ -101,11 +95,7 @@
     return new Rectangle(sceneView.getX(), sceneView.getY(), size.width, size.height);
   };
 
-<<<<<<< HEAD
-  @NotNull private final DesignSurface mySurface;
-=======
   @NotNull private final DesignSurface<?> mySurface;
->>>>>>> b5f40ffd
   @NotNull private final SceneManager myManager;
   private final Object myLayersCacheLock = new Object();
   @GuardedBy("myLayersCacheLock")
@@ -202,11 +192,6 @@
     return getSurface().getSelectionModel();
   }
 
-  @NotNull
-  public SecondarySelectionModel getSecondarySelectionModel() {
-    return getSurface().getSecondarySelectionModel();
-  }
-
   /**
    * Returns null if the screen is rectangular; if not, it returns a shape (round for AndroidWear etc)
    */
