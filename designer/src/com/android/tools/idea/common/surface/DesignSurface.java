/*
 * Copyright (C) 2017 The Android Open Source Project
 *
 * Licensed under the Apache License, Version 2.0 (the "License");
 * you may not use this file except in compliance with the License.
 * You may obtain a copy of the License at
 *
 *      http://www.apache.org/licenses/LICENSE-2.0
 *
 * Unless required by applicable law or agreed to in writing, software
 * distributed under the License is distributed on an "AS IS" BASIS,
 * WITHOUT WARRANTIES OR CONDITIONS OF ANY KIND, either express or implied.
 * See the License for the specific language governing permissions and
 * limitations under the License.
 */
package com.android.tools.idea.common.surface;

<<<<<<< HEAD
import static com.android.tools.adtui.ZoomableKt.ZOOMABLE_KEY;
import static com.android.tools.adtui.PannableKt.PANNABLE_KEY;

import com.android.tools.adtui.Pannable;
=======
>>>>>>> 12e77d2e
import com.android.tools.adtui.Zoomable;
import com.android.tools.adtui.actions.ZoomType;
import com.android.tools.adtui.common.SwingCoordinate;
import com.android.tools.idea.common.analytics.DesignerAnalyticsManager;
import com.android.tools.idea.common.editor.ActionManager;
import com.android.tools.idea.common.editor.DesignToolsSplitEditor;
import com.android.tools.idea.common.error.IssueModel;
import com.android.tools.idea.common.error.IssuePanel;
import com.android.tools.idea.common.error.LintIssueProvider;
import com.android.tools.idea.common.lint.LintAnnotationsModel;
<<<<<<< HEAD
import com.android.tools.idea.common.model.AndroidCoordinate;
import com.android.tools.idea.common.model.AndroidDpCoordinate;
import com.android.tools.idea.common.model.Coordinates;
import com.android.tools.idea.common.model.ItemTransferable;
import com.android.tools.idea.common.model.ModelListener;
import com.android.tools.idea.common.model.NlComponent;
import com.android.tools.idea.common.model.NlComponentBackend;
import com.android.tools.idea.common.model.NlModel;
import com.android.tools.idea.common.model.SelectionListener;
import com.android.tools.idea.common.model.SelectionModel;
=======
import com.android.tools.idea.common.model.*;
>>>>>>> 12e77d2e
import com.android.tools.idea.common.scene.Scene;
import com.android.tools.idea.common.scene.SceneComponent;
import com.android.tools.idea.common.scene.SceneManager;
import com.android.tools.idea.common.type.DefaultDesignerFileType;
import com.android.tools.idea.common.type.DesignerEditorFileType;
<<<<<<< HEAD
=======
import com.android.tools.idea.concurrent.EdtExecutor;
>>>>>>> 12e77d2e
import com.android.tools.idea.configurations.Configuration;
import com.android.tools.idea.configurations.ConfigurationListener;
import com.android.tools.idea.configurations.ConfigurationManager;
import com.android.tools.idea.flags.StudioFlags;
import com.android.tools.idea.ui.designer.EditorDesignSurface;
<<<<<<< HEAD
import com.google.common.annotations.VisibleForTesting;
import com.google.common.collect.ImmutableCollection;
=======
import com.android.tools.idea.uibuilder.analytics.NlUsageTracker;
import com.android.tools.idea.uibuilder.editor.NlPreviewForm;
import com.android.tools.idea.uibuilder.model.NlComponentHelperKt;
import com.android.tools.idea.uibuilder.surface.NlDesignSurface;
import com.android.utils.ImmutableCollectors;
import com.google.common.annotations.VisibleForTesting;
>>>>>>> 12e77d2e
import com.google.common.collect.ImmutableList;
import com.google.common.collect.Iterables;
import com.google.common.collect.Lists;
import com.google.common.util.concurrent.ListenableFuture;
<<<<<<< HEAD
import com.intellij.ide.util.PsiNavigationSupport;
=======
import com.google.wireless.android.sdk.stats.LayoutEditorEvent;
>>>>>>> 12e77d2e
import com.intellij.openapi.Disposable;
import com.intellij.openapi.actionSystem.CommonDataKeys;
import com.intellij.openapi.actionSystem.DataProvider;
import com.intellij.openapi.actionSystem.LangDataKeys;
import com.intellij.openapi.actionSystem.PlatformDataKeys;
import com.intellij.openapi.fileEditor.FileEditor;
import com.intellij.openapi.fileEditor.FileEditorManager;
import com.intellij.openapi.progress.ProgressIndicator;
import com.intellij.openapi.project.Project;
import com.intellij.openapi.util.Disposer;
import com.intellij.openapi.wm.IdeGlassPane;
import com.intellij.pom.Navigatable;
import com.intellij.psi.PsiElement;
import com.intellij.psi.xml.XmlTag;
import com.intellij.ui.JBColor;
import com.intellij.ui.components.JBPanel;
import com.intellij.ui.components.JBScrollBar;
import com.intellij.ui.components.JBScrollPane;
import com.intellij.ui.components.Magnificator;
import com.intellij.util.Alarm;
import com.intellij.util.concurrency.EdtExecutorService;
import com.intellij.util.ui.AsyncProcessIcon;
import com.intellij.util.ui.UIUtil;
import com.intellij.util.ui.update.MergingUpdateQueue;
<<<<<<< HEAD
import java.awt.AWTEvent;
import java.awt.Adjustable;
import java.awt.BorderLayout;
import java.awt.Dimension;
import java.awt.Graphics;
import java.awt.Graphics2D;
import java.awt.Point;
import java.awt.Rectangle;
import java.awt.event.AdjustmentEvent;
import java.awt.event.ComponentAdapter;
import java.awt.event.ComponentEvent;
import java.awt.event.KeyEvent;
import java.awt.event.MouseEvent;
=======
import org.intellij.lang.annotations.JdkConstants;
import org.jetbrains.android.facet.AndroidFacet;
import org.jetbrains.annotations.NonNls;
import org.jetbrains.annotations.NotNull;
import org.jetbrains.annotations.Nullable;

import javax.swing.*;
import javax.swing.plaf.ScrollBarUI;
import java.awt.*;
import java.awt.event.*;
>>>>>>> 12e77d2e
import java.lang.ref.WeakReference;
import java.util.ArrayList;
import java.util.Collections;
import java.util.LinkedHashMap;
import java.util.List;
import java.util.concurrent.CompletableFuture;
import java.util.function.Consumer;
<<<<<<< HEAD
import java.util.function.Function;
import javax.swing.JComponent;
import javax.swing.JLayeredPane;
import javax.swing.JPanel;
import javax.swing.JScrollBar;
import javax.swing.JScrollPane;
import javax.swing.JViewport;
import javax.swing.ScrollPaneConstants;
import javax.swing.Timer;
import javax.swing.plaf.ScrollBarUI;
import org.intellij.lang.annotations.JdkConstants;
import org.jetbrains.android.facet.AndroidFacet;
import org.jetbrains.annotations.NonNls;
import org.jetbrains.annotations.NotNull;
import org.jetbrains.annotations.Nullable;
=======

import static com.android.tools.adtui.ZoomableKt.ZOOMABLE_KEY;
>>>>>>> 12e77d2e

/**
 * A generic design surface for use in a graphical editor.
 */
<<<<<<< HEAD
public abstract class DesignSurface extends EditorDesignSurface implements Disposable, DataProvider, Zoomable, Pannable {

  public enum State {
    /** Surface is taking the total space of the design editor. */
    FULL,
    /** Surface is sharing the design editor horizontal space with a text editor. */
    SPLIT,
    /** Surface is deactivated and not being displayed. */
    DEACTIVATED
  }
=======
public abstract class DesignSurface extends EditorDesignSurface implements Disposable, DataProvider, Zoomable {
>>>>>>> 12e77d2e
  private static final Integer LAYER_PROGRESS = JLayeredPane.POPUP_LAYER + 100;

  private final Project myProject;

  protected double myScale = 1;
  @NotNull protected final JScrollPane myScrollPane;
  private final MyLayeredPane myLayeredPane;
  @VisibleForTesting
  @NotNull
  public ImmutableList<Layer> myLayers = ImmutableList.of();
  private final InteractionManager myInteractionManager;
  private final GlassPane myGlassPane;
  protected final List<DesignSurfaceListener> myListeners = new ArrayList<>();
  private List<PanZoomListener> myZoomListeners;
  private final ActionManager myActionManager;
  @NotNull private WeakReference<FileEditor> myFileEditorDelegate = new WeakReference<>(null);
  protected final LinkedHashMap<NlModel, SceneManager> myModelToSceneManagers = new LinkedHashMap<>();
  protected final JPanel myVisibleSurfaceLayerPanel;

  private final SelectionModel mySelectionModel = new SelectionModel();
  private final ModelListener myModelListener = new ModelListener() {
    @Override
    public void modelChangedOnLayout(@NotNull NlModel model, boolean animate) {
      repaint();
    }
  };

  protected final IssueModel myIssueModel = new IssueModel();
  private final IssuePanel myIssuePanel;
  private final Object myErrorQueueLock = new Object();
  private MergingUpdateQueue myErrorQueue;
  private boolean myIsActive = false;
  private LintIssueProvider myLintIssueProvider;
  /**
   * Indicate if the content is editable. Note that this only works for editable content (e.g. xml layout file). The non-editable
   * content (e.g. the image drawable file) can't be edited as well.
   */
  private final boolean myIsEditable;

  /**
   * Flag to indicate if the surface should resize its content when
   * it's being resized.
   */
  private boolean mySkipResizeContent;

  /**
   * Flag to indicate that the surface should not resize its content
   * on the next resize event.
   */
  private boolean mySkipResizeContentOnce;

  private final ConfigurationListener myConfigurationListener = flags -> {
    if ((flags & (ConfigurationListener.CFG_DEVICE | ConfigurationListener.CFG_DEVICE_STATE)) != 0 && !isLayoutDisabled()) {
      zoom(ZoomType.FIT_INTO, -1, -1);
    }

    return true;
  };
  private ZoomType myCurrentZoomType;

  /**
   * Responsible for converting this surface state and send it for tracking (if logging is enabled).
   */
  @NotNull
  private final DesignerAnalyticsManager myAnalyticsManager;

  @NotNull
  private State myState = State.FULL;
  @Nullable
  private StateChangeListener myStateChangeListener;

  private final Timer myRepaintTimer = new Timer(15, (actionEvent) -> {
    repaint();
  });

  public DesignSurface(
    @NotNull Project project,
    @NotNull Disposable parentDisposable,
    @NotNull Function<DesignSurface, ActionManager<? extends DesignSurface>> actionManagerProvider,
    boolean isEditable) {
    super(new BorderLayout());
    Disposer.register(parentDisposable, this);
    myProject = project;
    myIsEditable = isEditable;

    setOpaque(true);
    setFocusable(false);
<<<<<<< HEAD

    myAnalyticsManager = new DesignerAnalyticsManager(this);
=======
>>>>>>> 12e77d2e

    // TODO: handle the case when selection are from different NlModels.
    // Manager can be null if the selected component is not part of NlModel. For example, a temporarily NlMode.
    // In that case we don't change focused SceneView.
    SelectionListener selectionListener = (model, selection) -> {
      if (getFocusedSceneView() != null) {
        notifySelectionListeners(selection);
      }
      else {
        notifySelectionListeners(Collections.emptyList());
      }
    };
    mySelectionModel.addListener(selectionListener);
    myInteractionManager = new InteractionManager(this);

    myLayeredPane = new MyLayeredPane();
    myLayeredPane.setBounds(0, 0, 100, 100);
    myGlassPane = new GlassPane();
    myLayeredPane.add(myGlassPane, JLayeredPane.DRAG_LAYER);

    myProgressPanel = new MyProgressPanel();
    myProgressPanel.setName("Layout Editor Progress Panel");
    myLayeredPane.add(myProgressPanel, LAYER_PROGRESS);

    myVisibleSurfaceLayerPanel = new MyVisibleSurfaceLayerPane();
    myVisibleSurfaceLayerPanel.setLayout(new BorderLayout());
    myVisibleSurfaceLayerPanel.setBounds(0, 0, 100, 100);
    myLayeredPane.add(myVisibleSurfaceLayerPanel, JLayeredPane.POPUP_LAYER);

    myScrollPane = new MyScrollPane();
    myScrollPane.setViewportView(myLayeredPane);
    myScrollPane.setBorder(null);
    myScrollPane.setVerticalScrollBarPolicy(ScrollPaneConstants.VERTICAL_SCROLLBAR_ALWAYS);
    myScrollPane.setHorizontalScrollBarPolicy(ScrollPaneConstants.HORIZONTAL_SCROLLBAR_ALWAYS);
    myScrollPane.getHorizontalScrollBar().addAdjustmentListener(this::notifyPanningChanged);
    myScrollPane.getVerticalScrollBar().addAdjustmentListener(this::notifyPanningChanged);
    myScrollPane.getViewport().setBackground(getBackground());

    myIssuePanel = new IssuePanel(this, myIssueModel);
    Disposer.register(this, myIssuePanel);

    add(myScrollPane);

    // TODO: Do this as part of the layout/validate operation instead
    addComponentListener(new ComponentAdapter() {
      @Override
      public void componentResized(ComponentEvent componentEvent) {
        boolean scaled = false;
        if (isShowing() && getWidth() > 0 && getHeight() > 0
            && (!contentResizeSkipped() || getFitScale(false) > myScale)) {
          // We skip the resize only if the flag is set to true
          // and the content size will be increased.
          // Like this, when the issue panel is opened, the content size stays the
          // same but if the user clicked "zoom to fit" while the issue panel was open,
          // we zoom to fit when the panel is closed so the content retake the optimal
          // space.
          scaled = zoomToFit();

          // zoomToFit may decide to do nothing.
          // If that is the case we still need to be sure the design is positioned correctly.
          // For example NlDesignSurface need to center the design image.
        }
        if (!scaled) {
          layoutContent();
          updateScrolledAreaSize();
        }
<<<<<<< HEAD
        myModelToSceneManagers.values().forEach(it -> it.getScene().needsRebuildList());
=======
>>>>>>> 12e77d2e
      }
    });

    myInteractionManager.startListening();
    //noinspection AbstractMethodCallInConstructor
    myActionManager = actionManagerProvider.apply(this);
    myActionManager.registerActionsShortcuts(myLayeredPane, this);

    myVisibleSurfaceLayerPanel.add(myActionManager.createDesignSurfaceToolbar(), BorderLayout.EAST);
  }

  /**
   * @return The scaling factor between Scene coordinates and un-zoomed, un-offset Swing coordinates.
   * <p>
   * TODO: reconsider where this value is stored/who's responsible for providing it. It might make more sense for it to be stored in
   * the Scene or provided by the SceneManager.
   */
  public abstract float getSceneScalingFactor();

  @Override
  public float getScreenScalingFactor() {
    return 1f;
  }

  @NotNull
  protected abstract SceneManager createSceneManager(@NotNull NlModel model);

  protected abstract void layoutContent();

  /**
   * When not null, returns a {@link JPanel} to be rendered next to the primary panel of the editor.
   */
  public JPanel getAccessoryPanel() {
    return null;
  }

  @NotNull
  public Project getProject() {
    return myProject;
  }

  @NotNull
  public DesignerEditorFileType getLayoutType() {
    NlModel model = getModel();
    return model == null ? DefaultDesignerFileType.INSTANCE : model.getType();
  }

  @NotNull
  public ActionManager getActionManager() {
    return myActionManager;
  }

  public SelectionModel getSelectionModel() {
    return mySelectionModel;
  }

  @NotNull
<<<<<<< HEAD
  public abstract ItemTransferable getSelectionAsTransferable();
=======
  public ItemTransferable getSelectionAsTransferable() {
    NlModel model = getModel();

    ImmutableList<DnDTransferComponent> components =
      getSelectionModel().getSelection().stream()
                         .map(component -> {
                           // TODO: improve this
                           int w = 0;
                           int h = 0;
                           if (this instanceof NlDesignSurface) {
                             w = NlComponentHelperKt.getW(component);
                             h = NlComponentHelperKt.getW(component);
                           }
                           return new DnDTransferComponent(component.getTagName(), component.getTagDeprecated().getText(), w, h);
                         })
                         .collect(
        ImmutableCollectors.toImmutableList());
    return new ItemTransferable(new DnDTransferItem(model != null ? model.getId() : 0, components));
  }
>>>>>>> 12e77d2e

  /**
   * @return the primary (first) {@link NlModel} if exist. null otherwise.
   * @see #getModels()
   */
  @Nullable
  public NlModel getModel() {
    return Iterables.getFirst(myModelToSceneManagers.keySet(), null);
  }

  /**
   * @return the list of added {@link NlModel}s.
   * @see #getModel()
   */
  @NotNull
  public ImmutableList<NlModel> getModels() {
    return ImmutableList.copyOf(myModelToSceneManagers.keySet());
  }

  /**
   * Add an {@link NlModel} to DesignSurface and return the associated SceneManager.
   * If it is added before then nothing happens.
   *
   * @param model the added {@link NlModel}
   */
  @NotNull
  private SceneManager addModelImpl(@NotNull NlModel model) {
    SceneManager manager = myModelToSceneManagers.get(model);
    // No need to add same model twice.
    if (manager != null) {
      return manager;
    }

    model.addListener(myModelListener);
    model.getConfiguration().addListener(myConfigurationListener);
    manager = createSceneManager(model);
    myModelToSceneManagers.put(model, manager);

    if (myIsActive) {
      model.activate(this);
    }
    return manager;
  }

  /**
   * Add an {@link NlModel} to DesignSurface and refreshes the rendering of the model. If the model was already part of the surface, only
   * the refresh will be triggered.
   * The method returns a {@link CompletableFuture} that will complete when the render of the new model has finished.
   *
   * @param model the added {@link NlModel}
   * @see #addModel(NlModel, boolean)
   */
  @NotNull
  public CompletableFuture<Void> addModel(@NotNull NlModel model) {
    return addModel(model, true);
  }

  /**
   * Add an {@link NlModel} to DesignSurface and refreshes the rendering of the model. If the model was already part of the surface, only
   * the refresh will be triggered.
   * The method returns a {@link CompletableFuture} that will complete when the render of the new model has finished.
   *
   * @param model the added {@link NlModel}
   * @param zoomToFitAfterAdding indicate if surface should zoom to fit the content after rendering.
   */
  @NotNull
  public CompletableFuture<Void> addModel(@NotNull NlModel model, boolean zoomToFitAfterAdding) {
    SceneManager modelSceneManager = addModelImpl(model);

    // We probably do not need to request a render for all models but it is currently the
    // only point subclasses can override to disable the layoutlib render behaviour.
    return modelSceneManager.requestRender()
      .whenCompleteAsync((result, ex) -> {
        reactivateInteractionManager();
        if (zoomToFitAfterAdding) {
          zoomToFit();
        }

        for (DesignSurfaceListener listener : ImmutableList.copyOf(myListeners)) {
          listener.modelChanged(this, model);
        }
      }, EdtExecutorService.getInstance());
  }

  /**
   * Remove an {@link NlModel} from DesignSurface. If it had not been added before then nothing happens.
   *
   * @param model the {@link NlModel} to remove
   * @returns true if the model existed and was removed
   */
  private boolean removeModelImpl(@NotNull NlModel model) {
    SceneManager manager = myModelToSceneManagers.remove(model);
    if (manager == null) {
      return false;
    }

    model.deactivate(this);

    model.getConfiguration().removeListener(myConfigurationListener);
    model.removeListener(myModelListener);

    // Removed the added layers.
    removeLayers(manager.getLayers());

    Disposer.dispose(manager);
    return true;
  }

  /**
   * Remove an {@link NlModel} from DesignSurface. If it isn't added before then nothing happens.
   *
   * @param model the {@link NlModel} to remove
   */
  public void removeModel(@NotNull NlModel model) {
    if (!removeModelImpl(model)) {
      return;
    }

    reactivateInteractionManager();
    zoomToFit();
  }

  /**
   * Sets the current {@link NlModel} to DesignSurface.
   *
   * @see #addModel(NlModel)
   * @see #removeModel(NlModel)
   */
  public CompletableFuture<Void> setModel(@Nullable NlModel model) {
    NlModel oldModel = getModel();
    if (model == oldModel) {
      return CompletableFuture.completedFuture(null);
    }

    if (oldModel != null) {
      removeModelImpl(oldModel);
    }

    // Should not have any other NlModel in this use case.
    assert myModelToSceneManagers.isEmpty();

    if (model == null) {
      return CompletableFuture.completedFuture(null);
    }

    addModelImpl(model);

<<<<<<< HEAD
    return requestRender()
=======
    CompletableFuture<Void> future = requestRender()
>>>>>>> 12e77d2e
      .whenCompleteAsync((result, ex) -> {
        reactivateInteractionManager();
        zoomToFit();

        // TODO: The listeners have the expectation of the call happening in the EDT. We need
        //       to address that.
        for (DesignSurfaceListener listener : ImmutableList.copyOf(myListeners)) {
          listener.modelChanged(this, model);
        }
<<<<<<< HEAD
      }, EdtExecutorService.getInstance());
=======
      }, EdtExecutor.INSTANCE);

    if (myIsActive) {
      model.activate(this);
    }

    return future;
>>>>>>> 12e77d2e
  }

  /**
   * Update the status of {@link InteractionManager}. It will start or stop listening depending on the current layout type.
   */
  private void reactivateInteractionManager() {
<<<<<<< HEAD
    if (isEditable()) {
=======
    if (getLayoutType().isEditable()) {
>>>>>>> 12e77d2e
      myInteractionManager.startListening();
    }
    else {
      myInteractionManager.stopListening();
    }
  }

  @Override
  public void dispose() {
    myInteractionManager.stopListening();
    for (NlModel model : myModelToSceneManagers.keySet()) {
      model.getConfiguration().removeListener(myConfigurationListener);
      model.removeListener(myModelListener);
    }
  }

  /**
   * @return The new {@link Dimension} of the LayeredPane (SceneView)
   */
  @Nullable
  public abstract Dimension getScrolledAreaSize();

  public void updateScrolledAreaSize() {
    final Dimension dimension = getScrolledAreaSize();
    if (dimension == null) {
      return;
    }
    myLayeredPane.setSize(dimension.width, dimension.height);
    myLayeredPane.setPreferredSize(dimension);
    myScrollPane.revalidate();

    SceneView view = getFocusedSceneView();
    if (view != null) {
      myProgressPanel.setBounds(getContentOriginX(), getContentOriginY(), view.getSize().width, view.getSize().height);
    }
  }

  /**
   * The x (swing) coordinate of the origin of this DesignSurface's content.
   */
  @SwingCoordinate
  public abstract int getContentOriginX();

  /**
   * The y (swing) coordinate of the origin of this DesignSurface's content.
   */
  @SwingCoordinate
  public abstract int getContentOriginY();

  public JComponent getPreferredFocusedComponent() {
    return myGlassPane;
  }

  public final void setState(@NotNull State state) {
    myState = state;
    if (myStateChangeListener != null) {
      myStateChangeListener.onStateChange(state);
    }
  }

  @NotNull
  public final State getState() {
    return myState;
  }

  public void setStateChangeListener(@Nullable StateChangeListener stateChangeListener) {
    myStateChangeListener = stateChangeListener;
  }

  public interface StateChangeListener {
    void onStateChange(@NotNull State newState);
  }

  public void onSingleClick(@SwingCoordinate int x, @SwingCoordinate int y) {
    if (StudioFlags.NELE_SPLIT_EDITOR.get()) {
      FileEditor selectedEditor = FileEditorManager.getInstance(getProject()).getSelectedEditor();
      if (selectedEditor instanceof DesignToolsSplitEditor) {
        DesignToolsSplitEditor splitEditor = (DesignToolsSplitEditor)selectedEditor;
        if (splitEditor.isSplitMode()) {
          // If we're in split mode, we want to select the component in the text editor.
          SceneView sceneView = getSceneView(x, y);
          if (sceneView == null) {
            return;
          }
          NlComponent component = Coordinates.findComponent(sceneView, x, y);
          if (component != null) {
           navigateToComponent(component, false);
          }
        }
      }
    }
  }

  protected static void navigateToComponent(@NotNull NlComponent component, boolean needsFocusEditor) {
    NlComponentBackend componentBackend = component.getBackend();
    PsiElement element = componentBackend.getTag() == null ? null : componentBackend.getTag().getNavigationElement();
    if (element == null) {
      return;
    }
    if (PsiNavigationSupport.getInstance().canNavigate(element) && element instanceof Navigatable) {
      ((Navigatable)element).navigate(needsFocusEditor);
    }
  }

  public void onDoubleClick(@SwingCoordinate int x, @SwingCoordinate int y) {
    SceneView sceneView = getSceneView(x, y);
    if (sceneView == null) {
      return;
    }

    NlComponent component = Coordinates.findComponent(sceneView, x, y);
    if (component != null) {
      // Notify that the user is interested in a component.
      // A properties manager may move the focus to the most important attribute of the component.
      // Such as the text attribute of a TextView
      notifyComponentActivate(component, Coordinates.getAndroidX(sceneView, x), Coordinates.getAndroidY(sceneView, y));
    }
  }

  /**
   * Call this to generate repaints
   */
  public void needsRepaint() {
    if (!myRepaintTimer.isRunning()) {
      myRepaintTimer.setRepeats(false);
      myRepaintTimer.start();
    }
  }

<<<<<<< HEAD
  /**
   * Returns the current focused {@link SceneView} that is responsible of responding to mouse and keyboard events, or null <br>
   * if there is no focused {@link SceneView}.
   */
=======
>>>>>>> 12e77d2e
  @Nullable
  public SceneView getFocusedSceneView() {
    if (myModelToSceneManagers.size() == 1) {
      // Always return primary SceneView In single-model mode,
      SceneManager manager = getSceneManager();
      assert manager != null;
      return manager.getSceneView();
    }
    List<NlComponent> selection = mySelectionModel.getSelection();
    if (!selection.isEmpty()) {
      NlComponent primary = selection.get(0);
      SceneManager manager = myModelToSceneManagers.get(primary.getModel());
      if (manager != null) {
        return manager.getSceneView();
      }
    }
    return null;
  }

  /**
   * Gives us a chance to change layers behaviour upon drag and drop interaction starting
   */
  public void startDragDropInteraction() {
    for (Layer layer : myLayers) {
      if (layer instanceof SceneLayer) {
        SceneLayer sceneLayer = (SceneLayer)layer;
        if (!sceneLayer.isShowOnHover()) {
          sceneLayer.setShowOnHover(true);
          repaint();
        }
      }
    }
  }

  /**
   * Gives us a chance to change layers behaviour upon drag and drop interaction ending
   */
  public void stopDragDropInteraction() {
    for (Layer layer : myLayers) {
      if (layer instanceof SceneLayer) {
        SceneLayer sceneLayer = (SceneLayer)layer;
        if (sceneLayer.isShowOnHover()) {
          sceneLayer.setShowOnHover(false);
          repaint();
        }
      }
    }
  }

  /**
   * @param dimension the Dimension object to reuse to avoid reallocation
   * @return The total size of all the ScreenViews in the DesignSurface
   */
  @NotNull
  public abstract Dimension getContentSize(@Nullable Dimension dimension);

  public void hover(@SwingCoordinate int x, @SwingCoordinate int y) {
    for (Layer layer : myLayers) {
      layer.hover(x, y);
    }
  }

  /**
   * Execute a zoom on the content. See {@link ZoomType} for the different type of zoom available.
   *
   * @see #zoom(ZoomType, int, int)
   */
  @Override
  public boolean zoom(@NotNull ZoomType type) {
    // track user triggered change
<<<<<<< HEAD
    myAnalyticsManager.trackZoom(type);
    return zoom(type, -1, -1);
  }

  @Override
  public void setPanning(boolean isPanning) {
    myInteractionManager.setPanning(isPanning);
=======
    switch (type) {
      case ACTUAL:
        NlUsageTracker.getInstance(this).logAction(LayoutEditorEvent.LayoutEditorEventType.ZOOM_ACTUAL);
        break;
      case IN:
        NlUsageTracker.getInstance(this).logAction(LayoutEditorEvent.LayoutEditorEventType.ZOOM_IN);
        break;
      case OUT:
        NlUsageTracker.getInstance(this).logAction(LayoutEditorEvent.LayoutEditorEventType.ZOOM_OUT);
        break;
      case FIT_INTO:
      case FIT:
        NlUsageTracker.getInstance(this).logAction(LayoutEditorEvent.LayoutEditorEventType.ZOOM_FIT);
        break;
      default:
    }

    return zoom(type, -1, -1);
>>>>>>> 12e77d2e
  }

  /**
   * <p>
   * Execute a zoom on the content. See {@link ZoomType} for the different types of zoom available.
   * </p><p>
   * If type is {@link ZoomType#IN}, zoom toward the given
   * coordinates (relative to {@link #getLayeredPane()})
   * <p>
   * If x or y are negative, zoom toward the center of the viewport.
   * </p>
   *
   * @param type Type of zoom to execute
   * @param x    Coordinate where the zoom will be centered
   * @param y    Coordinate where the zoom will be centered
<<<<<<< HEAD
   * @return True if the scaling was changed, false if this was a noop.
   */
  public boolean zoom(@NotNull ZoomType type, @SwingCoordinate int x, @SwingCoordinate int y) {
    SceneView view = getFocusedSceneView();
=======
   * @return     True if the scaling was changed, false if this was a noop.
   */
  public boolean zoom(@NotNull ZoomType type, @SwingCoordinate int x, @SwingCoordinate int y) {
    SceneView view = getCurrentSceneView();
>>>>>>> 12e77d2e
    if (type == ZoomType.IN && (x < 0 || y < 0)
        && view != null && !getSelectionModel().isEmpty()) {
      Scene scene = getScene();
      if (scene != null) {
        SceneComponent component = scene.getSceneComponent(getSelectionModel().getPrimary());
        if (component != null) {
          x = Coordinates.getSwingXDip(view, component.getCenterX());
          y = Coordinates.getSwingYDip(view, component.getCenterY());
        }
      }
    }
    boolean scaled;
    switch (type) {
      case IN: {
        double currentScale = myScale * getScreenScalingFactor();
        int current = (int)(Math.round(currentScale * 100));
        double scale = (ZoomType.zoomIn(current) / 100.0) / getScreenScalingFactor();
        scaled = setScale(scale, x, y);
        break;
      }
      case OUT: {
        double currentScale = myScale * getScreenScalingFactor();
        int current = (int)(currentScale * 100);
        double scale = (ZoomType.zoomOut(current) / 100.0) / getScreenScalingFactor();
        scaled = setScale(scale, x, y);
        break;
      }
      case ACTUAL:
        scaled = setScale(1d / getScreenScalingFactor());
        myCurrentZoomType = type;
        break;
      case FIT:
      case FIT_INTO:
<<<<<<< HEAD
=======
        if (getCurrentSceneView() == null) {
          return false;
        }

>>>>>>> 12e77d2e
        scaled = setScale(getFitScale(type == ZoomType.FIT_INTO));
        myCurrentZoomType = type;
        break;
      default:
      case SCREEN:
        throw new UnsupportedOperationException("Not yet implemented: " + type);
    }
    if (scaled) {
      repaint();
    }
    return scaled;
  }

  /**
   * @see #getFitScale(Dimension, boolean)
   */
  protected double getFitScale(boolean fitInto) {
    int availableWidth = myScrollPane.getWidth() - myScrollPane.getVerticalScrollBar().getWidth();
    int availableHeight = myScrollPane.getHeight() - myScrollPane.getHorizontalScrollBar().getHeight();
    return getFitScale(getPreferredContentSize(availableWidth, availableHeight), fitInto);
  }

  /**
   * @param size    dimension to fit into the view
   * @param fitInto {@link ZoomType#FIT_INTO}
   * @return The scale to make the content fit the design surface
   */
  @VisibleForTesting
  public double getFitScale(@AndroidCoordinate Dimension size, boolean fitInto) {
    // Fit to zoom
    int availableWidth = myScrollPane.getWidth() - myScrollPane.getVerticalScrollBar().getWidth();
    int availableHeight = myScrollPane.getHeight() - myScrollPane.getHorizontalScrollBar().getHeight();
    Dimension padding = getDefaultOffset();
    availableWidth -= padding.width;
    availableHeight -= padding.height;

    double scaleX = size.width == 0 ? 1 : (double)availableWidth / size.width;
    double scaleY = size.height == 0 ? 1 : (double)availableHeight / size.height;
    double scale = Math.min(scaleX, scaleY);
    if (fitInto) {
      double min = 1d / getScreenScalingFactor();
      scale = Math.min(min, scale);
    }
    return scale;
  }

  @SwingCoordinate
  protected abstract Dimension getDefaultOffset();

  @SwingCoordinate
  @NotNull
  protected abstract Dimension getPreferredContentSize(int availableWidth, int availableHeight);

  public boolean zoomToFit() {
    return zoom(ZoomType.FIT, -1, -1);
  }

  @Override
  public double getScale() {
    return myScale;
  }

  @Override
<<<<<<< HEAD
  public boolean isPanning() {
    return myInteractionManager.isPanning();
  }

  @Override
=======
>>>>>>> 12e77d2e
  public boolean canZoomIn() {
    return getScale() < getMaxScale();
  }

  @Override
  public boolean canZoomOut() {
    return getScale() > getMinScale();
  }

  @Override
  public boolean canZoomToFit() {
    return true;
  }

<<<<<<< HEAD
  @Override
  public boolean canZoomToActual() {
    return (myScale > 1 && canZoomOut()) || (myScale < 1 && canZoomIn());
  }

  /**
   * Scroll to the center of a list of given components. Usually the center of the area containing these elements.
   */
  public abstract void scrollToCenter(@NotNull List<NlComponent> list);

  /**
   * Return true if the designed content is resizable, false otherwise
   */
  public abstract boolean isResizeAvailable();

=======
  /** Scroll to the center of a list of given components. Usually the center of the area containing these elements. */
  public abstract void scrollToCenter(@NotNull List<NlComponent> list);

>>>>>>> 12e77d2e
  public void setScrollPosition(@SwingCoordinate int x, @SwingCoordinate int y) {
    setScrollPosition(new Point(x, y));
  }

  /**
   * Sets the offset for the scroll viewer to the specified x and y values
   * The offset will never be less than zero, and never greater that the
   * maximum value allowed by the sizes of the underlying view and the extent.
   * If the zoom factor is large enough that a scroll bars isn't visible,
   * the position will be set to zero.
   */
  public void setScrollPosition(@SwingCoordinate Point p) {
    Dimension extent = myScrollPane.getViewport().getExtentSize();
    Dimension view = myScrollPane.getViewport().getViewSize();

    p.setLocation(Math.max(0, Math.min(view.width - extent.width, p.x)),
                  Math.max(0, Math.min(view.height - extent.height, p.y)));

    myScrollPane.getViewport().setViewPosition(p);
  }

  @SwingCoordinate
  public Point getScrollPosition() {
    return myScrollPane.getViewport().getViewPosition();
  }

  /**
   * Set the scale factor used to multiply the content size.
   *
   * @param scale The scale factor. Can be any value but it will be capped between -1 and 10
   *              (value below 0 means zoom to fit)
<<<<<<< HEAD
   * @return True if the scaling was changed, false if this was a noop.
   */
  public boolean setScale(double scale) {
=======
   * @return      True if the scaling was changed, false if this was a noop.
   */
  private boolean setScale(double scale) {
>>>>>>> 12e77d2e
    return setScale(scale, -1, -1);
  }

  /**
   * <p>
   * Set the scale factor used to multiply the content size and try to
   * position the viewport such that its center is the closest possible
   * to the provided x and y coordinate in the Viewport's view coordinate system
   * ({@link JViewport#getView()}).
   * </p><p>
   * If x OR y are negative, the scale will be centered toward the center the viewport.
   * </p>
   *
   * @param scale The scale factor. Can be any value but it will be capped between -1 and 10
   *              (value below 0 means zoom to fit)
   * @param x     The X coordinate to center the scale to (in the Viewport's view coordinate system)
   * @param y     The Y coordinate to center the scale to (in the Viewport's view coordinate system)
<<<<<<< HEAD
   * @return True if the scaling was changed, false if this was a noop.
=======
   * @return      True if the scaling was changed, false if this was a noop.
>>>>>>> 12e77d2e
   */
  @VisibleForTesting
  public boolean setScale(double scale, @SwingCoordinate int x, @SwingCoordinate int y) {
    double newScale = Math.min(Math.max(scale, getMinScale()), getMaxScale());
    if (Math.abs(newScale - myScale) < 0.005 / getScreenScalingFactor()) {
      return false;
    }
    myCurrentZoomType = null;

    Point oldViewPosition = getScrollPosition();

    if (x < 0 || y < 0) {
      x = oldViewPosition.x + myScrollPane.getWidth() / 2;
      y = oldViewPosition.y + myScrollPane.getHeight() / 2;
    }

    SceneView view = getFocusedSceneView();

    @AndroidDpCoordinate int androidX = 0;
    @AndroidDpCoordinate int androidY = 0;
    if (view != null) {
      androidX = Coordinates.getAndroidXDip(view, x);
      androidY = Coordinates.getAndroidYDip(view, y);
    }

    myScale = newScale;
    layoutContent();
    updateScrolledAreaSize();

    if (view != null) {
      @SwingCoordinate int shiftedX = Coordinates.getSwingXDip(view, androidX);
      @SwingCoordinate int shiftedY = Coordinates.getSwingYDip(view, androidY);
      myScrollPane.getViewport().setViewPosition(new Point(oldViewPosition.x + shiftedX - x, oldViewPosition.y + shiftedY - y));
    }

    notifyScaleChanged();
    return true;
  }

  /**
   * The minimum scale we'll allow.
   */
  protected double getMinScale() {
    return 0;
  }

  /**
   * The maximum scale we'll allow.
   */
  protected double getMaxScale() {
    return 1;
  }

  private void notifyScaleChanged() {
    if (myZoomListeners != null) {
      for (PanZoomListener myZoomListener : myZoomListeners) {
        myZoomListener.zoomChanged(this);
      }
    }
  }

  private void notifyPanningChanged(AdjustmentEvent adjustmentEvent) {
    if (myZoomListeners != null) {
      for (PanZoomListener myZoomListener : myZoomListeners) {
        myZoomListener.panningChanged(adjustmentEvent);
      }
    }
  }

  @NotNull
  public JComponent getLayeredPane() {
    return myLayeredPane;
  }

<<<<<<< HEAD
  @NotNull
  public DesignerAnalyticsManager getAnalyticsManager() {
    return myAnalyticsManager;
  }

=======
>>>>>>> 12e77d2e
  protected void notifySelectionListeners(@NotNull List<NlComponent> newSelection) {
    List<DesignSurfaceListener> listeners = Lists.newArrayList(myListeners);
    for (DesignSurfaceListener listener : listeners) {
      listener.componentSelectionChanged(this, newSelection);
    }
  }

  /**
   * @param x the x coordinate of the double click converted to pixels in the Android coordinate system
   * @param y the y coordinate of the double click converted to pixels in the Android coordinate system
   */
  public void notifyComponentActivate(@NotNull NlComponent component, @AndroidCoordinate int x, @AndroidCoordinate int y) {
    notifyComponentActivate(component);
  }

  public void notifyComponentActivate(@NotNull NlComponent component) {
    activatePreferredEditor(component);
  }

  /**
   * Returns the responsible for registering an {@link NlComponent} to enhance it with layout-specific properties and methods.
   */
  @NotNull
  public abstract Consumer<NlComponent> getComponentRegistrar();

  protected void activatePreferredEditor(@NotNull NlComponent component) {
    for (DesignSurfaceListener listener : new ArrayList<>(myListeners)) {
      if (listener.activatePreferredEditor(this, component)) {
        break;
      }
    }
  }

  public void addListener(@NotNull DesignSurfaceListener listener) {
    myListeners.remove(listener); // ensure single registration
    myListeners.add(listener);
  }

  public void removeListener(@NotNull DesignSurfaceListener listener) {
    myListeners.remove(listener);
  }

  public void addPanZoomListener(PanZoomListener listener) {
    if (myZoomListeners == null) {
      myZoomListeners = Lists.newArrayList();
    }
    else {
      myZoomListeners.remove(listener);
    }
    myZoomListeners.add(listener);
  }

  public void removePanZoomListener(PanZoomListener listener) {
    if (myZoomListeners != null) {
      myZoomListeners.remove(listener);
    }
  }

  /**
   * The editor has been activated
   */
  public void activate() {
    if (Disposer.isDisposed(this)) {
      // Prevent activating a disposed surface.
      return;
    }

    if (!myIsActive) {
      for (NlModel model : myModelToSceneManagers.keySet()) {
        model.activate(this);
      }
    }
    myIsActive = true;
  }

  public void deactivate() {
    if (myIsActive) {
      for (NlModel model : myModelToSceneManagers.keySet()) {
        model.deactivate(this);
      }
    }
    myIsActive = false;

    myInteractionManager.cancelInteraction();
  }

  /**
   * Sets the file editor to which actions like undo/redo will be delegated. This is only needed if this DesignSurface is not a child
   * of a {@link FileEditor}.
   * <p>
   * The surface will only keep a {@link WeakReference} to the editor.
   */
  public void setFileEditorDelegate(@Nullable FileEditor fileEditor) {
    myFileEditorDelegate = new WeakReference<>(fileEditor);
  }

  @Nullable
  public SceneView getSceneView(@SwingCoordinate int x, @SwingCoordinate int y) {
    return getFocusedSceneView();
  }

  /**
<<<<<<< HEAD
   * Return the bounds which SceneView can draw invisible components.<br>
   * The bounds is bigger than the size of SceneView and not overlaps to other SceneViews.
   * <p>
   * component in this bounds, which may be outside the SceneView.
   *
=======
   * Return the bounds which SceneView can draw on.
>>>>>>> 12e77d2e
   * @param rectangle The rectangle to receive the dimension. If this is null, a new instance will be created.
   * @see JComponent#getBounds(Rectangle)
   */
  @NotNull
<<<<<<< HEAD
  public abstract Rectangle getRenderableBoundsForInvisibleComponents(@NotNull SceneView sceneView, @Nullable Rectangle rectangle);
=======
  public abstract Rectangle getRenderableBoundsOfSceneView(@NotNull SceneView sceneView, @Nullable Rectangle rectangle);
>>>>>>> 12e77d2e

  /**
   * Return the SceneView under the given position
   *
   * @return the SceneView, or null if we are not above one.
   */
  @Nullable
  public SceneView getHoverSceneView(@SwingCoordinate int x, @SwingCoordinate int y) {
    return getFocusedSceneView();
  }

  /**
   * @return the {@link Scene} of {@link SceneManager} associates to primary {@link NlModel}.
   * @see #getSceneManager()
   * @see #getSceneManager(NlModel)
   * @see SceneManager#getScene()
   */
  @Nullable
  public Scene getScene() {
    SceneManager sceneManager = getSceneManager();
    return sceneManager != null ? sceneManager.getScene() : null;
  }

  /**
   * @see #getSceneManager(NlModel)
   */
  @Nullable
  public SceneManager getSceneManager() {
    NlModel model = getModel();
    return model != null ? getSceneManager(model) : null;
  }

  /**
   * @return The {@link SceneManager} associated to the given {@link NlModel}.
   */
  @Nullable
  public SceneManager getSceneManager(@NotNull NlModel model) {
    return myModelToSceneManagers.get(model);
  }

  /**
   * Set to true if the content should automatically
   * resize when its surface is resized.
   * <p>
   * If once is set to true, the skip flag will be reset to false after the first
   * skip. The once flag is ignored if skipLayout is false.
   */
  public void setSkipResizeContent(boolean skipLayout) {
    mySkipResizeContent = skipLayout;
  }

  public void skipContentResizeOnce() {
    mySkipResizeContentOnce = true;
  }

  /**
   * Return true if the content resize should be skipped
   */
  public boolean isSkipContentResize() {
    return mySkipResizeContent || mySkipResizeContentOnce
           || myCurrentZoomType != ZoomType.FIT;
  }

  /**
   * Return true if the content resize step should skipped and reset mySkipResizeContentOnce to
   * false
   */
  protected boolean contentResizeSkipped() {
    boolean skip = isSkipContentResize();
    mySkipResizeContentOnce = false;
    return skip;
  }

  /**
   * This is called before {@link #setModel(NlModel)}. After the returned future completes, we'll wait for smart mode and then invoke
   * {@link #setModel(NlModel)}. If a {@code DesignSurface} needs to do any extra work before the model is set it should be done here.
   */
  public CompletableFuture<?> goingToSetModel(NlModel model) {
    return CompletableFuture.completedFuture(null);
  }

  @NotNull
  public InteractionManager getInteractionManager() {
    return myInteractionManager;
  }

  protected boolean getSupportPinchAndZoom() {
    return true;
  }

  /**
   * @return true if the content is editable (e.g. move position or drag-and-drop), false otherwise.
   */
  public boolean isEditable() {
    return getLayoutType().isEditable() && myIsEditable;
  }

  private static class MyScrollPane extends JBScrollPane {
    private MyScrollPane() {
      super(0);
      setupCorners();
    }

    @NotNull
    @Override
    public JScrollBar createVerticalScrollBar() {
      return new MyScrollBar(Adjustable.VERTICAL);
    }

    @NotNull
    @Override
    public JScrollBar createHorizontalScrollBar() {
      return new MyScrollBar(Adjustable.HORIZONTAL);
    }
  }

  private static class MyScrollBar extends JBScrollBar implements IdeGlassPane.TopComponent {
    private ScrollBarUI myPersistentUI;

    private MyScrollBar(@JdkConstants.AdjustableOrientation int orientation) {
      super(orientation);
      setOpaque(false);
    }

    @Override
    public boolean canBePreprocessed(@NotNull MouseEvent e) {
      return JBScrollPane.canBePreprocessed(e, this);
    }

    @Override
    public void setUI(ScrollBarUI ui) {
      if (myPersistentUI == null) myPersistentUI = ui;
      super.setUI(myPersistentUI);
      setOpaque(false);
    }

    @Override
    public int getUnitIncrement(int direction) {
      return 5;
    }

    @Override
    public int getBlockIncrement(int direction) {
      return 1;
    }
  }

  private class MyLayeredPane extends JLayeredPane implements Magnificator, DataProvider {
    public MyLayeredPane() {
      if (getSupportPinchAndZoom()) {
        // Enable pinching to zoom
        putClientProperty(Magnificator.CLIENT_PROPERTY_KEY, this);
      }
    }

    // ---- Implements Magnificator ----

    @Override
    public Point magnify(double scale, Point at) {
      // Handle screen zooming.
      // Note: This only seems to work (be invoked) on Mac with the Apple JDK (1.6) currently
      setScale(scale * myScale);
      DesignSurface.this.repaint();
      return new Point((int)(at.x * scale), (int)(at.y * scale));
    }

    @Override
    protected void paintComponent(@NotNull Graphics graphics) {
      super.paintComponent(graphics);

      Graphics2D g2d = (Graphics2D)graphics;
      // (x,y) coordinates of the top left corner in the view port
      @SwingCoordinate int tlx = myScrollPane.getHorizontalScrollBar().getValue();
      @SwingCoordinate int tly = myScrollPane.getVerticalScrollBar().getValue();

      paintBackground(g2d, tlx, tly);

<<<<<<< HEAD
=======
      if (getCurrentSceneView() == null) {
        return;
      }

>>>>>>> 12e77d2e
      Rectangle bounds = myScrollPane.getViewport().getViewRect();
      for (Layer layer : myLayers) {
        if (!layer.isHidden()) {
          g2d.setClip(bounds);
          layer.paint(g2d);
        }
      }

<<<<<<< HEAD
      if (!isEditable()) {
=======
      if (!getLayoutType().isEditable()) {
>>>>>>> 12e77d2e
        return;
      }

      // Temporary overlays:
      List<Layer> layers = myInteractionManager.getLayers();
      if (layers != null) {
        for (Layer layer : layers) {
          if (!layer.isHidden()) {
            layer.paint(g2d);
          }
        }
      }
    }

    private void paintBackground(@NotNull Graphics2D graphics, @SwingCoordinate int lx, @SwingCoordinate int ly) {
      int width = myScrollPane.getWidth();
      int height = myScrollPane.getHeight();
      graphics.setColor(getBackground());
      graphics.fillRect(lx, ly, width, height);
    }

    @Nullable
    @Override
    public Object getData(@NotNull @NonNls String dataId) {
      if (CommonDataKeys.PSI_ELEMENT.is(dataId)) {
        if (getFocusedSceneView() != null) {
          SelectionModel selectionModel = getFocusedSceneView().getSelectionModel();
          NlComponent primary = selectionModel.getPrimary();
          if (primary != null) {
            return primary.getTagDeprecated();
          }
        }
      }
      if (LangDataKeys.PSI_ELEMENT_ARRAY.is(dataId)) {
        if (getFocusedSceneView() != null) {
          SelectionModel selectionModel = getFocusedSceneView().getSelectionModel();
          List<NlComponent> selection = selectionModel.getSelection();
          List<XmlTag> list = Lists.newArrayListWithCapacity(selection.size());
          for (NlComponent component : selection) {
            list.add(component.getTagDeprecated());
          }
          return list.toArray(XmlTag.EMPTY);
        }
      }
      NlModel model = getModel();
      if (LangDataKeys.MODULE.is(dataId) && model != null) {
        return model.getModule();
      }

      return null;
    }
  }

  /**
   * Creates a panel which bounds are always limited to the DesignSurface's visible area.
   */
  private class MyVisibleSurfaceLayerPane extends JBPanel {

    MyVisibleSurfaceLayerPane() {
      setOpaque(false);
    }

    @Override
    public Rectangle getBounds(@Nullable Rectangle rv) {
      if (myScrollPane != null && myScrollPane.getViewport() != null) {
        if (rv == null) {
          rv = new Rectangle();
        }
        // Force the bounds of this panel to the visible area in the design surface.
        Rectangle viewportBorderBounds = myScrollPane.getViewportBorderBounds();
        rv.height = viewportBorderBounds.height;
        rv.width = viewportBorderBounds.width;
        Point point = myScrollPane.getViewport().getViewPosition();
        rv.x = point.x;
        rv.y = point.y;
        setBounds(rv);
        return rv;
      }
      return super.getBounds(rv);
    }
  }

  private static class GlassPane extends JComponent {
    private static final long EVENT_FLAGS = AWTEvent.KEY_EVENT_MASK | AWTEvent.MOUSE_EVENT_MASK | AWTEvent.MOUSE_MOTION_EVENT_MASK;

    public GlassPane() {
      enableEvents(EVENT_FLAGS);
    }

    @Override
    public void setEnabled(boolean enabled) {
      super.setEnabled(enabled);
      if (enabled) {
        enableEvents(EVENT_FLAGS);
      }
      else {
        disableEvents(EVENT_FLAGS);
      }
    }

    @Override
    protected void processKeyEvent(KeyEvent event) {
      if (!event.isConsumed()) {
        super.processKeyEvent(event);
      }
    }

    @Override
    protected void processMouseEvent(MouseEvent event) {
      if (event.getID() == MouseEvent.MOUSE_PRESSED) {
        requestFocusInWindow();
      }

      super.processMouseEvent(event);
    }
  }

  private final List<ProgressIndicator> myProgressIndicators = new ArrayList<>();

  @SuppressWarnings("FieldAccessedSynchronizedAndUnsynchronized")
  private final MyProgressPanel myProgressPanel;

  public void registerIndicator(@NotNull ProgressIndicator indicator) {
    if (myProject.isDisposed() || Disposer.isDisposed(this)) {
      return;
    }

    synchronized (myProgressIndicators) {
      myProgressIndicators.add(indicator);
      myProgressPanel.showProgressIcon();
    }
  }

  public void unregisterIndicator(@NotNull ProgressIndicator indicator) {
    synchronized (myProgressIndicators) {
      myProgressIndicators.remove(indicator);

      if (myProgressIndicators.isEmpty()) {
        myProgressPanel.hideProgressIcon();
      }
    }
  }

  protected boolean useSmallProgressIcon() {
    return true;
  }

  /**
   * Panel which displays the progress icon. The progress icon can either be a large icon in the
   * center, when there is no rendering showing, or a small icon in the upper right corner when there
   * is a rendering. This is necessary because even though the progress icon looks good on some
   * renderings, depending on the layout theme colors it is invisible in other cases.
   */
  private class MyProgressPanel extends JPanel {
    private AsyncProcessIcon mySmallProgressIcon;
    private AsyncProcessIcon myLargeProgressIcon;
    private boolean mySmall;
    private boolean myProgressVisible;

    private MyProgressPanel() {
      super(new BorderLayout());
      setOpaque(false);
      setVisible(false);
    }

    /**
     * The "small" icon mode isn't just for the icon size; it's for the layout position too; see {@link #doLayout}
     */
    private void setSmallIcon(boolean small) {
      if (small != mySmall) {
        if (myProgressVisible && getComponentCount() != 0) {
          AsyncProcessIcon oldIcon = getProgressIcon();
          oldIcon.suspend();
        }
        mySmall = true;
        removeAll();
        AsyncProcessIcon icon = getProgressIcon();
        add(icon, BorderLayout.CENTER);
        if (myProgressVisible) {
          icon.setVisible(true);
          icon.resume();
        }
      }
    }

    public void showProgressIcon() {
      if (!myProgressVisible) {
        setSmallIcon(useSmallProgressIcon());
        myProgressVisible = true;
        setVisible(true);
        AsyncProcessIcon icon = getProgressIcon();
        if (getComponentCount() == 0) { // First time: haven't added icon yet?
          add(getProgressIcon(), BorderLayout.CENTER);
        }
        else {
          icon.setVisible(true);
        }
        icon.resume();
      }
    }

    public void hideProgressIcon() {
      if (myProgressVisible) {
        myProgressVisible = false;
        setVisible(false);
        AsyncProcessIcon icon = getProgressIcon();
        icon.setVisible(false);
        icon.suspend();
      }
    }

    @Override
    public void doLayout() {
      super.doLayout();
      setBackground(JBColor.RED); // make this null instead?

      if (!myProgressVisible) {
        return;
      }

      // Place the progress icon in the center if there's no rendering, and in the
      // upper right corner if there's a rendering. The reason for this is that the icon color
      // will depend on whether we're in a light or dark IDE theme, and depending on the rendering
      // in the layout it will be invisible. For example, in Darcula the icon is white, and if the
      // layout is rendering a white screen, the progress is invisible.
      AsyncProcessIcon icon = getProgressIcon();
      Dimension size = icon.getPreferredSize();
      if (mySmall) {
        icon.setBounds(getWidth() - size.width - 1, 1, size.width, size.height);
      }
      else {
        icon.setBounds(getWidth() / 2 - size.width / 2, getHeight() / 2 - size.height / 2, size.width, size.height);
      }
    }

    @Override
    public Dimension getPreferredSize() {
      return getProgressIcon().getPreferredSize();
    }

    @NotNull
    private AsyncProcessIcon getProgressIcon() {
      return getProgressIcon(mySmall);
    }

    @NotNull
    private AsyncProcessIcon getProgressIcon(boolean small) {
      if (small) {
        if (mySmallProgressIcon == null) {
          mySmallProgressIcon = new AsyncProcessIcon("Android layout rendering");
          Disposer.register(DesignSurface.this, mySmallProgressIcon);
        }
        return mySmallProgressIcon;
      }
      else {
        if (myLargeProgressIcon == null) {
          myLargeProgressIcon = new AsyncProcessIcon.Big("Android layout rendering");
          Disposer.register(DesignSurface.this, myLargeProgressIcon);
        }
        return myLargeProgressIcon;
      }
    }
  }

  /**
   * Invalidates all models and request a render of the layout. This will re-inflate the layout and render it.
   * The result {@link ListenableFuture} will notify when the render has completed.
   */
  @NotNull
  public CompletableFuture<Void> requestRender() {
    if (myModelToSceneManagers.isEmpty()) {
      return CompletableFuture.completedFuture(null);
    }

    return CompletableFuture.allOf(myModelToSceneManagers.values().stream()
                                     .map(manager -> manager.requestRender())
                                     .toArray(CompletableFuture[]::new));
  }

  @NotNull
  public JScrollPane getScrollPane() {
    return myScrollPane;
  }

  /**
   * Sets the tooltip for the design surface
   */
  public void setDesignToolTip(@Nullable String text) {
    myLayeredPane.setToolTipText(text);
  }

  @Override
  public Object getData(@NotNull @NonNls String dataId) {
<<<<<<< HEAD
    if (ZOOMABLE_KEY.is(dataId) || PANNABLE_KEY.is(dataId)) {
=======
    if (ZOOMABLE_KEY.is(dataId)) {
>>>>>>> 12e77d2e
      return this;
    }
    if (PlatformDataKeys.FILE_EDITOR.is(dataId)) {
      return myFileEditorDelegate.get();
    }
    else if (PlatformDataKeys.DELETE_ELEMENT_PROVIDER.is(dataId) ||
             PlatformDataKeys.CUT_PROVIDER.is(dataId) ||
             PlatformDataKeys.COPY_PROVIDER.is(dataId) ||
             PlatformDataKeys.PASTE_PROVIDER.is(dataId)) {
      return createActionHandler();
    }
    else if (PlatformDataKeys.CONTEXT_MENU_POINT.is(dataId)) {
      SceneView view = getFocusedSceneView();
      NlComponent selection = getSelectionModel().getPrimary();
      Scene scene = getScene();
      if (view == null || scene == null || selection == null) {
        return null;
      }
      SceneComponent sceneComponent = scene.getSceneComponent(selection);
      if (sceneComponent == null) {
        return null;
      }
      return new Point(Coordinates.getSwingXDip(view, sceneComponent.getCenterX()),
                       Coordinates.getSwingYDip(view, sceneComponent.getCenterY()));
    }
    return myLayeredPane.getData(dataId);
  }

  @NotNull
  abstract protected DesignSurfaceActionHandler createActionHandler();

  /**
   * Returns true we shouldn't currently try to relayout our content (e.g. if some other operations is in progress).
   */
  public abstract boolean isLayoutDisabled();

  @NotNull
  @Override
  public ImmutableCollection<Configuration> getConfigurations() {
    return getModels().stream()
      .map(NlModel::getConfiguration)
      .collect(ImmutableList.toImmutableList());
  }

  @NotNull
  public IssueModel getIssueModel() {
    return myIssueModel;
  }

  public void setLintAnnotationsModel(@NotNull LintAnnotationsModel model) {
    if (myLintIssueProvider != null) {
      myLintIssueProvider.setLintAnnotationsModel(model);
    }
    else {
      myLintIssueProvider = new LintIssueProvider(model);
      getIssueModel().addIssueProvider(myLintIssueProvider);
    }
  }

  @NotNull
  public IssuePanel getIssuePanel() {
    return myIssuePanel;
  }

  public void setShowIssuePanel(boolean show) {
    UIUtil.invokeLaterIfNeeded(() -> {
      myIssuePanel.setMinimized(!show);
      revalidate();
      repaint();
    });
  }

  @NotNull
  protected MergingUpdateQueue getErrorQueue() {
    synchronized (myErrorQueueLock) {
      if (myErrorQueue == null) {
        myErrorQueue = new MergingUpdateQueue("android.error.computation", 200, true, null, this, null,
                                              Alarm.ThreadToUse.POOLED_THREAD);
      }
      return myErrorQueue;
    }
  }


  /**
   * Attaches the given {@link Layer}s to the current design surface.
   */
  public void addLayers(@NotNull ImmutableList<Layer> layers) {
    myLayers = ImmutableList.copyOf(Iterables.concat(myLayers, layers));
  }

  /**
   * Deattaches the given {@link Layer}s to the current design surface
   */
  public void removeLayers(@NotNull ImmutableList<Layer> layers) {
    myLayers = ImmutableList.copyOf((Iterables.filter(myLayers, l -> !layers.contains(l))));
  }

  /**
   * Returns the list of {@link Layer}s attached to this {@link DesignSurface}
   */
  @NotNull
  protected List<Layer> getLayers() {
    return myLayers;
  }

  @Nullable
  public final Interaction createInteractionOnClick(@SwingCoordinate int mouseX, @SwingCoordinate int mouseY) {
    SceneView sceneView = getSceneView(mouseX, mouseY);
    if (sceneView == null) {
      return null;
    }
    return doCreateInteractionOnClick(mouseX, mouseY, sceneView);
  }

  @VisibleForTesting
  @Nullable
  public abstract Interaction doCreateInteractionOnClick(@SwingCoordinate int mouseX, @SwingCoordinate int mouseY, @NotNull SceneView view);

  @Nullable
  public abstract Interaction createInteractionOnDrag(@NotNull SceneComponent draggedSceneComponent, @Nullable SceneComponent primary);

  @NotNull
  public ConfigurationManager getConfigurationManager(@NotNull AndroidFacet facet) {
    return ConfigurationManager.getOrCreateInstance(facet);
  }

  /**
   * Returns all the selectable components in the design surface
<<<<<<< HEAD
   *
=======
>>>>>>> 12e77d2e
   * @return the list of components
   */
  @NotNull
  abstract public List<NlComponent> getSelectableComponents();
}<|MERGE_RESOLUTION|>--- conflicted
+++ resolved
@@ -15,13 +15,10 @@
  */
 package com.android.tools.idea.common.surface;
 
-<<<<<<< HEAD
+import static com.android.tools.adtui.PannableKt.PANNABLE_KEY;
 import static com.android.tools.adtui.ZoomableKt.ZOOMABLE_KEY;
-import static com.android.tools.adtui.PannableKt.PANNABLE_KEY;
 
 import com.android.tools.adtui.Pannable;
-=======
->>>>>>> 12e77d2e
 import com.android.tools.adtui.Zoomable;
 import com.android.tools.adtui.actions.ZoomType;
 import com.android.tools.adtui.common.SwingCoordinate;
@@ -32,7 +29,6 @@
 import com.android.tools.idea.common.error.IssuePanel;
 import com.android.tools.idea.common.error.LintIssueProvider;
 import com.android.tools.idea.common.lint.LintAnnotationsModel;
-<<<<<<< HEAD
 import com.android.tools.idea.common.model.AndroidCoordinate;
 import com.android.tools.idea.common.model.AndroidDpCoordinate;
 import com.android.tools.idea.common.model.Coordinates;
@@ -43,43 +39,23 @@
 import com.android.tools.idea.common.model.NlModel;
 import com.android.tools.idea.common.model.SelectionListener;
 import com.android.tools.idea.common.model.SelectionModel;
-=======
-import com.android.tools.idea.common.model.*;
->>>>>>> 12e77d2e
 import com.android.tools.idea.common.scene.Scene;
 import com.android.tools.idea.common.scene.SceneComponent;
 import com.android.tools.idea.common.scene.SceneManager;
 import com.android.tools.idea.common.type.DefaultDesignerFileType;
 import com.android.tools.idea.common.type.DesignerEditorFileType;
-<<<<<<< HEAD
-=======
-import com.android.tools.idea.concurrent.EdtExecutor;
->>>>>>> 12e77d2e
 import com.android.tools.idea.configurations.Configuration;
 import com.android.tools.idea.configurations.ConfigurationListener;
 import com.android.tools.idea.configurations.ConfigurationManager;
 import com.android.tools.idea.flags.StudioFlags;
 import com.android.tools.idea.ui.designer.EditorDesignSurface;
-<<<<<<< HEAD
 import com.google.common.annotations.VisibleForTesting;
 import com.google.common.collect.ImmutableCollection;
-=======
-import com.android.tools.idea.uibuilder.analytics.NlUsageTracker;
-import com.android.tools.idea.uibuilder.editor.NlPreviewForm;
-import com.android.tools.idea.uibuilder.model.NlComponentHelperKt;
-import com.android.tools.idea.uibuilder.surface.NlDesignSurface;
-import com.android.utils.ImmutableCollectors;
-import com.google.common.annotations.VisibleForTesting;
->>>>>>> 12e77d2e
 import com.google.common.collect.ImmutableList;
 import com.google.common.collect.Iterables;
 import com.google.common.collect.Lists;
 import com.google.common.util.concurrent.ListenableFuture;
-<<<<<<< HEAD
 import com.intellij.ide.util.PsiNavigationSupport;
-=======
-import com.google.wireless.android.sdk.stats.LayoutEditorEvent;
->>>>>>> 12e77d2e
 import com.intellij.openapi.Disposable;
 import com.intellij.openapi.actionSystem.CommonDataKeys;
 import com.intellij.openapi.actionSystem.DataProvider;
@@ -104,7 +80,6 @@
 import com.intellij.util.ui.AsyncProcessIcon;
 import com.intellij.util.ui.UIUtil;
 import com.intellij.util.ui.update.MergingUpdateQueue;
-<<<<<<< HEAD
 import java.awt.AWTEvent;
 import java.awt.Adjustable;
 import java.awt.BorderLayout;
@@ -118,18 +93,6 @@
 import java.awt.event.ComponentEvent;
 import java.awt.event.KeyEvent;
 import java.awt.event.MouseEvent;
-=======
-import org.intellij.lang.annotations.JdkConstants;
-import org.jetbrains.android.facet.AndroidFacet;
-import org.jetbrains.annotations.NonNls;
-import org.jetbrains.annotations.NotNull;
-import org.jetbrains.annotations.Nullable;
-
-import javax.swing.*;
-import javax.swing.plaf.ScrollBarUI;
-import java.awt.*;
-import java.awt.event.*;
->>>>>>> 12e77d2e
 import java.lang.ref.WeakReference;
 import java.util.ArrayList;
 import java.util.Collections;
@@ -137,7 +100,6 @@
 import java.util.List;
 import java.util.concurrent.CompletableFuture;
 import java.util.function.Consumer;
-<<<<<<< HEAD
 import java.util.function.Function;
 import javax.swing.JComponent;
 import javax.swing.JLayeredPane;
@@ -153,15 +115,10 @@
 import org.jetbrains.annotations.NonNls;
 import org.jetbrains.annotations.NotNull;
 import org.jetbrains.annotations.Nullable;
-=======
-
-import static com.android.tools.adtui.ZoomableKt.ZOOMABLE_KEY;
->>>>>>> 12e77d2e
 
 /**
  * A generic design surface for use in a graphical editor.
  */
-<<<<<<< HEAD
 public abstract class DesignSurface extends EditorDesignSurface implements Disposable, DataProvider, Zoomable, Pannable {
 
   public enum State {
@@ -172,9 +129,6 @@
     /** Surface is deactivated and not being displayed. */
     DEACTIVATED
   }
-=======
-public abstract class DesignSurface extends EditorDesignSurface implements Disposable, DataProvider, Zoomable {
->>>>>>> 12e77d2e
   private static final Integer LAYER_PROGRESS = JLayeredPane.POPUP_LAYER + 100;
 
   private final Project myProject;
@@ -262,11 +216,8 @@
 
     setOpaque(true);
     setFocusable(false);
-<<<<<<< HEAD
 
     myAnalyticsManager = new DesignerAnalyticsManager(this);
-=======
->>>>>>> 12e77d2e
 
     // TODO: handle the case when selection are from different NlModels.
     // Manager can be null if the selected component is not part of NlModel. For example, a temporarily NlMode.
@@ -333,10 +284,7 @@
           layoutContent();
           updateScrolledAreaSize();
         }
-<<<<<<< HEAD
         myModelToSceneManagers.values().forEach(it -> it.getScene().needsRebuildList());
-=======
->>>>>>> 12e77d2e
       }
     });
 
@@ -394,29 +342,7 @@
   }
 
   @NotNull
-<<<<<<< HEAD
   public abstract ItemTransferable getSelectionAsTransferable();
-=======
-  public ItemTransferable getSelectionAsTransferable() {
-    NlModel model = getModel();
-
-    ImmutableList<DnDTransferComponent> components =
-      getSelectionModel().getSelection().stream()
-                         .map(component -> {
-                           // TODO: improve this
-                           int w = 0;
-                           int h = 0;
-                           if (this instanceof NlDesignSurface) {
-                             w = NlComponentHelperKt.getW(component);
-                             h = NlComponentHelperKt.getW(component);
-                           }
-                           return new DnDTransferComponent(component.getTagName(), component.getTagDeprecated().getText(), w, h);
-                         })
-                         .collect(
-        ImmutableCollectors.toImmutableList());
-    return new ItemTransferable(new DnDTransferItem(model != null ? model.getId() : 0, components));
-  }
->>>>>>> 12e77d2e
 
   /**
    * @return the primary (first) {@link NlModel} if exist. null otherwise.
@@ -564,11 +490,7 @@
 
     addModelImpl(model);
 
-<<<<<<< HEAD
     return requestRender()
-=======
-    CompletableFuture<Void> future = requestRender()
->>>>>>> 12e77d2e
       .whenCompleteAsync((result, ex) -> {
         reactivateInteractionManager();
         zoomToFit();
@@ -578,28 +500,14 @@
         for (DesignSurfaceListener listener : ImmutableList.copyOf(myListeners)) {
           listener.modelChanged(this, model);
         }
-<<<<<<< HEAD
       }, EdtExecutorService.getInstance());
-=======
-      }, EdtExecutor.INSTANCE);
-
-    if (myIsActive) {
-      model.activate(this);
-    }
-
-    return future;
->>>>>>> 12e77d2e
   }
 
   /**
    * Update the status of {@link InteractionManager}. It will start or stop listening depending on the current layout type.
    */
   private void reactivateInteractionManager() {
-<<<<<<< HEAD
     if (isEditable()) {
-=======
-    if (getLayoutType().isEditable()) {
->>>>>>> 12e77d2e
       myInteractionManager.startListening();
     }
     else {
@@ -729,13 +637,10 @@
     }
   }
 
-<<<<<<< HEAD
   /**
    * Returns the current focused {@link SceneView} that is responsible of responding to mouse and keyboard events, or null <br>
    * if there is no focused {@link SceneView}.
    */
-=======
->>>>>>> 12e77d2e
   @Nullable
   public SceneView getFocusedSceneView() {
     if (myModelToSceneManagers.size() == 1) {
@@ -806,7 +711,6 @@
   @Override
   public boolean zoom(@NotNull ZoomType type) {
     // track user triggered change
-<<<<<<< HEAD
     myAnalyticsManager.trackZoom(type);
     return zoom(type, -1, -1);
   }
@@ -814,26 +718,6 @@
   @Override
   public void setPanning(boolean isPanning) {
     myInteractionManager.setPanning(isPanning);
-=======
-    switch (type) {
-      case ACTUAL:
-        NlUsageTracker.getInstance(this).logAction(LayoutEditorEvent.LayoutEditorEventType.ZOOM_ACTUAL);
-        break;
-      case IN:
-        NlUsageTracker.getInstance(this).logAction(LayoutEditorEvent.LayoutEditorEventType.ZOOM_IN);
-        break;
-      case OUT:
-        NlUsageTracker.getInstance(this).logAction(LayoutEditorEvent.LayoutEditorEventType.ZOOM_OUT);
-        break;
-      case FIT_INTO:
-      case FIT:
-        NlUsageTracker.getInstance(this).logAction(LayoutEditorEvent.LayoutEditorEventType.ZOOM_FIT);
-        break;
-      default:
-    }
-
-    return zoom(type, -1, -1);
->>>>>>> 12e77d2e
   }
 
   /**
@@ -849,17 +733,10 @@
    * @param type Type of zoom to execute
    * @param x    Coordinate where the zoom will be centered
    * @param y    Coordinate where the zoom will be centered
-<<<<<<< HEAD
    * @return True if the scaling was changed, false if this was a noop.
    */
   public boolean zoom(@NotNull ZoomType type, @SwingCoordinate int x, @SwingCoordinate int y) {
     SceneView view = getFocusedSceneView();
-=======
-   * @return     True if the scaling was changed, false if this was a noop.
-   */
-  public boolean zoom(@NotNull ZoomType type, @SwingCoordinate int x, @SwingCoordinate int y) {
-    SceneView view = getCurrentSceneView();
->>>>>>> 12e77d2e
     if (type == ZoomType.IN && (x < 0 || y < 0)
         && view != null && !getSelectionModel().isEmpty()) {
       Scene scene = getScene();
@@ -893,13 +770,6 @@
         break;
       case FIT:
       case FIT_INTO:
-<<<<<<< HEAD
-=======
-        if (getCurrentSceneView() == null) {
-          return false;
-        }
-
->>>>>>> 12e77d2e
         scaled = setScale(getFitScale(type == ZoomType.FIT_INTO));
         myCurrentZoomType = type;
         break;
@@ -963,14 +833,11 @@
   }
 
   @Override
-<<<<<<< HEAD
   public boolean isPanning() {
     return myInteractionManager.isPanning();
   }
 
   @Override
-=======
->>>>>>> 12e77d2e
   public boolean canZoomIn() {
     return getScale() < getMaxScale();
   }
@@ -985,7 +852,6 @@
     return true;
   }
 
-<<<<<<< HEAD
   @Override
   public boolean canZoomToActual() {
     return (myScale > 1 && canZoomOut()) || (myScale < 1 && canZoomIn());
@@ -1001,11 +867,6 @@
    */
   public abstract boolean isResizeAvailable();
 
-=======
-  /** Scroll to the center of a list of given components. Usually the center of the area containing these elements. */
-  public abstract void scrollToCenter(@NotNull List<NlComponent> list);
-
->>>>>>> 12e77d2e
   public void setScrollPosition(@SwingCoordinate int x, @SwingCoordinate int y) {
     setScrollPosition(new Point(x, y));
   }
@@ -1037,15 +898,9 @@
    *
    * @param scale The scale factor. Can be any value but it will be capped between -1 and 10
    *              (value below 0 means zoom to fit)
-<<<<<<< HEAD
    * @return True if the scaling was changed, false if this was a noop.
    */
   public boolean setScale(double scale) {
-=======
-   * @return      True if the scaling was changed, false if this was a noop.
-   */
-  private boolean setScale(double scale) {
->>>>>>> 12e77d2e
     return setScale(scale, -1, -1);
   }
 
@@ -1063,11 +918,7 @@
    *              (value below 0 means zoom to fit)
    * @param x     The X coordinate to center the scale to (in the Viewport's view coordinate system)
    * @param y     The Y coordinate to center the scale to (in the Viewport's view coordinate system)
-<<<<<<< HEAD
    * @return True if the scaling was changed, false if this was a noop.
-=======
-   * @return      True if the scaling was changed, false if this was a noop.
->>>>>>> 12e77d2e
    */
   @VisibleForTesting
   public boolean setScale(double scale, @SwingCoordinate int x, @SwingCoordinate int y) {
@@ -1142,14 +993,11 @@
     return myLayeredPane;
   }
 
-<<<<<<< HEAD
   @NotNull
   public DesignerAnalyticsManager getAnalyticsManager() {
     return myAnalyticsManager;
   }
 
-=======
->>>>>>> 12e77d2e
   protected void notifySelectionListeners(@NotNull List<NlComponent> newSelection) {
     List<DesignSurfaceListener> listeners = Lists.newArrayList(myListeners);
     for (DesignSurfaceListener listener : listeners) {
@@ -1252,24 +1100,16 @@
   }
 
   /**
-<<<<<<< HEAD
    * Return the bounds which SceneView can draw invisible components.<br>
    * The bounds is bigger than the size of SceneView and not overlaps to other SceneViews.
    * <p>
    * component in this bounds, which may be outside the SceneView.
    *
-=======
-   * Return the bounds which SceneView can draw on.
->>>>>>> 12e77d2e
    * @param rectangle The rectangle to receive the dimension. If this is null, a new instance will be created.
    * @see JComponent#getBounds(Rectangle)
    */
   @NotNull
-<<<<<<< HEAD
   public abstract Rectangle getRenderableBoundsForInvisibleComponents(@NotNull SceneView sceneView, @Nullable Rectangle rectangle);
-=======
-  public abstract Rectangle getRenderableBoundsOfSceneView(@NotNull SceneView sceneView, @Nullable Rectangle rectangle);
->>>>>>> 12e77d2e
 
   /**
    * Return the SceneView under the given position
@@ -1447,13 +1287,6 @@
 
       paintBackground(g2d, tlx, tly);
 
-<<<<<<< HEAD
-=======
-      if (getCurrentSceneView() == null) {
-        return;
-      }
-
->>>>>>> 12e77d2e
       Rectangle bounds = myScrollPane.getViewport().getViewRect();
       for (Layer layer : myLayers) {
         if (!layer.isHidden()) {
@@ -1462,11 +1295,7 @@
         }
       }
 
-<<<<<<< HEAD
       if (!isEditable()) {
-=======
-      if (!getLayoutType().isEditable()) {
->>>>>>> 12e77d2e
         return;
       }
 
@@ -1760,11 +1589,7 @@
 
   @Override
   public Object getData(@NotNull @NonNls String dataId) {
-<<<<<<< HEAD
     if (ZOOMABLE_KEY.is(dataId) || PANNABLE_KEY.is(dataId)) {
-=======
-    if (ZOOMABLE_KEY.is(dataId)) {
->>>>>>> 12e77d2e
       return this;
     }
     if (PlatformDataKeys.FILE_EDITOR.is(dataId)) {
@@ -1894,10 +1719,7 @@
 
   /**
    * Returns all the selectable components in the design surface
-<<<<<<< HEAD
    *
-=======
->>>>>>> 12e77d2e
    * @return the list of components
    */
   @NotNull
