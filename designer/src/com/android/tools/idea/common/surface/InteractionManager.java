--- conflicted
+++ resolved
@@ -17,15 +17,8 @@
 
 import static java.awt.event.MouseWheelEvent.WHEEL_UNIT_SCROLL;
 
-import com.android.SdkConstants;
 import com.android.tools.adtui.common.AdtUiUtils;
-<<<<<<< HEAD
-import com.android.tools.idea.uibuilder.analytics.NlAnalyticsManager;
-import com.android.tools.idea.uibuilder.handlers.constraint.ConstraintLayoutGuidelineHandler;
-import com.android.tools.idea.uibuilder.surface.NlDesignSurface;
-=======
 import com.android.tools.idea.uibuilder.surface.PanInteraction;
->>>>>>> c50c8b87
 import com.google.common.annotations.VisibleForTesting;
 import com.android.tools.adtui.actions.ZoomType;
 import com.android.tools.adtui.common.SwingCoordinate;
@@ -906,34 +899,6 @@
           event.reject();
         }
       }
-<<<<<<< HEAD
-
-      logFinishDropInteraction(components);
-
-      dragged.clear();
-      dragged.addAll(components);
-      return insertType;
-=======
->>>>>>> c50c8b87
-    }
-
-    private void logFinishDropInteraction(@NotNull List<NlComponent> components) {
-      DesignSurface surface = getSurface();
-      if (!(surface instanceof NlDesignSurface)) {
-        return;
-      }
-
-      NlAnalyticsManager manager = (NlAnalyticsManager)surface.getAnalyticsManager();
-      components.forEach( component -> {
-        if (SdkConstants.CLASS_CONSTRAINT_LAYOUT_GUIDELINE.isEquals(component.getTagName())) {
-          if (ConstraintLayoutGuidelineHandler.isVertical(component)) {
-            manager.trackAddVerticalGuideline();
-          }
-          else {
-            manager.trackAddHorizontalGuideline();
-          }
-        }
-      });
     }
 
     // --- Implements ActionListener ----
