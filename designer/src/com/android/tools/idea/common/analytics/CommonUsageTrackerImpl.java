/*
 * Copyright (C) 2019 The Android Open Source Project
 *
 * Licensed under the Apache License, Version 2.0 (the "License");
 * you may not use this file except in compliance with the License.
 * You may obtain a copy of the License at
 *
 *      http://www.apache.org/licenses/LICENSE-2.0
 *
 * Unless required by applicable law or agreed to in writing, software
 * distributed under the License is distributed on an "AS IS" BASIS,
 * WITHOUT WARRANTIES OR CONDITIONS OF ANY KIND, either express or implied.
 * See the License for the specific language governing permissions and
 * limitations under the License.
 */
package com.android.tools.idea.common.analytics;

import com.android.sdklib.devices.Device;
import com.android.sdklib.devices.State;
import com.android.tools.analytics.UsageTracker;
import com.android.tools.idea.common.surface.DesignSurface;
import com.android.tools.idea.configurations.Configuration;
import com.android.tools.idea.configurations.ConfigurationManager;
import com.android.tools.idea.rendering.RenderContext;
import com.android.tools.idea.rendering.RenderErrorModelFactory;
import com.android.tools.idea.rendering.RenderResult;
import com.android.tools.idea.rendering.errors.ui.RenderErrorModel;
import com.google.common.annotations.VisibleForTesting;
import com.google.wireless.android.sdk.stats.AndroidStudioEvent;
import com.google.wireless.android.sdk.stats.LayoutEditorEvent;
import com.google.wireless.android.sdk.stats.LayoutEditorRenderResult;
import com.google.wireless.android.sdk.stats.LayoutEditorState;
import com.intellij.lang.annotation.HighlightSeverity;
import com.intellij.openapi.util.SystemInfo;
import com.intellij.util.ui.UIUtil;
import java.lang.ref.WeakReference;
import java.util.Random;
import java.util.concurrent.Executor;
import java.util.concurrent.RejectedExecutionException;
import java.util.function.Consumer;
import java.util.stream.Stream;
import org.jetbrains.annotations.NotNull;
import org.jetbrains.annotations.Nullable;

/**
 * Manages anonymous stats logging for design tools. No stats will be logged if global stats logging is disabled (see {@link UsageTracker}).
 */
public class CommonUsageTrackerImpl implements CommonUsageTracker {
  private static final Random sRandom = new Random();
<<<<<<< HEAD
=======

  /**
   * We don't use the auto-generated id to log user's custom avd. All custom AVDs are tracked as a device which has "_custom_avd" id.
   */
  private static final String CUSTOM_AVD_ID = "_custom_avd";
>>>>>>> b5f40ffd

  private final Executor myExecutor;
  private final WeakReference<DesignSurface<?>> myDesignSurfaceRef;
  private final Consumer<AndroidStudioEvent.Builder> myEventLogger;

  public CommonUsageTrackerImpl(@NotNull Executor executor,
                                @Nullable DesignSurface<?> surface,
                                @NotNull Consumer<AndroidStudioEvent.Builder> eventLogger) {
    myExecutor = executor;
    myDesignSurfaceRef = new WeakReference<>(surface);
    myEventLogger = eventLogger;
  }

  /**
   * Generates a {@link LayoutEditorState} containing all the state of the design editor from the given {@link DesignSurface}.
   */
  @NotNull
  static LayoutEditorState getState(@Nullable DesignSurface<?> surface) {
    LayoutEditorState.Builder builder = LayoutEditorState.newBuilder();
    if (surface == null) {
      return builder.build();
    }

    double scale = surface.getScale();
    if (SystemInfo.isMac && UIUtil.isRetina()) {
      scale *= 2;
    }
    // TODO(b/136258816): Update metrics to log multiple configurations
    Configuration configuration = surface.getConfiguration();
    if (configuration != null) {
      State deviceState = configuration.getDeviceState();

      if (deviceState != null) {
        switch (deviceState.getOrientation()) {
          case PORTRAIT:
            builder.setConfigOrientation(LayoutEditorState.Orientation.PORTRAIT);
            break;
          case LANDSCAPE:
            builder.setConfigOrientation(LayoutEditorState.Orientation.LANDSCAPE);
            break;
          case SQUARE:
            // SQUARE is not supported
        }
      }

      if (configuration.getTarget() != null) {
        builder.setConfigApiLevel(configuration.getTarget().getVersion().getApiString());
      }
    }

    if (scale >= 0) {
      builder.setConfigZoomLevel((int)(scale * 100));
    }

    return builder.setType(surface.getAnalyticsManager().getLayoutType())
      .setMode(surface.getAnalyticsManager().getEditorMode())
      .setSurfaces(surface.getAnalyticsManager().getSurfaceType())
      .build();
  }

  /**
   * Returns whether an event should be logged given a percentage of times we want to log it.
   */
  @VisibleForTesting
  boolean shouldLog(int percentage) {
    return sRandom.nextInt(100) >= 100 - percentage - 1;
  }

  @Override
  public void logStudioEvent(@NotNull LayoutEditorEvent.LayoutEditorEventType eventType,
                             @Nullable Consumer<LayoutEditorEvent.Builder> consumer) {
    try {
      myExecutor.execute(() -> {
        LayoutEditorEvent.Builder builder = LayoutEditorEvent.newBuilder()
          .setType(eventType)
          .setState(getState(myDesignSurfaceRef.get()));
        if (consumer != null) {
          consumer.accept(builder);
        }

        AndroidStudioEvent.Builder studioEvent = AndroidStudioEvent.newBuilder()
          .setCategory(AndroidStudioEvent.EventCategory.LAYOUT_EDITOR)
          .setKind(AndroidStudioEvent.EventKind.LAYOUT_EDITOR_EVENT)
          .setLayoutEditorEvent(builder.build());

        // Add application id if available
        CommonUsageTrackerKt.setApplicationId(studioEvent, myDesignSurfaceRef.get());

        myEventLogger.accept(studioEvent);
      });
    }
    catch (RejectedExecutionException e) {
      // We are hitting the throttling limit
    }
  }

  @Override
  public void logAction(@NotNull LayoutEditorEvent.LayoutEditorEventType eventType) {
    assert !LayoutEditorEvent.LayoutEditorEventType.RENDER.equals(eventType) : "RENDER actions should be logged through logRenderResult";
    // TODO: move the assertions below to somewhere in uibuilder.analytics module.
    assert !LayoutEditorEvent.LayoutEditorEventType.DROP_VIEW_FROM_PALETTE.equals(eventType)
      : "DROP_VIEW_FROM_PALETTE actions should be logged through logDropFromPalette";
    assert !LayoutEditorEvent.LayoutEditorEventType.ATTRIBUTE_CHANGE.equals(eventType)
      : "DROP_VIEW_FROM_PALETTE actions should be logged through logPropertyChange";
    assert !LayoutEditorEvent.LayoutEditorEventType.FAVORITE_CHANGE.equals(eventType)
      : "FAVORITE_CHANGE actions should be logged through logFavoritesChange";

    logStudioEvent(eventType, null);
  }

  @Override
  public void logRenderResult(@Nullable LayoutEditorRenderResult.Trigger trigger,
                              @NotNull RenderResult result,
                              @NotNull RenderResultType type) {
    // Renders are a quite common event so we sample them
    if (!shouldLog(type.getLogPercent())) {
      return;
    }

    logStudioEvent(type.getLoggingType(), (event) -> {
      LayoutEditorRenderResult.Builder builder = LayoutEditorRenderResult.newBuilder()
        .setResultCode(result.getRenderResult().getStatus().ordinal())
        .setTotalRenderTimeMs(type.getDurationProvider().apply(result));

      if (trigger != null) {
        builder.setTrigger(trigger);
      }

      builder.setComponentCount((int)result.getRootViews().stream()
        .flatMap(s -> Stream.concat(s.getChildren().stream(), Stream.of(s)))
        .count());

      RenderErrorModel errorModel = RenderErrorModelFactory.createErrorModel(myDesignSurfaceRef.get(), result, null);
      builder.setTotalIssueCount(errorModel.getIssues().size());
      if (!errorModel.getIssues().isEmpty()) {
        int errorCount = 0;
        int fidelityWarningCount = 0;
        for (RenderErrorModel.Issue issue : errorModel.getIssues()) {
          if (HighlightSeverity.ERROR.getName().equals(issue.getSeverity().getName())) {
            errorCount++;
          }
          else if (issue.getSummary().startsWith("Layout fid")) {
            fidelityWarningCount++;
          }
        }

        builder
          .setErrorCount(errorCount)
          .setFidelityWarningCount(fidelityWarningCount);
      }
      RenderContext context = result.getRenderContext();
      if (context != null) {
        Device device = context.getConfiguration().getDevice();
        if (device != null) {
          if (ConfigurationManager.isAvdDevice(device)) {
            builder.setDeviceId(CUSTOM_AVD_ID);
          }
          else {
            builder.setDeviceId(device.getId());
          }
        }
      }
      event.setRenderResult(builder.build());
    });
  }
}<|MERGE_RESOLUTION|>--- conflicted
+++ resolved
@@ -47,14 +47,11 @@
  */
 public class CommonUsageTrackerImpl implements CommonUsageTracker {
   private static final Random sRandom = new Random();
-<<<<<<< HEAD
-=======
 
   /**
    * We don't use the auto-generated id to log user's custom avd. All custom AVDs are tracked as a device which has "_custom_avd" id.
    */
   private static final String CUSTOM_AVD_ID = "_custom_avd";
->>>>>>> b5f40ffd
 
   private final Executor myExecutor;
   private final WeakReference<DesignSurface<?>> myDesignSurfaceRef;
