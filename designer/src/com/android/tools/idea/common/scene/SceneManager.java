--- conflicted
+++ resolved
@@ -167,13 +167,6 @@
   @Override
   public void dispose() {
     deactivate(this);
-    for (SceneView sceneView : getSceneViews()) {
-<<<<<<< HEAD
-      myDesignSurface.removeSceneView(sceneView);
-=======
-      sceneView.dispose();
->>>>>>> cdc83e4e
-    }
   }
 
   /**
