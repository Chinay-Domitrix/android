--- conflicted
+++ resolved
@@ -84,11 +84,7 @@
   // Even though isPureTextEditor is meant to be persistent this editor delegates keeping the state persistent to the clients
   var isPureTextEditor: Boolean = true
     set(value) {
-<<<<<<< HEAD
-      toolbarComponent?.isVisible = !value
-=======
       toolbarComponent?.isVisible = !isShowFloatingToolbar && !value
->>>>>>> b5f40ffd
       if (value) {
         setPureTextEditorVisibility()
         setEditorLayout(Layout.SHOW_EDITOR)
