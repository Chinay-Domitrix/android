--- conflicted
+++ resolved
@@ -25,10 +25,7 @@
 import com.android.tools.idea.IdeInfo;
 import com.android.tools.idea.actions.DesignerDataKeys;
 import com.android.tools.idea.common.error.IssuePanelSplitter;
-<<<<<<< HEAD
-=======
 import com.android.tools.idea.common.lint.ModelLintIssueAnnotator;
->>>>>>> b5f40ffd
 import com.android.tools.idea.common.model.NlComponent;
 import com.android.tools.idea.common.model.NlModel;
 import com.android.tools.idea.common.surface.DesignSurface;
@@ -107,14 +104,10 @@
   @NotNull private final DesignerEditor myEditor;
   @NotNull private final Project myProject;
   @NotNull private final VirtualFile myFile;
-<<<<<<< HEAD
-  @NotNull private final DesignSurface mySurface;
-=======
   @NotNull private final DesignSurface<?> mySurface;
   @NotNull private final Map<LayoutlibSceneManager, RenderListener> mySceneManagerToRenderListeners = new HashMap<>();
 
   @NotNull private final ModelLintIssueAnnotator myModelLintIssueAnnotator;
->>>>>>> b5f40ffd
   @NotNull private final Consumer<NlComponent> myComponentRegistrar;
   @NotNull private final ModelProvider myModelProvider;
   @NotNull private final MyContentPanel myContentPanel;
@@ -166,20 +159,12 @@
    * @param defaultEditorPanelState default {@link State] to initialize the panel to.
    */
   public DesignerEditorPanel(@NotNull DesignerEditor editor, @NotNull Project project, @NotNull VirtualFile file,
-<<<<<<< HEAD
-                             @NotNull WorkBench<DesignSurface> workBench, @NotNull Function<DesignerEditorPanel, DesignSurface> surface,
-                             @NotNull Consumer<NlComponent> componentConsumer,
-                             @NotNull ModelProvider modelProvider,
-                             @NotNull Function<AndroidFacet, List<ToolWindowDefinition<DesignSurface>>> toolWindowDefinitions,
-                             @Nullable BiFunction<? super DesignSurface, ? super NlModel, JComponent> bottomModelComponent,
-=======
                              @NotNull WorkBench<DesignSurface<?>> workBench,
                              @NotNull Function<DesignerEditorPanel, DesignSurface<?>> surface,
                              @NotNull Consumer<NlComponent> componentConsumer,
                              @NotNull ModelProvider modelProvider,
                              @NotNull Function<AndroidFacet, List<ToolWindowDefinition<DesignSurface<?>>>> toolWindowDefinitions,
                              @Nullable BiFunction<? super DesignSurface<?>, ? super NlModel, JComponent> bottomModelComponent,
->>>>>>> b5f40ffd
                              @NotNull State defaultEditorPanelState) {
     super(new BorderLayout());
     myEditor = editor;
@@ -190,24 +175,11 @@
     myContentPanel = new MyContentPanel();
     mySurface = surface.apply(this);
     Disposer.register(this, mySurface);
-<<<<<<< HEAD
-=======
     myModelLintIssueAnnotator = new ModelLintIssueAnnotator(mySurface);
->>>>>>> b5f40ffd
     myComponentRegistrar = componentConsumer;
     myModelProvider = modelProvider;
 
     myAccessoryPanel = mySurface.getAccessoryPanel();
-<<<<<<< HEAD
-=======
-
-    JComponent toolbar = createSurfaceToolbar(mySurface);
-    JPanel toolbarAndNotification = new JPanel();
-    toolbarAndNotification.setLayout(new BorderLayout());
-    toolbarAndNotification.add(toolbar, BorderLayout.NORTH);
-    toolbarAndNotification.add(myNotificationPanel, BorderLayout.SOUTH);
-    myContentPanel.add(toolbarAndNotification, BorderLayout.NORTH);
->>>>>>> b5f40ffd
 
     JComponent toolbar = createSurfaceToolbar(mySurface);
     JPanel toolbarAndNotification = new JPanel();
@@ -279,15 +251,9 @@
   }
 
   public DesignerEditorPanel(@NotNull DesignerEditor editor, @NotNull Project project, @NotNull VirtualFile file,
-<<<<<<< HEAD
-                             @NotNull WorkBench<DesignSurface> workBench, @NotNull Function<DesignerEditorPanel, DesignSurface> surface,
-                             @NotNull Consumer<NlComponent> componentRegistrar,
-                             @NotNull Function<AndroidFacet, List<ToolWindowDefinition<DesignSurface>>> toolWindowDefinitions,
-=======
                              @NotNull WorkBench<DesignSurface<?>> workBench, @NotNull Function<DesignerEditorPanel, DesignSurface<?>> surface,
                              @NotNull Consumer<NlComponent> componentRegistrar,
                              @NotNull Function<AndroidFacet, List<ToolWindowDefinition<DesignSurface<?>>>> toolWindowDefinitions,
->>>>>>> b5f40ffd
                              @NotNull State defaultState) {
     this(editor, project, file, workBench, surface, componentRegistrar,
          ModelProvider.defaultModelProvider, toolWindowDefinitions, null, defaultState);
