--- conflicted
+++ resolved
@@ -91,14 +91,9 @@
     TextEditor textEditor = (TextEditor)TextEditorProvider.getInstance().createEditor(project, file);
     addCaretListener(textEditor, designEditor);
     editorPanel.getSurface().setFileEditorDelegate(textEditor);
-<<<<<<< HEAD
-    FileEditor splitEditor = new DesignToolsSplitEditor(textEditor, designEditor, "Design", project);
-    editorPanel.getWorkBench().setFileEditor(splitEditor);
-=======
     DesignToolsSplitEditor splitEditor = new DesignToolsSplitEditor(textEditor, designEditor, "Design", project);
     editorPanel.getWorkBench().setFileEditor(splitEditor);
     DataManager.registerDataProvider(editorPanel, splitEditor);
->>>>>>> bd07c1f4
     return splitEditor;
   }
 
