/*
 * Copyright (C) 2017 The Android Open Source Project
 *
 * Licensed under the Apache License, Version 2.0 (the "License");
 * you may not use this file except in compliance with the License.
 * You may obtain a copy of the License at
 *
 *      http://www.apache.org/licenses/LICENSE-2.0
 *
 * Unless required by applicable law or agreed to in writing, software
 * distributed under the License is distributed on an "AS IS" BASIS,
 * WITHOUT WARRANTIES OR CONDITIONS OF ANY KIND, either express or implied.
 * See the License for the specific language governing permissions and
 * limitations under the License.
 */
package com.android.tools.idea.common.property.editors

import com.android.tools.idea.common.property.NlProperty
import com.intellij.ide.ui.LafManager
import com.intellij.ide.ui.LafManagerListener
import com.intellij.openapi.application.ApplicationManager
import com.intellij.util.messages.MessageBus

/**
 * Facility for providing [NlComponentEditor]s for [NlProperty]s.
 */
abstract class PropertyEditors(messageBus: MessageBus) : LafManagerListener {
  init {
    val app = ApplicationManager.getApplication()
    if (!app.isHeadlessEnvironment) {
      @Suppress("LeakingThis")
      messageBus.connect().subscribe(LafManagerListener.TOPIC, this)
    }
  }

  protected abstract fun resetCachedEditors()

  abstract fun create(property: NlProperty): NlComponentEditor

  final override fun lookAndFeelChanged(source: LafManager) = resetCachedEditors()
<<<<<<< HEAD

  // Implementation of ProjectComponent lifecycle. Mark all of them as final to avoid children injecting behaviour here
  // that can affect the project startup performance.
  final override fun projectOpened() {}
  final override fun projectClosed() {}
  final override fun initComponent() = LafManager.getInstance().addLafManagerListener(this, this)
  final override fun dispose() {}
=======
>>>>>>> f305d7b8
}<|MERGE_RESOLUTION|>--- conflicted
+++ resolved
@@ -38,14 +38,4 @@
   abstract fun create(property: NlProperty): NlComponentEditor
 
   final override fun lookAndFeelChanged(source: LafManager) = resetCachedEditors()
-<<<<<<< HEAD
-
-  // Implementation of ProjectComponent lifecycle. Mark all of them as final to avoid children injecting behaviour here
-  // that can affect the project startup performance.
-  final override fun projectOpened() {}
-  final override fun projectClosed() {}
-  final override fun initComponent() = LafManager.getInstance().addLafManagerListener(this, this)
-  final override fun dispose() {}
-=======
->>>>>>> f305d7b8
 }