--- conflicted
+++ resolved
@@ -47,10 +47,6 @@
 import com.android.tools.idea.util.ListenerCollection;
 import com.google.common.annotations.VisibleForTesting;
 import com.google.common.collect.ImmutableList;
-<<<<<<< HEAD
-import com.google.common.collect.Maps;
-=======
->>>>>>> bd07c1f4
 import com.google.common.collect.Multimap;
 import com.google.common.collect.Sets;
 import com.intellij.openapi.Disposable;
@@ -101,11 +97,7 @@
 
   public static final int DELAY_AFTER_TYPING_MS = 250;
 
-<<<<<<< HEAD
-  private static final boolean CHECK_MODEL_INTEGRITY = false;
-=======
   static final boolean CHECK_MODEL_INTEGRITY = false;
->>>>>>> bd07c1f4
   private final Set<String> myPendingIds = new HashSet<String>();
 
   @NotNull private final AndroidFacet myFacet;
@@ -529,333 +521,6 @@
     List<TagSnapshotTreeNode> getChildren();
   }
 
-<<<<<<< HEAD
-  /**
-   * Synchronizes a {@linkplain NlModel} such that the component hierarchy
-   * is up to date wrt tag snapshots etc. Crucially, it attempts to preserve
-   * component hierarchy (since XmlTags may sometimes not survive a PSI reparse, but we
-   * want the {@linkplain NlComponent} instances to keep the same instances across these
-   * edits such that for example the selection (a set of {@link NlComponent} instances)
-   * are preserved.
-   */
-  private static class ModelUpdater {
-    private final NlModel myModel;
-    private final Map<XmlTag, NlComponent> myTagToComponentMap = Maps.newIdentityHashMap();
-    private final Map<NlComponent, XmlTag> myComponentToTagMap = Maps.newIdentityHashMap();
-    /**
-     * Map from snapshots in the old component map to the corresponding components
-     */
-    protected final Map<TagSnapshot, NlComponent> mySnapshotToComponent = Maps.newIdentityHashMap();
-    /**
-     * Map from tags in the view render tree to the corresponding snapshots
-     */
-    private final Map<XmlTag, TagSnapshot> myTagToSnapshot = Maps.newHashMap();
-
-    public ModelUpdater(@NotNull NlModel model) {
-      myModel = model;
-    }
-
-    private void recordComponentMapping(@NotNull XmlTag tag, @NotNull NlComponent component) {
-      // Is the component already registered to some other tag?
-      XmlTag prevTag = myComponentToTagMap.get(component);
-      if (prevTag != null) {
-        // Yes. Unregister it.
-        myTagToComponentMap.remove(prevTag);
-      }
-
-      myComponentToTagMap.put(component, tag);
-      myTagToComponentMap.put(tag, component);
-    }
-
-    /**
-     * Update the component hierarchy associated with this {@link NlModel} such
-     * that the associated component list correctly reflects the latest versions of the
-     * XML PSI file, the given tag snapshot and {@link TagSnapshotTreeNode} hierarchy
-     */
-    @VisibleForTesting
-    public void update(@Nullable XmlTag newRoot, @NotNull List<TagSnapshotTreeNode> roots) {
-      if (newRoot == null) {
-        myModel.myRootComponent = null;
-        return;
-      }
-
-      // Make sure the root is valid during these operation.
-      myModel.myRootComponent = ApplicationManager.getApplication().runReadAction((Computable<NlComponent>)() -> {
-        if (!newRoot.isValid()) {
-          return null;
-        }
-
-        // Next find the snapshots corresponding to the missing components.
-        // We have to search among the view infos in the new components.
-        for (TagSnapshotTreeNode root : roots) {
-          gatherTagsAndSnapshots(root, myTagToSnapshot);
-        }
-
-        // Ensure that all XmlTags in the new XmlFile contents map to a corresponding component
-        // form the old map
-        mapOldToNew(newRoot);
-
-        for (Map.Entry<XmlTag, NlComponent> entry : myTagToComponentMap.entrySet()) {
-          XmlTag tag = entry.getKey();
-          NlComponent component = entry.getValue();
-          if (!component.getTagName().equals(tag.getName())) {
-            // One or more incompatible changes: PSI nodes have been reused unpredictably
-            // so completely recompute the hierarchy
-            myTagToComponentMap.clear();
-            myComponentToTagMap.clear();
-            break;
-          }
-        }
-
-        // Build up the new component tree
-        return createTree(newRoot);
-      });
-
-      // Wipe out state in older components to make sure on reuse we don't accidentally inherit old
-      // data
-      for (NlComponent component : myTagToComponentMap.values()) {
-        component.setSnapshot(null);
-      }
-
-      // Update the components' snapshots
-      for (TagSnapshotTreeNode root : roots) {
-        updateHierarchy(root);
-      }
-    }
-
-    private void mapOldToNew(@NotNull XmlTag newRootTag) {
-      ApplicationManager.getApplication().assertReadAccessAllowed();
-
-      // First build up a new component tree to reflect the latest XmlFile hierarchy.
-      // If there have been no structural changes, these map 1-1 from the previous hierarchy.
-      // We first attempt to do it based on the XmlTags:
-      //  (1) record a map from XmlTag to NlComponent in the previous component list
-      for (NlComponent component : myModel.getComponents()) {
-        gatherTagsAndSnapshots(component);
-      }
-
-      // Look for any NlComponents no longer present in the new set
-      List<XmlTag> missing = new ArrayList<>();
-      Set<XmlTag> remaining = Sets.newIdentityHashSet();
-      remaining.addAll(myTagToComponentMap.keySet());
-      checkMissing(newRootTag, remaining, missing);
-
-      // If we've just removed a component, there will be no missing tags; we
-      // can build the new/updated component hierarchy directly from the old
-      // NlComponent instances
-      if (missing.isEmpty()) {
-        return;
-      }
-
-      // If we've just added a component, there will be no remaining tags from
-      // old component instances. In this case all components should be new
-      // instances
-      if (remaining.isEmpty()) {
-        return;
-      }
-
-      // Try to map more component instances from old to new.
-      // We will do this via multiple heuristics:
-      //   - mapping id's
-      //   - looking at all component attributes (e.g. snapshots)
-
-      // First check by id.
-      // Note: We can't use XmlTag#getAttribute on the old component hierarchy;
-      // those elements may not be valid and PSI will throw exceptions if we
-      // attempt to access them.
-      Map<String, NlComponent> oldIds = Maps.newHashMap();
-      for (Map.Entry<TagSnapshot, NlComponent> entry : mySnapshotToComponent.entrySet()) {
-        TagSnapshot snapshot = entry.getKey();
-        if (snapshot != null) {
-          String id = snapshot.getAttribute(ATTR_ID, ANDROID_URI);
-          if (id != null) {
-            oldIds.put(id, entry.getValue());
-          }
-        }
-      }
-      ListIterator<XmlTag> missingIterator = missing.listIterator();
-      while (missingIterator.hasNext()) {
-        XmlTag tag = missingIterator.next();
-        String id = tag.getAttributeValue(ATTR_ID, ANDROID_URI);
-        if (id != null) {
-          // TODO: Consider unifying @+id/ and @id/ references here
-          // (though it's unlikely for this to change across component
-          // synchronization operations)
-          NlComponent component = oldIds.get(id);
-          if (component != null) {
-            recordComponentMapping(tag, component);
-            remaining.remove(component.getTagDeprecated());
-            missingIterator.remove();
-          }
-        }
-      }
-
-      if (missing.isEmpty() || remaining.isEmpty()) {
-        // We've now resolved everything
-        return;
-      }
-
-      // Next attempt to correlate components based on tag snapshots
-
-      // First compute fingerprints of the old components
-      Multimap<Long, TagSnapshot> snapshotIds = ArrayListMultimap.create();
-      for (XmlTag old : remaining) {
-        NlComponent component = myTagToComponentMap.get(old);
-        if (component != null) { // this *should* be the case
-          TagSnapshot snapshot = component.getSnapshot();
-          if (snapshot != null) {
-            snapshotIds.put(snapshot.getSignature(), snapshot);
-          }
-        }
-      }
-
-      // Note that we're using a multimap rather than a map for these keys,
-      // so if you have the same exact element and attributes multiple times,
-      // they'll be found and matched in the same order. (This works because
-      // we're also tracking the missing xml tags in iteration order by using a
-      // list instead of a set.)
-      missingIterator = missing.listIterator();
-      while (missingIterator.hasNext()) {
-        XmlTag tag = missingIterator.next();
-        TagSnapshot snapshot = myTagToSnapshot.get(tag);
-        if (snapshot != null) {
-          long signature = snapshot.getSignature();
-          Collection<TagSnapshot> snapshots = snapshotIds.get(signature);
-          if (!snapshots.isEmpty()) {
-            TagSnapshot first = snapshots.iterator().next();
-            NlComponent component = mySnapshotToComponent.get(first);
-            if (component != null) {
-              recordComponentMapping(tag, component);
-              remaining.remove(component.getTagDeprecated());
-              missingIterator.remove();
-            }
-          }
-        }
-      }
-
-      // Finally, if there's just a single tag in question, it might have been
-      // that we changed an attribute of a tag (so the fingerprint no longer matches).
-      // If the tag name is identical, we'll go ahead.
-      if (missing.size() == 1 && remaining.size() == 1) {
-        XmlTag oldTag = remaining.iterator().next();
-        NlComponent component = myTagToComponentMap.get(oldTag);
-        if (component != null) {
-          XmlTag newTag = missing.get(0);
-          TagSnapshot snapshot = component.getSnapshot();
-          if (snapshot != null) {
-            if (snapshot.tagName.equals(newTag.getName())) {
-              recordComponentMapping(newTag, component);
-            }
-          }
-        }
-      }
-    }
-
-    /**
-     * Processes through the XML tag hierarchy recursively, and checks
-     * whether the tag is in the remaining set, and if so removes it,
-     * otherwise adds it to the missing set.
-     */
-    private static void checkMissing(XmlTag tag, Set<XmlTag> remaining, List<XmlTag> missing) {
-
-      boolean found = remaining.remove(tag);
-      if (!found) {
-        missing.add(tag);
-      }
-      for (XmlTag child : tag.getSubTags()) {
-        checkMissing(child, remaining, missing);
-      }
-    }
-
-    private void gatherTagsAndSnapshots(@NotNull NlComponent component) {
-      XmlTag tag = component.getTagDeprecated();
-
-      recordComponentMapping(tag, component);
-      mySnapshotToComponent.put(component.getSnapshot(), component);
-
-      for (NlComponent child : component.getChildren()) {
-        gatherTagsAndSnapshots(child);
-      }
-    }
-
-    private static void gatherTagsAndSnapshots(@NotNull TagSnapshotTreeNode node, @NotNull Map<XmlTag, TagSnapshot> map) {
-      TagSnapshot snapshot = node.getTagSnapshot();
-      if (snapshot != null) {
-        map.put(snapshot.tag, snapshot);
-      }
-
-      for (TagSnapshotTreeNode child : node.getChildren()) {
-        gatherTagsAndSnapshots(child, map);
-      }
-    }
-
-    @NotNull
-    private NlComponent createTree(@NotNull XmlTag tag) {
-      NlComponent component = myTagToComponentMap.get(tag);
-      if (component == null) {
-        // New component: tag didn't exist in the previous component hierarchy,
-        // and no similar tag was found
-        component = myModel.createComponent(tag);
-        recordComponentMapping(tag, component);
-      }
-
-      XmlTag[] subTags = tag.getSubTags();
-      if (subTags.length > 0) {
-        if (CHECK_MODEL_INTEGRITY) {
-          Set<NlComponent> seen = new HashSet<NlComponent>();
-          Set<XmlTag> seenTags = new HashSet<XmlTag>();
-          for (XmlTag t : subTags) {
-            if (seenTags.contains(t)) {
-              assert false : t;
-            }
-            seenTags.add(t);
-            NlComponent registeredComponent = myTagToComponentMap.get(t);
-            if (registeredComponent != null) {
-              if (seen.contains(registeredComponent)) {
-                assert false : registeredComponent;
-              }
-              seen.add(registeredComponent);
-            }
-          }
-        }
-
-        List<NlComponent> children = new ArrayList<>(subTags.length);
-        for (XmlTag subtag : subTags) {
-          NlComponent child = createTree(subtag);
-          children.add(child);
-        }
-        component.setChildren(children);
-      }
-      else {
-        component.setChildren(null);
-      }
-
-      return component;
-    }
-
-    private void updateHierarchy(@NotNull TagSnapshotTreeNode node) {
-      TagSnapshot snapshot = node.getTagSnapshot();
-      NlComponent component;
-      if (snapshot != null) {
-        component = mySnapshotToComponent.get(snapshot);
-        if (component == null) {
-          component = myTagToComponentMap.get(snapshot.tag);
-        }
-
-        if (component != null) {
-          component.setSnapshot(snapshot);
-          assert snapshot.tag != null;
-          component.setTag(snapshot.tag);
-        }
-      }
-      for (TagSnapshotTreeNode child : node.getChildren()) {
-        updateHierarchy(child);
-      }
-    }
-  }
-
-=======
->>>>>>> bd07c1f4
   @NotNull
   public ImmutableList<NlComponent> findByOffset(int offset) {
     XmlTag tag = PsiTreeUtil.findElementOfClassAtOffset(getFile(), offset, XmlTag.class, false);
