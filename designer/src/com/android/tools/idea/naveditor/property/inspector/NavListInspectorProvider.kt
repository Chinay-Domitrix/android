--- conflicted
+++ resolved
@@ -16,10 +16,6 @@
 package com.android.tools.idea.naveditor.property.inspector
 
 import com.android.annotations.VisibleForTesting
-<<<<<<< HEAD
-=======
-import com.android.ide.common.resources.ResourceResolver
->>>>>>> ae31a6be
 import com.android.tools.adtui.common.ColoredIconGenerator
 import com.android.tools.idea.common.model.NlComponent
 import com.android.tools.idea.common.property.NlProperty
@@ -27,10 +23,7 @@
 import com.android.tools.idea.common.property.inspector.InspectorComponent
 import com.android.tools.idea.common.property.inspector.InspectorPanel
 import com.android.tools.idea.common.property.inspector.InspectorProvider
-<<<<<<< HEAD
 import com.android.tools.idea.common.surface.DesignSurface
-=======
->>>>>>> ae31a6be
 import com.android.tools.idea.naveditor.property.ListProperty
 import com.android.tools.idea.naveditor.property.NavPropertiesManager
 import com.android.tools.idea.naveditor.surface.NavDesignSurface
@@ -238,14 +231,8 @@
             shortcutSet = CustomShortcutSet(KeyStroke.getKeyStroke(VK_ENTER, 0))
           }
 
-<<<<<<< HEAD
-          override fun actionPerformed(e: AnActionEvent?) {
+          override fun actionPerformed(e: AnActionEvent) {
             addItem(items[0], components, surface)
-=======
-          override fun actionPerformed(e: AnActionEvent) {
-            provider.addItem(items[0], components, markerProperties[0].resolver)
-            refresh()
->>>>>>> ae31a6be
           }
         })
         actions.add(Separator.getInstance())
