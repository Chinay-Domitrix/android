--- conflicted
+++ resolved
@@ -61,22 +61,6 @@
     <keymapExtension implementation="com.android.tools.idea.DesignerKeymapExtension"/>
   </extensions>
 
-<<<<<<< HEAD
-  <extensions defaultExtensionNs="com.intellij">
-    <projectService serviceImplementation="com.android.tools.idea.uibuilder.handlers.ViewHandlerManager" />
-    <projectService serviceImplementation="com.android.tools.idea.uibuilder.editor.LayoutNavigationManager" />
-    <postStartupActivity implementation="com.android.tools.idea.uibuilder.visual.VisualizationManager$VisualizationManagerPostStartupActivity" />
-  </extensions>
-
-
-=======
-  <module-components>
-    <component>
-      <implementation-class>com.android.tools.idea.uibuilder.palette.NlPaletteModel</implementation-class>
-    </component>
-  </module-components>
-
->>>>>>> 799703f0
   <!-- The design tool actions which the shortcuts are configurable. -->
   <!-- The action ids should be listed in com.android.tools.idea.actions.DesignerActions.kt file  -->
   <actions>
@@ -179,5 +163,4 @@
     <!-- fixme-ank4: there is no assistant in idea yet -->
     <navlistener implementation="com.android.tools.idea.uibuilder.actions.analytics.AssistantPanelNavListener" />
   </extensions>
-
 </idea-plugin>