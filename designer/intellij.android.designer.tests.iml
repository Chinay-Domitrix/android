<?xml version="1.0" encoding="UTF-8"?>
<module type="JAVA_MODULE" version="4">
  <component name="NewModuleRootManager" inherit-compiler-output="true">
    <exclude-output />
    <content url="file://$MODULE_DIR$/testSrc">
      <sourceFolder url="file://$MODULE_DIR$/testSrc" isTestSource="true" />
    </content>
    <orderEntry type="inheritedJdk" />
    <orderEntry type="sourceFolder" forTests="false" />
    <orderEntry type="module" module-name="intellij.platform.testFramework" scope="TEST" />
    <orderEntry type="library" scope="TEST" name="mockito" level="project" />
    <orderEntry type="module" module-name="intellij.android.designer" scope="TEST" />
    <orderEntry type="module" module-name="intellij.android" scope="TEST" />
    <orderEntry type="module" module-name="intellij.xml.psi" scope="TEST" />
    <orderEntry type="module" module-name="intellij.java.testFramework" scope="TEST" />
    <orderEntry type="library" scope="TEST" name="truth" level="project" />
    <orderEntry type="module" module-name="intellij.platform.lang" scope="TEST" />
    <orderEntry type="library" scope="TEST" name="layoutlib" level="project" />
    <orderEntry type="module" module-name="intellij.xml.psi.impl" scope="TEST" />
    <orderEntry type="module" module-name="android.sdktools.testutils" scope="TEST" />
    <orderEntry type="module" module-name="intellij.android.adt.ui" scope="TEST" />
    <orderEntry type="module" module-name="android.sdktools.pixelprobe" scope="TEST" />
    <orderEntry type="module" module-name="intellij.android.testFramework" scope="TEST" />
    <orderEntry type="module" module-name="analytics-tracker" scope="TEST" />
    <orderEntry type="module" module-name="analytics-protos" scope="TEST" />
    <orderEntry type="module" module-name="intellij.xml.dom" scope="TEST" />
    <orderEntry type="module" module-name="analytics-shared" scope="TEST" />
    <orderEntry type="module" module-name="intellij.android.adt.branding" scope="TEST" />
    <orderEntry type="module" module-name="intellij.android.sdkUpdates" scope="TEST" />
    <orderEntry type="module" module-name="android.sdktools.layoutinspector" scope="TEST" />
    <orderEntry type="library" scope="TEST" name="Gradle" level="project" />
<<<<<<< HEAD
    <orderEntry type="module" module-name="intellij.android.flags" scope="TEST" />
=======
    <orderEntry type="module" module-name="android.sdktools.flags" />
>>>>>>> 92bd385b
    <orderEntry type="module" module-name="intellij.android.artwork" scope="TEST" />
    <orderEntry type="module" module-name="intellij.android.common" scope="TEST" />
    <orderEntry type="module" module-name="project-system" scope="TEST" />
    <orderEntry type="module" module-name="project-system-tests" scope="TEST" />
    <orderEntry type="module" module-name="adt-testutils" scope="TEST" />
    <orderEntry type="module" module-name="project-system-gradle" scope="TEST" />
    <orderEntry type="module" module-name="intellij.xml.dom.impl" scope="TEST" />
    <orderEntry type="module" module-name="intellij.android.adt.ui.model" scope="TEST" />
  </component>
</module><|MERGE_RESOLUTION|>--- conflicted
+++ resolved
@@ -29,11 +29,7 @@
     <orderEntry type="module" module-name="intellij.android.sdkUpdates" scope="TEST" />
     <orderEntry type="module" module-name="android.sdktools.layoutinspector" scope="TEST" />
     <orderEntry type="library" scope="TEST" name="Gradle" level="project" />
-<<<<<<< HEAD
-    <orderEntry type="module" module-name="intellij.android.flags" scope="TEST" />
-=======
-    <orderEntry type="module" module-name="android.sdktools.flags" />
->>>>>>> 92bd385b
+    <orderEntry type="module" module-name="android.sdktools.flags" scope="TEST" />
     <orderEntry type="module" module-name="intellij.android.artwork" scope="TEST" />
     <orderEntry type="module" module-name="intellij.android.common" scope="TEST" />
     <orderEntry type="module" module-name="project-system" scope="TEST" />
