--- conflicted
+++ resolved
@@ -68,11 +68,7 @@
       .build();
     // @formatter:on
 
-<<<<<<< HEAD
-    Scene scene = new SyncLayoutlibSceneManager(model).build();
-=======
     Scene scene = new SyncLayoutlibSceneManager(model).getScene();
->>>>>>> abbea60e
     scene.buildDisplayList(new DisplayList(), 0);
 
     List<NlComponent> components = Collections.emptyList();
