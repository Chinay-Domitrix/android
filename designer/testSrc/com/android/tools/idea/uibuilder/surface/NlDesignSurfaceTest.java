/*
 * Copyright (C) 2016 The Android Open Source Project
 *
 * Licensed under the Apache License, Version 2.0 (the "License");
 * you may not use this file except in compliance with the License.
 * You may obtain a copy of the License at
 *
 *      http://www.apache.org/licenses/LICENSE-2.0
 *
 * Unless required by applicable law or agreed to in writing, software
 * distributed under the License is distributed on an "AS IS" BASIS,
 * WITHOUT WARRANTIES OR CONDITIONS OF ANY KIND, either express or implied.
 * See the License for the specific language governing permissions and
 * limitations under the License.
 */
package com.android.tools.idea.uibuilder.surface;

import static com.android.SdkConstants.ABSOLUTE_LAYOUT;
import static com.android.SdkConstants.BUTTON;
import static com.android.SdkConstants.FRAME_LAYOUT;
import static com.android.SdkConstants.LINEAR_LAYOUT;

import com.android.ide.common.resources.configuration.DensityQualifier;
import com.android.resources.Density;
import com.android.tools.adtui.actions.ZoomType;
import com.android.tools.idea.common.SyncNlModel;
import com.android.tools.idea.common.fixtures.ModelBuilder;
import com.android.tools.idea.common.model.Coordinates;
import com.android.tools.idea.common.model.NlComponent;
import com.android.tools.idea.common.model.NlModel;
import com.android.tools.idea.common.surface.DesignSurfaceActionHandler;
import com.android.tools.idea.common.surface.SceneView;
import com.android.tools.idea.configurations.Configuration;
import com.android.tools.idea.uibuilder.LayoutTestCase;
import com.android.tools.idea.uibuilder.error.RenderIssueProvider;
import com.google.common.collect.ImmutableList;
import com.intellij.ide.IdeEventQueue;
import com.intellij.ide.util.PropertiesComponent;
import com.intellij.lang.annotation.HighlightSeverity;
import com.intellij.openapi.actionSystem.DataContext;
import com.intellij.openapi.util.Disposer;
import java.awt.Point;
import java.util.stream.Collectors;
import org.jetbrains.annotations.NotNull;
import org.mockito.Mockito;

public class NlDesignSurfaceTest extends LayoutTestCase {
  private NlDesignSurface mySurface;

  @Override
  protected void setUp() throws Exception {
    super.setUp();

    mySurface = NlDesignSurface.build(getProject(), getTestRootDisposable());
    mySurface.setSize(1000, 1000);
  }

  @Override
  protected void tearDown() throws Exception {
    try {
      Disposer.dispose(mySurface);
      mySurface = null;
    }
    finally {
      super.tearDown();
    }
  }

  public void testScreenMode() {
    // Just in case, cleanup current preference to make testing environment consistence.
    PropertiesComponent.getInstance().unsetValue(NlScreenViewProvider.Companion.getSCREEN_MODE_PROPERTY());

    // Test the default behavior when there is no setting.
    assertEquals(NlScreenViewProvider.Companion.loadPreferredMode(), NlScreenViewProvider.Companion.getDEFAULT_SCREEN_MODE());

    // Test the save and load functions
    NlScreenViewProvider[] modes = NlScreenViewProvider.values();
    for (NlScreenViewProvider mode : modes) {
      NlScreenViewProvider.Companion.savePreferredMode(mode);
      // The loaded mode should be same as the saved mode
      assertEquals(NlScreenViewProvider.Companion.loadPreferredMode(), mode);
    }

    // Test when the illegal mode is setup. (This happens when removing old mode or renaming the exist mode)
    PropertiesComponent.getInstance().setValue(NlScreenViewProvider.Companion.getSCREEN_MODE_PROPERTY(), "_illegalMode");
    assertEquals(NlScreenViewProvider.Companion.loadPreferredMode(), NlScreenViewProvider.Companion.getDEFAULT_SCREEN_MODE());

    // Test next() function
    assertEquals(NlScreenViewProvider.BLUEPRINT, NlScreenViewProvider.RENDER.next());
    assertEquals(NlScreenViewProvider.RENDER_AND_BLUEPRINT, NlScreenViewProvider.BLUEPRINT.next());
    assertEquals(NlScreenViewProvider.RENDER, NlScreenViewProvider.RENDER_AND_BLUEPRINT.next());
  }

  public void testEmptyRenderSuccess() {
    NlModel model = model("absolute.xml",
                          component(ABSOLUTE_LAYOUT)
                            .withBounds(0, 0, 1000, 1000)
                            .matchParentWidth()
                            .matchParentHeight())
      .build();
    // Avoid rendering any other components (nav bar and similar) so we do not have dependencies on the Material theme
    model.getConfiguration().setTheme("android:Theme.NoTitleBar.Fullscreen");
    mySurface.setModel(model);

    mySurface.requestRender().join();
    assertTrue(mySurface.getSceneManager().getRenderResult().getRenderResult().isSuccess());
    assertFalse(mySurface.getIssueModel().getIssues()
                  .stream()
                  .anyMatch(
                    issue -> issue instanceof RenderIssueProvider.NlRenderIssueWrapper && issue.getSeverity() == HighlightSeverity.ERROR));
  }


  public void testRenderWhileBuilding() {
    ModelBuilder modelBuilder = model("absolute.xml",
                                      component(ABSOLUTE_LAYOUT)
                                        .withBounds(0, 0, 1000, 1000)
                                        .matchParentWidth()
                                        .matchParentHeight()
                                        .children(
                                          component("custom.view.not.present.yet")
                                            .withBounds(100, 100, 100, 100)
                                            .matchParentWidth()
                                            .matchParentHeight()
                                        ));

    NlModel model = modelBuilder.build();
    // Simulate that we are in the middle of a build
//    BuildSettings.getInstance(getProject()).setBuildMode(BuildMode.SOURCE_GEN);
    // Avoid rendering any other components (nav bar and similar) so we do not have dependencies on the Material theme
    model.getConfiguration().setTheme("android:Theme.NoTitleBar.Fullscreen");
    mySurface.setModel(model);

    mySurface.requestRender();

    // Now finish the build, and try to build again. The "project is still building" should be gone.
//    BuildSettings.getInstance(getProject()).setBuildMode(null);
    model = modelBuilder.build();
    model.getConfiguration().setTheme("android:Theme.NoTitleBar.Fullscreen");
    mySurface.setModel(model);

    mySurface.requestRender();
    // Because there is a missing view, some other extra errors will be generated about missing styles. This is caused by
    // MockView (which is based on TextView) that depends on some Material styles.
    // We only care about the missing class error.
    assertTrue(mySurface.getIssueModel().getIssues().stream()
                 .anyMatch(issue -> issue.getSummary().startsWith("Missing classes")));
    assertFalse(mySurface.getIssueModel().getIssues().stream()
                  .anyMatch(issue -> issue.getSummary().startsWith("The project is still building")));
  }

  // https://code.google.com/p/android/issues/detail?id=227931
  public void /*test*/ScreenPositioning() {
    mySurface.addNotify();
    mySurface.setBounds(0, 0, 400, 4000);
    mySurface.validate();
    // Process the resize events
    IdeEventQueue.getInstance().flushQueue();

    NlModel model = model("absolute.xml",
                          component(ABSOLUTE_LAYOUT)
                            .withBounds(0, 0, 1000, 1000)
                            .matchParentWidth()
                            .matchParentHeight())
      .build();
    // Avoid rendering any other components (nav bar and similar) so we do not have dependencies on the Material theme
    model.getConfiguration().setTheme("android:Theme.NoTitleBar.Fullscreen");
    mySurface.setModel(model);
    assertNull(mySurface.getSceneManager().getRenderResult());

    mySurface.setScreenViewProvider(NlScreenViewProvider.RENDER, false);
    mySurface.requestRender();
    assertTrue(mySurface.getSceneManager().getRenderResult().getRenderResult().isSuccess());
    assertNotNull(mySurface.getFocusedSceneView());
    assertNull(mySurface.getSceneManager().getSecondarySceneView());

    mySurface.setScreenViewProvider(NlScreenViewProvider.RENDER_AND_BLUEPRINT, false);
    mySurface.requestRender();
    assertTrue(mySurface.getSceneManager().getRenderResult().getRenderResult().isSuccess());

    SceneView screenView = mySurface.getFocusedSceneView();
    SceneView blueprintView = mySurface.getSceneManager().getSecondarySceneView();
    assertNotNull(screenView);
    assertNotNull(blueprintView);

    assertTrue(screenView.getY() < blueprintView.getY());
    mySurface.setBounds(0, 0, 4000, 400);
    mySurface.validate();
    IdeEventQueue.getInstance().flushQueue();
    // Horizontal stack
    assertTrue(screenView.getY() == blueprintView.getY());
    mySurface.removeNotify();
  }

  /**
   * Copy a component and check that the id of the new component has the same
   * base and an incremented number
   */
  public void testCopyPasteWithId() {
    NlModel model = model("my_linear.xml", component(LINEAR_LAYOUT)
      .withBounds(0, 0, 200, 200)
      .matchParentWidth()
      .matchParentHeight()
      .children(
        component(BUTTON)
          .id("@+id/cuteLittleButton")
          .withBounds(100, 100, 100, 100)
          .width("100dp")
          .height("100dp")
      ))
      .build();
    mySurface.setModel(model);
    DesignSurfaceActionHandler handler = new NlDesignSurfaceActionHandler(mySurface);
    DataContext dataContext = Mockito.mock(DataContext.class);
    NlComponent button = model.find("cuteLittleButton");
    mySurface.getSelectionModel().setSelection(ImmutableList.of(button));
    handler.performCopy(dataContext);
    handler.performPaste(dataContext);
    NlComponent button2 = model.find("cuteLittleButton2");
    assertNotNull(button2);
    mySurface.getSelectionModel().setSelection(ImmutableList.of(button2));
    handler.performCopy(dataContext);
    handler.performPaste(dataContext);
    NlComponent button3 = model.find("cuteLittleButton3");
    assertNotNull(button3);
  }

  /**
   * Cut a component and check that the id of the new component has been conserved
   */
  public void testCutPasteWithId() {
    NlModel model = model("my_linear.xml", component(LINEAR_LAYOUT)
      .withBounds(0, 0, 200, 200)
      .matchParentWidth()
      .matchParentHeight()
      .children(
        component(BUTTON)
          .id("@+id/cuteLittleButton")
          .withBounds(100, 100, 100, 100)
          .width("100dp")
          .height("100dp")
      ))
      .build();
    mySurface.setModel(model);
    DesignSurfaceActionHandler handler = new NlDesignSurfaceActionHandler(mySurface);
    DataContext dataContext = Mockito.mock(DataContext.class);
    NlComponent button = model.find("cuteLittleButton");
    mySurface.getSelectionModel().setSelection(ImmutableList.of(button));
    handler.performCut(dataContext);
    handler.performPaste(dataContext);
    assertComponentWithId(model, "cuteLittleButton");
  }

  /**
   * Cut a component and check that the id of the new component has been conserved
   */
  public void testMultipleCutPasteWithId() {
    NlModel model = model("my_linear.xml", component(LINEAR_LAYOUT)
      .withBounds(0, 0, 200, 200)
      .matchParentWidth()
      .matchParentHeight()
      .children(
        component(BUTTON)
          .id("@+id/cuteLittleButton")
          .withBounds(100, 100, 100, 100)
          .width("100dp")
          .height("100dp"),
        component(BUTTON)
          .id("@+id/cuteLittleButton2")
          .withBounds(100, 100, 100, 100)
          .width("100dp")
          .height("100dp"),
        component(BUTTON)
          .id("@+id/cuteLittleButton3")
          .withBounds(100, 100, 100, 100)
          .width("100dp")
          .height("100dp")
      ))
      .build();
    mySurface.setModel(model);
    DesignSurfaceActionHandler handler = new NlDesignSurfaceActionHandler(mySurface);
    DataContext dataContext = Mockito.mock(DataContext.class);
    NlComponent button = model.find("cuteLittleButton");
    NlComponent button2 = model.find("cuteLittleButton2");
    NlComponent button3 = model.find("cuteLittleButton3");
    mySurface.getSelectionModel().setSelection(ImmutableList.of(button, button2, button3));
    handler.performCut(dataContext);
    handler.performPaste(dataContext);
    assertComponentWithId(model, "cuteLittleButton");
    assertComponentWithId(model, "cuteLittleButton2");
    assertComponentWithId(model, "cuteLittleButton3");
  }

  /**
   * Cut a component and check that the id of the new component has been conserved
   */
  public void testMultipleCopyPasteWithId() {
    NlModel model = model("my_linear.xml", component(LINEAR_LAYOUT)
      .withBounds(0, 0, 200, 200)
      .matchParentWidth()
      .matchParentHeight()
      .children(
        component(BUTTON)
          .id("@+id/cuteLittleButton")
          .withBounds(100, 100, 100, 100)
          .width("100dp")
          .height("100dp"),
        component(BUTTON)
          .id("@+id/cuteLittleButton2")
          .withBounds(100, 100, 100, 100)
          .width("100dp")
          .height("100dp"),
        component(BUTTON)
          .id("@+id/cuteLittleButton3")
          .withBounds(100, 100, 100, 100)
          .width("100dp")
          .height("100dp")
      ))
      .build();
    mySurface.setModel(model);
    DesignSurfaceActionHandler handler = new NlDesignSurfaceActionHandler(mySurface);
    DataContext dataContext = Mockito.mock(DataContext.class);
    NlComponent button = model.find("cuteLittleButton");
    NlComponent button2 = model.find("cuteLittleButton2");
    NlComponent button3 = model.find("cuteLittleButton3");
    mySurface.getSelectionModel().setSelection(ImmutableList.of(button, button2, button3));
    handler.performCopy(dataContext);
    mySurface.getSelectionModel().clear();
    handler.performPaste(dataContext);
    assertComponentWithId(model, "cuteLittleButton4");
    assertComponentWithId(model, "cuteLittleButton5");
    assertComponentWithId(model, "cuteLittleButton6");
  }

  public void testCutThenCopyWithId() {
    NlModel model = model("my_linear.xml", component(LINEAR_LAYOUT)
      .withBounds(0, 0, 200, 200)
      .matchParentWidth()
      .matchParentHeight()
      .children(
        component(BUTTON)
          .id("@+id/cuteLittleButton")
          .withBounds(100, 100, 100, 100)
          .width("100dp")
          .height("100dp")
      ))
      .build();
    mySurface.setModel(model);
    DesignSurfaceActionHandler handler = new NlDesignSurfaceActionHandler(mySurface);
    DataContext dataContext = Mockito.mock(DataContext.class);
    NlComponent button = model.find("cuteLittleButton");
    mySurface.getSelectionModel().setSelection(ImmutableList.of(button));
    handler.performCut(dataContext);
    handler.performPaste(dataContext);
    NlComponent button2 = model.find("cuteLittleButton");
    assertNotNull("Component should have been pasted with the id cuteLittleButton", button2);

    mySurface.getSelectionModel().setSelection(ImmutableList.of(button2));
    handler.performCopy(dataContext);
    handler.performPaste(dataContext);
    assertComponentWithId(model, "cuteLittleButton2");
  }

  /**
   * Cut component1, paste it, copy it, cut the copy and paste it.
   * The copy should keep the same id as the first time.
   */
  public void testCutPasteCut() {
    NlModel model = model("my_linear.xml", component(LINEAR_LAYOUT)
      .withBounds(0, 0, 200, 200)
      .matchParentWidth()
      .matchParentHeight()
      .children(
        component(BUTTON)
          .id("@+id/cuteLittleButton")
          .withBounds(100, 100, 100, 100)
          .width("100dp")
          .height("100dp")
      ))
      .build();
    mySurface.setModel(model);
    DesignSurfaceActionHandler handler = new NlDesignSurfaceActionHandler(mySurface);
    DataContext dataContext = Mockito.mock(DataContext.class);
    NlComponent button = model.find("cuteLittleButton");
    mySurface.getSelectionModel().setSelection(ImmutableList.of(button));
    handler.performCut(dataContext);
    handler.performPaste(dataContext);
    NlComponent buttonCut = model.find("cuteLittleButton");
    assertNotNull("Component should have been pasted with the id cuteLittleButton", buttonCut);

    mySurface.getSelectionModel().setSelection(ImmutableList.of(buttonCut));
    handler.performCopy(dataContext);
    handler.performPaste(dataContext);
    assertComponentWithId(model, "cuteLittleButton2");

    NlComponent buttonCopied = model.find("cuteLittleButton2");
    mySurface.getSelectionModel().setSelection(ImmutableList.of(buttonCopied));
    handler.performCut(dataContext);
    handler.performPaste(dataContext);
    handler.performPaste(dataContext);
    assertNull(model.find("cuteLittleButton4"));
    assertComponentWithId(model, "cuteLittleButton2");
  }

  public void testZoom() {
    SyncNlModel model = model("my_linear.xml", component(LINEAR_LAYOUT)
      .withBounds(0, 0, 200, 200)
      .matchParentWidth()
      .matchParentHeight()
      .children(
        component(FRAME_LAYOUT)
          .withBounds(100, 100, 100, 100)
          .width("100dp")
          .height("100dp")
      ))
      .build();
    mySurface.setModel(model);
    mySurface.setScrollViewSizeAndValidate(1000, 1000);
    mySurface.zoomToFit();
    double origScale = mySurface.getScale();
    assertEquals(origScale, mySurface.getMinScale());

    SceneView view = mySurface.getFocusedSceneView();
    assertEquals(new Point(-122, -122), Coordinates.getAndroidCoordinate(view, mySurface.getScrollPosition()));

    mySurface.zoom(ZoomType.IN);
    double scale = mySurface.getScale();
    assertTrue(scale > origScale);
    assertEquals(new Point(8, 8), Coordinates.getAndroidCoordinate(view, mySurface.getScrollPosition()));

    mySurface.zoom(ZoomType.IN, 100, 100);
    assertTrue(mySurface.getScale() > scale);
    assertEquals(new Point(12, 12), Coordinates.getAndroidCoordinate(view, mySurface.getScrollPosition()));

    mySurface.zoom(ZoomType.OUT, 100, 100);
    assertEquals(new Point(7, 7), Coordinates.getAndroidCoordinate(view, mySurface.getScrollPosition()));
    mySurface.zoom(ZoomType.OUT);
    assertEquals(new Point(-122, -122), Coordinates.getAndroidCoordinate(view, mySurface.getScrollPosition()));
    mySurface.zoom(ZoomType.OUT);

    assertEquals(mySurface.getScale(), origScale);
    mySurface.zoom(ZoomType.OUT);
    assertEquals(mySurface.getScale(), origScale);

    mySurface.setScrollViewSizeAndValidate(2000, 2000);
    assertEquals(1.0, mySurface.getMinScale());

    mySurface.setScale(1.099, 0, 0);
    scale = mySurface.getScale();
    mySurface.zoom(ZoomType.IN);
    assertTrue(mySurface.getScale() > scale);
  }

  public void testZoomHiDPIScreen() {
    SyncNlModel model = model("my_linear.xml", component(LINEAR_LAYOUT)
      .withBounds(0, 0, 200, 200)
      .matchParentWidth()
      .matchParentHeight()
      .children(
        component(FRAME_LAYOUT)
          .withBounds(100, 100, 100, 100)
          .width("100dp")
          .height("100dp")
      ))
      .build();
    Configuration config = model.getConfiguration().clone();
    config.getFullConfig().setDensityQualifier(new DensityQualifier(Density.XHIGH));
    model.setConfiguration(config);
    mySurface.setModel(model);
    assertEquals(2.f, mySurface.getSceneManager(model).getSceneScalingFactor());
    mySurface.setScrollViewSizeAndValidate(1000, 1000);
    mySurface.zoomToFit();
    double origScale = mySurface.getScale();
    assertEquals(origScale, mySurface.getMinScale());

    SceneView view = mySurface.getFocusedSceneView();
    assertEquals(new Point(-122, -122), Coordinates.getAndroidCoordinate(view, mySurface.getScrollPosition()));

    mySurface.zoom(ZoomType.IN);
    double scale = mySurface.getScale();
    assertTrue(scale > origScale);
    assertEquals(new Point(-44, -44), Coordinates.getAndroidCoordinate(view, mySurface.getScrollPosition()));

    mySurface.zoom(ZoomType.IN, 100, 100);
    assertTrue(mySurface.getScale() > scale);
    assertEquals(new Point(-29, -29), Coordinates.getAndroidCoordinate(view, mySurface.getScrollPosition()));

    mySurface.zoom(ZoomType.OUT, 100, 100);
    assertEquals(new Point(-43, -43), Coordinates.getAndroidCoordinate(view, mySurface.getScrollPosition()));
    mySurface.zoom(ZoomType.OUT);
    assertEquals(new Point(-122, -122), Coordinates.getAndroidCoordinate(view, mySurface.getScrollPosition()));
    mySurface.zoom(ZoomType.OUT);

    assertEquals(mySurface.getScale(), origScale);
    mySurface.zoom(ZoomType.OUT);
    assertEquals(mySurface.getScale(), origScale);

    mySurface.setScrollViewSizeAndValidate(2000, 2000);
    assertEquals(1.0, mySurface.getMinScale());

    mySurface.setScale(1.099, 0, 0);
    scale = mySurface.getScale();
    mySurface.zoom(ZoomType.IN);
    assertTrue(mySurface.getScale() > scale);
  }

  private static void assertComponentWithId(@NotNull NlModel model, @NotNull String expectedId) {
    NlComponent component = model.find(expectedId);
    assertNotNull("Expected id is \"" +
                  expectedId +
                  "\" but current ids are: " +
                  model.flattenComponents().map(NlComponent::getId).collect(Collectors.joining(", ")),
                  component);
  }

  public void testCanZoomToFit() {
    NlModel model = model("absolute.xml",
                          component(ABSOLUTE_LAYOUT)
                            .withBounds(0, 0, 1000, 1000)
                            .matchParentWidth()
                            .matchParentHeight())
      .build();
    // Avoid rendering any other components (nav bar and similar) so we do not have dependencies on the Material theme
    model.getConfiguration().setTheme("android:Theme.NoTitleBar.Fullscreen");
    mySurface.setModel(model);
    mySurface.setSize(1000, 1000);
    mySurface.doLayout();

    mySurface.zoom(ZoomType.IN);
    assertTrue(mySurface.canZoomOut());
    assertTrue(mySurface.canZoomIn());
    mySurface.setScale(mySurface.getMinScale(), -1, -1);
    assertTrue(mySurface.canZoomIn());
    assertFalse(mySurface.canZoomOut());
    mySurface.zoomToFit();
    assertFalse(mySurface.canZoomToFit());
    assertTrue(mySurface.canZoomIn());
    assertFalse(mySurface.canZoomOut());
  }

  public void testCannotZoomToFit() {
    final NlModel model = model("absolute.xml",
                          component(ABSOLUTE_LAYOUT)
                            .withBounds(0, 0, 1000, 1000)
                            .matchParentWidth()
                            .matchParentHeight())
      .build();

    final int surfaceWidth = 500;
    final int surfaceHeight = 500;

    // First use an empty surface to measure the zoom-to-fit scale.
    NlDesignSurface surface = NlDesignSurface.builder(getProject(), getTestRootDisposable()).build();
    surface.addAndRenderModel(model);
    surface.setSize(surfaceWidth, surfaceHeight);
    surface.doLayout();
    surface.zoomToFit();
    double fitScale = surface.getScale();
    surface.removeModel(model);

    // Create another surface which the minimum scale is larger than fitScale.
    surface = NlDesignSurface.builder(getProject(), getTestRootDisposable())
      .setMinScale(fitScale * 2)
      .build();
    surface.addAndRenderModel(model);
    surface.setSize(surfaceWidth, surfaceHeight);
    surface.doLayout();
    // Cannot zoom lower than min scale.
    surface.zoomToFit();
    assertEquals(fitScale * 2, surface.getScale(), 0.01);
    assertFalse(surface.canZoomToFit());
    surface.removeModel(model);

    // Create another surface which the maximum scale is lower than fitScale.
    surface = NlDesignSurface.builder(getProject(), getTestRootDisposable())
      .setMaxScale(fitScale / 2)
      .build();
    surface.addAndRenderModel(model);
    surface.setSize(surfaceWidth, surfaceHeight);
    surface.doLayout();
    // Cannot zoom larger than max scale.
    surface.zoomToFit();
    assertEquals(fitScale / 2 , surface.getScale(), 0.01);
    assertFalse(surface.canZoomToFit());
    surface.removeModel(model);
  }

  /**
   * Test that we don't have any negative scale in case the windows size becomes too small
   */
  public void testsMinScale() {
    NlModel model = model("absolute.xml",
                          component(ABSOLUTE_LAYOUT)
                            .withBounds(0, 0, 1000, 1000)
                            .matchParentWidth()
                            .matchParentHeight()).build();
    NlDesignSurface surface = mySurface;
    surface.setModel(model);
    surface.setBounds(0, 0, 1000, 1000);
    surface.validate();
    surface.getLayout().layoutContainer(surface);
    surface.validateScrollArea();
    surface.zoomToFit();
    assertEquals(0.5, surface.getScale(), 0.1);

    surface.setBounds(0, 0, 1, 1);
    surface.revalidateScrollArea();
    surface.validate();
    surface.getLayout().layoutContainer(surface);
    surface.zoomToFit();
    assertEquals(0.01, surface.getScale());
  }
<<<<<<< HEAD

  /**
   * Regression test for b/144829328
   */
  public void testComposeScreenModeDenied() {
    mySurface.setScreenViewProvider(NlScreenViewProvider.COMPOSE, true);

    NlDesignSurface otherSurface = NlDesignSurface.build(getProject(), getTestRootDisposable());
    assertNotSame(NlScreenViewProvider.COMPOSE, otherSurface.getScreenViewProvider());
  }
=======
>>>>>>> b5f40ffd
}<|MERGE_RESOLUTION|>--- conflicted
+++ resolved
@@ -610,17 +610,4 @@
     surface.zoomToFit();
     assertEquals(0.01, surface.getScale());
   }
-<<<<<<< HEAD
-
-  /**
-   * Regression test for b/144829328
-   */
-  public void testComposeScreenModeDenied() {
-    mySurface.setScreenViewProvider(NlScreenViewProvider.COMPOSE, true);
-
-    NlDesignSurface otherSurface = NlDesignSurface.build(getProject(), getTestRootDisposable());
-    assertNotSame(NlScreenViewProvider.COMPOSE, otherSurface.getScreenViewProvider());
-  }
-=======
->>>>>>> b5f40ffd
 }