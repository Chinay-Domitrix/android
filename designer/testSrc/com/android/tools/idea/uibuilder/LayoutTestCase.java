/*
 * Copyright (C) 2015 The Android Open Source Project
 *
 * Licensed under the Apache License, Version 2.0 (the "License");
 * you may not use this file except in compliance with the License.
 * You may obtain a copy of the License at
 *
 *      http://www.apache.org/licenses/LICENSE-2.0
 *
 * Unless required by applicable law or agreed to in writing, software
 * distributed under the License is distributed on an "AS IS" BASIS,
 * WITHOUT WARRANTIES OR CONDITIONS OF ANY KIND, either express or implied.
 * See the License for the specific language governing permissions and
 * limitations under the License.
 */
package com.android.tools.idea.uibuilder;

<<<<<<< HEAD
import com.android.tools.idea.uibuilder.fixtures.ComponentDescriptor;
import com.android.tools.idea.uibuilder.fixtures.ModelBuilder;
import com.android.tools.idea.uibuilder.fixtures.SurfaceFixture;
import com.android.tools.idea.uibuilder.handlers.constraint.ConstraintModel;
=======
import com.android.ide.common.rendering.api.ViewInfo;
import com.android.tools.idea.AndroidPsiUtils;
import com.android.tools.idea.common.SyncNlModel;
import com.android.tools.idea.uibuilder.api.ViewEditor;
import com.android.tools.idea.common.fixtures.ComponentDescriptor;
import com.android.tools.idea.common.fixtures.ModelBuilder;
import com.android.tools.idea.uibuilder.fixtures.ScreenFixture;
import com.android.tools.idea.common.model.Coordinates;
import com.android.tools.idea.common.model.NlModel;
import com.android.tools.idea.uibuilder.scene.LayoutlibSceneManager;
import com.android.tools.idea.uibuilder.surface.NlDesignSurface;
import com.android.tools.idea.uibuilder.surface.ScreenView;
import com.google.common.collect.Lists;
>>>>>>> b13afab4
import com.intellij.openapi.application.PathManager;
import com.intellij.openapi.command.WriteCommandAction;
import com.intellij.psi.codeStyle.CodeStyleManager;
import com.intellij.psi.xml.XmlFile;
import org.jetbrains.android.AndroidTestBase;
import org.jetbrains.android.AndroidTestCase;
import org.jetbrains.annotations.NotNull;
<<<<<<< HEAD

import java.io.File;
import java.util.ArrayList;
import java.util.List;

public abstract class LayoutTestCase extends AndroidTestCase {
  private final List<SurfaceFixture> mySurfaceFixtures = new ArrayList<>();
=======
import org.mockito.ArgumentMatchers;
import org.mockito.Mockito;

import java.io.File;
import java.util.List;

import static com.google.common.truth.Truth.assertThat;
import static org.mockito.Mockito.when;

public abstract class LayoutTestCase extends AndroidTestCase {

>>>>>>> b13afab4
  public LayoutTestCase() {
  }

  @Override
  protected void setUp() throws Exception {
    super.setUp();
    myFixture.setTestDataPath(getTestDataPath());
<<<<<<< HEAD
  }

  @Override
  protected void tearDown() throws Exception {
    try {
      ConstraintModel.clearCache();
    }
    finally {
      super.tearDown();
    }
  }

  @Override
  protected void tearDown() throws Exception {
    for (SurfaceFixture fixture : mySurfaceFixtures) {
      fixture.tearDown();
    }
    mySurfaceFixtures.clear();
    super.tearDown();
=======
>>>>>>> b13afab4
  }

  @SuppressWarnings("MethodOverridesStaticMethodOfSuperclass")
  public static String getTestDataPath() {
    return getDesignerPluginHome() + "/testData";
  }

  public static String getDesignerPluginHome() {
    // Now that the Android plugin is kept in a separate place, we need to look in
    // a relative position instead
    String adtPath = PathManager.getHomePath() + "/../adt/idea/designer";
    if (new File(adtPath).exists()) {
      return adtPath;
    }
    return AndroidTestBase.getAndroidPluginHome();
  }

  protected ModelBuilder model(@NotNull String name, @NotNull ComponentDescriptor root) {
    return new ModelBuilder(myFacet, myFixture, name, root,
                            model -> {
                              SyncLayoutlibSceneManager manager = new SyncLayoutlibSceneManager(model);
                              LayoutlibSceneManager.updateHierarchy(buildViewInfos(model, root), model);
                              return manager;
                            },
                            (model, newModel) ->
                              LayoutlibSceneManager
                                .updateHierarchy(AndroidPsiUtils.getRootTagSafely(newModel.getFile()), buildViewInfos(newModel, root),
                                                 model),
                            "layout", NlDesignSurface.class, NlDesignSurface::createComponent);
  }

  private static List<ViewInfo> buildViewInfos(@NotNull NlModel model, @NotNull ComponentDescriptor root) {
    List<ViewInfo> infos = Lists.newArrayList();
    XmlFile file = model.getFile();
    assertThat(file).isNotNull();
    assertThat(file.getRootTag()).isNotNull();
    infos.add(root.createViewInfo(null, file.getRootTag()));
    return infos;
  }

  protected ComponentDescriptor component(@NotNull String tag) {
    return new ComponentDescriptor(tag);
  }

<<<<<<< HEAD
  protected SurfaceFixture surface() {
    SurfaceFixture fixture = new SurfaceFixture();
    mySurfaceFixtures.add(fixture);
    return fixture;
=======
  protected ScreenFixture screen(@NotNull SyncNlModel model) {
    return new ScreenFixture(model);
>>>>>>> b13afab4
  }

  // Format the XML using AndroidStudio formatting
  protected void format(@NotNull XmlFile xmlFile) {
    WriteCommandAction.runWriteCommandAction(getProject(), () -> {
      CodeStyleManager.getInstance(getProject()).reformat(xmlFile);
    });
<<<<<<< HEAD
=======
  }

  @NotNull
  protected ViewEditor editor(ScreenView screenView) {
    ViewEditor editor = Mockito.mock(ViewEditor.class);
    NlModel model = screenView.getModel();
    when(editor.getModel()).thenReturn(model);
    when(editor.dpToPx(ArgumentMatchers.anyInt())).thenAnswer(i -> Coordinates.dpToPx(screenView, (Integer)i.getArguments()[0]));
    when(editor.pxToDp(ArgumentMatchers.anyInt())).thenAnswer(i -> Coordinates.pxToDp(screenView, (Integer)i.getArguments()[0]));

    return editor;
>>>>>>> b13afab4
  }
}<|MERGE_RESOLUTION|>--- conflicted
+++ resolved
@@ -15,12 +15,6 @@
  */
 package com.android.tools.idea.uibuilder;
 
-<<<<<<< HEAD
-import com.android.tools.idea.uibuilder.fixtures.ComponentDescriptor;
-import com.android.tools.idea.uibuilder.fixtures.ModelBuilder;
-import com.android.tools.idea.uibuilder.fixtures.SurfaceFixture;
-import com.android.tools.idea.uibuilder.handlers.constraint.ConstraintModel;
-=======
 import com.android.ide.common.rendering.api.ViewInfo;
 import com.android.tools.idea.AndroidPsiUtils;
 import com.android.tools.idea.common.SyncNlModel;
@@ -34,7 +28,6 @@
 import com.android.tools.idea.uibuilder.surface.NlDesignSurface;
 import com.android.tools.idea.uibuilder.surface.ScreenView;
 import com.google.common.collect.Lists;
->>>>>>> b13afab4
 import com.intellij.openapi.application.PathManager;
 import com.intellij.openapi.command.WriteCommandAction;
 import com.intellij.psi.codeStyle.CodeStyleManager;
@@ -42,15 +35,6 @@
 import org.jetbrains.android.AndroidTestBase;
 import org.jetbrains.android.AndroidTestCase;
 import org.jetbrains.annotations.NotNull;
-<<<<<<< HEAD
-
-import java.io.File;
-import java.util.ArrayList;
-import java.util.List;
-
-public abstract class LayoutTestCase extends AndroidTestCase {
-  private final List<SurfaceFixture> mySurfaceFixtures = new ArrayList<>();
-=======
 import org.mockito.ArgumentMatchers;
 import org.mockito.Mockito;
 
@@ -62,7 +46,6 @@
 
 public abstract class LayoutTestCase extends AndroidTestCase {
 
->>>>>>> b13afab4
   public LayoutTestCase() {
   }
 
@@ -70,28 +53,6 @@
   protected void setUp() throws Exception {
     super.setUp();
     myFixture.setTestDataPath(getTestDataPath());
-<<<<<<< HEAD
-  }
-
-  @Override
-  protected void tearDown() throws Exception {
-    try {
-      ConstraintModel.clearCache();
-    }
-    finally {
-      super.tearDown();
-    }
-  }
-
-  @Override
-  protected void tearDown() throws Exception {
-    for (SurfaceFixture fixture : mySurfaceFixtures) {
-      fixture.tearDown();
-    }
-    mySurfaceFixtures.clear();
-    super.tearDown();
-=======
->>>>>>> b13afab4
   }
 
   @SuppressWarnings("MethodOverridesStaticMethodOfSuperclass")
@@ -136,15 +97,8 @@
     return new ComponentDescriptor(tag);
   }
 
-<<<<<<< HEAD
-  protected SurfaceFixture surface() {
-    SurfaceFixture fixture = new SurfaceFixture();
-    mySurfaceFixtures.add(fixture);
-    return fixture;
-=======
   protected ScreenFixture screen(@NotNull SyncNlModel model) {
     return new ScreenFixture(model);
->>>>>>> b13afab4
   }
 
   // Format the XML using AndroidStudio formatting
@@ -152,8 +106,6 @@
     WriteCommandAction.runWriteCommandAction(getProject(), () -> {
       CodeStyleManager.getInstance(getProject()).reformat(xmlFile);
     });
-<<<<<<< HEAD
-=======
   }
 
   @NotNull
@@ -165,6 +117,5 @@
     when(editor.pxToDp(ArgumentMatchers.anyInt())).thenAnswer(i -> Coordinates.pxToDp(screenView, (Integer)i.getArguments()[0]));
 
     return editor;
->>>>>>> b13afab4
   }
 }