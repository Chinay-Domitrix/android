/*
 * Copyright (C) 2015 The Android Open Source Project
 *
 * Licensed under the Apache License, Version 2.0 (the "License");
 * you may not use this file except in compliance with the License.
 * You may obtain a copy of the License at
 *
 *      http://www.apache.org/licenses/LICENSE-2.0
 *
 * Unless required by applicable law or agreed to in writing, software
 * distributed under the License is distributed on an "AS IS" BASIS,
 * WITHOUT WARRANTIES OR CONDITIONS OF ANY KIND, either express or implied.
 * See the License for the specific language governing permissions and
 * limitations under the License.
 */
package com.android.tools.idea.uibuilder;

import com.android.ide.common.rendering.api.ViewInfo;
import com.android.tools.idea.AndroidPsiUtils;
import com.android.tools.idea.common.SyncNlModel;
import com.android.tools.idea.common.fixtures.ComponentDescriptor;
import com.android.tools.idea.common.fixtures.ModelBuilder;
import com.android.tools.idea.common.model.Coordinates;
import com.android.tools.idea.common.model.NlModel;
<<<<<<< HEAD
=======
import com.android.tools.idea.rendering.RenderTestUtil;
>>>>>>> abbea60e
import com.android.tools.idea.uibuilder.api.ViewEditor;
import com.android.tools.idea.uibuilder.fixtures.ScreenFixture;
import com.android.tools.idea.uibuilder.scene.LayoutlibSceneManager;
import com.android.tools.idea.uibuilder.surface.NlDesignSurface;
import com.android.tools.idea.uibuilder.surface.ScreenView;
import com.google.common.collect.Lists;
<<<<<<< HEAD
=======
import com.intellij.openapi.application.PathManager;
>>>>>>> abbea60e
import com.intellij.openapi.command.WriteCommandAction;
import com.intellij.psi.codeStyle.CodeStyleManager;
import com.intellij.psi.xml.XmlFile;
import org.jetbrains.android.AndroidTestBase;
import org.jetbrains.android.AndroidTestCase;
import org.jetbrains.annotations.NotNull;
import org.mockito.ArgumentMatchers;
import org.mockito.Mockito;

<<<<<<< HEAD
=======
import java.io.File;
>>>>>>> abbea60e
import java.util.List;

import static com.google.common.truth.Truth.assertThat;
import static org.mockito.Mockito.when;

public abstract class LayoutTestCase extends AndroidTestCase {

  public LayoutTestCase() {
  }

  @Override
  protected void setUp() throws Exception {
    super.setUp();
    myFixture.setTestDataPath(getTestDataPath());
  }

<<<<<<< HEAD
=======
  @Override
  protected void tearDown() throws Exception {
    try {
      RenderTestUtil.afterRenderTestCase();
    }
    finally {
      super.tearDown();
    }
  }

>>>>>>> abbea60e
  @SuppressWarnings("MethodOverridesStaticMethodOfSuperclass")
  public static String getTestDataPath() {
    return getDesignerPluginHome() + "/testData";
  }

  public static String getDesignerPluginHome() {
    return AndroidTestBase.getAndroidModulePath("designer");
  }

  protected ModelBuilder model(@NotNull String name, @NotNull ComponentDescriptor root) {
    return new ModelBuilder(myFacet, myFixture, name, root,
                            model -> {
<<<<<<< HEAD
                              SyncLayoutlibSceneManager manager = new SyncLayoutlibSceneManager(model);
                              LayoutlibSceneManager.updateHierarchy(buildViewInfos(model, root), model);
=======
                              LayoutlibSceneManager.updateHierarchy(buildViewInfos(model, root), model);
                              SyncLayoutlibSceneManager manager = new SyncLayoutlibSceneManager(model);
>>>>>>> abbea60e
                              return manager;
                            },
                            (model, newModel) ->
                              LayoutlibSceneManager
                                .updateHierarchy(AndroidPsiUtils.getRootTagSafely(newModel.getFile()), buildViewInfos(newModel, root),
                                                 model),
<<<<<<< HEAD
                            "layout", NlDesignSurface.class, NlDesignSurface::createComponent);
=======
                            "layout", NlDesignSurface.class);
>>>>>>> abbea60e
  }

  private static List<ViewInfo> buildViewInfos(@NotNull NlModel model, @NotNull ComponentDescriptor root) {
    List<ViewInfo> infos = Lists.newArrayList();
    XmlFile file = model.getFile();
    assertThat(file).isNotNull();
    assertThat(file.getRootTag()).isNotNull();
    infos.add(root.createViewInfo(null, file.getRootTag()));
    return infos;
  }

  protected ComponentDescriptor component(@NotNull String tag) {
    return new ComponentDescriptor(tag);
  }

  protected ScreenFixture screen(@NotNull SyncNlModel model) {
    return new ScreenFixture(model);
  }

  // Format the XML using AndroidStudio formatting
  protected void format(@NotNull XmlFile xmlFile) {
    WriteCommandAction.runWriteCommandAction(getProject(), () -> {
      CodeStyleManager.getInstance(getProject()).reformat(xmlFile);
    });
  }

  @NotNull
  protected ViewEditor editor(ScreenView screenView) {
    ViewEditor editor = Mockito.mock(ViewEditor.class);
    NlModel model = screenView.getModel();
    when(editor.getModel()).thenReturn(model);
    when(editor.dpToPx(ArgumentMatchers.anyInt())).thenAnswer(i -> Coordinates.dpToPx(screenView, (Integer)i.getArguments()[0]));
    when(editor.pxToDp(ArgumentMatchers.anyInt())).thenAnswer(i -> Coordinates.pxToDp(screenView, (Integer)i.getArguments()[0]));

    return editor;
  }
}<|MERGE_RESOLUTION|>--- conflicted
+++ resolved
@@ -22,20 +22,14 @@
 import com.android.tools.idea.common.fixtures.ModelBuilder;
 import com.android.tools.idea.common.model.Coordinates;
 import com.android.tools.idea.common.model.NlModel;
-<<<<<<< HEAD
-=======
 import com.android.tools.idea.rendering.RenderTestUtil;
->>>>>>> abbea60e
 import com.android.tools.idea.uibuilder.api.ViewEditor;
 import com.android.tools.idea.uibuilder.fixtures.ScreenFixture;
 import com.android.tools.idea.uibuilder.scene.LayoutlibSceneManager;
 import com.android.tools.idea.uibuilder.surface.NlDesignSurface;
 import com.android.tools.idea.uibuilder.surface.ScreenView;
 import com.google.common.collect.Lists;
-<<<<<<< HEAD
-=======
 import com.intellij.openapi.application.PathManager;
->>>>>>> abbea60e
 import com.intellij.openapi.command.WriteCommandAction;
 import com.intellij.psi.codeStyle.CodeStyleManager;
 import com.intellij.psi.xml.XmlFile;
@@ -45,10 +39,7 @@
 import org.mockito.ArgumentMatchers;
 import org.mockito.Mockito;
 
-<<<<<<< HEAD
-=======
 import java.io.File;
->>>>>>> abbea60e
 import java.util.List;
 
 import static com.google.common.truth.Truth.assertThat;
@@ -65,8 +56,6 @@
     myFixture.setTestDataPath(getTestDataPath());
   }
 
-<<<<<<< HEAD
-=======
   @Override
   protected void tearDown() throws Exception {
     try {
@@ -77,37 +66,33 @@
     }
   }
 
->>>>>>> abbea60e
   @SuppressWarnings("MethodOverridesStaticMethodOfSuperclass")
   public static String getTestDataPath() {
     return getDesignerPluginHome() + "/testData";
   }
 
   public static String getDesignerPluginHome() {
-    return AndroidTestBase.getAndroidModulePath("designer");
+    // Now that the Android plugin is kept in a separate place, we need to look in
+    // a relative position instead
+    String adtPath = PathManager.getHomePath() + "/../adt/idea/designer";
+    if (new File(adtPath).exists()) {
+      return adtPath;
+    }
+    return AndroidTestBase.getAndroidPluginHome();
   }
 
   protected ModelBuilder model(@NotNull String name, @NotNull ComponentDescriptor root) {
     return new ModelBuilder(myFacet, myFixture, name, root,
                             model -> {
-<<<<<<< HEAD
-                              SyncLayoutlibSceneManager manager = new SyncLayoutlibSceneManager(model);
-                              LayoutlibSceneManager.updateHierarchy(buildViewInfos(model, root), model);
-=======
                               LayoutlibSceneManager.updateHierarchy(buildViewInfos(model, root), model);
                               SyncLayoutlibSceneManager manager = new SyncLayoutlibSceneManager(model);
->>>>>>> abbea60e
                               return manager;
                             },
                             (model, newModel) ->
                               LayoutlibSceneManager
                                 .updateHierarchy(AndroidPsiUtils.getRootTagSafely(newModel.getFile()), buildViewInfos(newModel, root),
                                                  model),
-<<<<<<< HEAD
-                            "layout", NlDesignSurface.class, NlDesignSurface::createComponent);
-=======
                             "layout", NlDesignSurface.class);
->>>>>>> abbea60e
   }
 
   private static List<ViewInfo> buildViewInfos(@NotNull NlModel model, @NotNull ComponentDescriptor root) {
