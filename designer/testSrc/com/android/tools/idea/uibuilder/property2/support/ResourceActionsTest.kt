/*
 * Copyright (C) 2019 The Android Open Source Project
 *
 * Licensed under the Apache License, Version 2.0 (the "License");
 * you may not use this file except in compliance with the License.
 * You may obtain a copy of the License at
 *
 *      http://www.apache.org/licenses/LICENSE-2.0
 *
 * Unless required by applicable law or agreed to in writing, software
 * distributed under the License is distributed on an "AS IS" BASIS,
 * WITHOUT WARRANTIES OR CONDITIONS OF ANY KIND, either express or implied.
 * See the License for the specific language governing permissions and
 * limitations under the License.
 */
package com.android.tools.idea.uibuilder.property.support

import com.android.SdkConstants
import com.android.ide.common.rendering.api.ResourceReference
import com.android.tools.idea.configurations.Configuration
import com.android.tools.idea.testing.AndroidProjectRule
import com.android.tools.idea.ui.resourcechooser.common.ResourcePickerSources
import com.android.tools.idea.uibuilder.property.NlNewPropertyItem
import com.android.tools.idea.uibuilder.property.NlPropertyItem
import com.android.tools.idea.uibuilder.property.NlPropertyType
import com.android.tools.idea.uibuilder.property.testutils.SupportTestUtil
import com.android.tools.property.panel.api.HelpSupport
import com.android.tools.property.panel.api.PropertiesTable
import com.android.tools.property.panel.impl.support.PropertiesTableImpl
import com.google.common.collect.HashBasedTable
import com.google.common.truth.Truth.assertThat
import com.intellij.openapi.actionSystem.AnActionEvent
import com.intellij.openapi.actionSystem.impl.SimpleDataContext
import com.intellij.openapi.command.WriteCommandAction
import com.intellij.testFramework.EdtRule
import com.intellij.testFramework.RunsInEdt
import org.junit.After
import org.junit.Rule
import org.junit.Test
import org.junit.rules.RuleChain
import java.awt.Color
import java.awt.Component
import java.awt.Point

@RunsInEdt
class ResourceActionsTest {
  private val projectRule = AndroidProjectRule.inMemory()
  private var colorPicker: TestColorPicker? = null

  @get:Rule
  val ruleChain: RuleChain = RuleChain.outerRule(projectRule).around(EdtRule())

  @After
  fun cleanUp() {
    colorPicker = null
  }

  @Test
  fun testOpenResourceActionWithInvalidXmlTag() {
    val action = OpenResourceManagerAction
    val util = SupportTestUtil(projectRule, SdkConstants.TEXT_VIEW)
<<<<<<< HEAD
    val property = util.makeProperty(SdkConstants.ANDROID_URI, SdkConstants.ATTR_TEXT, NelePropertyType.STRING)
    val context = SimpleDataContext.getSimpleContext(HelpSupport.PROPERTY_ITEM, property)
=======
    val property = util.makeProperty(SdkConstants.ANDROID_URI, SdkConstants.ATTR_TEXT, NlPropertyType.STRING)
    val context = SimpleDataContext.getSimpleContext(HelpSupport.PROPERTY_ITEM.name, property)
>>>>>>> cdc83e4e
    val event = AnActionEvent.createFromDataContext("", null, context)
    deleteXmlTag(property)

    // Expect the dialog not to be displayed, because the tag is now gone.
    // Displaying the resource picker would cause an exception since no UI is available in headless mode.
    action.actionPerformed(event)
  }

  @Test
  fun testUseColorPicker() {
    val action = TestableColorSelectionAction(::createColorPicker)
    val util = SupportTestUtil(projectRule, SdkConstants.TEXT_VIEW)
    val property = util.makeProperty(SdkConstants.ANDROID_URI, SdkConstants.ATTR_TEXT_COLOR, NlPropertyType.COLOR)

    // Verify that the textColor is not set:
    assertThat(property.value).isNull()

    val context = SimpleDataContext.getSimpleContext(HelpSupport.PROPERTY_ITEM.name, property)
    val event = AnActionEvent.createFromDataContext("", null, context)
    action.actionPerformed(event)
    val picker = colorPicker ?: error("colorPicker expected")

    // The real color picker will set an initial color of WHITE if no initialColor was specified.
    // We do not want that, so make sure there is an initial color even if the property is not set yet.
    assertThat(picker.initialColor).isEqualTo(Color.WHITE)

    // Now set a new color
    colorPicker!!.colorPickedCallback!!.invoke(Color.BLUE)
    assertThat(property.value).isEqualTo("#0000FF")
  }

  @Test
  fun testUseColorPickerWithNewProperty() {
    val action = TestableColorSelectionAction(::createColorPicker)
    val util = SupportTestUtil(projectRule, SdkConstants.TEXT_VIEW)
    val actualProperty = util.makeProperty(SdkConstants.ANDROID_URI, SdkConstants.ATTR_TEXT_COLOR, NlPropertyType.COLOR)
    val properties: PropertiesTable<NlPropertyItem> =
      PropertiesTableImpl<NlPropertyItem>(HashBasedTable.create()).also { it.put(actualProperty) }
    val property = NlNewPropertyItem(util.model, properties)
    property.name = "${SdkConstants.PREFIX_ANDROID}${SdkConstants.ATTR_TEXT_COLOR}"

    // Verify that the textColor is not set:
    assertThat(property.delegate).isEqualTo(actualProperty)

    val context = SimpleDataContext.getSimpleContext(HelpSupport.PROPERTY_ITEM.name, property)
    val event = AnActionEvent.createFromDataContext("", null, context)
    action.actionPerformed(event)
    val picker = colorPicker ?: error("colorPicker expected")

    // The real color picker will set an initial color of WHITE if no initialColor was specified.
    // We do not want that, so make sure there is an initial color even if the property is not set yet.
    assertThat(picker.initialColor).isEqualTo(Color.WHITE)

    // Now set a new color
    colorPicker!!.colorPickedCallback!!.invoke(Color.BLUE)
    assertThat(actualProperty.value).isEqualTo("#0000FF")

    // And set another new color
    colorPicker!!.colorPickedCallback!!.invoke(Color.CYAN)
    assertThat(actualProperty.value).isEqualTo("#00FFFF")
  }

  private fun deleteXmlTag(property: NlPropertyItem) {
    val tag = property.components.first().backend.getTagPointer().element!!
    WriteCommandAction.writeCommandAction(projectRule.project).run<Throwable> {
      tag.delete()
    }
  }

  private fun createColorPicker(
    initialColor: Color?,
    initialColorResource: ResourceReference?,
    configuration: Configuration?,
    resourcePickerSources: List<ResourcePickerSources>,
    restoreFocusComponent: Component?,
    locationToShow: Point?,
    colorPickedCallback: ((Color) -> Unit)?,
    colorResourcePickedCallback: ((String) -> Unit)?
  ) {
    colorPicker = TestColorPicker(initialColor, initialColorResource, configuration, resourcePickerSources, restoreFocusComponent,
                                  locationToShow, colorPickedCallback, colorResourcePickedCallback)
  }

  @Suppress("unused")
  private class TestColorPicker(
    val initialColor: Color?,
    val initialColorResource: ResourceReference?,
    val configuration: Configuration?,
    val resourcePickerSources: List<ResourcePickerSources>,
    val restoreFocusComponent: Component?,
    val locationToShow: Point?,
    val colorPickedCallback: ((Color) -> Unit)?,
    val colorResourcePickedCallback: ((String) -> Unit)?
  )
}<|MERGE_RESOLUTION|>--- conflicted
+++ resolved
@@ -59,13 +59,8 @@
   fun testOpenResourceActionWithInvalidXmlTag() {
     val action = OpenResourceManagerAction
     val util = SupportTestUtil(projectRule, SdkConstants.TEXT_VIEW)
-<<<<<<< HEAD
-    val property = util.makeProperty(SdkConstants.ANDROID_URI, SdkConstants.ATTR_TEXT, NelePropertyType.STRING)
-    val context = SimpleDataContext.getSimpleContext(HelpSupport.PROPERTY_ITEM, property)
-=======
     val property = util.makeProperty(SdkConstants.ANDROID_URI, SdkConstants.ATTR_TEXT, NlPropertyType.STRING)
     val context = SimpleDataContext.getSimpleContext(HelpSupport.PROPERTY_ITEM.name, property)
->>>>>>> cdc83e4e
     val event = AnActionEvent.createFromDataContext("", null, context)
     deleteXmlTag(property)
 
