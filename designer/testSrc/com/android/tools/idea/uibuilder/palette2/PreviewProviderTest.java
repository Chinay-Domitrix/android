/*
 * Copyright (C) 2017 The Android Open Source Project
 *
 * Licensed under the Apache License, Version 2.0 (the "License");
 * you may not use this file except in compliance with the License.
 * You may obtain a copy of the License at
 *
 *      http://www.apache.org/licenses/LICENSE-2.0
 *
 * Unless required by applicable law or agreed to in writing, software
 * distributed under the License is distributed on an "AS IS" BASIS,
 * WITHOUT WARRANTIES OR CONDITIONS OF ANY KIND, either express or implied.
 * See the License for the specific language governing permissions and
 * limitations under the License.
 */
package com.android.tools.idea.uibuilder.palette2;

import com.android.tools.adtui.imagediff.ImageDiffUtil;
import com.android.tools.idea.common.SyncNlModel;
import com.android.tools.idea.common.fixtures.ModelBuilder;
import com.android.tools.idea.common.model.NlLayoutType;
import com.android.tools.idea.configurations.Configuration;
import com.android.tools.idea.rendering.*;
import com.android.tools.idea.uibuilder.LayoutTestCase;
import com.android.tools.idea.uibuilder.palette.NlPaletteModel;
import com.android.tools.idea.uibuilder.palette.Palette;
import com.android.tools.idea.uibuilder.surface.NlDesignSurface;
import com.android.tools.idea.uibuilder.surface.ScreenView;
import com.intellij.openapi.project.Project;
import com.intellij.openapi.util.Disposer;
import org.jetbrains.android.facet.AndroidFacet;
import org.jetbrains.annotations.NotNull;

import javax.imageio.ImageIO;
import javax.swing.*;
import java.awt.image.BufferedImage;
import java.io.File;
import java.io.InputStreamReader;
import java.io.Reader;
import java.util.ArrayList;
import java.util.List;

import static com.android.SdkConstants.RELATIVE_LAYOUT;
import static com.google.common.truth.Truth.assertThat;
import static java.io.File.separator;
import static org.mockito.Mockito.mock;
import static org.mockito.Mockito.when;

public class PreviewProviderTest extends LayoutTestCase {
  private static final float MAX_PERCENT_DIFFERENT = 6.5f;
  private Palette.Item myTextViewItem;
  private JComponent myComponent;
  private PreviewProvider myPreviewProvider;

  @Override
  public void setUp() throws Exception {
    super.setUp();
    Palette palette = loadPalette();
    List<Palette.Item> items = new ArrayList<>();
    palette.accept(items::add);
    myTextViewItem = items.stream()
      .filter(item -> item.getTagName().equals("TextView"))
      .findFirst()
      .orElse(null);
    myComponent = new JPanel();

    DependencyManager dependencyManager = mock(DependencyManager.class);
    SyncNlModel model = createModel();
    ScreenView screenView = screen(model).getScreen();
    NlDesignSurface surface = mock(NlDesignSurface.class);
    when(surface.getCurrentSceneView()).thenReturn(screenView);
    when(surface.getScale()).thenReturn(1.0);
    myPreviewProvider = new PreviewProvider(() -> surface, dependencyManager);
    myPreviewProvider.myRenderTimeoutSeconds = Long.MAX_VALUE;
    RenderService.shutdownRenderExecutor(5);
    RenderService.initializeRenderExecutor();
    RenderService.setForTesting(getProject(), new MyRenderService(getProject()));
  }

  @Override
  public void tearDown() throws Exception {
    try {
      RenderService.setForTesting(getProject(), null);
      Disposer.dispose(myPreviewProvider);
      RenderTestUtil.waitForRenderTaskDisposeToFinish();
      myPreviewProvider = null;
      myTextViewItem = null;
      myComponent = null;
    }
    finally {
      super.tearDown();
    }
  }

  public void testCreatePreviewOfTextView() throws Exception {
    PreviewProvider.ImageAndDimension imageAndSize = myPreviewProvider.createPreview(myComponent, myTextViewItem);
    if (imageAndSize == null) {
      throw new RuntimeException(getTestDataPath());
    }
    File goldenFile = new File(getTestDataPath() + separator + "palette" + separator + "TextView.png");
    BufferedImage goldenImage = ImageIO.read(goldenFile);
    ImageDiffUtil.assertImageSimilar("TextView.png", goldenImage, imageAndSize.image, MAX_PERCENT_DIFFERENT);
    assertThat(imageAndSize.dimension.height).isEqualTo(41);
    assertThat(imageAndSize.dimension.width).isEqualTo(120);
  }

  // b/110835489
  public void ignore_testBug229723WorkAround() throws Exception {
    myPreviewProvider.myRenderTimeoutSeconds = 0L;
    assertNull(myPreviewProvider.renderDragImage(myTextViewItem));
  }

  private Palette loadPalette() throws Exception {
    NlPaletteModel model = NlPaletteModel.get(myFacet);

    try (Reader reader = new InputStreamReader(NlPaletteModel.class.getResourceAsStream(NlLayoutType.LAYOUT.getPaletteFileName()))) {
      model.loadPalette(reader, NlLayoutType.LAYOUT);
    }

    return model.getPalette(NlLayoutType.LAYOUT);
  }

  @NotNull
  private SyncNlModel createModel() {
    ModelBuilder builder = model("relative.xml",
                                 component(RELATIVE_LAYOUT)
                                   .withBounds(0, 0, 1000, 1000)
                                   .matchParentWidth()
                                   .matchParentHeight());
    return builder.build();
  }

  // Disable security manager during tests (for bazel)
  private static class MyRenderService extends RenderService {

<<<<<<< HEAD
    MyRenderService(@NotNull AndroidFacet facet) {
      super(facet);
=======
    public MyRenderService(@NotNull Project project) {
      super(project);
>>>>>>> 2660b5e5
    }


    @Override
    @NotNull
    public RenderTaskBuilder taskBuilder(@NotNull AndroidFacet facet, @NotNull Configuration configuration) {
      return super.taskBuilder(facet, configuration)
        .disableSecurityManager();
    }
  }
}<|MERGE_RESOLUTION|>--- conflicted
+++ resolved
@@ -133,13 +133,8 @@
   // Disable security manager during tests (for bazel)
   private static class MyRenderService extends RenderService {
 
-<<<<<<< HEAD
-    MyRenderService(@NotNull AndroidFacet facet) {
-      super(facet);
-=======
     public MyRenderService(@NotNull Project project) {
       super(project);
->>>>>>> 2660b5e5
     }
 
 
