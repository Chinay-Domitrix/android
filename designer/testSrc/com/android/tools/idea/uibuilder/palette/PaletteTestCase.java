/*
 * Copyright (C) 2015 The Android Open Source Project
 *
 * Licensed under the Apache License, Version 2.0 (the "License");
 * you may not use this file except in compliance with the License.
 * You may obtain a copy of the License at
 *
 *      http://www.apache.org/licenses/LICENSE-2.0
 *
 * Unless required by applicable law or agreed to in writing, software
 * distributed under the License is distributed on an "AS IS" BASIS,
 * WITHOUT WARRANTIES OR CONDITIONS OF ANY KIND, either express or implied.
 * See the License for the specific language governing permissions and
 * limitations under the License.
 */
package com.android.tools.idea.uibuilder.palette;

import com.android.tools.idea.uibuilder.api.ViewGroupHandler;
import com.android.tools.idea.uibuilder.api.ViewHandler;
import com.android.tools.idea.XmlBuilder;
import com.android.tools.idea.uibuilder.api.XmlType;
import com.android.tools.idea.uibuilder.handlers.TextViewHandler;
import com.android.tools.idea.uibuilder.handlers.ViewHandlerManager;
import com.android.tools.idea.uibuilder.model.NlComponent;
import com.google.common.base.Splitter;
import com.intellij.openapi.util.text.StringUtil;
import icons.AndroidIcons;
import org.intellij.lang.annotations.Language;
import org.jetbrains.android.AndroidTestCase;
import org.jetbrains.annotations.NotNull;

import javax.swing.*;
import javax.xml.ws.Holder;

import static com.android.SdkConstants.*;
import static com.android.tools.idea.uibuilder.api.PaletteComponentHandler.IN_PLATFORM;
import static com.android.tools.idea.uibuilder.api.PaletteComponentHandler.NO_PREVIEW;
import static org.mockito.Mockito.mock;
import static org.mockito.Mockito.when;

/**
 * Test case base class with assert methods for checking palette items.
 */
public abstract class PaletteTestCase extends AndroidTestCase {
  private static final ViewHandler STANDARD_VIEW = new ViewHandler();
  private static final ViewHandler STANDARD_TEXT = new TextViewHandler();
  private static final ViewHandler STANDARD_LAYOUT = new ViewGroupHandler();
  private static final Splitter SPLITTER = Splitter.on("\n").trimResults();
  private static final double NO_SCALE = 1.0;

  @NotNull
  public static Palette.Item findItem(@NotNull Palette palette, @NotNull String tagName) {
    Holder<Palette.Item> found = new Holder<>();
    palette.accept(item -> {
      if (item.getTagName().equals(tagName)) {
        found.value = item;
      }
    });
    if (found.value == null) {
      throw new RuntimeException("The item: " + tagName + " was not found on the palette.");
    }
    return found.value;
  }

  public static Palette.Group assertIsGroup(@NotNull Palette.BaseItem item, @NotNull String name) {
    assertTrue(item instanceof Palette.Group);
    Palette.Group group = (Palette.Group)item;
    assertEquals(name, group.getName());
    return group;
  }

  public void assertTextViewItem(@NotNull Palette.BaseItem item) {
    assertStandardTextView(item, TEXT_VIEW, IN_PLATFORM);
  }

  public void assertButton(@NotNull Palette.BaseItem item) {
    assertStandardTextView(item, BUTTON, IN_PLATFORM);
  }

  public void assertToggleButton(@NotNull Palette.BaseItem item) {
    assertStandardTextView(item, TOGGLE_BUTTON, IN_PLATFORM);
  }

  public void assertCheckBox(@NotNull Palette.BaseItem item) {
    assertStandardTextView(item, CHECK_BOX, IN_PLATFORM);
  }

  public void assertRadioButton(@NotNull Palette.BaseItem item) {
    assertStandardTextView(item, RADIO_BUTTON, IN_PLATFORM);
  }

  public void assertCheckedTextView(@NotNull Palette.BaseItem item) {
    assertStandardTextView(item, CHECKED_TEXT_VIEW, IN_PLATFORM);
  }

  @Language("XML")
  private static final String SPINNER_XML =
    "<Spinner\n" +
    "  android:layout_width=\"match_parent\"\n" +
    "  android:layout_height=\"wrap_content\" />\n";

  @Language("XML")
  private static final String SPINNER_PREVIEW_XML =
    "<Spinner\n" +
    "  android:layout_width=\"wrap_content\"\n" +
    "  android:layout_height=\"wrap_content\"\n" +
    "  android:entries=\"@android:array/postalAddressTypes\" />\n";

  public void assertSpinner(@NotNull Palette.BaseItem item) {
    checkItem(item, SPINNER, "Spinner", AndroidIcons.Views.Spinner, SPINNER_XML, SPINNER_PREVIEW_XML,
              SPINNER_XML, IN_PLATFORM, NO_SCALE);
    checkComponent(createMockComponent(SPINNER), "Spinner", AndroidIcons.Views.Spinner);
  }

  @Language("XML")
  private static final String NORMAL_PROGRESS_XML =
    "<ProgressBar\n" +
    "  style=\"?android:attr/progressBarStyle\"\n" +
    "  android:layout_width=\"wrap_content\"\n" +
    "  android:layout_height=\"wrap_content\"\n" +
    "/>\n";

  public void assertNormalProgressBarItem(@NotNull Palette.BaseItem item) {
    checkItem(item, "ProgressBar", "ProgressBar", AndroidIcons.Views.ProgressBar, NORMAL_PROGRESS_XML, NORMAL_PROGRESS_XML,
              NORMAL_PROGRESS_XML, IN_PLATFORM, NO_SCALE);
    checkComponent(createMockComponent("ProgressBar"), "ProgressBar", AndroidIcons.Views.ProgressBar);
  }

  @Language("XML")
  private static final String HORIZONTAL_PROGRESS_XML =
    "<ProgressBar\n" +
    "  style=\"?android:attr/progressBarStyleHorizontal\"\n" +
    "  android:layout_width=\"wrap_content\"\n" +
    "  android:layout_height=\"wrap_content\"\n" +
    "/>\n";

  @Language("XML")
  private static final String HORIZONTAL_PROGRESS_PREVIEW_XML =
    "<ProgressBar\n" +
    "  android:id=\"@+id/HorizontalProgressBar\"\n" +
    "  style=\"?android:attr/progressBarStyleHorizontal\"\n" +
    "  android:layout_width=\"wrap_content\"\n" +
    "  android:layout_height=\"wrap_content\"\n" +
    "/>\n";

  public void assertHorizontalProgressBarItem(@NotNull Palette.BaseItem item) {
    checkItem(item, "ProgressBar", "ProgressBar (Horizontal)", AndroidIcons.Views.ProgressBarHorizontal, HORIZONTAL_PROGRESS_XML,
              HORIZONTAL_PROGRESS_PREVIEW_XML, HORIZONTAL_PROGRESS_XML, IN_PLATFORM, 2.0);
    NlComponent component = createMockComponent("ProgressBar");
    when(component.getAttribute(null, TAG_STYLE)).thenReturn(ANDROID_STYLE_RESOURCE_PREFIX + "Widget.ProgressBar.Horizontal");
    checkComponent(component, "ProgressBar (Horizontal)", AndroidIcons.Views.ProgressBar);
  }

  public void assertSeekBar(@NotNull Palette.BaseItem item) {
    assertStandardView(item, SEEK_BAR, IN_PLATFORM, NO_SCALE);
  }

  @Language("XML")
  private static final String DISCRETE_SEEKBAR_XML =
    "<SeekBar\n" +
    "  style=\"@style/Widget.AppCompat.SeekBar.Discrete\"\n" +
    "  android:layout_width=\"wrap_content\"\n" +
    "  android:layout_height=\"wrap_content\"\n" +
    "  android:max=\"10\"\n" +
    "  android:progress=\"3\"\n" +
    "/>\n";

  @Language("XML")
  private static final String DISCRETE_SEEKBAR_PREVIEW_XML =
    "<SeekBar\n" +
    "  android:id=\"@+id/DiscreteSeekBar\"\n" +
    "  style=\"@style/Widget.AppCompat.SeekBar.Discrete\"\n" +
    "  android:layout_width=\"wrap_content\"\n" +
    "  android:layout_height=\"wrap_content\"\n" +
    "  android:max=\"10\"\n" +
    "  android:progress=\"3\"\n" +
    "/>\n";

  public void assertDiscreteSeekBar(@NotNull Palette.BaseItem item) {
    checkItem(item, "SeekBar", "SeekBar (Discrete)", AndroidIcons.Views.SeekBar, DISCRETE_SEEKBAR_XML, DISCRETE_SEEKBAR_PREVIEW_XML,
              DISCRETE_SEEKBAR_XML, IN_PLATFORM, 1.0);
    NlComponent component = createMockComponent("SeekBar");
<<<<<<< HEAD
    Mockito.when(component.getAttribute(null, TAG_STYLE)).thenReturn(ANDROID_STYLE_RESOURCE_PREFIX + "Widget.Material.SeekBar.Discrete");
=======
    when(component.getAttribute(null, TAG_STYLE)).thenReturn(ANDROID_STYLE_RESOURCE_PREFIX + "Widget.Material.SeekBar.Discrete");
>>>>>>> 02229574
    checkComponent(component, "SeekBar", AndroidIcons.Views.SeekBar);
  }

  @Language("XML")
  private static final String QUICK_CONTACT_BADGE_XML =
    "<QuickContactBadge\n" +
    "    android:src=\"@android:drawable/btn_star\"\n" +
    "    android:layout_width=\"wrap_content\"\n" +
    "    android:layout_height=\"wrap_content\" />\n";

  public void assertQuickContactBadge(@NotNull Palette.BaseItem item) {
    checkItem(item, QUICK_CONTACT_BADGE, "QuickContactBadge", AndroidIcons.Views.QuickContactBadge, QUICK_CONTACT_BADGE_XML,
              QUICK_CONTACT_BADGE_XML, QUICK_CONTACT_BADGE_XML, IN_PLATFORM, NO_SCALE);
    checkComponent(createMockComponent(QUICK_CONTACT_BADGE), "QuickContactBadge", AndroidIcons.Views.QuickContactBadge);
  }

  public void assertRatingBar(@NotNull Palette.BaseItem item) {
    assertStandardView(item, "RatingBar", IN_PLATFORM, 0.4);
  }

  public void assertSwitch(@NotNull Palette.BaseItem item) {
    assertStandardTextView(item, SWITCH, IN_PLATFORM);
  }

  public void assertSpace(@NotNull Palette.BaseItem item) {
    assertNoPreviewView(item, SPACE, IN_PLATFORM);
  }

  @Language("XML")
  private static final String PLAIN_EDIT_TEXT_XML =
    "<EditText\n" +
    "  android:layout_width=\"wrap_content\"\n" +
    "  android:layout_height=\"wrap_content\"\n" +
    "  android:inputType=\"textPersonName\"\n" +
    "  android:text=\"Name\"\n" +
    "  android:ems=\"10\"\n" +
    "/>\n";

  @Language("XML")
  private static final String PLAIN_EDIT_TEXT_PREVIEW_XML =
    "<EditText\n" +
    "  android:text=\"abc\"\n" +
    "  android:layout_width=\"200dip\"\n" +
    "  android:layout_height=\"wrap_content\">\n" +
    "</EditText>\n";

  public void assertPlainTextEditText(@NotNull Palette.BaseItem item) {
    checkItem(item, EDIT_TEXT, "Plain Text", AndroidIcons.Views.EditText, PLAIN_EDIT_TEXT_XML, PLAIN_EDIT_TEXT_PREVIEW_XML,
              PLAIN_EDIT_TEXT_XML, IN_PLATFORM, 0.8);
    checkComponent(createMockComponent(EDIT_TEXT), "EditText - \"My value for EditText\"", AndroidIcons.Views.EditText);
  }

  final void assertConstraintLayout(@NotNull Palette.BaseItem item) {
    assertStandardLayout(item, "android.support.constraint.ConstraintLayout", CONSTRAINT_LAYOUT_LIB_ARTIFACT);
  }

  public void assertGridLayout(@NotNull Palette.BaseItem item) {
    assertStandardLayout(item, GRID_LAYOUT, IN_PLATFORM);
  }

  public void assertFrameLayout(@NotNull Palette.BaseItem item) {
    assertStandardLayout(item, FRAME_LAYOUT, IN_PLATFORM);
  }

  @Language("XML")
  private static final String HORIZONTAL_LINEAR_LAYOUT_XML =
    "<LinearLayout\n" +
    "  android:orientation=\"horizontal\"\n" +
    "  android:layout_width=\"match_parent\"\n" +
    "  android:layout_height=\"match_parent\">\n" +
    "</LinearLayout>\n";

  public void assertLinearLayoutItem(@NotNull Palette.BaseItem item) {
    checkItem(item, LINEAR_LAYOUT, "LinearLayout (horizontal)", AndroidIcons.Views.LinearLayout, HORIZONTAL_LINEAR_LAYOUT_XML,
              NO_PREVIEW, NO_PREVIEW, IN_PLATFORM, NO_SCALE);
    checkComponent(createMockComponent(LINEAR_LAYOUT), "LinearLayout (horizontal)", AndroidIcons.Views.LinearLayout);
  }

  @Language("XML")
  private static final String VERTICAL_LINEAR_LAYOUT_XML =
    "<LinearLayout\n" +
    "  android:orientation=\"vertical\"\n" +
    "  android:layout_width=\"match_parent\"\n" +
    "  android:layout_height=\"match_parent\">\n" +
    "</LinearLayout>\n";

  public void assertVerticalLinearLayoutItem(@NotNull Palette.BaseItem item) {
    checkItem(item, LINEAR_LAYOUT, "LinearLayout (vertical)", AndroidIcons.Views.VerticalLinearLayout, VERTICAL_LINEAR_LAYOUT_XML,
              NO_PREVIEW, NO_PREVIEW, IN_PLATFORM, NO_SCALE);
    NlComponent component = createMockComponent(LINEAR_LAYOUT);
    when(component.getAttribute(ANDROID_URI, ATTR_ORIENTATION)).thenReturn(VALUE_VERTICAL);
    checkComponent(component, "LinearLayout (vertical)", AndroidIcons.Views.VerticalLinearLayout);
  }

  public void assertRelativeLayout(@NotNull Palette.BaseItem item) {
    assertStandardLayout(item, RELATIVE_LAYOUT, IN_PLATFORM);
  }

  public void assertTableLayout(@NotNull Palette.BaseItem item) {
    assertStandardLayout(item, TABLE_LAYOUT, IN_PLATFORM);
  }

  public void assertTableRow(@NotNull Palette.BaseItem item) {
    assertStandardLayout(item, TABLE_ROW, IN_PLATFORM);
  }

  public void assertFragment(@NotNull Palette.BaseItem item) {
    checkItem(item, VIEW_FRAGMENT, "<fragment>", AndroidIcons.Views.Fragment,
              STANDARD_VIEW.getXml(VIEW_FRAGMENT, XmlType.COMPONENT_CREATION), NO_PREVIEW, NO_PREVIEW, IN_PLATFORM, NO_SCALE);
    checkComponent(createMockComponent(VIEW_FRAGMENT), "<fragment>", AndroidIcons.Views.Fragment);
  }

  public void assertRadioGroup(@NotNull Palette.BaseItem item) {
    checkItem(item, RADIO_GROUP, "RadioGroup", AndroidIcons.Views.RadioGroup, STANDARD_VIEW.getXml(RADIO_GROUP, XmlType.COMPONENT_CREATION),
              NO_PREVIEW, NO_PREVIEW, IN_PLATFORM, NO_SCALE);
    checkComponent(createMockComponent(RADIO_GROUP), "RadioGroup (horizontal)", AndroidIcons.Views.RadioGroup);
  }

  @Language("XML")
  private static final String LIST_VIEW_XML =
    "<ListView\n" +
    "  android:layout_width=\"match_parent\"\n" +
    "  android:layout_height=\"match_parent\" />\n";

  @Language("XML")
  private static final String LIST_VIEW_PREVIEW_XML =
    "<ListView\n" +
    "  android:id=\"@+id/ListView\"\n" +
    "  android:layout_width=\"200dip\"\n" +
    "  android:layout_height=\"60dip\"\n" +
    "  android:divider=\"#333333\"\n" +
    "  android:dividerHeight=\"1px\" />\n";

  public void assertListView(@NotNull Palette.BaseItem item) {
    checkItem(item, LIST_VIEW, "ListView", AndroidIcons.Views.ListView, LIST_VIEW_XML, LIST_VIEW_PREVIEW_XML, LIST_VIEW_PREVIEW_XML,
              IN_PLATFORM, NO_SCALE);
    checkComponent(createMockComponent(LIST_VIEW), "ListView", AndroidIcons.Views.ListView);
  }

  public void assertGridView(@NotNull Palette.BaseItem item) {
    assertStandardLayout(item, GRID_VIEW, IN_PLATFORM);
  }

  @Language("XML")
  private static final String EXPANDABLE_LIST_VIEW_XML =
    "<ExpandableListView\n" +
    "  android:layout_width=\"match_parent\"\n" +
    "  android:layout_height=\"match_parent\" />\n";

  @Language("XML")
  private static final String EXPANDABLE_LIST_VIEW_PREVIEW_XML =
    "<ExpandableListView\n" +
    "  android:id=\"@+id/ExpandableListView\"\n" +
    "  android:layout_width=\"200dip\"\n" +
    "  android:layout_height=\"60dip\"\n" +
    "  android:divider=\"#333333\"\n" +
    "  android:dividerHeight=\"1px\" />\n";

  public void assertExpandableListView(@NotNull Palette.BaseItem item) {
    checkItem(item, EXPANDABLE_LIST_VIEW, "ExpandableListView", AndroidIcons.Views.ExpandableListView, EXPANDABLE_LIST_VIEW_XML,
              EXPANDABLE_LIST_VIEW_PREVIEW_XML, EXPANDABLE_LIST_VIEW_PREVIEW_XML, IN_PLATFORM, NO_SCALE);
    checkComponent(createMockComponent(EXPANDABLE_LIST_VIEW), "ExpandableListView", AndroidIcons.Views.ExpandableListView);
  }

  public void assertScrollView(@NotNull Palette.BaseItem item) {
    assertStandardLayout(item, SCROLL_VIEW, IN_PLATFORM);
  }

  public void assertHorizontalScrollView(@NotNull Palette.BaseItem item) {
    assertStandardLayout(item, HORIZONTAL_SCROLL_VIEW, IN_PLATFORM);
  }

  @Language("XML")
  private static final String TAB_HOST_XML =
    "<TabHost\n" +
    "  android:layout_width=\"200dip\"\n" +
    "  android:layout_height=\"300dip\">\n" +
    "  <LinearLayout\n" +
    "    android:layout_width=\"match_parent\"\n" +
    "    android:layout_height=\"match_parent\"\n" +
    "    android:orientation=\"vertical\">\n" +
    "    <TabWidget\n" +
    "      android:id=\"@android:id/tabs\"\n" +
    "      android:layout_width=\"match_parent\"\n" +
    "      android:layout_height=\"wrap_content\" />\n" +
    "    <FrameLayout\n" +
    "      android:id=\"@android:id/tabcontent\"\n" +
    "      android:layout_width=\"match_parent\"\n" +
    "      android:layout_height=\"match_parent\">\n" +
    "      <LinearLayout\n" +
    "        android:id=\"@+id/tab1\"\n" +
    "        android:layout_width=\"match_parent\"\n" +
    "        android:layout_height=\"match_parent\"\n" +
    "        android:orientation=\"vertical\">\n" +
    "      </LinearLayout>\n" +
    "      <LinearLayout\n" +
    "        android:id=\"@+id/tab2\"\n" +
    "        android:layout_width=\"match_parent\"\n" +
    "        android:layout_height=\"match_parent\"\n" +
    "        android:orientation=\"vertical\">\n" +
    "      </LinearLayout>\n" +
    "      <LinearLayout\n" +
    "        android:id=\"@+id/tab3\"\n" +
    "        android:layout_width=\"match_parent\"\n" +
    "        android:layout_height=\"match_parent\"\n" +
    "        android:orientation=\"vertical\">\n" +
    "      </LinearLayout>\n" +
    "    </FrameLayout>\n" +
    "  </LinearLayout>\n" +
    "</TabHost>\n";

  public void assertTabHost(@NotNull Palette.BaseItem item) {
    checkItem(item, TAB_HOST, "TabHost", AndroidIcons.Views.TabHost, TAB_HOST_XML, NO_PREVIEW, TAB_HOST_XML, IN_PLATFORM, NO_SCALE);
    checkComponent(createMockComponent(TAB_HOST), "TabHost", AndroidIcons.Views.TabHost);
  }

  public void assertWebView(@NotNull Palette.BaseItem item) {
    assertStandardLayout(item, WEB_VIEW, IN_PLATFORM);
  }

  public void assertSearchView(@NotNull Palette.BaseItem item) {
    assertStandardLayout(item, "SearchView", IN_PLATFORM);
  }

  @Language("XML")
  private static final String IMAGE_BUTTON_XML =
    "<ImageButton\n" +
    "    android:src=\"@android:drawable/btn_star\"\n" +
    "    android:layout_width=\"wrap_content\"\n" +
    "    android:layout_height=\"wrap_content\" />\n";

  public void assertImageButton(@NotNull Palette.BaseItem item) {
    checkItem(item, IMAGE_BUTTON, "ImageButton", AndroidIcons.Views.ImageButton, IMAGE_BUTTON_XML, IMAGE_BUTTON_XML, IMAGE_BUTTON_XML,
              IN_PLATFORM, NO_SCALE);
    checkComponent(createMockComponent(IMAGE_BUTTON), "ImageButton", AndroidIcons.Views.ImageButton);
  }

  @Language("XML")
  private static final String IMAGE_VIEW_XML =
    "<ImageView\n" +
    "    android:src=\"@android:drawable/btn_star\"\n" +
    "    android:layout_width=\"wrap_content\"\n" +
    "    android:layout_height=\"wrap_content\" />\n";

  public void assertImageView(@NotNull Palette.BaseItem item) {
    checkItem(item, IMAGE_VIEW, "ImageView", AndroidIcons.Views.ImageView, IMAGE_VIEW_XML, IMAGE_VIEW_XML, IMAGE_VIEW_XML, IN_PLATFORM,
              NO_SCALE);
    checkComponent(createMockComponent(IMAGE_VIEW), "ImageView", AndroidIcons.Views.ImageView);
  }

  public void assertVideoView(@NotNull Palette.BaseItem item) {
    assertNoPreviewView(item, "VideoView", IN_PLATFORM);
  }

  public void assertTimePicker(@NotNull Palette.BaseItem item) {
    assertStandardView(item, "TimePicker", IN_PLATFORM, 0.4);
  }

  public void assertDatePicker(@NotNull Palette.BaseItem item) {
    assertStandardView(item, "DatePicker", IN_PLATFORM, 0.4);
  }

  public void assertCalendarView(@NotNull Palette.BaseItem item) {
    assertStandardView(item, CALENDAR_VIEW, IN_PLATFORM, 0.4);
  }

  public void assertChronometer(@NotNull Palette.BaseItem item) {
    assertStandardView(item, CHRONOMETER, IN_PLATFORM, NO_SCALE);
  }

  public void assertTextClock(@NotNull Palette.BaseItem item) {
    assertStandardView(item, TEXT_CLOCK, IN_PLATFORM, NO_SCALE);
  }

  public void assertImageSwitcher(@NotNull Palette.BaseItem item) {
    assertStandardLayout(item, IMAGE_SWITCHER, IN_PLATFORM);
  }

  public void assertAdapterViewFlipper(@NotNull Palette.BaseItem item) {
    assertStandardLayout(item, "AdapterViewFlipper", IN_PLATFORM);
  }

  public void assertStackView(@NotNull Palette.BaseItem item) {
    assertStandardLayout(item, STACK_VIEW, IN_PLATFORM);
  }

  public void assertTextSwitcher(@NotNull Palette.BaseItem item) {
    assertStandardLayout(item, TEXT_SWITCHER, IN_PLATFORM);
  }

  public void assertViewAnimator(@NotNull Palette.BaseItem item) {
    assertStandardLayout(item, VIEW_ANIMATOR, IN_PLATFORM);
  }

  public void assertViewFlipper(@NotNull Palette.BaseItem item) {
    assertStandardLayout(item, VIEW_FLIPPER, IN_PLATFORM);
  }

  public void assertViewSwitcher(@NotNull Palette.BaseItem item) {
    assertStandardLayout(item, VIEW_SWITCHER, IN_PLATFORM);
  }

  public void assertIncludeItem(@NotNull Palette.BaseItem item) {
    checkItem(item, VIEW_INCLUDE, "<include>", AndroidIcons.Views.Include, "<include/>\n", NO_PREVIEW, NO_PREVIEW, IN_PLATFORM,
              NO_SCALE);
    checkComponent(createMockComponent(VIEW_INCLUDE), "<include>", AndroidIcons.Views.Include);
  }

  public void assertRequestFocus(@NotNull Palette.BaseItem item) {
    checkItem(item, REQUEST_FOCUS, "<requestFocus>", AndroidIcons.Views.RequestFocus, "<requestFocus/>\n", NO_PREVIEW, NO_PREVIEW,
              IN_PLATFORM, NO_SCALE);
    checkComponent(createMockComponent(REQUEST_FOCUS), "<requestFocus>", AndroidIcons.Views.RequestFocus);
  }

  public void assertViewTag(@NotNull Palette.BaseItem item) {
    checkItem(item, VIEW_TAG, "<view>", AndroidIcons.Views.Unknown, "<view/>\n", NO_PREVIEW, NO_PREVIEW, IN_PLATFORM, NO_SCALE);
    checkComponent(createMockComponent(VIEW_TAG), "<view>", AndroidIcons.Views.Unknown);
  }

  public void assertViewStub(@NotNull Palette.BaseItem item) {
    assertNoPreviewView(item, VIEW_STUB, IN_PLATFORM);
  }

  public void assertTextureView(@NotNull Palette.BaseItem item) {
    assertNoPreviewView(item, TEXTURE_VIEW, IN_PLATFORM);
  }

  public void assertSurfaceView(@NotNull Palette.BaseItem item) {
    assertNoPreviewView(item, SURFACE_VIEW, IN_PLATFORM);
  }

  public void assertNumberPicker(@NotNull Palette.BaseItem item) {
    assertNoPreviewView(item, "NumberPicker", IN_PLATFORM);
  }

  public void assertAdView(@NotNull Palette.BaseItem item) {
    assertNoPreviewView(item, AD_VIEW, ADS_ARTIFACT);
  }

  public void assertMapView(@NotNull Palette.BaseItem item) {
    assertNoPreviewView(item, MAP_VIEW, MAPS_ARTIFACT);
  }

  public void assertCoordinatorLayoutItem(@NotNull Palette.BaseItem item) {
    assertStandardLayout(item, COORDINATOR_LAYOUT, DESIGN_LIB_ARTIFACT);
  }

  public void assertAppBarLayoutItem(@NotNull Palette.BaseItem item) {
    assertStandardLayout(item, APP_BAR_LAYOUT, DESIGN_LIB_ARTIFACT);
  }

  public void assertTabLayout(@NotNull Palette.BaseItem item) {
    assertStandardLayout(item, TAB_LAYOUT, DESIGN_LIB_ARTIFACT);
  }

  public void assertTabItem(@NotNull Palette.BaseItem item) {
    assertNoPreviewView(item, TAB_ITEM, DESIGN_LIB_ARTIFACT);
  }

  public void assertNestedScrollViewItem(@NotNull Palette.BaseItem item) {
    assertStandardLayout(item, NESTED_SCROLL_VIEW, SUPPORT_LIB_ARTIFACT);
  }

  @Language("XML")
  private static final String FLOATING_ACTION_BUTTON_XML =
    "<android.support.design.widget.FloatingActionButton\n" +
    "  android:src=\"@android:drawable/ic_input_add\"\n" +
    "  android:layout_width=\"wrap_content\"\n" +
    "  android:layout_height=\"wrap_content\"\n" +
    "  android:clickable=\"true\"\n" +
    "  app:fabSize=\"mini\" />\n";

  @Language("XML")
  private static final String FLOATING_ACTION_BUTTON_PREVIEW_XML =
    "<android.support.design.widget.FloatingActionButton\n" +
    "  android:src=\"@android:drawable/ic_input_add\"\n" +
    "  android:layout_width=\"wrap_content\"\n" +
    "  android:layout_height=\"wrap_content\"\n" +
    "  android:clickable=\"true\"\n" +
    "  app:elevation=\"0dp\" />\n";

  public void assertFloatingActionButtonItem(@NotNull Palette.BaseItem item) {
    checkItem(item, FLOATING_ACTION_BUTTON, "FloatingActionButton", AndroidIcons.Views.FloatingActionButton, FLOATING_ACTION_BUTTON_XML,
              FLOATING_ACTION_BUTTON_PREVIEW_XML, FLOATING_ACTION_BUTTON_XML, DESIGN_LIB_ARTIFACT, 0.8);
    checkComponent(createMockComponent(FLOATING_ACTION_BUTTON), "FloatingActionButton", AndroidIcons.Views.FloatingActionButton);
  }

  public void assertTextInputLayoutItem(@NotNull Palette.BaseItem item) {
    checkItem(item, TEXT_INPUT_LAYOUT, STANDARD_VIEW.getTitle(TEXT_INPUT_LAYOUT), STANDARD_LAYOUT.getIcon(TEXT_INPUT_LAYOUT),
              TEXT_INPUT_LAYOUT_XML, NO_PREVIEW, NO_PREVIEW,
              DESIGN_LIB_ARTIFACT, NO_SCALE);
  }

  public void assertCardView(@NotNull Palette.BaseItem item) {
    assertLimitedHeightLayout(item, CARD_VIEW, CARD_VIEW_LIB_ARTIFACT);
  }

  public void assertGridLayoutV7(@NotNull Palette.BaseItem item) {
    assertStandardLayout(item, GRID_LAYOUT_V7, GRID_LAYOUT_LIB_ARTIFACT);
  }

  public void assertRecyclerView(@NotNull Palette.BaseItem item) {
    assertStandardLayout(item, RECYCLER_VIEW, RECYCLER_VIEW_LIB_ARTIFACT);
  }

  @Language("XML")
  private static final String TEXT_INPUT_LAYOUT_XML =
    "<android.support.design.widget.TextInputLayout\n" +
    "  android:layout_width=\"match_parent\"\n" +
    "  android:layout_height=\"wrap_content\">\n" +
    "  <EditText\n" +
    "    android:layout_width=\"match_parent\"\n" +
    "    android:layout_height=\"wrap_content\"\n" +
    "    android:hint=\"hint\" />\n" +
    "  </android.support.design.widget.TextInputLayout>\n";

  @Language("XML")
  private static final String TOOLBAR_XML =
    "<android.support.v7.widget.Toolbar\n" +
    "  android:layout_width=\"match_parent\"\n" +
    "  android:layout_height=\"wrap_content\"\n" +
    "  android:background=\"?attr/colorPrimary\"\n" +
    "  android:theme=\"?attr/actionBarTheme\"\n" +
    "  android:minHeight=\"?attr/actionBarSize\" />\n";

  @Language("XML")
  private static final String TOOLBAR_PREVIEW_XML =
    "<android.support.v7.widget.Toolbar\n" +
    "  android:layout_width=\"match_parent\"\n" +
    "  android:layout_height=\"wrap_content\"\n" +
    "  android:background=\"?attr/colorPrimary\"\n" +
    "  android:theme=\"?attr/actionBarTheme\"\n" +
    "  android:minHeight=\"?attr/actionBarSize\"\n" +
    "  app:contentInsetStart=\"0dp\"\n" +
    "  app:contentInsetLeft=\"0dp\">\n" +
    "  <ImageButton\n" +
    "    android:src=\"?attr/homeAsUpIndicator\"\n" +
    "    android:layout_width=\"wrap_content\"\n" +
    "    android:layout_height=\"wrap_content\"\n" +
    "    android:tint=\"?attr/actionMenuTextColor\"\n" +
    "    android:style=\"?attr/toolbarNavigationButtonStyle\" />\n" +
    "  <TextView\n" +
    "    android:text=\"v7 Toolbar\"\n" +
    "    android:textAppearance=\"@style/TextAppearance.Widget.AppCompat.Toolbar.Title\"\n" +
    "    android:layout_width=\"wrap_content\"\n" +
    "    android:layout_height=\"wrap_content\"\n" +
    "    android:gravity=\"center_vertical\"\n" +
    "    android:ellipsize=\"end\"\n" +
    "    android:maxLines=\"1\" />\n" +
    "  <ImageButton\n" +
    "    android:src=\"@drawable/abc_ic_menu_moreoverflow_mtrl_alpha\"\n" +
    "    android:layout_width=\"40dp\"\n" +
    "    android:layout_height=\"wrap_content\"\n" +
    "    android:layout_gravity=\"right\"\n" +
    "    android:style=\"?attr/toolbarNavigationButtonStyle\"\n" +
    "    android:tint=\"?attr/actionMenuTextColor\" />\n" +
    "</android.support.v7.widget.Toolbar>\n";

  public void assertToolbarV7(@NotNull Palette.BaseItem item) {
    checkItem(item, TOOLBAR_V7, "Toolbar", AndroidIcons.Views.Toolbar, TOOLBAR_XML, TOOLBAR_PREVIEW_XML, TOOLBAR_PREVIEW_XML,
              APPCOMPAT_LIB_ARTIFACT, 0.5);
    checkComponent(createMockComponent(TOOLBAR_V7), "Toolbar", AndroidIcons.Views.Toolbar);
  }

  private void assertStandardView(@NotNull Palette.BaseItem item,
                                  @NotNull String tag,
                                  @NotNull String expectedGradleCoordinate,
                                  double expectedScale) {
    @Language("XML")
    String xml = STANDARD_VIEW.getXml(tag, XmlType.COMPONENT_CREATION);
    checkItem(item, tag, STANDARD_VIEW.getTitle(tag), STANDARD_VIEW.getIcon(tag), xml, xml, xml, expectedGradleCoordinate, expectedScale);
    checkComponent(createMockComponent(tag), STANDARD_VIEW.getTitle(tag), STANDARD_VIEW.getIcon(tag));
  }

  private void assertStandardLayout(@NotNull Palette.BaseItem item, @NotNull String tag, @NotNull String expectedGradleCoordinate) {
    checkItem(item, tag, STANDARD_VIEW.getTitle(tag), STANDARD_LAYOUT.getIcon(tag), STANDARD_LAYOUT.getXml(tag, XmlType.COMPONENT_CREATION),
              NO_PREVIEW, NO_PREVIEW, expectedGradleCoordinate, NO_SCALE);
    checkComponent(createMockComponent(tag), STANDARD_VIEW.getTitle(tag), STANDARD_LAYOUT.getIcon(tag));
  }

  private void assertNoPreviewView(@NotNull Palette.BaseItem item, @NotNull String tag, @NotNull String expectedGradleCoordinate) {
    checkItem(item, tag, STANDARD_VIEW.getTitle(tag), STANDARD_VIEW.getIcon(tag), STANDARD_VIEW.getXml(tag, XmlType.COMPONENT_CREATION),
              NO_PREVIEW, NO_PREVIEW, expectedGradleCoordinate, NO_SCALE);
    checkComponent(createMockComponent(tag), STANDARD_VIEW.getTitle(tag), STANDARD_VIEW.getIcon(tag));
  }

  private void assertStandardTextView(@NotNull Palette.BaseItem item, @NotNull String tag, @NotNull String expectedGradleCoordinate) {
    @Language("XML")
    String xml = STANDARD_TEXT.getXml(tag, XmlType.COMPONENT_CREATION);
    checkItem(item, tag, STANDARD_TEXT.getTitle(tag), STANDARD_TEXT.getIcon(tag), xml, xml, xml, expectedGradleCoordinate, NO_SCALE);
    checkComponent(createMockComponent(tag), String.format("%1$s - \"My value for %1$s\"", tag), STANDARD_TEXT.getIcon(tag));
  }

  private void assertLimitedHeightLayout(@NotNull Palette.BaseItem item, @NotNull String tag, @NotNull String expectedGradleCoordinate) {
    @Language("XML")
    String xml = new XmlBuilder()
      .startTag(tag)
      .androidAttribute(ATTR_LAYOUT_WIDTH, VALUE_MATCH_PARENT)
      .androidAttribute(ATTR_LAYOUT_HEIGHT, VALUE_WRAP_CONTENT)
      .endTag(tag)
      .toString();

    checkItem(item, tag, STANDARD_VIEW.getTitle(tag), STANDARD_LAYOUT.getIcon(tag), xml, NO_PREVIEW, NO_PREVIEW,
              expectedGradleCoordinate, NO_SCALE);
    checkComponent(createMockComponent(tag), STANDARD_VIEW.getTitle(tag), STANDARD_LAYOUT.getIcon(tag));
  }

  private static void checkItem(@NotNull Palette.BaseItem base,
                                @NotNull String expectedTag,
                                @NotNull String expectedTitle,
                                @NotNull Icon expectedIcon,
                                @NotNull @Language("XML") String expectedXml,
                                @NotNull @Language("XML") String expectedPreviewXml,
                                @NotNull @Language("XML") String expectedDragPreviewXml,
                                @NotNull String expectedGradleCoordinateId,
                                double expectedScale) {
    assertTrue(base instanceof Palette.Item);
    Palette.Item item = (Palette.Item)base;

    assertEquals(expectedTag + ".Tag", expectedTag, item.getTagName());
    assertEquals(expectedTag + ".Title", expectedTitle, item.getTitle());
    assertEquals(expectedTag + ".Icon", expectedIcon, item.getIcon());
    assertEquals(expectedTag + ".XML", formatXml(expectedXml), formatXml(item.getXml()));
    assertEquals(expectedTag + ".PreviewXML", formatXml(expectedPreviewXml), formatXml(item.getPreviewXml()));
    assertEquals(expectedTag + ".DragPreviewXML", formatXml(expectedDragPreviewXml), formatXml(item.getDragPreviewXml()));
    assertEquals(expectedTag + ".GradleCoordinateId", expectedGradleCoordinateId, item.getGradleCoordinateId());
    assertEquals(expectedTag + ".PreviewScale", expectedScale, item.getPreviewScale());
  }

  private void checkComponent(@NotNull NlComponent component, @NotNull String expectedTitle, @NotNull Icon expectedIcon) {
    ViewHandlerManager handlerManager = ViewHandlerManager.get(getProject());
    ViewHandler handler = handlerManager.getHandlerOrDefault(component);
    String title = handler.getTitle(component);
    String attrs = handler.getTitleAttributes(component);
    if (!StringUtil.isEmpty(attrs)) {
      title += " " + attrs;
    }
    assertEquals(component.getTagName() + ".Component.Title", expectedTitle, title);
    assertEquals(component.getTagName() + ".Component.Icon", expectedIcon, handler.getIcon(component));
  }

  private static NlComponent createMockComponent(@NotNull String tag) {
    NlComponent component = mock(NlComponent.class);
    when(component.getTagName()).thenReturn(tag);
    when(component.getAttribute(ANDROID_URI, ATTR_TEXT)).thenReturn("My value for " + tag);
    return component;
  }

  @NotNull
  @Language("XML")
  private static String formatXml(@NotNull @Language("XML") String xml) {
    if (xml.equals(NO_PREVIEW)) {
      return xml;
    }
    StringBuilder text = new StringBuilder();
    int indent = 0;
    for (String line : SPLITTER.split(xml)) {
      if (!line.isEmpty()) {
        boolean decrementIndent = line.startsWith("</") || line.startsWith("/>");
        if (decrementIndent && indent > 0) {
          indent--;
        }
        for (int index = 0; index < indent; index++) {
          text.append("  ");
        }
        text.append(line).append("\n");
        if (!decrementIndent && line.startsWith("<")) {
          indent++;
        }
      }
    }
    return text.toString();
  }
}<|MERGE_RESOLUTION|>--- conflicted
+++ resolved
@@ -180,11 +180,7 @@
     checkItem(item, "SeekBar", "SeekBar (Discrete)", AndroidIcons.Views.SeekBar, DISCRETE_SEEKBAR_XML, DISCRETE_SEEKBAR_PREVIEW_XML,
               DISCRETE_SEEKBAR_XML, IN_PLATFORM, 1.0);
     NlComponent component = createMockComponent("SeekBar");
-<<<<<<< HEAD
-    Mockito.when(component.getAttribute(null, TAG_STYLE)).thenReturn(ANDROID_STYLE_RESOURCE_PREFIX + "Widget.Material.SeekBar.Discrete");
-=======
     when(component.getAttribute(null, TAG_STYLE)).thenReturn(ANDROID_STYLE_RESOURCE_PREFIX + "Widget.Material.SeekBar.Discrete");
->>>>>>> 02229574
     checkComponent(component, "SeekBar", AndroidIcons.Views.SeekBar);
   }
 
