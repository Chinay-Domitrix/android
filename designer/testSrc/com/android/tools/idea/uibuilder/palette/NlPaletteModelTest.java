/*
 * Copyright (C) 2015 The Android Open Source Project
 *
 * Licensed under the Apache License, Version 2.0 (the "License");
 * you may not use this file except in compliance with the License.
 * You may obtain a copy of the License at
 *
 *      http://www.apache.org/licenses/LICENSE-2.0
 *
 * Unless required by applicable law or agreed to in writing, software
 * distributed under the License is distributed on an "AS IS" BASIS,
 * WITHOUT WARRANTIES OR CONDITIONS OF ANY KIND, either express or implied.
 * See the License for the specific language governing permissions and
 * limitations under the License.
 */
package com.android.tools.idea.uibuilder.palette;

import com.android.tools.idea.uibuilder.model.NlLayoutType;

import java.io.InputStreamReader;
import java.io.Reader;
import java.util.Iterator;

public class NlPaletteModelTest extends PaletteTestCase {
  private NlPaletteModel model;

  @Override
  protected void setUp() throws Exception {
    super.setUp();
    model = NlPaletteModel.get(getProject());

    try (Reader reader = new InputStreamReader(NlPaletteModel.class.getResourceAsStream(NlLayoutType.LAYOUT.getPaletteFileName()))) {
      model.loadPalette(reader, NlLayoutType.LAYOUT);
    }
  }

  public void testPalette() throws Exception {
    Palette palette = model.getPalette(NlLayoutType.LAYOUT);
    Iterator<Palette.BaseItem> iterator = palette.getItems().iterator();
    Palette.Group widgets = assertIsGroup(iterator.next(), "Widgets");
<<<<<<< HEAD
    Palette.Group textFields = assertIsGroup(iterator.next(), "Text Fields (EditText)");
=======
    Palette.Group textFields = assertIsGroup(iterator.next(), "Text");
>>>>>>> bda17b23
    Palette.Group layouts = assertIsGroup(iterator.next(), "Layouts");
    Palette.Group containers = assertIsGroup(iterator.next(), "Containers");
    Palette.Group images = assertIsGroup(iterator.next(), "Images");
    Palette.Group times = assertIsGroup(iterator.next(), "Date");
    Palette.Group transitions = assertIsGroup(iterator.next(), "Transitions");
    Palette.Group advanced = assertIsGroup(iterator.next(), "Advanced");
<<<<<<< HEAD
    Palette.Group google = assertIsGroup(iterator.next(), "Custom - Google");
    Palette.Group design = assertIsGroup(iterator.next(), "Custom - Design");
    Palette.Group appcompat = assertIsGroup(iterator.next(), "Custom - AppCompat");
=======
    Palette.Group google = assertIsGroup(iterator.next(), "Google");
    Palette.Group design = assertIsGroup(iterator.next(), "Design");
    Palette.Group appcompat = assertIsGroup(iterator.next(), "AppCompat");
>>>>>>> bda17b23
    assertFalse(iterator.hasNext());

    iterator = widgets.getItems().iterator();
    assertTextViewItem(iterator.next());
    assertButton(iterator.next());
    assertToggleButton(iterator.next());
    assertCheckBox(iterator.next());
    assertRadioButton(iterator.next());
    assertCheckedTextView(iterator.next());
    assertSpinner(iterator.next());
    assertNormalProgressBarItem(iterator.next());
    assertHorizontalProgressBarItem(iterator.next());
    assertSeekBar(iterator.next());
    assertDiscreteSeekBar(iterator.next());
    assertQuickContactBadge(iterator.next());
    assertRatingBar(iterator.next());
    assertSwitch(iterator.next());
    assertSpace(iterator.next());
    assertFalse(iterator.hasNext());

    assertPlainTextEditText(textFields.getItem(0));
    assertEquals("Items in text fields group", 14, textFields.getItems().size());

    iterator = layouts.getItems().iterator();
    assertConstraintLayout(iterator.next());
    assertGridLayout(iterator.next());
    assertFrameLayout(iterator.next());
    assertLinearLayoutItem(iterator.next());
    assertVerticalLinearLayoutItem(iterator.next());
    assertRelativeLayout(iterator.next());
    assertTableLayout(iterator.next());
    assertTableRow(iterator.next());
    assertFragment(iterator.next());
    assertFalse(iterator.hasNext());

    iterator = containers.getItems().iterator();
    assertRadioGroup(iterator.next());
    assertListView(iterator.next());
    assertGridView(iterator.next());
    assertExpandableListView(iterator.next());
    assertScrollView(iterator.next());
    assertHorizontalScrollView(iterator.next());
    assertTabHost(iterator.next());
    assertWebView(iterator.next());
    assertSearchView(iterator.next());
    assertFalse(iterator.hasNext());

    iterator = images.getItems().iterator();
    assertImageButton(iterator.next());
    assertImageView(iterator.next());
    assertVideoView(iterator.next());
    assertFalse(iterator.hasNext());

    iterator = times.getItems().iterator();
    assertTimePicker(iterator.next());
    assertDatePicker(iterator.next());
    assertCalendarView(iterator.next());
    assertChronometer(iterator.next());
    assertTextClock(iterator.next());
    assertFalse(iterator.hasNext());

    iterator = transitions.getItems().iterator();
    assertImageSwitcher(iterator.next());
    assertAdapterViewFlipper(iterator.next());
    assertStackView(iterator.next());
    assertTextSwitcher(iterator.next());
    assertViewAnimator(iterator.next());
    assertViewFlipper(iterator.next());
    assertViewSwitcher(iterator.next());
    assertFalse(iterator.hasNext());

    iterator = advanced.getItems().iterator();
    assertIncludeItem(iterator.next());
    assertRequestFocus(iterator.next());
    assertViewTag(iterator.next());
    assertViewStub(iterator.next());
    assertTextureView(iterator.next());
    assertSurfaceView(iterator.next());
    assertNumberPicker(iterator.next());
    assertFalse(iterator.hasNext());

    iterator = google.getItems().iterator();
    assertAdView(iterator.next());
    assertMapView(iterator.next());
    assertFalse(iterator.hasNext());

    iterator = design.getItems().iterator();
    assertCoordinatorLayoutItem(iterator.next());
    assertAppBarLayoutItem(iterator.next());
    assertTabLayout(iterator.next());
    assertTabItem(iterator.next());
    assertNestedScrollViewItem(iterator.next());
    assertFloatingActionButtonItem(iterator.next());
    assertTextInputLayoutItem(iterator.next());
    assertFalse(iterator.hasNext());

    iterator = appcompat.getItems().iterator();
    assertCardView(iterator.next());
    assertGridLayoutV7(iterator.next());
    assertRecyclerView(iterator.next());
    assertToolbarV7(iterator.next());
    assertFalse(iterator.hasNext());
  }
}<|MERGE_RESOLUTION|>--- conflicted
+++ resolved
@@ -38,26 +38,16 @@
     Palette palette = model.getPalette(NlLayoutType.LAYOUT);
     Iterator<Palette.BaseItem> iterator = palette.getItems().iterator();
     Palette.Group widgets = assertIsGroup(iterator.next(), "Widgets");
-<<<<<<< HEAD
-    Palette.Group textFields = assertIsGroup(iterator.next(), "Text Fields (EditText)");
-=======
     Palette.Group textFields = assertIsGroup(iterator.next(), "Text");
->>>>>>> bda17b23
     Palette.Group layouts = assertIsGroup(iterator.next(), "Layouts");
     Palette.Group containers = assertIsGroup(iterator.next(), "Containers");
     Palette.Group images = assertIsGroup(iterator.next(), "Images");
     Palette.Group times = assertIsGroup(iterator.next(), "Date");
     Palette.Group transitions = assertIsGroup(iterator.next(), "Transitions");
     Palette.Group advanced = assertIsGroup(iterator.next(), "Advanced");
-<<<<<<< HEAD
-    Palette.Group google = assertIsGroup(iterator.next(), "Custom - Google");
-    Palette.Group design = assertIsGroup(iterator.next(), "Custom - Design");
-    Palette.Group appcompat = assertIsGroup(iterator.next(), "Custom - AppCompat");
-=======
     Palette.Group google = assertIsGroup(iterator.next(), "Google");
     Palette.Group design = assertIsGroup(iterator.next(), "Design");
     Palette.Group appcompat = assertIsGroup(iterator.next(), "AppCompat");
->>>>>>> bda17b23
     assertFalse(iterator.hasNext());
 
     iterator = widgets.getItems().iterator();
