/*
 * Copyright (C) 2015 The Android Open Source Project
 *
 * Licensed under the Apache License, Version 2.0 (the "License");
 * you may not use this file except in compliance with the License.
 * You may obtain a copy of the License at
 *
 *      http://www.apache.org/licenses/LICENSE-2.0
 *
 * Unless required by applicable law or agreed to in writing, software
 * distributed under the License is distributed on an "AS IS" BASIS,
 * WITHOUT WARRANTIES OR CONDITIONS OF ANY KIND, either express or implied.
 * See the License for the specific language governing permissions and
 * limitations under the License.
 */
package com.android.tools.idea.uibuilder.property;

<<<<<<< HEAD
=======
import com.intellij.psi.SmartPsiElementPointer;
>>>>>>> 9e819fa1
import org.jetbrains.android.facet.AndroidFacet;
import org.jetbrains.annotations.NotNull;
import com.android.tools.idea.common.model.NlComponent;
import com.android.tools.idea.common.model.NlModel;
import com.intellij.psi.xml.XmlTag;

import static org.mockito.Mockito.mock;
import static org.mockito.Mockito.when;

public class MockNlComponent extends NlComponent {
  private MockNlComponent(@NotNull NlModel model, @NotNull XmlTag tag, @NotNull SmartPsiElementPointer<XmlTag> tagPointer) {
    super(model, tag, tagPointer);
  }

  public static NlComponent create(@NotNull XmlTag tag) {
<<<<<<< HEAD
    NlModel mockModel = mock(NlModel.class);
    when(mockModel.getFacet()).thenReturn(AndroidFacet.getInstance(tag));
    return new MockNlComponent(mockModel, tag);
=======
    AndroidFacet facet = AndroidFacet.getInstance(tag);
    NlModel mockModel = mock(NlModel.class);
    when(mockModel.getFacet()).thenReturn(facet);
    when(mockModel.getModule()).thenReturn(facet.getModule());
    SmartPsiElementPointer<XmlTag> mockTagPointer = mock(SmartPsiElementPointer.class);
    when(mockTagPointer.getElement()).thenReturn(tag);
    return new MockNlComponent(mockModel, tag, mockTagPointer);
  }

  public static NlComponent create(@NotNull NlModel model, @NotNull XmlTag tag) {
    SmartPsiElementPointer<XmlTag> mockTagPointer = mock(SmartPsiElementPointer.class);
    when(mockTagPointer.getElement()).thenReturn(tag);
    return new MockNlComponent(model, tag, mockTagPointer);
>>>>>>> 9e819fa1
  }
}<|MERGE_RESOLUTION|>--- conflicted
+++ resolved
@@ -15,10 +15,7 @@
  */
 package com.android.tools.idea.uibuilder.property;
 
-<<<<<<< HEAD
-=======
 import com.intellij.psi.SmartPsiElementPointer;
->>>>>>> 9e819fa1
 import org.jetbrains.android.facet.AndroidFacet;
 import org.jetbrains.annotations.NotNull;
 import com.android.tools.idea.common.model.NlComponent;
@@ -34,11 +31,6 @@
   }
 
   public static NlComponent create(@NotNull XmlTag tag) {
-<<<<<<< HEAD
-    NlModel mockModel = mock(NlModel.class);
-    when(mockModel.getFacet()).thenReturn(AndroidFacet.getInstance(tag));
-    return new MockNlComponent(mockModel, tag);
-=======
     AndroidFacet facet = AndroidFacet.getInstance(tag);
     NlModel mockModel = mock(NlModel.class);
     when(mockModel.getFacet()).thenReturn(facet);
@@ -52,6 +44,5 @@
     SmartPsiElementPointer<XmlTag> mockTagPointer = mock(SmartPsiElementPointer.class);
     when(mockTagPointer.getElement()).thenReturn(tag);
     return new MockNlComponent(model, tag, mockTagPointer);
->>>>>>> 9e819fa1
   }
 }