--- conflicted
+++ resolved
@@ -15,19 +15,12 @@
  */
 package com.android.tools.idea.uibuilder.property;
 
-<<<<<<< HEAD
-import com.android.tools.idea.uibuilder.property.ptable.StarState;
-import com.google.common.base.Joiner;
-import com.android.tools.idea.configurations.Configuration;
-import com.android.tools.idea.gradle.dependencies.GradleDependencyManager;
-=======
 import com.android.tools.idea.uibuilder.api.ViewHandler;
 import com.android.tools.idea.uibuilder.handlers.ImageViewHandler;
 import com.android.tools.idea.uibuilder.handlers.ViewHandlerManager;
 import com.android.tools.idea.common.model.NlModel;
 import com.android.tools.adtui.ptable.StarState;
 import com.google.common.base.Joiner;
->>>>>>> b13afab4
 import com.google.common.collect.ImmutableList;
 import com.google.common.collect.Table;
 import com.intellij.psi.xml.XmlFile;
@@ -41,14 +34,10 @@
 import static com.android.SdkConstants.*;
 import static com.android.tools.idea.uibuilder.property.NlProperties.STARRED_PROP;
 import static com.google.common.truth.Truth.assertThat;
-<<<<<<< HEAD
-import static org.mockito.Mockito.mock;
-=======
 import static org.mockito.Matchers.any;
 import static org.mockito.Matchers.anyString;
 import static org.mockito.Mockito.mock;
 import static org.mockito.Mockito.verify;
->>>>>>> b13afab4
 import static org.mockito.Mockito.when;
 
 public class NlPropertiesTest extends PropertyTestCase {
@@ -62,18 +51,9 @@
   private static final String[] LINEAR_LAYOUT_ATTRS = {"layout_weight"};
   private static final String[] RELATIVE_LAYOUT_ATTRS = {"layout_toLeftOf", "layout_above", "layout_alignTop"};
 
-<<<<<<< HEAD
-  private GradleDependencyManager myDependencyManager;
-
   @Override
   public void setUp() throws Exception {
     super.setUp();
-    myDependencyManager = mock(GradleDependencyManager.class);
-=======
-  @Override
-  public void setUp() throws Exception {
-    super.setUp();
->>>>>>> b13afab4
     myFixture.addFileToProject("AndroidManifest.xml", MANIFEST_SOURCE);
   }
 
@@ -250,11 +230,7 @@
     @Language("XML")
     String source = "<?xml version=\"1.0\" encoding=\"utf-8\"?>\n" +
                     "<RelativeLayout>" +
-<<<<<<< HEAD
-                    "  <TextView />" +
-=======
                     "  <com.example.MyTextView />" +
->>>>>>> b13afab4
                     "</RelativeLayout>";
     XmlFile xmlFile = (XmlFile)myFixture.addFileToProject("res/layout/layout.xml", source);
 
@@ -282,15 +258,6 @@
 
     // The attrs.xml in appcompat-22.0.0 includes android:focusable, theme and android:theme.
     // The android:focusable refers to the platform attribute, and hence should not be duplicated..
-<<<<<<< HEAD
-    assertPresent("TextView", properties, ANDROID_URI, "focusable", "theme");
-    assertPresent("TextView", properties, CUSTOM_NAMESPACE, "custom");
-    assertAbsent("TextView", properties, ANDROID_URI, "android:focusable", "android:theme");
-  }
-
-  public void testVisibleIsStarredPropertyByDefault() {
-    Table<String, String, NlPropertyItem> properties = NlProperties.getInstance().getProperties(ImmutableList.of(myTextView));
-=======
     assertPresent("com.example.MyTextView", properties, ANDROID_URI, "focusable", "theme");
     assertPresent("com.example.MyTextView", properties, CUSTOM_NAMESPACE, "custom");
     assertAbsent("com.example.MyTextView", properties, ANDROID_URI, "android:focusable", "android:theme");
@@ -299,7 +266,6 @@
   public void testVisibleIsStarredPropertyByDefault() {
     Table<String, String, NlPropertyItem> properties =
       NlProperties.getInstance().getProperties(myPropertiesManager, ImmutableList.of(myTextView));
->>>>>>> b13afab4
     List<NlPropertyItem> starred = properties.values().stream()
       .filter(property -> property.getStarState() == StarState.STARRED)
       .collect(Collectors.toList());
@@ -311,12 +277,8 @@
 
   public void testStarredPropertiesAreReadFromComponentProperties() {
     myPropertiesComponent.setValue(STARRED_PROP, propertyList(ATTR_PADDING_BOTTOM, ATTR_ELEVATION, ATTR_ON_CLICK, ATTR_CARD_ELEVATION));
-<<<<<<< HEAD
-    Table<String, String, NlPropertyItem> properties = NlProperties.getInstance().getProperties(ImmutableList.of(myTextView));
-=======
     Table<String, String, NlPropertyItem> properties =
       NlProperties.getInstance().getProperties(myPropertiesManager, ImmutableList.of(myTextView));
->>>>>>> b13afab4
     List<String> starred = properties.values().stream()
       .filter(property -> property.getStarState() == StarState.STARRED)
       .map(NlPropertyItem::getName)
@@ -328,74 +290,30 @@
 
   public void testAddStarredProperty() {
     myPropertiesComponent.setValue(STARRED_PROP, propertyList(ATTR_PADDING_BOTTOM, ATTR_ELEVATION, ATTR_ON_CLICK, ATTR_CARD_ELEVATION));
-<<<<<<< HEAD
-    NlProperties.saveStarState(null, ATTR_NAME, true);
-    assertThat(myPropertiesComponent.getValue(STARRED_PROP))
-      .isEqualTo(propertyList(ATTR_PADDING_BOTTOM, ATTR_ELEVATION, ATTR_ON_CLICK, ATTR_CARD_ELEVATION, ATTR_NAME));
-=======
     NlProperties.saveStarState(null, ATTR_NAME, true, myPropertiesManager);
     List<String> expected = ImmutableList.of(ATTR_PADDING_BOTTOM, ATTR_ELEVATION, ATTR_ON_CLICK, ATTR_CARD_ELEVATION, ATTR_NAME);
     assertThat(myPropertiesComponent.getValue(STARRED_PROP)).isEqualTo(propertyList(expected));
     verify(myUsageTracker).logFavoritesChange(ATTR_NAME, "", expected, myFacet);
->>>>>>> b13afab4
   }
 
   public void testAddStarredToolsProperty() {
     myPropertiesComponent.setValue(STARRED_PROP, propertyList(ATTR_PADDING_BOTTOM, ATTR_ELEVATION));
-<<<<<<< HEAD
-    NlProperties.saveStarState(TOOLS_URI, ATTR_TEXT, true);
-    assertThat(myPropertiesComponent.getValue(STARRED_PROP))
-      .isEqualTo(propertyList(ATTR_PADDING_BOTTOM, ATTR_ELEVATION, TOOLS_NS_NAME_PREFIX + ATTR_TEXT));
-=======
     NlProperties.saveStarState(TOOLS_URI, ATTR_TEXT, true, myPropertiesManager);
     List<String> expected = ImmutableList.of(ATTR_PADDING_BOTTOM, ATTR_ELEVATION, TOOLS_NS_NAME_PREFIX + ATTR_TEXT);
     assertThat(myPropertiesComponent.getValue(STARRED_PROP)).isEqualTo(propertyList(expected));
     verify(myUsageTracker).logFavoritesChange(TOOLS_NS_NAME_PREFIX + ATTR_TEXT, "", expected, myFacet);
->>>>>>> b13afab4
   }
 
   public void testRemoveStarredProperty() {
     myPropertiesComponent.setValue(STARRED_PROP, propertyList(ATTR_PADDING_BOTTOM, ATTR_ELEVATION, ATTR_ON_CLICK, ATTR_CARD_ELEVATION));
-<<<<<<< HEAD
-    NlProperties.saveStarState(ANDROID_URI, ATTR_CARD_ELEVATION, false);
-    assertThat(myPropertiesComponent.getValue(STARRED_PROP))
-      .isEqualTo(propertyList(ATTR_PADDING_BOTTOM, ATTR_ELEVATION, ATTR_ON_CLICK));
-=======
     NlProperties.saveStarState(ANDROID_URI, ATTR_CARD_ELEVATION, false, myPropertiesManager);
     List<String> expected = ImmutableList.of(ATTR_PADDING_BOTTOM, ATTR_ELEVATION, ATTR_ON_CLICK);
     assertThat(myPropertiesComponent.getValue(STARRED_PROP)).isEqualTo(propertyList(expected));
     verify(myUsageTracker).logFavoritesChange("", ATTR_CARD_ELEVATION, expected, myFacet);
->>>>>>> b13afab4
   }
 
   @NotNull
   private static String propertyList(@NotNull String... propertyNames) {
-<<<<<<< HEAD
-    return Joiner.on(";").join(propertyNames) + ";";
-  }
-
-  public void testSrcCompatIncluded() {
-    when(myDependencyManager.dependsOn(myModule, APPCOMPAT_LIB_ARTIFACT)).thenReturn(true);
-    addAppCompatActivity();
-    addMyActivityAsAppCompatActivity();
-
-    Table<String, String, NlPropertyItem> properties =
-      NlProperties.getInstance().getProperties(myFacet, ImmutableList.of(myImageView), myDependencyManager);
-
-    assertPresent("ImageView", properties, ANDROID_URI, ATTR_SRC);
-    assertPresent("ImageView", properties, AUTO_URI, ATTR_SRC_COMPAT);
-  }
-
-  public void testSrcCompatIncludedWithRelativeContextName() {
-    Configuration configuration = myModel.getConfiguration();
-    configuration.setActivity(".MyActivity");
-    when(myDependencyManager.dependsOn(myModule, APPCOMPAT_LIB_ARTIFACT)).thenReturn(true);
-    addAppCompatActivity();
-    addMyActivityAsAppCompatActivity();
-
-    Table<String, String, NlPropertyItem> properties =
-      NlProperties.getInstance().getProperties(myFacet, ImmutableList.of(myImageView), myDependencyManager);
-=======
     return Joiner.on(";").join(propertyNames);
   }
 
@@ -419,103 +337,19 @@
 
     Table<String, String, NlPropertyItem> properties =
       NlProperties.getInstance().getProperties(myFacet, myPropertiesManager, ImmutableList.of(myImageView));
->>>>>>> b13afab4
 
     assertPresent("ImageView", properties, ANDROID_URI, ATTR_SRC);
     assertPresent("ImageView", properties, AUTO_URI, ATTR_SRC_COMPAT);
   }
 
-<<<<<<< HEAD
-  public void testSrcCompatNotIncludedIfActivityIsNotAppCompatActivity() {
-    when(myDependencyManager.dependsOn(myModule, APPCOMPAT_LIB_ARTIFACT)).thenReturn(true);
-    addMyActivityAsSystemActivity();
-
-    Table<String, String, NlPropertyItem> properties =
-      NlProperties.getInstance().getProperties(myFacet, ImmutableList.of(myImageView), myDependencyManager);
+  public void testSrcNotCompatIncluded() {
+    setupImageViewNeedsSrcCompat(false);
+
+    Table<String, String, NlPropertyItem> properties =
+      NlProperties.getInstance().getProperties(myFacet, myPropertiesManager, ImmutableList.of(myImageView));
 
     assertPresent("ImageView", properties, ANDROID_URI, ATTR_SRC);
     assertAbsent("ImageView", properties, AUTO_URI, ATTR_SRC_COMPAT);
-  }
-
-  public void testSrcCompatNotIncludedIfAppCompatArtifactIsNotIncludedInModule() {
-    when(myDependencyManager.dependsOn(myModule, APPCOMPAT_LIB_ARTIFACT)).thenReturn(false);
-    addAppCompatActivity();
-    addMyActivityAsAppCompatActivity();
-
-    Table<String, String, NlPropertyItem> properties =
-      NlProperties.getInstance().getProperties(myFacet, ImmutableList.of(myImageView), myDependencyManager);
-
-    assertPresent("ImageView", properties, ATTR_SRC);
-    assertAbsent("ImageView", properties, ATTR_SRC_COMPAT);
-  }
-
-  public void testSrcCompatNotIncludedIfNotAllComponentsAreImageViews() {
-    when(myDependencyManager.dependsOn(myModule, APPCOMPAT_LIB_ARTIFACT)).thenReturn(true);
-    addAppCompatActivity();
-    addMyActivityAsAppCompatActivity();
-
-    Table<String, String, NlPropertyItem> properties =
-      NlProperties.getInstance().getProperties(myFacet, ImmutableList.of(myImageView), myDependencyManager);
-
-    assertPresent("ImageView", properties, ATTR_SRC);
-    assertAbsent("ImageView", properties, ATTR_SRC_COMPAT);
-  }
-
-  private void addMyActivityAsAppCompatActivity() {
-    @Language("JAVA")
-    String javaFile = "package com.example;\n" +
-                      "\n" +
-                      "import android.support.v7.app.AppCompatActivity;\n" +
-                      "import android.os.Bundle;\n" +
-                      "\n" +
-                      "public class MyActivity extends AppCompatActivity {\n" +
-                      "    @Override\n" +
-                      "    protected void onCreate(Bundle savedInstanceState) {\n" +
-                      "        super.onCreate(savedInstanceState);\n" +
-                      "        setContentView(R.layout.activity_main);\n" +
-                      "    }\n" +
-                      "\n" +
-                      "}\n";
-    myFixture.addFileToProject("src/com/example/MyActivity.java", javaFile);
-  }
-
-  private void addAppCompatActivity() {
-    @Language("JAVA")
-    String javaFile = "package android.support.v7.app;\n" +
-                      "\n" +
-                      "import android.app.Activity;\n" +
-                      "\n" +
-                      "public class AppCompatActivity extends Activity {\n" +
-                      "}\n";
-    myFixture.addFileToProject("src/android/support/v7/app/AppCompatActivity.java", javaFile);
-  }
-
-  private void addMyActivityAsSystemActivity() {
-    @Language("JAVA")
-    String javaFile = "package com.example;\n" +
-                      "\n" +
-                      "import android.app.Activity;\n" +
-                      "import android.os.Bundle;\n" +
-                      "\n" +
-                      "public class MyActivity extends Activity {\n" +
-                      "\n" +
-                      "    @Override\n" +
-                      "    protected void onCreate(Bundle savedInstanceState) {\n" +
-                      "        super.onCreate(savedInstanceState);\n" +
-                      "        setContentView(R.layout.merge);\n" +
-                      "    }\n" +
-                      "}\n";
-    myFixture.addFileToProject("src/com/example/MyActivity.java", javaFile);
-=======
-  public void testSrcNotCompatIncluded() {
-    setupImageViewNeedsSrcCompat(false);
-
-    Table<String, String, NlPropertyItem> properties =
-      NlProperties.getInstance().getProperties(myFacet, myPropertiesManager, ImmutableList.of(myImageView));
-
-    assertPresent("ImageView", properties, ANDROID_URI, ATTR_SRC);
-    assertAbsent("ImageView", properties, AUTO_URI, ATTR_SRC_COMPAT);
->>>>>>> b13afab4
   }
 
   private static void assertPresent(String tag, Table<String, String, NlPropertyItem> properties, String namespace, String... names) {
