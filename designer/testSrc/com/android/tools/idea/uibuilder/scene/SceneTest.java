--- conflicted
+++ resolved
@@ -18,10 +18,7 @@
 import com.android.tools.idea.common.scene.Scene;
 import com.android.tools.idea.common.scene.SceneManager;
 import com.android.tools.idea.common.scene.SceneMouseInteraction;
-<<<<<<< HEAD
-=======
 import com.android.tools.idea.rendering.RenderTestUtil;
->>>>>>> abbea60e
 import com.android.tools.idea.uibuilder.LayoutTestCase;
 import com.android.tools.idea.common.SyncNlModel;
 import com.android.tools.idea.common.fixtures.ModelBuilder;
@@ -67,14 +64,11 @@
   protected void tearDown() throws Exception {
     try {
       Disposer.dispose(myModel);
-<<<<<<< HEAD
-=======
     } catch (Throwable t) {
       t.printStackTrace();
     }
     try {
       RenderTestUtil.waitForRenderTaskDisposeToFinish();
->>>>>>> abbea60e
       myModel = null;
       myScene = null;
       mySceneManager = null;
