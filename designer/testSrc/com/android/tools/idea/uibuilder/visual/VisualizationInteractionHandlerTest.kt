--- conflicted
+++ resolved
@@ -78,11 +78,7 @@
     }) }
 
     val view = surface.sceneManager!!.sceneView
-<<<<<<< HEAD
-    val mouseEvent = MouseEventBuilder(view.x + view.size.width * 2, view.y + view.size.height * 2).build()
-=======
     val mouseEvent = MouseEventBuilder(view.x + view.scaledContentSize.width * 2, view.y + view.scaledContentSize.height * 2).build()
->>>>>>> e624679c
 
     val popupMenuListener = Mockito.mock(ActionPopupMenuListener::class.java)
     (ActionManager.getInstance() as ActionManagerEx).addActionPopupMenuListener(popupMenuListener, testRootDisposable)
