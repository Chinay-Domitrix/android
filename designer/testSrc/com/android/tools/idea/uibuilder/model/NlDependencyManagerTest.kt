/*
 * Copyright (C) 2017 The Android Open Source Project
 *
 * Licensed under the Apache License, Version 2.0 (the "License");
 * you may not use this file except in compliance with the License.
 * You may obtain a copy of the License at
 *
 *      http://www.apache.org/licenses/LICENSE-2.0
 *
 * Unless required by applicable law or agreed to in writing, software
 * distributed under the License is distributed on an "AS IS" BASIS,
 * WITHOUT WARRANTIES OR CONDITIONS OF ANY KIND, either express or implied.
 * See the License for the specific language governing permissions and
 * limitations under the License.
 */
package com.android.tools.idea.uibuilder.model

import com.android.SdkConstants
import com.android.ide.common.repository.GradleVersion
import com.android.tools.idea.common.model.NlDependencyManager
import com.android.tools.idea.common.model.NlModel
import com.android.tools.idea.projectsystem.*
import com.android.tools.idea.uibuilder.LayoutTestCase
import com.intellij.testFramework.registerExtension
import junit.framework.TestCase

open class NlDependencyManagerTest : LayoutTestCase() {
  private lateinit var projectSystem: TestProjectSystem
  private lateinit var model: NlModel

  override fun setUp() {
    super.setUp()
    projectSystem = TestProjectSystem(project, availableDependencies = PLATFORM_SUPPORT_LIBS + NON_PLATFORM_SUPPORT_LAYOUT_LIBS)
<<<<<<< HEAD
    PlatformTestUtil.registerExtension<AndroidProjectSystemProvider>(Extensions.getArea(project), EP_NAME,
                                                                     projectSystem, testRootDisposable)
=======
    project.registerExtension<AndroidProjectSystemProvider>(EP_NAME, projectSystem, testRootDisposable)
>>>>>>> f305d7b8
    model = model("model.xml",
                  component(SdkConstants.CONSTRAINT_LAYOUT.defaultName())
                    .withBounds(0, 0, 10, 10)
                    .children(
                      component(SdkConstants.CARD_VIEW.defaultName())
                        .withBounds(1, 1, 1, 1)
                    )).build()
  }

  fun testEnsureLibraryIsIncluded() {
    val depsShouldBeAdded = listOf(GoogleMavenArtifactId.CONSTRAINT_LAYOUT.getCoordinate("+"),
                                   GoogleMavenArtifactId.CARDVIEW_V7.getCoordinate("+"))
    NlDependencyManager.getInstance().addDependencies(model.components, model.facet)
    assertSameElements(projectSystem.getAddedDependencies(model.module), depsShouldBeAdded)
  }

  fun testIdentifiesMissingDependency() {
    TestCase.assertFalse(NlDependencyManager.getInstance().isModuleDependency(GoogleMavenArtifactId.APP_COMPAT_V7, myFacet))
  }

  fun testIdentifiesCorrectDependency() {
    projectSystem.addDependency(GoogleMavenArtifactId.APP_COMPAT_V7, myFacet.module, GradleVersion(1, 1))
    TestCase.assertTrue(NlDependencyManager.getInstance().isModuleDependency(GoogleMavenArtifactId.APP_COMPAT_V7, myFacet))
  }

  fun testGetModuleDependencyVersion() {
    projectSystem.addDependency(GoogleMavenArtifactId.APP_COMPAT_V7, myFacet.module, GradleVersion(1, 1))
    TestCase.assertEquals(NlDependencyManager.getInstance().getModuleDependencyVersion(GoogleMavenArtifactId.APP_COMPAT_V7, model.facet),
                          GradleVersion(1, 1))
  }
}<|MERGE_RESOLUTION|>--- conflicted
+++ resolved
@@ -31,12 +31,7 @@
   override fun setUp() {
     super.setUp()
     projectSystem = TestProjectSystem(project, availableDependencies = PLATFORM_SUPPORT_LIBS + NON_PLATFORM_SUPPORT_LAYOUT_LIBS)
-<<<<<<< HEAD
-    PlatformTestUtil.registerExtension<AndroidProjectSystemProvider>(Extensions.getArea(project), EP_NAME,
-                                                                     projectSystem, testRootDisposable)
-=======
     project.registerExtension<AndroidProjectSystemProvider>(EP_NAME, projectSystem, testRootDisposable)
->>>>>>> f305d7b8
     model = model("model.xml",
                   component(SdkConstants.CONSTRAINT_LAYOUT.defaultName())
                     .withBounds(0, 0, 10, 10)
