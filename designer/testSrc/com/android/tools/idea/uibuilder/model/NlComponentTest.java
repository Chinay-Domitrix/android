/*
 * Copyright (C) 2017 The Android Open Source Project
 *
 * Licensed under the Apache License, Version 2.0 (the "License");
 * you may not use this file except in compliance with the License.
 * You may obtain a copy of the License at
 *
 *      http://www.apache.org/licenses/LICENSE-2.0
 *
 * Unless required by applicable law or agreed to in writing, software
 * distributed under the License is distributed on an "AS IS" BASIS,
 * WITHOUT WARRANTIES OR CONDITIONS OF ANY KIND, either express or implied.
 * See the License for the specific language governing permissions and
 * limitations under the License.
 */
package com.android.tools.idea.uibuilder.model;

<<<<<<< HEAD
import com.android.tools.idea.uibuilder.util.NlTreeDumper;
import com.intellij.psi.XmlElementFactory;
import com.intellij.psi.xml.XmlTag;
import org.jetbrains.android.AndroidTestCase;
=======
import com.android.tools.idea.common.model.AttributesTransaction;
import com.android.tools.idea.common.model.NlComponent;
import com.android.tools.idea.common.model.NlModel;
import com.android.tools.idea.common.util.NlTreeDumper;
import com.intellij.psi.XmlElementFactory;
import com.intellij.psi.xml.XmlTag;
import org.jetbrains.android.AndroidTestCase;
import org.jetbrains.annotations.NotNull;
>>>>>>> b13afab4

import java.util.Arrays;
import java.util.Collections;

import static com.android.SdkConstants.ANDROID_URI;
import static com.android.SdkConstants.TOOLS_URI;
import static com.google.common.truth.Truth.assertThat;
<<<<<<< HEAD
import static org.junit.Assert.assertEquals;
=======
>>>>>>> b13afab4
import static org.junit.Assert.assertNotEquals;
import static org.mockito.Mockito.mock;
import static org.mockito.Mockito.when;

public final class NlComponentTest extends AndroidTestCase {
  private NlModel myModel;

  @Override
  protected void setUp() throws Exception {
    super.setUp();

    myModel = mock(NlModel.class);
  }

  private NlComponent createComponent(@NotNull XmlTag tag) {
    NlComponent result = new NlComponent(myModel, tag);
    NlComponentHelper.INSTANCE.registerComponent(result);
    return result;
  }

  static XmlTag createTag(String tagName) {
    XmlTag tag = mock(XmlTag.class);
    when(tag.getName()).thenReturn(tagName);

    return tag;
  }

  public void testNeedsDefaultId() {
<<<<<<< HEAD
    assertFalse(new NlComponent(myModel, createTag("SwitchPreference")).needsDefaultId());
  }

  public void testBasic() {
    NlComponent linearLayout = new NlComponent(myModel, createTag("LinearLayout"));
    NlComponent textView = new NlComponent(myModel, createTag("TextView"));
    NlComponent button = new NlComponent(myModel, createTag("Button"));
=======
    assertFalse(NlComponentHelperKt.needsDefaultId(createComponent(createTag("SwitchPreference"))));
  }

  public void testBasic() {
    NlComponent linearLayout = createComponent(createTag("LinearLayout"));
    NlComponent textView = createComponent(createTag("TextView"));
    NlComponent button = createComponent(createTag("Button"));
>>>>>>> b13afab4

    assertThat(linearLayout.getChildren()).isEmpty();

    linearLayout.addChild(textView);
    linearLayout.addChild(button);

    assertEquals(Arrays.asList(textView, button), linearLayout.getChildren());
    assertEquals("LinearLayout", linearLayout.getTag().getName());
    assertEquals("Button", button.getTag().getName());

    assertSame(linearLayout, linearLayout.findViewByTag(linearLayout.getTag()));
    assertSame(button, linearLayout.findViewByTag(button.getTag()));
    assertSame(textView, linearLayout.findViewByTag(textView.getTag()));
    assertEquals(Collections.singletonList(textView), linearLayout.findViewsByTag(textView.getTag()));

    NlComponentHelperKt.setBounds(linearLayout, 0, 0, 1000, 800);
    NlComponentHelperKt.setBounds(textView, 0, 0, 200, 100);
    NlComponentHelperKt.setBounds(button, 10, 110, 400, 100);

    assertEquals("NlComponent{tag=<LinearLayout>, bounds=[0,0:1000x800}\n" +
                 "    NlComponent{tag=<TextView>, bounds=[0,0:200x100}\n" +
                 "    NlComponent{tag=<Button>, bounds=[10,110:400x100}",
                 NlTreeDumper.dumpTree(Collections.singletonList(linearLayout)));
  }

  private XmlTag createTagFromXml(String xml) {
    return XmlElementFactory.getInstance(myModule.getProject()).createTagFromText(xml);
  }

  public void testAttributeTransactions() {
    XmlTag linearLayoutXmlTag = createTagFromXml(
      "<LinearLayout" +
      " xmlns:android=\"" + ANDROID_URI + "\"" +
      " xmlns:tools=\"" + TOOLS_URI + "\"" +
      " android:layout_width=\"wrap_content\"" +
      " android:layout_height=\"wrap_content\" />");
    XmlTag textViewXmlTag = createTagFromXml(
      "<TextView" +
      " xmlns:android=\"" + ANDROID_URI + "\"" +
      " xmlns:tools=\"" + TOOLS_URI + "\"" +
      " android:text=\"Initial\"" +
      " android:layout_width=\"wrap_content\"" +
      " android:layout_height=\"wrap_content\" />");

<<<<<<< HEAD
    NlComponent linearLayout = new NlComponent(myModel, linearLayoutXmlTag);
    NlComponent textView = new NlComponent(myModel, textViewXmlTag);
=======
    NlComponent linearLayout = createComponent(linearLayoutXmlTag);
    NlComponent textView = createComponent(textViewXmlTag);
>>>>>>> b13afab4

    linearLayout.addChild(textView);

    AttributesTransaction transaction = textView.startAttributeTransaction();
    assertEquals(transaction, textView.startAttributeTransaction());
    assertNotEquals(transaction, linearLayout.startAttributeTransaction());

    assertFalse(transaction.isComplete());
    assertFalse(transaction.isSuccessful());

    assertEquals("wrap_content", transaction.getAndroidAttribute("layout_width"));
    assertEquals("Initial", transaction.getAndroidAttribute("text"));

    transaction.setAndroidAttribute("layout_width", "150dp");
    transaction.setAttribute(ANDROID_URI, "text", "Hello world");

    // Before rollback
    assertEquals("150dp", transaction.getAndroidAttribute("layout_width"));
    assertEquals("Hello world", transaction.getAndroidAttribute("text"));
    assertEquals("wrap_content", textViewXmlTag.getAttribute("android:layout_width").getValue());
    assertEquals("Initial", textViewXmlTag.getAttribute("android:text").getValue());

    assertTrue(transaction.rollback());

    assertTrue(transaction.isComplete());
    assertFalse(transaction.isSuccessful());

    assertEquals("wrap_content", textViewXmlTag.getAttribute("android:layout_width").getValue());
    assertEquals("Initial", textViewXmlTag.getAttribute("android:text").getValue());

    AttributesTransaction oldTransaction = transaction;
    transaction = textView.startAttributeTransaction();
    assertNotEquals(oldTransaction, transaction);
    assertFalse(transaction.commit()); // Empty commit

    transaction = textView.startAttributeTransaction();
    transaction.setAttribute(ANDROID_URI, "layout_width", "150dp");
    // Check the namespace handling
    transaction.setAttribute(TOOLS_URI, "layout_width", "TOOLS-WIDTH");
    transaction.setAndroidAttribute("text", "Hello world");

    // Before commit
    // - The XML tag will have the old values
    // - The NlComponent will have the old values
    // - Only the transaction will have the new values
    assertEquals("wrap_content", textViewXmlTag.getAttribute("android:layout_width").getValue());
    assertEquals("Initial", textViewXmlTag.getAttribute("android:text").getValue());
    assertEquals("wrap_content", textView.getAndroidAttribute("layout_width"));
    assertEquals("Initial", textView.getAndroidAttribute("text"));
    assertEquals("150dp", transaction.getAndroidAttribute("layout_width"));
    assertEquals("Hello world", transaction.getAndroidAttribute("text"));

    assertTrue(transaction.commit());
    assertTrue(transaction.isSuccessful());
    assertTrue(transaction.isComplete());

    // Check XML tag values after the commit
    assertEquals("150dp", textViewXmlTag.getAttribute("android:layout_width").getValue());
    assertEquals("TOOLS-WIDTH", textViewXmlTag.getAttribute("tools:layout_width").getValue());
    assertEquals("Hello world", textViewXmlTag.getAttribute("android:text").getValue());
  }

  public void testAttributeTransactionsConflicts() {
    XmlTag linearLayoutXmlTag = createTagFromXml(
      "<LinearLayout" +
      " xmlns:android=\"" + ANDROID_URI + "\"" +
      " xmlns:tools=\"" + TOOLS_URI + "\"" +
      " android:layout_width=\"wrap_content\"" +
      " android:layout_height=\"wrap_content\" />");
    XmlTag textViewXmlTag = createTagFromXml(
      "<TextView" +
      " xmlns:android=\"" + ANDROID_URI + "\"" +
      " xmlns:tools=\"" + TOOLS_URI + "\"" +
      " android:text=\"Initial\"" +
      " android:layout_width=\"wrap_content\"" +
      " android:layout_height=\"wrap_content\" />");
    linearLayoutXmlTag.addSubTag(textViewXmlTag, true);

<<<<<<< HEAD
    NlComponent linearLayout = new NlComponent(myModel, linearLayoutXmlTag);
    NlComponent textView = new NlComponent(myModel, textViewXmlTag);
=======
    NlComponent linearLayout = createComponent(linearLayoutXmlTag);
    NlComponent textView = createComponent(textViewXmlTag);
>>>>>>> b13afab4

    linearLayout.addChild(textView);

    AttributesTransaction transaction = textView.startAttributeTransaction();
    transaction.setAndroidAttribute("layout_width", "150dp");
    transaction.setAndroidAttribute("layout_height", null);

    // Change the XML tag content before the transaction is committed and remove one tag
    textViewXmlTag.setAttribute("android:layout_width", "300dp");
    textViewXmlTag.setAttribute("android:layout_height", "900dp");
    assertTrue(transaction.commit());
    assertTrue(transaction.isComplete());
    assertTrue(transaction.isSuccessful());

    // Check XML tag values after the commit (the commit takes precedence to the XML modifications)
    assertEquals("150dp", textViewXmlTag.getAttribute("android:layout_width").getValue());
    // Check we haven't executed the delete on the attribute that was modified
    assertEquals("900dp", textViewXmlTag.getAttribute("android:layout_height").getValue());
  }
}<|MERGE_RESOLUTION|>--- conflicted
+++ resolved
@@ -15,12 +15,6 @@
  */
 package com.android.tools.idea.uibuilder.model;
 
-<<<<<<< HEAD
-import com.android.tools.idea.uibuilder.util.NlTreeDumper;
-import com.intellij.psi.XmlElementFactory;
-import com.intellij.psi.xml.XmlTag;
-import org.jetbrains.android.AndroidTestCase;
-=======
 import com.android.tools.idea.common.model.AttributesTransaction;
 import com.android.tools.idea.common.model.NlComponent;
 import com.android.tools.idea.common.model.NlModel;
@@ -29,7 +23,6 @@
 import com.intellij.psi.xml.XmlTag;
 import org.jetbrains.android.AndroidTestCase;
 import org.jetbrains.annotations.NotNull;
->>>>>>> b13afab4
 
 import java.util.Arrays;
 import java.util.Collections;
@@ -37,10 +30,6 @@
 import static com.android.SdkConstants.ANDROID_URI;
 import static com.android.SdkConstants.TOOLS_URI;
 import static com.google.common.truth.Truth.assertThat;
-<<<<<<< HEAD
-import static org.junit.Assert.assertEquals;
-=======
->>>>>>> b13afab4
 import static org.junit.Assert.assertNotEquals;
 import static org.mockito.Mockito.mock;
 import static org.mockito.Mockito.when;
@@ -69,15 +58,6 @@
   }
 
   public void testNeedsDefaultId() {
-<<<<<<< HEAD
-    assertFalse(new NlComponent(myModel, createTag("SwitchPreference")).needsDefaultId());
-  }
-
-  public void testBasic() {
-    NlComponent linearLayout = new NlComponent(myModel, createTag("LinearLayout"));
-    NlComponent textView = new NlComponent(myModel, createTag("TextView"));
-    NlComponent button = new NlComponent(myModel, createTag("Button"));
-=======
     assertFalse(NlComponentHelperKt.needsDefaultId(createComponent(createTag("SwitchPreference"))));
   }
 
@@ -85,7 +65,6 @@
     NlComponent linearLayout = createComponent(createTag("LinearLayout"));
     NlComponent textView = createComponent(createTag("TextView"));
     NlComponent button = createComponent(createTag("Button"));
->>>>>>> b13afab4
 
     assertThat(linearLayout.getChildren()).isEmpty();
 
@@ -130,13 +109,8 @@
       " android:layout_width=\"wrap_content\"" +
       " android:layout_height=\"wrap_content\" />");
 
-<<<<<<< HEAD
-    NlComponent linearLayout = new NlComponent(myModel, linearLayoutXmlTag);
-    NlComponent textView = new NlComponent(myModel, textViewXmlTag);
-=======
     NlComponent linearLayout = createComponent(linearLayoutXmlTag);
     NlComponent textView = createComponent(textViewXmlTag);
->>>>>>> b13afab4
 
     linearLayout.addChild(textView);
 
@@ -215,13 +189,8 @@
       " android:layout_height=\"wrap_content\" />");
     linearLayoutXmlTag.addSubTag(textViewXmlTag, true);
 
-<<<<<<< HEAD
-    NlComponent linearLayout = new NlComponent(myModel, linearLayoutXmlTag);
-    NlComponent textView = new NlComponent(myModel, textViewXmlTag);
-=======
     NlComponent linearLayout = createComponent(linearLayoutXmlTag);
     NlComponent textView = createComponent(textViewXmlTag);
->>>>>>> b13afab4
 
     linearLayout.addChild(textView);
 
