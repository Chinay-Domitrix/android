/*
 * Copyright (C) 2019 The Android Open Source Project
 *
 * Licensed under the Apache License, Version 2.0 (the "License");
 * you may not use this file except in compliance with the License.
 * You may obtain a copy of the License at
 *
 *      http://www.apache.org/licenses/LICENSE-2.0
 *
 * Unless required by applicable law or agreed to in writing, software
 * distributed under the License is distributed on an "AS IS" BASIS,
 * WITHOUT WARRANTIES OR CONDITIONS OF ANY KIND, either express or implied.
 * See the License for the specific language governing permissions and
 * limitations under the License.
 */
package com.android.tools.idea.uibuilder.motion;

import com.android.tools.idea.uibuilder.handlers.motion.editor.adapters.MTag;
import com.android.tools.idea.uibuilder.handlers.motion.editor.createDialogs.CreateKeyAttribute;
import com.android.tools.idea.uibuilder.handlers.motion.editor.ui.MeModel;
import com.android.tools.idea.uibuilder.handlers.motion.editor.ui.MotionEditor;
import com.android.tools.idea.uibuilder.handlers.motion.editor.ui.MotionEditorSelector;
import com.android.tools.idea.uibuilder.motion.adapters.BaseMotionEditorTest;
import java.awt.*;

public class MECreateKeyAttributeTest extends BaseMotionEditorTest {
  static class CreatorAccess extends CreateKeyAttribute {

    void access_populateDialog() {
      populateDialog();
    }

    @Override
    public void dismissPopup() { // override dismiss
    }

    void fillAttributes() {
      mMatchTag.setText("test32");
      mViewList.setSelectedIndex(3);
    }
  }

  public void testCreateKeyAttributeLayout() {
    CreatorAccess panel = new CreatorAccess();
<<<<<<< HEAD
    String layout = "0,CreatorAccess,0,0,182,192\n" +
                    "1,JLabel,5,2,172,15\n" +
                    "1,JSeparator,5,20,172,2\n" +
                    "1,JRadioButton,5,25,52,23\n" +
                    "1,JRadioButton,67,25,110,23\n" +
                    "1,JPanel,5,51,172,24\n" +
                    "2,PromptedTextField,0,0,0,0\n" +
                    "2,MEComboBox,0,0,0,0\n" +
                    "1,JLabel,5,78,172,15\n" +
                    "1,PromptedTextField,5,96,172,19\n" +
                    "1,JLabel,5,118,172,15\n" +
                    "1,MEComboBox,5,136,172,24\n" +
                    "1,JButton,5,166,172,25\n";
=======
    String layout = "0,CreatorAccess      ,0,0,99,99\n" +
      "1,JLabel             ,4,3,90,6\n" +
      "1,JSeparator         ,0,12,99,0\n" +
      "1,JRadioButton       ,4,16,42,9\n" +
      "1,JRadioButton       ,57,16,37,9\n" +
      "1,JPanel             ,5,27,89,9\n" +
      "2,PromptedTextField  ,0,0,0,0\n" +
      "2,MEComboBox         ,0,0,0,0\n" +
      "1,JLabel             ,4,41,90,6\n" +
      "1,PromptedTextField  ,5,48,89,7\n" +
      "1,JLabel             ,4,60,90,6\n" +
      "1,MEComboBox         ,5,67,89,9\n" +
      "1,JButton            ,4,84,90,10\n";
>>>>>>> c50c8b87
    Dimension size = panel.getPreferredSize();
    panel.setBounds(0, 0, size.width, size.height);
    panel.doLayout();
    panel.validate();
    String actual = componentTreeToString(panel, 0, null);
    if (!similar(layout, actual,2)) {
      assertEquals(layout, actual);
    }  }

  public void testCreateKeyAttributeAction() {
    CreatorAccess panel = new CreatorAccess();
    MotionEditor motionSceneUi = new MotionEditor();
    MeModel model = getModel();
    MTag[] trans = model.motionScene.getChildTags("Transition");
    model.setSelected(MotionEditorSelector.Type.TRANSITION, trans);
    motionSceneUi.setMTag(model);
    panel.getAction(motionSceneUi, motionSceneUi);
    panel.access_populateDialog();

    String info = "0,CreatorAccess,\n" +
                  "1,JLabel,CREATE KEY ATTRIBUTE\n" +
                  "1,JSeparator,\n" +
                  "1,JRadioButton,\n" +
                  "1,JRadioButton,\n" +
                  "1,JPanel,\n" +
                  "2,PromptedTextField,tag or regex\n" +
                  "2,MEComboBox,number,dial_pad,dialtitle,button1,button2,button3,button4,button5,button6,button7,button8,button9,button10,button11,button12,people_pad,people_title,people1,people2,people3,people4,people5,people6,people7,people8\n" +
                  "1,JLabel,Position\n" +
                  "1,PromptedTextField,0-100\n" +
                  "1,JLabel,Attribute\n" +
                  "1,MEComboBox,alpha,elevation,rotation,rotationX,rotationY,scaleX,scaleY,translationX,translationY,translationZ,transitionPathRotate,Custom:letterSpacing\n" +
                  "1,JButton,Add\n";
    assertEquals(info, componentFieldsString(panel, 0));
    panel.fillAttributes();
    MTag tag = panel.create();
    String created = "\n" +
                     "<KeyAttribute\n" +
                     "   android:alpha=\"0.5\"\n" +
                     "   motion:framePosition=\"0\"\n" +
                     "   motion:motionTarget=\"@+id/button1\" />\n";
    assertEquals(created, tag.toFormalXmlString(""));
  }
}<|MERGE_RESOLUTION|>--- conflicted
+++ resolved
@@ -42,21 +42,6 @@
 
   public void testCreateKeyAttributeLayout() {
     CreatorAccess panel = new CreatorAccess();
-<<<<<<< HEAD
-    String layout = "0,CreatorAccess,0,0,182,192\n" +
-                    "1,JLabel,5,2,172,15\n" +
-                    "1,JSeparator,5,20,172,2\n" +
-                    "1,JRadioButton,5,25,52,23\n" +
-                    "1,JRadioButton,67,25,110,23\n" +
-                    "1,JPanel,5,51,172,24\n" +
-                    "2,PromptedTextField,0,0,0,0\n" +
-                    "2,MEComboBox,0,0,0,0\n" +
-                    "1,JLabel,5,78,172,15\n" +
-                    "1,PromptedTextField,5,96,172,19\n" +
-                    "1,JLabel,5,118,172,15\n" +
-                    "1,MEComboBox,5,136,172,24\n" +
-                    "1,JButton,5,166,172,25\n";
-=======
     String layout = "0,CreatorAccess      ,0,0,99,99\n" +
       "1,JLabel             ,4,3,90,6\n" +
       "1,JSeparator         ,0,12,99,0\n" +
@@ -70,7 +55,6 @@
       "1,JLabel             ,4,60,90,6\n" +
       "1,MEComboBox         ,5,67,89,9\n" +
       "1,JButton            ,4,84,90,10\n";
->>>>>>> c50c8b87
     Dimension size = panel.getPreferredSize();
     panel.setBounds(0, 0, size.width, size.height);
     panel.doLayout();
