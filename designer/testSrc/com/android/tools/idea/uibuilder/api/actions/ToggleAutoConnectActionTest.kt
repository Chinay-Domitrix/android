/*
 * Copyright (C) 2018 The Android Open Source Project
 *
 * Licensed under the Apache License, Version 2.0 (the "License");
 * you may not use this file except in compliance with the License.
 * You may obtain a copy of the License at
 *
 *      http://www.apache.org/licenses/LICENSE-2.0
 *
 * Unless required by applicable law or agreed to in writing, software
 * distributed under the License is distributed on an "AS IS" BASIS,
 * WITHOUT WARRANTIES OR CONDITIONS OF ANY KIND, either express or implied.
 * See the License for the specific language governing permissions and
 * limitations under the License.
 */
package com.android.tools.idea.uibuilder.api.actions

import com.android.tools.adtui.workbench.PropertiesComponentMock
import com.android.tools.idea.common.model.NlComponent
import com.android.tools.idea.common.scene.Scene
import com.android.tools.idea.uibuilder.api.ViewEditor
import com.android.tools.idea.uibuilder.api.ViewHandler
import com.intellij.ide.util.PropertiesComponent
import org.jetbrains.android.AndroidTestCase
import org.mockito.Mockito


class ToggleAutoConnectActionTest : AndroidTestCase() {

  override fun setUp() {
    super.setUp()

<<<<<<< HEAD
    replaceApplicationService(PropertiesComponent::class.java, PropertiesComponentMock())
=======
    registerApplicationService(PropertiesComponent::class.java, PropertiesComponentMock())
>>>>>>> c50c8b87
  }

  fun testToggle() {
    val action = ToggleAutoConnectAction()

    val mockEditor = Mockito.mock(ViewEditor::class.java).also {
      val mockScene = Mockito.mock(Scene::class.java)
      Mockito.`when`(it.scene).thenReturn(mockScene)
      Mockito.`when`(mockScene.designSurface).thenReturn(null)
    }

    val mockHandler= Mockito.mock(ViewHandler::class.java)
    val mockParent = Mockito.mock(NlComponent::class.java)
    val selectedChildren = emptyList<NlComponent>()

    assertEquals(ToggleAutoConnectAction.isAutoconnectOn(), action.isSelected(mockEditor, mockHandler, mockParent, selectedChildren))

    action.setSelected(mockEditor, mockHandler, mockParent, selectedChildren, true)
    assertTrue(ToggleAutoConnectAction.isAutoconnectOn())

    action.setSelected(mockEditor, mockHandler, mockParent, selectedChildren, false)
    assertFalse(ToggleAutoConnectAction.isAutoconnectOn())
  }
}<|MERGE_RESOLUTION|>--- conflicted
+++ resolved
@@ -30,11 +30,7 @@
   override fun setUp() {
     super.setUp()
 
-<<<<<<< HEAD
-    replaceApplicationService(PropertiesComponent::class.java, PropertiesComponentMock())
-=======
     registerApplicationService(PropertiesComponent::class.java, PropertiesComponentMock())
->>>>>>> c50c8b87
   }
 
   fun testToggle() {
