# managed by go/iml_to_build
java_import(
    name = "truth",
    # do not sort: must match IML order
    jars = [
        "//prebuilts/tools/common/m2/repository/com/google/truth/truth/0.42:truth_files",
        "//prebuilts/tools/common/m2/repository/com/googlecode/java-diff-utils/diffutils/1.3.0:truth_files",
    ],
    visibility = ["//visibility:public"],
)

# managed by go/iml_to_build
java_import(
    name = "javax-inject",
    jars = ["//prebuilts/tools/common/m2/repository/javax/inject/javax.inject/1:javax-inject_files"],
    visibility = ["//visibility:public"],
)

# managed by go/iml_to_build
java_import(
    name = "equalsverifier",
    jars = ["//prebuilts/tools/common/m2/repository/nl/jqno/equalsverifier/equalsverifier/3.4.1:equalsverifier_files"],
    visibility = ["//visibility:public"],
)

# managed by go/iml_to_build
java_import(
    name = "mockito",
    # do not sort: must match IML order
    jars = [
        "//prebuilts/tools/common/m2/repository/org/mockito/mockito-core/3.4.6:mockito_files",
        "//prebuilts/tools/common/m2/repository/net/bytebuddy/byte-buddy/1.10.13:mockito_files",
        "//prebuilts/tools/common/m2/repository/net/bytebuddy/byte-buddy-agent/1.10.13:mockito_files",
    ],
    visibility = ["//visibility:public"],
)

# managed by go/iml_to_build
java_import(
    name = "compile-testing",
    jars = ["//prebuilts/tools/common/m2/repository/com/google/testing/compile/compile-testing/0.16:compile-testing_files"],
    visibility = ["//visibility:public"],
)

# managed by go/iml_to_build
java_import(
    name = "jimfs",
    jars = ["//prebuilts/tools/common/m2/repository/com/google/jimfs/jimfs/1.1:jimfs_files"],
    visibility = ["//visibility:public"],
)

# managed by go/iml_to_build
java_import(
    name = "dexlib2",
    # do not sort: must match IML order
    jars = [
        "//prebuilts/tools/common/m2/repository/org/smali/dexlib2/2.2.4:dexlib2_files",
        "//prebuilts/tools/common/m2/repository/org/smali/util/2.2.4:dexlib2_files",
    ],
    visibility = ["//visibility:public"],
)

# managed by go/iml_to_build
java_import(
    name = "truth-java8-extension",
    jars = ["//prebuilts/tools/common/m2/repository/com/google/truth/extensions/truth-java8-extension/0.42:truth-java8-extension_files"],
    visibility = ["//visibility:public"],
)

# managed by go/iml_to_build
java_import(
    name = "studio-grpc",
    jars = ["//tools/base/bazel:studio-grpc.jar"],
    visibility = ["//visibility:public"],
)

# managed by go/iml_to_build
java_import(
    name = "studio-proto",
    jars = ["//tools/base/bazel:studio-proto.jar"],
    visibility = ["//visibility:public"],
)

# managed by go/iml_to_build
java_import(
    name = "kxml2",
    jars = ["//prebuilts/tools/common/m2/repository/net/sf/kxml/kxml2/2.3.0:kxml2_files"],
    visibility = ["//visibility:public"],
)

# managed by go/iml_to_build
java_import(
    name = "easymock",
    jars = ["//prebuilts/tools/common/m2/repository/org/easymock/easymock/4.0.2:easymock_files"],
    visibility = ["//visibility:public"],
)

# managed by go/iml_to_build
java_import(
    name = "libam-instrumentation-data-proto",
    jars = ["//tools/base/ddmlib:libam-instrumentation-data-proto.jar"],
    visibility = ["//visibility:public"],
)

# managed by go/iml_to_build
java_import(
    name = "aapt-proto",
    jars = ["//prebuilts/tools/common/m2/repository/com/android/tools/build/aapt2-proto/0.3.1:aapt-proto_files"],
    visibility = ["//visibility:public"],
)

# managed by go/iml_to_build
java_import(
    name = "studio-analytics-proto",
    jars = ["//tools/analytics-library/protos/src/main/proto:libstudio.proto.jar"],
    visibility = ["//visibility:public"],
)

# managed by go/iml_to_build
java_import(
    name = "aia-proto",
    jars = ["//tools/base/sdk-common/aia-manifest-jar-generator:proto.jar"],
    visibility = ["//visibility:public"],
)

# managed by go/iml_to_build
java_import(
    name = "sqlite",
    jars = ["//prebuilts/tools/common/m2/repository/org/xerial/sqlite-jdbc/3.34.0:sqlite_files"],
    visibility = ["//visibility:public"],
)

# managed by go/iml_to_build
java_import(
    name = "baksmali",
    jars = ["//prebuilts/tools/common/m2/repository/org/smali/baksmali/2.2.4:baksmali_files"],
    visibility = ["//visibility:public"],
)

# managed by go/iml_to_build
java_import(
    name = "zxing-core",
    jars = ["//prebuilts/tools/common/m2/repository/com/google/zxing/core/3.4.0:zxing-core_files"],
    visibility = ["//visibility:public"],
)

# managed by go/iml_to_build
java_import(
    name = "assertJ",
    jars = ["//prebuilts/tools/common/m2/repository/org/assertj/assertj-core/3.13.2:assertJ_files"],
    visibility = ["//visibility:public"],
)

# managed by go/iml_to_build
java_import(
    name = "transport-proto",
    jars = ["//tools/base/transport/proto:transport_java_proto.jar"],
    visibility = ["//visibility:public"],
)

# managed by go/iml_to_build
java_import(
    name = "emulator-proto",
    jars = ["//tools/base/emulator/proto:emulator_java_proto.jar"],
    visibility = ["//visibility:public"],
)

# managed by go/iml_to_build
java_import(
    name = "perfetto-proto",
    jars = ["//tools/base/profiler:perfetto-protos.jar"],
    visibility = ["//visibility:public"],
)

# managed by go/iml_to_build
java_import(
    name = "sqlite-inspector-proto",
    jars = ["//prebuilts/tools/common/app-inspection/androidx/sqlite:sqlite_inspector_proto.jar"],
    visibility = ["//visibility:public"],
)

# managed by go/iml_to_build
java_import(
    name = "kotlinx-coroutines-guava",
    jars = ["//prebuilts/tools/common/m2/repository/org/jetbrains/kotlinx/kotlinx-coroutines-guava/1.3.9:kotlinx-coroutines-guava_files"],
    visibility = ["//visibility:public"],
)

# managed by go/iml_to_build
java_import(
    name = "guava-testlib",
    jars = ["//prebuilts/tools/common/m2/repository/com/google/guava/guava-testlib/25.1-jre:guava-testlib_files"],
    visibility = ["//visibility:public"],
)

# managed by go/iml_to_build
java_import(
    name = "tightvnc",
    jars = ["//prebuilts/tools/common/tightvnc:tightvnc_files"],
    visibility = ["//visibility:public"],
)

# managed by go/iml_to_build
java_import(
    name = "layoutinspector-skia-proto",
    jars = ["//tools/base/dynamic-layout-inspector/skia/proto:layout_inspector_skia_java_proto.jar"],
    visibility = ["//visibility:public"],
)

# managed by go/iml_to_build
java_import(
    name = "layoutinspector-view-proto",
    jars = ["//tools/base/dynamic-layout-inspector/agent/appinspection/proto:layout_inspector_view_java_proto.jar"],
    visibility = ["//visibility:public"],
)

# managed by go/iml_to_build
java_import(
    name = "layoutinspector-compose-proto",
    jars = ["//prebuilts/tools/common/app-inspection/androidx/compose/ui:layout_inspector_compose_java_proto.jar"],
    visibility = ["//visibility:public"],
)

# managed by go/iml_to_build
java_import(
    name = "android-test-plugin-host-device-info-proto",
    jars = ["//tools/base/utp/android-test-plugin-host-device-info-proto:libstudio.android-test-plugin-host-device-info-proto.jar"],
    visibility = ["//visibility:public"],
)

# managed by go/iml_to_build
java_import(
    name = "asm-tools",
    # do not sort: must match IML order
    jars = [
        "//prebuilts/tools/common/m2/repository/org/ow2/asm/asm-analysis/7.0:asm-tools_files",
        "//prebuilts/tools/common/m2/repository/org/ow2/asm/asm-tree/7.0:asm-tools_files",
        "//prebuilts/tools/common/m2/repository/org/ow2/asm/asm/7.0:asm-tools_files",
    ],
    visibility = ["//visibility:public"],
)

# managed by go/iml_to_build
java_import(
<<<<<<< HEAD
    name = "unb.tightvnc",
    jars = ["//prebuilts/tools/common/tightvnc:unb.tightvnc_files"],
    tags = [
        "manual",
        "unb",
    ],
=======
    name = "network_inspector_java_proto",
    jars = ["//tools/base/app-inspection/inspectors/network:network_inspector_java_proto.jar"],
    visibility = ["//visibility:public"],
)

# managed by go/iml_to_build
java_import(
    name = "layoutlib",
    jars = ["//prebuilts/studio/layoutlib/data:layoutlib_files"],
>>>>>>> cdc83e4e
    visibility = ["//visibility:public"],
)

# managed by go/iml_to_build
java_import(
    name = "libapp-processes-proto",
    jars = ["//tools/base/ddmlib:libapp-processes-proto.jar"],
    visibility = ["//visibility:public"],
)<|MERGE_RESOLUTION|>--- conflicted
+++ resolved
@@ -242,14 +242,6 @@
 
 # managed by go/iml_to_build
 java_import(
-<<<<<<< HEAD
-    name = "unb.tightvnc",
-    jars = ["//prebuilts/tools/common/tightvnc:unb.tightvnc_files"],
-    tags = [
-        "manual",
-        "unb",
-    ],
-=======
     name = "network_inspector_java_proto",
     jars = ["//tools/base/app-inspection/inspectors/network:network_inspector_java_proto.jar"],
     visibility = ["//visibility:public"],
@@ -259,7 +251,6 @@
 java_import(
     name = "layoutlib",
     jars = ["//prebuilts/studio/layoutlib/data:layoutlib_files"],
->>>>>>> cdc83e4e
     visibility = ["//visibility:public"],
 )
 
