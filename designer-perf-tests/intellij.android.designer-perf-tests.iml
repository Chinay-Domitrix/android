--- conflicted
+++ resolved
@@ -7,15 +7,9 @@
       <sourceFolder url="file://$MODULE_DIR$/testData" type="java-test-resource" />
     </content>
     <orderEntry type="inheritedJdk" />
-    <orderEntry type="library" name="studio-sdk" level="project" />
-    <orderEntry type="library" name="studio-plugin-gradle" level="project" />
     <orderEntry type="sourceFolder" forTests="false" />
     <orderEntry type="module" module-name="android.sdktools.sdk-common" />
-<<<<<<< HEAD
-    <orderEntry type="module" module-name="android.sdktools.perf-logger" scope="TEST" />
-=======
     <orderEntry type="module" module-name="perf-logger" scope="TEST" />
->>>>>>> b5f40ffd
     <orderEntry type="module" module-name="android.sdktools.testutils" scope="TEST" />
     <orderEntry type="module" module-name="android.sdktools.layoutlib-api" scope="TEST" />
     <orderEntry type="module" module-name="intellij.android.adt.testutils" scope="TEST" />
@@ -28,27 +22,30 @@
     <orderEntry type="module" module-name="intellij.android.compose-common" />
     <orderEntry type="module" module-name="intellij.android.designer" scope="TEST" />
     <orderEntry type="module" module-name="intellij.android.layoutlib" scope="TEST" />
-<<<<<<< HEAD
+    <orderEntry type="library" scope="TEST" name="mockito" level="project" />
+    <orderEntry type="module" module-name="intellij.android.adt.ui" scope="TEST" />
     <orderEntry type="library" name="kotlin-stdlib-jdk8" level="project" />
     <orderEntry type="library" scope="TEST" name="Guava" level="project" />
     <orderEntry type="library" scope="TEST" name="kotlinx-coroutines-jdk8" level="project" />
     <orderEntry type="library" scope="TEST" name="jetbrains-annotations" level="project" />
     <orderEntry type="library" scope="TEST" name="JUnit4" level="project" />
+    <orderEntry type="module" module-name="intellij.android.jps.model" scope="TEST" />
+    <orderEntry type="module" module-name="intellij.xml.psi" scope="TEST" />
     <orderEntry type="module" module-name="intellij.platform.projectModel" scope="TEST" />
+    <orderEntry type="module" module-name="intellij.platform.lang.core" scope="TEST" />
+    <orderEntry type="module" module-name="intellij.platform.util.base" scope="TEST" />
+    <orderEntry type="module" module-name="intellij.platform.util.rt" scope="TEST" />
+    <orderEntry type="module" module-name="intellij.platform.testFramework" scope="TEST" />
+    <orderEntry type="module" module-name="intellij.xml.dom" scope="TEST" />
     <orderEntry type="module" module-name="intellij.platform.analysis" scope="TEST" />
-    <orderEntry type="module" module-name="intellij.platform.lang.core" scope="TEST" />
     <orderEntry type="module" module-name="intellij.platform.core" scope="TEST" />
-    <orderEntry type="module" module-name="intellij.platform.util.base" scope="TEST" />
+    <orderEntry type="module" module-name="intellij.platform.ide" scope="TEST" />
+    <orderEntry type="module" module-name="intellij.android.projectSystem.gradle" scope="TEST" />
     <orderEntry type="module" module-name="intellij.platform.extensions" scope="TEST" />
-    <orderEntry type="module" module-name="intellij.platform.util.rt" scope="TEST" />
     <orderEntry type="module" module-name="intellij.platform.util" scope="TEST" />
     <orderEntry type="module" module-name="intellij.platform.util.ex" scope="TEST" />
     <orderEntry type="module" module-name="intellij.java.testFramework" scope="TEST" />
-    <orderEntry type="module" module-name="intellij.platform.testFramework" scope="TEST" />
+    <orderEntry type="module" module-name="intellij.platform.core.ui" scope="TEST" />
     <orderEntry type="module" module-name="intellij.platform.ide.core" scope="TEST" />
-=======
-    <orderEntry type="library" scope="TEST" name="mockito" level="project" />
-    <orderEntry type="module" module-name="intellij.android.adt.ui" scope="TEST" />
->>>>>>> b5f40ffd
   </component>
 </module>