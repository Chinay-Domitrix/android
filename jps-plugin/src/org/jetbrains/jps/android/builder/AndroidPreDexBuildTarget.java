--- conflicted
+++ resolved
@@ -1,8 +1,6 @@
-// Copyright 2000-2020 JetBrains s.r.o. Use of this source code is governed by the Apache 2.0 license that can be found in the LICENSE file.
 package org.jetbrains.jps.android.builder;
 
 import com.intellij.openapi.util.io.FileUtil;
-<<<<<<< HEAD
 import java.io.File;
 import java.util.ArrayList;
 import java.util.Collection;
@@ -10,8 +8,6 @@
 import java.util.HashSet;
 import java.util.List;
 import java.util.Set;
-=======
->>>>>>> e624679c
 import org.jetbrains.android.util.AndroidBuildCommonUtils;
 import org.jetbrains.annotations.NotNull;
 import org.jetbrains.annotations.Nullable;
@@ -35,15 +31,6 @@
 import org.jetbrains.jps.model.module.JpsModule;
 import org.jetbrains.jps.model.module.JpsModuleDependency;
 
-<<<<<<< HEAD
-/**
- * @author Eugene.Kudelevsky
- */
-=======
-import java.io.File;
-import java.util.*;
-
->>>>>>> e624679c
 public class AndroidPreDexBuildTarget extends BuildTarget<AndroidPreDexBuildTarget.MyRootDescriptor> {
   private static final String ID = "only";
 
@@ -200,7 +187,7 @@
     return myProject.hashCode();
   }
 
-  public static final class MyTargetType extends BuildTargetType<AndroidPreDexBuildTarget> {
+  public static class MyTargetType extends BuildTargetType<AndroidPreDexBuildTarget> {
     public static final MyTargetType INSTANCE = new MyTargetType();
 
     private MyTargetType() {
@@ -231,7 +218,7 @@
     }
   }
 
-  public static final class MyRootDescriptor extends BuildRootDescriptorImpl {
+  public static class MyRootDescriptor extends BuildRootDescriptorImpl {
     private final String myModuleName;
 
     private MyRootDescriptor(@NotNull BuildTarget target, @NotNull File root, @Nullable String moduleName) {
