<?xml version="1.0" encoding="UTF-8"?>
<module type="JAVA_MODULE" version="4">
  <component name="FacetManager">
    <facet type="kotlin-language" name="Kotlin">
<<<<<<< HEAD
      <configuration version="5" platform="JVM 1.8" allPlatforms="JVM [1.8]" useProjectSettings="false">
        <compilerSettings>
          <option name="additionalArguments" value="-version -Xjvm-default=enable -opt-in=com.intellij.openapi.util.IntellijInternalApi" />
        </compilerSettings>
        <compilerArguments>
          <stringArguments>
            <stringArg name="jvmTarget" arg="1.8" />
            <stringArg name="apiVersion" arg="1.7" />
            <stringArg name="languageVersion" arg="1.7" />
          </stringArguments>
=======
      <configuration version="3" platform="JVM 1.8" allPlatforms="JVM [1.8]" useProjectSettings="false">
        <compilerSettings>
          <option name="additionalArguments" value="-version -Xjvm-default=enable -Xsam-conversions=class -Xstrict-java-nullability-assertions" />
        </compilerSettings>
        <compilerArguments>
          <option name="jvmTarget" value="1.8" />
          <option name="languageVersion" value="1.5" />
          <option name="apiVersion" value="1.5" />
>>>>>>> b5f40ffd
        </compilerArguments>
      </configuration>
    </facet>
  </component>
  <component name="NewModuleRootManager" LANGUAGE_LEVEL="JDK_1_8" inherit-compiler-output="true">
    <exclude-output />
    <content url="file://$MODULE_DIR$">
      <sourceFolder url="file://$MODULE_DIR$/src" isTestSource="false" />
    </content>
    <orderEntry type="inheritedJdk" />
    <orderEntry type="library" name="studio-sdk" level="project" />
    <orderEntry type="library" name="studio-plugin-gradle" level="project" />
    <orderEntry type="sourceFolder" forTests="false" />
<<<<<<< HEAD
=======
    <orderEntry type="library" name="studio-plugin-junit" level="project" />
    <orderEntry type="library" name="studio-plugin-Kotlin" level="project" />
>>>>>>> b5f40ffd
    <orderEntry type="module" module-name="intellij.android.gradle-tooling.api" />
    <orderEntry type="module" module-name="intellij.android.gradle-tooling.impl" />
    <orderEntry type="module" module-name="android.sdktools.builder-model" />
    <orderEntry type="module" module-name="intellij.android.projectSystem.gradle.models" />
    <orderEntry type="module" module-name="android.sdktools.sdk-common" />
<<<<<<< HEAD
    <orderEntry type="library" name="Guava" level="project" />
    <orderEntry type="library" name="jetbrains-annotations" level="project" />
    <orderEntry type="library" name="Gradle" level="project" />
    <orderEntry type="library" name="kotlin-stdlib-jdk8" level="project" />
    <orderEntry type="module" module-name="kotlin.gradle.gradle-tooling" />
    <orderEntry type="module" module-name="intellij.platform.core" />
    <orderEntry type="module" module-name="intellij.platform.util.rt" />
    <orderEntry type="module" module-name="intellij.platform.util" />
    <orderEntry type="module" module-name="intellij.gradle.toolingExtension" />
=======
>>>>>>> b5f40ffd
  </component>
</module><|MERGE_RESOLUTION|>--- conflicted
+++ resolved
@@ -2,10 +2,9 @@
 <module type="JAVA_MODULE" version="4">
   <component name="FacetManager">
     <facet type="kotlin-language" name="Kotlin">
-<<<<<<< HEAD
       <configuration version="5" platform="JVM 1.8" allPlatforms="JVM [1.8]" useProjectSettings="false">
         <compilerSettings>
-          <option name="additionalArguments" value="-version -Xjvm-default=enable -opt-in=com.intellij.openapi.util.IntellijInternalApi" />
+          <option name="additionalArguments" value="-version -Xjvm-default=enable -Xsam-conversions=class" />
         </compilerSettings>
         <compilerArguments>
           <stringArguments>
@@ -13,16 +12,6 @@
             <stringArg name="apiVersion" arg="1.7" />
             <stringArg name="languageVersion" arg="1.7" />
           </stringArguments>
-=======
-      <configuration version="3" platform="JVM 1.8" allPlatforms="JVM [1.8]" useProjectSettings="false">
-        <compilerSettings>
-          <option name="additionalArguments" value="-version -Xjvm-default=enable -Xsam-conversions=class -Xstrict-java-nullability-assertions" />
-        </compilerSettings>
-        <compilerArguments>
-          <option name="jvmTarget" value="1.8" />
-          <option name="languageVersion" value="1.5" />
-          <option name="apiVersion" value="1.5" />
->>>>>>> b5f40ffd
         </compilerArguments>
       </configuration>
     </facet>
@@ -33,20 +22,12 @@
       <sourceFolder url="file://$MODULE_DIR$/src" isTestSource="false" />
     </content>
     <orderEntry type="inheritedJdk" />
-    <orderEntry type="library" name="studio-sdk" level="project" />
-    <orderEntry type="library" name="studio-plugin-gradle" level="project" />
     <orderEntry type="sourceFolder" forTests="false" />
-<<<<<<< HEAD
-=======
-    <orderEntry type="library" name="studio-plugin-junit" level="project" />
-    <orderEntry type="library" name="studio-plugin-Kotlin" level="project" />
->>>>>>> b5f40ffd
     <orderEntry type="module" module-name="intellij.android.gradle-tooling.api" />
     <orderEntry type="module" module-name="intellij.android.gradle-tooling.impl" />
     <orderEntry type="module" module-name="android.sdktools.builder-model" />
     <orderEntry type="module" module-name="intellij.android.projectSystem.gradle.models" />
     <orderEntry type="module" module-name="android.sdktools.sdk-common" />
-<<<<<<< HEAD
     <orderEntry type="library" name="Guava" level="project" />
     <orderEntry type="library" name="jetbrains-annotations" level="project" />
     <orderEntry type="library" name="Gradle" level="project" />
@@ -56,7 +37,5 @@
     <orderEntry type="module" module-name="intellij.platform.util.rt" />
     <orderEntry type="module" module-name="intellij.platform.util" />
     <orderEntry type="module" module-name="intellij.gradle.toolingExtension" />
-=======
->>>>>>> b5f40ffd
   </component>
 </module>