<?xml version="1.0" encoding="UTF-8"?>
<module type="JAVA_MODULE" version="4">
  <component name="NewModuleRootManager" inherit-compiler-output="true">
    <exclude-output />
    <content url="file://$MODULE_DIR$">
      <sourceFolder url="file://$MODULE_DIR$/src" isTestSource="false" />
      <sourceFolder url="file://$MODULE_DIR$/testSrc" isTestSource="true" />
    </content>
    <orderEntry type="inheritedJdk" />
    <orderEntry type="sourceFolder" forTests="false" />
    <orderEntry type="library" name="jetbrains-annotations-java5" level="project" />
    <orderEntry type="library" name="studio-profiler-grpc-1.0-jarjar" level="project" />
    <orderEntry type="library" name="Guava" level="project" />
    <orderEntry type="module" module-name="intellij.android.adt.ui.model" />
    <orderEntry type="module" module-name="intellij.platform.util" />
    <orderEntry type="library" scope="TEST" name="JUnit4" level="project" />
<<<<<<< HEAD
    <orderEntry type="module" module-name="android.sdktools.perflib" />
    <orderEntry type="module" module-name="android.sdktools.testutils" scope="TEST" />
=======
>>>>>>> e549e917
    <orderEntry type="library" scope="TEST" name="mockito" level="project" />
    <orderEntry type="library" scope="TEST" name="truth" level="project" />
    <orderEntry type="module" module-name="android.sdktools.common" />
    <orderEntry type="library" scope="TEST" name="kotlin-stdlib-jdk8" level="project" />
<<<<<<< HEAD
    <orderEntry type="module" module-name="intellij.android.profilers.atrace" />
    <orderEntry type="module" module-name="intellij.android.transportDatabase" scope="TEST" />
    <orderEntry type="module" module-name="android.sdktools.ddmlib" />
    <orderEntry type="module" module-name="perf-logger" scope="TEST" />
    <orderEntry type="module" module-name="intellij.android.transport" scope="TEST"/>
=======
    <orderEntry type="library" name="com.android.tools:common" level="project" />
    <orderEntry type="library" name="com.android.tools:annotations" level="project" />
    <orderEntry type="library" name="com.android.tools.ddms:ddmlib" level="project" />
    <orderEntry type="library" scope="TEST" name="com.android.tools:testutils" level="project" />
    <orderEntry type="library" name="org.jetbrains.intellij.deps.android.tools:perflib" level="project" />
    <orderEntry type="module-library" scope="TEST">
      <library name="org.jetbrains.intellij.deps.android.tools:perflib-tests" type="repository">
        <properties include-transitive-deps="false" maven-id="org.jetbrains.intellij.deps.android.tools:perflib-tests:26.3.0" />
        <CLASSES>
          <root url="jar://$MAVEN_REPOSITORY$/org/jetbrains/intellij/deps/android/tools/perflib-tests/26.3.0/perflib-tests-26.3.0.jar!/" />
        </CLASSES>
        <JAVADOC />
        <SOURCES>
          <root url="jar://$MAVEN_REPOSITORY$/org/jetbrains/intellij/deps/android/tools/perflib-tests/26.3.0/perflib-tests-26.3.0-sources.jar!/" />
        </SOURCES>
      </library>
    </orderEntry>
    <orderEntry type="library" scope="TEST" name="org.jetbrains.intellij.deps.android.tools:perf-logger-tests" level="project" />
>>>>>>> e549e917
  </component>
</module><|MERGE_RESOLUTION|>--- conflicted
+++ resolved
@@ -14,22 +14,10 @@
     <orderEntry type="module" module-name="intellij.android.adt.ui.model" />
     <orderEntry type="module" module-name="intellij.platform.util" />
     <orderEntry type="library" scope="TEST" name="JUnit4" level="project" />
-<<<<<<< HEAD
-    <orderEntry type="module" module-name="android.sdktools.perflib" />
-    <orderEntry type="module" module-name="android.sdktools.testutils" scope="TEST" />
-=======
->>>>>>> e549e917
     <orderEntry type="library" scope="TEST" name="mockito" level="project" />
     <orderEntry type="library" scope="TEST" name="truth" level="project" />
-    <orderEntry type="module" module-name="android.sdktools.common" />
     <orderEntry type="library" scope="TEST" name="kotlin-stdlib-jdk8" level="project" />
-<<<<<<< HEAD
     <orderEntry type="module" module-name="intellij.android.profilers.atrace" />
-    <orderEntry type="module" module-name="intellij.android.transportDatabase" scope="TEST" />
-    <orderEntry type="module" module-name="android.sdktools.ddmlib" />
-    <orderEntry type="module" module-name="perf-logger" scope="TEST" />
-    <orderEntry type="module" module-name="intellij.android.transport" scope="TEST"/>
-=======
     <orderEntry type="library" name="com.android.tools:common" level="project" />
     <orderEntry type="library" name="com.android.tools:annotations" level="project" />
     <orderEntry type="library" name="com.android.tools.ddms:ddmlib" level="project" />
@@ -48,6 +36,7 @@
       </library>
     </orderEntry>
     <orderEntry type="library" scope="TEST" name="org.jetbrains.intellij.deps.android.tools:perf-logger-tests" level="project" />
->>>>>>> e549e917
+    <orderEntry type="module" module-name="intellij.android.transportDatabase" scope="TEST" />
+    <orderEntry type="module" module-name="intellij.android.transport" scope="TEST" />
   </component>
 </module>