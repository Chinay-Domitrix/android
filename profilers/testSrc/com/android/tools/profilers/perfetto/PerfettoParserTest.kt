--- conflicted
+++ resolved
@@ -75,73 +75,6 @@
 
     val parser = PerfettoParser(MainProcessSelector(), services)
     val capture = parser.parse(traceFile, 1)
-<<<<<<< HEAD
-
-    assertThat(capture).isInstanceOf(SystemTraceCpuCapture::class.java)
-    assertThat(capture.type).isEqualTo(Cpu.CpuTraceType.PERFETTO)
-  }
-
-  @Test
-  fun `with UiState appended to trace file`() {
-    val services = FakeIdeProfilerServices()
-    val fakeTraceProcessorService = services.traceProcessorService as FakeTraceProcessorService
-    fakeTraceProcessorService.uiStateForTraceId[1] = Base64.encode(PerfettoTrace.UiState.newBuilder()
-                                                                     .setHighlightProcess(
-                                                                       PerfettoTrace.UiState.HighlightProcess.newBuilder().setPid(1001))
-                                                                     .setTimelineStartTs(TimeUnit.SECONDS.toNanos(1))
-                                                                     .setTimelineEndTs(TimeUnit.SECONDS.toNanos(99))
-                                                                     .build().toByteArray())
-    services.enableUseTraceProcessor(true)
-    val traceFile = CpuProfilerTestUtils.getTraceFile("perfetto.trace")
-
-    val parser = PerfettoParser(MainProcessSelector(), services)
-    val capture = parser.parse(traceFile, 1)
-    assertThat(capture.mainThreadId).isEqualTo(1001)
-    assertThat(capture.timeline.viewRange.min).isEqualTo(TimeUnit.SECONDS.toMicros(1).toDouble())
-    assertThat(capture.timeline.viewRange.max).isEqualTo(TimeUnit.SECONDS.toMicros(99).toDouble())
-  }
-
-  @Test
-  fun `with UiState command line`() {
-    val services = FakeIdeProfilerServices()
-    val fakeTraceProcessorService = services.traceProcessorService as FakeTraceProcessorService
-    fakeTraceProcessorService.uiStateForTraceId[1] = Base64.encode(PerfettoTrace.UiState.newBuilder()
-                                                                     .setHighlightProcess(PerfettoTrace.UiState.HighlightProcess
-                                                                                            .newBuilder()
-                                                                                            .setCmdline("com.android.phone"))
-                                                                     .setTimelineStartTs(TimeUnit.SECONDS.toNanos(1))
-                                                                     .setTimelineEndTs(TimeUnit.SECONDS.toNanos(99))
-                                                                     .build().toByteArray())
-    services.enableUseTraceProcessor(true)
-    val traceFile = CpuProfilerTestUtils.getTraceFile("perfetto.trace")
-
-    val parser = PerfettoParser(MainProcessSelector(), services)
-    val capture = parser.parse(traceFile, 1)
-    assertThat(capture.mainThreadId).isEqualTo(2515)
-    assertThat(capture.timeline.viewRange.min).isEqualTo(TimeUnit.SECONDS.toMicros(1).toDouble())
-    assertThat(capture.timeline.viewRange.max).isEqualTo(TimeUnit.SECONDS.toMicros(99).toDouble())
-  }
-
-  @Test
-  fun `with invalid UiState in metadataTable`() {
-    val services = FakeIdeProfilerServices()
-    val fakeTraceProcessorService = services.traceProcessorService as FakeTraceProcessorService
-    fakeTraceProcessorService.uiStateForTraceId[1] = "Not a valid base64 encoded proto"
-    val traceFile = CpuProfilerTestUtils.getTraceFile("perfetto.trace")
-
-    val parser = PerfettoParser(MainProcessSelector(), services)
-    val capture = parser.parse(traceFile, 1)
-
-    assertThat(capture).isInstanceOf(SystemTraceCpuCapture::class.java)
-    assertThat(capture.type).isEqualTo(Cpu.CpuTraceType.PERFETTO)
-  }
-
-  @Test
-  fun parseAndroidFrameLayers() {
-    val services = FakeIdeProfilerServices().apply {
-      enableUseTraceProcessor(true)
-    }
-=======
     assertThat(capture.mainThreadId).isEqualTo(2515)
     assertThat(capture.timeline.viewRange.min).isEqualTo(TimeUnit.SECONDS.toMicros(1).toDouble())
     assertThat(capture.timeline.viewRange.max).isEqualTo(TimeUnit.SECONDS.toMicros(99).toDouble())
@@ -164,7 +97,6 @@
   @Test
   fun parseAndroidFrameLayers() {
     val services = FakeIdeProfilerServices()
->>>>>>> b5f40ffd
     val traceFile = CpuProfilerTestUtils.getTraceFile("perfetto_frame_lifecycle.trace")
 
     val parser = PerfettoParser(MainProcessSelector("android.com.java.profilertester"), services)
