--- conflicted
+++ resolved
@@ -25,19 +25,10 @@
 public class ProfilerTimelineTest {
 
   public static final double DELTA = 0.001;
-<<<<<<< HEAD
-
-  private final RelativeTimeConverter myRelativeTimeConverter = new RelativeTimeConverter(0);
 
   @Test
   public void streaming() throws Exception {
-    ProfilerTimeline timeline = new ProfilerTimeline(myRelativeTimeConverter);
-=======
-
-  @Test
-  public void streaming() throws Exception {
-    ProfilerTimeline timeline = new ProfilerTimeline();
->>>>>>> 9e819fa1
+    ProfilerTimeline timeline = new ProfilerTimeline();
     Range dataRange = timeline.getDataRange();
     Range viewRange = timeline.getViewRange();
     dataRange.set(0, TimeUnit.SECONDS.toMicros(60));
@@ -72,8 +63,7 @@
 
   @Test
   public void testZoomIn() throws Exception {
-<<<<<<< HEAD
-    ProfilerTimeline timeline = new ProfilerTimeline(myRelativeTimeConverter);
+    ProfilerTimeline timeline = new ProfilerTimeline();
     Range dataRange = timeline.getDataRange();
     Range viewRange = timeline.getViewRange();
     dataRange.set(0, 100);
@@ -98,7 +88,7 @@
 
   @Test
   public void testZoomOut() throws Exception {
-    ProfilerTimeline timeline = new ProfilerTimeline(myRelativeTimeConverter);
+    ProfilerTimeline timeline = new ProfilerTimeline();
     Range dataRange = timeline.getDataRange();
     Range viewRange = timeline.getViewRange();
     dataRange.set(0, 100);
@@ -135,7 +125,7 @@
 
   @Test
   public void testZoomOutWhenDataNotFullyCoverView() {
-    ProfilerTimeline timeline = new ProfilerTimeline(myRelativeTimeConverter);
+    ProfilerTimeline timeline = new ProfilerTimeline();
     Range dataRange = timeline.getDataRange();
     Range viewRange = timeline.getViewRange();
     dataRange.set(50, 100);
@@ -152,7 +142,7 @@
 
   @Test
   public void testPan() throws Exception {
-    ProfilerTimeline timeline = new ProfilerTimeline(myRelativeTimeConverter);
+    ProfilerTimeline timeline = new ProfilerTimeline();
     Range dataRange = timeline.getDataRange();
     Range viewRange = timeline.getViewRange();
     dataRange.set(0, 100);
@@ -166,101 +156,6 @@
     assertEquals(0, viewRange.getMin(), DELTA);
     assertEquals(10, viewRange.getMax(), DELTA);
 
-=======
-    ProfilerTimeline timeline = new ProfilerTimeline();
-    Range dataRange = timeline.getDataRange();
-    Range viewRange = timeline.getViewRange();
-    dataRange.set(0, 100);
-    viewRange.set(10, 90);
-
-    timeline.zoom(-10, .5);
-    assertEquals(15, viewRange.getMin(), DELTA);
-    assertEquals(85, viewRange.getMax(), DELTA);
-
-    timeline.zoom(-10, .1);
-    assertEquals(16, viewRange.getMin(), DELTA);
-    assertEquals(76, viewRange.getMax(), DELTA);
-
-    timeline.zoom(-10, 0);
-    assertEquals(16, viewRange.getMin(), DELTA);
-    assertEquals(66, viewRange.getMax(), DELTA);
-
-    timeline.zoom(-10, 1);
-    assertEquals(26, viewRange.getMin(), DELTA);
-    assertEquals(66, viewRange.getMax(), DELTA);
-  }
-
-  @Test
-  public void testZoomOut() throws Exception {
-    ProfilerTimeline timeline = new ProfilerTimeline();
-    Range dataRange = timeline.getDataRange();
-    Range viewRange = timeline.getViewRange();
-    dataRange.set(0, 100);
-    viewRange.set(70, 70);
-
-    // Not blocked
-    timeline.zoom(40, .5);
-    assertEquals(50, viewRange.getMin(), DELTA);
-    assertEquals(90, viewRange.getMax(), DELTA);
-
-    // Blocked to the right, use all the remaining offset to the left
-    timeline.zoom(40, .5);
-    assertEquals(20, viewRange.getMin(), DELTA);
-    assertEquals(100, viewRange.getMax(), DELTA);
-
-    // Expands to cover all the data range, with more space on the left
-    viewRange.set(50, 95);
-    timeline.zoom(60, .9);
-    assertEquals(0, viewRange.getMin(), DELTA);
-    assertEquals(100, viewRange.getMax(), DELTA);
-
-    // Expands to cover all the data range, with more space on the right
-    viewRange.set(5, 55);
-    timeline.zoom(60, .1);
-    assertEquals(0, viewRange.getMin(), DELTA);
-    assertEquals(100, viewRange.getMax(), DELTA);
-
-    // Blocked to the left, use all the remaining offset to the right
-    viewRange.set(5, 15);
-    timeline.zoom(60, .1);
-    assertEquals(0, viewRange.getMin(), DELTA);
-    assertEquals(70, viewRange.getMax(), DELTA);
-  }
-
-  @Test
-  public void testZoomOutWhenDataNotFullyCoverView() {
-    ProfilerTimeline timeline = new ProfilerTimeline();
-    Range dataRange = timeline.getDataRange();
-    Range viewRange = timeline.getViewRange();
-    dataRange.set(50, 100);
-    viewRange.set(30, 100);
-
-    timeline.zoom(20, 1);
-    assertEquals(10, viewRange.getMin(), DELTA);
-    assertEquals(100, viewRange.getMax(), DELTA);
-
-    timeline.zoom(-20, 1);
-    assertEquals(30, viewRange.getMin(), DELTA);
-    assertEquals(100, viewRange.getMax(), DELTA);
-  }
-
-  @Test
-  public void testPan() throws Exception {
-    ProfilerTimeline timeline = new ProfilerTimeline();
-    Range dataRange = timeline.getDataRange();
-    Range viewRange = timeline.getViewRange();
-    dataRange.set(0, 100);
-    viewRange.set(20, 30);
-
-    timeline.pan(10);
-    assertEquals(30, viewRange.getMin(), DELTA);
-    assertEquals(40, viewRange.getMax(), DELTA);
-
-    timeline.pan(-40);
-    assertEquals(0, viewRange.getMin(), DELTA);
-    assertEquals(10, viewRange.getMax(), DELTA);
-
->>>>>>> 9e819fa1
     timeline.pan(140);
     assertEquals(90, viewRange.getMin(), DELTA);
     assertEquals(100, viewRange.getMax(), DELTA);
@@ -283,11 +178,7 @@
 
   @Test
   public void testPause() throws Exception {
-<<<<<<< HEAD
-    ProfilerTimeline timeline = new ProfilerTimeline(myRelativeTimeConverter);
-=======
-    ProfilerTimeline timeline = new ProfilerTimeline();
->>>>>>> 9e819fa1
+    ProfilerTimeline timeline = new ProfilerTimeline();
     Range dataRange = timeline.getDataRange();
     Range viewRange = timeline.getViewRange();
     dataRange.set(0, 100);
@@ -316,23 +207,12 @@
 
   @Test
   public void testReset() throws Exception {
-<<<<<<< HEAD
-    // Using custom time converter so we do not need ot lerp the default view offset.
-    RelativeTimeConverter relativeTimeConverter = new RelativeTimeConverter(ProfilerTimeline.DEFAULT_VIEW_LENGTH_US);
-    ProfilerTimeline timeline = new ProfilerTimeline(myRelativeTimeConverter);
-=======
-    ProfilerTimeline timeline = new ProfilerTimeline();
->>>>>>> 9e819fa1
+    ProfilerTimeline timeline = new ProfilerTimeline();
     assertFalse(timeline.isStreaming());
     Range dataRange = timeline.getDataRange();
     Range viewRange = timeline.getViewRange();
     long deviceStartTimeNs = 20;
-<<<<<<< HEAD
-    RelativeTimeConverter converter = new RelativeTimeConverter(deviceStartTimeNs);
-    timeline.reset(converter, 0);
-=======
     timeline.reset(deviceStartTimeNs, 0);
->>>>>>> 9e819fa1
 
     // Timeline should be streaming after reset
     assertTrue(timeline.isStreaming());
@@ -354,11 +234,7 @@
                  dataRange.getMax(),
                  0);
 
-<<<<<<< HEAD
-    timeline.reset(myRelativeTimeConverter, TimeUnit.SECONDS.toNanos(1));
-=======
     timeline.reset(0, TimeUnit.SECONDS.toNanos(1));
->>>>>>> 9e819fa1
     assertEquals(dataRange.getMax(), viewRange.getMax(), 0);
     assertEquals(ProfilerTimeline.DEFAULT_VIEW_LENGTH_US, viewRange.getLength(), 0);
 
@@ -366,11 +242,6 @@
     assertEquals(dataRange.getMax(), viewRange.getMax(), dataRange.getMax() * .05f);
     assertEquals(ProfilerTimeline.DEFAULT_VIEW_LENGTH_US, viewRange.getLength(), 0);
     //Validate that our max is equal to our initial of DEFAULT_VIEW_LENGTH + 1 second initial + 1 second update.
-<<<<<<< HEAD
-    assertEquals(TimeUnit.SECONDS.toMicros(2),
-                 dataRange.getMax(),
-                 0);
-=======
     assertEquals(TimeUnit.SECONDS.toMicros(2), dataRange.getMax(), 0);
   }
 
@@ -389,6 +260,5 @@
     assertEquals(0, timeline.convertToRelativeTimeUs(5000));
     assertEquals(6, timeline.convertToRelativeTimeUs(11000));
     assertEquals(-6, timeline.convertToRelativeTimeUs(-1000));
->>>>>>> 9e819fa1
   }
 }