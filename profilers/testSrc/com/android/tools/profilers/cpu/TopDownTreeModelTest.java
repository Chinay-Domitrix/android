--- conflicted
+++ resolved
@@ -15,10 +15,7 @@
  */
 package com.android.tools.profilers.cpu;
 
-<<<<<<< HEAD
-=======
 import com.android.tools.adtui.model.AspectObserver;
->>>>>>> abbea60e
 import com.android.tools.adtui.model.Range;
 import com.google.common.collect.ImmutableSet;
 import com.google.common.truth.Truth;
@@ -104,8 +101,6 @@
     assertEquals(     0, getChildrenTotal(root, "A", "B", "E"), 0);
     assertEquals(     2, getChildrenTotal(root, "A", "C"), 0);
     assertEquals(     0, getChildrenTotal(root, "A", "C", "F"), 0);
-<<<<<<< HEAD
-=======
   }
 
   @Test
@@ -123,7 +118,6 @@
     Truth.assertThat(treeModelChangeCount[0]).isEqualTo(0);
     range.set(0, 10);
     Truth.assertThat(treeModelChangeCount[0]).isEqualTo(1);
->>>>>>> abbea60e
   }
 
   private static double getTotal(TreeNode node, String id, String... ids) {
