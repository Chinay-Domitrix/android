--- conflicted
+++ resolved
@@ -83,20 +83,12 @@
 
   @Test
   fun parsingFailureGoesToNullStage() {
-<<<<<<< HEAD
-    val stage = CpuCaptureStage.create(profilers, ProfilersTestData.DEFAULT_CONFIG,
-                                       CpuProfilerTestUtils.getTraceFile("corrupted_trace.trace"), SESSION_ID)
-    profilers.stage = stage
-    assertThat(services.notification).isNotNull()
-    assertThat(profilers.stage).isInstanceOf(NullMonitorStage::class.java)
-=======
     services.enableEventsPipeline(true)
     profilers.sessionsManager.importSessionFromFile(CpuProfilerTestUtils.getTraceFile("corrupted_trace.trace"))
     profilers.sessionsManager.update()
     assertThat(services.notification).isNotNull()
     assertThat(profilers.stage).isInstanceOf(NullMonitorStage::class.java)
     assertThat(profilers.session).isEqualTo(Common.Session.getDefaultInstance())
->>>>>>> b5f40ffd
   }
 
   @Test
@@ -213,7 +205,6 @@
     assertThat(threadsTrackGroup.title).isEqualTo("Threads (148)")
     assertThat(threadsTrackGroup.size).isEqualTo(148)
   }
-<<<<<<< HEAD
 
   @Test
   fun trackGroupModelsAreSetForPerfettoWithFrameLifecycle() {
@@ -225,19 +216,6 @@
 
     assertThat(stage.trackGroupModels.size).isEqualTo(5)
 
-=======
-
-  @Test
-  fun trackGroupModelsAreSetForPerfettoWithFrameLifecycle() {
-    services.enableJankDetectionUi(false)
-    services.setListBoxOptionsMatcher { option -> option.contains("profilertester") }
-    val stage = CpuCaptureStage.create(profilers, ProfilersTestData.DEFAULT_CONFIG,
-                                       CpuProfilerTestUtils.getTraceFile("perfetto_frame_lifecycle.trace"), SESSION_ID)
-    profilers.stage = stage
-
-    assertThat(stage.trackGroupModels.size).isEqualTo(5)
-
->>>>>>> b5f40ffd
     // The Frames track is hidden when frame lifecycle data is available.
     val displayTrackGroup = stage.trackGroupModels[0]
     assertThat(displayTrackGroup.size).isEqualTo(3)
