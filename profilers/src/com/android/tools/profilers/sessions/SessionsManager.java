/*
 * Copyright (C) 2018 The Android Open Source Project
 *
 * Licensed under the Apache License, Version 2.0 (the "License");
 * you may not use this file except in compliance with the License.
 * You may obtain a copy of the License at
 *
 *      http://www.apache.org/licenses/LICENSE-2.0
 *
 * Unless required by applicable law or agreed to in writing, software
 * distributed under the License is distributed on an "AS IS" BASIS,
 * WITHOUT WARRANTIES OR CONDITIONS OF ANY KIND, either express or implied.
 * See the License for the specific language governing permissions and
 * limitations under the License.
 */
package com.android.tools.profilers.sessions;

import static com.android.tools.profilers.StudioProfilers.buildSessionName;

import com.android.sdklib.AndroidVersion;
import com.android.tools.adtui.model.AspectModel;
import com.android.tools.adtui.model.Range;
import com.android.tools.idea.protobuf.ByteString;
import com.android.tools.idea.transport.EventStreamServer;
import com.android.tools.idea.transport.TransportService;
import com.android.tools.profiler.proto.Commands.BeginSession;
import com.android.tools.profiler.proto.Commands.Command;
import com.android.tools.profiler.proto.Commands.EndSession;
import com.android.tools.profiler.proto.Common;
import com.android.tools.profiler.proto.Common.Device;
import com.android.tools.profiler.proto.Common.Event;
import com.android.tools.profiler.proto.Common.SessionData;
import com.android.tools.profiler.proto.Profiler;
import com.android.tools.profiler.proto.Profiler.BeginSessionRequest;
import com.android.tools.profiler.proto.Profiler.BeginSessionResponse;
import com.android.tools.profiler.proto.Profiler.DeleteSessionRequest;
import com.android.tools.profiler.proto.Profiler.EndSessionRequest;
import com.android.tools.profiler.proto.Profiler.EndSessionResponse;
import com.android.tools.profiler.proto.Profiler.GetSessionsRequest;
import com.android.tools.profiler.proto.Profiler.GetSessionsResponse;
import com.android.tools.profiler.proto.Transport;
import com.android.tools.profiler.proto.Transport.EventGroup;
import com.android.tools.profiler.proto.Transport.GetEventGroupsRequest;
import com.android.tools.profiler.proto.Transport.GetEventGroupsResponse;
import com.android.tools.profilers.StudioProfilers;
import com.android.tools.profilers.cpu.CpuCaptureSessionArtifact;
import com.android.tools.profilers.memory.AllocationSessionArtifact;
import com.android.tools.profilers.memory.HeapProfdSessionArtifact;
import com.android.tools.profilers.memory.HprofSessionArtifact;
import com.google.common.collect.Lists;
import com.intellij.openapi.diagnostic.Logger;
import com.intellij.openapi.util.text.StringUtil;
import com.intellij.util.containers.ContainerUtil;
import java.io.File;
import java.io.IOException;
import java.util.ArrayList;
import java.util.Collections;
import java.util.Comparator;
import java.util.HashMap;
import java.util.List;
import java.util.Map;
import java.util.concurrent.BlockingDeque;
import java.util.concurrent.TimeUnit;
import java.util.function.Consumer;
import org.jetbrains.annotations.NotNull;
import org.jetbrains.annotations.Nullable;

/**
 * A wrapper class for keeping track of the list of sessions that the profilers have seen, along with their associated artifacts (e.g.
 * memory heap dump, CPU capture)
 */
public class SessionsManager extends AspectModel<SessionAspect> {
  private static Logger getLogger() { return Logger.getInstance(SessionsManager.class); }

  /**
   * For usage tracking purposes - specify where a session creation was originated from.
   */
  public enum SessionCreationSource {
    MANUAL, // Session is created by user selecting a process from the dropdown.
    // TODO add enums for sessions created via the toolbar's profile button, or via opening the profiler UI manually
  }

  /**
   * An interface for querying artifacts that belong to a session (e.g. heap dump, cpu capture, bookmarks).
   */
  private interface ArtifactFetcher {
    List<SessionArtifact<?>> fetch(@NotNull StudioProfilers profilers,
                                   @NotNull Common.Session session,
                                   @NotNull Common.SessionMetaData sessionMetaData);
  }

  private static final SessionArtifactComparator ARTIFACT_COMPARATOR = new SessionArtifactComparator();

  @NotNull private final StudioProfilers myProfilers;

  /**
   * A map of Session's Id -> {@link SessionItem}
   */
  @NotNull private Map<Long, SessionItem> mySessionItems;

  /**
   * A map of Session's Id -> {@link Common.SessionMetaData}
   */
  @NotNull private Map<Long, Common.SessionMetaData> mySessionMetaDatas;

  /**
   * A list of session-related items for display in the Sessions panel.
   */
  @NotNull private List<SessionArtifact> mySessionArtifacts;

  /**
   * The currently selected session.
   */
  @NotNull private Common.Session mySelectedSession;

  /**
   * The session that is actively being profiled. Note that there can only be one profiling session at a time, but it does not have to be
   * the one that is currently selected (e.g. Users can profile in the background while exploring other sessions history).
   */
  @NotNull private Common.Session myProfilingSession;

  /**
   * A cache of the view ranges that were used by each session before it was unselected. Note that the key represents a Session's id.
   */
  private final Map<Long, Range> mySessionViewRangeMap;

  /**
   * A list of handlers that import sessions based on their file types.
   */
  private final Map<String, Consumer<File>> myImportHandlers = new HashMap<>();

  private int importedSessionCount = 0;

  /**
   * A list of functions that should be called for each {@link Common.Session} for retrieving its data artifacts.
   */
  @NotNull
  private final List<ArtifactFetcher> myArtifactsFetchers;

  /**
   * Cache the EventStreamServers that were created for imported streams so events and bytes can be added at a later time if desired.
   */
  @NotNull private final Map<Long, EventStreamServer> myStreamIdToStreamServerMap = new HashMap<>();

  public SessionsManager(@NotNull StudioProfilers profilers) {
    myProfilers = profilers;
    mySelectedSession = myProfilingSession = Common.Session.getDefaultInstance();
    mySessionItems = new HashMap<>();
    mySessionMetaDatas = new HashMap<>();
    // Always return the SessionMetaData default instance for a Session default instance.
    mySessionMetaDatas.put(Common.Session.getDefaultInstance().getSessionId(), Common.SessionMetaData.getDefaultInstance());
    mySessionArtifacts = new ArrayList<>();
    mySessionViewRangeMap = new HashMap<>();

    myArtifactsFetchers = new ArrayList<>();
    myArtifactsFetchers.add(HprofSessionArtifact::getSessionArtifacts);
    myArtifactsFetchers.add(CpuCaptureSessionArtifact::getSessionArtifacts);
    myArtifactsFetchers.add(HeapProfdSessionArtifact::getSessionArtifacts);
    myArtifactsFetchers.add(AllocationSessionArtifact::getSessionArtifacts);
  }

  @NotNull
  public Common.Session getSelectedSession() {
    return mySelectedSession;
  }

  @NotNull
  public Common.Session getProfilingSession() {
    return myProfilingSession;
  }

  /**
   * Return the meta data of current selected session
   */
  @NotNull
  public Common.SessionMetaData getSelectedSessionMetaData() {
    return mySessionMetaDatas.get(mySelectedSession.getSessionId());
  }

  @NotNull
  public List<SessionArtifact> getSessionArtifacts() {
    return mySessionArtifacts;
  }

  public boolean isSessionAlive() {
    return isSessionAlive(mySelectedSession);
  }

  public static boolean isSessionAlive(@NotNull Common.Session session) {
    return session.getEndTimestamp() == Long.MAX_VALUE;
  }

  @NotNull
  public Range getSessionPreferredViewRange(@NotNull Common.Session session) {
    double viewRangeMin = TimeUnit.NANOSECONDS.toMicros(session.getStartTimestamp());
    double viewRangeMax = TimeUnit.NANOSECONDS.toMicros(session.getEndTimestamp());
    // If there is a cached view range, use it instead of showing the full range.
    if (mySessionViewRangeMap.containsKey(session.getSessionId())) {
      Range cachedRange = mySessionViewRangeMap.get(session.getSessionId());
      // The previous view range could contain the initial empty space if the data range is short, just clamp the view range's min to the
      // data range's min in that case.
      viewRangeMin = Math.max(viewRangeMin, cachedRange.getMin());
      // If a device is disconnected (e.g. unplugged, the update loop could have put the view range's max over the session's end time,
      // which is determined by the timestamp of the last TimeResponse we received from the device, simply clamp the max here to be the
      // session's end time when that happens.
      viewRangeMax = Math.min(viewRangeMax, cachedRange.getMax());
    }

    return new Range(viewRangeMin, viewRangeMax);
  }

  /**
   * Perform an update to retrieve all session instances.
   */
  public void update() {
    if (myProfilers.getIdeServices().getFeatureConfig().isUnifiedPipelineEnabled()) {
      updateSessions();
    }
    else {
      GetSessionsResponse sessionsResponse =
        myProfilers.getClient().getProfilerClient().getSessions(GetSessionsRequest.getDefaultInstance());
      updateSessionItems(sessionsResponse.getSessionsList());
    }
  }

  private void updateSessions() {
    assert myProfilers.getIdeServices().getFeatureConfig().isUnifiedPipelineEnabled();
    GetEventGroupsRequest request = GetEventGroupsRequest.newBuilder().setKind(Event.Kind.SESSION).build();
    GetEventGroupsResponse response = myProfilers.getClient().getTransportClient().getEventGroups(request);
    updateSessionItemsByGroup(response.getGroupsList());
  }

  /**
   * Update or add to the list of {@link SessionItem} based on the queried {@link EventGroup}.
   */
  private void updateSessionItemsByGroup(List<EventGroup> groups) {
    List<SessionArtifact> sessionArtifacts = new ArrayList<>();
    List previousArtifactProtos = ContainerUtil.map(mySessionArtifacts, artifact -> artifact.getArtifactProto());

    // Note: we only add to a growing list of sessions at the moment.
    // If there are multiple groups being updated (e.g., one session ends and another one starts), we want to
    // process the new session at last. The last one being processed will be the selected session.
    List<EventGroup> sortedGroups = Lists.newArrayList(groups);
    // Each group should have up to two events. The first event is the start event, and the second one is the end.
    // So the new session should have one event, while completed sessions have two events. The order of completed
    // sessions usually doesn't matter, but when a new project is loaded, every session is perceived as new and we
    // want to select the last imported one.
<<<<<<< HEAD
    sortedGroups.sort(Comparator.comparing(EventGroup::getEventsCount, Comparator.reverseOrder())
=======
    Collections.sort(sortedGroups, Comparator.comparing(EventGroup::getEventsCount, Comparator.reverseOrder())
>>>>>>> b5f40ffd
      .thenComparingLong(g -> g.getEventsCount() > 0 ? g.getEvents(0).getSession().getSessionStarted().getStartTimestampEpochMs() : 0));
    sortedGroups.forEach(group -> {
      SessionItem sessionItem = mySessionItems.get(group.getGroupId());
      boolean sessionStateChanged = false;
      Common.Event startEvent = group.getEvents(0);
      // For non-full sessions (e.g. import), we expect to receive both the BEGIN_SESSION and END_SESSION events first before
      // processing them, otherwiser the profiler model might think that it is an ongoing session for a brief moment if all the events
      // have not been streamed to the database.
      if (startEvent.getSession().getSessionStarted().getType() != SessionData.SessionStarted.SessionType.FULL &&
          group.getEventsCount() < 2) {
        return;
      }

      // We found a new session we process it and update our internal state.
      if (sessionItem == null) {
        sessionItem = processSessionStarted(startEvent);
        sessionStateChanged = true;
      }
      // If we ended a session we process that end here.
      if (group.getEventsCount() == 2 && sessionItem.isOngoing()) {
        Common.Session session = sessionItem.getSession().toBuilder().setEndTimestamp(group.getEvents(1).getTimestamp()).build();
        sessionItem.setSession(session);
        sessionStateChanged = true;
      }
      if (sessionStateChanged) {
        setSessionInternal(sessionItem.getSession());
        if (sessionItem.isOngoing()) {
          setProfilingSession(sessionItem.getSession());
        }
        setSessionInternal(sessionItem.getSession());
      }
      final SessionItem item = sessionItem;
      sessionArtifacts.add(item);
      List<SessionArtifact> artifacts = new ArrayList<>();
      myArtifactsFetchers.forEach(fetcher -> artifacts.addAll(fetcher.fetch(myProfilers, item.getSession(), item.getSessionMetaData())));
      item.setChildArtifacts(artifacts);
      if (item.getSessionMetaData().getType() == Common.SessionMetaData.SessionType.FULL) {
        sessionArtifacts.addAll(artifacts);
      }
      sessionArtifacts.sort(ARTIFACT_COMPARATOR);
    });

    // Trigger artifact updates.
    List newArtifactProtos = ContainerUtil.map(sessionArtifacts, artifact -> artifact.getArtifactProto());
    if (!previousArtifactProtos.equals(newArtifactProtos)) {
      mySessionArtifacts.forEach(artifact -> myProfilers.getUpdater().unregister(artifact));
      mySessionArtifacts = sessionArtifacts;
      changed(SessionAspect.SESSIONS);
      mySessionArtifacts.forEach(artifact -> myProfilers.getUpdater().register(artifact));
    }
  }

  /**
   * Create a {@link Common.Session}, {@link Common.SessionMetaData}, and {@link SessionItem} for a given event with
   * {@link Common.SessionData.SessionStarted} data.
   */
  private SessionItem processSessionStarted(Event event) {
    SessionData.SessionStarted sessionData = event.getSession().getSessionStarted();
    Common.Session session = Common.Session.newBuilder()
      .setSessionId(sessionData.getSessionId())
      .setPid(sessionData.getPid())
      .setStartTimestamp(event.getTimestamp())
      .setEndTimestamp(Long.MAX_VALUE)
      .setStreamId(sessionData.getStreamId())
      .build();
    Common.SessionMetaData metadata = Common.SessionMetaData.newBuilder()
      .setSessionId(session.getSessionId())
      .setType(Common.SessionMetaData.SessionType.forNumber(sessionData.getType().getNumber()))
      .setStartTimestampEpochMs(sessionData.getStartTimestampEpochMs())
      .setProcessAbi(sessionData.getProcessAbi())
      .setJvmtiEnabled(sessionData.getJvmtiEnabled())
      .setSessionName(sessionData.getSessionName())
      .build();
    SessionItem sessionItem = new SessionItem(myProfilers, session, metadata);
    mySessionItems.put(session.getSessionId(), sessionItem);
    mySessionMetaDatas.put(session.getSessionId(), metadata);
    return sessionItem;
  }

  /**
   * Select the session with the matching id if one exists.
   *
   * @return true if the session is successfully selected,  false otherwise.
   */
  public boolean setSessionById(long sessionId) {
    if (!mySessionItems.containsKey(sessionId)) {
      return false;
    }

    setSession(mySessionItems.get(sessionId).getSession());
    return true;
  }

  /**
   * Change the current selected session explicitly, such as when importing an old session or captured files, or the user manually navigate
   * to a different session via the sessions panel.
   * This has the effect of disabling the auto-process selection logic. Also see {@link StudioProfilers#setAutoProfilingEnabled(boolean)}.
   */
  public void setSession(@NotNull Common.Session session) {
    myProfilers.setAutoProfilingEnabled(false);
    setSessionInternal(session);
  }

  private void setSessionInternal(@NotNull Common.Session session) {
    if (session.equals(mySelectedSession)) {
      return;
    }

    assert Common.Session.getDefaultInstance().equals(session) ||
           (mySessionItems.containsKey(session.getSessionId()) && mySessionItems.get(session.getSessionId()).getSession().equals(session));

    // First cache the view range associated with the previous session.
    if (!Common.Session.getDefaultInstance().equals(mySelectedSession)) {
      mySessionViewRangeMap.put(mySelectedSession.getSessionId(), new Range(myProfilers.getTimeline().getViewRange()));
    }

    mySelectedSession = session;
    changed(SessionAspect.SELECTED_SESSION);
  }

  private void setProfilingSession(@NotNull Common.Session session) {
    if (session.equals(myProfilingSession)) {
      return;
    }

    myProfilingSession = session;
    changed(SessionAspect.PROFILING_SESSION);
  }

  /**
   * Request to begin a new session using the input device and process.
   */
  public void beginSession(@NotNull Common.Device device, @NotNull Common.Process process) {
    beginSession(0, device, process);
  }

  public void beginSession(long streamId, @NotNull Common.Device device, @NotNull Common.Process process) {
    // We currently don't support more than one profiling session at a time.
    assert Common.Session.getDefaultInstance().equals(myProfilingSession);
    assert device.getState() == Device.State.ONLINE;
    assert process.getState() == Common.Process.State.ALIVE;

    if (myProfilers.getIdeServices().getFeatureConfig().isUnifiedPipelineEnabled()) {
      assert streamId != 0;
      BeginSession.Builder requestBuilder = BeginSession.newBuilder()
        .setSessionName(buildSessionName(device, process))
        .setRequestTimeEpochMs(System.currentTimeMillis())
        .setProcessAbi(process.getAbiCpuArch());
      // Attach agent for advanced profiling if JVMTI is enabled and the process is debuggable
      if (device.getFeatureLevel() >= AndroidVersion.VersionCodes.O &&
          process.getExposureLevel() == Common.Process.ExposureLevel.DEBUGGABLE) {
        // If an agent has been previously attached, Perfd will only re-notify the existing agent of the updated grpc target instead
        // of re-attaching an agent. See ProfilerService::AttachAgent on the Perfd side for more details.
        requestBuilder.setJvmtiConfig(
          BeginSession.JvmtiConfig.newBuilder()
            .setAttachAgent(true)
            .setAgentLibFileName(String.format("libjvmtiagent_%s.so", process.getAbiCpuArch()))
            // TODO remove hard-coded path by sharing what's used in TransportFileManager
            .setAgentConfigPath("/data/local/tmp/perfd/agent.config")
            .build());
      }

      Command command = Command.newBuilder()
        .setStreamId(streamId)
        .setPid(process.getPid())
        .setBeginSession(requestBuilder)
        .setType(Command.CommandType.BEGIN_SESSION)
        .build();
      myProfilers.getClient().executeAsync(command, myProfilers.getIdeServices().getPoolExecutor());
    }
    else {
      BeginSessionRequest.Builder requestBuilder = BeginSessionRequest.newBuilder()
        .setDeviceId(device.getDeviceId())
        .setPid(process.getPid())
        .setSessionName(buildSessionName(device, process))
        .setRequestTimeEpochMs(System.currentTimeMillis())
        .setProcessAbi(process.getAbiCpuArch());
      // Attach agent for advanced profiling if JVMTI is enabled
      if (device.getFeatureLevel() >= AndroidVersion.VersionCodes.O) {
        // If an agent has been previously attached, Perfd will only re-notify the existing agent of the updated grpc target instead
        // of re-attaching an agent. See ProfilerService::AttachAgent on the Perfd side for more details.
        requestBuilder.setJvmtiConfig(
          BeginSessionRequest.JvmtiConfig.newBuilder()
            .setAttachAgent(true)
            .setAgentLibFileName(String.format("libjvmtiagent_%s.so", process.getAbiCpuArch()))
            // TODO remove hard-coded path by sharing what's used in TransportFileManager
            .setAgentConfigPath("/data/local/tmp/perfd/agent.config")
            .build());
      }

      BeginSessionResponse response = myProfilers.getClient().getProfilerClient().beginSession(requestBuilder.build());
      Common.Session session = response.getSession();

      setProfilingSession(session);
      updateSessionItems(Collections.singletonList(session));
      setSessionInternal(session);
    }
  }

  /**
   * Request to end the currently profiling session if there is one.
   */
  public void endCurrentSession() {
    if (Common.Session.getDefaultInstance().equals(myProfilingSession)) {
      return;
    }
    Common.Session profilingSession = myProfilingSession;
    boolean selectedSessionIsProfilingSession = myProfilingSession.equals(mySelectedSession);
    setProfilingSession(Common.Session.getDefaultInstance());

    if (myProfilers.getIdeServices().getFeatureConfig().isUnifiedPipelineEnabled()) {
      Command command = Command.newBuilder()
        .setStreamId(profilingSession.getStreamId())
        .setPid(profilingSession.getPid())
        .setEndSession(EndSession.newBuilder().setSessionId(profilingSession.getSessionId()))
        .setType(Command.CommandType.END_SESSION)
        .build();
      myProfilers.getClient().executeAsync(command, myProfilers.getIdeServices().getPoolExecutor());
    }
    else {
      // In legacy pipeline BeginSession uses device ID as stream ID.
      EndSessionResponse response = myProfilers.getClient().getProfilerClient().endSession(
        EndSessionRequest.newBuilder()
          .setDeviceId(profilingSession.getStreamId())
          .setSessionId(profilingSession.getSessionId())
          .setEndTimestamp(TimeUnit.MICROSECONDS.toNanos((long)myProfilers.getTimeline().getDataRange().getMax()))
          .build());
      Common.Session session = response.getSession();
      updateSessionItems(Collections.singletonList(session));
      if (selectedSessionIsProfilingSession) {
        setSessionInternal(session);
      }
    }
  }

  public void deleteSession(@NotNull Common.Session session) {
    assert mySessionItems.containsKey(session.getSessionId()) && mySessionItems.get(session.getSessionId()).getSession().equals(session);

    // Selected session can change after we stop profiling so caching the value first.
    boolean sessionIsSelectedSession = mySelectedSession.equals(session);
    if (myProfilingSession.equals(session)) {
      // Route to StudioProfiler to set a null device + process, which will stop the session properly.
      myProfilers.setProcess(null, null);
    }

    // When deleting a currently selected session, set the session back to default so the profilers will go to the null stage.
    if (sessionIsSelectedSession) {
      setSessionInternal(Common.Session.getDefaultInstance());
    }

    if (myProfilers.getIdeServices().getFeatureConfig().isUnifiedPipelineEnabled()) {
      Transport.DeleteEventsRequest deleteRequest = Transport.DeleteEventsRequest.newBuilder()
        .setStreamId(session.getStreamId())
        .setPid(session.getPid())
        .setGroupId(session.getSessionId())
        .setKind(Event.Kind.SESSION)
        .setFromTimestamp(session.getStartTimestamp())
        .setToTimestamp(session.getEndTimestamp())
        .build();
      // TODO(b/150503095)
      Transport.DeleteEventsResponse response = myProfilers.getClient().getTransportClient().deleteEvents(deleteRequest);
    }
    else {
      DeleteSessionRequest request = DeleteSessionRequest.newBuilder().setSessionId(session.getSessionId()).build();
      // TODO(b/150503095)
      Profiler.DeleteSessionResponse response = myProfilers.getClient().getProfilerClient().deleteSession(request);
    }

    // TODO b/141261422 the main update loop does not handle removing items at the moment. For now we manually remove the SessionItem and
    // force an update so any artifacts (e.g. heap dump, cpu captures) are also removed from being displayed.
    mySessionItems.remove(session.getSessionId());
    updateSessionItems(Collections.emptyList());
  }

  /**
   * @return the EventStreamServer corresponding to a particular stream id.
   */
  @Nullable
  public EventStreamServer getEventStreamServer(long streamId) {
    return myStreamIdToStreamServerMap.get(streamId);
  }

  /**
   * Create and a new session with a specific type. Note that this function will generate the corresponding session begin and end event
   * pair, so the caller does not have to include those into the input events list.
   *
   * @param startTimestampEpochMs epoch timestamp of the session - this is used for ordering in the sessions panel.
   * @param byteCacheMap          the byte cache for the session.
   * @param events                the list of events which can be queried for the session.
   */
  public void createImportedSession(@NotNull String sessionName,
                                    @NotNull SessionData.SessionStarted.SessionType sessionType,
                                    long startTimestampNs,
                                    long endTimestampNs,
                                    long startTimestampEpochMs,
                                    Map<String, ByteString> byteCacheMap,
                                    Common.Event... events) {
    assert myProfilers.getIdeServices().getFeatureConfig().isUnifiedPipelineEnabled();

    EventStreamServer streamServer = new EventStreamServer(Long.toString(startTimestampEpochMs));
    try {
      streamServer.start();
    }
    catch (IOException exception) {
      getLogger().error(String.format("Failed to create a event server. Aborting import for session %s", sessionName));
      return;
    }
    Common.Stream stream = TransportService.getInstance().registerStreamServer(Common.Stream.Type.FILE, streamServer);
    myStreamIdToStreamServerMap.put(stream.getStreamId(), streamServer);
    streamServer.getByteCacheMap().putAll(byteCacheMap);
    BlockingDeque<Event> deque = streamServer.getEventDeque();
    for (Event event : events) {
      deque.offer(event);
    }
    // inserts the pair of Session begin + end events.
    deque.offer(Common.Event.newBuilder()
                  .setKind(Common.Event.Kind.SESSION)
                  .setGroupId(startTimestampNs)
                  .setTimestamp(startTimestampNs)
                  .setSession(Common.SessionData.newBuilder()
                                .setSessionStarted(Common.SessionData.SessionStarted.newBuilder()
                                                     .setStreamId(stream.getStreamId())
                                                     .setSessionId(startTimestampNs)
                                                     .setType(sessionType)
                                                     .setStartTimestampEpochMs(startTimestampEpochMs)
                                                     .setSessionName(sessionName)))
                  .build());
    deque.offer(Common.Event.newBuilder()
                  .setKind(Common.Event.Kind.SESSION)
                  .setGroupId(startTimestampNs)
                  .setTimestamp(endTimestampNs)
                  .setIsEnded(true)
                  .build());

    // New imported session will be auto selected once it is queried in the update loop.
  }

  /**
   * Create and a new session with a specific type.
   *
   * @param sessionName name of the new session
   * @param sessionType type of the new session
   * @return the new session
   */
  @NotNull
  public Common.Session createImportedSessionLegacy(@NotNull String sessionName,
                                                    @NotNull Common.SessionMetaData.SessionType sessionType,
                                                    long startTimestampNs,
                                                    long endTimestampNs,
                                                    long startTimestampEpochMs) {
    assert !myProfilers.getIdeServices().getFeatureConfig().isUnifiedPipelineEnabled();

    Common.Session session = Common.Session.newBuilder()
      .setSessionId(startTimestampNs)
      .setStartTimestamp(startTimestampNs)
      .setEndTimestamp(endTimestampNs)
      .build();

    Profiler.ImportSessionRequest sessionRequest = Profiler.ImportSessionRequest.newBuilder()
      .setSession(session)
      .setSessionName(sessionName)
      .setSessionType(sessionType)
      .setStartTimestampEpochMs(startTimestampEpochMs)
      .build();
    // TODO(b/150503095)
    Profiler.ImportSessionResponse response = myProfilers.getClient().getProfilerClient().importSession(sessionRequest);

    return session;
  }

  /**
   * Register the import handler for a specific extension
   *
   * @param extension extension of the file
   * @param handler   handles the file imported
   */
  public void registerImportHandler(@NotNull String extension, @NotNull Consumer<File> handler) {
    myImportHandlers.put(extension, handler);
  }

  /**
   * Import session from file base on its extension
   *
   * @param file where the session is imported from
   * @return true if import was successful, or false otherwise.
   */
  public boolean importSessionFromFile(@NotNull File file) {
    int indexOfDot = file.getName().lastIndexOf('.');
    if (indexOfDot == -1) {
      return false;
    }
    String extension = StringUtil.toLowerCase(file.getName().substring(indexOfDot + 1));
    if (myImportHandlers.get(extension) == null) {
      return false;
    }
    myImportHandlers.get(extension).accept(file);
    return true;
  }

  /**
   * Update or add to the list of {@link SessionItem} based on the input list.
   *
   * @param sessions the list of {@link Common.Session} objects that have been added/updated.
   */
  private void updateSessionItems(@NotNull List<Common.Session> sessions) {
    List previousProtos = ContainerUtil.map(mySessionArtifacts, artifact -> artifact.getArtifactProto());

    // Note: we only add to a growing list of sessions at the moment.
    sessions.forEach(session -> {
      SessionItem sessionItem = mySessionItems.get(session.getSessionId());
      if (sessionItem == null) {
        // The event pipeline does not need to request metadata as it comes back in the session started event.
        if (!myProfilers.getIdeServices().getFeatureConfig().isUnifiedPipelineEnabled()) {
          Profiler.GetSessionMetaDataResponse response = myProfilers.getClient().getProfilerClient().getSessionMetaData(
            Profiler.GetSessionMetaDataRequest.newBuilder()
              .setSessionId(session.getSessionId())
              .build());
          Common.SessionMetaData metadata = response.getData();
          sessionItem = new SessionItem(myProfilers, session, metadata);

          mySessionItems.put(session.getSessionId(), sessionItem);
          mySessionMetaDatas.put(session.getSessionId(), metadata);
        }
      }
      else {
        sessionItem.setSession(session);
      }
    });

    List<SessionArtifact> sessionArtifacts = new ArrayList<>();
    for (SessionItem item : mySessionItems.values()) {
      sessionArtifacts.add(item);
      List<SessionArtifact> artifacts = new ArrayList<>();
      myArtifactsFetchers.forEach(fetcher -> artifacts.addAll(fetcher.fetch(myProfilers, item.getSession(), item.getSessionMetaData())));
      item.setChildArtifacts(artifacts);
      if (item.getSessionMetaData().getType() == Common.SessionMetaData.SessionType.FULL) {
        sessionArtifacts.addAll(artifacts);
      }
    }
    sessionArtifacts.sort(ARTIFACT_COMPARATOR);

    List newProtos = ContainerUtil.map(sessionArtifacts, artifact -> artifact.getArtifactProto());
    if (!previousProtos.equals(newProtos)) {
      mySessionArtifacts.forEach(artifact -> myProfilers.getUpdater().unregister(artifact));
      mySessionArtifacts = sessionArtifacts;
      changed(SessionAspect.SESSIONS);
      mySessionArtifacts.forEach(artifact -> myProfilers.getUpdater().register(artifact));
    }
  }

  private static class SessionArtifactComparator implements Comparator<SessionArtifact> {
    @Override
    public int compare(SessionArtifact artifact1, SessionArtifact artifact2) {
      // More recent session should appear at the top.
      int result =
        Long.compare(artifact2.getSessionMetaData().getStartTimestampEpochMs(), artifact1.getSessionMetaData().getStartTimestampEpochMs());
      if (result != 0) {
        return result;
      }
      // Within a session: a) The session item itself always comes first
      if (artifact1 instanceof SessionItem) {
        return -1;
      }
      if (artifact2 instanceof SessionItem) {
        return 1;
      }

      // b) more recent artifacts should appear at the top.
      return Long.compare(artifact2.getTimestampNs(), artifact1.getTimestampNs());
    }
  }
}<|MERGE_RESOLUTION|>--- conflicted
+++ resolved
@@ -245,11 +245,7 @@
     // So the new session should have one event, while completed sessions have two events. The order of completed
     // sessions usually doesn't matter, but when a new project is loaded, every session is perceived as new and we
     // want to select the last imported one.
-<<<<<<< HEAD
     sortedGroups.sort(Comparator.comparing(EventGroup::getEventsCount, Comparator.reverseOrder())
-=======
-    Collections.sort(sortedGroups, Comparator.comparing(EventGroup::getEventsCount, Comparator.reverseOrder())
->>>>>>> b5f40ffd
       .thenComparingLong(g -> g.getEventsCount() > 0 ? g.getEvents(0).getSession().getSessionStarted().getStartTimestampEpochMs() : 0));
     sortedGroups.forEach(group -> {
       SessionItem sessionItem = mySessionItems.get(group.getGroupId());
