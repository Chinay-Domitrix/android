--- conflicted
+++ resolved
@@ -23,7 +23,9 @@
 import com.android.tools.idea.protobuf.ByteString;
 import com.android.tools.idea.transport.EventStreamServer;
 import com.android.tools.idea.transport.TransportService;
-import com.android.tools.profiler.proto.Commands;
+import com.android.tools.profiler.proto.Commands.BeginSession;
+import com.android.tools.profiler.proto.Commands.Command;
+import com.android.tools.profiler.proto.Commands.EndSession;
 import com.android.tools.profiler.proto.Common;
 import com.android.tools.profiler.proto.Common.Device;
 import com.android.tools.profiler.proto.Common.Event;
@@ -36,13 +38,7 @@
 import com.android.tools.profiler.proto.Profiler.EndSessionResponse;
 import com.android.tools.profiler.proto.Profiler.GetSessionsRequest;
 import com.android.tools.profiler.proto.Profiler.GetSessionsResponse;
-import com.android.tools.profiler.proto.Commands.BeginSession;
-import com.android.tools.profiler.proto.Commands.Command;
-import com.android.tools.profiler.proto.Commands.EndSession;
-<<<<<<< HEAD
 import com.android.tools.profiler.proto.Transport;
-=======
->>>>>>> f305d7b8
 import com.android.tools.profiler.proto.Transport.EventGroup;
 import com.android.tools.profiler.proto.Transport.ExecuteRequest;
 import com.android.tools.profiler.proto.Transport.GetEventGroupsRequest;
@@ -54,30 +50,19 @@
 import com.intellij.openapi.diagnostic.Logger;
 import com.intellij.openapi.util.text.StringUtil;
 import java.io.File;
-<<<<<<< HEAD
 import java.io.IOException;
-=======
->>>>>>> f305d7b8
 import java.util.ArrayList;
 import java.util.Collections;
 import java.util.Comparator;
 import java.util.HashMap;
 import java.util.List;
-<<<<<<< HEAD
 import java.util.Map;
 import java.util.concurrent.BlockingDeque;
-=======
-import java.util.Locale;
-import java.util.Map;
->>>>>>> f305d7b8
 import java.util.concurrent.TimeUnit;
 import java.util.function.Consumer;
 import java.util.stream.Collectors;
 import org.jetbrains.annotations.NotNull;
-<<<<<<< HEAD
 import org.jetbrains.annotations.Nullable;
-=======
->>>>>>> f305d7b8
 
 /**
  * A wrapper class for keeping track of the list of sessions that the profilers have seen, along with their associated artifacts (e.g.
@@ -254,7 +239,6 @@
     groups.forEach(group -> {
       SessionItem sessionItem = mySessionItems.get(group.getGroupId());
       boolean sessionStateChanged = false;
-<<<<<<< HEAD
       Common.Event startEvent = group.getEvents(0);
       // For non-full sessions (e.g. import), we expect to receive both the BEGIN_SESSION and END_SESSION events first before
       // processing them, otherwiser the profiler model might think that it is an ongoing session for a brief moment if all the events
@@ -267,12 +251,6 @@
       // We found a new session we process it and update our internal state.
       if (sessionItem == null) {
         sessionItem = processSessionStarted(startEvent);
-=======
-      // We found a new session we process it and update our internal state.
-      if (sessionItem == null) {
-        sessionItem = processSessionStarted(group.getEvents(0));
-        setProfilingSession(sessionItem.getSession());
->>>>>>> f305d7b8
         sessionStateChanged = true;
       }
       // If we ended a session we process that end here.
@@ -283,13 +261,10 @@
       }
       if (sessionStateChanged) {
         setSessionInternal(sessionItem.getSession());
-<<<<<<< HEAD
         if (sessionItem.isOngoing()) {
           setProfilingSession(sessionItem.getSession());
         }
         setSessionInternal(sessionItem.getSession());
-=======
->>>>>>> f305d7b8
       }
       final SessionItem item = sessionItem;
       sessionArtifacts.add(item);
@@ -338,7 +313,6 @@
     mySessionItems.put(session.getSessionId(), sessionItem);
     mySessionMetaDatas.put(session.getSessionId(), metadata);
     return sessionItem;
-<<<<<<< HEAD
   }
 
   /**
@@ -353,8 +327,6 @@
 
     setSession(mySessionItems.get(sessionId).getSession());
     return true;
-=======
->>>>>>> f305d7b8
   }
 
   /**
@@ -501,7 +473,6 @@
   }
 
   public void deleteSession(@NotNull Common.Session session) {
-    // TODO (b/73538507): Move over to new events pipeline.
     assert mySessionItems.containsKey(session.getSessionId()) && mySessionItems.get(session.getSessionId()).getSession().equals(session);
 
     // Selected session can change after we stop profiling so caching the value first.
@@ -622,7 +593,6 @@
       .setStartTimestamp(startTimestampNs)
       .setEndTimestamp(endTimestampNs)
       .build();
-<<<<<<< HEAD
 
     Profiler.ImportSessionRequest sessionRequest = Profiler.ImportSessionRequest.newBuilder()
       .setSession(session)
@@ -632,20 +602,6 @@
       .build();
     myProfilers.getClient().getProfilerClient().importSession(sessionRequest);
 
-=======
-    if (myProfilers.getIdeServices().getFeatureConfig().isUnifiedPipelineEnabled()) {
-      // TODO (b/73538507): Move over to new events pipeline.
-    }
-    else {
-      Profiler.ImportSessionRequest sessionRequest = Profiler.ImportSessionRequest.newBuilder()
-        .setSession(session)
-        .setSessionName(sessionName)
-        .setSessionType(sessionType)
-        .setStartTimestampEpochMs(startTimestampEpochMs)
-        .build();
-      myProfilers.getClient().getProfilerClient().importSession(sessionRequest);
-    }
->>>>>>> f305d7b8
     return session;
   }
 
