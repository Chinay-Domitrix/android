--- conflicted
+++ resolved
@@ -88,12 +88,8 @@
     if (myProfilers.getIdeServices().getFeatureConfig().isCpuCaptureStageEnabled()) {
       ProfilingConfiguration importConfig =
         new ProfilingConfiguration("Imported", CpuTraceType.UNSPECIFIED_TYPE, Cpu.CpuTraceMode.UNSPECIFIED_MODE);
-<<<<<<< HEAD
-      myProfilers.setStage(CpuCaptureStage.create(myProfilers, importConfig, mySessionTraceFiles.get(session.getSessionId())));
-=======
       myProfilers.setStage(
         CpuCaptureStage.create(myProfilers, importConfig, mySessionTraceFiles.get(session.getSessionId()), session.getSessionId()));
->>>>>>> 640ce73c
     }
     else {
       myProfilers.setStage(new CpuProfilerStage(myProfilers, mySessionTraceFiles.get(session.getSessionId())));
