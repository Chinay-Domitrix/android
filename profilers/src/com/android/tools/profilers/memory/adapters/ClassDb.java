--- conflicted
+++ resolved
@@ -52,14 +52,11 @@
 
   @NotNull
   public ClassEntry registerClass(long classId, long superClassId, @NotNull String className) {
-<<<<<<< HEAD
-=======
     return registerClass(classId, superClassId, className, -1);
   }
 
   @NotNull
   public ClassEntry registerClass(long classId, long superClassId, @NotNull String className, long retainedSize) {
->>>>>>> b5f40ffd
     ClassEntry entry = myClassEntries.get(classId);
     if (entry == null
         // FIXME(b/159029403) Below checks aren't necessary in production:
@@ -67,11 +64,7 @@
         //   But right now, asserting that would break an existing unrealistic test where
         //   `java.lang.Class` is absent (`HeapDumpCaptureObjectTest.testHeapDumpObjectsGeneration`)
         || superClassId != entry.mySuperClassId || !className.equals(entry.myClassName)) {
-<<<<<<< HEAD
-      entry = new ClassEntry(classId, superClassId, className);
-=======
       entry = new ClassEntry(classId, superClassId, className, retainedSize);
->>>>>>> b5f40ffd
       myClassEntries.put(classId, entry);
     }
     return entry;
@@ -159,14 +152,11 @@
       myClassName = className;
       String packageName = getPackageName();
       mySplitPackageName = packageName.isEmpty() ? ArrayUtil.EMPTY_STRING_ARRAY : packageName.split("\\.");
-<<<<<<< HEAD
-=======
       myRetainedSize = retainedSize;
     }
 
     public ClassEntry(long classId, long superClassId, @NotNull String className) {
       this(classId, superClassId, className, -1);
->>>>>>> b5f40ffd
     }
 
     public long getClassId() {
@@ -206,13 +196,10 @@
     @NotNull
     public String getSimpleClassName() {
       return myClassName.substring(getLastIndexOfDot() + 1);
-<<<<<<< HEAD
-=======
     }
 
     public long getRetainedSize() {
       return myRetainedSize;
->>>>>>> b5f40ffd
     }
 
     @Override
