/*
 * Copyright (C) 2020 The Android Open Source Project
 *
 * Licensed under the Apache License, Version 2.0 (the "License");
 * you may not use this file except in compliance with the License.
 * You may obtain a copy of the License at
 *
 *      http://www.apache.org/licenses/LICENSE-2.0
 *
 * Unless required by applicable law or agreed to in writing, software
 * distributed under the License is distributed on an "AS IS" BASIS,
 * WITHOUT WARRANTIES OR CONDITIONS OF ANY KIND, either express or implied.
 * See the License for the specific language governing permissions and
 * limitations under the License.
 */
package com.android.tools.profilers.perfetto

import com.android.tools.adtui.model.Range
import com.android.tools.profiler.proto.Cpu
import com.android.tools.profilers.IdeProfilerServices
import com.android.tools.profilers.cpu.CpuCapture
import com.android.tools.profilers.cpu.MainProcessSelector
import com.android.tools.profilers.cpu.TraceParser
import com.android.tools.profilers.cpu.systemtrace.AtraceParser
import com.android.tools.profilers.cpu.systemtrace.ProcessListSorter
import com.android.tools.profilers.cpu.systemtrace.SystemTraceCpuCaptureBuilder
import com.android.tools.profilers.cpu.systemtrace.SystemTraceSurfaceflingerManager
import com.intellij.openapi.diagnostic.Logger
import perfetto.protos.PerfettoTrace
import java.io.File
import java.util.Base64
import java.util.concurrent.TimeUnit

class PerfettoParser(private val mainProcessSelector: MainProcessSelector,
                     private val ideProfilerServices: IdeProfilerServices) : TraceParser {

  companion object {
    private val LOGGER = Logger.getInstance(PerfettoParser::class.java)
    // This lock controls access to TPD, see comment below in the synchronized block.
    // We use this instead of @Synchronized, because CpuCaptureParser build and return new instances of PerfettoParser,
    // so we need a static object to serve as the lock monitor.
    val TPD_LOCK = Any()
<<<<<<< HEAD
  }

  override fun parse(file: File, traceId: Long): CpuCapture {
    if (ideProfilerServices.featureConfig.isUseTraceProcessor) {
      return parseUsingTraceProcessor(file, traceId)
    } else {
      return parseUsingTrebuchet(file, traceId)
    }
=======
>>>>>>> b5f40ffd
  }

  override fun parse(file: File, traceId: Long): CpuCapture {
    // We only allow one instance running here, because TPD currently doesn't handle the multiple loaded traces case (since we can only see
    // one in the UI), so any attempt of doing so (like double clicking very fast in the UI to trigger two parses) might lead to a race
    // condition and end up with a failure.
    synchronized(TPD_LOCK) {
      val traceProcessor = ideProfilerServices.traceProcessorService

<<<<<<< HEAD
  private fun parseUsingTraceProcessor(file: File, traceId: Long): CpuCapture {
    // We only allow one instance running here, because TPD currently doesn't handle the multiple loaded traces case (since we can only see
    // one in the UI), so any attempt of doing so (like double clicking very fast in the UI to trigger two parses) might lead to a race
    // condition and end up with a failure.
    synchronized(TPD_LOCK) {
      val traceProcessor = ideProfilerServices.traceProcessorService

=======
>>>>>>> b5f40ffd
      val traceLoaded = traceProcessor.loadTrace(traceId, file, ideProfilerServices)
      if (!traceLoaded) {
        error("Unable to load trace with TPD.")
      }
<<<<<<< HEAD

      val processList = traceProcessor.getProcessMetadata(traceId, ideProfilerServices)
      check(processList.isNotEmpty()) { "Invalid trace without any process information." }
      val traceUIMetadata = traceProcessor.getTraceMetadata(traceId, "ui_state", ideProfilerServices)
      var processHint = mainProcessSelector.nameHint
      val initialViewRange = Range()

=======

      val processList = traceProcessor.getProcessMetadata(traceId, ideProfilerServices)
      check(processList.isNotEmpty()) { "Invalid trace without any process information." }
      val traceUIMetadata = traceProcessor.getTraceMetadata(traceId, "ui_state", ideProfilerServices)
      var processHint = mainProcessSelector.nameHint
      val initialViewRange = Range()

>>>>>>> b5f40ffd
      if (traceUIMetadata.isNotEmpty()) {
        try {
          val uiState = PerfettoTrace.UiState.parseFrom(Base64.getDecoder().decode(traceUIMetadata.last()))
          if (uiState.highlightProcess.hasPid()) {
            val wantedProcessId = uiState.getHighlightProcess().getPid()
            processHint = processList.find { it.id == wantedProcessId }?.getSafeProcessName() ?: mainProcessSelector.nameHint
          } else if (uiState.highlightProcess.hasCmdline()) {
            processHint = uiState.highlightProcess.cmdline
          }
          if (uiState.timelineStartTs != 0L && uiState.timelineEndTs != 0L) {
            initialViewRange.set(TimeUnit.NANOSECONDS.toMicros(uiState.timelineStartTs).toDouble(),
<<<<<<< HEAD
                                 TimeUnit.NANOSECONDS.toMicros(uiState.timelineEndTs).toDouble())
=======
                                 TimeUnit.NANOSECONDS.toMicros(uiState.timelineEndTs).toDouble());
>>>>>>> b5f40ffd
          }
        }
        catch (throwable:Throwable) {
          // Failed to parse / decode ui metadata log and continue.
          LOGGER.warn("Trace contained ui-state, however it failed to parse correctly. Ui state will not be loaded", throwable)
        }
      }
      // If a valid process was not parsed from the UI metadata
      val processListSorter = ProcessListSorter(processHint)
      val userSelectedProcess = mainProcessSelector.apply(processListSorter.sort(processList))
      checkNotNull(userSelectedProcess) { "It was not possible to select a process for this trace." }
      val selectedProcess = processList.first { processModel -> processModel.id == userSelectedProcess }
      val processesToQuery = (listOf(selectedProcess) + listOfNotNull(processList.find {
        it.getSafeProcessName().endsWith(SystemTraceSurfaceflingerManager.SURFACEFLINGER_PROCESS_NAME)
      })).distinct()
      val model = traceProcessor.loadCpuData(traceId, processesToQuery, selectedProcess, ideProfilerServices)

      val builder = SystemTraceCpuCaptureBuilder(model)

      if (initialViewRange.isEmpty()) {
        initialViewRange.set(model.getCaptureStartTimestampUs().toDouble(), model.getCaptureEndTimestampUs().toDouble())
      }
      return builder.build(traceId, userSelectedProcess, initialViewRange)
    }
  }
}<|MERGE_RESOLUTION|>--- conflicted
+++ resolved
@@ -16,12 +16,10 @@
 package com.android.tools.profilers.perfetto
 
 import com.android.tools.adtui.model.Range
-import com.android.tools.profiler.proto.Cpu
 import com.android.tools.profilers.IdeProfilerServices
 import com.android.tools.profilers.cpu.CpuCapture
 import com.android.tools.profilers.cpu.MainProcessSelector
 import com.android.tools.profilers.cpu.TraceParser
-import com.android.tools.profilers.cpu.systemtrace.AtraceParser
 import com.android.tools.profilers.cpu.systemtrace.ProcessListSorter
 import com.android.tools.profilers.cpu.systemtrace.SystemTraceCpuCaptureBuilder
 import com.android.tools.profilers.cpu.systemtrace.SystemTraceSurfaceflingerManager
@@ -40,17 +38,6 @@
     // We use this instead of @Synchronized, because CpuCaptureParser build and return new instances of PerfettoParser,
     // so we need a static object to serve as the lock monitor.
     val TPD_LOCK = Any()
-<<<<<<< HEAD
-  }
-
-  override fun parse(file: File, traceId: Long): CpuCapture {
-    if (ideProfilerServices.featureConfig.isUseTraceProcessor) {
-      return parseUsingTraceProcessor(file, traceId)
-    } else {
-      return parseUsingTrebuchet(file, traceId)
-    }
-=======
->>>>>>> b5f40ffd
   }
 
   override fun parse(file: File, traceId: Long): CpuCapture {
@@ -60,21 +47,10 @@
     synchronized(TPD_LOCK) {
       val traceProcessor = ideProfilerServices.traceProcessorService
 
-<<<<<<< HEAD
-  private fun parseUsingTraceProcessor(file: File, traceId: Long): CpuCapture {
-    // We only allow one instance running here, because TPD currently doesn't handle the multiple loaded traces case (since we can only see
-    // one in the UI), so any attempt of doing so (like double clicking very fast in the UI to trigger two parses) might lead to a race
-    // condition and end up with a failure.
-    synchronized(TPD_LOCK) {
-      val traceProcessor = ideProfilerServices.traceProcessorService
-
-=======
->>>>>>> b5f40ffd
       val traceLoaded = traceProcessor.loadTrace(traceId, file, ideProfilerServices)
       if (!traceLoaded) {
         error("Unable to load trace with TPD.")
       }
-<<<<<<< HEAD
 
       val processList = traceProcessor.getProcessMetadata(traceId, ideProfilerServices)
       check(processList.isNotEmpty()) { "Invalid trace without any process information." }
@@ -82,15 +58,6 @@
       var processHint = mainProcessSelector.nameHint
       val initialViewRange = Range()
 
-=======
-
-      val processList = traceProcessor.getProcessMetadata(traceId, ideProfilerServices)
-      check(processList.isNotEmpty()) { "Invalid trace without any process information." }
-      val traceUIMetadata = traceProcessor.getTraceMetadata(traceId, "ui_state", ideProfilerServices)
-      var processHint = mainProcessSelector.nameHint
-      val initialViewRange = Range()
-
->>>>>>> b5f40ffd
       if (traceUIMetadata.isNotEmpty()) {
         try {
           val uiState = PerfettoTrace.UiState.parseFrom(Base64.getDecoder().decode(traceUIMetadata.last()))
@@ -102,11 +69,7 @@
           }
           if (uiState.timelineStartTs != 0L && uiState.timelineEndTs != 0L) {
             initialViewRange.set(TimeUnit.NANOSECONDS.toMicros(uiState.timelineStartTs).toDouble(),
-<<<<<<< HEAD
                                  TimeUnit.NANOSECONDS.toMicros(uiState.timelineEndTs).toDouble())
-=======
-                                 TimeUnit.NANOSECONDS.toMicros(uiState.timelineEndTs).toDouble());
->>>>>>> b5f40ffd
           }
         }
         catch (throwable:Throwable) {
