/*
 * Copyright (C) 2020 The Android Open Source Project
 *
 * Licensed under the Apache License, Version 2.0 (the "License");
 * you may not use this file except in compliance with the License.
 * You may obtain a copy of the License at
 *
 *      http://www.apache.org/licenses/LICENSE-2.0
 *
 * Unless required by applicable law or agreed to in writing, software
 * distributed under the License is distributed on an "AS IS" BASIS,
 * WITHOUT WARRANTIES OR CONDITIONS OF ANY KIND, either express or implied.
 * See the License for the specific language governing permissions and
 * limitations under the License.
 */
package com.android.tools.idea.emulator

import com.android.emulator.control.DisplayModeValue
import com.android.emulator.control.Rotation.SkinRotation
import com.android.tools.idea.emulator.EmulatorConfiguration.DisplayMode
import com.google.common.jimfs.Jimfs
import com.google.common.truth.Truth.assertThat
import com.intellij.openapi.util.SystemInfo
import org.junit.Test

/**
 * Tests for [EmulatorConfiguration].
 */
class EmulatorConfigurationTest {
  private val baseDir = if (SystemInfo.isWindows) "C:/home/janedoe" else "/home/janedoe"
  private val fileSystem = Jimfs.newFileSystem()
  private val baseFolder = fileSystem.getPath(baseDir)
  private val avdParentFolder = baseFolder.resolve(".android/avd")
  private val sdkFolder = baseFolder.resolve("Android/Sdk")

  @Test
  fun testPhone() {
    // Prepare.
<<<<<<< HEAD
    val avdFolder = FakeEmulator.createPhoneAvd(avdParentFolder, sdkFolder)
=======
    val avdFolder = FakeEmulator.createPhoneAvd(avdParentFolder, sdkFolder, api = 29)
>>>>>>> b5f40ffd

    // Act.
    val config = EmulatorConfiguration.readAvdDefinition(avdFolder.fileName.toString().substringBeforeLast("."), avdFolder)

    // Assert.
    assertThat(config).isNotNull()
    assertThat(config?.avdFolder).isEqualTo(avdFolder)
    assertThat(config?.avdName).isEqualTo("Pixel 3 XL API 29")
    assertThat(config?.displayWidth).isEqualTo(1440)
    assertThat(config?.displayHeight).isEqualTo(2960)
    assertThat(config?.density).isEqualTo(480)
    assertThat(config?.skinFolder?.toString()?.replace('\\', '/'))
        .endsWith("tools/adt/idea/artwork/resources/device-art-resources/pixel_3_xl")
    assertThat(config?.hasAudioOutput).isTrue()
<<<<<<< HEAD
    assertThat(config?.foldable).isFalse()
    assertThat(config?.rollable).isFalse()
    assertThat(config?.hasOrientationSensors).isTrue()
    assertThat(config?.initialOrientation).isEqualTo(SkinRotation.PORTRAIT)
    assertThat(config?.displayModes).isEmpty()
=======
    assertThat(config?.isFoldable).isFalse()
    assertThat(config?.isRollable).isFalse()
    assertThat(config?.isWearOs).isFalse()
    assertThat(config?.hasOrientationSensors).isTrue()
    assertThat(config?.initialOrientation).isEqualTo(SkinRotation.PORTRAIT)
    assertThat(config?.displayModes).isEmpty()
    assertThat(config?.api).isEqualTo(29)
>>>>>>> b5f40ffd
  }

  @Test
  fun testTablet() {
    // Prepare.
<<<<<<< HEAD
    val avdFolder = FakeEmulator.createTabletAvd(avdParentFolder, sdkFolder)
=======
    val avdFolder = FakeEmulator.createTabletAvd(avdParentFolder, sdkFolder, api = 29)
>>>>>>> b5f40ffd

    // Act.
    val config = EmulatorConfiguration.readAvdDefinition(avdFolder.fileName.toString().substringBeforeLast("."), avdFolder)

    // Assert.
    assertThat(config).isNotNull()
    assertThat(config?.avdFolder).isEqualTo(avdFolder)
    assertThat(config?.avdName).isEqualTo("Nexus 10 API 29")
    assertThat(config?.displayWidth).isEqualTo(1600)
    assertThat(config?.displayHeight).isEqualTo(2560)
    assertThat(config?.density).isEqualTo(320)
    assertThat(config?.skinFolder?.toString()?.replace('\\', '/')).isEqualTo("${baseDir}/Android/Sdk/skins/nexus_10")
    assertThat(config?.hasAudioOutput).isTrue()
<<<<<<< HEAD
    assertThat(config?.foldable).isFalse()
    assertThat(config?.rollable).isFalse()
    assertThat(config?.hasOrientationSensors).isTrue()
    assertThat(config?.initialOrientation).isEqualTo(SkinRotation.LANDSCAPE)
    assertThat(config?.displayModes).isEmpty()
=======
    assertThat(config?.isFoldable).isFalse()
    assertThat(config?.isRollable).isFalse()
    assertThat(config?.isWearOs).isFalse()
    assertThat(config?.hasOrientationSensors).isTrue()
    assertThat(config?.initialOrientation).isEqualTo(SkinRotation.LANDSCAPE)
    assertThat(config?.displayModes).isEmpty()
    assertThat(config?.api).isEqualTo(29)
  }

  @Test
  fun testWatch() {
    // Prepare.
    val avdFolder = FakeEmulator.createWatchAvd(avdParentFolder, sdkFolder, api = 30)

    // Act.
    val config = EmulatorConfiguration.readAvdDefinition(avdFolder.fileName.toString().substringBeforeLast("."), avdFolder)

    // Assert.
    assertThat(config).isNotNull()
    assertThat(config?.avdFolder).isEqualTo(avdFolder)
    assertThat(config?.avdName).isEqualTo("Android Wear Round API 30")
    assertThat(config?.displayWidth).isEqualTo(320)
    assertThat(config?.displayHeight).isEqualTo(320)
    assertThat(config?.density).isEqualTo(240)
    assertThat(config?.skinFolder?.toString()).isEqualTo(FakeEmulator.getSkinFolder("wearos_small_round").toString())
    assertThat(config?.hasAudioOutput).isTrue()
    assertThat(config?.isFoldable).isFalse()
    assertThat(config?.isRollable).isFalse()
    assertThat(config?.isWearOs).isTrue()
    assertThat(config?.hasOrientationSensors).isTrue()
    assertThat(config?.initialOrientation).isEqualTo(SkinRotation.PORTRAIT)
    assertThat(config?.displayModes).isEmpty()
    assertThat(config?.api).isEqualTo(30)
>>>>>>> b5f40ffd
  }

  @Test
  fun testFoldable() {
    // Prepare.
<<<<<<< HEAD
    val avdFolder = FakeEmulator.createFoldableAvd(avdParentFolder, sdkFolder)
=======
    val avdFolder = FakeEmulator.createFoldableAvd(avdParentFolder, sdkFolder, api = 29)
>>>>>>> b5f40ffd

    // Act.
    val config = EmulatorConfiguration.readAvdDefinition(avdFolder.fileName.toString().substringBeforeLast("."), avdFolder)

    // Assert.
    assertThat(config).isNotNull()
    assertThat(config?.avdFolder).isEqualTo(avdFolder)
    assertThat(config?.avdName).isEqualTo("7.6 Fold-in with outer display API 29")
    assertThat(config?.displayWidth).isEqualTo(1768)
    assertThat(config?.displayHeight).isEqualTo(2208)
    assertThat(config?.density).isEqualTo(480)
    assertThat(config?.skinFolder).isNull()
    assertThat(config?.hasAudioOutput).isTrue()
<<<<<<< HEAD
    assertThat(config?.foldable).isTrue()
    assertThat(config?.rollable).isFalse()
    assertThat(config?.hasOrientationSensors).isTrue()
    assertThat(config?.initialOrientation).isEqualTo(SkinRotation.PORTRAIT)
    assertThat(config?.displayModes).isEmpty()
=======
    assertThat(config?.isFoldable).isTrue()
    assertThat(config?.isRollable).isFalse()
    assertThat(config?.isWearOs).isFalse()
    assertThat(config?.hasOrientationSensors).isTrue()
    assertThat(config?.initialOrientation).isEqualTo(SkinRotation.PORTRAIT)
    assertThat(config?.displayModes).isEmpty()
    assertThat(config?.api).isEqualTo(29)
>>>>>>> b5f40ffd
  }

  @Test
  fun testRollable() {
    // Prepare.
<<<<<<< HEAD
    val avdFolder = FakeEmulator.createRollableAvd(avdParentFolder, sdkFolder)
=======
    val avdFolder = FakeEmulator.createRollableAvd(avdParentFolder, sdkFolder, api = 31)
>>>>>>> b5f40ffd

    // Act.
    val config = EmulatorConfiguration.readAvdDefinition(avdFolder.fileName.toString().substringBeforeLast("."), avdFolder)

    // Assert.
    assertThat(config).isNotNull()
    assertThat(config?.avdFolder).isEqualTo(avdFolder)
    assertThat(config?.avdName).isEqualTo("7.4 Rollable API 31")
    assertThat(config?.displayWidth).isEqualTo(1600)
    assertThat(config?.displayHeight).isEqualTo(2428)
    assertThat(config?.density).isEqualTo(420)
    assertThat(config?.skinFolder).isNull()
    assertThat(config?.hasAudioOutput).isTrue()
<<<<<<< HEAD
    assertThat(config?.foldable).isFalse()
    assertThat(config?.rollable).isTrue()
    assertThat(config?.hasOrientationSensors).isTrue()
    assertThat(config?.initialOrientation).isEqualTo(SkinRotation.PORTRAIT)
    assertThat(config?.displayModes).isEmpty()
=======
    assertThat(config?.isFoldable).isFalse()
    assertThat(config?.isRollable).isTrue()
    assertThat(config?.isWearOs).isFalse()
    assertThat(config?.hasOrientationSensors).isTrue()
    assertThat(config?.initialOrientation).isEqualTo(SkinRotation.PORTRAIT)
    assertThat(config?.displayModes).isEmpty()
    assertThat(config?.api).isEqualTo(31)
>>>>>>> b5f40ffd
  }

  @Test
  fun testResizable() {
    // Prepare.
<<<<<<< HEAD
    val avdFolder = FakeEmulator.createResizableAvd(avdParentFolder, sdkFolder)
=======
    val avdFolder = FakeEmulator.createResizableAvd(avdParentFolder, sdkFolder, api = 32)
>>>>>>> b5f40ffd

    // Act.
    val config = EmulatorConfiguration.readAvdDefinition(avdFolder.fileName.toString().substringBeforeLast("."), avdFolder)

    // Assert.
    assertThat(config).isNotNull()
    assertThat(config?.avdFolder).isEqualTo(avdFolder)
    assertThat(config?.avdName).isEqualTo("Resizable API 32")
    assertThat(config?.displayWidth).isEqualTo(1080)
    assertThat(config?.displayHeight).isEqualTo(2340)
    assertThat(config?.density).isEqualTo(420)
    assertThat(config?.skinFolder).isNull()
    assertThat(config?.hasAudioOutput).isTrue()
<<<<<<< HEAD
    assertThat(config?.foldable).isFalse()
    assertThat(config?.rollable).isFalse()
=======
    assertThat(config?.isFoldable).isFalse()
    assertThat(config?.isRollable).isFalse()
    assertThat(config?.isWearOs).isFalse()
>>>>>>> b5f40ffd
    assertThat(config?.hasOrientationSensors).isTrue()
    assertThat(config?.initialOrientation).isEqualTo(SkinRotation.PORTRAIT)
    assertThat(config?.displayModes).containsExactly(DisplayMode(DisplayModeValue.PHONE, 1080, 2340),
                                                     DisplayMode(DisplayModeValue.FOLDABLE, 1768, 2208),
                                                     DisplayMode(DisplayModeValue.TABLET, 1920, 1200),
                                                     DisplayMode(DisplayModeValue.DESKTOP, 1920, 1080))
<<<<<<< HEAD
=======
    assertThat(config?.api).isEqualTo(32)
>>>>>>> b5f40ffd
  }
}<|MERGE_RESOLUTION|>--- conflicted
+++ resolved
@@ -36,11 +36,7 @@
   @Test
   fun testPhone() {
     // Prepare.
-<<<<<<< HEAD
-    val avdFolder = FakeEmulator.createPhoneAvd(avdParentFolder, sdkFolder)
-=======
     val avdFolder = FakeEmulator.createPhoneAvd(avdParentFolder, sdkFolder, api = 29)
->>>>>>> b5f40ffd
 
     // Act.
     val config = EmulatorConfiguration.readAvdDefinition(avdFolder.fileName.toString().substringBeforeLast("."), avdFolder)
@@ -55,13 +51,6 @@
     assertThat(config?.skinFolder?.toString()?.replace('\\', '/'))
         .endsWith("tools/adt/idea/artwork/resources/device-art-resources/pixel_3_xl")
     assertThat(config?.hasAudioOutput).isTrue()
-<<<<<<< HEAD
-    assertThat(config?.foldable).isFalse()
-    assertThat(config?.rollable).isFalse()
-    assertThat(config?.hasOrientationSensors).isTrue()
-    assertThat(config?.initialOrientation).isEqualTo(SkinRotation.PORTRAIT)
-    assertThat(config?.displayModes).isEmpty()
-=======
     assertThat(config?.isFoldable).isFalse()
     assertThat(config?.isRollable).isFalse()
     assertThat(config?.isWearOs).isFalse()
@@ -69,17 +58,12 @@
     assertThat(config?.initialOrientation).isEqualTo(SkinRotation.PORTRAIT)
     assertThat(config?.displayModes).isEmpty()
     assertThat(config?.api).isEqualTo(29)
->>>>>>> b5f40ffd
   }
 
   @Test
   fun testTablet() {
     // Prepare.
-<<<<<<< HEAD
-    val avdFolder = FakeEmulator.createTabletAvd(avdParentFolder, sdkFolder)
-=======
     val avdFolder = FakeEmulator.createTabletAvd(avdParentFolder, sdkFolder, api = 29)
->>>>>>> b5f40ffd
 
     // Act.
     val config = EmulatorConfiguration.readAvdDefinition(avdFolder.fileName.toString().substringBeforeLast("."), avdFolder)
@@ -93,13 +77,6 @@
     assertThat(config?.density).isEqualTo(320)
     assertThat(config?.skinFolder?.toString()?.replace('\\', '/')).isEqualTo("${baseDir}/Android/Sdk/skins/nexus_10")
     assertThat(config?.hasAudioOutput).isTrue()
-<<<<<<< HEAD
-    assertThat(config?.foldable).isFalse()
-    assertThat(config?.rollable).isFalse()
-    assertThat(config?.hasOrientationSensors).isTrue()
-    assertThat(config?.initialOrientation).isEqualTo(SkinRotation.LANDSCAPE)
-    assertThat(config?.displayModes).isEmpty()
-=======
     assertThat(config?.isFoldable).isFalse()
     assertThat(config?.isRollable).isFalse()
     assertThat(config?.isWearOs).isFalse()
@@ -133,17 +110,12 @@
     assertThat(config?.initialOrientation).isEqualTo(SkinRotation.PORTRAIT)
     assertThat(config?.displayModes).isEmpty()
     assertThat(config?.api).isEqualTo(30)
->>>>>>> b5f40ffd
   }
 
   @Test
   fun testFoldable() {
     // Prepare.
-<<<<<<< HEAD
-    val avdFolder = FakeEmulator.createFoldableAvd(avdParentFolder, sdkFolder)
-=======
     val avdFolder = FakeEmulator.createFoldableAvd(avdParentFolder, sdkFolder, api = 29)
->>>>>>> b5f40ffd
 
     // Act.
     val config = EmulatorConfiguration.readAvdDefinition(avdFolder.fileName.toString().substringBeforeLast("."), avdFolder)
@@ -157,13 +129,6 @@
     assertThat(config?.density).isEqualTo(480)
     assertThat(config?.skinFolder).isNull()
     assertThat(config?.hasAudioOutput).isTrue()
-<<<<<<< HEAD
-    assertThat(config?.foldable).isTrue()
-    assertThat(config?.rollable).isFalse()
-    assertThat(config?.hasOrientationSensors).isTrue()
-    assertThat(config?.initialOrientation).isEqualTo(SkinRotation.PORTRAIT)
-    assertThat(config?.displayModes).isEmpty()
-=======
     assertThat(config?.isFoldable).isTrue()
     assertThat(config?.isRollable).isFalse()
     assertThat(config?.isWearOs).isFalse()
@@ -171,17 +136,12 @@
     assertThat(config?.initialOrientation).isEqualTo(SkinRotation.PORTRAIT)
     assertThat(config?.displayModes).isEmpty()
     assertThat(config?.api).isEqualTo(29)
->>>>>>> b5f40ffd
   }
 
   @Test
   fun testRollable() {
     // Prepare.
-<<<<<<< HEAD
-    val avdFolder = FakeEmulator.createRollableAvd(avdParentFolder, sdkFolder)
-=======
     val avdFolder = FakeEmulator.createRollableAvd(avdParentFolder, sdkFolder, api = 31)
->>>>>>> b5f40ffd
 
     // Act.
     val config = EmulatorConfiguration.readAvdDefinition(avdFolder.fileName.toString().substringBeforeLast("."), avdFolder)
@@ -195,13 +155,6 @@
     assertThat(config?.density).isEqualTo(420)
     assertThat(config?.skinFolder).isNull()
     assertThat(config?.hasAudioOutput).isTrue()
-<<<<<<< HEAD
-    assertThat(config?.foldable).isFalse()
-    assertThat(config?.rollable).isTrue()
-    assertThat(config?.hasOrientationSensors).isTrue()
-    assertThat(config?.initialOrientation).isEqualTo(SkinRotation.PORTRAIT)
-    assertThat(config?.displayModes).isEmpty()
-=======
     assertThat(config?.isFoldable).isFalse()
     assertThat(config?.isRollable).isTrue()
     assertThat(config?.isWearOs).isFalse()
@@ -209,17 +162,12 @@
     assertThat(config?.initialOrientation).isEqualTo(SkinRotation.PORTRAIT)
     assertThat(config?.displayModes).isEmpty()
     assertThat(config?.api).isEqualTo(31)
->>>>>>> b5f40ffd
   }
 
   @Test
   fun testResizable() {
     // Prepare.
-<<<<<<< HEAD
-    val avdFolder = FakeEmulator.createResizableAvd(avdParentFolder, sdkFolder)
-=======
     val avdFolder = FakeEmulator.createResizableAvd(avdParentFolder, sdkFolder, api = 32)
->>>>>>> b5f40ffd
 
     // Act.
     val config = EmulatorConfiguration.readAvdDefinition(avdFolder.fileName.toString().substringBeforeLast("."), avdFolder)
@@ -233,23 +181,15 @@
     assertThat(config?.density).isEqualTo(420)
     assertThat(config?.skinFolder).isNull()
     assertThat(config?.hasAudioOutput).isTrue()
-<<<<<<< HEAD
-    assertThat(config?.foldable).isFalse()
-    assertThat(config?.rollable).isFalse()
-=======
     assertThat(config?.isFoldable).isFalse()
     assertThat(config?.isRollable).isFalse()
     assertThat(config?.isWearOs).isFalse()
->>>>>>> b5f40ffd
     assertThat(config?.hasOrientationSensors).isTrue()
     assertThat(config?.initialOrientation).isEqualTo(SkinRotation.PORTRAIT)
     assertThat(config?.displayModes).containsExactly(DisplayMode(DisplayModeValue.PHONE, 1080, 2340),
                                                      DisplayMode(DisplayModeValue.FOLDABLE, 1768, 2208),
                                                      DisplayMode(DisplayModeValue.TABLET, 1920, 1200),
                                                      DisplayMode(DisplayModeValue.DESKTOP, 1920, 1080))
-<<<<<<< HEAD
-=======
     assertThat(config?.api).isEqualTo(32)
->>>>>>> b5f40ffd
   }
 }