--- conflicted
+++ resolved
@@ -47,12 +47,7 @@
 import com.android.emulator.control.VmRunState
 import com.android.emulator.snapshot.SnapshotOuterClass.Snapshot
 import com.android.io.writeImage
-<<<<<<< HEAD
-import com.android.testutils.TestUtils.getWorkspaceRoot
-=======
-import com.android.testutils.TestUtils.resolveWorkspacePath
-import com.android.tools.adtui.ImageUtils.createDipImage
->>>>>>> 44b500f2
+import com.android.testutils.TestUtils
 import com.android.tools.adtui.ImageUtils.rotateByQuadrants
 import com.android.tools.idea.protobuf.ByteString
 import com.android.tools.idea.protobuf.CodedOutputStream
@@ -77,7 +72,7 @@
 import io.grpc.StatusRuntimeException
 import io.grpc.inprocess.InProcessServerBuilder
 import io.grpc.stub.StreamObserver
-import org.junit.Assert
+import org.junit.Assert.fail
 import java.awt.Color
 import java.awt.Dimension
 import java.awt.RenderingHints
@@ -111,6 +106,7 @@
 import java.util.function.Predicate
 import javax.imageio.ImageIO
 import kotlin.math.roundToInt
+import com.android.emulator.control.DisplayMode as DisplayModeMessage
 import com.android.emulator.snapshot.SnapshotOuterClass.Image as SnapshotImage
 
 /**
@@ -160,6 +156,7 @@
         }
       }
     }
+  var displayMode = config.displayModes.firstOrNull { it.width == config.displayWidth && it.height == config.displayHeight }
 
   @Volatile var extendedControlsVisible = false
 
@@ -436,6 +433,7 @@
       .setHeight(rotatedImage.height)
       .setRotation(Rotation.newBuilder().setRotation(displayRotation))
     foldedDisplay?.let { imageFormat.foldedDisplay = it }
+    displayMode?.let { imageFormat.displayMode = it.displayModeId }
 
     val response = Image.newBuilder()
       .setImage(ByteString.copyFrom(imageBytes))
@@ -448,6 +446,10 @@
     var displayWidth = display.width
     var displayHeight = display.height
     if (displayId == PRIMARY_DISPLAY_ID) {
+      displayMode?.let {
+        displayWidth = it.width
+        displayHeight = it.height
+      }
       foldedDisplay?.let {
         displayWidth = it.width
         displayHeight = it.height
@@ -532,6 +534,19 @@
       }
     }
 
+    override fun setDisplayMode(request: DisplayModeMessage, responseObserver: StreamObserver<Empty>) {
+      executor.execute {
+        val changed = displayMode?.displayModeId != request.value
+        displayMode = config.displayModes.firstOrNull { it.displayModeId == request.value }
+        sendEmptyResponse(responseObserver)
+        if (changed) {
+          val screenshotObserver = screenshotStreamObserver ?: return@execute
+          val screenshotRequest = screenshotStreamRequest ?: return@execute
+          sendScreenshot(screenshotRequest, screenshotObserver)
+        }
+      }
+    }
+
     override fun sendKey(request: KeyboardEvent, responseObserver: StreamObserver<Empty>) {
       executor.execute {
         sendEmptyResponse(responseObserver)
@@ -587,15 +602,17 @@
         val image = drawDisplayImage(size, displayId)
         val stream = ByteArrayOutputStream()
         ImageIO.write(image, "PNG", stream)
+
+        val imageFormat = ImageFormat.newBuilder()
+          .setFormat(ImgFormat.PNG)
+          .setWidth(image.width)
+          .setHeight(image.height)
+          .setRotation(Rotation.newBuilder().setRotation(displayRotation))
+        displayMode?.let { imageFormat.displayMode = it.displayModeId }
+
         val response = Image.newBuilder()
           .setImage(ByteString.copyFrom(stream.toByteArray()))
-          .setFormat(ImageFormat.newBuilder()
-                       .setFormat(ImgFormat.PNG)
-                       .setWidth(image.width)
-                       .setHeight(image.height)
-                       .setRotation(Rotation.newBuilder().setRotation(displayRotation))
-          )
-
+          .setFormat(imageFormat)
         sendResponse(responseObserver, response.build())
       }
     }
@@ -754,16 +771,17 @@
       responseMessageCounter.poll(timeout, unit)
     }
 
-    fun waitForCompletion(timeout: Long, unit: TimeUnit) {
+    private fun waitForCompletion(timeout: Long, unit: TimeUnit) {
       completion.get(timeout, unit)
     }
 
     fun waitForCancellation(timeout: Long, unit: TimeUnit) {
       try {
-        waitForCompletion(2, TimeUnit.SECONDS)
-        Assert.fail("The $methodName call was not cancelled")
-      }
-      catch (expected: CancellationException) {
+        waitForCompletion(timeout, unit)
+        fail("The $methodName call was not cancelled")
+      }
+      catch (_: CancellationException) {
+        // Expected.
       }
     }
 
@@ -1169,6 +1187,87 @@
     }
 
     /**
+     * Creates a fake AVD folder for Resizable API 32.
+     */
+    @JvmStatic
+    fun createResizableAvd(parentFolder: Path, sdkFolder: Path = parentFolder.resolve("Sdk")): Path {
+      val avdId = "Resizable_API_32"
+      val avdFolder = parentFolder.resolve("${avdId}.avd")
+      val avdName = avdId.replace('_', ' ')
+
+      val configIni = """
+          AvdId=${avdId}
+          PlayStore.enabled=false
+          abi.type=x86_64
+          avd.ini.displayname=${avdName}
+          avd.ini.encoding=UTF-8
+          disk.dataPartition.size=6442450944
+          hw.accelerometer=yes
+          hw.arc=false
+          hw.audioInput=yes
+          hw.battery=yes
+          hw.camera.back=virtualscene
+          hw.camera.front=emulated
+          hw.cpu.arch=x86_64
+          hw.cpu.ncore=4
+          hw.dPad=no
+          hw.device.name = resizable
+          hw.gps=yes
+          hw.gpu.enabled=yes
+          hw.gpu.mode=auto
+          hw.initialOrientation=Portrait
+          hw.keyboard=yes
+          hw.lcd.density = 420
+          hw.lcd.height = 2340
+          hw.lcd.width = 1080
+          hw.mainKeys=no
+          hw.ramSize=1536
+          hw.sdCard=yes
+          hw.sensors.orientation=yes
+          hw.sensors.proximity=no
+          hw.trackBall=no
+          hw.resizable.configs = phone-0-1080-2340-420, foldable-1-1768-2208-420, tablet-2-1920-1200-240, desktop-3-1920-1080-160
+          image.sysdir.1 = system-images/android-32/google_apis/x86_64/
+          runtime.network.latency=none
+          runtime.network.speed=full
+          sdcard.path=${avdFolder}/sdcard.img
+          sdcard.size=512M
+          showDeviceFrame=yes
+          skin.dynamic=yes
+          skin.name=1080x2340
+          skin.path=_no_skin
+          tag.display=Google APIs
+          tag.id=google_apis
+          """.trimIndent()
+
+      val hardwareIni = """
+          hw.cpu.arch = x86_64
+          hw.cpu.ncore = 4
+          hw.lcd.width = 1080
+          hw.lcd.height = 2340
+          hw.lcd.density = 420
+          hw.ramSize = 1536
+          hw.screen = multi-touch
+          hw.dPad = false
+          hw.rotaryInput = false
+          hw.gsmModem = true
+          hw.gps = true
+          hw.battery = true
+          hw.accelerometer = false
+          hw.gyroscope = true
+          hw.audioInput = true
+          hw.audioOutput = true
+          hw.sdCard = true
+          hw.sdCard.path = ${avdFolder}/sdcard.img
+          android.sdk.root = $sdkFolder
+          hw.initialOrientation = Portrait
+          hw.device.name = resizable
+          """.trimIndent()
+
+      return createAvd(avdFolder, configIni, hardwareIni)
+    }
+
+    /**
      * Creates a fake AVD folder for Android Wear Round API 28. The skin path in config.ini is absolute.
      */
     @JvmStatic
@@ -1176,7 +1275,7 @@
       val avdId = "Android_Wear_Round_API_28"
       val avdFolder = parentFolder.resolve("${avdId}.avd")
       val avdName = avdId.replace('_', ' ')
-      val skinFolder = getSkinFolder("wear_round")
+      val skinFolder = getSkinFolder("wearos_small_round")
 
       val configIni = """
           AvdId=${avdId}
@@ -1277,9 +1376,10 @@
     }
 
     @JvmStatic
-    fun getSkinFolder(skinName: String): Path {
-      return resolveWorkspacePath("tools/adt/idea/artwork/resources/device-art-resources/${skinName}")
-    }
+    fun getSkinFolder(skinName: String): Path = getRootSkinFolder().resolve(skinName)
+
+    @JvmStatic
+    fun getRootSkinFolder(): Path = TestUtils.resolveWorkspacePath(DEVICE_ART_RESOURCES_DIR)
 
     @JvmStatic
     fun grpcServerName(port: Int) = "FakeEmulator@${port}"
@@ -1296,4 +1396,6 @@
 private val COLOR_SCHEMES = listOf(ColorScheme(Color(236, 112, 99), Color(250, 219, 216), Color(212, 230, 241), Color(84, 153, 199)),
                                    ColorScheme(Color(154, 236, 99), Color(230, 250, 216), Color(238, 212, 241), Color(188, 84, 199)),
                                    ColorScheme(Color(99, 222, 236), Color(216, 247, 250), Color(241, 223, 212), Color(199, 130, 84)),
-                                   ColorScheme(Color(181, 99, 236), Color(236, 216, 250), Color(215, 241, 212), Color(95, 199, 84)))+                                   ColorScheme(Color(181, 99, 236), Color(236, 216, 250), Color(215, 241, 212), Color(95, 199, 84)))
+
+private const val DEVICE_ART_RESOURCES_DIR = "tools/adt/idea/artwork/resources/device-art-resources"