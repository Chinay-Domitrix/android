--- conflicted
+++ resolved
@@ -11,18 +11,12 @@
     <orderEntry type="sourceFolder" forTests="false" />
     <orderEntry type="module" module-name="android.sdktools.adblib" scope="TEST" />
     <orderEntry type="module" module-name="android.sdktools.android-annotations" scope="TEST" />
-<<<<<<< HEAD
-    <orderEntry type="module" module-name="android.sdktools.flags" scope="TEST" />
-    <orderEntry type="module" module-name="android.sdktools.testutils" scope="TEST" />
-    <orderEntry type="module" module-name="intellij.android.adb" scope="TEST" />
-=======
     <orderEntry type="module" module-name="android.sdktools.fakeadbserver" scope="TEST" />
     <orderEntry type="module" module-name="android.sdktools.flags" scope="TEST" />
     <orderEntry type="module" module-name="android.sdktools.testutils" scope="TEST" />
     <orderEntry type="module" module-name="intellij.android.adb" scope="TEST" />
     <orderEntry type="module" module-name="intellij.android.adb.tests" scope="TEST" />
     <orderEntry type="module" module-name="intellij.android.adb.ui" scope="TEST" />
->>>>>>> b5f40ffd
     <orderEntry type="module" module-name="intellij.android.adt.testutils" scope="TEST" />
     <orderEntry type="module" module-name="intellij.android.adt.ui" scope="TEST" />
     <orderEntry type="module" module-name="intellij.android.artwork" scope="TEST" />
@@ -32,8 +26,10 @@
     <orderEntry type="module" module-name="intellij.android.testFramework" scope="TEST" />
     <orderEntry type="module" module-name="intellij.android.kotlin.extensions" scope="TEST" />
     <orderEntry type="library" scope="TEST" name="emulator-proto" level="project" />
-<<<<<<< HEAD
+    <orderEntry type="library" scope="TEST" name="ffmpeg" level="project" />
+    <orderEntry type="library" scope="RUNTIME" name="ffmpeg-platform" level="project" />
     <orderEntry type="library" scope="TEST" name="jimfs" level="project" />
+    <orderEntry type="library" scope="TEST" name="kotlin-test" level="project" />
     <orderEntry type="library" scope="TEST" name="mockito" level="project" />
     <orderEntry type="library" scope="TEST" name="studio-grpc" level="project" />
     <orderEntry type="library" scope="TEST" name="studio-proto" level="project" />
@@ -41,12 +37,12 @@
     <orderEntry type="library" name="kotlin-stdlib-jdk8" level="project" />
     <orderEntry type="library" scope="TEST" name="Guava" level="project" />
     <orderEntry type="library" scope="TEST" name="fastutil-min" level="project" />
-    <orderEntry type="library" scope="TEST" name="kotlin-test" level="project" />
+    <orderEntry type="library" scope="TEST" name="kotlinx-coroutines-jdk8" level="project" />
     <orderEntry type="library" scope="TEST" name="JUnit4" level="project" />
+    <orderEntry type="module" module-name="intellij.platform.util.jdom" scope="TEST" />
     <orderEntry type="module" module-name="intellij.platform.projectModel" scope="TEST" />
-    <orderEntry type="module" module-name="intellij.platform.util.jdom" scope="TEST" />
+    <orderEntry type="module" module-name="intellij.platform.util.base" scope="TEST" />
     <orderEntry type="module" module-name="intellij.platform.ide.util.io" scope="TEST" />
-    <orderEntry type="module" module-name="intellij.platform.util.base" scope="TEST" />
     <orderEntry type="module" module-name="intellij.platform.util.rt" scope="TEST" />
     <orderEntry type="module" module-name="intellij.webp" scope="TEST" />
     <orderEntry type="module" module-name="intellij.platform.testFramework" scope="TEST" />
@@ -55,27 +51,14 @@
     <orderEntry type="module" module-name="intellij.platform.analysis" scope="TEST" />
     <orderEntry type="module" module-name="intellij.platform.ide" scope="TEST" />
     <orderEntry type="module" module-name="intellij.platform.core" scope="TEST" />
+    <orderEntry type="module" module-name="intellij.platform.extensions" scope="TEST" />
     <orderEntry type="module" module-name="intellij.platform.images" scope="TEST" />
-    <orderEntry type="module" module-name="intellij.platform.extensions" scope="TEST" />
     <orderEntry type="module" module-name="intellij.platform.ide.impl" scope="TEST" />
     <orderEntry type="module" module-name="intellij.platform.util" scope="TEST" />
     <orderEntry type="module" module-name="intellij.platform.util.ex" scope="TEST" />
     <orderEntry type="module" module-name="intellij.platform.core.ui" scope="TEST" />
     <orderEntry type="module" module-name="intellij.platform.ide.core" scope="TEST" />
     <orderEntry type="module" module-name="intellij.platform.util.ui" scope="TEST" />
-=======
-    <orderEntry type="library" scope="TEST" name="ffmpeg" level="project" />
-    <orderEntry type="library" scope="RUNTIME" name="ffmpeg-platform" level="project" />
-    <orderEntry type="library" scope="TEST" name="jimfs" level="project" />
-    <orderEntry type="library" scope="TEST" name="kotlin-test" level="project" />
-    <orderEntry type="library" scope="TEST" name="mockito" level="project" />
-    <orderEntry type="library" scope="TEST" name="studio-grpc" level="project" />
-    <orderEntry type="library" scope="TEST" name="studio-plugin-platform-images" level="project" />
-    <orderEntry type="library" scope="TEST" name="studio-plugin-webp" level="project" />
-    <orderEntry type="library" scope="TEST" name="studio-proto" level="project" />
-    <orderEntry type="library" scope="TEST" name="studio-sdk" level="project" />
-    <orderEntry type="library" scope="TEST" name="truth" level="project" />
->>>>>>> b5f40ffd
   </component>
   <component name="TestModuleProperties" production-module="intellij.android.emulator" />
 </module>