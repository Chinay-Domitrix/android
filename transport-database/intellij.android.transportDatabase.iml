<?xml version="1.0" encoding="UTF-8"?>
<module type="JAVA_MODULE" version="4">
  <component name="NewModuleRootManager" inherit-compiler-output="true">
    <exclude-output />
    <content url="file://$MODULE_DIR$">
      <sourceFolder url="file://$MODULE_DIR$/src/main/java" isTestSource="false" />
      <sourceFolder url="file://$MODULE_DIR$/testSrc" isTestSource="true" />
      <sourceFolder url="file://$MODULE_DIR$/testData" type="java-test-resource" />
    </content>
    <orderEntry type="inheritedJdk" />
    <orderEntry type="library" name="studio-sdk" level="project" />
    <orderEntry type="sourceFolder" forTests="false" />
    <orderEntry type="module" module-name="android.sdktools.android-annotations" />
    <orderEntry type="library" name="studio-grpc" level="project" />
    <orderEntry type="library" name="studio-proto" level="project" />
    <orderEntry type="library" name="transport-proto" level="project" />
    <orderEntry type="library" scope="TEST" name="JUnit4" level="project" />
    <orderEntry type="module" module-name="android.sdktools.common" />
    <orderEntry type="library" scope="TEST" name="truth" level="project" />
    <orderEntry type="module" module-name="android.sdktools.testutils" scope="TEST" />
    <orderEntry type="module" module-name="intellij.android.adt.ui.model" />
    <orderEntry type="library" name="jcip" level="project" />
    <orderEntry type="library" scope="TEST" name="mockito" level="project" />
    <orderEntry type="library" name="sqlite" level="project" />
    <orderEntry type="module" module-name="analytics-tracker" />
    <orderEntry type="library" name="jetbrains-annotations-java5" level="project" />
    <orderEntry type="library" scope="TEST" name="kotlin-stdlib-jdk8" level="project" />
    <orderEntry type="library" name="protobuf" level="project" />
    <orderEntry type="library" name="studio-analytics-proto" level="project" />
    <orderEntry type="module" module-name="android.sdktools.flags" />
    <orderEntry type="module" module-name="intellij.android.common" />
<<<<<<< HEAD
    <orderEntry type="library" scope="TEST" name="jaxb-api" level="project" />
=======
    <orderEntry type="library" name="studio-grpc" level="project" />
    <orderEntry type="library" name="studio-proto" level="project" />
    <orderEntry type="library" name="transport-proto" level="project" />
    <orderEntry type="library" name="jaxb-api" level="project" />
>>>>>>> 799703f0
  </component>
</module><|MERGE_RESOLUTION|>--- conflicted
+++ resolved
@@ -29,13 +29,7 @@
     <orderEntry type="library" name="studio-analytics-proto" level="project" />
     <orderEntry type="module" module-name="android.sdktools.flags" />
     <orderEntry type="module" module-name="intellij.android.common" />
-<<<<<<< HEAD
     <orderEntry type="library" scope="TEST" name="jaxb-api" level="project" />
-=======
-    <orderEntry type="library" name="studio-grpc" level="project" />
-    <orderEntry type="library" name="studio-proto" level="project" />
-    <orderEntry type="library" name="transport-proto" level="project" />
     <orderEntry type="library" name="jaxb-api" level="project" />
->>>>>>> 799703f0
   </component>
 </module>