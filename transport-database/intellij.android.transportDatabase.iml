--- conflicted
+++ resolved
@@ -23,15 +23,12 @@
     <orderEntry type="library" name="studio-grpc" level="project" />
     <orderEntry type="library" name="studio-proto" level="project" />
     <orderEntry type="library" name="transport-proto" level="project" />
-<<<<<<< HEAD
+    <orderEntry type="library" name="perfetto-proto" level="project" />
+    <orderEntry type="library" name="protobuf" level="project" />
     <orderEntry type="library" name="Guava" level="project" />
-    <orderEntry type="library" name="protobuf" level="project" />
     <orderEntry type="library" name="jetbrains-annotations" level="project" />
     <orderEntry type="library" name="kotlin-stdlib" level="project" />
     <orderEntry type="library" scope="TEST" name="jaxb-api" level="project" />
     <orderEntry type="library" scope="TEST" name="JUnit4" level="project" />
-=======
-    <orderEntry type="library" name="perfetto-proto" level="project" />
->>>>>>> de127946
   </component>
 </module>