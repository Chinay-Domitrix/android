--- conflicted
+++ resolved
@@ -15,16 +15,8 @@
  */
 package com.android.tools.datastore;
 
-<<<<<<< HEAD
-import io.grpc.ForwardingServerCall;
-import io.grpc.Metadata;
-import io.grpc.ServerCall;
-import io.grpc.ServerCallHandler;
-import io.grpc.ServerInterceptor;
-=======
 import com.android.tools.idea.io.grpc.*;
 
->>>>>>> b5f40ffd
 import java.io.FileNotFoundException;
 
 public class TestServerInterceptor implements ServerInterceptor {
@@ -40,7 +32,7 @@
                                                                Metadata metadata,
                                                                ServerCallHandler<ReqT, RespT> handler) {
     String methodName = call.getMethodDescriptor().getFullMethodName();
-    ServerCall.Listener<ReqT> resp = handler.startCall(new ForwardingServerCall.SimpleForwardingServerCall<>(call) {
+    ServerCall.Listener<ReqT> resp = handler.startCall(new ForwardingServerCall.SimpleForwardingServerCall<ReqT, RespT>(call) {
       @Override
       public void sendMessage(RespT msg) {
         myFile.recordCall(methodName, msg.getClass().toString(), msg.toString());
