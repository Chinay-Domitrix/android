--- conflicted
+++ resolved
@@ -152,21 +152,10 @@
     override fun drawThumbnailContents(model: NlModel, thumbnailDimension: Dimension, graphics: Graphics2D,
                                        iconCallback: (VirtualFile, Dimension) -> ImageIcon) {
       if (layoutFile != null) {
-<<<<<<< HEAD
-        val refinableImage = ThumbnailManager.getInstance(model.facet).getThumbnail(layoutFile, model.configuration, thumbnailDimension)
-        // TODO: wait for rendering nicely
-        val image = refinableImage.terminalImage
-
-        if (image != null) {
-          StartupUiUtil.drawImage(graphics, image, Rectangle(THUMBNAIL_BORDER_THICKNESS.toInt(), THUMBNAIL_BORDER_THICKNESS.toInt(), image.width,
-                                                      image.height), null)
-        }
-=======
         val icon = iconCallback(layoutFile.virtualFile, thumbnailDimension)
         StartupUiUtil.drawImage(graphics, iconToImage(icon),
                                 Rectangle(THUMBNAIL_BORDER_THICKNESS.toInt(), THUMBNAIL_BORDER_THICKNESS.toInt(), thumbnailDimension.width,
                                    thumbnailDimension.height), null)
->>>>>>> c50c8b87
       }
       else {
         drawBackground(thumbnailDimension, graphics)
