--- conflicted
+++ resolved
@@ -10,44 +10,26 @@
     <orderEntry type="sourceFolder" forTests="false" />
     <orderEntry type="library" name="jetbrains-annotations-java5" level="project" />
     <orderEntry type="library" scope="TEST" name="JUnit4" level="project" />
-<<<<<<< HEAD
-    <orderEntry type="module" module-name="android.sdktools.ddmlib" />
-    <orderEntry type="module" module-name="android.sdktools.deployer" />
-    <orderEntry type="library" name="studio-analytics-proto" level="project" />
-=======
->>>>>>> 5e1369d6
     <orderEntry type="module" module-name="intellij.platform.util" />
     <orderEntry type="module" module-name="intellij.platform.editor" />
     <orderEntry type="module" module-name="intellij.platform.lang" />
     <orderEntry type="module" module-name="intellij.android.artwork" />
     <orderEntry type="module" module-name="intellij.platform.lang.impl" />
-<<<<<<< HEAD
+    <orderEntry type="module" module-name="intellij.java.debugger.impl" />
     <orderEntry type="module" module-name="intellij.android.common" />
-    <orderEntry type="library" scope="TEST" name="truth" level="project" />
-    <orderEntry type="module" module-name="intellij.java.debugger.impl" />
-    <orderEntry type="module" module-name="android.sdktools.tracer" />
-    <orderEntry type="library" scope="TEST" name="mockito" level="project" />
-    <orderEntry type="module" module-name="analytics-tracker" />
-    <orderEntry type="module" module-name="android.sdktools.flags" />
-    <orderEntry type="module" module-name="android.sdktools.fakeadbserver" scope="TEST" />
-    <orderEntry type="module" module-name="android.sdktools.testutils" scope="TEST" />
-    <orderEntry type="module" module-name="intellij.java.execution" />
-    <orderEntry type="module" module-name="intellij.android.buildCommon" />
-=======
     <orderEntry type="library" name="com.android.tools.ddms:ddmlib" level="project" />
     <orderEntry type="library" name="Guava" level="project" />
-    <orderEntry type="module-library">
-      <library name="org.jetbrains.intellij.deps.android.tools:deployer" type="repository">
-        <properties include-transitive-deps="false" maven-id="org.jetbrains.intellij.deps.android.tools:deployer:26.3.0" />
-        <CLASSES>
-          <root url="jar://$MAVEN_REPOSITORY$/org/jetbrains/intellij/deps/android/tools/deployer/26.3.0/deployer-26.3.0.jar!/" />
-        </CLASSES>
-        <JAVADOC />
-        <SOURCES>
-          <root url="jar://$MAVEN_REPOSITORY$/org/jetbrains/intellij/deps/android/tools/deployer/26.3.0/deployer-26.3.0-sources.jar!/" />
-        </SOURCES>
-      </library>
-    </orderEntry>
->>>>>>> 5e1369d6
+    <orderEntry type="library" name="libtools.deployer" level="project" />
+    <orderEntry type="library" name="deploy_java_proto.jar" level="project" />
+    <orderEntry type="module" module-name="intellij.java.execution" />
+    <orderEntry type="library" name="com.android.tools:common" level="project" />
+    <orderEntry type="library" name="com.android.tools:annotations" level="project" />
+    <orderEntry type="library" name="com.android.tools.analytics-library:protos" level="project" />
+    <orderEntry type="library" name="protobuf" level="project" />
+    <orderEntry type="module" module-name="intellij.android.buildCommon" />
+    <orderEntry type="library" scope="TEST" name="mockito" level="project" />
+    <orderEntry type="library" scope="TEST" name="truth" level="project" />
+    <orderEntry type="library" scope="TEST" name="com.android.tools:testutils" level="project" />
+    <orderEntry type="library" scope="TEST" name="com.android.tools.fakeadbserver:fakeadbserver" level="project" />
   </component>
 </module>