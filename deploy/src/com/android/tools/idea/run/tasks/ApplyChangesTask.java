--- conflicted
+++ resolved
@@ -21,12 +21,11 @@
 import com.intellij.openapi.diagnostic.Logger;
 import com.intellij.openapi.project.Project;
 import com.intellij.openapi.util.Computable;
-import org.jetbrains.annotations.NotNull;
-
 import java.io.File;
 import java.util.List;
 import java.util.Map;
 import java.util.stream.Collectors;
+import org.jetbrains.annotations.NotNull;
 
 public class ApplyChangesTask extends AbstractDeployTask {
 
@@ -35,14 +34,10 @@
 
   public ApplyChangesTask(@NotNull Project project,
                           @NotNull Map<String, List<File>> packages,
-<<<<<<< HEAD
-                          boolean fallback, Computable<String> installPathProvider) {
-    super(project, packages, fallback, installPathProvider);
-=======
                           boolean rerunOnSwapFailure,
-                          boolean alwaysInstallWithPm) {
-    super(project, packages, rerunOnSwapFailure, alwaysInstallWithPm);
->>>>>>> 799703f0
+                          boolean alwaysInstallWithPm,
+                          Computable<String> installPathProvider) {
+    super(project, packages, rerunOnSwapFailure, alwaysInstallWithPm, installPathProvider);
   }
 
   @NotNull
