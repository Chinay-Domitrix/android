/*
 * Copyright (C) 2018 The Android Open Source Project
 *
 * Licensed under the Apache License, Version 2.0 (the "License");
 * you may not use this file except in compliance with the License.
 * You may obtain a copy of the License at
 *
 *      http://www.apache.org/licenses/LICENSE-2.0
 *
 * Unless required by applicable law or agreed to in writing, software
 * distributed under the License is distributed on an "AS IS" BASIS,
 * WITHOUT WARRANTIES OR CONDITIONS OF ANY KIND, either express or implied.
 * See the License for the specific language governing permissions and
 * limitations under the License.
 */

package com.android.tools.idea.run.tasks;

import com.android.ddmlib.IDevice;
import com.android.tools.analytics.UsageTracker;
import com.android.tools.deploy.proto.Deploy;
import com.android.tools.deployer.AdbClient;
import com.android.tools.deployer.AdbInstaller;
import com.android.tools.deployer.ChangeType;
import com.android.tools.deployer.DeployMetric;
import com.android.tools.deployer.Deployer;
import com.android.tools.deployer.DeployerException;
import com.android.tools.deployer.DeployerOption;
import com.android.tools.deployer.Installer;
import com.android.tools.deployer.MetricsRecorder;
import com.android.tools.idea.flags.StudioFlags;
import com.android.tools.idea.flags.StudioFlags.OptimisticInstallSupportLevel;
import com.android.tools.idea.log.LogWrapper;
import com.android.tools.idea.run.ApkInfo;
import com.android.tools.idea.run.ConsolePrinter;
import com.android.tools.idea.run.DeploymentService;
import com.android.tools.idea.run.IdeService;
import com.android.tools.idea.run.ui.ApplyChangesAction;
import com.android.tools.idea.run.ui.BaseAction;
import com.google.common.base.Stopwatch;
import com.google.common.collect.ImmutableList;
import com.google.common.collect.ImmutableMap;
import com.google.wireless.android.sdk.stats.AndroidStudioEvent;
import com.google.wireless.android.sdk.stats.ApplyChangesAgentError;
import com.google.wireless.android.sdk.stats.LaunchTaskDetail;
import com.intellij.execution.Executor;
import com.intellij.execution.executors.DefaultDebugExecutor;
import com.intellij.execution.filters.HyperlinkInfo;
import com.intellij.notification.Notification;
import com.intellij.notification.NotificationGroup;
import com.intellij.notification.NotificationListener;
import com.intellij.openapi.actionSystem.ActionManager;
import com.intellij.openapi.actionSystem.ActionPlaces;
import com.intellij.openapi.actionSystem.AnAction;
import com.intellij.openapi.actionSystem.IdeActions;
<<<<<<< HEAD
=======
import com.intellij.openapi.application.PathManager;
>>>>>>> 799703f0
import com.intellij.openapi.diagnostic.Logger;
import com.intellij.openapi.extensions.PluginId;
import com.intellij.openapi.project.Project;
import com.intellij.openapi.ui.playback.commands.ActionCommand;
import com.intellij.openapi.util.Computable;
import com.intellij.openapi.util.text.StringUtil;
import com.intellij.openapi.wm.ToolWindowId;
import com.intellij.util.containers.ContainerUtil;
import java.io.File;
import java.util.ArrayList;
import java.util.Collection;
import java.util.EnumSet;
import java.util.List;
import java.util.Map;
import java.util.concurrent.TimeUnit;
import javax.swing.event.HyperlinkEvent;
import org.jetbrains.annotations.NotNull;
import org.jetbrains.annotations.Nullable;

public abstract class AbstractDeployTask implements LaunchTask {

  public static final int MIN_API_VERSION = 26;
  private static final NotificationGroup NOTIFICATION_GROUP =
    NotificationGroup.toolWindowGroup("UnifiedDeployTask", ToolWindowId.RUN, true, PluginId.getId("org.jetbrains.android"));

    private static final Map<OptimisticInstallSupportLevel, EnumSet<ChangeType>>
            OPTIMISTIC_INSTALL_SUPPORT =
                    ImmutableMap.of(
                            OptimisticInstallSupportLevel.DISABLED, EnumSet.noneOf(ChangeType.class),
                            OptimisticInstallSupportLevel.DEX, EnumSet.of(ChangeType.DEX),
                            OptimisticInstallSupportLevel.DEX_AND_NATIVE,
                                    EnumSet.of(ChangeType.DEX, ChangeType.NATIVE_LIBRARY),
                            OptimisticInstallSupportLevel.DEX_AND_NATIVE_AND_RESOURCES,
                                    EnumSet.of(
                                            ChangeType.DEX,
                                            ChangeType.NATIVE_LIBRARY,
                                            ChangeType.RESOURCE));

  @NotNull private final Project myProject;
  @NotNull private final Map<String, List<File>> myPackages;
  @NotNull protected List<LaunchTaskDetail> mySubTaskDetails;
<<<<<<< HEAD
  private final boolean myFallback;
  private final Computable<String> myInstallPathProvider;

  public static final Logger LOG = Logger.getInstance(AbstractDeployTask.class);

  public AbstractDeployTask(@NotNull Project project, @NotNull Map<String, List<File>> packages, boolean fallback,
                            Computable<String> installPathProvider) {
    myProject = project;
    myPackages = packages;
    myFallback = fallback;
    myInstallPathProvider = installPathProvider;
=======
  protected final boolean myRerunOnSwapFailure;
  protected final boolean myAlwaysInstallWithPm;

  public static final Logger LOG = Logger.getInstance(AbstractDeployTask.class);

  public AbstractDeployTask(
      @NotNull Project project, @NotNull Map<String, List<File>> packages, boolean rerunOnSwapFailure, boolean alwaysInstallWithPm) {
    myProject = project;
    myPackages = packages;
    myRerunOnSwapFailure = rerunOnSwapFailure;
    myAlwaysInstallWithPm = alwaysInstallWithPm;
>>>>>>> 799703f0
    mySubTaskDetails = new ArrayList<>();
  }

  @Override
  public int getDuration() {
    return 20;
  }

  @Override
  public LaunchResult run(@NotNull LaunchContext launchContext) {
    Stopwatch stopwatch = Stopwatch.createStarted();
    LogWrapper logger = new LogWrapper(LOG);

    // Collection that will accumulate metrics for the deployment.
    MetricsRecorder metrics = new MetricsRecorder();
    // VM clock timestamp used to snap metric times to wall-clock time.
    long vmClockStartNs = System.nanoTime();
    // Wall-clock start time for the deployment.
    long wallClockStartMs = System.currentTimeMillis();

    IDevice device = launchContext.getDevice();
    Executor executor = launchContext.getExecutor();
    ConsolePrinter printer = launchContext.getConsolePrinter();
    AdbClient adb = new AdbClient(device, logger);

    AdbInstaller.Mode adbInstallerMode = AdbInstaller.Mode.DAEMON;
    if (!StudioFlags.APPLY_CHANGES_KEEP_CONNECTION_ALIVE.get()) {
      adbInstallerMode = AdbInstaller.Mode.ONE_SHOT;
    }
    Installer installer = new AdbInstaller(getLocalInstaller(), adb, metrics.getDeployMetrics(), logger, adbInstallerMode);

    DeploymentService service = DeploymentService.getInstance(myProject);
    IdeService ideService = new IdeService(myProject);

    EnumSet<ChangeType> optimisticInstallSupport = EnumSet.noneOf(ChangeType.class);
    if (!myAlwaysInstallWithPm) {
      optimisticInstallSupport = OPTIMISTIC_INSTALL_SUPPORT.getOrDefault(
        StudioFlags.OPTIMISTIC_INSTALL_SUPPORT_LEVEL.get(), EnumSet.noneOf(ChangeType.class));
    }
    DeployerOption option =
      new DeployerOption.Builder()
        .setUseOptimisticSwap(StudioFlags.APPLY_CHANGES_OPTIMISTIC_SWAP.get())
        .setUseOptimisticResourceSwap(StudioFlags.APPLY_CHANGES_OPTIMISTIC_RESOURCE_SWAP.get())
        .setOptimisticInstallSupport(optimisticInstallSupport)
        .setUseStructuralRedefinition(StudioFlags.APPLY_CHANGES_STRUCTURAL_DEFINITION.get())
        .setUseVariableReinitialization(StudioFlags.APPLY_CHANGES_VARIABLE_REINITIALIZATION.get())
        .setFastRestartOnSwapFail(getFastRerunOnSwapFailure())
        .build();
    Deployer deployer = new Deployer(adb, service.getDeploymentCacheDatabase(), service.getDexDatabase(), service.getTaskRunner(),
                                     installer, ideService, metrics, logger, option);
    List<String> idsSkippedInstall = new ArrayList<>();
    for (Map.Entry<String, List<File>> entry : myPackages.entrySet()) {
      String applicationId = entry.getKey();
      List<File> apkFiles = entry.getValue();
      try {
        launchContext.setLaunchApp(shouldTaskLaunchApp());
        Deployer.Result result = perform(device, deployer, applicationId, apkFiles);
        addSubTaskDetails(metrics.getDeployMetrics(), vmClockStartNs, wallClockStartMs);
        logAgentFailures(metrics.getAgentFailures());
        if (result.skippedInstall) {
          idsSkippedInstall.add(applicationId);
        }
        if (result.needsRestart) {
          // TODO: fall back to using the suggested action, rather than blindly rerun
          launchContext.setKillBeforeLaunch(true);
          launchContext.setLaunchApp(true);
        }
      }
      catch (DeployerException e) {
        logger.warning("%s failed: %s %s", getDescription(), e.getMessage(), e.getDetails());
        return toLaunchResult(executor, e, printer);
      }
    }

    stopwatch.stop();
    long duration = stopwatch.elapsed(TimeUnit.MILLISECONDS);
    if (idsSkippedInstall.isEmpty()) {
      String content = String.format("%s successfully finished in %s.", getDescription(), StringUtil.formatDuration(duration));
      printer.stdout(content);
      logger.info("%s", content);
    } else {
      String title = String.format("%s successfully finished in %s.", getDescription(), StringUtil.formatDuration(duration));
      String content = createSkippedApkInstallMessage(idsSkippedInstall, idsSkippedInstall.size() == myPackages.size());
      printer.stdout(content);
      logger.info("%s. %s", title, content);
    }

    return new LaunchResult();
  }

  abstract protected String getFailureTitle();

  abstract protected boolean shouldTaskLaunchApp();

  abstract protected Deployer.Result perform(
    IDevice device, Deployer deployer, String applicationId, List<File> files) throws DeployerException;

  private String getLocalInstaller() {
    return myInstallPathProvider.compute();
  }

  protected static List<String> getPathsToInstall(@NotNull List<File> apkFiles) {
    return ContainerUtil.map(apkFiles, File::getPath);
  }

  @NotNull
  protected Project getProject() {
    return myProject;
  }

  protected boolean getFastRerunOnSwapFailure() {
    return myRerunOnSwapFailure && StudioFlags.APPLY_CHANGES_FAST_RESTART_ON_SWAP_FAIL.get();
  }

  private void addSubTaskDetails(@NotNull Collection<DeployMetric> metrics, long startNanoTime,
                                 long startWallClockMs) {
    for (DeployMetric metric : metrics) {
      if (!metric.getName().isEmpty()) {
        LaunchTaskDetail.Builder detail = LaunchTaskDetail.newBuilder();

        long startOffsetMs = TimeUnit.NANOSECONDS.toMillis(metric.getStartTimeNs() - startNanoTime);
        long endOffsetMs = TimeUnit.NANOSECONDS.toMillis(metric.getEndTimeNs() - startNanoTime);

        detail.setId(getId() + "." + metric.getName())
          .setStartTimestampMs(startWallClockMs + startOffsetMs)
          .setEndTimestampMs(startWallClockMs + endOffsetMs)
          .setTid((int)metric.getThreadId());

        if (metric.hasStatus()) {
          detail.setStatus(metric.getStatus());
        }
        mySubTaskDetails.add(detail.build());
      }
    }
  }

  private void logAgentFailures(List<Deploy.AgentExceptionLog> agentExceptionLogs) {
    for (Deploy.AgentExceptionLog log : agentExceptionLogs) {
      UsageTracker.log(toStudioEvent(log));
    }
  }

  private static AndroidStudioEvent.Builder toStudioEvent(Deploy.AgentExceptionLog log) {
    ApplyChangesAgentError.AgentPurpose purpose = ApplyChangesAgentError.AgentPurpose.forNumber(log.getAgentPurposeValue());
    ApplyChangesAgentError.Builder builder = ApplyChangesAgentError.newBuilder()
      .setEventTimeMs(TimeUnit.MILLISECONDS.convert(log.getEventTimeNs(), TimeUnit.NANOSECONDS))
      .setAgentAttachTimeMs(TimeUnit.MILLISECONDS.convert(log.getAgentAttachTimeNs(), TimeUnit.NANOSECONDS))
      .setAgentAttachCount(log.getAgentAttachCount())
      .setAgentPurpose(purpose);
    log.getFailedClassesList().stream().map(ApplyChangesAgentError.TargetClass::valueOf).forEach(builder::addTargetClasses);
    return AndroidStudioEvent.newBuilder()
      .setCategory(AndroidStudioEvent.EventCategory.DEPLOYMENT)
      .setKind(AndroidStudioEvent.EventKind.APPLY_CHANGES_AGENT_ERROR)
      .setApplyChangesAgentError(builder);
  }

  @Override
  @NotNull
  public Collection<LaunchTaskDetail> getSubTaskDetails() {
    return mySubTaskDetails;
  }

  public LaunchResult toLaunchResult(@NotNull Executor executor, @NotNull DeployerException e, @NotNull ConsolePrinter printer) {
    LaunchResult result = new LaunchResult();
    result.setSuccess(false);

    StringBuilder bubbleError = new StringBuilder(getFailureTitle());
    bubbleError.append("\n");
    bubbleError.append(e.getMessage());

    DeployerException.Error error = e.getError();
    if (error.getResolution() != DeployerException.ResolutionAction.NONE) {
      if (myRerunOnSwapFailure) {
        bubbleError.append(String.format("\n%s will be done automatically</a>", error.getCallToAction()));
      } else {
        bubbleError.append(String.format("\n<a href='%s'>%s</a>", error.getResolution(), error.getCallToAction()));
      }
    }

    result.setError(bubbleError.toString());
    result.setConsoleError(getFailureTitle() + "\n" + e.getMessage() + "\n" + e.getDetails());
    result.setErrorId(e.getId());

    DeploymentHyperlinkInfo hyperlinkInfo = new DeploymentHyperlinkInfo(executor, error.getResolution(), printer);
    result.setConsoleHyperlink(error.getCallToAction(), hyperlinkInfo);
    result.setNotificationListener(new DeploymentErrorNotificationListener(error.getResolution(),
                                                                           hyperlinkInfo));
    if (myRerunOnSwapFailure) {
      result.addOnFinishedCallback(() -> hyperlinkInfo.navigate(myProject));
    }
    return result;
  }

  protected abstract String createSkippedApkInstallMessage(List<String> skippedApkList, boolean all);

  private class DeploymentErrorNotificationListener implements NotificationListener {
    private final @NotNull DeployerException.ResolutionAction myResolutionAction;
    private final @NotNull DeploymentHyperlinkInfo myHyperlinkInfo;

    public DeploymentErrorNotificationListener(@NotNull DeployerException.ResolutionAction resolutionAction,
                                               @NotNull DeploymentHyperlinkInfo hyperlinkInfo) {
      myResolutionAction = resolutionAction;
      myHyperlinkInfo = hyperlinkInfo;
    }

    @Override
    public void hyperlinkUpdate(@NotNull Notification notification, @NotNull HyperlinkEvent event) {
      // Check if the hyperlink target matches the target we set in toLaunchResult.
      if (event.getEventType() == HyperlinkEvent.EventType.ACTIVATED &&
          event.getDescription().equals(myResolutionAction.name())) {
        myHyperlinkInfo.navigate(myProject);
      }
    }
  }

  private class DeploymentHyperlinkInfo implements HyperlinkInfo {
    private final @Nullable String myActionId;
    @NotNull
    private final ConsolePrinter myPrinter;

    public DeploymentHyperlinkInfo(@NotNull Executor executor, @NotNull DeployerException.ResolutionAction resolutionAction, @NotNull ConsolePrinter printer) {
      myPrinter = printer;
      switch (resolutionAction) {
        case APPLY_CHANGES:
          myActionId = ApplyChangesAction.ID;
          break;
        case RUN_APP:
          myActionId = DefaultDebugExecutor.EXECUTOR_ID.equals(executor.getId())
                       ? IdeActions.ACTION_DEFAULT_DEBUGGER
                       : IdeActions.ACTION_DEFAULT_RUNNER;
          break;
        case RETRY:
          myActionId = executor.getActionName();
          break;
        default:
          myActionId = null;
      }
    }

    @Override
    public void navigate(@NotNull Project project) {
      if (myActionId == null) {
        return;
      }

      ActionManager manager = ActionManager.getInstance();
      AnAction action = manager.getAction(myActionId);
      if (action == null) {
        return;
      }

      if (action instanceof BaseAction) {
        BaseAction.DisableMessage message = BaseAction.getDisableMessage(project);
        if (message != null) {
          myPrinter.stderr(
            String.format("%s is disabled because %s.", action.getTemplatePresentation().getText(), message.getDescription()));
          return;
        }
      }

      manager.tryToExecute(action,
                           ActionCommand.getInputEvent(myActionId),
                           null,
                           ActionPlaces.UNKNOWN,
                           true);
    }
  }

  @NotNull
  @Override
  public Collection<ApkInfo> getApkInfos() {
    return myPackages.entrySet().stream().map((eachPackage) ->
                                                ContainerUtil.map(eachPackage.getValue(), file -> new ApkInfo(file, eachPackage.getKey())))
      .flatMap(List::stream).collect(ImmutableList.toImmutableList());
  }
}<|MERGE_RESOLUTION|>--- conflicted
+++ resolved
@@ -53,10 +53,6 @@
 import com.intellij.openapi.actionSystem.ActionPlaces;
 import com.intellij.openapi.actionSystem.AnAction;
 import com.intellij.openapi.actionSystem.IdeActions;
-<<<<<<< HEAD
-=======
-import com.intellij.openapi.application.PathManager;
->>>>>>> 799703f0
 import com.intellij.openapi.diagnostic.Logger;
 import com.intellij.openapi.extensions.PluginId;
 import com.intellij.openapi.project.Project;
@@ -98,31 +94,20 @@
   @NotNull private final Project myProject;
   @NotNull private final Map<String, List<File>> myPackages;
   @NotNull protected List<LaunchTaskDetail> mySubTaskDetails;
-<<<<<<< HEAD
-  private final boolean myFallback;
-  private final Computable<String> myInstallPathProvider;
-
-  public static final Logger LOG = Logger.getInstance(AbstractDeployTask.class);
-
-  public AbstractDeployTask(@NotNull Project project, @NotNull Map<String, List<File>> packages, boolean fallback,
-                            Computable<String> installPathProvider) {
-    myProject = project;
-    myPackages = packages;
-    myFallback = fallback;
-    myInstallPathProvider = installPathProvider;
-=======
   protected final boolean myRerunOnSwapFailure;
   protected final boolean myAlwaysInstallWithPm;
+  private final Computable<String> myInstallPathProvider;
 
   public static final Logger LOG = Logger.getInstance(AbstractDeployTask.class);
 
   public AbstractDeployTask(
-      @NotNull Project project, @NotNull Map<String, List<File>> packages, boolean rerunOnSwapFailure, boolean alwaysInstallWithPm) {
+      @NotNull Project project, @NotNull Map<String, List<File>> packages, boolean rerunOnSwapFailure, boolean alwaysInstallWithPm,
+                            Computable<String> installPathProvider) {
     myProject = project;
     myPackages = packages;
     myRerunOnSwapFailure = rerunOnSwapFailure;
     myAlwaysInstallWithPm = alwaysInstallWithPm;
->>>>>>> 799703f0
+    myInstallPathProvider = installPathProvider;
     mySubTaskDetails = new ArrayList<>();
   }
 
