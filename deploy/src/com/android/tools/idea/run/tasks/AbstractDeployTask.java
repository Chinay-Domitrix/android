--- conflicted
+++ resolved
@@ -103,12 +103,8 @@
   public static final Logger LOG = Logger.getInstance(AbstractDeployTask.class);
 
   public AbstractDeployTask(
-<<<<<<< HEAD
-      @NotNull Project project, @NotNull Map<String, List<File>> packages, boolean rerunOnSwapFailure, boolean alwaysInstallWithPm,
+      @NotNull Project project, @NotNull Collection<ApkInfo> packages, boolean rerunOnSwapFailure, boolean alwaysInstallWithPm,
                             Computable<String> installPathProvider) {
-=======
-      @NotNull Project project, @NotNull Collection<ApkInfo> packages, boolean rerunOnSwapFailure, boolean alwaysInstallWithPm) {
->>>>>>> cdc83e4e
     myProject = project;
     myPackages = packages;
     myRerunOnSwapFailure = rerunOnSwapFailure;
@@ -213,9 +209,6 @@
   abstract protected Deployer.Result perform(IDevice device, Deployer deployer, @NotNull ApkInfo apkInfo) throws DeployerException;
 
   private String getLocalInstaller() {
-<<<<<<< HEAD
-    return myInstallPathProvider.compute();
-=======
     File path;
     if (StudioPathManager.isRunningFromSources()) {
       // Development mode
@@ -224,7 +217,7 @@
       path = new File(PathManager.getHomePath(), "plugins/android/resources/installer");
     }
     return path.getAbsolutePath();
->>>>>>> cdc83e4e
+    return myInstallPathProvider.compute();
   }
 
   protected static List<String> getPathsToInstall(@NotNull ApkInfo apkInfo) {
