--- conflicted
+++ resolved
@@ -24,11 +24,7 @@
 import com.android.tools.deployer.DeployerException;
 import com.android.tools.deployer.InstallOptions;
 import com.android.tools.idea.flags.StudioFlags;
-<<<<<<< HEAD
-import com.google.common.collect.ImmutableSet;
-=======
 import com.android.tools.idea.run.ApkInfo;
->>>>>>> cdc83e4e
 import com.intellij.openapi.diagnostic.Logger;
 import com.intellij.openapi.project.Project;
 import com.intellij.openapi.util.Computable;
@@ -44,19 +40,6 @@
 
   private static final Logger LOG = Logger.getInstance(DeployTask.class);
   private static final String ID = "DEPLOY";
-
-  // Those APKs provide services for executing tests and need to be installed with
-  // "--force-queryable" option if a target device API level is 30 or higher.
-  private static final ImmutableSet<String> ANDROIDX_TEST_SERVICE_PACKAGES = ImmutableSet.of(
-    "androidx.test.orchestrator",
-    "androidx.test.services",
-    "android.support.test.orchestrator",
-    "android.support.test.services"
-  );
-
-  private static boolean isAndroidXTestServicePackage(String applicationId) {
-    return ANDROIDX_TEST_SERVICE_PACKAGES.stream().anyMatch(applicationId::startsWith);
-  }
 
   private final String[] userInstallOptions;
   private final boolean installOnAllUsers;
@@ -115,12 +98,6 @@
       options.setGrantAllPermissions();
     }
 
-<<<<<<< HEAD
-    // AndroidX Test services APKs provides services that requires permissions to be granted before
-    // executing tests. Installing them with "--force-queryable" option to make installed package
-    // be visible from the test services APKs.
-    if (device.getVersion().getApiLevel() >= 30 && isAndroidXTestServicePackage(applicationId)) {
-=======
     // To avoid permission pop-up during instrumented test, an app can request to have all permisssion granted by default.
     Set<ApkInfo.AppInstallOption> requiredInstallOptions = apkInfo.getRequiredInstallOptions();
     if (requiredInstallOptions.contains(GRANT_ALL_PERMISSIONS)
@@ -131,7 +108,6 @@
     // Some test services APKs running during intrumented tests require to be visible to allow Binder communication.
     if (requiredInstallOptions.contains(FORCE_QUERYABLE)
         && device.getVersion().isGreaterOrEqualThan(FORCE_QUERYABLE.minSupportedApiLevel)) {
->>>>>>> cdc83e4e
       options.setForceQueryable();
     }
 
@@ -170,22 +146,12 @@
         installMode = Deployer.InstallMode.FULL;
     }
 
-<<<<<<< HEAD
-    Deployer.Result result = deployer.install(applicationId, getPathsToInstall(files), options.build(), installMode);
-
-    // Manually force-stop the application if we set --dont-kill above.
-    if (!result.skippedInstall && isDontKillSupported) {
-      device.forceStop(applicationId);
-    }
-
-=======
     Deployer.Result result = deployer.install(apkInfo.getApplicationId(), getPathsToInstall(apkInfo), options.build(), installMode);
 
     // Manually force-stop the application if we set --dont-kill above.
     if (!result.skippedInstall && isDontKillSupported) {
       device.forceStop(apkInfo.getApplicationId());
     }
->>>>>>> cdc83e4e
     return result;
   }
 
