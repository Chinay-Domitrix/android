--- conflicted
+++ resolved
@@ -28,10 +28,7 @@
 import com.android.tools.idea.run.ApkInfo;
 import com.intellij.openapi.diagnostic.Logger;
 import com.intellij.openapi.project.Project;
-<<<<<<< HEAD
 import com.intellij.openapi.util.Computable;
-=======
->>>>>>> b5f40ffd
 import java.util.Collection;
 import java.util.List;
 import java.util.Set;
@@ -56,14 +53,9 @@
                     @NotNull Collection<ApkInfo> packages,
                     String userInstallOptions,
                     boolean installOnAllUsers,
-<<<<<<< HEAD
                     boolean alwaysInstallWithPm,
                     Computable<String> installPathProvider) {
     super(project, packages, false, alwaysInstallWithPm, installPathProvider);
-=======
-                    boolean alwaysInstallWithPm) {
-    super(project, packages, false, alwaysInstallWithPm);
->>>>>>> b5f40ffd
     if (userInstallOptions != null && !userInstallOptions.isEmpty()) {
       userInstallOptions = userInstallOptions.trim();
       this.userInstallOptions = userInstallOptions.split("\\s");
