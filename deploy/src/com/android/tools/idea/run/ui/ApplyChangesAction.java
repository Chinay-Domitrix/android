--- conflicted
+++ resolved
@@ -46,11 +46,7 @@
   private static final String DESC = "Attempt to apply resource and code changes and restart activity.";
 
   public ApplyChangesAction() {
-<<<<<<< HEAD
-    super(NAME, SwapInfo.SwapType.APPLY_CHANGES, StudioIcons.Shell.Toolbar.APPLY_ALL_CHANGES, DESC);
-=======
-    super(ID, DISPLAY_NAME, ACCELERATOR_NAME, SwapInfo.SwapType.APPLY_CHANGES, APPLY_ALL_CHANGES, SHORTCUT, DESC);
->>>>>>> 799703f0
+    super(DISPLAY_NAME, ACCELERATOR_NAME, SwapInfo.SwapType.APPLY_CHANGES, APPLY_ALL_CHANGES, DESC);
   }
 
   @Override
