/*
 * Copyright (C) 2018 The Android Open Source Project
 *
 * Licensed under the Apache License, Version 2.0 (the "License");
 * you may not use this file except in compliance with the License.
 * You may obtain a copy of the License at
 *
 *      http://www.apache.org/licenses/LICENSE-2.0
 *
 * Unless required by applicable law or agreed to in writing, software
 * distributed under the License is distributed on an "AS IS" BASIS,
 * WITHOUT WARRANTIES OR CONDITIONS OF ANY KIND, either express or implied.
 * See the License for the specific language governing permissions and
 * limitations under the License.
 */
package com.android.tools.idea.run.ui;

import static com.android.tools.idea.run.tasks.AbstractDeployTask.MIN_API_VERSION;
import static com.android.tools.idea.run.util.SwapInfo.SWAP_INFO_KEY;

import com.android.ddmlib.Client;
import com.android.sdklib.AndroidVersion;
import com.android.tools.idea.run.deployable.Deployable;
import com.android.tools.idea.run.deployable.DeployableProvider;
import com.android.tools.idea.run.deployable.SwappableProcessHandler;
import com.android.tools.idea.run.util.SwapInfo;
import com.android.tools.idea.run.util.SwapInfo.SwapType;
import com.android.tools.idea.util.CommonAndroidUtil;
import com.intellij.debugger.DebuggerManagerEx;
import com.intellij.debugger.engine.RemoteDebugProcessHandler;
import com.intellij.debugger.impl.DebuggerSession;
import com.intellij.execution.ExecutionManager;
import com.intellij.execution.ExecutionTargetManager;
import com.intellij.execution.Executor;
import com.intellij.execution.ProgramRunnerUtil;
import com.intellij.execution.RunManager;
import com.intellij.execution.RunnerAndConfigurationSettings;
import com.intellij.execution.configurations.RunConfiguration;
import com.intellij.execution.configurations.RunConfigurationBase;
import com.intellij.execution.executors.DefaultDebugExecutor;
import com.intellij.execution.executors.DefaultRunExecutor;
import com.intellij.execution.process.ProcessHandler;
import com.intellij.execution.runners.ExecutionEnvironment;
import com.intellij.execution.runners.ExecutionEnvironmentBuilder;
import com.intellij.execution.runners.ProgramRunner;
import com.intellij.openapi.actionSystem.AnAction;
import com.intellij.openapi.actionSystem.AnActionEvent;
import com.intellij.openapi.actionSystem.Presentation;
import com.intellij.openapi.diagnostic.Logger;
import com.intellij.openapi.project.Project;
import com.intellij.openapi.util.Key;
import com.intellij.xdebugger.XDebugSession;
import java.util.concurrent.ExecutionException;
import java.util.concurrent.Future;
import javax.swing.*;
import org.jetbrains.annotations.NotNull;
import org.jetbrains.annotations.Nullable;

public abstract class BaseAction extends AnAction {
  private static final Logger LOG = Logger.getInstance(BaseAction.class);
  public static final Key<Boolean> SHOW_APPLY_CHANGES_UI = Key.create("android.deploy.ApplyChanges.ShowUI");

  @NotNull
  protected final String myName;

  @NotNull
  protected final Icon myIcon;

  @NotNull
  private final SwapType mySwapType;

  @NotNull
  private final String myDescription;

<<<<<<< HEAD
  public BaseAction(@NotNull String name,
=======
  public BaseAction(@NotNull String id,
                    @NotNull String name,
                    @NotNull String acceleratorName,
>>>>>>> 799703f0
                    @NotNull SwapType swapType,
                    @NotNull Icon icon,
                    @NotNull String description) {
    super(acceleratorName, description, icon);
    myName = name;
    mySwapType = swapType;
    myIcon = icon;
    myDescription = description;
  }

  /**
   * Apply Changes UI is:
   * - Visible if it's relevant to the currently selected run configuration.  E.g. Apply Changes UI is irrelevant
   *   if the run configuration isn't an android app run configuration or android test configuration.
   * - Visible and enabled if it's applicable to the current run configuration and the project is compatible.
   */
  @Override
  public void update(@NotNull AnActionEvent e) {
    Presentation presentation = e.getPresentation();
    Project project = e.getProject();
    if (project == null || !CommonAndroidUtil.getInstance().isAndroidProject(project)) {
      presentation.setVisible(false);
      return;
    }

    DisableMessage disableMessage = getDisableMessage(project);
    if (disableMessage == null) {
      presentation.setVisible(true);
      presentation.setEnabled(true);
      presentation.setText(myName);
      presentation.setDescription(myDescription);
    }
    else {
      disableAction(presentation, disableMessage);
    }
  }

  @Nullable
  public static DisableMessage getDisableMessage(@NotNull Project project) {
    RunnerAndConfigurationSettings configSettings = RunManager.getInstance(project).getSelectedConfiguration();
    if (configSettings == null) {
      return new DisableMessage(DisableMessage.DisableMode.DISABLED, "no configuration selected", "there is no configuration selected");
    }

    RunConfiguration selectedRunConfig = configSettings.getConfiguration();
    if (!isApplyChangesRelevant(selectedRunConfig)) {
      return new DisableMessage(DisableMessage.DisableMode.INVISIBLE, "unsupported configuration",
                                "the selected configuration is not supported");
    }

    if (isExecutorStarting(project, selectedRunConfig)) {
      return new DisableMessage(DisableMessage.DisableMode.DISABLED, "building and/or launching",
                                "the selected configuration is currently building and/or launching");
    }

    DeployableProvider deployableProvider = DeployableProvider.getInstance(project);
    if (deployableProvider == null) {
      return new DisableMessage(DisableMessage.DisableMode.DISABLED, "no deployment provider",
                                "there is no deployment provider specified");
    }

    Deployable deployable;
    try {
      deployable = deployableProvider.getDeployable(selectedRunConfig);
      if (deployable == null) {
        return new DisableMessage(DisableMessage.DisableMode.DISABLED, "selected device is invalid", "the selected device is not valid");
      }

      if (!deployable.isOnline()) {
        if (deployable.isUnauthorized()) {
          return new DisableMessage(DisableMessage.DisableMode.DISABLED, "device not authorized",
                                    "the selected device is not authorized");
        }
        else {
          return new DisableMessage(DisableMessage.DisableMode.DISABLED, "device not connected", "the selected device is not connected");
        }
      }

      Future<AndroidVersion> versionFuture = deployable.getVersion();
      if (!versionFuture.isDone()) {
        // Don't stall the EDT - if the Future isn't ready, just return false.
        return new DisableMessage(DisableMessage.DisableMode.DISABLED, "unknown device API level", "its API level is currently unknown");
      }

      if (versionFuture.get().getApiLevel() < MIN_API_VERSION) {
        return new DisableMessage(DisableMessage.DisableMode.DISABLED, "incompatible device API level",
                                  "its API level is lower than 26");
      }

      if (deployable.searchClientsForPackage().isEmpty()) {
        return new DisableMessage(DisableMessage.DisableMode.DISABLED, "app not detected",
                                  "the app is not yet running or not debuggable");
      }
    }
    catch (InterruptedException ex) {
      LOG.warn(ex);
      return new DisableMessage(DisableMessage.DisableMode.DISABLED, "update interrupted", "its status update was interrupted");
    }
    catch (ExecutionException ex) {
      LOG.warn(ex);
      return new DisableMessage(DisableMessage.DisableMode.DISABLED, "unknown device API level",
                                "its API level could not be determined");
    }
    catch (Exception ex) {
      LOG.warn(ex);
      return new DisableMessage(
        DisableMessage.DisableMode.DISABLED, "unexpected exception", "an unexpected exception was thrown: " + ex.toString());
    }

    return null;
  }

  private static boolean isApplyChangesRelevant(@NotNull RunConfiguration runConfiguration) {
    if (runConfiguration instanceof RunConfigurationBase) {
      RunConfigurationBase configBase = (RunConfigurationBase) runConfiguration;
      return configBase.putUserDataIfAbsent(SHOW_APPLY_CHANGES_UI, false); // This is needed to prevent a NPE if the boolean isn't set.
    }

    return false;
  }

  /**
   * Check if there are any executors of the current {@link RunConfiguration} that is starting up. We should not swap when this is true.
   */
  private static boolean isExecutorStarting(@NotNull Project project, @NotNull RunConfiguration runConfiguration) {
    // Check if any executors are starting up (e.g. if the user JUST clicked on an executor, and deployment hasn't finished).
    for (Executor executor : Executor.EXECUTOR_EXTENSION_NAME.getExtensionList()) {
      ProgramRunner<?> programRunner = ProgramRunner.getRunner(executor.getId(), runConfiguration);
      if (programRunner == null) {
        continue;
      }
      if (ExecutionManager.getInstance(project).isStarting(executor.getId(), programRunner.getRunnerId())) {
        return true;
      }
    }
    return false;
  }

  @Override
  public void actionPerformed(@NotNull AnActionEvent e) {
    Project project = e.getProject();
    if (project == null) {
      LOG.warn(myName + " action performed with no project");
      return;
    }

    RunnerAndConfigurationSettings settings = RunManager.getInstance(project).getSelectedConfiguration();
    if (settings == null) {
      LOG.warn(myName + " action could not locate current run config settings");
      return;
    }

    ProcessHandler handler = findRunningProcessHandler(project, settings.getConfiguration());
    Executor executor = handler == null
                        // If we can't find an existing executor (e.g. app was started directly on device), just use the Run Executor.
                        ? DefaultRunExecutor.getRunExecutorInstance()
                        : getExecutor(handler, DefaultRunExecutor.getRunExecutorInstance());
    if (executor == null) {
      LOG.warn(myName + " action could not identify executor of existing running application");
      return;
    }

    ExecutionEnvironmentBuilder builder = ExecutionEnvironmentBuilder.create(executor, settings.getConfiguration());
    ExecutionEnvironment env = builder.activeTarget().dataContext(e.getDataContext()).build();

    env.putUserData(SWAP_INFO_KEY, new SwapInfo(mySwapType, handler));
    ProgramRunnerUtil.executeConfiguration(env, false, true);
  }

  @Nullable
  protected static ProcessHandler findRunningProcessHandler(@NotNull Project project, @NotNull RunConfiguration runConfiguration) {
    for (ProcessHandler handler : ExecutionManager.getInstance(project).getRunningProcesses()) {
      SwappableProcessHandler extension = handler.getCopyableUserData(SwappableProcessHandler.EXTENSION_KEY);
      if (extension == null) {
        continue; // We may have a non-swappable process running.
      }

      if (extension.isRunningWith(runConfiguration, ExecutionTargetManager.getActiveTarget(project)) &&
          handler.isStartNotified() &&
          !handler.isProcessTerminating() &&
          !handler.isProcessTerminated()) {
        return handler;
      }
    }

    // We may have a remote debugging session, check those as well.
    DeployableProvider deployableProvider = DeployableProvider.getInstance(project);
    if (deployableProvider == null) {
      return null;
    }

    Deployable deployable;
    try {
      deployable = deployableProvider.getDeployable(runConfiguration);
      if (deployable == null) {
        return null;
      }
    }
    catch (Exception e) {
      return null;
    }

    for (DebuggerSession session : DebuggerManagerEx.getInstanceEx(project).getSessions()) {
      String debuggerPort = session.getProcess().getConnection().getDebuggerAddress().trim();
      Client remoteDebuggedClient = deployable
        .searchClientsForPackage()
        .stream()
        .filter(client -> Integer.toString(client.getDebuggerListenPort()).equals(debuggerPort))
        .findAny()
        .orElse(null);
      if (remoteDebuggedClient != null) {
        // IDEA-239076
        XDebugSession debugSession = session.getXDebugSession();
        if (debugSession != null && !debugSession.isStopped()) {
          return debugSession.getRunContentDescriptor().getProcessHandler();
        }
      }
    }

    return null;
  }

  @Nullable
  protected static Executor getExecutor(@NotNull ProcessHandler processHandler, @Nullable Executor defaultExecutor) {
    if (processHandler instanceof RemoteDebugProcessHandler) {
      // Special case for remote debugger.
      return DefaultDebugExecutor.getDebugExecutorInstance();
    }

    SwappableProcessHandler extension = processHandler.getCopyableUserData(SwappableProcessHandler.EXTENSION_KEY);
    return processHandler.isProcessTerminated() || processHandler.isProcessTerminating() || extension == null
           ? defaultExecutor
           : extension.getExecutor();
  }

  protected void disableAction(@NotNull Presentation presentation, @NotNull DisableMessage disableMessage) {
    if (!presentation.isVisible()) return;
    presentation.setVisible(disableMessage.myDisableMode != DisableMessage.DisableMode.INVISIBLE);
    presentation.setEnabled(false);
    presentation.setText(String.format("%s (disabled: %s)", myName, disableMessage.myTooltip));
    presentation.setDescription(String.format("%s is disabled for this device because %s.", myName, disableMessage.myDescription));
  }

  public static final class DisableMessage {
    public enum DisableMode {
      INVISIBLE,
      DISABLED
    }

    @NotNull
    private final DisableMode myDisableMode;
    @NotNull
    private final String myTooltip;
    @NotNull
    private final String myDescription;

    public DisableMessage(@NotNull DisableMode disableMode, @NotNull String tooltip, @NotNull String description) {
      myDisableMode = disableMode;
      myTooltip = tooltip;
      myDescription = description;
    }

    @NotNull
    public String getDescription() {
      return myDescription;
    }
  }
}<|MERGE_RESOLUTION|>--- conflicted
+++ resolved
@@ -72,13 +72,8 @@
   @NotNull
   private final String myDescription;
 
-<<<<<<< HEAD
   public BaseAction(@NotNull String name,
-=======
-  public BaseAction(@NotNull String id,
-                    @NotNull String name,
                     @NotNull String acceleratorName,
->>>>>>> 799703f0
                     @NotNull SwapType swapType,
                     @NotNull Icon icon,
                     @NotNull String description) {
