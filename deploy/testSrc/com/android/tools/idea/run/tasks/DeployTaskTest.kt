--- conflicted
+++ resolved
@@ -49,11 +49,7 @@
     Mockito.`when`(device.version).thenReturn(AndroidVersion(AndroidVersion.VersionCodes.BASE))
     val expectedOptions = InstallOptions.builder().setAllowDebuggable().build()
 
-<<<<<<< HEAD
-    val deployTask = DeployTask(project, mapOf(), null, installPathProvider)
-=======
-    val deployTask = DeployTask(project, mapOf(), null, true)
->>>>>>> e624679c
+    val deployTask = DeployTask(project, mapOf(), null, true, installPathProvider)
     deployTask.perform(device, deployer, "", listOf())
     verify(deployer, atLeast(1)).install(any(), any(), eq(expectedOptions), any())
   }
@@ -64,11 +60,7 @@
     Mockito.`when`(device.version).thenReturn(AndroidVersion(AndroidVersion.VersionCodes.BASE))
     val expectedOptions = InstallOptions.builder().setAllowDebuggable().setUserInstallOptions("-v").build()
 
-<<<<<<< HEAD
-    val deployTask = DeployTask(project, mapOf(), "-v", installPathProvider)
-=======
-    val deployTask = DeployTask(project, mapOf(), "-v", true)
->>>>>>> e624679c
+    val deployTask = DeployTask(project, mapOf(), "-v", true, installPathProvider)
     deployTask.perform(device, deployer, "", listOf())
     verify(deployer, atLeast(1)).install(any(), any(), eq(expectedOptions), any())
   }
@@ -79,11 +71,7 @@
     Mockito.`when`(device.version).thenReturn(AndroidVersion(AndroidVersion.VersionCodes.BASE))
     val expectedOptions = InstallOptions.builder().setAllowDebuggable().setGrantAllPermissions().build()
 
-<<<<<<< HEAD
-    val deployTask = DeployTask(project, mapOf(), null, installPathProvider)
-=======
-    val deployTask = DeployTask(project, mapOf(), null, true)
->>>>>>> e624679c
+    val deployTask = DeployTask(project, mapOf(), null, true, installPathProvider)
     deployTask.perform(device, deployer, "", listOf())
     verify(deployer, atLeast(1)).install(any(), any(), eq(expectedOptions), any())
   }
@@ -94,11 +82,7 @@
     Mockito.`when`(device.version).thenReturn(AndroidVersion(AndroidVersion.VersionCodes.BASE))
     val expectedOptions = InstallOptions.builder().setAllowDebuggable().setGrantAllPermissions().setUserInstallOptions("-v").build()
 
-<<<<<<< HEAD
-    val deployTask = DeployTask(project, mapOf(), "-v", installPathProvider)
-=======
-    val deployTask = DeployTask(project, mapOf(), "-v", true)
->>>>>>> e624679c
+    val deployTask = DeployTask(project, mapOf(), "-v", true, installPathProvider)
     deployTask.perform(device, deployer, "", listOf())
     verify(deployer, atLeast(1)).install(any(), any(), eq(expectedOptions), any())
   }
@@ -109,11 +93,7 @@
     Mockito.`when`(device.version).thenReturn(AndroidVersion(AndroidVersion.VersionCodes.P))
     val expectedOptions = InstallOptions.builder().setAllowDebuggable().setInstallFullApk().build()
 
-<<<<<<< HEAD
-    val deployTask = DeployTask(project, mapOf(), null, installPathProvider)
-=======
-    val deployTask = DeployTask(project, mapOf(), null, true)
->>>>>>> e624679c
+    val deployTask = DeployTask(project, mapOf(), null, true, installPathProvider)
     deployTask.perform(device, deployer, "", listOf())
     verify(deployer, atLeast(1)).install(any(), any(), eq(expectedOptions), any())
   }
@@ -124,10 +104,7 @@
     Mockito.`when`(device.version).thenReturn(AndroidVersion(AndroidVersion.VersionCodes.P))
     val expectedOptions = InstallOptions.builder().setAllowDebuggable().setInstallFullApk().setUserInstallOptions("-v").build()
 
-<<<<<<< HEAD
-    val deployTask = DeployTask(project, mapOf(), "-v", installPathProvider)
-=======
-    val deployTask = DeployTask(project, mapOf(), "-v", true)
+    val deployTask = DeployTask(project, mapOf(), "-v", true, installPathProvider)
     deployTask.perform(device, deployer, "", listOf())
     verify(deployer, atLeast(1)).install(any(), any(), eq(expectedOptions), any())
   }
@@ -139,7 +116,6 @@
     val expectedOptions = InstallOptions.builder().setAllowDebuggable().setInstallOnCurrentUser().setInstallFullApk().build()
 
     val deployTask = DeployTask(project, mapOf(), null, false)
->>>>>>> e624679c
     deployTask.perform(device, deployer, "", listOf())
     verify(deployer, atLeast(1)).install(any(), any(), eq(expectedOptions), any())
   }
