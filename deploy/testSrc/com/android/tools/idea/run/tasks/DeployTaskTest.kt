/*
 * Copyright (C) 2018 The Android Open Source Project
 *
 * Licensed under the Apache License, Version 2.0 (the "License");
 * you may not use this file except in compliance with the License.
 * You may obtain a copy of the License at
 *
 *      http://www.apache.org/licenses/LICENSE-2.0
 *
 * Unless required by applicable law or agreed to in writing, software
 * distributed under the License is distributed on an "AS IS" BASIS,
 * WITHOUT WARRANTIES OR CONDITIONS OF ANY KIND, either express or implied.
 * See the License for the specific language governing permissions and
 * limitations under the License.
 */

package com.android.tools.idea.run.tasks

import com.android.ddmlib.IDevice
import com.android.sdklib.AndroidVersion
import com.android.tools.deployer.Deployer
import com.android.tools.deployer.InstallOptions
<<<<<<< HEAD
=======
import com.android.tools.idea.run.ApkInfo
import com.intellij.mock.MockApplication
import com.intellij.notification.NotificationGroupManager
import com.intellij.openapi.Disposable
import com.intellij.openapi.application.ApplicationManager
>>>>>>> cdc83e4e
import com.intellij.openapi.project.Project
import com.intellij.openapi.util.Computable
import org.junit.Before
import org.junit.Test
import org.mockito.ArgumentMatchers.any
import org.mockito.ArgumentMatchers.eq
import org.mockito.Mock
import org.mockito.Mockito
import org.mockito.Mockito.`when`
import org.mockito.Mockito.atLeast
<<<<<<< HEAD
=======
import org.mockito.Mockito.mock
>>>>>>> cdc83e4e
import org.mockito.Mockito.never
import org.mockito.Mockito.times
import org.mockito.Mockito.verify
import org.mockito.MockitoAnnotations

class DeployTaskTest {
  @Mock private lateinit var project: Project
  @Mock private lateinit var device: IDevice
  @Mock private lateinit var deployer: Deployer
<<<<<<< HEAD
  private var installPathProvider = Computable { "" }
=======
  @Mock private lateinit var notificationGroupManager: NotificationGroupManager
>>>>>>> cdc83e4e

  @Before
  fun setup() {
    MockitoAnnotations.initMocks(this)
<<<<<<< HEAD
    Mockito.`when`(deployer.install(any(), any(), any(), any())).thenReturn(Deployer.Result())
=======
    application.registerService(NotificationGroupManager::class.java, notificationGroupManager)
    Mockito.`when`(deployer.install(any(), any(), any(), any())).thenReturn(Deployer.Result())
  }

  @After
  fun shutdown() {
    Disposer.dispose(rootDisposable)

    // Null out the static reference in [ApplicationManager].
    // Keeping a reference to a disposed object can cause problems for other tests.
    val field = ApplicationManager::class.java.getDeclaredField("ourApplication")
    field.isAccessible = true
    field.set(null, null)
>>>>>>> cdc83e4e
  }

  @Test
  fun testDeploy() {
    Mockito.`when`(device.supportsFeature(IDevice.HardwareFeature.EMBEDDED)).thenReturn(false)
    Mockito.`when`(device.version).thenReturn(AndroidVersion(AndroidVersion.VersionCodes.BASE))
    val expectedOptions = InstallOptions.builder().setAllowDebuggable().build()

<<<<<<< HEAD
    val deployTask = DeployTask(project, mapOf(), null, true, false, installPathProvider)
    deployTask.perform(device, deployer, "", listOf())
=======
    val deployTask = DeployTask(project, listOf(), null, true, false)
    deployTask.perform(device, deployer, mock(ApkInfo::class.java))
>>>>>>> cdc83e4e
    verify(deployer, atLeast(1)).install(any(), any(), eq(expectedOptions), any())
  }

  @Test
  fun testDeployWithUserPmOptions() {
    Mockito.`when`(device.supportsFeature(IDevice.HardwareFeature.EMBEDDED)).thenReturn(false)
    Mockito.`when`(device.version).thenReturn(AndroidVersion(AndroidVersion.VersionCodes.BASE))
    val expectedOptions = InstallOptions.builder().setAllowDebuggable().setUserInstallOptions("-v").build()

<<<<<<< HEAD
    val deployTask = DeployTask(project, mapOf(), "-v", true, false, installPathProvider)
    deployTask.perform(device, deployer, "", listOf())
=======
    val deployTask = DeployTask(project, listOf(), "-v", true, false)
    deployTask.perform(device, deployer, mock(ApkInfo::class.java))
>>>>>>> cdc83e4e
    verify(deployer, atLeast(1)).install(any(), any(), eq(expectedOptions), any())
  }

  @Test
  fun testDeployEmbedded() {
    Mockito.`when`(device.supportsFeature(IDevice.HardwareFeature.EMBEDDED)).thenReturn(true)
    Mockito.`when`(device.version).thenReturn(AndroidVersion(AndroidVersion.VersionCodes.BASE))
    val expectedOptions = InstallOptions.builder().setAllowDebuggable().setGrantAllPermissions().build()

<<<<<<< HEAD
    val deployTask = DeployTask(project, mapOf(), null, true, false, installPathProvider)
    deployTask.perform(device, deployer, "", listOf())
=======
    val deployTask = DeployTask(project, listOf(), null, true, false)
    deployTask.perform(device, deployer, mock(ApkInfo::class.java))
>>>>>>> cdc83e4e
    verify(deployer, atLeast(1)).install(any(), any(), eq(expectedOptions), any())
  }

  @Test
  fun testDeployEmbeddedWithUserPmOptions() {
    Mockito.`when`(device.supportsFeature(IDevice.HardwareFeature.EMBEDDED)).thenReturn(true)
    Mockito.`when`(device.version).thenReturn(AndroidVersion(AndroidVersion.VersionCodes.BASE))
    val expectedOptions = InstallOptions.builder().setAllowDebuggable().setGrantAllPermissions().setUserInstallOptions("-v").build()

<<<<<<< HEAD
    val deployTask = DeployTask(project, mapOf(), "-v", true, false, installPathProvider)
    deployTask.perform(device, deployer, "", listOf())
=======
    val deployTask = DeployTask(project, listOf(), "-v", true, false)
    deployTask.perform(device, deployer, mock(ApkInfo::class.java))
>>>>>>> cdc83e4e
    verify(deployer, atLeast(1)).install(any(), any(), eq(expectedOptions), any())
  }

  @Test
  fun testDeployApi28() {
    Mockito.`when`(device.supportsFeature(IDevice.HardwareFeature.EMBEDDED)).thenReturn(false)
    Mockito.`when`(device.version).thenReturn(AndroidVersion(AndroidVersion.VersionCodes.P))
    val expectedOptions = InstallOptions.builder().setAllowDebuggable().setInstallFullApk().setDontKill().build()

<<<<<<< HEAD
    val deployTask = DeployTask(project, mapOf(), null, true, false, installPathProvider)
    deployTask.perform(device, deployer, "", listOf())
=======
    val deployTask = DeployTask(project, listOf(), null, true, false)
    deployTask.perform(device, deployer, mock(ApkInfo::class.java))
>>>>>>> cdc83e4e
    verify(deployer, atLeast(1)).install(any(), any(), eq(expectedOptions), any())
  }

  @Test
  fun testDeployApi28WithUserPmOptions() {
    Mockito.`when`(device.supportsFeature(IDevice.HardwareFeature.EMBEDDED)).thenReturn(false)
    Mockito.`when`(device.version).thenReturn(AndroidVersion(AndroidVersion.VersionCodes.P))
    val expectedOptions =
      InstallOptions.builder().setAllowDebuggable().setInstallFullApk().setDontKill().setUserInstallOptions("-v").build()

<<<<<<< HEAD
    val deployTask = DeployTask(project, mapOf(), "-v", true, false, installPathProvider)
    deployTask.perform(device, deployer, "", listOf())
=======
    val deployTask = DeployTask(project, listOf(), "-v", true, false)
    deployTask.perform(device, deployer, mock(ApkInfo::class.java))
>>>>>>> cdc83e4e
    verify(deployer, atLeast(1)).install(any(), any(), eq(expectedOptions), any())
  }

  @Test
  fun testDeployToCurrentUserOnly() {
    Mockito.`when`(device.supportsFeature(IDevice.HardwareFeature.EMBEDDED)).thenReturn(false)
    Mockito.`when`(device.version).thenReturn(AndroidVersion(AndroidVersion.VersionCodes.P))
    val expectedOptions = InstallOptions.builder().setAllowDebuggable().setInstallOnCurrentUser().setInstallFullApk().setDontKill().build()

<<<<<<< HEAD
    val deployTask = DeployTask(project, mapOf(), null, false, false, installPathProvider)
    deployTask.perform(device, deployer, "", listOf())
=======
    val deployTask = DeployTask(project, listOf(), null, false, false)
    deployTask.perform(device, deployer, mock(ApkInfo::class.java))
>>>>>>> cdc83e4e
    verify(deployer, atLeast(1)).install(any(), any(), eq(expectedOptions), any())
  }

  @Test
  fun testDeployPostInstallForceStopPreN() {
    Mockito.`when`(device.supportsFeature(IDevice.HardwareFeature.EMBEDDED)).thenReturn(false)
    Mockito.`when`(device.version).thenReturn(AndroidVersion(AndroidVersion.VersionCodes.BASE))

<<<<<<< HEAD
    val deployTask = DeployTask(project, mapOf(), null, true, false, installPathProvider)
    deployTask.perform(device, deployer, "", listOf())
=======
    val deployTask = DeployTask(project, listOf(), null, true, false)
    deployTask.perform(device, deployer, mock(ApkInfo::class.java))
>>>>>>> cdc83e4e
    verify(device, never()).forceStop(any())
  }

  @Test
  fun testDeployPostInstallForceStopPostN() {
    Mockito.`when`(device.supportsFeature(IDevice.HardwareFeature.EMBEDDED)).thenReturn(false)
    Mockito.`when`(device.version).thenReturn(AndroidVersion(AndroidVersion.VersionCodes.N))

<<<<<<< HEAD
    val deployTask = DeployTask(project, mapOf(), null, true, false, installPathProvider)
    deployTask.perform(device, deployer, "", listOf())
=======
    val deployTask = DeployTask(project, listOf(), null, true, false)
    deployTask.perform(device, deployer, mock(ApkInfo::class.java))
>>>>>>> cdc83e4e
    verify(device, times(1)).forceStop(any())
  }

  @Test
<<<<<<< HEAD
  fun testDeployAndroidXTestServicesOnApi30() {
    Mockito.`when`(device.supportsFeature(IDevice.HardwareFeature.EMBEDDED)).thenReturn(false)
    Mockito.`when`(device.version).thenReturn(AndroidVersion(AndroidVersion.VersionCodes.R))
    val expectedOptions = InstallOptions.builder()
      .setAllowDebuggable()
=======
  fun testDeployApkWithRequiredInstallOptionsOnApi30() {
    val expectedOptions = InstallOptions.builder()
      .setAllowDebuggable()
      .setGrantAllPermissions()
>>>>>>> cdc83e4e
      .setForceQueryable()
      .setInstallFullApk()
      .setDontKill()
      .build()

<<<<<<< HEAD
    val deployTask = DeployTask(project, mapOf(), null, true, false, installPathProvider)
    deployTask.perform(device, deployer, "androidx.test.services", listOf())

    verify(deployer).install(eq("androidx.test.services"), any(), eq(expectedOptions), any())
  }

  @Test
  fun testDeployAndroidXTestServicesOnApi29() {
    Mockito.`when`(device.supportsFeature(IDevice.HardwareFeature.EMBEDDED)).thenReturn(false)
    Mockito.`when`(device.version).thenReturn(AndroidVersion(AndroidVersion.VersionCodes.Q))
    val expectedOptions = InstallOptions.builder()
      .setAllowDebuggable()
=======
    deployApkWithRequiredInstallOptions(AndroidVersion.VersionCodes.R)

    verify(deployer).install(any(), any(), eq(expectedOptions), any())
  }

  @Test
  fun testDeployApkWithRequiredInstallOptionsOnApi29() {
    val expectedOptions = InstallOptions.builder()
      .setAllowDebuggable()
      .setGrantAllPermissions()
>>>>>>> cdc83e4e
      .setInstallFullApk()
      .setDontKill()
      .build()

<<<<<<< HEAD
    val deployTask = DeployTask(project, mapOf(), null, true, false, installPathProvider)
    deployTask.perform(device, deployer, "androidx.test.services", listOf())

    verify(deployer).install(eq("androidx.test.services"), any(), eq(expectedOptions), any())
=======
    deployApkWithRequiredInstallOptions(AndroidVersion.VersionCodes.Q)

    verify(deployer).install(any(), any(), eq(expectedOptions), any())
  }

  @Test
  fun testDeployApkWithRequiredInstallOptionsOnApi22() {
    val expectedOptions = InstallOptions.builder()
      .setAllowDebuggable()
      .build()

    deployApkWithRequiredInstallOptions(AndroidVersion.VersionCodes.LOLLIPOP_MR1)

    verify(deployer).install(any(), any(), eq(expectedOptions), any())
  }

  private fun deployApkWithRequiredInstallOptions(deviceApiLevel: Int) {
    `when`(device.supportsFeature(IDevice.HardwareFeature.EMBEDDED)).thenReturn(false)
    `when`(device.version).thenReturn(AndroidVersion(deviceApiLevel))
    val mockApkInfo = mock(ApkInfo::class.java)
    `when`(mockApkInfo.requiredInstallOptions).thenReturn(
      setOf(ApkInfo.AppInstallOption.FORCE_QUERYABLE, ApkInfo.AppInstallOption.GRANT_ALL_PERMISSIONS))

    val deployTask = DeployTask(project, listOf(mockApkInfo), null, true, false)
    deployTask.perform(device, deployer, mockApkInfo)
>>>>>>> cdc83e4e
  }
}<|MERGE_RESOLUTION|>--- conflicted
+++ resolved
@@ -20,14 +20,8 @@
 import com.android.sdklib.AndroidVersion
 import com.android.tools.deployer.Deployer
 import com.android.tools.deployer.InstallOptions
-<<<<<<< HEAD
-=======
 import com.android.tools.idea.run.ApkInfo
-import com.intellij.mock.MockApplication
 import com.intellij.notification.NotificationGroupManager
-import com.intellij.openapi.Disposable
-import com.intellij.openapi.application.ApplicationManager
->>>>>>> cdc83e4e
 import com.intellij.openapi.project.Project
 import com.intellij.openapi.util.Computable
 import org.junit.Before
@@ -38,10 +32,7 @@
 import org.mockito.Mockito
 import org.mockito.Mockito.`when`
 import org.mockito.Mockito.atLeast
-<<<<<<< HEAD
-=======
 import org.mockito.Mockito.mock
->>>>>>> cdc83e4e
 import org.mockito.Mockito.never
 import org.mockito.Mockito.times
 import org.mockito.Mockito.verify
@@ -51,47 +42,24 @@
   @Mock private lateinit var project: Project
   @Mock private lateinit var device: IDevice
   @Mock private lateinit var deployer: Deployer
-<<<<<<< HEAD
+  @Mock private lateinit var notificationGroupManager: NotificationGroupManager
   private var installPathProvider = Computable { "" }
-=======
-  @Mock private lateinit var notificationGroupManager: NotificationGroupManager
->>>>>>> cdc83e4e
 
   @Before
   fun setup() {
     MockitoAnnotations.initMocks(this)
-<<<<<<< HEAD
-    Mockito.`when`(deployer.install(any(), any(), any(), any())).thenReturn(Deployer.Result())
-=======
     application.registerService(NotificationGroupManager::class.java, notificationGroupManager)
     Mockito.`when`(deployer.install(any(), any(), any(), any())).thenReturn(Deployer.Result())
   }
 
-  @After
-  fun shutdown() {
-    Disposer.dispose(rootDisposable)
-
-    // Null out the static reference in [ApplicationManager].
-    // Keeping a reference to a disposed object can cause problems for other tests.
-    val field = ApplicationManager::class.java.getDeclaredField("ourApplication")
-    field.isAccessible = true
-    field.set(null, null)
->>>>>>> cdc83e4e
-  }
-
   @Test
   fun testDeploy() {
     Mockito.`when`(device.supportsFeature(IDevice.HardwareFeature.EMBEDDED)).thenReturn(false)
     Mockito.`when`(device.version).thenReturn(AndroidVersion(AndroidVersion.VersionCodes.BASE))
     val expectedOptions = InstallOptions.builder().setAllowDebuggable().build()
 
-<<<<<<< HEAD
-    val deployTask = DeployTask(project, mapOf(), null, true, false, installPathProvider)
-    deployTask.perform(device, deployer, "", listOf())
-=======
-    val deployTask = DeployTask(project, listOf(), null, true, false)
-    deployTask.perform(device, deployer, mock(ApkInfo::class.java))
->>>>>>> cdc83e4e
+    val deployTask = DeployTask(project, listOf(), null, true, false, installPathProvider)
+    deployTask.perform(device, deployer, mock(ApkInfo::class.java))
     verify(deployer, atLeast(1)).install(any(), any(), eq(expectedOptions), any())
   }
 
@@ -101,13 +69,8 @@
     Mockito.`when`(device.version).thenReturn(AndroidVersion(AndroidVersion.VersionCodes.BASE))
     val expectedOptions = InstallOptions.builder().setAllowDebuggable().setUserInstallOptions("-v").build()
 
-<<<<<<< HEAD
-    val deployTask = DeployTask(project, mapOf(), "-v", true, false, installPathProvider)
-    deployTask.perform(device, deployer, "", listOf())
-=======
-    val deployTask = DeployTask(project, listOf(), "-v", true, false)
-    deployTask.perform(device, deployer, mock(ApkInfo::class.java))
->>>>>>> cdc83e4e
+    val deployTask = DeployTask(project, listOf(), "-v", true, false, installPathProvider)
+    deployTask.perform(device, deployer, mock(ApkInfo::class.java))
     verify(deployer, atLeast(1)).install(any(), any(), eq(expectedOptions), any())
   }
 
@@ -117,13 +80,8 @@
     Mockito.`when`(device.version).thenReturn(AndroidVersion(AndroidVersion.VersionCodes.BASE))
     val expectedOptions = InstallOptions.builder().setAllowDebuggable().setGrantAllPermissions().build()
 
-<<<<<<< HEAD
-    val deployTask = DeployTask(project, mapOf(), null, true, false, installPathProvider)
-    deployTask.perform(device, deployer, "", listOf())
-=======
-    val deployTask = DeployTask(project, listOf(), null, true, false)
-    deployTask.perform(device, deployer, mock(ApkInfo::class.java))
->>>>>>> cdc83e4e
+    val deployTask = DeployTask(project, listOf(), null, true, false, installPathProvider)
+    deployTask.perform(device, deployer, mock(ApkInfo::class.java))
     verify(deployer, atLeast(1)).install(any(), any(), eq(expectedOptions), any())
   }
 
@@ -133,13 +91,8 @@
     Mockito.`when`(device.version).thenReturn(AndroidVersion(AndroidVersion.VersionCodes.BASE))
     val expectedOptions = InstallOptions.builder().setAllowDebuggable().setGrantAllPermissions().setUserInstallOptions("-v").build()
 
-<<<<<<< HEAD
-    val deployTask = DeployTask(project, mapOf(), "-v", true, false, installPathProvider)
-    deployTask.perform(device, deployer, "", listOf())
-=======
-    val deployTask = DeployTask(project, listOf(), "-v", true, false)
-    deployTask.perform(device, deployer, mock(ApkInfo::class.java))
->>>>>>> cdc83e4e
+    val deployTask = DeployTask(project, listOf(), "-v", true, false, installPathProvider)
+    deployTask.perform(device, deployer, mock(ApkInfo::class.java))
     verify(deployer, atLeast(1)).install(any(), any(), eq(expectedOptions), any())
   }
 
@@ -149,13 +102,8 @@
     Mockito.`when`(device.version).thenReturn(AndroidVersion(AndroidVersion.VersionCodes.P))
     val expectedOptions = InstallOptions.builder().setAllowDebuggable().setInstallFullApk().setDontKill().build()
 
-<<<<<<< HEAD
-    val deployTask = DeployTask(project, mapOf(), null, true, false, installPathProvider)
-    deployTask.perform(device, deployer, "", listOf())
-=======
-    val deployTask = DeployTask(project, listOf(), null, true, false)
-    deployTask.perform(device, deployer, mock(ApkInfo::class.java))
->>>>>>> cdc83e4e
+    val deployTask = DeployTask(project, listOf(), null, true, false, installPathProvider)
+    deployTask.perform(device, deployer, mock(ApkInfo::class.java))
     verify(deployer, atLeast(1)).install(any(), any(), eq(expectedOptions), any())
   }
 
@@ -166,13 +114,8 @@
     val expectedOptions =
       InstallOptions.builder().setAllowDebuggable().setInstallFullApk().setDontKill().setUserInstallOptions("-v").build()
 
-<<<<<<< HEAD
-    val deployTask = DeployTask(project, mapOf(), "-v", true, false, installPathProvider)
-    deployTask.perform(device, deployer, "", listOf())
-=======
-    val deployTask = DeployTask(project, listOf(), "-v", true, false)
-    deployTask.perform(device, deployer, mock(ApkInfo::class.java))
->>>>>>> cdc83e4e
+    val deployTask = DeployTask(project, listOf(), "-v", true, false, installPathProvider)
+    deployTask.perform(device, deployer, mock(ApkInfo::class.java))
     verify(deployer, atLeast(1)).install(any(), any(), eq(expectedOptions), any())
   }
 
@@ -182,13 +125,8 @@
     Mockito.`when`(device.version).thenReturn(AndroidVersion(AndroidVersion.VersionCodes.P))
     val expectedOptions = InstallOptions.builder().setAllowDebuggable().setInstallOnCurrentUser().setInstallFullApk().setDontKill().build()
 
-<<<<<<< HEAD
-    val deployTask = DeployTask(project, mapOf(), null, false, false, installPathProvider)
-    deployTask.perform(device, deployer, "", listOf())
-=======
-    val deployTask = DeployTask(project, listOf(), null, false, false)
-    deployTask.perform(device, deployer, mock(ApkInfo::class.java))
->>>>>>> cdc83e4e
+    val deployTask = DeployTask(project, listOf(), null, false, false, installPathProvider)
+    deployTask.perform(device, deployer, mock(ApkInfo::class.java))
     verify(deployer, atLeast(1)).install(any(), any(), eq(expectedOptions), any())
   }
 
@@ -197,13 +135,8 @@
     Mockito.`when`(device.supportsFeature(IDevice.HardwareFeature.EMBEDDED)).thenReturn(false)
     Mockito.`when`(device.version).thenReturn(AndroidVersion(AndroidVersion.VersionCodes.BASE))
 
-<<<<<<< HEAD
-    val deployTask = DeployTask(project, mapOf(), null, true, false, installPathProvider)
-    deployTask.perform(device, deployer, "", listOf())
-=======
-    val deployTask = DeployTask(project, listOf(), null, true, false)
-    deployTask.perform(device, deployer, mock(ApkInfo::class.java))
->>>>>>> cdc83e4e
+    val deployTask = DeployTask(project, listOf(), null, true, false, installPathProvider)
+    deployTask.perform(device, deployer, mock(ApkInfo::class.java))
     verify(device, never()).forceStop(any())
   }
 
@@ -212,48 +145,21 @@
     Mockito.`when`(device.supportsFeature(IDevice.HardwareFeature.EMBEDDED)).thenReturn(false)
     Mockito.`when`(device.version).thenReturn(AndroidVersion(AndroidVersion.VersionCodes.N))
 
-<<<<<<< HEAD
-    val deployTask = DeployTask(project, mapOf(), null, true, false, installPathProvider)
-    deployTask.perform(device, deployer, "", listOf())
-=======
-    val deployTask = DeployTask(project, listOf(), null, true, false)
-    deployTask.perform(device, deployer, mock(ApkInfo::class.java))
->>>>>>> cdc83e4e
+    val deployTask = DeployTask(project, listOf(), null, true, false, installPathProvider)
+    deployTask.perform(device, deployer, mock(ApkInfo::class.java))
     verify(device, times(1)).forceStop(any())
   }
 
   @Test
-<<<<<<< HEAD
-  fun testDeployAndroidXTestServicesOnApi30() {
-    Mockito.`when`(device.supportsFeature(IDevice.HardwareFeature.EMBEDDED)).thenReturn(false)
-    Mockito.`when`(device.version).thenReturn(AndroidVersion(AndroidVersion.VersionCodes.R))
-    val expectedOptions = InstallOptions.builder()
-      .setAllowDebuggable()
-=======
   fun testDeployApkWithRequiredInstallOptionsOnApi30() {
     val expectedOptions = InstallOptions.builder()
       .setAllowDebuggable()
       .setGrantAllPermissions()
->>>>>>> cdc83e4e
       .setForceQueryable()
       .setInstallFullApk()
       .setDontKill()
       .build()
 
-<<<<<<< HEAD
-    val deployTask = DeployTask(project, mapOf(), null, true, false, installPathProvider)
-    deployTask.perform(device, deployer, "androidx.test.services", listOf())
-
-    verify(deployer).install(eq("androidx.test.services"), any(), eq(expectedOptions), any())
-  }
-
-  @Test
-  fun testDeployAndroidXTestServicesOnApi29() {
-    Mockito.`when`(device.supportsFeature(IDevice.HardwareFeature.EMBEDDED)).thenReturn(false)
-    Mockito.`when`(device.version).thenReturn(AndroidVersion(AndroidVersion.VersionCodes.Q))
-    val expectedOptions = InstallOptions.builder()
-      .setAllowDebuggable()
-=======
     deployApkWithRequiredInstallOptions(AndroidVersion.VersionCodes.R)
 
     verify(deployer).install(any(), any(), eq(expectedOptions), any())
@@ -264,17 +170,10 @@
     val expectedOptions = InstallOptions.builder()
       .setAllowDebuggable()
       .setGrantAllPermissions()
->>>>>>> cdc83e4e
       .setInstallFullApk()
       .setDontKill()
       .build()
 
-<<<<<<< HEAD
-    val deployTask = DeployTask(project, mapOf(), null, true, false, installPathProvider)
-    deployTask.perform(device, deployer, "androidx.test.services", listOf())
-
-    verify(deployer).install(eq("androidx.test.services"), any(), eq(expectedOptions), any())
-=======
     deployApkWithRequiredInstallOptions(AndroidVersion.VersionCodes.Q)
 
     verify(deployer).install(any(), any(), eq(expectedOptions), any())
@@ -298,8 +197,7 @@
     `when`(mockApkInfo.requiredInstallOptions).thenReturn(
       setOf(ApkInfo.AppInstallOption.FORCE_QUERYABLE, ApkInfo.AppInstallOption.GRANT_ALL_PERMISSIONS))
 
-    val deployTask = DeployTask(project, listOf(mockApkInfo), null, true, false)
+    val deployTask = DeployTask(project, listOf(mockApkInfo), null, true, false, installPathProvider)
     deployTask.perform(device, deployer, mockApkInfo)
->>>>>>> cdc83e4e
   }
 }