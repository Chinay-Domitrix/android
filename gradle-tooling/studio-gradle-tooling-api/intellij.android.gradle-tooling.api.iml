<?xml version="1.0" encoding="UTF-8"?>
<module type="JAVA_MODULE" version="4">
  <component name="FacetManager">
    <facet type="kotlin-language" name="Kotlin">
      <configuration version="5" platform="JVM 1.8" allPlatforms="JVM [1.8]" useProjectSettings="false">
        <compilerSettings>
<<<<<<< HEAD
          <option name="additionalArguments" value="-Xjvm-default=all" />
=======
          <option name="additionalArguments" value="-version -Xjvm-default=all-compatibility -Xsam-conversions=class -Xstrict-java-nullability-assertions" />
>>>>>>> de127946
        </compilerSettings>
        <compilerArguments>
          <stringArguments>
            <stringArg name="jvmTarget" arg="1.8" />
<<<<<<< HEAD
            <stringArg name="apiVersion" arg="1.4" />
            <stringArg name="languageVersion" arg="1.4" />
=======
            <stringArg name="apiVersion" arg="1.5" />
            <stringArg name="languageVersion" arg="1.5" />
>>>>>>> de127946
          </stringArguments>
        </compilerArguments>
      </configuration>
    </facet>
  </component>
  <component name="NewModuleRootManager" LANGUAGE_LEVEL="JDK_1_8" inherit-compiler-output="true">
    <exclude-output />
    <content url="file://$MODULE_DIR$">
      <sourceFolder url="file://$MODULE_DIR$/src" isTestSource="false" />
    </content>
    <orderEntry type="inheritedJdk" />
    <orderEntry type="sourceFolder" forTests="false" />
    <orderEntry type="library" name="jetbrains-annotations" level="project" />
    <orderEntry type="library" name="kotlin-stdlib" level="project" />
  </component>
</module><|MERGE_RESOLUTION|>--- conflicted
+++ resolved
@@ -4,22 +4,13 @@
     <facet type="kotlin-language" name="Kotlin">
       <configuration version="5" platform="JVM 1.8" allPlatforms="JVM [1.8]" useProjectSettings="false">
         <compilerSettings>
-<<<<<<< HEAD
           <option name="additionalArguments" value="-Xjvm-default=all" />
-=======
-          <option name="additionalArguments" value="-version -Xjvm-default=all-compatibility -Xsam-conversions=class -Xstrict-java-nullability-assertions" />
->>>>>>> de127946
         </compilerSettings>
         <compilerArguments>
           <stringArguments>
             <stringArg name="jvmTarget" arg="1.8" />
-<<<<<<< HEAD
-            <stringArg name="apiVersion" arg="1.4" />
-            <stringArg name="languageVersion" arg="1.4" />
-=======
             <stringArg name="apiVersion" arg="1.5" />
             <stringArg name="languageVersion" arg="1.5" />
->>>>>>> de127946
           </stringArguments>
         </compilerArguments>
       </configuration>
