load("//tools/base/bazel:bazel.bzl", "iml_module")

# managed by go/iml_to_build
iml_module(
    name = "intellij.android.gradle-tooling.impl",
    srcs = ["src"],
    iml_files = ["intellij.android.gradle-tooling.impl.iml"],
<<<<<<< HEAD
=======
    jvm_target = "8",
>>>>>>> b5f40ffd
    lint_baseline = "//tools/base/lint:studio-checks/empty_baseline.xml",
    resources = ["resources"],
    tags = ["no_test_windows"],
    test_srcs = ["testSrc"],
    visibility = ["//visibility:public"],
    # do not sort: must match IML order
    deps = [
        "//prebuilts/studio/intellij-sdk:studio-sdk",
        "//prebuilts/studio/intellij-sdk:studio-sdk-plugin-gradle",
        "//tools/adt/idea/.idea/libraries:javax-inject",
        "//tools/adt/idea/gradle-tooling/studio-gradle-tooling-api:intellij.android.gradle-tooling.api[module]",
        "//tools/adt/idea/.idea/libraries:equalsverifier[test]",
    ],
)<|MERGE_RESOLUTION|>--- conflicted
+++ resolved
@@ -5,10 +5,7 @@
     name = "intellij.android.gradle-tooling.impl",
     srcs = ["src"],
     iml_files = ["intellij.android.gradle-tooling.impl.iml"],
-<<<<<<< HEAD
-=======
     jvm_target = "8",
->>>>>>> b5f40ffd
     lint_baseline = "//tools/base/lint:studio-checks/empty_baseline.xml",
     resources = ["resources"],
     tags = ["no_test_windows"],
