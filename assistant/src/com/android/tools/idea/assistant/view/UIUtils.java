/*
 * Copyright (C) 2018 The Android Open Source Project
 *
 * Licensed under the Apache License, Version 2.0 (the "License");
 * you may not use this file except in compliance with the License.
 * You may obtain a copy of the License at
 *
 *      http://www.apache.org/licenses/LICENSE-2.0
 *
 * Unless required by applicable law or agreed to in writing, software
 * distributed under the License is distributed on an "AS IS" BASIS,
 * WITHOUT WARRANTIES OR CONDITIONS OF ANY KIND, either express or implied.
 * See the License for the specific language governing permissions and
 * limitations under the License.
 */
package com.android.tools.idea.assistant.view;

import static com.intellij.util.ui.UIUtil.CONTRAST_BORDER_COLOR;

import com.google.common.annotations.VisibleForTesting;
import com.intellij.ui.BrowserHyperlinkListener;
import com.intellij.ui.JBColor;
import com.intellij.ui.components.JBLabel;
import com.intellij.util.ui.HTMLEditorKitBuilder;
<<<<<<< HEAD
import com.intellij.util.ui.StartupUiUtil;
import java.awt.Color;
import java.awt.Font;
import java.awt.GridBagConstraints;
import java.awt.Insets;
=======
import com.intellij.util.ui.JBUI;
import com.intellij.util.ui.UIUtil;
>>>>>>> de127946
import java.net.URL;
import javax.swing.JEditorPane;
import javax.swing.JPanel;
import org.jetbrains.annotations.NotNull;
import org.jetbrains.annotations.Nullable;


/**
 * Centralized values and common, granular, UI properties. Scope of class
 * should be constrained to matters of color, font, padding. More complex
 * UI related functionality should live in more specific code.
 *
 * NOTE: Do not use any plain Color instances as they do not work across
 * theme change properly. This includes things like com.intellij.ui.UI.getColor("key").
 *
 * TODO: Add font defaults.
 */
public final class UIUtils {

  /**
   * Foreground color for positive indication of results.
   * TODO: Currently mirrors the quoted string editor colors. Directly leveraging something else that shares semantics would be ideal.
   * NOTE: The colors may be found at Settings -> Editor -> Colors & Fonts -> Custom [String].
   */
  private static final Color SUCCESS_COLOR = new JBColor(0x008000, 0x6A8759);

  /**
   * Foreground color for negative indication of results.
   * TODO: Currently mirrors the keyword (4th variant) editor colors. Directly leveraging something else that shares semantics would be
   * ideal.
   * NOTE: The colors may be found at Settings -> Editor -> Colors & Fonts -> Custom [Keyword4].
   */
  private static final Color FAILURE_COLOR = new JBColor(0x660000, 0xC93B48);

  /**
   * Default color for inline <code></code> tags. Currently set to Material Teal 600/200.
   */
  private static final Color CODE_COLOR = new JBColor(0x00897B, 0x80CBC4);

  /**
   * Secondary text color to be used with non-emphasized content such as subtitles.
   * Colors are Material Grey 600/400.
   */
  private static final Color SECONDARY_COLOR = new JBColor(0x757575, 0xBDBDBD);

  /**
   * Default color for links, whether they are internal or external links.
   * Colors are using IntelliJ theme colors for links.
   */
  private static final Color OFFSITE_LINK_COLOR = JBUI.CurrentTheme.Link.Foreground.ENABLED;

  /**
   * Panel background color. Patterned after tree text background.
   */
  private static final Color BACKGROUND_COLOR = JBUI.CurrentTheme.ToolWindow.background();

  /**
   * Hover color for components using {@code BACKGROUND_COLOR}.
   */
  private static final Color BACKGROUND_HOVER_COLOR = new JBColor(0xFFE8E8E8, 0x000000);

  /**
   * Do not reference, this is to address skew across OS's and should only be used with {@code AS_STANDARD_BACKGROUND_COLOR}.
   */
  private static final Color CURRENT_BG_COLOR = new JPanel().getBackground();

  /**
   * "Normal" background color as is found on a new JPanel background.
   */
  private static final Color AS_STANDARD_BACKGROUND_COLOR =
    new JBColor(StartupUiUtil.isUnderDarcula() ? 0xFFE8E8E8 : CURRENT_BG_COLOR.getRGB(), 0xFF3D3F41);

  public static Color getBackgroundColor() {
    return BACKGROUND_COLOR;
  }

  public static Color getBackgroundHoverColor() {
    return BACKGROUND_HOVER_COLOR;
  }

  public static Color getSeparatorColor() {
    return CONTRAST_BORDER_COLOR;
  }

  public static Color getSuccessColor() {
    return SUCCESS_COLOR;
  }

  public static Color getFailureColor() {
    return FAILURE_COLOR;
  }

  public static Color getSecondaryColor() {
    return SECONDARY_COLOR;
  }

  public static Color getAsStandardBackgroundColor() {
    return AS_STANDARD_BACKGROUND_COLOR;
  }

  /**
   * Gets a CSS string representation of a given color. Useful for mapping themed colors to css rules in html blocks.
   */
  public static String getCssColor(Color color) {
    return "rgb(" + color.getRed() + ", " + color.getGreen() + ", " + color.getBlue() + ")";
  }

  public static GridBagConstraints getVerticalGlueConstraints(int gridy) {
    return getVerticalGlueConstraints(gridy, 1);
  }

  /**
   * Gets a common set of constraints for vertical glue to fill remaining space. New instances created as caller may need to override some
   * values.
   */
  public static GridBagConstraints getVerticalGlueConstraints(int gridy, int gridwidth) {
    GridBagConstraints glueConstraints = new GridBagConstraints();
    glueConstraints.gridx = 0;
    glueConstraints.gridy = gridy;
    glueConstraints.gridwidth = gridwidth;
    glueConstraints.gridheight = 1;
    glueConstraints.weightx = 0;
    glueConstraints.weighty = 1;
    glueConstraints.anchor = GridBagConstraints.NORTH;
    glueConstraints.fill = GridBagConstraints.BOTH;
    glueConstraints.insets = new Insets(0, 0, 0, 0);
    glueConstraints.ipadx = 0;
    glueConstraints.ipady = 0;
    return glueConstraints;
  }

  public static void setHtml(JEditorPane pane, String content) {
    setHtml(pane, content, null, null);
  }

  public static void setHtml(JEditorPane pane, String content, String css) {
    setHtml(pane, content, css, null);
  }

  /**
   * Sets html content on a {@code JTextPane} with default properties and convenience support for css and headers.
   *
   * TODO: Determine how to respond to theme change such that colors are updated. Currently this involves link colors as well as code
   * block colors.
   *
   * @param pane        The element to set the html content on.
   * @param content     The html body content, excluding the <body></body> tags.
   * @param css         Extra css to add. Example ".testClass { color: red}\n.anotherClass { border: 1px solid blue}".
   * @param headContent Extra header content to add. Example "<title>My Favorite!!</title>".
   */
  public static void setHtml(JEditorPane pane, String content, String css, String headContent) {
    pane.setEditorKit(HTMLEditorKitBuilder.simple());
    // It's assumed that markup is for display purposes in our context.
    pane.setEditable(false);
    // Margins should be handled by the css in this case.
    pane.setMargin(new Insets(0, 0, 0, 0));
    pane.putClientProperty(JEditorPane.HONOR_DISPLAY_PROPERTIES, true);
    // Enable links opening in the default browser.
    pane.addHyperlinkListener(BrowserHyperlinkListener.INSTANCE);

    pane.setText(getHtml(content, "a, a:visited, a:active { color: " + getCssColor(OFFSITE_LINK_COLOR) + "; }" + css, headContent));
  }

  public static String getHtml(@NotNull String content) {
    return getHtml(content, null, null);
  }

  public static String getHtml(@NotNull String content, @Nullable/*not required*/ String css) {
    return getHtml(content, css, null);
  }

  /**
   * Gets valid/consistent html markup for use in Swing component display.
   * NOTE: Use {@code setHtml} when working with editors.
   *
   * @param content     The html body content, excluding the <body></body> tags.
   * @param css         Extra css to add. Example ".testClass { color: red}\n.anotherClass { border: 1px solid blue}".
   * @param headContent Extra header content to add. Example "<title>My Favorite!!</title>".
   */
  public static String getHtml(@NotNull String content,
                               @Nullable/*not required*/ String css,
                               @Nullable/*not required*/ String headContent) {
    // Use the label font as the default for markup so that it appears more consistent with non-html elements.
    // TODO: Determine if the label font is the ideal font choice.
    Font defaultFont = new JBLabel().getFont();

    // NOTE: HTMLBuilder has poor support for granular/structured css and header manipulation. The rest of its methods are just a more
    // verbose way of emitting string constants like "<html>" which isn't useful. Opting to directly manipulate markup instead.

    // See https://docs.oracle.com/javase/8/docs/api/javax/swing/text/html/CSS.html for supported css.
    // Summary of changes:
    // * Use standard label font family so this is more in sync with labels and text based panels.
    // * Defeat default list item treatment. It's hard coded in ListView as a poorly rendered 8px disc + large margins.
    // * Add bottom margins to list items for legibility.
    // * Colorizes <code>, resets the font size and uses a more legible monospace if available.
    String text = "<html><head><style>body { font-family: " + defaultFont.getFamily() + "; margin: 0px; } " +
                  "ol {margin: 0 0 0 20px; } ul {list-style-type: circle; margin: 0 0 0 20px; } " +
                  "li {margin: 0 0 10px 10px; } " +
                  "code { font-family: 'Roboto Mono', 'Courier New', monospace; color: " + getCssColor(CODE_COLOR) + "; font-size: 1em; }" +
                  // In some scenario, containers render contents at 0 height on theme change. Override this class to have 1px of top margin
                  // in that event and accommodate the size change in your document.
                  ".as-shim { margin: 0 0 0 0; }";
    if (css != null) {
      text += "\n" + css;
    }
    text += "</style>";
    if (headContent != null) {
      text += "\n" + headContent;
    }
    text += "</head><body><div class=\"as-shim\">" + content + "</div></body></html>";
    return text;
  }

  /**
   * Filter the given html content and replace local relative paths for images
   * by absolute paths, to work around a limitation of JEditorPane HTML's parser.
   *
   * @param resourceClass class to use for getting resources.
   * @param html The html to search for resource references, residing in the same jar as {@code resourceClass}
   * @return processed html content if local images are used.
   */
  public static @Nullable String addLocalHTMLPaths(@NotNull Class<?> resourceClass, @Nullable String html) {
    if (html != null) {
      String localImage = findLocalImage(html);
      if (localImage != null) {
        URL url = resourceClass.getResource("/" + localImage);
        if (url != null) {
          return addLocalHTMLPaths(html, url, localImage);
        }
      }
    }
    return html;
  }

  @VisibleForTesting
  @Nullable
  static String findLocalImage(@NotNull String html) {
    // find the first image that is local and use it as resource
    String pattern = "<img src=\"/";
    int index = html.indexOf(pattern);
    if (index >= 0) {
      index += pattern.length();
      String image = html.substring(index, html.indexOf('\"', index));
      if (!image.isEmpty()) {
        return image;
      }
    }
    return null;
  }

  @VisibleForTesting
  @NotNull
  static String addLocalHTMLPaths(@NotNull String html, @NotNull URL url, @NotNull String localImage) {
    String baseUrl = url.toExternalForm().replace(localImage, "");
    String replacementPattern = "<img src=\"" + baseUrl;
    return html.replaceAll("<img src=\"/", replacementPattern);
  }
}<|MERGE_RESOLUTION|>--- conflicted
+++ resolved
@@ -22,16 +22,12 @@
 import com.intellij.ui.JBColor;
 import com.intellij.ui.components.JBLabel;
 import com.intellij.util.ui.HTMLEditorKitBuilder;
-<<<<<<< HEAD
+import com.intellij.util.ui.JBUI;
 import com.intellij.util.ui.StartupUiUtil;
 import java.awt.Color;
 import java.awt.Font;
 import java.awt.GridBagConstraints;
 import java.awt.Insets;
-=======
-import com.intellij.util.ui.JBUI;
-import com.intellij.util.ui.UIUtil;
->>>>>>> de127946
 import java.net.URL;
 import javax.swing.JEditorPane;
 import javax.swing.JPanel;
@@ -49,7 +45,7 @@
  *
  * TODO: Add font defaults.
  */
-public final class UIUtils {
+public class UIUtils {
 
   /**
    * Foreground color for positive indication of results.
