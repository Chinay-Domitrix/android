--- conflicted
+++ resolved
@@ -7,8 +7,6 @@
       <sourceFolder url="file://$MODULE_DIR$/resources" type="java-resource" />
     </content>
     <orderEntry type="inheritedJdk" />
-    <orderEntry type="library" name="studio-sdk" level="project" />
-    <orderEntry type="library" name="studio-plugin-Kotlin" level="project" />
     <orderEntry type="sourceFolder" forTests="false" />
     <orderEntry type="module" module-name="intellij.android.projectSystem" />
     <orderEntry type="module" module-name="intellij.android.common" />
@@ -16,23 +14,21 @@
     <orderEntry type="module" module-name="android.sdktools.flags" />
     <orderEntry type="module" module-name="intellij.android.artwork" />
     <orderEntry type="library" name="studio-analytics-proto" level="project" />
-<<<<<<< HEAD
-    <orderEntry type="module" module-name="android.sdktools.analytics-tracker" />
+    <orderEntry type="module" module-name="analytics-tracker" />
     <orderEntry type="library" name="protobuf" level="project" />
     <orderEntry type="library" name="jetbrains-annotations" level="project" />
     <orderEntry type="library" name="ASM" level="project" />
     <orderEntry type="library" name="kotlin-stdlib-jdk8" level="project" />
-    <orderEntry type="library" scope="PROVIDED" name="kotlinc.kotlin-compiler-common" level="project" />
-    <orderEntry type="library" scope="PROVIDED" name="kotlinc.kotlin-compiler-fe10" level="project" />
-    <orderEntry type="module" module-name="kotlin.base.util" />
+    <orderEntry type="library" name="kotlinc.kotlin-compiler-common" level="project" />
+    <orderEntry type="library" name="kotlinc.kotlin-compiler-fe10" level="project" />
     <orderEntry type="module" module-name="kotlin.base.fe10.analysis" />
-    <orderEntry type="module" module-name="kotlin.base.fe10.code-insight" />
+    <orderEntry type="module" module-name="kotlin.base.analysis" />
     <orderEntry type="module" module-name="intellij.platform.util.base" />
+    <orderEntry type="module" module-name="intellij.platform.usageView" />
     <orderEntry type="module" module-name="intellij.platform.lang.impl" />
-    <orderEntry type="module" module-name="intellij.platform.usageView" />
-    <orderEntry type="module" module-name="intellij.platform.util.rt" />
     <orderEntry type="module" module-name="intellij.java.indexing" />
     <orderEntry type="module" module-name="kotlin.idea" />
+    <orderEntry type="module" module-name="intellij.platform.util.rt" />
     <orderEntry type="module" module-name="intellij.platform.projectModel.impl" />
     <orderEntry type="module" module-name="intellij.platform.editor" />
     <orderEntry type="module" module-name="intellij.java.psi" />
@@ -43,18 +39,16 @@
     <orderEntry type="module" module-name="intellij.platform.core.ui" />
     <orderEntry type="module" module-name="intellij.platform.usageView.impl" />
     <orderEntry type="module" module-name="intellij.platform.util.ui" />
+    <orderEntry type="module" module-name="intellij.platform.indexing" />
     <orderEntry type="module" module-name="intellij.platform.analysis.impl" />
-    <orderEntry type="module" module-name="intellij.platform.indexing" />
-    <orderEntry type="module" module-name="kotlin.core" />
     <orderEntry type="module" module-name="intellij.platform.lang" />
+    <orderEntry type="module" module-name="kotlin.base.util" />
     <orderEntry type="module" module-name="intellij.platform.execution" />
     <orderEntry type="module" module-name="intellij.platform.core" />
     <orderEntry type="module" module-name="intellij.platform.extensions" />
     <orderEntry type="module" module-name="intellij.platform.core.impl" />
     <orderEntry type="module" module-name="intellij.platform.util.ex" />
     <orderEntry type="module" module-name="intellij.platform.ide.core" />
-=======
-    <orderEntry type="module" module-name="analytics-tracker" />
->>>>>>> b5f40ffd
+    <orderEntry type="module" module-name="kotlin.base.fe10.code-insight" />
   </component>
 </module>