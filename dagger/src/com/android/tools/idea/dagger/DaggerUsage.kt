/*
 * Copyright (C) 2020 The Android Open Source Project
 *
 * Licensed under the Apache License, Version 2.0 (the "License");
 * you may not use this file except in compliance with the License.
 * You may obtain a copy of the License at
 *
 *      http://www.apache.org/licenses/LICENSE-2.0
 *
 * Unless required by applicable law or agreed to in writing, software
 * distributed under the License is distributed on an "AS IS" BASIS,
 * WITHOUT WARRANTIES OR CONDITIONS OF ANY KIND, either express or implied.
 * See the License for the specific language governing permissions and
 * limitations under the License.
 */
package com.android.tools.idea.dagger

import com.android.annotations.concurrency.WorkerThread
import com.android.tools.idea.dagger.localization.DaggerBundle.message
import com.android.tools.idea.flags.StudioFlags.DAGGER_SUPPORT_ENABLED
import com.google.wireless.android.sdk.stats.DaggerEditorEvent
import com.intellij.find.findUsages.CustomUsageSearcher
import com.intellij.find.findUsages.FindUsagesOptions
import com.intellij.openapi.application.runReadAction
import com.intellij.openapi.components.service
import com.intellij.psi.PsiElement
import com.intellij.usageView.UsageInfo
import com.intellij.usages.PsiElementUsageTarget
import com.intellij.usages.Usage
import com.intellij.usages.UsageInfo2UsageAdapter
import com.intellij.usages.UsageTarget
import com.intellij.usages.impl.rules.UsageType
import com.intellij.usages.impl.rules.UsageTypeProvider
import com.intellij.usages.impl.rules.UsageTypeProviderEx
import com.intellij.util.Processor

private val PROVIDERS_USAGE_TYPE = UsageType { message("providers") }
private val CONSUMERS_USAGE_TYPE = UsageType { message("consumers") }
private val EXPOSED_BY_COMPONENTS_USAGE_TYPE = UsageType { message("exposed.by.components") }
private val EXPOSED_BY_ENTRY_POINT_USAGE_TYPE = UsageType { message("exposed.by.entry.points") }
private val PARENT_COMPONENTS_USAGE_TYPE = UsageType { message("parent.components") }
private val SUBCOMPONENTS_USAGE_TYPE = UsageType { message("subcomponents") }
private val INCLUDED_IN_COMPONENTS_USAGE_TYPE = UsageType { message("included.in.components") }
private val INCLUDED_IN_MODULES_USAGE_TYPE = UsageType { message("included.in.modules") }
private val MODULES_USAGE_TYPE = UsageType { message("modules.included") }
private val ASSISTED_INJECT_CONSTRUCTOR_USAGE_TYPE = UsageType { message("assisted.inject") }
private val ASSISTED_FACTORY_METHOD_USAGE_TYPE = UsageType { message("assisted.factory") }

/**
 * [UsageTypeProvider] that labels Dagger related PsiElements with the right description.
 */
class DaggerUsageTypeProvider : UsageTypeProviderEx {
  override fun getUsageType(element: PsiElement?, targets: Array<UsageTarget>): UsageType? {
    val target = (targets.firstOrNull() as? PsiElementUsageTarget)?.element ?: return null
    return when {
      !DAGGER_SUPPORT_ENABLED.get() -> null
      element?.project?.service<DaggerDependencyChecker>()?.isDaggerPresent() != true -> null
      target.isDaggerConsumer && element.isDaggerProvider -> PROVIDERS_USAGE_TYPE
      target.isDaggerProvider && element.isDaggerConsumer -> CONSUMERS_USAGE_TYPE
      target.isDaggerProvider && element.isDaggerComponentInstantiationMethod -> EXPOSED_BY_COMPONENTS_USAGE_TYPE
      target.isDaggerProvider && element.isDaggerEntryPointInstantiationMethod -> EXPOSED_BY_ENTRY_POINT_USAGE_TYPE
      target.isDaggerModule && element.isDaggerComponent -> INCLUDED_IN_COMPONENTS_USAGE_TYPE
      target.isDaggerModule && element.isDaggerModule -> INCLUDED_IN_MODULES_USAGE_TYPE
      target.isDaggerComponent && element.isDaggerComponent -> PARENT_COMPONENTS_USAGE_TYPE
      target.isDaggerComponent && element.isDaggerModule -> MODULES_USAGE_TYPE
      target.isDaggerComponent && element.isDaggerSubcomponent -> SUBCOMPONENTS_USAGE_TYPE
      target.isDaggerSubcomponent && element.isDaggerComponent -> PARENT_COMPONENTS_USAGE_TYPE
      target.isDaggerSubcomponent && element.isDaggerModule -> MODULES_USAGE_TYPE
      target.isDaggerSubcomponent && element.isDaggerSubcomponent -> {
        if (target.toPsiClass()!!.isParentOf(element.toPsiClass()!!)) SUBCOMPONENTS_USAGE_TYPE else PARENT_COMPONENTS_USAGE_TYPE
      }
<<<<<<< HEAD
=======
      target.isAssistedFactoryMethod && element.isAssistedInjectedConstructor -> ASSISTED_INJECT_CONSTRUCTOR_USAGE_TYPE
      target.isAssistedInjectedConstructor && element.isAssistedFactoryMethod -> ASSISTED_FACTORY_METHOD_USAGE_TYPE
>>>>>>> b5f40ffd
      (target.isDaggerComponentInstantiationMethod ||
       target.isDaggerEntryPointInstantiationMethod) && element.isDaggerProvider -> PROVIDERS_USAGE_TYPE
      else -> null
    }
  }

  override fun getUsageType(element: PsiElement) = null
}

/**
 * Adds custom usages for Dagger related classes to a find usages window.
 */
class DaggerCustomUsageSearcher : CustomUsageSearcher() {
  private class UsageWithAnalyticsTracking(
    usageElement: PsiElement,
    targetElement: PsiElement
  ) : UsageInfo2UsageAdapter(UsageInfo(usageElement)) {
    private val targetType = getTypeForMetrics(targetElement)
    private val usageType = getTypeForMetrics(usageElement)

    override fun navigate(focus: Boolean) {
      element!!.project.service<DaggerAnalyticsTracker>()
        .trackNavigation(
          DaggerEditorEvent.NavigationMetadata.NavigationContext.CONTEXT_USAGES,
          fromElement = targetType,
          toElement = usageType
        )
      super.navigate(focus)
    }
  }

  @WorkerThread
  override fun processElementUsages(element: PsiElement, processor: Processor<in Usage>, options: FindUsagesOptions) {
    runReadAction {
      val startTimeMs = System.currentTimeMillis()
      val usages: Collection<PsiElement> = when {
        !DAGGER_SUPPORT_ENABLED.get() -> return@runReadAction
        !element.project.service<DaggerDependencyChecker>().isDaggerPresent() -> return@runReadAction
        element.isDaggerConsumer -> getCustomUsagesForConsumers(element)
        element.isDaggerProvider -> getCustomUsagesForProvider(element)
        element.isDaggerModule -> getCustomUsagesForModule(element)
        element.isDaggerComponent -> getCustomUsagesForComponent(element)
        element.isDaggerSubcomponent -> getCustomUsagesForSubcomponent(element)
        element.isDaggerComponentInstantiationMethod ||
        element.isDaggerEntryPointInstantiationMethod -> getCustomUsagesForComponentMethod(element)
<<<<<<< HEAD
=======
        element.isAssistedInjectedConstructor -> getCustomUsagesForAssistedInjectedConstructor(element)
        element.isAssistedFactoryMethod -> getCustomUsagesForAssistedFactoryMethod(element)
>>>>>>> b5f40ffd
        else -> return@runReadAction
      }
      if (usages.isNotEmpty()) {
        usages.forEach { processor.process(UsageWithAnalyticsTracking(it, element)) }
        val calculationTime = System.currentTimeMillis() - startTimeMs
        element.project.service<DaggerAnalyticsTracker>().trackFindUsagesNodeWasDisplayed(getTypeForMetrics(element), calculationTime)
      }
    }
  }

  private fun getCustomUsagesForAssistedFactoryMethod(factoryMethod: PsiElement): Collection<PsiElement> {
    return getDaggerAssistedInjectConstructorForAssistedFactoryMethod(factoryMethod)
  }

  private fun getCustomUsagesForAssistedInjectedConstructor(assistedInjectConstructor: PsiElement): Collection<PsiElement> {
    return getDaggerAssistedFactoryMethodsForAssistedInjectedConstructor(assistedInjectConstructor)
  }

  private fun getCustomUsagesForSubcomponent(subcomponent: PsiElement): Collection<PsiElement> {
    // [subcomponent] is always PsiClass or KtClass or KtObjectDeclaration, see [isDaggerSubcomponent].
    val asPsiClass = subcomponent.toPsiClass()!!
    return getDaggerParentComponentsForSubcomponent(asPsiClass) +
           getModulesForComponent(asPsiClass) +
           getSubcomponents(asPsiClass)
  }

  private fun getCustomUsagesForComponent(component: PsiElement): Collection<PsiElement> {
    // [component] is always PsiClass or KtClass or KtObjectDeclaration, see [isDaggerComponent].
    val asPsiClass = component.toPsiClass()!!
    return getDependantComponentsForComponent(asPsiClass) +
           getSubcomponents(asPsiClass) +
           getModulesForComponent(asPsiClass)
  }

  @WorkerThread
  // [module] is always PsiClass or KtClass, see [isDaggerModule].
  private fun getCustomUsagesForModule(module: PsiElement) = getUsagesForDaggerModule(module.toPsiClass()!!)

  @WorkerThread
  private fun getCustomUsagesForConsumers(consumer: PsiElement) = getDaggerProvidersFor(consumer)

  @WorkerThread
  private fun getCustomUsagesForComponentMethod(method: PsiElement) = getDaggerProvidersFor(method)

  @WorkerThread
  private fun getCustomUsagesForProvider(provider: PsiElement): Collection<PsiElement> {
    return getDaggerConsumersFor(provider) as Collection<PsiElement> +
           getDaggerComponentMethodsForProvider(provider) as Collection<PsiElement> +
           getDaggerEntryPointsMethodsForProvider(provider) as Collection<PsiElement>
  }
}<|MERGE_RESOLUTION|>--- conflicted
+++ resolved
@@ -69,11 +69,8 @@
       target.isDaggerSubcomponent && element.isDaggerSubcomponent -> {
         if (target.toPsiClass()!!.isParentOf(element.toPsiClass()!!)) SUBCOMPONENTS_USAGE_TYPE else PARENT_COMPONENTS_USAGE_TYPE
       }
-<<<<<<< HEAD
-=======
       target.isAssistedFactoryMethod && element.isAssistedInjectedConstructor -> ASSISTED_INJECT_CONSTRUCTOR_USAGE_TYPE
       target.isAssistedInjectedConstructor && element.isAssistedFactoryMethod -> ASSISTED_FACTORY_METHOD_USAGE_TYPE
->>>>>>> b5f40ffd
       (target.isDaggerComponentInstantiationMethod ||
        target.isDaggerEntryPointInstantiationMethod) && element.isDaggerProvider -> PROVIDERS_USAGE_TYPE
       else -> null
@@ -119,11 +116,8 @@
         element.isDaggerSubcomponent -> getCustomUsagesForSubcomponent(element)
         element.isDaggerComponentInstantiationMethod ||
         element.isDaggerEntryPointInstantiationMethod -> getCustomUsagesForComponentMethod(element)
-<<<<<<< HEAD
-=======
         element.isAssistedInjectedConstructor -> getCustomUsagesForAssistedInjectedConstructor(element)
         element.isAssistedFactoryMethod -> getCustomUsagesForAssistedFactoryMethod(element)
->>>>>>> b5f40ffd
         else -> return@runReadAction
       }
       if (usages.isNotEmpty()) {
