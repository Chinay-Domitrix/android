<?xml version="1.0" encoding="UTF-8"?>
<module type="JAVA_MODULE" version="4">
  <component name="NewModuleRootManager" inherit-compiler-output="true">
    <exclude-output />
    <content url="file://$MODULE_DIR$">
      <sourceFolder url="file://$MODULE_DIR$/src" isTestSource="false" />
      <sourceFolder url="file://$MODULE_DIR$/testSrc" isTestSource="true" />
    </content>
    <orderEntry type="inheritedJdk" />
    <orderEntry type="library" name="studio-sdk" level="project" />
    <orderEntry type="sourceFolder" forTests="false" />
    <orderEntry type="library" name="jetbrains-annotations-java5" level="project" />
    <orderEntry type="module" module-name="android.sdktools.android-annotations" />
    <orderEntry type="library" name="studio-analytics-proto" level="project" />
    <orderEntry type="library" name="studio-grpc" level="project" />
    <orderEntry type="library" name="studio-proto" level="project" />
    <orderEntry type="library" name="transport-proto" level="project" />
    <orderEntry type="module" module-name="intellij.platform.core" />
    <orderEntry type="module" module-name="intellij.platform.util" />
    <orderEntry type="library" name="Trove4j" level="project" />
    <orderEntry type="library" name="fastutil-min" level="project" />
    <orderEntry type="module" module-name="intellij.platform.ide" />
    <orderEntry type="module" module-name="android.sdktools.ddmlib" />
    <orderEntry type="module" module-name="android.sdktools.sdklib" />
    <orderEntry type="module" module-name="intellij.android.adb" />
    <orderEntry type="module" module-name="intellij.android.common" />
    <orderEntry type="module" module-name="intellij.android.core" />
    <orderEntry type="module" module-name="intellij.android.transportDatabase" />
    <orderEntry type="library" scope="TEST" name="mockito" level="project" />
    <orderEntry type="library" scope="TEST" name="truth" level="project" />
    <orderEntry type="library" name="kotlin-stdlib-jdk8" level="project" />
    <orderEntry type="module" module-name="intellij.platform.lang" />
    <orderEntry type="library" name="protobuf" level="project" />
    <orderEntry type="module" module-name="analytics-tracker" />
    <orderEntry type="module" module-name="intellij.android.adt.ui" />
    <orderEntry type="module" module-name="intellij.android.adt.ui.model" />
    <orderEntry type="module" module-name="intellij.android.artwork" />
    <orderEntry type="module" module-name="intellij.platform.testFramework" scope="TEST" />
<<<<<<< HEAD
    <orderEntry type="library" name="fastutil-min" level="project" />
    <orderEntry type="library" scope="TEST" name="jsr305" level="project" />
    <orderEntry type="module" module-name="intellij.platform.util.ui" />
    <orderEntry type="module" module-name="intellij.platform.core.ui" />
    <orderEntry type="module" module-name="intellij.platform.ide.util.io" />
=======
    <orderEntry type="module" module-name="android.sdktools.testutils" scope="TEST" />
    <orderEntry type="module" module-name="intellij.android.adt.testutils" scope="TEST" />
>>>>>>> 799703f0
  </component>
</module><|MERGE_RESOLUTION|>--- conflicted
+++ resolved
@@ -36,15 +36,11 @@
     <orderEntry type="module" module-name="intellij.android.adt.ui.model" />
     <orderEntry type="module" module-name="intellij.android.artwork" />
     <orderEntry type="module" module-name="intellij.platform.testFramework" scope="TEST" />
-<<<<<<< HEAD
     <orderEntry type="library" name="fastutil-min" level="project" />
-    <orderEntry type="library" scope="TEST" name="jsr305" level="project" />
+    <orderEntry type="module" module-name="android.sdktools.testutils" scope="TEST" />
+    <orderEntry type="module" module-name="intellij.android.adt.testutils" scope="TEST" />
     <orderEntry type="module" module-name="intellij.platform.util.ui" />
     <orderEntry type="module" module-name="intellij.platform.core.ui" />
     <orderEntry type="module" module-name="intellij.platform.ide.util.io" />
-=======
-    <orderEntry type="module" module-name="android.sdktools.testutils" scope="TEST" />
-    <orderEntry type="module" module-name="intellij.android.adt.testutils" scope="TEST" />
->>>>>>> 799703f0
   </component>
 </module>