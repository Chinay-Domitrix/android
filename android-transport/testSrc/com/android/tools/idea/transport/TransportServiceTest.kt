/*
 * Copyright (C) 2019 The Android Open Source Project
 *
 * Licensed under the Apache License, Version 2.0 (the "License");
 * you may not use this file except in compliance with the License.
 * You may obtain a copy of the License at
 *
 *      http://www.apache.org/licenses/LICENSE-2.0
 *
 * Unless required by applicable law or agreed to in writing, software
 * distributed under the License is distributed on an "AS IS" BASIS,
 * WITHOUT WARRANTIES OR CONDITIONS OF ANY KIND, either express or implied.
 * See the License for the specific language governing permissions and
 * limitations under the License.
 */
package com.android.tools.idea.transport

import com.android.tools.idea.protobuf.ByteString
import com.android.tools.pipeline.example.proto.Echo
import com.android.tools.profiler.proto.Common
import com.android.tools.profiler.proto.Transport
import com.google.common.truth.Truth.assertThat
import com.intellij.openapi.util.Disposer
import com.intellij.testFramework.LightPlatformTestCase
import org.junit.Rule
import org.junit.rules.Timeout
import java.io.IOException
import java.util.concurrent.BlockingDeque
import java.util.concurrent.CountDownLatch

/**
 * Extends PlatformTestCase as initialization of TransportService is dependent on IJ's Application instance.
 */
class TransportServiceTest : LightPlatformTestCase() {

  private lateinit var service: TransportService

  @get:Rule
  val timeout: Timeout = Timeout.seconds(10)

  @Throws(Exception::class)
  override fun setUp() {
    super.setUp()
    service = TransportServiceImpl()
    Disposer.register(testRootDisposable, service)
  }

  /**
   * Validate that events and bytes can be sent from a custom stream to the database, which can then be queried via a client.
   */
  fun testRegisterStreamServer() {
    val event1 = Common.Event.newBuilder().apply {
      pid = 1
      kind = Common.Event.Kind.ECHO
      echo = Echo.EchoData.newBuilder().setData("event1").build()
    }.build()
    val event2 = Common.Event.newBuilder().apply {
      pid = 2
      kind = Common.Event.Kind.ECHO
      echo = Echo.EchoData.newBuilder().setData("event2").build()
    }.build()
    val event3 = Common.Event.newBuilder().apply {
      pid = 3
      kind = Common.Event.Kind.ECHO
      echo = Echo.EchoData.newBuilder().setData("event3").build()
    }.build()

    val testStreamServer = EventStreamServer("testRegisterStreamServer")
    testStreamServer.eventDeque.offer(event1)
    try {
      testStreamServer.start()
    }
    catch (ignored: IOException) {
    }

    val stream = service.registerStreamServer(Common.Stream.Type.FILE, testStreamServer)
    waitForQueueDrained(testStreamServer.eventDeque)

    // Validates that we can query all events from the database.
<<<<<<< HEAD
    val client = TransportClient(TransportService.CHANNEL_NAME)
=======
    val client = TransportClient(TransportService.channelName)
>>>>>>> b5f40ffd
    val request = Transport.GetEventGroupsRequest.newBuilder().apply {
      streamId = stream.streamId
      kind = Common.Event.Kind.ECHO
    }.build()

    // Retry to avoid a race condition where the events are drained from the deque but yet to be inserted into the database.
    val retryCount = 10
    var eventsFound = false
    for (i in 1..retryCount) {
      val response = client.transportStub.getEventGroups(request)
      eventsFound = response.groupsList.flatMap { group -> group.eventsList }.containsAll(listOf(event1))
      if (eventsFound) {
        break
      }
      try {
        Thread.sleep(10)
      }
      catch (ignored: InterruptedException) {
      }
    }
    assertThat(eventsFound).isTrue()

    // Validates that events that are inserted after will also be streamed.
    testStreamServer.eventDeque.offer(event2)
    testStreamServer.eventDeque.offer(event3)
    waitForQueueDrained(testStreamServer.eventDeque)
    eventsFound = false
    for (i in 1..retryCount) {
      val response = client.transportStub.getEventGroups(request)
      eventsFound = response.groupsList.flatMap { group -> group.eventsList }.containsAll(listOf(event1, event2, event3))
      if (eventsFound) {
        break
      }
      try {
        Thread.sleep(10)
      }
      catch (ignored: InterruptedException) {
      }
    }
    assertThat(eventsFound).isTrue()

    // Validates that bytes can be queried from the custom stream as well.
    val testBytes = ByteString.copyFrom("DeadBeef".toByteArray())
    testStreamServer.byteCacheMap["test"] = testBytes
    assertThat(client.transportStub
                 .getBytes(Transport.BytesRequest.newBuilder().setStreamId(stream.streamId).setId("test").build())
                 .contents)
      .isEqualTo(testBytes)

    // Validates that bytes can't be queried after server stopped.
    service.unregisterStreamServer(stream.streamId)
    testStreamServer.byteCacheMap["test2"] = ByteString.copyFrom("DeadBeef2".toByteArray())
    assertThat(client.transportStub
                 .getBytes(Transport.BytesRequest.newBuilder().setStreamId(stream.streamId).setId("test2").build()))
      .isEqualTo(Transport.BytesResponse.getDefaultInstance())
    client.shutdown()
  }

  // Wait for the events to be drained from the deque. This ensures that they are in the database ready to be queried.
  private fun waitForQueueDrained(deque: BlockingDeque<Common.Event>) {
    val doneLatch = CountDownLatch(1)
    Thread {
      while (!deque.isEmpty()) {
        try {
          Thread.sleep(100)
        }
        catch (ignored: InterruptedException) {
        }
      }

      doneLatch.countDown()
    }.start()

    try {
      doneLatch.await()
    }
    catch (ignored: InterruptedException) {
    }
  }
}<|MERGE_RESOLUTION|>--- conflicted
+++ resolved
@@ -77,11 +77,7 @@
     waitForQueueDrained(testStreamServer.eventDeque)
 
     // Validates that we can query all events from the database.
-<<<<<<< HEAD
-    val client = TransportClient(TransportService.CHANNEL_NAME)
-=======
     val client = TransportClient(TransportService.channelName)
->>>>>>> b5f40ffd
     val request = Transport.GetEventGroupsRequest.newBuilder().apply {
       streamId = stream.streamId
       kind = Common.Event.Kind.ECHO
