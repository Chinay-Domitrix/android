/*
 * Copyright (C) 2019 The Android Open Source Project
 *
 * Licensed under the Apache License, Version 2.0 (the "License");
 * you may not use this file except in compliance with the License.
 * You may obtain a copy of the License at
 *
 *      http://www.apache.org/licenses/LICENSE-2.0
 *
 * Unless required by applicable law or agreed to in writing, software
 * distributed under the License is distributed on an "AS IS" BASIS,
 * WITHOUT WARRANTIES OR CONDITIONS OF ANY KIND, either express or implied.
 * See the License for the specific language governing permissions and
 * limitations under the License.
 */
package com.android.tools.idea.transport;

import static com.android.ddmlib.IDevice.CHANGE_STATE;

import com.android.annotations.NonNull;
import com.android.annotations.Nullable;
import com.android.ddmlib.AdbCommandRejectedException;
import com.android.ddmlib.AndroidDebugBridge;
import com.android.ddmlib.IDevice;
import com.android.ddmlib.IShellOutputReceiver;
import com.android.ddmlib.ShellCommandUnresponsiveException;
import com.android.ddmlib.SyncException;
import com.android.ddmlib.TimeoutException;
import com.android.sdklib.AndroidVersion;
import com.android.tools.analytics.UsageTracker;
import com.android.tools.datastore.DataStoreService;
import com.android.tools.idea.io.grpc.ManagedChannel;
import com.android.tools.idea.io.grpc.inprocess.InProcessChannelBuilder;
import com.android.tools.idea.io.grpc.netty.NettyChannelBuilder;
import com.android.tools.idea.run.AndroidRunConfigurationBase;
import com.android.tools.idea.stats.AndroidStudioUsageTracker;
import com.android.tools.profiler.proto.Agent;
import com.android.tools.profiler.proto.Commands;
import com.android.tools.profiler.proto.Common;
import com.android.tools.profiler.proto.Transport;
import com.google.wireless.android.sdk.stats.AndroidProfilerEvent;
import com.google.wireless.android.sdk.stats.AndroidStudioEvent;
import com.google.wireless.android.sdk.stats.PerfdCrashInfo;
import com.google.wireless.android.sdk.stats.TransportDaemonStartedInfo;
import com.intellij.openapi.Disposable;
import com.intellij.openapi.diagnostic.Logger;
import com.intellij.openapi.util.Disposer;
import com.intellij.util.messages.MessageBus;
import com.intellij.util.messages.Topic;
import com.intellij.util.net.NetUtils;
import java.io.IOException;
import java.nio.charset.StandardCharsets;
import java.util.Collections;
import java.util.HashMap;
import java.util.Locale;
import java.util.Map;
import java.util.Set;
import java.util.TreeSet;
import java.util.concurrent.ConcurrentHashMap;
import java.util.concurrent.ExecutionException;
import java.util.concurrent.ExecutorService;
import java.util.concurrent.Future;
import java.util.concurrent.LinkedBlockingQueue;
import java.util.concurrent.ThreadPoolExecutor;
import java.util.concurrent.TimeUnit;
import org.jetbrains.annotations.NotNull;

/**
 * Manages the interactions between DDMLIB provided devices, and what is needed to spawn Transport pipeline clients.
 * On device connection it will spawn the performance daemon on device, and will notify the pipeline system that
 * a new device has been connected. *ALL* interaction with IDevice is encapsulated in this class.
 */
public final class TransportDeviceManager implements AndroidDebugBridge.IDebugBridgeChangeListener,
                                                     AndroidDebugBridge.IDeviceChangeListener, Disposable {
  public static final Topic<TransportDeviceManagerListener> TOPIC = new Topic<>("TransportDevice", TransportDeviceManagerListener.class);

  private static Logger getLogger() {
    return Logger.getInstance(TransportDeviceManager.class);
  }

  private static final String BOOT_COMPLETE_PROPERTY = "dev.bootcomplete";
  private static final String BOOT_COMPLETE_MESSAGE = "1";

  private static final int MAX_MESSAGE_SIZE = 512 * 1024 * 1024 - 1;
  private static final int DEVICE_PORT = 12389;
  // On-device daemon uses Unix abstract socket for O and future devices.
  public static final String DEVICE_SOCKET_NAME = "AndroidStudioTransport";

  @NotNull private final DataStoreService myDataStoreService;
  @NotNull private final MessageBus myMessageBus;

  /**
   * We rely on the concurrency guarantees of the {@link ConcurrentHashMap} to synchronize our {@link DeviceContext} accesses.
   * All accesses to the {@link DeviceContext} must be through its synchronization methods.
   */
  private final Map<String, DeviceContext> mySerialToDeviceContextMap = new ConcurrentHashMap<>();

  public TransportDeviceManager(@NotNull DataStoreService dataStoreService, @NotNull MessageBus messageBus,
                                @NotNull Disposable disposableParent) {
    Disposer.register(disposableParent, this);
    myDataStoreService = dataStoreService;
    myMessageBus = messageBus;
    AndroidDebugBridge.addDebugBridgeChangeListener(this);
    AndroidDebugBridge.addDeviceChangeListener(this);
  }

  @Override
  public void dispose() {
    AndroidDebugBridge.removeDebugBridgeChangeListener(this);
    AndroidDebugBridge.removeDeviceChangeListener(this);
    disconnectProxies();
  }

  @Override
  public void bridgeChanged(@Nullable AndroidDebugBridge bridge) {
    if (bridge != null) {
      for (IDevice device : bridge.getDevices()) {
        deviceConnected(device);
      }
    }
    else {
      // Transport daemon must be spawned through ADB. When |bridge| is null, it means the ADB that was available earlier
      // becomes invalid and every running Transport it had spawned is being killed. As a result, we should kill the
      // corresponding proxies, too.
      disconnectProxies();
    }
  }

  @Override
  public void deviceConnected(@NonNull IDevice device) {
    mySerialToDeviceContextMap.computeIfAbsent(device.getSerialNumber(), serial -> new DeviceContext());

    if (device.isOnline()) {
      spawnTransportThread(device);
    }
  }

  /**
   * Whether the device is running O or higher APIs
   */
  private static boolean isAtLeastO(IDevice device) {
    return device.getVersion().getFeatureLevel() >= AndroidVersion.VersionCodes.O;
  }

  @Override
  public void deviceDisconnected(@NonNull IDevice device) {
    disconnectProxy(device);
  }

  @Override
  public void deviceChanged(@NonNull IDevice device, int changeMask) {
    if ((changeMask & CHANGE_STATE) != 0) {
      if (device.isOnline()) {
        spawnTransportThread(device);
      }
      else {
        disconnectProxy(device);
      }
    }
  }

  @NotNull
  private Runnable getDisconnectRunnable(@NotNull String serialNumber) {
    return () -> mySerialToDeviceContextMap.compute(serialNumber, (unused, context) -> {
      assert context != null;
      disconnect(context, myDataStoreService);
      return context;
    });
  }

  /**
   * Disconnect both the proxy -> device and datastore -> proxy connections.
   *
   * This method doesn't clear myConnectedAgents and myPidToProcessMap because they should be preserved
   * when the daemon is killed while the device remains connected. These records will be used to
   * reconnect to the agents that are last known connected when the daemon restarts.
   *
   * When this method is called when the device is disconnected, there's no need to clean up these
   * records either because when the device is connected again, a new instance of DeviceContext
   * will be created.
   */
  @NotNull
  private static void disconnect(@NotNull DeviceContext context,
                                 @NotNull DataStoreService dataStoreService) {
    // Disconnect both the proxy -> device and datastore -> proxy connections.
    TransportProxy proxy = context.myLastKnownTransportProxy;
    if (proxy != null) {
      proxy.disconnect();
    }
    context.myLastKnownTransportProxy = null;

    if (context.myDevice != null) {
      dataStoreService.disconnect(context.myDevice.getDeviceId());
    }
    context.myDevice = null;
  }

  private void disconnectProxy(@NonNull IDevice device) {
    mySerialToDeviceContextMap.compute(device.getSerialNumber(), (serial, context) -> {
      assert context != null;
      if (context.myLastKnownTransportThreadFuture != null) {
        context.myLastKnownTransportThreadFuture.cancel(true);
        context.myLastKnownTransportThreadFuture = null;
      }
      context.myExecutor.execute(getDisconnectRunnable(serial));
      return context;
    });
  }

  private void disconnectProxies() {
    mySerialToDeviceContextMap.forEach((serial, context) -> {
      assert context != null;
      if (context.myLastKnownTransportThreadFuture != null) {
        context.myLastKnownTransportThreadFuture.cancel(true);
        context.myLastKnownTransportThreadFuture = null;
      }
      context.myExecutor.execute(getDisconnectRunnable(serial));
    });
  }

  private void spawnTransportThread(@NonNull IDevice device) {
    TransportThread transportThread = new TransportThread(device, myDataStoreService, myMessageBus, mySerialToDeviceContextMap);
    mySerialToDeviceContextMap.compute(device.getSerialNumber(), (serial, context) -> {
      assert context != null && (context.myLastKnownTransportProxy == null || context.myLastKnownTransportProxy.getDevice() != device);
      context.myLastKnownTransportThreadFuture = context.myExecutor.submit(transportThread);
      return context;
    });
  }

  private static final class TransportThread implements Runnable {
    @NotNull private final DataStoreService myDataStore;
    @NotNull private final IDevice myDevice;
    @NotNull private final MessageBus myMessageBus;
    private volatile TransportProxy myTransportProxy;
    @NotNull private final Map<String, DeviceContext> mySerialToDeviceContextMap;

    private TransportThread(@NotNull IDevice device, @NotNull DataStoreService datastore, @NotNull MessageBus messageBus,
                            @NotNull Map<String, DeviceContext> serialToDeviceContextMap) {
      myDataStore = datastore;
      myMessageBus = messageBus;
      myDevice = device;
      mySerialToDeviceContextMap = serialToDeviceContextMap;
    }

    @Override
    public void run() {
      Common.Device transportDevice = Common.Device.getDefaultInstance();
      try {
        // Waits to make sure the device has completed boot sequence.
        if (!waitForBootComplete()) {
          throw new TimeoutException("Timed out waiting for device to be ready.");
        }

        transportDevice = TransportServiceProxy.transportDeviceFromIDevice(myDevice);
        myMessageBus.syncPublisher(TOPIC).onPreTransportDaemonStart(transportDevice);
        TransportFileManager fileManager = new TransportFileManager(myDevice, myMessageBus);
        fileManager.copyFilesToDevice();
        // Keep starting the daemon in case it's killed, as long as this thread is running (which should be the case
        // as long as the device is connected). The execution may exit this loop only via exceptions.
        long lastDaemonStartTime = System.currentTimeMillis();  // initialized as current time
        int attemptCounter = 0;
        for (boolean reconnectAgents = false; ; reconnectAgents = true) {
          long currentTimeMs = System.currentTimeMillis();
          reportTransportDaemonStarted(reconnectAgents, currentTimeMs - lastDaemonStartTime);
          // Start transport daemon and block until it is terminated or an exception is thrown.
          startTransportDaemon(transportDevice, reconnectAgents, attemptCounter);
          getLogger().info("Daemon stopped running; will try to restart it");
          // Disconnect the proxy and datastore before attempting to reconnect to agents.
          disconnect(mySerialToDeviceContextMap.get(myDevice.getSerialNumber()), myDataStore);
          lastDaemonStartTime = currentTimeMs;
          attemptCounter += 1;
          // wait some time between attempts
          Thread.sleep(TimeUnit.SECONDS.toMillis(2));
        }
      }
      catch (ShellCommandUnresponsiveException | SyncException e) {
        myMessageBus.syncPublisher(TOPIC).onTransportDaemonException(transportDevice, e);
        getLogger().error("Error when trying to spawn Transport daemon", e);
      }
      catch (AdbCommandRejectedException | IOException e) {
        // AdbCommandRejectedException and IOException happen when unplugging the device shortly after plugging it in.
        // We don't want to crash in this case.
        getLogger().warn("Error when trying to spawn Transport", e);
        myMessageBus.syncPublisher(TOPIC).onTransportDaemonException(transportDevice, e);
      }
      catch (TimeoutException | InterruptedException e) {
        // These happen when users unplug their devices or if studio is closed. We don't need to surface the exceptions here.
        myMessageBus.syncPublisher(TOPIC).onTransportDaemonException(transportDevice, e);
      }
      catch (FailedToStartServerException e) {
        getLogger().warn("Error when trying to spawn Transport", e);
        myMessageBus.syncPublisher(TOPIC).onStartTransportDaemonServerFail(transportDevice, e);
      }
      catch (RuntimeException e) {
        getLogger().warn("Error when trying to spawn Transport", e);
        myMessageBus.syncPublisher(TOPIC).onTransportDaemonException(transportDevice, e);
      }
    }

    /**
     * Executes shell command on device to start the Transport daemon
     *
     * @param transportDevice The device on which the daemon is going to be running.
     * @param reconnectAgents True if attempting to reconnect to the agents that are last known connected (assuming the device stays
     *                        connected).
     * @param attemptNumber the number of times the transport tried to start the daemon.
     * @throws TimeoutException
     * @throws AdbCommandRejectedException
     * @throws ShellCommandUnresponsiveException
     * @throws IOException
     */
    private void startTransportDaemon(@NotNull Common.Device transportDevice, boolean reconnectAgents, int attemptNumber)
      throws TimeoutException, AdbCommandRejectedException, ShellCommandUnresponsiveException, IOException {
      String command = TransportFileManager.getTransportExecutablePath() + " -config_file=" + TransportFileManager.getDaemonConfigPath();
      getLogger().info("[Transport]: Executing " + command);
      myDevice.executeShellCommand(command, new IShellOutputReceiver() {
        @Override
        public void addOutput(byte[] data, int offset, int length) {
<<<<<<< HEAD
          String s = new String(data, offset, length, StandardCharsets.UTF_8);
          if (s.contains("Perfd Segmentation Fault:")) {
            reportTransportSegmentationFault(s);
=======
          String startGrpcServerOutput = new String(data, offset, length, Charsets.UTF_8);
          if (startGrpcServerOutput.contains("Perfd Segmentation Fault:")) {
            reportTransportSegmentationFault(startGrpcServerOutput);
>>>>>>> de127946
          }
          getLogger().info("[Transport]: " + startGrpcServerOutput);

          // We should only start the proxy once Transport has successfully launched the grpc server.
          // This is indicated by a "Server listening on ADDRESS" printout from Transport (ADDRESS can vary depending on pre-O vs JVMTI).
          // If starting the grpc server returns an output different from "Server listening on ADDRESS", we should not continue.
          // Known instances of when this happens are:
          //  1. we get linker warnings when starting Transport on pre-M devices
          //  2. we try to start the server, but another version of Studio already started it.
          //     (Note that it's ok to have multiple instances of the same version of Studio, as they are one single application.)
          if (!startGrpcServerOutput.startsWith("Server listening on")) {
            if (attemptNumber >= 3) {
              // By throwing an exception we stop the transport from keep trying to start the server forever.
              // An `onStartTransportDaemonServerFail` is published to the `TransportDeviceManager.TOPIC`.
              throw new FailedToStartServerException(startGrpcServerOutput);
            }
            else {
              // By returning the transport will try to connect again.
              return;
            }
          }

          boolean[] alreadyExists = new boolean[]{false};
          mySerialToDeviceContextMap.compute(myDevice.getSerialNumber(), (serial, context) -> {
            assert context != null;
            if (context.myLastKnownTransportProxy != null) {
              getLogger().info(String.format("TransportProxy was already created for device: %s", myDevice));
              alreadyExists[0] = true;
            }
            return context;
          });
          if (alreadyExists[0]) {
            return;
          }

          try {
            createTransportProxy(transportDevice);
            if (reconnectAgents) {
              reconnectAgents();
            }
            getLogger().info(String.format("TransportProxy successfully created for device: %s", myDevice));
          }
          catch (AdbCommandRejectedException | IOException | TimeoutException e) {
            myMessageBus.syncPublisher(TOPIC).onTransportProxyCreationFail(transportDevice, e);
            getLogger().error(String.format("TransportProxy failed for device: %s", myDevice), e);
          }
        }

        /**
         * Reconnect to the agents that were last known connected.
         */
        private void reconnectAgents() {
          TransportClient client = new TransportClient(TransportService.getChannelName());
          DeviceContext context = mySerialToDeviceContextMap.get(transportDevice.getSerial());
          assert context != null;
          for (Long pid : context.myConnectedAgents) {
            Commands.Command attachCommand = Commands.Command.newBuilder()
              .setStreamId(transportDevice.getDeviceId())
              .setPid(pid.intValue())
              .setType(Commands.Command.CommandType.ATTACH_AGENT)
              .setAttachAgent(
                Commands.AttachAgent.newBuilder()
                  .setAgentLibFileName(String.format("libjvmtiagent_%s.so", context.myPidToProcessMap.get(pid).getAbiCpuArch()))
                  .setAgentConfigPath(TransportFileManager.getAgentConfigFile())
                  .setPackageName(context.myPidToProcessMap.get(pid).getPackageName()))
              .build();
            // TODO(b/150503095)
            Transport.ExecuteResponse response =
                client.getTransportStub().execute(Transport.ExecuteRequest.newBuilder().setCommand(attachCommand).build());
          }
        }

        @Override
        public void flush() {
          // flush does not always get called. So we need to perform the proxy server/channel clean up after the Transport process has died.
        }

        @Override
        public boolean isCancelled() {
          if (Thread.interrupted()) {
            Thread.currentThread().interrupt();
            return true;
          }
          return false;
        }
      }, 0, null);
    }

    /**
     * Creates TransportProxy for the device
     *
     * @throws TimeoutException
     * @throws AdbCommandRejectedException
     * @throws IOException
     */
    private void createTransportProxy(@NotNull Common.Device transportDevice)
      throws TimeoutException, AdbCommandRejectedException, IOException {
      int localPort = NetUtils.findAvailableSocketPort();
      if (localPort < 0) {
        throw new RuntimeException("Unable to find available socket port");
      }

      if (isAtLeastO(myDevice)) {
        myDevice.createForward(localPort, DEVICE_SOCKET_NAME, IDevice.DeviceUnixSocketNamespace.ABSTRACT);
      }
      else {
        myDevice.createForward(localPort, DEVICE_PORT);
      }
      getLogger().info(String.format(Locale.US, "Port forwarding created for port: %d", localPort));

      /*
        Creates the channel that is used to connect to the device transport daemon.

        TODO: investigate why ant build fails to find the ManagedChannel-related classes
        The temporary fix is to stash the currently set context class loader,
        so ManagedChannelProvider can find an appropriate implementation.
       */
      ClassLoader stashedContextClassLoader = Thread.currentThread().getContextClassLoader();
      Thread.currentThread().setContextClassLoader(NettyChannelBuilder.class.getClassLoader());
      ManagedChannel transportChannel = NettyChannelBuilder
        .forAddress("localhost", localPort)
        .usePlaintext()
        .maxInboundMessageSize(MAX_MESSAGE_SIZE)
        .build();
      Thread.currentThread().setContextClassLoader(stashedContextClassLoader);

      // Creates a proxy server that the datastore connects to.
      String channelName = myDevice.getSerialNumber();
      myTransportProxy = new TransportProxy(myDevice, transportDevice, transportChannel);
      myMessageBus.syncPublisher(TOPIC).customizeProxyService(myTransportProxy);
      myTransportProxy.initializeProxyServer(channelName);
      try {
        myTransportProxy.connect();
      }
      catch (IOException exception) {
        myTransportProxy.disconnect();
        throw exception;
      }

      mySerialToDeviceContextMap.compute(myDevice.getSerialNumber(), (serial, context) -> {
        assert context != null;
        context.myLastKnownTransportProxy = myTransportProxy;
        context.myDevice = transportDevice;
        myTransportProxy.registerEventPreprocessor(new ConnectedAgentPreprossor(context));
        return context;
      });

      // TODO using directexecutor for this channel freezes up grpc calls that are redirected to the device (e.g. GetTimes)
      // We should otherwise do it for performance reasons, so we should investigate why.
      ManagedChannel proxyChannel = InProcessChannelBuilder.forName(channelName).build();
      myDataStore.connect(Common.Stream.newBuilder()
                            .setStreamId(transportDevice.getDeviceId())
                            .setType(Common.Stream.Type.DEVICE)
                            .setDevice(transportDevice)
                            .build(),
                          proxyChannel);
    }

    /**
     * A helper method to check whether the device has completed the boot sequence.
     * In emulator userdebug builds, the device can appear online before boot has finished, and pushing and running Transport on device at
     * that point would result in a failure. Therefore we poll a device property (dev.bootcomplete) at regular intervals to make sure the
     * device is ready for Transport. Whe problem only seems to manifest in emulators but not real devices. Here we check the property in
     * both cases to be sure, as this is only called once when the device comes online.
     */
    private boolean waitForBootComplete() throws InterruptedException {
      // This checks the flag for a minute before giving up.
      // TODO: move ProfilerServiceProxy to support user-triggered retries, in cases where 1m isn't enough for the emulator to boot.
      int maxSeconds = 60;
      for (int i = 0; i < maxSeconds; i++) {
        String state = myDevice.getProperty(BOOT_COMPLETE_PROPERTY);
        if (BOOT_COMPLETE_MESSAGE.equals(state)) {
          try {
            // In case the device is an AVD, also wait for the AvdData#getName to be ready
            myDevice.getAvdData().get(maxSeconds - i, TimeUnit.SECONDS);
          }
          catch (ExecutionException | java.util.concurrent.TimeoutException ignore) {
            // ignore
          }
          return true;
        }
        Thread.sleep(TimeUnit.SECONDS.toMillis(1));
      }
      return false;
    }

    /**
     * Helper function that parses the segmentation fault string sent by transport. The parsed string is then sent to
     *
     * @param crashString the string passed from transport when a segmentation fault happens. This is expected to be
     *                    in the format of "Perfd Segmentation Fault: 1234,1234,1234,1234," where each number represents
     *                    an address in the callstack.
     */
    private void reportTransportSegmentationFault(String crashString) {
      PerfdCrashInfo.Builder crashInfo = PerfdCrashInfo.newBuilder();
      String[] stack = crashString.split("[:,]+");
      // The first value is the detection string.
      for (int i = 1; i < stack.length; i++) {
        // The string may be "\n" and will be empty after trimming.
        try {
          crashInfo.addBackstackAddressList(Long.parseLong(stack[i].trim()));
        }
        catch (NumberFormatException e) {
          // Ignore the string that's not a number.
        }
      }

      // Create metrics event to report callstack.
      AndroidStudioEvent.Builder event = AndroidStudioEvent.newBuilder()
        .setKind(AndroidStudioEvent.EventKind.ANDROID_PROFILER)
        .setDeviceInfo(AndroidStudioUsageTracker.deviceToDeviceInfo(myDevice))
        .setAndroidProfilerEvent(AndroidProfilerEvent.newBuilder()
                                   .setType(AndroidProfilerEvent.Type.PERFD_CRASHED)
                                   .setPerfdCrashInfo(crashInfo));
      UsageTracker.log(event);
    }

    private void reportTransportDaemonStarted(boolean isRestart, long millisecSinceLastStart) {
      TransportDaemonStartedInfo.Builder info = TransportDaemonStartedInfo.newBuilder().setIsRestart(isRestart);
      if (isRestart) {
        info.setMillisecSinceLastStart(millisecSinceLastStart);
      }
      AndroidStudioEvent.Builder event = AndroidStudioEvent.newBuilder()
        .setKind(AndroidStudioEvent.EventKind.ANDROID_PROFILER)
        .setAndroidProfilerEvent(AndroidProfilerEvent.newBuilder()
                                   .setType(AndroidProfilerEvent.Type.TRANSPORT_DAEMON_STARTED)
                                   .setTransportDaemonStartedInfo(info));
      UsageTracker.log(event);
    }
  }

  private static class DeviceContext {
    @NotNull public final ExecutorService myExecutor = new ThreadPoolExecutor(0, 1, 1L,
                                                                              TimeUnit.SECONDS, new LinkedBlockingQueue<>());
    @Nullable public TransportProxy myLastKnownTransportProxy;
    @Nullable public Future<?> myLastKnownTransportThreadFuture;
    @Nullable public Common.Device myDevice;
    /**
     * The processes (PIDs) with a connected agent. Useful to recover the state of the pipeline's daemon
     * when it's killed unexpectedly, for example, by Live-LocK Daemon in Android OS.
     */
    @NotNull public final Set<Long> myConnectedAgents = new TreeSet<>();
    @NotNull public final Map<Long, Common.Process> myPidToProcessMap = new HashMap<>();
  }

  private static class ConnectedAgentPreprossor implements TransportEventPreprocessor {
    @NotNull private final DeviceContext myContext;

    public ConnectedAgentPreprossor(@NotNull DeviceContext context) {
      myContext = context;
    }

    @Override
    public boolean shouldPreprocess(Common.Event event) {
      switch (event.getKind()) {
        case AGENT:
        case PROCESS:
          return true;
        default:
          return false;
      }
    }

    @Override
    public Iterable<Common.Event> preprocessEvent(Common.Event event) {
      switch (event.getKind()) {
        case AGENT:
          if (event.getAgentData().getStatus().equals(Common.AgentData.Status.ATTACHED)) {
            long pid = event.getPid();
            myContext.myConnectedAgents.add(pid);
          }
          break;
        case PROCESS:
          long pid = event.getGroupId();
          if (event.getProcess().hasProcessStarted()) {
            myContext.myPidToProcessMap.put(pid, event.getProcess().getProcessStarted().getProcess());
          }
          else {
            // Note that the "end event" of remaining open groups generated by TransportServiceProxy.getEvents() when the
            // connection between the proxy and the device is lost do not go through event preprocessors. Therefore, those
            // "generated" PROCESS stopped event should not confuse |myConnectedAgents| here.
            myContext.myPidToProcessMap.remove(pid);
            myContext.myConnectedAgents.remove(pid);
          }
          break;
        default:
          break;
      }
      return Collections.emptyList();
    }
  }

  public interface TransportDeviceManagerListener {
    /**
     * Callback for when before the device manager starts the daemon on the specified device.
     */
    void onPreTransportDaemonStart(@NotNull Common.Device device);

    /**
     * Callback for when the transport daemon throws an exception.
     */
    void onTransportDaemonException(@NotNull Common.Device device, @NotNull Exception exception);

    /**
     * Callback for when the device manager fails to initialize the proxy layer that connects between the datastore and the daemon.
     */
    void onTransportProxyCreationFail(@NotNull Common.Device device, @NotNull Exception exception);

    /**
     * Callback for when the transport daemon fails to start the server.
     */
    void onStartTransportDaemonServerFail(@NotNull Common.Device device, @NotNull FailedToStartServerException exception);

    /**
     * void onTransportThreadStarts(@NotNull IDevice device, @NotNull Common.Device transportDevice);
     * <p>
     * /**
     * Allows for subscribers to customize the Transport pipeline's ServiceProxy before it is fully initialized.
     */
    void customizeProxyService(@NotNull TransportProxy proxy);

    /**
     * Allows for subscribers to customize the daemon config before it is being pushed to the device, which is then used to initialized
     * the transport daemon.
     *
     * @param configBuilder the DaemonConfig.Builder to customize. Note that it is up to the subscriber to not override fields that are set
     *                      in {@link TransportFileManager#pushDaemonConfig(AndroidRunConfigurationBase)} which are primarily used for
     *                      establishing connection to the transport daemon and app agent.
     */
    void customizeDaemonConfig(@NotNull Transport.DaemonConfig.Builder configBuilder);

    /**
     * Allows for subscribers to customize the agent config before it is being pushed to the device, which is then used to initialized
     * the transport app agent.
     *
     * @param configBuilder the AgentConifg.Builder to customize. Note that it is up to the subscriber to not override fields that are set
     *                      in {@link TransportFileManager#pushAgentConfig(AndroidRunConfigurationBase)} which are primarily used for
     *                      establishing connection to the transport daemon and app agent.
     * @param runConfig     the run config associated with the current app launch.
     */
    void customizeAgentConfig(@NotNull Agent.AgentConfig.Builder configBuilder, @Nullable AndroidRunConfigurationBase runConfig);
  }
}<|MERGE_RESOLUTION|>--- conflicted
+++ resolved
@@ -316,15 +316,9 @@
       myDevice.executeShellCommand(command, new IShellOutputReceiver() {
         @Override
         public void addOutput(byte[] data, int offset, int length) {
-<<<<<<< HEAD
-          String s = new String(data, offset, length, StandardCharsets.UTF_8);
-          if (s.contains("Perfd Segmentation Fault:")) {
-            reportTransportSegmentationFault(s);
-=======
-          String startGrpcServerOutput = new String(data, offset, length, Charsets.UTF_8);
+          String startGrpcServerOutput = new String(data, offset, length, StandardCharsets.UTF_8);
           if (startGrpcServerOutput.contains("Perfd Segmentation Fault:")) {
             reportTransportSegmentationFault(startGrpcServerOutput);
->>>>>>> de127946
           }
           getLogger().info("[Transport]: " + startGrpcServerOutput);
 
