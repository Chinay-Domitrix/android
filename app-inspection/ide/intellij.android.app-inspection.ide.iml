--- conflicted
+++ resolved
@@ -31,13 +31,10 @@
     <orderEntry type="module" module-name="intellij.android.app-inspection.inspector.api" />
     <orderEntry type="module" module-name="android.sdktools.ddmlib" />
     <orderEntry type="module" module-name="analytics-tracker" />
-<<<<<<< HEAD
     <orderEntry type="module" module-name="intellij.platform.core.ui" />
-=======
     <orderEntry type="module" module-name="intellij.platform.externalSystem" />
     <orderEntry type="module" module-name="intellij.gradle.common" />
     <orderEntry type="library" name="studio-plugin-Kotlin" level="project" />
     <orderEntry type="library" name="studio-plugin-gradle" level="project" />
->>>>>>> 799703f0
   </component>
 </module>