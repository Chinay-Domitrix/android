--- conflicted
+++ resolved
@@ -18,10 +18,7 @@
 import com.android.tools.idea.flags.StudioFlags
 import com.intellij.openapi.project.DumbAware
 import com.intellij.openapi.project.Project
-<<<<<<< HEAD
-=======
 import com.intellij.openapi.util.Disposer
->>>>>>> e624679c
 import com.intellij.openapi.wm.ToolWindow
 import com.intellij.openapi.wm.ToolWindowFactory
 import com.intellij.ui.content.ContentFactory
@@ -30,41 +27,24 @@
 // TODO(b/152556591): Rename back to "App Inspection"
 internal const val APP_INSPECTION_ID = "Database Inspector"
 
-<<<<<<< HEAD
-internal class AppInspectionToolWindowFactory : DumbAware, ToolWindowFactory {
-  override fun createToolWindowContent(project: Project, toolWindow: ToolWindow) {
-=======
 class AppInspectionToolWindowFactory : DumbAware, ToolWindowFactory {
 
   override fun isApplicable(project: Project) = StudioFlags.ENABLE_APP_INSPECTION_TOOL_WINDOW.get()
 
   override fun createToolWindowContent(project: Project,
                                        toolWindow: ToolWindow) {
->>>>>>> e624679c
     val appInspectionToolWindow = AppInspectionToolWindow(toolWindow, project)
     val contentFactory = ContentFactory.SERVICE.getInstance()
     val content = contentFactory.createContent(appInspectionToolWindow.component, "", false)
     toolWindow.contentManager.addContent(content)
-<<<<<<< HEAD
-=======
     // TODO(b/152556591): Update to app inspection icon and move database icon down to the tab
     toolWindow.setIcon(StudioIcons.Shell.ToolWindows.DATABASE_INSPECTOR)
     Disposer.register(project, appInspectionToolWindow)
->>>>>>> e624679c
     toolWindow.show(null)
     toolWindow.stripeTitle = APP_INSPECTION_ID
   }
 
   override fun init(toolWindow: ToolWindow) {
     toolWindow.setToHideOnEmptyContent(true)
-<<<<<<< HEAD
-    toolWindow.hide(null)
-    toolWindow.isShowStripeButton = false
-    toolWindow.stripeTitle = APP_INSPECTION_TITLE
   }
-
-  override fun isApplicable(project: Project): Boolean = StudioFlags.ENABLE_APP_INSPECTION_TOOL_WINDOW.get()
-=======
-  }
->>>>>>> e624679c
 }