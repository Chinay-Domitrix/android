/*
 * Copyright (C) 2021 The Android Open Source Project
 *
 * Licensed under the Apache License, Version 2.0 (the "License");
 * you may not use this file except in compliance with the License.
 * You may obtain a copy of the License at
 *
 *      http://www.apache.org/licenses/LICENSE-2.0
 *
 * Unless required by applicable law or agreed to in writing, software
 * distributed under the License is distributed on an "AS IS" BASIS,
 * WITHOUT WARRANTIES OR CONDITIONS OF ANY KIND, either express or implied.
 * See the License for the specific language governing permissions and
 * limitations under the License.
 */
package com.android.tools.idea.appinspection.inspectors.network.model

import com.android.tools.adtui.model.Range
import com.android.tools.idea.appinspection.inspector.api.AppInspectorMessenger
import com.android.tools.idea.concurrency.createChildScope
import java.util.concurrent.TimeUnit
import kotlinx.coroutines.CancellationException
import kotlinx.coroutines.CompletableDeferred
import kotlinx.coroutines.CoroutineScope
import kotlinx.coroutines.Job
import kotlinx.coroutines.channels.Channel
import kotlinx.coroutines.channels.ReceiveChannel
import kotlinx.coroutines.flow.Flow
import kotlinx.coroutines.flow.SharingStarted
import kotlinx.coroutines.flow.map
import kotlinx.coroutines.flow.mapNotNull
import kotlinx.coroutines.flow.onEach
import kotlinx.coroutines.flow.shareIn
import kotlinx.coroutines.launch
import kotlinx.coroutines.withContext
import studio.network.inspection.NetworkInspectorProtocol.Event
import studio.network.inspection.NetworkInspectorProtocol.HttpConnectionEvent

/**
 * Performs a binary search on the data using timestamp and returns the index at which a
 * hypothetical event with [timestamp] should be inserted. Or return the index of the event that
 * matches [timestamp].
 */
private fun List<Event>.binarySearch(timestamp: Long): Int {
  return binarySearch(
    Event.newBuilder().setTimestamp(timestamp).build(),
    compareBy { it.timestamp }
  )
}

/**
 * The two functions below are only required when binary search finds an element matching either the
 * start or the end of the range. Binary search has the caveat that if the search target has
 * multiple entries - in our case multiple events with the same timestamp - it doesn't guarantee
 * which entry it will return. To amend that, we manually search to the left or right of the index
 * to see if we truly have the start or end index.
 */
private fun List<Event>.findEndIndex(startIndex: Int): Int {
  for (i in startIndex + 1 until size) {
    if (get(i).timestamp != get(startIndex).timestamp) {
      return i - 1
    }
  }
  return size - 1
}

private fun List<Event>.findStartIndex(startIndex: Int): Int {
  for (i in startIndex - 1 downTo 0) {
    if (get(i).timestamp != get(startIndex).timestamp) {
      return i + 1
    }
  }
  return 0
}

/**
 * Return all events that fall within [range] inclusive.
 *
 * This function is designed to be fast (logN) because it gets called frequently by the frontend.
 */
private fun searchRange(data: List<Event>, range: Range): List<Event> {
  val min = TimeUnit.MICROSECONDS.toNanos(range.min.toLong())
  val max = TimeUnit.MICROSECONDS.toNanos(range.max.toLong())

  // If the result of binary search is less than 0, the index of the start or end element is gotten
  // by:
  // 1) solving for x in the formula (result = -x - 1)
  // 2) startIndex = x, endIndex = x - 1
  val startIndex =
    data.binarySearch(min).let { pos ->
      if (pos < 0) {
        -pos - 1
      } else data.findStartIndex(pos)
    }
  val endIndex =
    data.binarySearch(max).let { pos ->
      if (pos < 0) {
        -pos - 2
      } else data.findEndIndex(pos)
    }

  return data.slice(startIndex..endIndex)
}

/**
 * These objects are used to communicate with the actor. They specify the work the actor needs to
 * perform.
 */
private sealed class Intention {
  class QueryForSpeedData(val range: Range, val deferred: CompletableDeferred<List<Event>>) :
    Intention()
  class QueryForHttpData(val range: Range, val deferred: CompletableDeferred<List<Event>>) :
    Intention()
  class InsertData(val event: Event) : Intention()
}

/**
 * An actor that is used to maintain synchronization of the data collected from network inspector
 * against the frequent updates and queried performed against it.
 *
 * It performs two types of work: 1) collects events sent from the network inspector and accumulates
 * them. 2) performs queries from UI frontend on the collected data.
 */
private fun CoroutineScope.processEvents(commandChannel: ReceiveChannel<Intention>) = launch {
  val speedData = mutableListOf<Event>()
  val httpMap = mutableMapOf<Long, MutableList<Event>>()

  for (command in commandChannel) {
    if (command is Intention.InsertData) {
      if (command.event.hasSpeedEvent()) {
        speedData.add(command.event)
      } else if (command.event.hasHttpConnectionEvent()) {
        httpMap
          .getOrPut(command.event.httpConnectionEvent.connectionId) { mutableListOf() }
          .add(command.event)
      }
    } else if (command is Intention.QueryForSpeedData) {
      command.deferred.complete(searchRange(speedData, command.range))
    } else if (command is Intention.QueryForHttpData) {
      val min = TimeUnit.MICROSECONDS.toNanos(command.range.min.toLong())
      val max = TimeUnit.MICROSECONDS.toNanos(command.range.max.toLong())
      val results =
        httpMap.values
          .filter { data -> intersectsRange(min, max, data) }
          .flatten()
          .sortedBy { event -> event.timestamp }
      command.deferred.complete(results)
    }
  }
}

private fun intersectsRange(min: Long, max: Long, data: List<Event>): Boolean {
  val firstEventTimestamp = data.firstOrNull()?.timestamp ?: return false
  val lastEventTimestamp = data.last().timestamp
<<<<<<< HEAD
  if (
    firstEventTimestamp in min..max ||
      lastEventTimestamp in min..max ||
      (firstEventTimestamp < min && lastEventTimestamp > max)
  ) {
    return true
  }
  return false
=======
  return firstEventTimestamp in min..max || lastEventTimestamp in min..max || (firstEventTimestamp < min && lastEventTimestamp > max)
>>>>>>> ccbcc63d
}

/**
 * The data backend of network inspector.
 *
 * It collects all the events sent by the inspector and makes them available for queries based on
 * time ranges.
 */
interface NetworkInspectorDataSource {
  val connectionEventFlow: Flow<HttpConnectionEvent>
  suspend fun queryForHttpData(range: Range): List<Event>
  suspend fun queryForSpeedData(range: Range): List<Event>
}

class NetworkInspectorDataSourceImpl(
  messenger: AppInspectorMessenger,
  parentScope: CoroutineScope,
  replayCacheSize: Int = 1
) : NetworkInspectorDataSource {
  val scope = parentScope.createChildScope()
  private val channel = Channel<Intention>()
  override val connectionEventFlow: Flow<HttpConnectionEvent>

  init {
    scope.coroutineContext[Job]!!.invokeOnCompletion { e -> channel.close(e) }
    scope.launch {
      try {
        processEvents(channel)
      } catch (e: CancellationException) {
        channel.close(e.cause)
      }
    }
    connectionEventFlow =
      messenger.eventFlow
        .map { data -> Event.parseFrom(data) }
        .onEach { data -> channel.send(Intention.InsertData(data)) }
        .mapNotNull { if (it.hasHttpConnectionEvent()) it.httpConnectionEvent else null }
        .shareIn(scope, SharingStarted.Eagerly, replayCacheSize)
  }

  override suspend fun queryForHttpData(range: Range) =
    withContext(scope.coroutineContext) {
      val deferred = CompletableDeferred<List<Event>>()
      channel.send(Intention.QueryForHttpData(range, deferred))
      deferred.await()
    }

  override suspend fun queryForSpeedData(range: Range) =
    withContext(scope.coroutineContext) {
      val deferred = CompletableDeferred<List<Event>>()
      channel.send(Intention.QueryForSpeedData(range, deferred))
      deferred.await()
    }
}<|MERGE_RESOLUTION|>--- conflicted
+++ resolved
@@ -152,18 +152,10 @@
 private fun intersectsRange(min: Long, max: Long, data: List<Event>): Boolean {
   val firstEventTimestamp = data.firstOrNull()?.timestamp ?: return false
   val lastEventTimestamp = data.last().timestamp
-<<<<<<< HEAD
-  if (
-    firstEventTimestamp in min..max ||
+  return firstEventTimestamp in min..max ||
       lastEventTimestamp in min..max ||
       (firstEventTimestamp < min && lastEventTimestamp > max)
-  ) {
-    return true
-  }
-  return false
-=======
-  return firstEventTimestamp in min..max || lastEventTimestamp in min..max || (firstEventTimestamp < min && lastEventTimestamp > max)
->>>>>>> ccbcc63d
+
 }
 
 /**
