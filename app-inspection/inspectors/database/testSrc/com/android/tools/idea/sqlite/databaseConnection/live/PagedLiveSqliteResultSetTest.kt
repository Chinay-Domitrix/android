/*
 * Copyright (C) 2020 The Android Open Source Project
 *
 * Licensed under the Apache License, Version 2.0 (the "License");
 * you may not use this file except in compliance with the License.
 * You may obtain a copy of the License at
 *
 *      http://www.apache.org/licenses/LICENSE-2.0
 *
 * Unless required by applicable law or agreed to in writing, software
 * distributed under the License is distributed on an "AS IS" BASIS,
 * WITHOUT WARRANTIES OR CONDITIONS OF ANY KIND, either express or implied.
 * See the License for the specific language governing permissions and
 * limitations under the License.
 */
package com.android.tools.idea.sqlite.databaseConnection.live

import androidx.sqlite.inspection.SqliteInspectorProtocol
import com.android.tools.idea.appinspection.inspector.api.AppInspectorMessenger
import com.android.tools.idea.concurrency.pumpEventsAndWaitForFuture
import com.android.tools.idea.concurrency.pumpEventsAndWaitForFutureCancellation
import com.android.tools.idea.concurrency.pumpEventsAndWaitForFutureException
import com.android.tools.idea.sqlite.DatabaseInspectorMessenger
import com.android.tools.idea.sqlite.model.ResultSetSqliteColumn
import com.android.tools.idea.sqlite.model.SqliteStatement
import com.android.tools.idea.sqlite.model.SqliteStatementType
import com.android.tools.idea.sqlite.model.SqliteValue
import com.intellij.openapi.util.Disposer
import com.intellij.testFramework.LightPlatformTestCase
import com.intellij.util.concurrency.EdtExecutorService
import kotlinx.coroutines.CoroutineScope
import kotlinx.coroutines.SupervisorJob
import kotlinx.coroutines.asCoroutineDispatcher
import kotlinx.coroutines.flow.Flow
import kotlinx.coroutines.flow.emptyFlow
import kotlinx.coroutines.runBlocking
import org.jetbrains.ide.PooledThreadExecutor

class PagedLiveSqliteResultSetTest : LightPlatformTestCase() {
  private val taskExecutor = PooledThreadExecutor.INSTANCE
  private val edtExecutor = EdtExecutorService.getInstance()
  private val scope = CoroutineScope(edtExecutor.asCoroutineDispatcher() + SupervisorJob())

  class FakeMessenger(val originalQuery: String, val response: ByteArray) : AppInspectorMessenger {
    override suspend fun sendRawCommand(rawData: ByteArray): ByteArray {
      val parsed = SqliteInspectorProtocol.Command.parseFrom(rawData)
      assertNotSame(
        "In paged version of ResultSet we should never run the original query ",
        originalQuery,
        parsed.query.query
      )
      return response
    }

    override val eventFlow: Flow<ByteArray> = emptyFlow()

    override val scope: CoroutineScope
      get() = throw NotImplementedError()
  }

<<<<<<< HEAD
  fun testColumnsReturnCorrectListOfColumns() = runBlocking {
    // Prepare
    val columnNames = listOf("col1", "col2")

    val cursor = SqliteInspectorProtocol.Response.newBuilder()
      .setQuery(SqliteInspectorProtocol.QueryResponse.newBuilder().addAllColumnNames(columnNames))
      .build()

    val statement = SqliteStatement(SqliteStatementType.SELECT, "SELECT")
    val mockMessenger = FakeMessenger(statement.sqliteStatementText, cursor.toByteArray())
    val resultSet = createPagedLiveSqliteResultSet(statement, mockMessenger)

    // Act
    val columnsFromResultSet = pumpEventsAndWaitForFuture(resultSet.columns)

    // Assert
    assertEquals(
      listOf(ResultSetSqliteColumn("col1"), ResultSetSqliteColumn("col2")),
      columnsFromResultSet
    )
  }

  fun testRowCountReturnsCorrectNumberOfRows() = runBlocking {
    // Prepare
    val rowCountCellValue = SqliteInspectorProtocol.CellValue.newBuilder()
      .setLongValue(12345)
      .build()
=======
  fun testColumnsReturnCorrectListOfColumns() =
    runBlocking<Unit> {
      // Prepare
      val columnNames = listOf("col1", "col2")

      val cursor =
        SqliteInspectorProtocol.Response.newBuilder()
          .setQuery(
            SqliteInspectorProtocol.QueryResponse.newBuilder().addAllColumnNames(columnNames)
          )
          .build()

      val statement = SqliteStatement(SqliteStatementType.SELECT, "SELECT")
      val mockMessenger = FakeMessenger(statement.sqliteStatementText, cursor.toByteArray())
      val resultSet = createPagedLiveSqliteResultSet(statement, mockMessenger)

      // Act
      val columnsFromResultSet = pumpEventsAndWaitForFuture(resultSet.columns)

      // Assert
      assertEquals(
        listOf(ResultSetSqliteColumn("col1"), ResultSetSqliteColumn("col2")),
        columnsFromResultSet
      )
    }

  fun testRowCountReturnsCorrectNumberOfRows() =
    runBlocking<Unit> {
      // Prepare
      val rowCountCellValue =
        SqliteInspectorProtocol.CellValue.newBuilder().setLongValue(12345).build()
>>>>>>> de127946

      val row = SqliteInspectorProtocol.Row.newBuilder().addValues(rowCountCellValue).build()

      val columnNames = listOf("COUNT(*)")

      val cursor =
        SqliteInspectorProtocol.Response.newBuilder()
          .setQuery(
            SqliteInspectorProtocol.QueryResponse.newBuilder()
              .addAllColumnNames(columnNames)
              .addRows(row)
          )
          .build()

      val statement = SqliteStatement(SqliteStatementType.SELECT, "SELECT")
      val mockMessenger = FakeMessenger(statement.sqliteStatementText, cursor.toByteArray())
      val resultSet = createPagedLiveSqliteResultSet(statement, mockMessenger)

      // Act
      val rowCount = pumpEventsAndWaitForFuture(resultSet.totalRowCount)

      // Assert
      assertEquals(12345, rowCount)
    }

  fun testRowCountFailsIfDisposed() {
    // Prepare
    val statement = SqliteStatement(SqliteStatementType.SELECT, "SELECT COUNT(*) FROM (query)")
    val mockMessenger = FakeMessenger(statement.sqliteStatementText, ByteArray(0))
    val resultSet = createPagedLiveSqliteResultSet(statement, mockMessenger)
    Disposer.register(project, resultSet)

    // Act / Assert
    Disposer.dispose(resultSet)
    pumpEventsAndWaitForFutureCancellation(resultSet.totalRowCount)
  }

  fun testGetRowBatchReturnsCorrectListOfRows() {
    // Prepare
    val cellValueString =
      SqliteInspectorProtocol.CellValue.newBuilder().setStringValue("a string").build()

    val row =
      SqliteInspectorProtocol.Row.newBuilder()
        .addValues(cellValueString)
        .addValues(cellValueString)
        .addValues(cellValueString)
        .build()

    val columnNames = listOf("column1", "column2", "column3")

    val cursor =
      SqliteInspectorProtocol.Response.newBuilder()
        .setQuery(
          SqliteInspectorProtocol.QueryResponse.newBuilder()
            .addAllColumnNames(columnNames)
            .addRows(row)
        )
        .build()

    val statement = SqliteStatement(SqliteStatementType.SELECT, "SELECT")
    val mockMessenger = FakeMessenger(statement.sqliteStatementText, cursor.toByteArray())
    val resultSet = createPagedLiveSqliteResultSet(statement, mockMessenger)

    // Act
    // Since we are mocking the answer the values passed to getRowBatch don't matter.
    val rowsFromResultSet = pumpEventsAndWaitForFuture(resultSet.getRowBatch(0, Integer.MAX_VALUE))

    // Assert
    assertSize(1, rowsFromResultSet)
    assertEquals("column1", rowsFromResultSet.first().values.first().columnName)
    assertEquals(
      SqliteValue.StringValue("a string"),
      rowsFromResultSet.first().values.first().value
    )
  }

  fun testGetRowBatchFailsIfDisposed() {
    // Prepare

    val statement = SqliteStatement(SqliteStatementType.SELECT, "SELECT")
    val mockMessenger = FakeMessenger(statement.sqliteStatementText, ByteArray(0))
    val resultSet = createPagedLiveSqliteResultSet(statement, mockMessenger)

    Disposer.register(project, resultSet)

    // Act / Assert
    Disposer.dispose(resultSet)
    pumpEventsAndWaitForFutureCancellation(resultSet.getRowBatch(0, Integer.MAX_VALUE))
  }

  fun testGetRowBatchThrowsIfMinOffsetSmallerThanZero() {
    // Prepare
    val row = SqliteInspectorProtocol.Row.newBuilder().build()

    val cursor =
      SqliteInspectorProtocol.Response.newBuilder()
        .setQuery(SqliteInspectorProtocol.QueryResponse.newBuilder().addRows(row))
        .build()

    val statement = SqliteStatement(SqliteStatementType.SELECT, "SELECT")
    val mockMessenger = FakeMessenger(statement.sqliteStatementText, cursor.toByteArray())
    val resultSet = createPagedLiveSqliteResultSet(statement, mockMessenger)

    // Act / Assert
    assertThrows(IllegalArgumentException::class.java) {
      resultSet.getRowBatch(-1, Integer.MAX_VALUE)
    }
  }

  fun testGetRowBatchThrowsIfMaxOffsetSmallerEqualZero() {
    // Prepare
    val row = SqliteInspectorProtocol.Row.newBuilder().build()

    val cursor =
      SqliteInspectorProtocol.Response.newBuilder()
        .setQuery(SqliteInspectorProtocol.QueryResponse.newBuilder().addRows(row))
        .build()

    val statement = SqliteStatement(SqliteStatementType.SELECT, "SELECT")
    val mockMessenger = FakeMessenger(statement.sqliteStatementText, cursor.toByteArray())
    val resultSet = createPagedLiveSqliteResultSet(statement, mockMessenger)

    // Act / Assert
    assertThrows(IllegalArgumentException::class.java) { resultSet.getRowBatch(0, 0) }
  }

  fun testThrowsRecoverableErrorOnErrorOccurredResponse() {
    // Prepare
    val errorOccurredEvent =
      SqliteInspectorProtocol.ErrorOccurredResponse.newBuilder()
        .setContent(
          SqliteInspectorProtocol.ErrorContent.newBuilder()
            .setMessage("errorMessage")
            .setRecoverability(
              SqliteInspectorProtocol.ErrorRecoverability.newBuilder()
                .setIsRecoverable(true)
                .build()
            )
            .setStackTrace("stackTrace")
            .build()
        )
        .build()

    val cursor =
      SqliteInspectorProtocol.Response.newBuilder().setErrorOccurred(errorOccurredEvent).build()

    val statement = SqliteStatement(SqliteStatementType.SELECT, "SELECT")
    val mockMessenger = FakeMessenger(statement.sqliteStatementText, cursor.toByteArray())
    val resultSet = createPagedLiveSqliteResultSet(statement, mockMessenger)

    // Act / Assert
    val error1 = pumpEventsAndWaitForFutureException(resultSet.columns)
    val error2 = pumpEventsAndWaitForFutureException(resultSet.totalRowCount)
    val error3 = pumpEventsAndWaitForFutureException(resultSet.getRowBatch(0, 10))

    assertEquals(error1.cause, error2.cause)
    assertEquals(error1.cause, error3.cause)
    assertInstanceOf(error1.cause, LiveInspectorException::class.java)
    assertEquals("errorMessage", error1.cause!!.message)
    assertEquals("stackTrace", (error1.cause as LiveInspectorException).onDeviceStackTrace)
  }

  fun testThrowsNonRecoverableErrorOnErrorOccurredResponse() {
    // Prepare
    val errorOccurredEvent =
      SqliteInspectorProtocol.ErrorOccurredResponse.newBuilder()
        .setContent(
          SqliteInspectorProtocol.ErrorContent.newBuilder()
            .setMessage("errorMessage")
            .setRecoverability(
              SqliteInspectorProtocol.ErrorRecoverability.newBuilder()
                .setIsRecoverable(false)
                .build()
            )
            .setStackTrace("stackTrace")
            .build()
        )
        .build()

    val cursor =
      SqliteInspectorProtocol.Response.newBuilder().setErrorOccurred(errorOccurredEvent).build()

    val statement = SqliteStatement(SqliteStatementType.SELECT, "SELECT")
    val mockMessenger = FakeMessenger(statement.sqliteStatementText, cursor.toByteArray())
    val resultSet = createPagedLiveSqliteResultSet(statement, mockMessenger)

    // Act / Assert
    val error1 = pumpEventsAndWaitForFutureException(resultSet.columns)
    val error2 = pumpEventsAndWaitForFutureException(resultSet.totalRowCount)
    val error3 = pumpEventsAndWaitForFutureException(resultSet.getRowBatch(0, 10))

    assertEquals(error1.cause, error2.cause)
    assertEquals(error1.cause, error3.cause)
    assertInstanceOf(error1.cause, LiveInspectorException::class.java)
    assertEquals(
      "An error has occurred which requires you to restart your app: errorMessage",
      error1.cause!!.message
    )
    assertEquals("stackTrace", (error1.cause as LiveInspectorException).onDeviceStackTrace)
  }

  fun testThrowsUnknownRecoverableErrorOnErrorOccurredResponse() {
    // Prepare
    val errorOccurredEvent =
      SqliteInspectorProtocol.ErrorOccurredResponse.newBuilder()
        .setContent(
          SqliteInspectorProtocol.ErrorContent.newBuilder()
            .setMessage("errorMessage")
            .setRecoverability(SqliteInspectorProtocol.ErrorRecoverability.newBuilder().build())
            .setStackTrace("stackTrace")
            .build()
        )
        .build()

    val cursor =
      SqliteInspectorProtocol.Response.newBuilder().setErrorOccurred(errorOccurredEvent).build()

    val statement = SqliteStatement(SqliteStatementType.SELECT, "SELECT")
    val mockMessenger = FakeMessenger(statement.sqliteStatementText, cursor.toByteArray())
    val resultSet = createPagedLiveSqliteResultSet(statement, mockMessenger)

    // Act / Assert
    val error1 = pumpEventsAndWaitForFutureException(resultSet.columns)
    val error2 = pumpEventsAndWaitForFutureException(resultSet.totalRowCount)
    val error3 = pumpEventsAndWaitForFutureException(resultSet.getRowBatch(0, 10))

    assertEquals(error1.cause, error2.cause)
    assertEquals(error1.cause, error3.cause)
    assertInstanceOf(error1.cause, LiveInspectorException::class.java)
    assertEquals(
      "An error has occurred which might require you to restart your app: errorMessage",
      error1.cause!!.message
    )
    assertEquals("stackTrace", (error1.cause as LiveInspectorException).onDeviceStackTrace)
  }

  private fun createPagedLiveSqliteResultSet(
    statement: SqliteStatement,
    messenger: AppInspectorMessenger
  ): LiveSqliteResultSet {
    val liveSqliteResultSet =
      PagedLiveSqliteResultSet(
        statement,
        DatabaseInspectorMessenger(messenger, scope, taskExecutor),
        0,
        taskExecutor
      )
    Disposer.register(testRootDisposable, liveSqliteResultSet)
    return liveSqliteResultSet
  }
}<|MERGE_RESOLUTION|>--- conflicted
+++ resolved
@@ -58,37 +58,8 @@
       get() = throw NotImplementedError()
   }
 
-<<<<<<< HEAD
-  fun testColumnsReturnCorrectListOfColumns() = runBlocking {
-    // Prepare
-    val columnNames = listOf("col1", "col2")
-
-    val cursor = SqliteInspectorProtocol.Response.newBuilder()
-      .setQuery(SqliteInspectorProtocol.QueryResponse.newBuilder().addAllColumnNames(columnNames))
-      .build()
-
-    val statement = SqliteStatement(SqliteStatementType.SELECT, "SELECT")
-    val mockMessenger = FakeMessenger(statement.sqliteStatementText, cursor.toByteArray())
-    val resultSet = createPagedLiveSqliteResultSet(statement, mockMessenger)
-
-    // Act
-    val columnsFromResultSet = pumpEventsAndWaitForFuture(resultSet.columns)
-
-    // Assert
-    assertEquals(
-      listOf(ResultSetSqliteColumn("col1"), ResultSetSqliteColumn("col2")),
-      columnsFromResultSet
-    )
-  }
-
-  fun testRowCountReturnsCorrectNumberOfRows() = runBlocking {
-    // Prepare
-    val rowCountCellValue = SqliteInspectorProtocol.CellValue.newBuilder()
-      .setLongValue(12345)
-      .build()
-=======
   fun testColumnsReturnCorrectListOfColumns() =
-    runBlocking<Unit> {
+    runBlocking {
       // Prepare
       val columnNames = listOf("col1", "col2")
 
@@ -114,11 +85,10 @@
     }
 
   fun testRowCountReturnsCorrectNumberOfRows() =
-    runBlocking<Unit> {
+    runBlocking {
       // Prepare
       val rowCountCellValue =
         SqliteInspectorProtocol.CellValue.newBuilder().setLongValue(12345).build()
->>>>>>> de127946
 
       val row = SqliteInspectorProtocol.Row.newBuilder().addValues(rowCountCellValue).build()
 
