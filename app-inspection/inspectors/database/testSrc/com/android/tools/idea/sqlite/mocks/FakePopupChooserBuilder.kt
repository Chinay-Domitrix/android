--- conflicted
+++ resolved
@@ -91,15 +91,9 @@
 
   override fun setFilterAlwaysVisible(state: Boolean): IPopupChooserBuilder<SqliteDatabaseId> = this
 
-<<<<<<< HEAD
-  override fun setFilterAlwaysVisible(state: Boolean): IPopupChooserBuilder<SqliteDatabaseId> = this
-
-  override fun setAutoPackHeightOnFiltering(autoPackHeightOnFiltering: Boolean): IPopupChooserBuilder<SqliteDatabaseId> = this
-=======
   override fun setAutoPackHeightOnFiltering(
     autoPackHeightOnFiltering: Boolean
   ): IPopupChooserBuilder<SqliteDatabaseId> = this
->>>>>>> de127946
 
   override fun setModalContext(modalContext: Boolean): IPopupChooserBuilder<SqliteDatabaseId> = this
 
@@ -132,15 +126,13 @@
 
   override fun setAdvertiser(advertiser: JComponent?): IPopupChooserBuilder<SqliteDatabaseId> = this
 
-<<<<<<< HEAD
-  override fun setCancelOnWindowDeactivation(cancelOnWindowDeactivation: Boolean): IPopupChooserBuilder<SqliteDatabaseId> = this
-=======
   override fun setCancelOnWindowDeactivation(
     cancelOnWindowDeactivation: Boolean
   ): IPopupChooserBuilder<SqliteDatabaseId> = this
->>>>>>> de127946
 
-  override fun setCancelOnOtherWindowOpen(cancelOnWindow: Boolean): IPopupChooserBuilder<SqliteDatabaseId> = this
+  override fun setCancelOnOtherWindowOpen(p0: Boolean): IPopupChooserBuilder<SqliteDatabaseId> {
+    TODO("Not yet implemented")
+  }
 
   override fun setSelectionMode(selection: Int): IPopupChooserBuilder<SqliteDatabaseId> = this
 
@@ -164,7 +156,5 @@
 
   override fun withFixedRendererSize(dimension: Dimension): IPopupChooserBuilder<SqliteDatabaseId> = this
 
-  override fun withFixedRendererSize(dimension: Dimension): IPopupChooserBuilder<SqliteDatabaseId> = this
-
   override fun getBackgroundUpdater(): GenericListComponentUpdater<SqliteDatabaseId>? = null
 }