<?xml version="1.0" encoding="UTF-8"?>
<module type="JAVA_MODULE" version="4">
  <component name="NewModuleRootManager" inherit-compiler-output="true">
    <exclude-output />
    <content url="file://$MODULE_DIR$">
      <sourceFolder url="file://$MODULE_DIR$/src" isTestSource="false" />
    </content>
    <orderEntry type="inheritedJdk" />
    <orderEntry type="sourceFolder" forTests="false" />
    <orderEntry type="module" module-name="android.sdktools.sdklib" />
    <orderEntry type="module" module-name="intellij.android.adt.ui" />
    <orderEntry type="module" module-name="intellij.android.core" />
    <orderEntry type="module" module-name="intellij.android.common" />
    <orderEntry type="module" module-name="intellij.android.artwork" />
    <orderEntry type="module" module-name="android.sdktools.flags" />
    <orderEntry type="library" name="studio-analytics-proto" level="project" />
    <orderEntry type="module" module-name="android.sdktools.analytics-tracker" />
    <orderEntry type="module" module-name="intellij.android.projectSystem" />
    <orderEntry type="module" module-name="intellij.android.adb" />
    <orderEntry type="module" module-name="intellij.android.wizard" />
    <orderEntry type="module" module-name="intellij.android.wizard.model" />
    <orderEntry type="module" module-name="intellij.android.wear-pairing" />
    <orderEntry type="module" module-name="intellij.android.device-explorer" />
<<<<<<< HEAD
    <orderEntry type="library" name="protobuf" level="project" />
    <orderEntry type="library" name="Guava" level="project" />
    <orderEntry type="library" name="http-client" level="project" />
    <orderEntry type="library" name="icu4j" level="project" />
    <orderEntry type="library" name="kotlinx-coroutines-jdk8" level="project" />
    <orderEntry type="library" name="jetbrains-annotations" level="project" />
    <orderEntry type="library" name="kotlin-stdlib-jdk8" level="project" />
    <orderEntry type="module" module-name="intellij.android.jps.model" />
    <orderEntry type="module" module-name="intellij.platform.projectModel" />
    <orderEntry type="module" module-name="intellij.platform.lang.core" />
    <orderEntry type="module" module-name="intellij.platform.util.rt" />
    <orderEntry type="module" module-name="intellij.platform.lang" />
    <orderEntry type="module" module-name="intellij.platform.editor" />
    <orderEntry type="module" module-name="intellij.java.guiForms.rt" />
    <orderEntry type="module" module-name="intellij.platform.ide" />
    <orderEntry type="module" module-name="intellij.platform.core" />
    <orderEntry type="module" module-name="intellij.platform.extensions" />
    <orderEntry type="module" module-name="intellij.platform.ide.impl" />
    <orderEntry type="module" module-name="intellij.platform.util" />
    <orderEntry type="module" module-name="intellij.platform.core.ui" />
    <orderEntry type="module" module-name="intellij.platform.ide.core" />
    <orderEntry type="module" module-name="intellij.platform.util.ui" />
    <orderEntry type="module" module-name="intellij.platform.concurrency" />
=======
    <orderEntry type="module" module-name="android.sdktools.adblib" />
>>>>>>> 13cf34d7
  </component>
</module><|MERGE_RESOLUTION|>--- conflicted
+++ resolved
@@ -21,12 +21,12 @@
     <orderEntry type="module" module-name="intellij.android.wizard.model" />
     <orderEntry type="module" module-name="intellij.android.wear-pairing" />
     <orderEntry type="module" module-name="intellij.android.device-explorer" />
-<<<<<<< HEAD
+    <orderEntry type="module" module-name="android.sdktools.adblib" />
+    <orderEntry type="library" name="http-client" level="project" />
+    <orderEntry type="library" name="Guava" level="project" />
     <orderEntry type="library" name="protobuf" level="project" />
-    <orderEntry type="library" name="Guava" level="project" />
-    <orderEntry type="library" name="http-client" level="project" />
+    <orderEntry type="library" name="kotlinx-coroutines-jdk8" level="project" />
     <orderEntry type="library" name="icu4j" level="project" />
-    <orderEntry type="library" name="kotlinx-coroutines-jdk8" level="project" />
     <orderEntry type="library" name="jetbrains-annotations" level="project" />
     <orderEntry type="library" name="kotlin-stdlib-jdk8" level="project" />
     <orderEntry type="module" module-name="intellij.android.jps.model" />
@@ -36,8 +36,8 @@
     <orderEntry type="module" module-name="intellij.platform.lang" />
     <orderEntry type="module" module-name="intellij.platform.editor" />
     <orderEntry type="module" module-name="intellij.java.guiForms.rt" />
+    <orderEntry type="module" module-name="intellij.platform.core" />
     <orderEntry type="module" module-name="intellij.platform.ide" />
-    <orderEntry type="module" module-name="intellij.platform.core" />
     <orderEntry type="module" module-name="intellij.platform.extensions" />
     <orderEntry type="module" module-name="intellij.platform.ide.impl" />
     <orderEntry type="module" module-name="intellij.platform.util" />
@@ -45,8 +45,5 @@
     <orderEntry type="module" module-name="intellij.platform.ide.core" />
     <orderEntry type="module" module-name="intellij.platform.util.ui" />
     <orderEntry type="module" module-name="intellij.platform.concurrency" />
-=======
-    <orderEntry type="module" module-name="android.sdktools.adblib" />
->>>>>>> 13cf34d7
   </component>
 </module>