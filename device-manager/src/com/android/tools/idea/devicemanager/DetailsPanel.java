--- conflicted
+++ resolved
@@ -272,19 +272,11 @@
     return myInfoSectionPanel;
   }
 
-<<<<<<< HEAD
-  final @NotNull Optional<@NotNull PairedDevicesPanel> getPairedDevicesPanel() {
-    return Optional.ofNullable(myPairedDevicesPanel);
-  }
-
-  final @NotNull Optional<@NotNull JTabbedPane> getTabbedPane() {
-=======
   final @NotNull Optional<PairedDevicesPanel> getPairedDevicesPanel() {
     return Optional.ofNullable(myPairedDevicesPanel);
   }
 
   final @NotNull Optional<JTabbedPane> getTabbedPane() {
->>>>>>> de127946
     return Optional.ofNullable(myTabbedPane);
   }
 }