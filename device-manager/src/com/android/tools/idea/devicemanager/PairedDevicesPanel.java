/*
 * Copyright (C) 2021 The Android Open Source Project
 *
 * Licensed under the Apache License, Version 2.0 (the "License");
 * you may not use this file except in compliance with the License.
 * You may obtain a copy of the License at
 *
 *      http://www.apache.org/licenses/LICENSE-2.0
 *
 * Unless required by applicable law or agreed to in writing, software
 * distributed under the License is distributed on an "AS IS" BASIS,
 * WITHOUT WARRANTIES OR CONDITIONS OF ANY KIND, either express or implied.
 * See the License for the specific language governing permissions and
 * limitations under the License.
 */
package com.android.tools.idea.devicemanager;

import com.android.annotations.concurrency.AnyThread;
import com.android.annotations.concurrency.UiThread;
import com.android.annotations.concurrency.WorkerThread;
import com.android.tools.adtui.stdui.CommonButton;
import com.android.tools.idea.wearpairing.WearDevicePairingWizard;
import com.android.tools.idea.wearpairing.WearPairingManager;
import com.android.tools.idea.wearpairing.WearPairingManager.PairingStatusChangedListener;
import com.android.tools.idea.wearpairing.WearPairingManager.PhoneWearPair;
import com.android.tools.idea.wearpairing.WearPairingManagerKt;
import com.google.common.annotations.VisibleForTesting;
import com.intellij.icons.AllIcons;
import com.intellij.openapi.Disposable;
import com.intellij.openapi.application.ApplicationManager;
import com.intellij.openapi.application.ModalityState;
import com.intellij.openapi.diagnostic.Logger;
import com.intellij.openapi.project.Project;
import com.intellij.openapi.ui.MessageDialogBuilder;
import com.intellij.openapi.util.Disposer;
import com.intellij.ui.components.JBPanel;
import com.intellij.ui.components.JBScrollPane;
import com.intellij.util.ui.JBUI.Borders;
import java.util.Collection;
import java.util.List;
import java.util.stream.Collectors;
import javax.swing.AbstractButton;
import javax.swing.GroupLayout;
import javax.swing.GroupLayout.Group;
import javax.swing.JComponent;
import javax.swing.JTable;
import org.jetbrains.annotations.NotNull;
import org.jetbrains.annotations.Nullable;

public final class PairedDevicesPanel extends JBPanel<PairedDevicesPanel> implements Disposable, PairingStatusChangedListener {
  private final @NotNull Key myKey;
  private final @Nullable Project myProject;
  private final @NotNull WearPairingManager myManager;

  private @Nullable AbstractButton myAddButton;
  private AbstractButton myRemoveButton;
  private PairingTable myTable;
  private @Nullable JComponent myScrollPane;

  @UiThread
  public PairedDevicesPanel(@NotNull Key key, @NotNull Disposable parent, @Nullable Project project) {
    this(key, parent, project, WearPairingManager.getInstance());
  }

  @UiThread
  public PairedDevicesPanel(@NotNull Key key, @NotNull Disposable parent, @Nullable Project project, @NotNull WearPairingManager manager) {
    super(null);

    myKey = key;
    myProject = project;
    myManager = manager;

    initAddButton();
    initRemoveButton();
    initTable();
    initScrollPane();

    layOut();

    myManager.addDevicePairingStatusChangedListener(this);
    Disposer.register(parent, this);
  }

  @UiThread
  @Override
  public void dispose() {
    myManager.removeDevicePairingStatusChangedListener(this);
  }

  @UiThread
  private void initAddButton() {
    myAddButton = new CommonButton(AllIcons.General.Add);

    myAddButton.setToolTipText("Add");
    myAddButton.addActionListener(event -> new WearDevicePairingWizard().show(myProject, myKey.toString()));
  }

  @UiThread
  private void initRemoveButton() {
    myRemoveButton = new CommonButton(AllIcons.General.Remove);

    myRemoveButton.setEnabled(false);
    myRemoveButton.setToolTipText("Remove");

    myRemoveButton.addActionListener(event -> remove());
  }

  @UiThread
  private void remove() {
    PhoneWearPair pair = myTable.getSelectedPairing().orElseThrow(AssertionError::new).getPair();
    Object wearOs = pair.getWear();
    Object phone = pair.getPhone();

    String message = "This will disconnect " + wearOs + " from " + phone + ". To completely unpair the two devices, remove " + wearOs +
                     " from the list of devices in the Wear OS companion app on " + phone + " and wipe data from " + wearOs + '.';

    boolean disconnect = MessageDialogBuilder.okCancel("Disconnect " + wearOs + " from " + phone + '?', message)
      .asWarning()
      .yesText("Disconnect")
      .ask(this);

    if (disconnect) {
      WearPairingManagerKt.removePairedDevicesAsync(myManager, pair, true);
    }
  }

  @UiThread
  private void initTable() {
    myTable = new PairingTable(myKey, myProject, myManager);

    myTable.getSelectionModel().addListSelectionListener(event -> {
      if (event.getValueIsAdjusting()) {
        return;
      }

      myRemoveButton.setEnabled(myTable.getSelectedRowCount() != 0);
    });

    reloadPairings();

    if (myTable.isEmpty()) {
      return;
    }

    myTable.setRowSelectionInterval(0, 0);
<<<<<<< HEAD
=======
  }

  @UiThread
  private void initScrollPane() {
    myScrollPane = new JBScrollPane(myTable);
    myScrollPane.setBorder(Borders.empty());
>>>>>>> de127946
  }

  @UiThread
  private void layOut() {
    GroupLayout layout = new GroupLayout(this);

    Group horizontalGroup = layout.createParallelGroup()
      .addGroup(layout.createSequentialGroup()
                  .addComponent(myAddButton)
                  .addComponent(myRemoveButton))
      .addComponent(myScrollPane);

    Group verticalGroup = layout.createSequentialGroup()
      .addGroup(layout.createParallelGroup()
                  .addComponent(myAddButton)
                  .addComponent(myRemoveButton))
      .addComponent(myScrollPane);

    layout.setHorizontalGroup(horizontalGroup);
    layout.setVerticalGroup(verticalGroup);

    setLayout(layout);
  }

  /**
   * Called by IO dispatcher worker threads and the event dispatch thread
   */
  @AnyThread
  @Override
  public void pairingStatusChanged(@NotNull PhoneWearPair pair) {
    reloadPairingsIfPairContainsKey(pair);
  }

  /**
   * Called by IO dispatcher worker threads
   */
  @WorkerThread
  @Override
  public void pairingDeviceRemoved(@NotNull PhoneWearPair pair) {
    reloadPairingsIfPairContainsKey(pair);
  }

  /**
   * Called by IO dispatcher worker threads and the event dispatch thread
   */
  @AnyThread
  private void reloadPairingsIfPairContainsKey(@NotNull PhoneWearPair pair) {
    if (pair.contains(myKey.toString())) {
      ApplicationManager.getApplication().invokeLater(this::reloadPairings, ModalityState.any());
    }
  }

  @UiThread
  @VisibleForTesting
  void reloadPairings() {
    Collection<PhoneWearPair> pairs = myManager.getPairsForDevice(myKey.toString());

    if (pairs.isEmpty()) {
      Logger.getInstance(PairedDevicesPanel.class).info("No pairs");
    }
    else {
      Logger logger = Logger.getInstance(PairedDevicesPanel.class);
      int i = 1;

      for (Object pair : pairs) {
        logger.info(i++ + " " + pair);
      }
    }

    List<Pairing> pairings = pairs.stream()
      .map(pair -> new Pairing(pair, myKey))
      .collect(Collectors.toList());

    myTable.getModel().setPairings(pairings);
  }

  @NotNull
  @VisibleForTesting
  AbstractButton getRemoveButton() {
    return myRemoveButton;
  }

  @NotNull
  JTable getTable() {
    return myTable;
  }
}<|MERGE_RESOLUTION|>--- conflicted
+++ resolved
@@ -143,15 +143,12 @@
     }
 
     myTable.setRowSelectionInterval(0, 0);
-<<<<<<< HEAD
-=======
   }
 
   @UiThread
   private void initScrollPane() {
     myScrollPane = new JBScrollPane(myTable);
     myScrollPane.setBorder(Borders.empty());
->>>>>>> de127946
   }
 
   @UiThread
