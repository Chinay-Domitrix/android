/*
 * Copyright (C) 2020 The Android Open Source Project
 *
 * Licensed under the Apache License, Version 2.0 (the "License");
 * you may not use this file except in compliance with the License.
 * You may obtain a copy of the License at
 *
 *      http://www.apache.org/licenses/LICENSE-2.0
 *
 * Unless required by applicable law or agreed to in writing, software
 * distributed under the License is distributed on an "AS IS" BASIS,
 * WITHOUT WARRANTIES OR CONDITIONS OF ANY KIND, either express or implied.
 * See the License for the specific language governing permissions and
 * limitations under the License.
 */
package com.android.tools.idea.devicemanager;

import com.android.tools.idea.IdeInfo;
import com.android.tools.idea.avdmanager.HardwareAccelerationCheck;
import com.android.tools.idea.sdk.AndroidSdkPathStore;
<<<<<<< HEAD
import com.intellij.facet.ProjectFacetManager;
=======
>>>>>>> de127946
import com.intellij.openapi.actionSystem.ActionPlaces;
import com.intellij.openapi.actionSystem.ActionUpdateThread;
import com.intellij.openapi.actionSystem.AnActionEvent;
import com.intellij.openapi.actionSystem.Presentation;
import com.intellij.openapi.project.DumbAwareAction;
import com.intellij.openapi.project.Project;
import com.intellij.openapi.wm.ToolWindow;
import com.intellij.openapi.wm.ToolWindowManager;
import icons.StudioIcons;
<<<<<<< HEAD
import org.jetbrains.android.facet.AndroidFacet;
=======
>>>>>>> de127946
import org.jetbrains.annotations.NotNull;
import org.jetbrains.annotations.Nullable;

// Overridden in non Android Studio IDE
public class DeviceManagerAction extends DumbAwareAction {
  @Override
  public @NotNull ActionUpdateThread getActionUpdateThread() {
    return ActionUpdateThread.BGT;
  }

<<<<<<< HEAD
=======
final class DeviceManagerAction extends DumbAwareAction {
  @NotNull
  @Override
  public ActionUpdateThread getActionUpdateThread() {
    return ActionUpdateThread.BGT;
  }

>>>>>>> de127946
  @Override
  public void update(@NotNull AnActionEvent event) {
    Presentation presentation = event.getPresentation();
    presentation.setVisible(true);

    switch (event.getPlace()) {
      case ActionPlaces.TOOLBAR:
        // Layout editor device menu
        presentation.setIcon(null);
        presentation.setText("Add Device Definition...");

        break;
      case ActionPlaces.UNKNOWN:
        // run target menu
        presentation.setIcon(StudioIcons.Shell.Toolbar.DEVICE_MANAGER);
        presentation.setText("Open Device Manager");

        break;
      default:
        presentation.setIcon(StudioIcons.Shell.Toolbar.DEVICE_MANAGER);
        presentation.setText("Device Manager");

        break;
    }

    presentation.setDescription("Opens the device manager which manages virtual and physical devices");

    if (HardwareAccelerationCheck.isChromeOSAndIsNotHWAccelerated()) {
      presentation.setVisible(false);
      return;
    }

<<<<<<< HEAD
    if (ActionPlaces.MAIN_TOOLBAR.equals(event.getPlace()) && !IdeInfo.getInstance().isAndroidStudio()) {
      @Nullable Project project = event.getProject();
      boolean hasAndroidFacets = project != null && ProjectFacetManager.getInstance(project).hasFacets(AndroidFacet.ID);
      presentation.setVisible(hasAndroidFacets);
    }

=======
>>>>>>> de127946
    presentation.setEnabled(AndroidSdkPathStore.getInstance().getAndroidSdkPath() != null);
  }

  @Override
  public void actionPerformed(@NotNull AnActionEvent event) {
    Project project = event.getProject();

    if (project == null) {
      return;
    }

    ToolWindow deviceManager = ToolWindowManager.getInstance(project).getToolWindow(DeviceManagerToolWindowFactory.ID);

    if (deviceManager != null) {
      deviceManager.show(null);
    }
  }
}<|MERGE_RESOLUTION|>--- conflicted
+++ resolved
@@ -18,10 +18,7 @@
 import com.android.tools.idea.IdeInfo;
 import com.android.tools.idea.avdmanager.HardwareAccelerationCheck;
 import com.android.tools.idea.sdk.AndroidSdkPathStore;
-<<<<<<< HEAD
 import com.intellij.facet.ProjectFacetManager;
-=======
->>>>>>> de127946
 import com.intellij.openapi.actionSystem.ActionPlaces;
 import com.intellij.openapi.actionSystem.ActionUpdateThread;
 import com.intellij.openapi.actionSystem.AnActionEvent;
@@ -31,30 +28,18 @@
 import com.intellij.openapi.wm.ToolWindow;
 import com.intellij.openapi.wm.ToolWindowManager;
 import icons.StudioIcons;
-<<<<<<< HEAD
 import org.jetbrains.android.facet.AndroidFacet;
-=======
->>>>>>> de127946
 import org.jetbrains.annotations.NotNull;
 import org.jetbrains.annotations.Nullable;
 
 // Overridden in non Android Studio IDE
 public class DeviceManagerAction extends DumbAwareAction {
-  @Override
-  public @NotNull ActionUpdateThread getActionUpdateThread() {
-    return ActionUpdateThread.BGT;
-  }
-
-<<<<<<< HEAD
-=======
-final class DeviceManagerAction extends DumbAwareAction {
   @NotNull
   @Override
   public ActionUpdateThread getActionUpdateThread() {
     return ActionUpdateThread.BGT;
   }
 
->>>>>>> de127946
   @Override
   public void update(@NotNull AnActionEvent event) {
     Presentation presentation = event.getPresentation();
@@ -87,15 +72,12 @@
       return;
     }
 
-<<<<<<< HEAD
     if (ActionPlaces.MAIN_TOOLBAR.equals(event.getPlace()) && !IdeInfo.getInstance().isAndroidStudio()) {
       @Nullable Project project = event.getProject();
       boolean hasAndroidFacets = project != null && ProjectFacetManager.getInstance(project).hasFacets(AndroidFacet.ID);
       presentation.setVisible(hasAndroidFacets);
     }
 
-=======
->>>>>>> de127946
     presentation.setEnabled(AndroidSdkPathStore.getInstance().getAndroidSdkPath() != null);
   }
 
