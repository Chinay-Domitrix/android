<?xml version="1.0" encoding="UTF-8"?>
<module type="JAVA_MODULE" version="4">
  <component name="NewModuleRootManager" inherit-compiler-output="true">
    <exclude-output />
    <content url="file://$MODULE_DIR$">
      <sourceFolder url="file://$MODULE_DIR$/src" isTestSource="false" />
      <sourceFolder url="file://$MODULE_DIR$/testSrc" isTestSource="true" />
    </content>
    <orderEntry type="inheritedJdk" />
    <orderEntry type="sourceFolder" forTests="false" />
<<<<<<< HEAD
=======
    <orderEntry type="library" name="jetbrains-annotations-java5" level="project" />
>>>>>>> f305d7b8
    <orderEntry type="module" module-name="android.sdktools.android-annotations" />
    <orderEntry type="module" module-name="intellij.android.observable" />
    <orderEntry type="library" name="Guava" level="project" />
    <orderEntry type="module" module-name="intellij.platform.ide" />
    <orderEntry type="library" scope="TEST" name="JUnit4" level="project" />
    <orderEntry type="library" scope="TEST" name="truth" level="project" />
  </component>
</module><|MERGE_RESOLUTION|>--- conflicted
+++ resolved
@@ -8,10 +8,7 @@
     </content>
     <orderEntry type="inheritedJdk" />
     <orderEntry type="sourceFolder" forTests="false" />
-<<<<<<< HEAD
-=======
     <orderEntry type="library" name="jetbrains-annotations-java5" level="project" />
->>>>>>> f305d7b8
     <orderEntry type="module" module-name="android.sdktools.android-annotations" />
     <orderEntry type="module" module-name="intellij.android.observable" />
     <orderEntry type="library" name="Guava" level="project" />
