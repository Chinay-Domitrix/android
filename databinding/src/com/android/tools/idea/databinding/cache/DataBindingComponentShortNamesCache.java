/*
 * Copyright (C) 2019 The Android Open Source Project
 *
 * Licensed under the Apache License, Version 2.0 (the "License");
 * you may not use this file except in compliance with the License.
 * You may obtain a copy of the License at
 *
 *      http://www.apache.org/licenses/LICENSE-2.0
 *
 * Unless required by applicable law or agreed to in writing, software
 * distributed under the License is distributed on an "AS IS" BASIS,
 * WITHOUT WARRANTIES OR CONDITIONS OF ANY KIND, either express or implied.
 * See the License for the specific language governing permissions and
 * limitations under the License.
 */
package com.android.tools.idea.databinding.cache;

import com.android.SdkConstants;
import com.android.support.AndroidxName;
import com.android.tools.idea.databinding.finders.DataBindingComponentClassFinder;
import com.android.tools.idea.databinding.psiclass.LightDataBindingComponentClass;
import com.intellij.openapi.project.Project;
import com.intellij.psi.PsiClass;
import com.intellij.psi.PsiElementFinder;
import com.intellij.psi.PsiField;
import com.intellij.psi.PsiMethod;
import com.intellij.psi.search.GlobalSearchScope;
import com.intellij.psi.search.PsiShortNamesCache;
import com.intellij.util.ArrayUtil;
import com.intellij.util.Processor;
import org.jetbrains.annotations.NonNls;
import org.jetbrains.annotations.NotNull;
/**
 * Cache that stores the DataBindingComponent instances associated with each module.
 *
 * See {@link LightDataBindingComponentClass}
 */
final class DataBindingComponentShortNamesCache extends PsiShortNamesCache {
<<<<<<< HEAD
  private final Project myProject;
=======
>>>>>>> e624679c
  private static final String[] ourClassNames = new String[]{SdkConstants.CLASS_NAME_DATA_BINDING_COMPONENT};
  private final Project myProject;

  DataBindingComponentShortNamesCache(@NotNull Project project) {
    myProject = project;
  }

  @NotNull
  @Override
  public PsiClass [] getClassesByName(@NotNull @NonNls String name, @NotNull GlobalSearchScope scope) {
    Project project = scope.getProject();
    if (project == null || !check(name, scope)) {
      return PsiClass.EMPTY_ARRAY;
    }

    DataBindingComponentClassFinder classFinder = PsiElementFinder.EP.findExtensionOrFail(DataBindingComponentClassFinder.class, project);
    // we need to search for both old and new. Class finder knows which one to generate.
    final AndroidxName componentClass = SdkConstants.CLASS_DATA_BINDING_COMPONENT;
    final PsiClass[] support = classFinder.findClasses(componentClass.oldName(), scope);
    final PsiClass[] androidX = classFinder.findClasses(componentClass.newName(), scope);
    return ArrayUtil.mergeArrays(support, androidX);
  }

  private boolean check(String name, GlobalSearchScope scope) {
    return SdkConstants.CLASS_NAME_DATA_BINDING_COMPONENT.equals(name)
<<<<<<< HEAD
            && scope.getProject() != null
            && myProject.equals(scope.getProject());
=======
           && scope.getProject() == myProject;
>>>>>>> e624679c
  }

  @NotNull
  @Override
  public String[] getAllClassNames() {
    return ourClassNames;
  }

  @NotNull
  @Override
  public PsiMethod[] getMethodsByName(@NonNls @NotNull String name, @NotNull GlobalSearchScope scope) {
    return PsiMethod.EMPTY_ARRAY;
  }

  @NotNull
  @Override
  public PsiMethod[] getMethodsByNameIfNotMoreThan(@NonNls @NotNull String name, @NotNull GlobalSearchScope scope, int maxCount) {
    return PsiMethod.EMPTY_ARRAY;
  }

  @NotNull
  @Override
  public PsiField[] getFieldsByNameIfNotMoreThan(@NonNls @NotNull String name, @NotNull GlobalSearchScope scope, int maxCount) {
    return PsiField.EMPTY_ARRAY;
  }

  @Override
  public boolean processMethodsWithName(@NonNls @NotNull String name,
<<<<<<< HEAD
          @NotNull GlobalSearchScope scope,
          @NotNull Processor<? super PsiMethod> processor) {
=======
                                        @NotNull GlobalSearchScope scope,
                                        @NotNull Processor<? super PsiMethod> processor) {
>>>>>>> e624679c
    return true;
  }

  @NotNull
  @Override
  public String[] getAllMethodNames() {
    return ArrayUtil.EMPTY_STRING_ARRAY;
  }

  @NotNull
  @Override
  public PsiField[] getFieldsByName(@NotNull @NonNls String name, @NotNull GlobalSearchScope scope) {
    return PsiField.EMPTY_ARRAY;
  }

  @NotNull
  @Override
  public String[] getAllFieldNames() {
    return ArrayUtil.EMPTY_STRING_ARRAY;
  }
}<|MERGE_RESOLUTION|>--- conflicted
+++ resolved
@@ -36,10 +36,6 @@
  * See {@link LightDataBindingComponentClass}
  */
 final class DataBindingComponentShortNamesCache extends PsiShortNamesCache {
-<<<<<<< HEAD
-  private final Project myProject;
-=======
->>>>>>> e624679c
   private static final String[] ourClassNames = new String[]{SdkConstants.CLASS_NAME_DATA_BINDING_COMPONENT};
   private final Project myProject;
 
@@ -65,12 +61,7 @@
 
   private boolean check(String name, GlobalSearchScope scope) {
     return SdkConstants.CLASS_NAME_DATA_BINDING_COMPONENT.equals(name)
-<<<<<<< HEAD
-            && scope.getProject() != null
-            && myProject.equals(scope.getProject());
-=======
            && scope.getProject() == myProject;
->>>>>>> e624679c
   }
 
   @NotNull
@@ -99,13 +90,8 @@
 
   @Override
   public boolean processMethodsWithName(@NonNls @NotNull String name,
-<<<<<<< HEAD
-          @NotNull GlobalSearchScope scope,
-          @NotNull Processor<? super PsiMethod> processor) {
-=======
                                         @NotNull GlobalSearchScope scope,
                                         @NotNull Processor<? super PsiMethod> processor) {
->>>>>>> e624679c
     return true;
   }
 
