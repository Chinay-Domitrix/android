--- conflicted
+++ resolved
@@ -15,13 +15,8 @@
  */
 package com.android.tools.idea.databinding.psiclass
 
-<<<<<<< HEAD
-import com.android.tools.idea.databinding.ModuleDataBinding
-import com.android.tools.idea.databinding.cache.ResourceCacheValueProvider
-=======
 import com.android.tools.idea.databinding.module.LayoutBindingModuleCache
 import com.android.tools.idea.databinding.project.ProjectLayoutResourcesModificationTracker
->>>>>>> e624679c
 import com.android.tools.idea.databinding.util.BrUtil
 import com.android.tools.idea.databinding.util.DataBindingUtil
 import com.android.tools.idea.projectsystem.ScopeType
@@ -65,36 +60,6 @@
   private val containingFile: PsiFile
 
   init {
-<<<<<<< HEAD
-    fieldCache = CachedValuesManager.getManager(facet.module.project).createCachedValue(
-      // TODO(davidherman): Reliance on javaStructureModificationTracker is known to cause performance problems.
-      object : ResourceCacheValueProvider<Array<PsiField>>(facet, cacheLock, psiManager.modificationTracker) {
-        override fun doCompute(): Array<PsiField> {
-          val project = facet.module.project
-          val elementFactory = PsiElementFactory.getInstance(project)
-          val groups = ModuleDataBinding.getInstance(facet).bindingLayoutGroups.takeIf { it.isNotEmpty() } ?: return defaultValue()
-
-          val variableNamesSet = groups
-            .flatMap { group -> group.layouts }
-            .flatMap { layout -> layout.data.variables }
-            .map { variable -> variable.name }
-            .toMutableSet()
-          collectVariableNamesFromUserBindables()?.let { bindables -> variableNamesSet.addAll(bindables) }
-
-          val variableNamesList = variableNamesSet.sorted().toMutableList()
-          variableNamesList.add(0, ALL_FIELD) // _all is always first
-
-          return variableNamesList
-            .map { name -> createPsiField(project, elementFactory, name) }
-            .toTypedArray()
-        }
-
-        override fun defaultValue(): Array<PsiField> {
-          val project = facet.module.project
-          return arrayOf(createPsiField(project, PsiElementFactory.getInstance(project), "_all"))
-        }
-      }, false)
-=======
     val project = facet.module.project
     val resourcesModifiedTracker = ProjectLayoutResourcesModificationTracker.getInstance(project)
     fieldCache = CachedValuesManager.getManager(project).createCachedValue {
@@ -122,7 +87,6 @@
                                         psiManager.modificationTracker.javaStructureModificationTracker)
     }
 
->>>>>>> e624679c
     setModuleInfo(facet.module, false)
 
     // Create a dummy, backing file to represent this BR file
