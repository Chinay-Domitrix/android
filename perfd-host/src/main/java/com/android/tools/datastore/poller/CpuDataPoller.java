--- conflicted
+++ resolved
@@ -38,22 +38,11 @@
   private final CpuTable myCpuTable;
   @NotNull
   private final Common.Session mySession;
-<<<<<<< HEAD
-  private int myProcessId = -1;
-
-  public CpuDataPoller(int processId,
-                       @NotNull Common.Session session,
-                       @NotNull CpuTable table,
-                       @NotNull CpuServiceGrpc.CpuServiceBlockingStub pollingService) {
-    super(POLLING_DELAY_NS);
-    myProcessId = processId;
-=======
 
   public CpuDataPoller(@NotNull Common.Session session,
                        @NotNull CpuTable table,
                        @NotNull CpuServiceGrpc.CpuServiceBlockingStub pollingService) {
     super(POLLING_DELAY_NS);
->>>>>>> abbea60e
     myCpuTable = table;
     myPollingService = pollingService;
     mySession = session;
@@ -63,31 +52,18 @@
   public void poll() throws StatusRuntimeException {
     long getDataStartNs = myDataRequestStartTimestampNs;
     CpuProfiler.CpuDataRequest.Builder request = CpuProfiler.CpuDataRequest.newBuilder()
-<<<<<<< HEAD
-      .setProcessId(myProcessId)
-      .setStartTimestamp(getDataStartNs)
-      .setEndTimestamp(Long.MAX_VALUE);
-    CpuProfiler.CpuDataResponse response = myPollingService.getData(request.build());
-    for (CpuProfiler.CpuProfilerData data : response.getDataList()) {
-      getDataStartNs = Math.max(getDataStartNs, data.getBasicInfo().getEndTimestamp());
-=======
       .setSession(mySession)
       .setStartTimestamp(getDataStartNs)
       .setEndTimestamp(Long.MAX_VALUE);
     CpuProfiler.CpuDataResponse response = myPollingService.getData(request.build());
     for (CpuProfiler.CpuUsageData data : response.getDataList()) {
       getDataStartNs = Math.max(getDataStartNs, data.getEndTimestamp());
->>>>>>> abbea60e
       myCpuTable.insert(mySession, data);
     }
 
     long getThreadsStartNs = myDataRequestStartTimestampNs;
     CpuProfiler.GetThreadsRequest.Builder threadsRequest = CpuProfiler.GetThreadsRequest.newBuilder()
-<<<<<<< HEAD
-      .setProcessId(myProcessId)
-=======
       .setSession(mySession)
->>>>>>> abbea60e
       .setStartTimestamp(getThreadsStartNs)
       .setEndTimestamp(Long.MAX_VALUE);
     CpuProfiler.GetThreadsResponse threadsResponse = myPollingService.getThreads(threadsRequest.build());
@@ -96,11 +72,7 @@
       // Store the very first snapshot in the database.
       CpuProfiler.GetThreadsResponse.ThreadSnapshot snapshot = threadsResponse.getInitialSnapshot();
       getThreadsStartNs = Math.max(getThreadsStartNs, snapshot.getTimestamp());
-<<<<<<< HEAD
-      myCpuTable.insertSnapshot(myProcessId, mySession, snapshot.getTimestamp(), snapshot.getThreadsList());
-=======
       myCpuTable.insertSnapshot(mySession, snapshot.getTimestamp(), snapshot.getThreadsList());
->>>>>>> abbea60e
     }
 
     // Store all the thread activities in the database.
@@ -112,11 +84,7 @@
         getThreadsStartNs = Math.max(getThreadsStartNs, last.getTimestamp());
       }
 
-<<<<<<< HEAD
-      myCpuTable.insertActivities(myProcessId, mySession, thread.getTid(), thread.getName(), activities);
-=======
       myCpuTable.insertActivities(mySession, thread.getTid(), thread.getName(), activities);
->>>>>>> abbea60e
     }
     myDataRequestStartTimestampNs = Math.max(Math.max(myDataRequestStartTimestampNs + 1, getDataStartNs), getThreadsStartNs);
   }
